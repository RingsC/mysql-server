# Copyright (C) 2006 MySQL AB
# 
# This program is free software; you can redistribute it and/or modify
# it under the terms of the GNU General Public License as published by
# the Free Software Foundation; version 2 of the License.
# 
# This program is distributed in the hope that it will be useful,
# but WITHOUT ANY WARRANTY; without even the implied warranty of
# MERCHANTABILITY or FITNESS FOR A PARTICULAR PURPOSE.  See the
# GNU General Public License for more details.
# 
# You should have received a copy of the GNU General Public License
# along with this program; if not, write to the Free Software
# Foundation, Inc., 51 Franklin St, Fifth Floor, Boston, MA  02110-1301  USA

INCLUDE_DIRECTORIES(
  ${CMAKE_SOURCE_DIR}/include
  ${CMAKE_SOURCE_DIR}/libmysql
  ${CMAKE_SOURCE_DIR}/regex
  ${CMAKE_SOURCE_DIR}/sql
  ${CMAKE_SOURCE_DIR}/strings
  ${SSL_INCLUDE_DIRS}
  ${SSL_INTERNAL_INCLUDE_DIRS}
  ${ZLIB_INCLUDE_DIR})
ADD_DEFINITIONS(${SSL_DEFINES})

SET(CLIENT_API_FUNCTIONS
load_defaults
mysql_thread_end
mysql_thread_init
myodbc_remove_escape
mysql_affected_rows
mysql_autocommit
mysql_stmt_bind_param
mysql_stmt_bind_result
mysql_change_user
mysql_character_set_name
mysql_close
mysql_commit
mysql_data_seek
mysql_debug
mysql_dump_debug_info
mysql_eof
mysql_errno
mysql_error
mysql_escape_string
mysql_hex_string
mysql_stmt_execute
mysql_stmt_fetch
mysql_stmt_fetch_column
mysql_fetch_field
mysql_fetch_field_direct
mysql_fetch_fields
mysql_fetch_lengths
mysql_fetch_row
mysql_field_count
mysql_field_seek
mysql_field_tell
mysql_free_result
mysql_get_client_info
mysql_get_host_info
mysql_get_proto_info
mysql_get_server_info
mysql_get_client_version
mysql_get_ssl_cipher
mysql_info
mysql_init
mysql_insert_id
mysql_kill
mysql_set_server_option
mysql_list_dbs
mysql_list_fields
mysql_list_processes
mysql_list_tables
mysql_more_results
mysql_next_result
mysql_num_fields
mysql_num_rows
mysql_options
mysql_stmt_param_count
mysql_stmt_param_metadata
mysql_ping
mysql_stmt_result_metadata
mysql_query
mysql_read_query_result
mysql_real_connect
mysql_real_escape_string
mysql_real_query
mysql_refresh
mysql_rollback
mysql_row_seek
mysql_row_tell
mysql_select_db
mysql_stmt_send_long_data
mysql_send_query
mysql_shutdown
mysql_ssl_set
mysql_stat
mysql_stmt_affected_rows
mysql_stmt_close
mysql_stmt_reset
mysql_stmt_data_seek
mysql_stmt_errno
mysql_stmt_error
mysql_stmt_free_result
mysql_stmt_num_rows
mysql_stmt_row_seek
mysql_stmt_row_tell
mysql_stmt_store_result
mysql_store_result
mysql_thread_id
mysql_thread_safe
mysql_use_result
mysql_warning_count
mysql_stmt_sqlstate
mysql_sqlstate
mysql_get_server_version
mysql_stmt_prepare
mysql_stmt_init
mysql_stmt_insert_id
mysql_stmt_attr_get
mysql_stmt_attr_set
mysql_stmt_field_count
mysql_set_local_infile_default
mysql_set_local_infile_handler
mysql_embedded
mysql_server_init
mysql_server_end
mysql_set_character_set
mysql_get_character_set_info
mysql_stmt_next_result

CACHE INTERNAL "Functions exported by client API"

)

SET(CLIENT_SOURCES
  get_password.c 
  libmysql.c
  errmsg.c
  ../sql-common/client.c 
  ../sql-common/my_time.c 
  ../sql/net_serv.cc
  ../sql-common/pack.c 
  ../sql/password.c
)
ADD_CONVENIENCE_LIBRARY(clientlib ${CLIENT_SOURCES})
DTRACE_INSTRUMENT(clientlib)
ADD_DEPENDENCIES(clientlib GenError)

SET(LIBS clientlib dbug strings vio mysys ${ZLIB_LIBRARY} ${SSL_LIBRARIES})

# Merge several convenience libraries into one big mysqlclient
# and link them together into shared library.
MERGE_LIBRARIES(mysqlclient STATIC ${LIBS} COMPONENT Development)

# Visual Studio users need debug  static library for debug projects
IF(MSVC)
 INSTALL_DEBUG_TARGET(mysqlclient DESTINATION ${INSTALL_LIBDIR}/debug)
ENDIF()

IF(UNIX)
  MACRO(GET_VERSIONED_LIBNAME LIBNAME EXTENSION VERSION OUTNAME)
    SET(DOT_VERSION ".${VERSION}")
    IF(DOT_VERSION STREQUAL ".") 
      SET(DOT_VERSION "")
    ENDIF()
    IF(APPLE)
      SET(${OUTNAME} ${LIBNAME}${DOT_VERSION}${EXTENSION})
    ELSE()
      SET(${OUTNAME} ${LIBNAME}${EXTENSION}${DOT_VERSION})
    ENDIF() 
  ENDMACRO()
  INSTALL_SYMLINK(${CMAKE_STATIC_LIBRARY_PREFIX}mysqlclient_r.a mysqlclient ${INSTALL_LIBDIR} COMPONENT SharedLibraries)
ENDIF()

IF(NOT DISABLE_SHARED)
  MERGE_LIBRARIES(libmysql SHARED ${LIBS} EXPORTS ${CLIENT_API_FUNCTIONS} COMPONENT SharedLibraries)
  IF(UNIX)
    # libtool compatability
    IF(CMAKE_SYSTEM_NAME MATCHES "FreeBSD" OR APPLE)
      SET(OS_SHARED_LIB_VERSION "${SHARED_LIB_MAJOR_VERSION}")
    ELSEIF(CMAKE_SYSTEM_NAME MATCHES "HP-UX")
      SET(OS_SHARED_LIB_VERSION "${SHARED_LIB_MAJOR_VERSION}.0")
    ELSE()
      SET(OS_SHARED_LIB_VERSION "${SHARED_LIB_MAJOR_VERSION}.0.0")
    ENDIF()
    # Name of shared library is mysqlclient on Unix
    SET_TARGET_PROPERTIES(libmysql PROPERTIES 
      OUTPUT_NAME mysqlclient 
      VERSION "${OS_SHARED_LIB_VERSION}" 
      SOVERSION "${SHARED_LIB_MAJOR_VERSION}")
    IF(LINK_FLAG_NO_UNDEFINED)
      GET_TARGET_PROPERTY(libmysql_link_flags libmysql LINK_FLAGS)
      IF(NOT libmysql_link_flag)
        SET(libmysql_link_flags)
      ENDIF()
      SET_TARGET_PROPERTIES(libmysql PROPERTIES LINK_FLAGS 
        "${libmysql_link_flags} ${LINK_FLAG_NO_UNDEFINED}")
    ENDIF() 
    # clean direct output needs to be set several targets have the same name
    #(mysqlclient in this case)
    SET_TARGET_PROPERTIES(mysqlclient PROPERTIES CLEAN_DIRECT_OUTPUT 1)
    SET_TARGET_PROPERTIES(libmysql PROPERTIES CLEAN_DIRECT_OUTPUT 1)

<<<<<<< HEAD
    # Install 3 links to libmysqlclient.so (client_r)
    FOREACH(ver "" "${SHARED_LIB_MAJOR_VERSION}"
                "${SHARED_LIB_MAJOR_VERSION}.0.0")
       GET_VERSIONED_LIBNAME(
         "${CMAKE_SHARED_LIBRARY_PREFIX}mysqlclient_r"
         "${CMAKE_SHARED_LIBRARY_SUFFIX}"
         "${ver}"
         linkname)
      INSTALL_SYMLINK(${linkname} libmysql ${INSTALL_LIBDIR} COMPONENT SharedLibraries)
=======
    # Install links to libmysqlclient.so (client_r)
    GET_VERSIONED_LIBNAME(
      "${CMAKE_SHARED_LIBRARY_PREFIX}mysqlclient_r"
      "${CMAKE_SHARED_LIBRARY_SUFFIX}"
      ""
      linkname)
    INSTALL_SYMLINK(${linkname} libmysql ${INSTALL_LIBDIR})
    SET(OS_SHARED_LIB_SYMLINKS "${SHARED_LIB_MAJOR_VERSION}" "${OS_SHARED_LIB_VERSION}")
    LIST(REMOVE_DUPLICATES OS_SHARED_LIB_SYMLINKS)
    FOREACH(ver ${OS_SHARED_LIB_SYMLINKS})
      GET_VERSIONED_LIBNAME(
        "${CMAKE_SHARED_LIBRARY_PREFIX}mysqlclient_r"
        "${CMAKE_SHARED_LIBRARY_SUFFIX}"
        "${ver}"
        linkname)
      INSTALL_SYMLINK(${linkname} libmysql ${INSTALL_LIBDIR})
>>>>>>> 17206900
    ENDFOREACH()
  ENDIF()
ENDIF()<|MERGE_RESOLUTION|>--- conflicted
+++ resolved
@@ -203,17 +203,6 @@
     SET_TARGET_PROPERTIES(mysqlclient PROPERTIES CLEAN_DIRECT_OUTPUT 1)
     SET_TARGET_PROPERTIES(libmysql PROPERTIES CLEAN_DIRECT_OUTPUT 1)
 
-<<<<<<< HEAD
-    # Install 3 links to libmysqlclient.so (client_r)
-    FOREACH(ver "" "${SHARED_LIB_MAJOR_VERSION}"
-                "${SHARED_LIB_MAJOR_VERSION}.0.0")
-       GET_VERSIONED_LIBNAME(
-         "${CMAKE_SHARED_LIBRARY_PREFIX}mysqlclient_r"
-         "${CMAKE_SHARED_LIBRARY_SUFFIX}"
-         "${ver}"
-         linkname)
-      INSTALL_SYMLINK(${linkname} libmysql ${INSTALL_LIBDIR} COMPONENT SharedLibraries)
-=======
     # Install links to libmysqlclient.so (client_r)
     GET_VERSIONED_LIBNAME(
       "${CMAKE_SHARED_LIBRARY_PREFIX}mysqlclient_r"
@@ -230,7 +219,6 @@
         "${ver}"
         linkname)
       INSTALL_SYMLINK(${linkname} libmysql ${INSTALL_LIBDIR})
->>>>>>> 17206900
     ENDFOREACH()
   ENDIF()
 ENDIF()