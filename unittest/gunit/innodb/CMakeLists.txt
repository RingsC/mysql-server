--- conflicted
+++ resolved
@@ -51,11 +51,7 @@
   ut0math
   ut0mem
   ut0new
-<<<<<<< HEAD
   ut0object_cache
-  ut0rnd
-=======
->>>>>>> f8da2390
   ut0rbt
   ut0rnd
 )
