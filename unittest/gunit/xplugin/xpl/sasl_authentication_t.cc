<<<<<<< HEAD
/* Copyright (c) 2015, 2020, Oracle and/or its affiliates.
=======
/* Copyright (c) 2015, 2020, Oracle and/or its affiliates. All rights reserved.
>>>>>>> 11d1a30c

 This program is free software; you can redistribute it and/or modify
 it under the terms of the GNU General Public License, version 2.0,
 as published by the Free Software Foundation.

 This program is also distributed with certain software (including
 but not limited to OpenSSL) that is licensed under separate terms,
 as designated in a particular file or component or in included license
 documentation.  The authors of MySQL hereby grant you an additional
 permission to link the program and your derivative works with the
 separately licensed software that they have included with MySQL.

 This program is distributed in the hope that it will be useful,
 but WITHOUT ANY WARRANTY; without even the implied warranty of
 MERCHANTABILITY or FITNESS FOR A PARTICULAR PURPOSE.  See the
 GNU General Public License, version 2.0, for more details.

 You should have received a copy of the GNU General Public License
 along with this program; if not, write to the Free Software
 Foundation, Inc., 51 Franklin St, Fifth Floor, Boston, MA 02110-1301  USA */

#include <gmock/gmock.h>
#include <gtest/gtest.h>
#include <stdexcept>

#include "my_config.h"  // NOLINT(build/include_subdir)

#include "plugin/x/src/auth_plain.h"
#include "plugin/x/src/sql_user_require.h"
#include "unittest/gunit/xplugin/xpl/mock/ngs_general.h"
#include "unittest/gunit/xplugin/xpl/mock/session.h"

namespace xpl {

namespace test {

using namespace ::testing;  // NOLINT(build/namespaces)

template <typename Auth_type>
class AuthenticationTestSuite : public Test {
 public:
<<<<<<< HEAD
  void SetUp() override {
    sut = Auth_type::create(&mock_session, nullptr);
=======
  void SetUp() {
    sut = Auth_type::create(&mock_session, nullptr,
                            &mock_temporary_account_locker);
>>>>>>> 11d1a30c

    ON_CALL(mock_data_context, authenticate(_, _, _, _, _, _, _))
        .WillByDefault(Return(default_error));
    EXPECT_CALL(mock_connection, get_type())
        .WillRepeatedly(Return(Connection_tls));
    EXPECT_CALL(mock_client, connection())
        .WillRepeatedly(ReturnRef(mock_connection));
    EXPECT_CALL(mock_session, data_context())
        .WillRepeatedly(ReturnRef(mock_data_context));
    EXPECT_CALL(mock_session, client()).WillRepeatedly(ReturnRef(mock_client));
  }

  void assert_responce(
      const iface::Authentication::Response &result,
      const std::string &data = "",
      const iface::Authentication::Status status =
          iface::Authentication::Status::k_error,
      const int error_code = ER_NET_PACKETS_OUT_OF_ORDER) const {
    ASSERT_EQ(data, result.data);
    ASSERT_EQ(status, result.status);
    ASSERT_EQ(error_code, result.error_code);
  }

  ngs::Error_code default_error;

  StrictMock<Mock_sql_data_context> mock_data_context;
  StrictMock<Mock_client> mock_client;
  StrictMock<Mock_vio> mock_connection;
  StrictMock<Mock_session> mock_session;
  StrictMock<Mock_temporary_account_locker> mock_temporary_account_locker;
  std::unique_ptr<iface::Authentication> sut;
};

typedef AuthenticationTestSuite<Sasl_plain_auth> SaslAuthenticationTestSuite;

TEST_F(SaslAuthenticationTestSuite, handleContinue_fails_always) {
  iface::Authentication::Response result = sut->handle_continue("");

  assert_responce(result, "", iface::Authentication::Status::k_error,
                  ER_NET_PACKETS_OUT_OF_ORDER);
}

template <typename Auth_type>
class ExpectedValuesAuthenticationTestSuite
    : public AuthenticationTestSuite<Auth_type> {
 public:
  ExpectedValuesAuthenticationTestSuite()
      : expected_database("test_database"),
        expected_login("test_login"),
        expected_password("test_password"),
        expected_password_hash("*4414E26EDED6D661B5386813EBBA95065DBC4728"),
        expected_host("test_host"),
        expected_hostname("test_host"),
        sasl_separator("\0", 1),
        ec_failur(1, ""),
        ec_success(0, "") {}

  std::string get_sasl_message(const std::string &login,
                               const std::string &password,
                               const std::string &autorization = "") {
    return autorization + sasl_separator + login + sasl_separator + password;
  }

  const char *expected_database;
  const char *expected_login;
  const char *expected_password;
  const char *expected_password_hash;
  const char *expected_host;
  const std::string expected_hostname;

  const std::string sasl_separator;

  const ngs::Error_code ec_failur;
  const ngs::Error_code ec_success;
};

typedef ExpectedValuesAuthenticationTestSuite<Sasl_plain_auth>
    ExpectedValuesSaslAuthenticationTestSuite;

TEST_F(ExpectedValuesSaslAuthenticationTestSuite,
       handleStart_autenticateAndReturnsError_whenIllformedStringNoSeparator) {
  std::string sasl_login_string = expected_login;

  iface::Authentication::Response result =
      sut->handle_start("", sasl_login_string, "");

  assert_responce(result, "Invalid user or password",
                  iface::Authentication::Status::k_failed,
                  ER_ACCESS_DENIED_ERROR);
}

TEST_F(ExpectedValuesSaslAuthenticationTestSuite,
       handleStart_autenticateAndReturnsError_whenIllformedStringOneSeparator) {
  std::string sasl_login_string = "some data" + sasl_separator + "some data";

  iface::Authentication::Response result =
      sut->handle_start("", sasl_login_string, "");

  assert_responce(result, "Invalid user or password",
                  iface::Authentication::Status::k_failed,
                  ER_ACCESS_DENIED_ERROR);
}

TEST_F(
    ExpectedValuesSaslAuthenticationTestSuite,
    handleStart_autenticateAndReturnsError_whenIllformedStringThusUserNameEmpty) {  // NOLINT(whitespace/line_length)
  const std::string empty_user = "";
  std::string sasl_login_string =
      get_sasl_message(empty_user, expected_password, "autorize_as");

  iface::Authentication::Response result =
      sut->handle_start("", sasl_login_string, "");

  assert_responce(result, "Invalid user or password",
                  iface::Authentication::Status::k_failed,
                  ER_ACCESS_DENIED_ERROR);
}

TEST_F(ExpectedValuesSaslAuthenticationTestSuite,
       handleStart_autenticateAndReturnsSuccess_whenPasswordEmptyButValid) {
  const std::string empty_password = "";
  std::string sasl_login_string =
      get_sasl_message(expected_login, empty_password);
  EXPECT_CALL(mock_client, client_address()).WillOnce(Return(expected_host));
  EXPECT_CALL(mock_client, supports_expired_passwords())
      .WillOnce(Return(false));
  EXPECT_CALL(mock_client, client_hostname())
      .WillOnce(Return(expected_hostname.c_str()));
  EXPECT_CALL(mock_data_context, password_expired()).WillOnce(Return(false));
  EXPECT_CALL(
      mock_data_context,
      authenticate(StrEq(expected_login), StrEq(expected_hostname.c_str()),
                   StrEq(expected_host), StrEq(""), _, _, false))
      .WillOnce(Return(ec_success));

  iface::Authentication::Response result =
      sut->handle_start("", sasl_login_string, "");

  assert_responce(result, "", iface::Authentication::Status::k_succeeded, 0);
}

TEST_F(ExpectedValuesSaslAuthenticationTestSuite,
       handleStart_autenticateAndReturnsSuccess_whenAuthSucceeded) {
  std::string sasl_login_string =
      get_sasl_message(expected_login, expected_password, expected_database);

  EXPECT_CALL(mock_client, client_address()).WillOnce(Return(expected_host));
  EXPECT_CALL(mock_client, supports_expired_passwords())
      .WillOnce(Return(false));
  EXPECT_CALL(mock_client, client_hostname())
      .WillOnce(Return(expected_hostname.c_str()));
  EXPECT_CALL(
      mock_data_context,
      authenticate(StrEq(expected_login), StrEq(expected_hostname),
                   StrEq(expected_host), StrEq(expected_database), _, _, false))
      .WillOnce(Return(ec_success));
  EXPECT_CALL(mock_data_context, password_expired()).WillOnce(Return(false));

  iface::Authentication::Response result =
      sut->handle_start("", sasl_login_string, "");

  assert_responce(result, "", iface::Authentication::Status::k_succeeded, 0);
}

TEST_F(ExpectedValuesSaslAuthenticationTestSuite,
       handleStart_autenticateAndReturnsFailure_whenAuthFailures) {
  std::string sasl_login_string =
      get_sasl_message(expected_login, expected_password, expected_database);

  EXPECT_CALL(mock_client, client_address()).WillOnce(Return(expected_host));
  EXPECT_CALL(mock_client, client_hostname())
      .WillOnce(Return(expected_hostname.c_str()));
  EXPECT_CALL(mock_client, supports_expired_passwords())
      .WillOnce(Return(false));
  EXPECT_CALL(
      mock_data_context,
      authenticate(StrEq(expected_login), StrEq(expected_host),
                   StrEq(expected_host), StrEq(expected_database), _, _, false))
      .WillOnce(Return(ec_failur));

  iface::Authentication::Response result =
      sut->handle_start("", sasl_login_string, "");

  assert_responce(result, "", iface::Authentication::Status::k_failed, 1);
}

}  // namespace test

}  // namespace xpl<|MERGE_RESOLUTION|>--- conflicted
+++ resolved
@@ -1,8 +1,4 @@
-<<<<<<< HEAD
 /* Copyright (c) 2015, 2020, Oracle and/or its affiliates.
-=======
-/* Copyright (c) 2015, 2020, Oracle and/or its affiliates. All rights reserved.
->>>>>>> 11d1a30c
 
  This program is free software; you can redistribute it and/or modify
  it under the terms of the GNU General Public License, version 2.0,
@@ -44,14 +40,9 @@
 template <typename Auth_type>
 class AuthenticationTestSuite : public Test {
  public:
-<<<<<<< HEAD
   void SetUp() override {
-    sut = Auth_type::create(&mock_session, nullptr);
-=======
-  void SetUp() {
     sut = Auth_type::create(&mock_session, nullptr,
                             &mock_temporary_account_locker);
->>>>>>> 11d1a30c
 
     ON_CALL(mock_data_context, authenticate(_, _, _, _, _, _, _))
         .WillByDefault(Return(default_error));
