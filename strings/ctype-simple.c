--- conflicted
+++ resolved
@@ -185,11 +185,7 @@
     }
     for (end= a + a_length-length; a < end ; a++)
     {
-<<<<<<< HEAD
-      if (*a != ' ')
-=======
       if (map[*a] != ' ')
->>>>>>> 79d3ef00
 	return (map[*a] < ' ') ? -swap : swap;
     }
   }
