# Copyright (c) 2000, 2018, Oracle and/or its affiliates. All rights reserved.
#
# This program is free software; you can redistribute it and/or modify
# it under the terms of the GNU General Public License, version 2.0,
# as published by the Free Software Foundation.
#
# This program is also distributed with certain software (including
# but not limited to OpenSSL) that is licensed under separate terms,
# as designated in a particular file or component or in included license
# documentation.  The authors of MySQL hereby grant you an additional
# permission to link the program and your derivative works with the
# separately licensed software that they have included with MySQL.
#
# This program is distributed in the hope that it will be useful,
# but WITHOUT ANY WARRANTY; without even the implied warranty of
# MERCHANTABILITY or FITNESS FOR A PARTICULAR PURPOSE.  See the
# GNU General Public License, version 2.0, for more details.
#
# You should have received a copy of the GNU General Public License
# along with this program; if not, write to the Free Software
# Foundation, Inc., 51 Franklin St, Fifth Floor, Boston, MA 02110-1301  USA

# NOTE: "vendor" is used in upgrade/downgrade check, so you can't
# change these, has to be exactly as is.

<<<<<<< HEAD
%global milestone    tr

=======
>>>>>>> 9e446bda
%global mysql_vendor Oracle and/or its affiliates
%global mysqldatadir /var/lib/mysql

# Pass --define 'with_cluster 1' to build with cluster support
%{?with_cluster: %global cluster 1}

# Pass on choice of SSL to build with
%{?with_ssl: %global ssl_option -DWITH_SSL=%{with_ssl}}

# Pass path to mecab lib
%{?with_mecab: %global mecab_option -DWITH_MECAB=%{with_mecab}}
%{?with_mecab: %global mecab 1}

# Pass path to the AWS SDK install
%{?with_aws_sdk: %global aws_sdk_option -DWITH_AWS_SDK=%{with_aws_sdk}}
%{?with_aws_sdk: %global aws_sdk 1}

# Pass path to the libcurl "lib" directory
%{?WITH_CURL: %global curl_lib_option -DWITH_CURL=%{WITH_CURL}}

# Regression tests may take a long time, override the default to skip them
%{!?runselftest:%global runselftest 0}

%{!?with_systemd:                %global systemd 0}
%{?el7:                          %global systemd 1}
%{!?with_debuginfo:              %global nodebuginfo 1}
%{!?product_suffix:              %global product_suffix community}
%{!?feature_set:                 %global feature_set community}
%{!?compilation_comment_release: %global compilation_comment_release MySQL Community Server - GPL}
%{!?compilation_comment_debug:   %global compilation_comment_debug MySQL Community Server - GPL - Debug}
%{!?src_base:                    %global src_base mysql%{?cluster:-cluster-gpl}}

%if 0%{?rhel} == 6
%global compatver             5.1.72
%global compatlib             16
%global compatsrc             https://cdn.mysql.com/Downloads/MySQL-5.1/mysql-%{compatver}.tar.gz
%endif

%if 0%{?rhel} == 7
%global compatver             5.6.37
%global compatlib             18
%global compatsrc             https://cdn.mysql.com/Downloads/MySQL-5.6/mysql-%{compatver}.tar.gz
%endif

# multiarch
%global multiarchs            ppc %{power64} %{ix86} x86_64 %{sparc}

<<<<<<< HEAD
%global src_dir               %{src_base}-%{version}%{?milestone:-%{milestone}}
=======
%global src_dir               %{src_base}-@VERSION@
>>>>>>> 9e446bda

# No debuginfo for now, ships /usr/sbin/mysqld-debug and libmysqlcliet-debug.a
%if 0%{?nodebuginfo}
%global _enable_debug_package 0
%global debug_package         %{nil}
%global __os_install_post     /usr/lib/rpm/brp-compress %{nil}
%endif

%global license_files_server  %{src_dir}/LICENSE %{src_dir}/README

%if 0%{?commercial}
%global license_type          Commercial
%else
%global license_type          GPLv2
%endif

%global min                   8.0.0

Name:           mysql%{?cluster:-cluster}-%{product_suffix}
Summary:        A very fast and reliable SQL database server
Group:          Applications/Databases
Version:        @MYSQL_NO_DASH_VERSION@
<<<<<<< HEAD
Release:        0.1%{?milestone:.%{milestone}}%{?commercial:.1}%{?dist}
=======
Release:        1@MYSQL_VERSION_EXTRA_DOT@%{?commercial:.1}%{?dist}
>>>>>>> 9e446bda
License:        Copyright (c) 2000, @MYSQL_COPYRIGHT_YEAR@, %{mysql_vendor}. All rights reserved. Under %{?license_type} license as shown in the Description field.
Source0:        https://cdn.mysql.com/Downloads/MySQL-@MYSQL_BASE_VERSION@/%{src_dir}.tar.gz
URL:            http://www.mysql.com/
Packager:       MySQL Release Engineering <mysql-build@oss.oracle.com>
Vendor:         %{mysql_vendor}
%if 0%{?compatlib}
Source7:        %{compatsrc}
%endif
Source10:       https://downloads.sourceforge.net/boost/@BOOST_PACKAGE_NAME@.tar.bz2
Source90:       filter-provides.sh
Source91:       filter-requires.sh
%ifarch aarch64
BuildRequires:  gcc7
BuildRequires:  gcc7-c++
%else
BuildRequires:  devtoolset-7-gcc
BuildRequires:  devtoolset-7-gcc-c++
%endif
BuildRequires:  cmake >= 2.8.2
BuildRequires:  perl
%{?el7:BuildRequires: perl(Env)}
BuildRequires:  perl(Carp)
BuildRequires:  perl(Config)
BuildRequires:  perl(Cwd)
BuildRequires:  perl(Data::Dumper)
BuildRequires:  perl(English)
BuildRequires:  perl(Errno)
BuildRequires:  perl(Exporter)
BuildRequires:  perl(Fcntl)
BuildRequires:  perl(File::Basename)
BuildRequires:  perl(File::Copy)
BuildRequires:  perl(File::Find)
BuildRequires:  perl(File::Path)
BuildRequires:  perl(File::Spec)
BuildRequires:  perl(File::Spec::Functions)
BuildRequires:  perl(File::Temp)
BuildRequires:  perl(Getopt::Long)
BuildRequires:  perl(IO::File)
BuildRequires:  perl(IO::Handle)
BuildRequires:  perl(IO::Pipe)
BuildRequires:  perl(IO::Select)
BuildRequires:  perl(IO::Socket)
BuildRequires:  perl(IO::Socket::INET)
BuildRequires:  perl(JSON)
BuildRequires:  perl(Memoize)
BuildRequires:  perl(POSIX)
BuildRequires:  perl(Sys::Hostname)
BuildRequires:  perl(Time::HiRes)
BuildRequires:  perl(Time::localtime)
BuildRequires:  time
BuildRequires:  libaio-devel
BuildRequires:  ncurses-devel
BuildRequires:  numactl-devel
BuildRequires:  openssl-devel
BuildRequires:  zlib-devel
%if 0%{?systemd}
BuildRequires:  systemd
BuildRequires:  pkgconfig(systemd)
%endif
BuildRequires:  cyrus-sasl-devel
BuildRequires:  openldap-devel
BuildRoot:      %(mktemp -ud %{_tmppath}/%{name}-%{version}-%{release}-XXXXXX)

%if 0%{?rhel} > 6
# For rpm => 4.9 only: https://fedoraproject.org/wiki/Packaging:AutoProvidesAndRequiresFiltering
%global __requires_exclude ^perl\\((GD|hostnames|lib::mtr|lib::v1|mtr_|My::)
%global __provides_exclude_from ^(/usr/share/(mysql|mysql-test)/.*|%{_libdir}/mysql/plugin/.*\\.so)$
%else
# https://fedoraproject.org/wiki/EPEL:Packaging#Generic_Filtering_on_EPEL6
%global __perl_provides %{SOURCE90}
%global __perl_requires %{SOURCE91}
%endif

%description
The MySQL(TM) software delivers a very fast, multi-threaded, multi-user,
and robust SQL (Structured Query Language) database server. MySQL Server
is intended for mission-critical, heavy-load production systems as well
as for embedding into mass-deployed software. MySQL is a trademark of
%{mysql_vendor}

The MySQL software has Dual Licensing, which means you can use the MySQL
software free of charge under the GNU General Public License
(http://www.gnu.org/licenses/). You can also purchase commercial MySQL
licenses from %{mysql_vendor} if you do not wish to be bound by the terms of
the GPL. See the chapter "Licensing and Support" in the manual for
further info.

The MySQL web site (http://www.mysql.com/) provides the latest
news and information about the MySQL software. Also please see the
documentation and the manual for more information.

%package        server
Summary:        A very fast and reliable SQL database server
Group:          Applications/Databases
Requires:       coreutils
Requires:       grep
Requires:       procps
Requires:       shadow-utils
Requires:       net-tools
Requires:       %{name}-client%{?_isa} >= %{min}
Requires:       %{name}-common%{?_isa} = %{version}-%{release}
%if 0%{?commercial}
Obsoletes:      mysql-commercial-bench < 5.7.8
Obsoletes:      mysql-commercial-embedded < 8.0.1
Obsoletes:      mysql-commercial-embedded-devel < 8.0.1
Provides:       MySQL-server-advanced%{?_isa} = %{version}-%{release}
Obsoletes:      MySQL-server-advanced < %{version}-%{release}
Obsoletes:      MySQL-embedded-advanced < %{version}-%{release}
Obsoletes:      mysql-community-server < %{version}-%{release}
%if 0%{?cluster}
Provides:       MySQL-Cluster-server-advanced%{?_isa} = %{version}-%{release}
Obsoletes:      MySQL-Cluster-server-advanced%{?_isa} < %{version}-%{release}
Obsoletes:      MySQL-Cluster-embedded-advanced < %{version}-%{release}
Obsoletes:      mysql-commercial-server < %{version}-%{release}
Obsoletes:      mysql-cluster-community-server < %{version}-%{release}
Obsoletes:      mysql-cluster-commercial-embedded < 8.0.1
Obsoletes:      mysql-cluster-commercial-embedded-devel < 8.0.1
%endif
%endif
%if 0%{?cluster}
Provides:       MySQL-Cluster-server-gpl%{?_isa} = %{version}-%{release}
Obsoletes:      MySQL-Cluster-server-gpl%{?_isa} < %{version}-%{release}
Obsoletes:      mysql-cluster-community-embedded < 8.0.1
Obsoletes:      mysql-cluster-community-embedded-devel < 8.0.1
Obsoletes:      MySQL-Cluster-embedded-gpl%{?_isa} < %{version}-%{release}
%endif
Provides:       MySQL-server%{?_isa} = %{version}-%{release}
Obsoletes:      MySQL-server < %{version}-%{release}
Obsoletes:      mysql-community-bench < 5.7.8
Obsoletes:      mysql-community-embedded < 8.0.1
Obsoletes:      mysql-community-embedded-devel < 8.0.1
Obsoletes:      mysql-embedded-devel < 8.0.1
Obsoletes:      community-mysql-bench
Obsoletes:      mysql-bench
Obsoletes:      mysql-server < %{version}-%{release}
Obsoletes:      mariadb-bench
Obsoletes:      mariadb-server
Obsoletes:      mariadb-galera-server
Provides:       mysql-server = %{version}-%{release}
Provides:       mysql-server%{?_isa} = %{version}-%{release}
Provides:       mysql-compat-server = %{version}-%{release}
Provides:       mysql-compat-server%{?_isa} = %{version}-%{release}
%if 0%{?systemd}
Requires(post):   systemd
Requires(preun):  systemd
Requires(postun): systemd
%else
Requires(post):   /sbin/chkconfig
Requires(preun):  /sbin/chkconfig
Requires(preun):  /sbin/service
%endif

%description    server
The MySQL(TM) software delivers a very fast, multi-threaded, multi-user,
and robust SQL (Structured Query Language) database server. MySQL Server
is intended for mission-critical, heavy-load production systems as well
as for embedding into mass-deployed software. MySQL is a trademark of
%{mysql_vendor}

The MySQL software has Dual Licensing, which means you can use the MySQL
software free of charge under the GNU General Public License
(http://www.gnu.org/licenses/). You can also purchase commercial MySQL
licenses from %{mysql_vendor} if you do not wish to be bound by the terms of
the GPL. See the chapter "Licensing and Support" in the manual for
further info.

The MySQL web site (http://www.mysql.com/) provides the latest news and
information about the MySQL software.  Also please see the documentation
and the manual for more information.

This package includes the MySQL server binary as well as related utilities
to run and administer a MySQL server.

%package        client
Summary:        MySQL database client applications and tools
Group:          Applications/Databases
Requires:       %{name}-libs%{?_isa} >= %{min}
%if 0%{?commercial}
Provides:       MySQL-client-advanced%{?_isa} = %{version}-%{release}
Obsoletes:      MySQL-client-advanced < %{version}-%{release}
Obsoletes:      mysql-community-client < %{version}-%{release}
%if 0%{?cluster}
Provides:       MySQL-Cluster-client-advanced%{?_isa} = %{version}-%{release}
Obsoletes:      MySQL-Cluster-client-advanced%{?_isa} < %{version}-%{release}
Obsoletes:      mysql-commercial-client < %{version}-%{release}
Obsoletes:      mysql-cluster-community-client < %{version}-%{release}
%endif
%endif
%if 0%{?cluster}
Provides:       MySQL-Cluster-client-gpl%{?_isa} = %{version}-%{release}
Obsoletes:      MySQL-Cluster-client-gpl < %{version}-%{release}
%endif
Provides:       MySQL-client%{?_isa} = %{version}-%{release}
Obsoletes:      MySQL-client < %{version}-%{release}
Obsoletes:      mariadb
Obsoletes:      mysql < %{version}-%{release}
Provides:       mysql = %{version}-%{release}
Provides:       mysql%{?_isa} = %{version}-%{release}

%description    client
This package contains the standard MySQL clients and administration
tools.

%package        common
Summary:        MySQL database common files for server and client libs
Group:          Applications/Databases
%if 0%{?commercial}
Obsoletes:      mysql-community-common < %{version}-%{release}
%if 0%{?cluster}
Obsoletes:      mysql-commercial-common < %{version}-%{release}
Obsoletes:      mysql-cluster-community-common < %{version}-%{release}
%endif
%endif
Provides:       mysql-common = %{version}-%{release}
Provides:       mysql-common%{?_isa} = %{version}-%{release}

%description    common
This packages contains common files needed by MySQL client library and
MySQL database server.

%package        test
Summary:        Test suite for the MySQL database server
Group:          Applications/Databases
Requires:       %{name}-server%{?_isa} >= %{min}
Requires:       perl(Carp)
Requires:       perl(Config)
Requires:       perl(Cwd)
Requires:       perl(Data::Dumper)
Requires:       perl(English)
Requires:       perl(Errno)
Requires:       perl(Exporter)
Requires:       perl(Fcntl)
Requires:       perl(File::Basename)
Requires:       perl(File::Copy)
Requires:       perl(File::Find)
Requires:       perl(File::Path)
Requires:       perl(File::Spec)
Requires:       perl(File::Spec::Functions)
Requires:       perl(File::Temp)
Requires:       perl(Getopt::Long)
Requires:       perl(IO::File)
Requires:       perl(IO::Handle)
Requires:       perl(IO::Pipe)
Requires:       perl(IO::Select)
Requires:       perl(IO::Socket)
Requires:       perl(IO::Socket::INET)
Requires:       perl(JSON)
Requires:       perl(Memoize)
Requires:       perl(POSIX)
Requires:       perl(Sys::Hostname)
Requires:       perl(Time::HiRes)
Requires:       perl(Time::localtime)
%if 0%{?cluster}
Requires:       %{name}-data-node%{?_isa} >= %{min}
Requires:       %{name}-management-server%{?_isa} >= %{min}
%endif
%if 0%{?commercial}
Provides:       MySQL-test-advanced%{?_isa} = %{version}-%{release}
Obsoletes:      MySQL-test-advanced < %{version}-%{release}
Obsoletes:      mysql-community-test < %{version}-%{release}
%if 0%{?cluster}
Provides:       MySQL-Cluster-test-advanced%{?_isa} = %{version}-%{release}
Obsoletes:      MySQL-Cluster-test-advanced%{?_isa} < %{version}-%{release}
Obsoletes:      mysql-commercial-test < %{version}-%{release}
Obsoletes:      mysql-cluster-community-test < %{version}-%{release}
%endif
%endif
%if 0%{?cluster}
Provides:       MySQL-Cluster-test-gpl%{?_isa} = %{version}-%{release}
Obsoletes:      MySQL-Cluster-test-gpl < %{version}-%{release}
%endif
Provides:       MySQL-test%{?_isa} = %{version}-%{release}
Obsoletes:      MySQL-test < %{version}-%{release}
Obsoletes:      mysql-test < %{version}-%{release}
Obsoletes:      mariadb-test
Provides:       mysql-test = %{version}-%{release}
Provides:       mysql-test%{?_isa} = %{version}-%{release}

%description    test
This package contains the MySQL regression test suite for MySQL
database server.

%package        devel
Summary:        Development header files and libraries for MySQL database client applications
Group:          Applications/Databases
Requires:       %{name}-libs%{?_isa} >= %{min}
%if 0%{?commercial}
Provides:       MySQL-devel-advanced%{?_isa} = %{version}-%{release}
Obsoletes:      MySQL-devel-advanced < %{version}-%{release}
Obsoletes:      mysql-community-devel < %{version}-%{release}
%if 0%{?cluster}
Provides:       MySQL-Cluster-devel-advanced%{?_isa} = %{version}-%{release}
Obsoletes:      MySQL-Cluster-devel-advanced%{?_isa} < %{version}-%{release}
Obsoletes:      mysql-commercial-devel < %{version}-%{release}
Obsoletes:      mysql-cluster-community-devel < %{version}-%{release}
%endif
%endif
%if 0%{?cluster}
Provides:       MySQL-Cluster-devel-gpl%{?_isa} = %{version}-%{release}
Obsoletes:      MySQL-Cluster-devel-gpl < %{version}-%{release}
%endif
Provides:       MySQL-devel = %{version}-%{release}
Obsoletes:      MySQL-devel < %{version}-%{release}
Obsoletes:      mysql-devel < %{version}-%{release}
Obsoletes:      mariadb-devel
Obsoletes:      mysql-connector-c-devel < 6.2
Provides:       mysql-devel = %{version}-%{release}
Provides:       mysql-devel%{?_isa} = %{version}-%{release}

%description    devel
This package contains the development header files and libraries necessary
to develop MySQL client applications.

%package        libs
Summary:        Shared libraries for MySQL database client applications
Group:          Applications/Databases
Requires:       %{name}-common%{?_isa} >= %{min}
%if 0%{?commercial}
Provides:       MySQL-shared-advanced%{?_isa} = %{version}-%{release}
Obsoletes:      MySQL-shared-advanced < %{version}-%{release}
Obsoletes:      mysql-community-libs < %{version}-%{release}
%if 0%{?cluster}
Provides:       MySQL-Cluster-shared-advanced%{?_isa} = %{version}-%{release}
Obsoletes:      MySQL-Cluster-shared-advanced < %{version}-%{release}
Obsoletes:      MySQL-shared-advanced < %{version}-%{release}
Obsoletes:      mysql-cluster-community-libs < %{version}-%{release}
%endif
%endif
%if 0%{?cluster}
Provides:       MySQL-Cluster-shared-gpl%{?_isa} = %{version}-%{release}
Obsoletes:      MySQL-Cluster-shared-gpl < %{version}-%{release}
%endif
Provides:       MySQL-shared%{?_isa} = %{version}-%{release}
Obsoletes:      MySQL-shared < %{version}-%{release}
Obsoletes:      mysql-libs < %{version}-%{release}
Obsoletes:      mariadb-libs
Obsoletes:      mysql-connector-c-shared < 6.2
Provides:       mysql-libs = %{version}-%{release}
Provides:       mysql-libs%{?_isa} = %{version}-%{release}

%description    libs
This package contains the shared libraries for MySQL client
applications.

%if 0%{?compatlib}
%package        libs-compat
Summary:        Shared compat libraries for MySQL %{compatver} database client applications
Group:          Applications/Databases
Obsoletes:      mysql-libs-compat < %{version}-%{release}
Provides:       mysql-libs-compat = %{version}-%{release}
Provides:       mysql-libs-compat%{?_isa} = %{version}-%{release}
Requires:       %{name}-libs%{?_isa} >= %{min}
%if 0%{?commercial}
Provides:       MySQL-shared-compat-advanced%{?_isa} = %{version}-%{release}
Obsoletes:      MySQL-shared-compat-advanced < %{version}-%{release}
Obsoletes:      mysql-community-libs-compat < %{version}-%{release}
%if 0%{?cluster}
Provides:       MySQL-Cluster-shared-compat-advanced%{?_isa} = %{version}-%{release}
Obsoletes:      MySQL-Cluster-shared-compat-advanced < %{version}-%{release}
Obsoletes:      mysql-commercial-libs-compat < %{version}-%{release}
Obsoletes:      mysql-cluster-community-libs-compat < %{version}-%{release}
%endif
%endif
%if 0%{?cluster}
Provides:       MySQL-Cluster-shared-compat-gpl%{?_isa} = %{version}-%{release}
Obsoletes:      MySQL-Cluster-shared-compat-gpl < %{version}-%{release}
%endif
Provides:       MySQL-shared-compat%{?_isa} = %{version}-%{release}
Obsoletes:      MySQL-shared-compat < %{version}-%{release}
Obsoletes:      mysql-libs < %{version}-%{release}
Obsoletes:      mariadb-libs

%description    libs-compat
This package contains the shared compat libraries for MySQL %{compatver} client
applications.
%endif

%if 0%{?rhel} == 7
%package        embedded-compat
Summary:        MySQL embedded compat library
Group:          Applications/Databases
Requires:       %{name}-common%{?_isa} >= %{min}
%if 0%{?commercial}
Obsoletes:      mysql-community-embedded-compat < %{version}-%{release}
%if 0%{?cluster}
Obsoletes:      mysql-commercial-embedded-compat < %{version}-%{release}
Obsoletes:      mysql-cluster-community-embedded-compat < %{version}-%{release}
%endif
%endif
Obsoletes:      MySQL-embedded < %{version}-%{release}
Obsoletes:      mysql-embedded < %{version}-%{release}
Obsoletes:      mysql-embedded-devel < %{version}-%{release}
Obsoletes:      mariadb-embedded
Obsoletes:      mariadb-embedded-devel

%description    embedded-compat
This package contains the MySQL server as an embedded library with
compatibility for applications using version %{compatlib} of the library.
%endif

%if 0%{?cluster}
%package        management-server
Summary:        MySQL Cluster Management Server Daemon
Group:          Applications/Databases
%description    management-server
This package contains the MySQL Cluster Management Server Daemon,
which reads the cluster configuration file and distributes this
information to all nodes in the cluster.

%package        data-node
Summary:        MySQL Cluster Data Node Daemon
Group:          Applications/Databases
%description    data-node
This package contains MySQL Cluster Data Node Daemon, it is the process
that is used to handle all the data in tables using the NDB Cluster
storage engine. It comes in two variants: ndbd and ndbmtd, the former
is single threaded while the latter is multi-threaded.

%package        auto-installer
Summary:        Web-based graphical configuration installer for MySQL Cluster
Group:          Applications/Databases
Requires:       %{name}-server%{?_isa} = %{version}-%{release}
Requires:       python-paramiko
%{?el5:Requires:  python-crypto}
%{?el6:Requires:  python-crypto}
%{?el7:Requires:  python2-crypto}
%description    auto-installer
This package contains the MySQL Cluster web-based graphical
configuration installer, which can be used to set up and start or stop
a MySQL Cluster on one or more host computers.

%package        ndbclient
Summary:        Shared libraries for MySQL NDB storage engine client applications
Group:          Applications/Databases
%description    ndbclient
This package contains the shared libraries for MySQL MySQL NDB storage
engine client applications.

%package        ndbclient-devel
Summary:        Development files for MySQL NDB storage engine client applications
Group:          Applications/Databases
Requires:       %{name}-devel%{?_isa} = %{version}-%{release}
Requires:       %{name}-ndbclient%{?_isa} = %{version}-%{release}
%description    ndbclient-devel
This package contains the development header files and libraries
necessary to develop client applications for MySQL NDB storage engine.

%if 0%{?ndb_nodejs_extras_path:1}
%package        nodejs
Summary:        Set of Node.js adapters for MySQL Cluster
Group:          Applications/Databases
%description    nodejs
This package contains MySQL NoSQL Connector for JavaScript, a set of
Node.js adapters for MySQL Cluster and MySQL Server, which make it
possible to write JavaScript applications for Node.js using MySQL
data.
%endif

%package        java
Summary:        MySQL Cluster Connector for Java
Group:          Applications/Databases
%description    java
This package contains MySQL Cluster Connector for Java, which includes
ClusterJ and ClusterJPA, a plugin for use with OpenJPA.

ClusterJ is a high level database API that is similar in style and
concept to object-relational mapping persistence frameworks such as
Hibernate and JPA.

ClusterJPA is an OpenJPA implementation for MySQL Cluster that
attempts to offer the best possible performance by leveraging the
strengths of both ClusterJ and JDBC.

%package        memcached
Summary:        Memcached API for MySQL Cluster implemented as a loadable storage engine for memcached
Group:          Applications/Databases
Requires:       %{name}-server%{?_isa} = %{version}-%{release}
%description    memcached
This package contains the standard memcached server and a loadable
storage engine for memcached using the Memcache API for MySQL Cluster
to provide a persistent MySQL Cluster data store.

%endif # cluster

%if 0%{?commercial}
%package        backup
Summary:        MySQL Enterprise Backup
Group:          Applications/Databases
Provides:       meb = %{version}-%{release}
Provides:       meb%{?_isa} = %{version}-%{release}
Obsoletes:      meb < %{version}-%{release}
Obsoletes:      meb%{?_isa} < %{version}-%{release}
%description    backup
Implementing proper database backup and disaster recovery plans to
protect against accidental loss of data, database corruption,
hardware/operating system crashes orany natural disasters has become
one of the most important responsibilities of the Database
Administrator (DBAs).

MySQL Enterprise Backup provides DBAs with a high-performance, online
"hot" backup solution with data compression technology to ensure your
data is protected in case of downtime or an outage. MySQL is a
trademark of %{mysql_vendor}
%endif

%prep
%if 0%{?compatlib}
%setup -q -T -a 0 -a 7 -a 10 -c -n %{src_dir}
%else
%setup -q -T -a 0 -a 10 -c -n %{src_dir}
%endif # 0%{?compatlib}

%build
# Fail quickly and obviously if user tries to build as root
%if 0%{?runselftest}
if [ "x$(id -u)" = "x0" ] ; then
   echo "The MySQL regression tests may fail if run as root."
   echo "If you really need to build the RPM as root, use"
   echo "--define='runselftest 0' to skip the regression tests."
   exit 1
fi
%endif

# Build compat libs
%if 0%{?compatlib}
%if 0%{?commercial}
%global compat_ssl_option -DWITH_SSL=system
%else
%global compat_ssl_option -DWITH_SSL=bundled
%endif
%if 0%{?rhel} < 7
(
  export CFLAGS="%{optflags} -D_GNU_SOURCE -D_FILE_OFFSET_BITS=64 -D_LARGEFILE_SOURCE -fno-strict-aliasing -fwrapv"
  export CXXFLAGS="$CFLAGS %{?el6:-felide-constructors} -fno-rtti -fno-exceptions"
  pushd mysql-%{compatver}
  %configure \
    --with-readline \
    --without-debug \
    --enable-shared \
    --localstatedir=/var/lib/mysql \
    --with-unix-socket-path=/var/lib/mysql/mysql.sock \
    --with-mysqld-user="mysql" \
    --with-extra-charsets=all \
    --enable-local-infile \
    --enable-largefile \
    --enable-thread-safe-client \
    --with-ssl=%{_prefix} \
    --with-embedded-server \
    --with-big-tables \
    --with-pic \
    --with-plugin-innobase \
    --with-plugin-innodb_plugin \
    --with-plugin-partition \
    --disable-dependency-tracking
  make %{?_smp_mflags}
  popd
)
%else  # 0%{?rhel} < 7
(
  pushd mysql-%{compatver}
  mkdir build && pushd build
  cmake .. \
    -DBUILD_CONFIG=mysql_release \
    -DINSTALL_LAYOUT=RPM \
    -DCMAKE_BUILD_TYPE=RelWithDebInfo \
    -DCMAKE_C_FLAGS="%{optflags}" \
    -DCMAKE_CXX_FLAGS="%{optflags}" \
    -DWITH_INNODB_MEMCACHED=0 \
    -DINSTALL_LIBDIR="%{_lib}/mysql" \
    -DINSTALL_PLUGINDIR="%{_lib}/mysql/plugin" \
    -DINSTALL_SQLBENCHDIR=share \
    -DWITH_SYMVER16=1 \
    -DMYSQL_UNIX_ADDR="%{mysqldatadir}/mysql.sock" \
    -DFEATURE_SET="%{feature_set}" \
    -DWITH_EMBEDDED_SERVER=1 \
    -DWITH_EMBEDDED_SHARED_LIBRARY=1 \
    %{?compat_ssl_option} \
    -DCOMPILATION_COMMENT="%{compilation_comment_release}" \
    -DMYSQL_SERVER_SUFFIX="%{?server_suffix}"
  echo BEGIN_NORMAL_CONFIG ; egrep '^#define' include/config.h ; echo END_NORMAL_CONFIG
  make %{?_smp_mflags} VERBOSE=1
  popd && popd
)
%endif # 0%{?rhel} < 7
%endif # 0%{?compatlib}

# Build debug versions of mysqld
mkdir debug
(
  cd debug
  # Attempt to remove any optimisation flags from the debug build
  optflags=$(echo "%{optflags}" | sed -e 's/-O2 / /' -e 's/-Wp,-D_FORTIFY_SOURCE=2/ /')
  cmake ../%{src_dir} \
           -DBUILD_CONFIG=mysql_release \
           -DINSTALL_LAYOUT=RPM \
           -DCMAKE_BUILD_TYPE=Debug \
           -DWITH_BOOST=.. \
           -DCMAKE_C_FLAGS="$optflags" \
           -DCMAKE_CXX_FLAGS="$optflags" \
%if 0%{?systemd}
           -DWITH_SYSTEMD=1 \
%endif
%if 0%{?ndb_nodejs_path:1}
           -DNDB_NODEJS_PATH=%{ndb_nodejs_path} \
%endif
%if 0%{?ndb_nodejs_extras_path:1}
           -DNDB_NODEJS_EXTRAS_PATH=%{ndb_nodejs_extras_path} \
%endif
%if 0%{?commercial}
           -DWITH_MEB=1 \
%endif
           -DWITH_INNODB_MEMCACHED=1 \
           -DINSTALL_LIBDIR="%{_lib}/mysql" \
           -DINSTALL_PLUGINDIR="%{_lib}/mysql/plugin/debug" \
           -DMYSQL_UNIX_ADDR="%{mysqldatadir}/mysql.sock" \
           -DMYSQLX_UNIX_ADDR="/var/run/mysqld/mysqlx.sock" \
           -DFEATURE_SET="%{feature_set}" \
%if 0%{?rhel} > 5
           -DWITH_NUMA=ON \
%endif
           %{?ssl_option} \
           %{?mecab_option} \
           %{?aws_sdk_option} \
           %{?curl_lib_option} \
           -DCOMPILATION_COMMENT="%{compilation_comment_debug}" \
           -DMYSQL_SERVER_SUFFIX="%{?server_suffix}"
  echo BEGIN_DEBUG_CONFIG ; egrep '^#define' include/config.h ; echo END_DEBUG_CONFIG
  make %{?_smp_mflags} VERBOSE=1
)

# Build full release
mkdir release
(
  cd release
  cmake ../%{src_dir} \
           -DBUILD_CONFIG=mysql_release \
           -DINSTALL_LAYOUT=RPM \
           -DCMAKE_BUILD_TYPE=RelWithDebInfo \
	   -DWITH_BOOST=.. \
           -DCMAKE_C_FLAGS="%{optflags}" \
           -DCMAKE_CXX_FLAGS="%{optflags}" \
%if 0%{?systemd}
           -DWITH_SYSTEMD=1 \
%endif
%if 0%{?ndb_nodejs_path:1}
           -DNDB_NODEJS_PATH=%{ndb_nodejs_path} \
%endif
%if 0%{?ndb_nodejs_extras_path:1}
           -DNDB_NODEJS_EXTRAS_PATH=%{ndb_nodejs_extras_path} \
%endif
%if 0%{?commercial}
           -DWITH_MEB=1 \
%endif
           -DWITH_INNODB_MEMCACHED=1 \
           -DINSTALL_LIBDIR="%{_lib}/mysql" \
           -DINSTALL_PLUGINDIR="%{_lib}/mysql/plugin" \
           -DMYSQL_UNIX_ADDR="%{mysqldatadir}/mysql.sock" \
           -DMYSQLX_UNIX_ADDR="/var/run/mysqld/mysqlx.sock" \
           -DFEATURE_SET="%{feature_set}" \
%if 0%{?rhel} > 5
           -DWITH_NUMA=ON \
%endif
           %{?ssl_option} \
           %{?mecab_option} \
           %{?aws_sdk_option} \
           %{?curl_lib_option} \
           -DCOMPILATION_COMMENT="%{compilation_comment_release}" \
           -DMYSQL_SERVER_SUFFIX="%{?server_suffix}"
  echo BEGIN_NORMAL_CONFIG ; egrep '^#define' include/config.h ; echo END_NORMAL_CONFIG
  make %{?_smp_mflags} VERBOSE=1
)

%install
%if 0%{?compatlib}
# Install compat libs
dirs="libmysql libmysql_r"
%{?el7:dirs="build/libmysql build/libmysqld build/sql/share"}
for dir in $dirs ; do
    pushd mysql-%{compatver}/$dir
    make DESTDIR=%{buildroot} install
    popd
done
rm -f %{buildroot}%{_libdir}/mysql/libmysqlclient{,_r}.{a,la,so}
%{?el7:rm -f %{buildroot}%{_libdir}/mysql/libmysqld.{a,la,so}}
%endif # 0%{?compatlib}

MBD=$RPM_BUILD_DIR/%{src_dir}

# Ensure that needed directories exists
install -d -m 0751 %{buildroot}/var/lib/mysql
install -d -m 0755 %{buildroot}/var/run/mysqld
install -d -m 0750 %{buildroot}/var/lib/mysql-files
install -d -m 0750 %{buildroot}/var/lib/mysql-keyring

# Install all binaries
cd $MBD/release
make DESTDIR=%{buildroot} install

# Install config and logrotate
install -D -m 0644 packaging/rpm-common/mysql.logrotate %{buildroot}%{_sysconfdir}/logrotate.d/mysql
install -D -m 0644 packaging/rpm-common/my.cnf %{buildroot}%{_sysconfdir}/my.cnf
install -d %{buildroot}%{_sysconfdir}/my.cnf.d
%if 0%{?systemd}
%else
install -D -m 0755 packaging/rpm-oel/mysql.init %{buildroot}%{_sysconfdir}/init.d/mysqld
%endif

# Add libdir to linker
install -d -m 0755 %{buildroot}%{_sysconfdir}/ld.so.conf.d
echo "%{_libdir}/mysql" > %{buildroot}%{_sysconfdir}/ld.so.conf.d/mysql-%{_arch}.conf

# multiarch support
%ifarch %{multiarchs}
mv %{buildroot}/%{_bindir}/mysql_config %{buildroot}/%{_bindir}/mysql_config-%{__isa_bits}
install -p -m 0755 packaging/rpm-common/mysql_config.sh %{buildroot}/%{_bindir}/mysql_config
%endif


# Remove files pages we explicitly do not want to package
rm -rf %{buildroot}%{_infodir}/mysql.info*
rm -rf %{buildroot}%{_datadir}/mysql-*/mysql.server
rm -rf %{buildroot}%{_datadir}/mysql-*/mysqld_multi.server
rm -f %{buildroot}%{_datadir}/mysql-*/win_install_firewall.sql
rm -f %{buildroot}%{_datadir}/mysql-*/audit_log_filter_win_install.sql

# Remove upcoming man pages, to avoid breakage when they materialize
# Keep this comment as a placeholder for future cases
# rm -f %{buildroot}%{_mandir}/man1/<manpage>.1

# Remove removed manpages here until they are removed from the docs repo

%check
%if 0%{?runselftest} || 0%{?with_unittests}
pushd release
export CTEST_OUTPUT_ON_FAILURE=1
make test || true
%endif
%if 0%{?runselftest}
export MTR_BUILD_THREAD=auto
pushd mysql-test
./mtr \
    --mem --parallel=auto --force --retry=0 \
    --mysqld=--binlog-format=mixed \
    --suite-timeout=720 --testcase-timeout=30 \
    --clean-vardir
rm -r $(readlink var) var
%endif

%pre server
/usr/sbin/groupadd -g 27 -o -r mysql >/dev/null 2>&1 || :
/usr/sbin/useradd -M -N -g mysql -o -r -d /var/lib/mysql -s /bin/false \
    -c "MySQL Server" -u 27 mysql >/dev/null 2>&1 || :

%post server
datadir=$(/usr/bin/my_print_defaults server mysqld | grep '^--datadir=' | sed -n 's/--datadir=//p' | tail -n 1)
/bin/chmod 0751 "$datadir" >/dev/null 2>&1 || :
/bin/touch /var/log/mysqld.log >/dev/null 2>&1 || :
/bin/chown mysql:mysql /var/log/mysqld.log >/dev/null 2>&1 || :
%if 0%{?systemd}
%systemd_post mysqld.service
/usr/bin/systemctl enable mysqld >/dev/null 2>&1 || :
%else
/sbin/chkconfig --add mysqld
%endif
%{_sbindir}/setcap cap_sys_nice+ep %{_sbindir}/mysqld >/dev/null 2>&1 || :

%preun server
%if 0%{?systemd}
%systemd_preun mysqld.service
%else
if [ "$1" = 0 ]; then
    /sbin/service mysqld stop >/dev/null 2>&1 || :
    /sbin/chkconfig --del mysqld
fi
%endif

%postun server
%if 0%{?systemd}
%systemd_postun_with_restart mysqld.service
%else
if [ $1 -ge 1 ]; then
    /sbin/service mysqld condrestart >/dev/null 2>&1 || :
fi
%endif

%post libs -p /sbin/ldconfig

%postun libs -p /sbin/ldconfig

%if 0%{?compatlib}
%post libs-compat -p /sbin/ldconfig

%postun libs-compat -p /sbin/ldconfig
%endif

%{?el7:%postun embedded-compat -p /sbin/ldconfig}

%files server
%defattr(-, root, root, -)
%doc %{?license_files_server}
%doc %{src_dir}/Docs/INFO_SRC*
%doc release/Docs/INFO_BIN*
%attr(644, root, root) %{_mandir}/man1/innochecksum.1*
%attr(644, root, root) %{_mandir}/man1/ibd2sdi.1*
%attr(644, root, root) %{_mandir}/man1/my_print_defaults.1*
%attr(644, root, root) %{_mandir}/man1/myisam_ftdump.1*
%attr(644, root, root) %{_mandir}/man1/myisamchk.1*
%attr(644, root, root) %{_mandir}/man1/myisamlog.1*
%attr(644, root, root) %{_mandir}/man1/myisampack.1*
%attr(644, root, root) %{_mandir}/man8/mysqld.8*
%if 0%{?systemd}
%exclude %{_mandir}/man1/mysqld_multi.1*
%exclude %{_mandir}/man1/mysqld_safe.1*
%else
%attr(644, root, root) %{_mandir}/man1/mysqld_multi.1*
%attr(644, root, root) %{_mandir}/man1/mysqld_safe.1*
%endif
%attr(644, root, root) %{_mandir}/man1/mysqldumpslow.1*
%attr(644, root, root) %{_mandir}/man1/mysql_secure_installation.1*
%attr(644, root, root) %{_mandir}/man1/mysql_upgrade.1*
%attr(644, root, root) %{_mandir}/man1/mysqlman.1*
%attr(644, root, root) %{_mandir}/man1/mysql.server.1*
%attr(644, root, root) %{_mandir}/man1/mysql_tzinfo_to_sql.1*
%attr(644, root, root) %{_mandir}/man1/perror.1*
%attr(644, root, root) %{_mandir}/man1/resolve_stack_dump.1*
%attr(644, root, root) %{_mandir}/man1/resolveip.1*
%attr(644, root, root) %{_mandir}/man1/mysql_ssl_rsa_setup.1*
%attr(644, root, root) %{_mandir}/man1/lz4_decompress.1*
%attr(644, root, root) %{_mandir}/man1/zlib_decompress.1*


%config(noreplace) %{_sysconfdir}/my.cnf
%dir %{_sysconfdir}/my.cnf.d

%attr(755, root, root) %{_bindir}/innochecksum
%attr(755, root, root) %{_bindir}/ibd2sdi
%attr(755, root, root) %{_bindir}/my_print_defaults
%attr(755, root, root) %{_bindir}/myisam_ftdump
%attr(755, root, root) %{_bindir}/myisamchk
%attr(755, root, root) %{_bindir}/myisamlog
%attr(755, root, root) %{_bindir}/myisampack
%attr(755, root, root) %{_bindir}/mysql_secure_installation
%attr(755, root, root) %{_bindir}/mysql_tzinfo_to_sql
%attr(755, root, root) %{_bindir}/mysql_upgrade
%attr(755, root, root) %{_bindir}/mysqldumpslow
%attr(755, root, root) %{_bindir}/perror
%attr(755, root, root) %{_bindir}/resolve_stack_dump
%attr(755, root, root) %{_bindir}/resolveip
%attr(755, root, root) %{_bindir}/mysql_ssl_rsa_setup
%attr(755, root, root) %{_bindir}/lz4_decompress
%attr(755, root, root) %{_bindir}/zlib_decompress
%if 0%{?systemd}
%attr(755, root, root) %{_bindir}/mysqld_pre_systemd
%else
%attr(755, root, root) %{_bindir}/mysqld_multi
%attr(755, root, root) %{_bindir}/mysqld_safe
%endif
%attr(755, root, root) %{_sbindir}/mysqld
%attr(755, root, root) %{_sbindir}/mysqld-debug

%dir %{_libdir}/mysql/plugin
%attr(755, root, root) %{_libdir}/mysql/plugin/adt_null.so
%attr(755, root, root) %{_libdir}/mysql/plugin/auth_socket.so
%attr(755, root, root) %{_libdir}/mysql/plugin/authentication_ldap_sasl_client.so
%attr(755, root, root) %{_libdir}/mysql/plugin/group_replication.so
%attr(755, root, root) %{_libdir}/mysql/plugin/component_log_sink_syseventlog.so
%attr(755, root, root) %{_libdir}/mysql/plugin/component_log_sink_json.so
%attr(755, root, root) %{_libdir}/mysql/plugin/component_log_filter_dragnet.so
%attr(755, root, root) %{_libdir}/mysql/plugin/component_validate_password.so
%attr(755, root, root) %{_libdir}/mysql/plugin/connection_control.so
%attr(755, root, root) %{_libdir}/mysql/plugin/ha_example.so
%attr(755, root, root) %{_libdir}/mysql/plugin/keyring_file.so
%attr(755, root, root) %{_libdir}/mysql/plugin/keyring_udf.so
%attr(755, root, root) %{_libdir}/mysql/plugin/innodb_engine.so
%attr(755, root, root) %{_libdir}/mysql/plugin/libmemcached.so
%attr(755, root, root) %{_libdir}/mysql/plugin/locking_service.so
%attr(755, root, root) %{_libdir}/mysql/plugin/mypluglib.so
%attr(755, root, root) %{_libdir}/mysql/plugin/mysql_no_login.so
%attr(755, root, root) %{_libdir}/mysql/plugin/rewrite_example.so
%attr(755, root, root) %{_libdir}/mysql/plugin/rewriter.so
%attr(755, root, root) %{_libdir}/mysql/plugin/semisync_master.so
%attr(755, root, root) %{_libdir}/mysql/plugin/semisync_slave.so
%attr(755, root, root) %{_libdir}/mysql/plugin/validate_password.so
%attr(755, root, root) %{_libdir}/mysql/plugin/version_token.so
%dir %{_libdir}/mysql/plugin/debug
%attr(755, root, root) %{_libdir}/mysql/plugin/debug/adt_null.so
%attr(755, root, root) %{_libdir}/mysql/plugin/debug/auth_socket.so
%attr(755, root, root) %{_libdir}/mysql/plugin/debug/authentication_ldap_sasl_client.so
%attr(755, root, root) %{_libdir}/mysql/plugin/debug/group_replication.so
%attr(755, root, root) %{_libdir}/mysql/plugin/debug/component_log_sink_syseventlog.so
%attr(755, root, root) %{_libdir}/mysql/plugin/debug/component_log_sink_json.so
%attr(755, root, root) %{_libdir}/mysql/plugin/debug/component_log_filter_dragnet.so
%attr(755, root, root) %{_libdir}/mysql/plugin/debug/component_validate_password.so
%attr(755, root, root) %{_libdir}/mysql/plugin/debug/connection_control.so
%attr(755, root, root) %{_libdir}/mysql/plugin/debug/ha_example.so
%attr(755, root, root) %{_libdir}/mysql/plugin/debug/keyring_file.so
%attr(755, root, root) %{_libdir}/mysql/plugin/debug/keyring_udf.so
%attr(755, root, root) %{_libdir}/mysql/plugin/debug/innodb_engine.so
%attr(755, root, root) %{_libdir}/mysql/plugin/debug/libmemcached.so
%attr(755, root, root) %{_libdir}/mysql/plugin/debug/locking_service.so
%attr(755, root, root) %{_libdir}/mysql/plugin/debug/mypluglib.so
%attr(755, root, root) %{_libdir}/mysql/plugin/debug/mysql_no_login.so
%attr(755, root, root) %{_libdir}/mysql/plugin/debug/rewrite_example.so
%attr(755, root, root) %{_libdir}/mysql/plugin/debug/rewriter.so
%attr(755, root, root) %{_libdir}/mysql/plugin/debug/semisync_master.so
%attr(755, root, root) %{_libdir}/mysql/plugin/debug/semisync_slave.so
%attr(755, root, root) %{_libdir}/mysql/plugin/debug/validate_password.so
%attr(755, root, root) %{_libdir}/mysql/plugin/debug/version_token.so
%if 0%{?mecab}
%{_libdir}/mysql/mecab
%attr(755, root, root) %{_libdir}/mysql/plugin/libpluginmecab.so
%attr(755, root, root) %{_libdir}/mysql/plugin/debug/libpluginmecab.so
%endif
%if 0%{?commercial}
%attr(755, root, root) %{_libdir}/mysql/plugin/audit_log.so
%attr(644, root, root) %{_datadir}/mysql-*/audit_log_filter_linux_install.sql
%attr(755, root, root) %{_libdir}/mysql/plugin/authentication_pam.so
%attr(755, root, root) %{_libdir}/mysql/plugin/authentication_ldap_sasl.so
%attr(755, root, root) %{_libdir}/mysql/plugin/authentication_ldap_simple.so
%attr(755, root, root) %{_libdir}/mysql/plugin/keyring_okv.so
%attr(755, root, root) %{_libdir}/mysql/plugin/keyring_encrypted_file.so
%attr(755, root, root) %{_libdir}/mysql/plugin/mysql_clone.so
%attr(755, root, root) %{_libdir}/mysql/plugin/thread_pool.so
%attr(755, root, root) %{_libdir}/mysql/plugin/openssl_udf.so
%attr(755, root, root) %{_libdir}/mysql/plugin/firewall.so
%attr(644, root, root) %{_datadir}/mysql-*/linux_install_firewall.sql
%attr(755, root, root) %{_libdir}/mysql/plugin/debug/audit_log.so
%attr(755, root, root) %{_libdir}/mysql/plugin/debug/authentication_pam.so
%attr(755, root, root) %{_libdir}/mysql/plugin/debug/authentication_ldap_sasl.so
%attr(755, root, root) %{_libdir}/mysql/plugin/debug/authentication_ldap_simple.so
%attr(755, root, root) %{_libdir}/mysql/plugin/debug/keyring_okv.so
%attr(755, root, root) %{_libdir}/mysql/plugin/debug/keyring_encrypted_file.so
%attr(755, root, root) %{_libdir}/mysql/plugin/debug/mysql_clone.so
%attr(755, root, root) %{_libdir}/mysql/plugin/debug/thread_pool.so
%attr(755, root, root) %{_libdir}/mysql/plugin/debug/openssl_udf.so
%attr(755, root, root) %{_libdir}/mysql/plugin/debug/firewall.so
%if 0%{?aws_sdk}
%attr(755, root, root) %{_libdir}/mysql/plugin/keyring_aws.so
%attr(755, root, root) %{_libdir}/mysql/plugin/debug/keyring_aws.so
%endif
%endif
%attr(644, root, root) %{_datadir}/mysql-*/fill_help_tables.sql
%attr(644, root, root) %{_datadir}/mysql-*/mysql_sys_schema.sql
%attr(644, root, root) %{_datadir}/mysql-*/mysql_system_tables.sql
%attr(644, root, root) %{_datadir}/mysql-*/mysql_system_tables_data.sql
%attr(644, root, root) %{_datadir}/mysql-*/mysql_system_users.sql
%attr(644, root, root) %{_datadir}/mysql-*/mysql_test_data_timezone.sql
%attr(644, root, root) %{_datadir}/mysql-*/mysql-log-rotate
%attr(644, root, root) %{_datadir}/mysql-*/dictionary.txt
%attr(644, root, root) %{_datadir}/mysql-*/innodb_memcached_config.sql
%attr(644, root, root) %{_datadir}/mysql-*/install_rewriter.sql
%attr(644, root, root) %{_datadir}/mysql-*/uninstall_rewriter.sql
%attr(644, root, root) %{_datadir}/mysql-*/magic
%if 0%{?systemd}
%attr(644, root, root) %{_unitdir}/mysqld.service
%attr(644, root, root) %{_unitdir}/mysqld@.service
%attr(644, root, root) %{_prefix}/lib/tmpfiles.d/mysql.conf
%else
%attr(755, root, root) %{_sysconfdir}/init.d/mysqld
%endif
%attr(644, root, root) %config(noreplace,missingok) %{_sysconfdir}/logrotate.d/mysql
%dir %attr(751, mysql, mysql) /var/lib/mysql
%dir %attr(755, mysql, mysql) /var/run/mysqld
%dir %attr(750, mysql, mysql) /var/lib/mysql-files
%dir %attr(750, mysql, mysql) /var/lib/mysql-keyring

%if 0%{?cluster}
%attr(644, root, root) %{_datadir}/mysql-*/ndb_dist_priv.sql
%endif

%files common
%defattr(-, root, root, -)
%doc %{?license_files_server}
%{_datadir}/mysql-*/charsets/
%{_datadir}/mysql-*/errmsg-utf8.txt
%{_datadir}/mysql-*/bulgarian/
%{_datadir}/mysql-*/czech/
%{_datadir}/mysql-*/danish/
%{_datadir}/mysql-*/dutch/
%{_datadir}/mysql-*/english/
%{_datadir}/mysql-*/estonian/
%{_datadir}/mysql-*/french/
%{_datadir}/mysql-*/german/
%{_datadir}/mysql-*/greek/
%{_datadir}/mysql-*/hungarian/
%{_datadir}/mysql-*/italian/
%{_datadir}/mysql-*/japanese/
%{_datadir}/mysql-*/korean/
%{_datadir}/mysql-*/norwegian-ny/
%{_datadir}/mysql-*/norwegian/
%{_datadir}/mysql-*/polish/
%{_datadir}/mysql-*/portuguese/
%{_datadir}/mysql-*/romanian/
%{_datadir}/mysql-*/russian/
%{_datadir}/mysql-*/serbian/
%{_datadir}/mysql-*/slovak/
%{_datadir}/mysql-*/spanish/
%{_datadir}/mysql-*/swedish/
%{_datadir}/mysql-*/ukrainian/

%files client
%defattr(-, root, root, -)
%doc %{?license_files_server}
%attr(755, root, root) %{_bindir}/mysql
%attr(755, root, root) %{_bindir}/mysqladmin
%attr(755, root, root) %{_bindir}/mysqlbinlog
%attr(755, root, root) %{_bindir}/mysqlcheck
%attr(755, root, root) %{_bindir}/mysqldump
%attr(755, root, root) %{_bindir}/mysqlimport
%attr(755, root, root) %{_bindir}/mysqlpump
%attr(755, root, root) %{_bindir}/mysqlshow
%attr(755, root, root) %{_bindir}/mysqlslap
%attr(755, root, root) %{_bindir}/mysql_config_editor

%attr(644, root, root) %{_mandir}/man1/mysql.1*
%attr(644, root, root) %{_mandir}/man1/mysqladmin.1*
%attr(644, root, root) %{_mandir}/man1/mysqlbinlog.1*
%attr(644, root, root) %{_mandir}/man1/mysqlcheck.1*
%attr(644, root, root) %{_mandir}/man1/mysqldump.1*
%attr(644, root, root) %{_mandir}/man1/mysqlpump.1*
%attr(644, root, root) %{_mandir}/man1/mysqlimport.1*
%attr(644, root, root) %{_mandir}/man1/mysqlshow.1*
%attr(644, root, root) %{_mandir}/man1/mysqlslap.1*
%attr(644, root, root) %{_mandir}/man1/mysql_config_editor.1*

%if 0%{?cluster}
%attr(755, root, root) %{_bindir}/ndb_blob_tool
%attr(755, root, root) %{_bindir}/ndb_config
%attr(755, root, root) %{_bindir}/ndb_delete_all
%attr(755, root, root) %{_bindir}/ndb_desc
%attr(755, root, root) %{_bindir}/ndb_drop_index
%attr(755, root, root) %{_bindir}/ndb_drop_table
%attr(755, root, root) %{_bindir}/ndb_error_reporter
%attr(755, root, root) %{_bindir}/ndb_index_stat
%attr(755, root, root) %{_bindir}/ndb_import
%attr(755, root, root) %{_bindir}/ndb_mgm
%attr(755, root, root) %{_bindir}/ndb_move_data
%attr(755, root, root) %{_bindir}/ndb_perror
%attr(755, root, root) %{_bindir}/ndb_print_backup_file
%attr(755, root, root) %{_bindir}/ndb_print_file
%attr(755, root, root) %{_bindir}/ndb_print_frag_file
%attr(755, root, root) %{_bindir}/ndb_print_schema_file
%attr(755, root, root) %{_bindir}/ndb_print_sys_file
%attr(755, root, root) %{_bindir}/ndb_redo_log_reader
%attr(755, root, root) %{_bindir}/ndb_restore
%attr(755, root, root) %{_bindir}/ndb_select_all
%attr(755, root, root) %{_bindir}/ndb_select_count
%attr(755, root, root) %{_bindir}/ndb_setup.py
%attr(755, root, root) %{_bindir}/ndb_show_tables
%attr(755, root, root) %{_bindir}/ndb_size.pl
%attr(755, root, root) %{_bindir}/ndb_top
%attr(755, root, root) %{_bindir}/ndb_waiter
%attr(755, root, root) %{_bindir}/ndbinfo_select_all

%attr(644, root, root) %{_mandir}/man1/ndb-common-options.1*
%attr(644, root, root) %{_mandir}/man1/ndb_blob_tool.1*
%attr(644, root, root) %{_mandir}/man1/ndb_config.1*
%attr(644, root, root) %{_mandir}/man1/ndb_cpcd.1*
%attr(644, root, root) %{_mandir}/man1/ndb_delete_all.1*
%attr(644, root, root) %{_mandir}/man1/ndb_desc.1*
%attr(644, root, root) %{_mandir}/man1/ndb_drop_index.1*
%attr(644, root, root) %{_mandir}/man1/ndb_drop_table.1*
%attr(644, root, root) %{_mandir}/man1/ndb_error_reporter.1*
%attr(644, root, root) %{_mandir}/man1/ndb_import.1*
%attr(644, root, root) %{_mandir}/man1/ndb_index_stat.1*
%attr(644, root, root) %{_mandir}/man1/ndb_mgm.1*
%attr(644, root, root) %{_mandir}/man1/ndb_move_data.1*
%attr(644, root, root) %{_mandir}/man1/ndb_perror.1*
%attr(644, root, root) %{_mandir}/man1/ndb_print_backup_file.1*
%attr(644, root, root) %{_mandir}/man1/ndb_print_file.1*
%attr(644, root, root) %{_mandir}/man1/ndb_print_frag_file.1*
%attr(644, root, root) %{_mandir}/man1/ndb_print_schema_file.1*
%attr(644, root, root) %{_mandir}/man1/ndb_print_sys_file.1*
%attr(644, root, root) %{_mandir}/man1/ndb_restore.1*
%attr(644, root, root) %{_mandir}/man1/ndb_select_all.1*
%attr(644, root, root) %{_mandir}/man1/ndb_select_count.1*
%attr(644, root, root) %{_mandir}/man1/ndb_setup.py.1*
%attr(644, root, root) %{_mandir}/man1/ndb_show_tables.1*
%attr(644, root, root) %{_mandir}/man1/ndb_size.pl.1*
%attr(644, root, root) %{_mandir}/man1/ndb_top.1*
%attr(644, root, root) %{_mandir}/man1/ndb_waiter.1*
%attr(644, root, root) %{_mandir}/man1/ndb_redo_log_reader.1*
%attr(644, root, root) %{_mandir}/man1/ndbinfo_select_all.1*
%endif #cluster

%files devel
%defattr(-, root, root, -)
%doc %{?license_files_server}
%attr(644, root, root) %{_mandir}/man1/comp_err.1*
%attr(644, root, root) %{_mandir}/man1/mysql_config.1*
%attr(755, root, root) %{_bindir}/mysql_config
%ifarch %{multiarchs}
%attr(755, root, root) %{_bindir}/mysql_config-%{__isa_bits}
%endif
%{_includedir}/mysql
%{_datadir}/aclocal/mysql.m4
%{_libdir}/mysql/libmysqlclient.a
%{_libdir}/mysql/libmysqlservices.a
%{_libdir}/mysql/libmysqlclient.so
%{_libdir}/pkgconfig/mysqlclient.pc

%files libs
%defattr(-, root, root, -)
%doc %{?license_files_server}
%dir %attr(755, root, root) %{_libdir}/mysql
%attr(644, root, root) %{_sysconfdir}/ld.so.conf.d/mysql-%{_arch}.conf
%{_libdir}/mysql/libmysqlclient.so.21*

%if 0%{?compatlib}
%files libs-compat
%defattr(-, root, root, -)
%doc %{?license_files_server}
%dir %attr(755, root, root) %{_libdir}/mysql
%attr(644, root, root) %{_sysconfdir}/ld.so.conf.d/mysql-%{_arch}.conf
%{_libdir}/mysql/libmysqlclient.so.%{compatlib}
%{_libdir}/mysql/libmysqlclient.so.%{compatlib}.*.0
%{_libdir}/mysql/libmysqlclient_r.so.%{compatlib}
%{_libdir}/mysql/libmysqlclient_r.so.%{compatlib}.*.0
%endif

%files test
%defattr(-, root, root, -)
%doc %{?license_files_server}
%attr(-, root, root) %{_datadir}/mysql-test
%attr(755, root, root) %{_bindir}/mysql_client_test
%attr(755, root, root) %{_bindir}/mysqltest
%attr(755, root, root) %{_bindir}/mysqlxtest

%attr(755, root, root) %{_libdir}/mysql/plugin/auth.so
%attr(755, root, root) %{_libdir}/mysql/plugin/auth_test_plugin.so
%attr(755, root, root) %{_libdir}/mysql/plugin/component_example_component1.so
%attr(755, root, root) %{_libdir}/mysql/plugin/component_example_component2.so
%attr(755, root, root) %{_libdir}/mysql/plugin/component_example_component3.so
%attr(755, root, root) %{_libdir}/mysql/plugin/component_log_sink_test.so
%attr(755, root, root) %{_libdir}/mysql/plugin/component_test_backup_lock_service.so
%attr(755, root, root) %{_libdir}/mysql/plugin/component_test_string_service_charset.so
%attr(755, root, root) %{_libdir}/mysql/plugin/component_test_string_service_long.so
%attr(755, root, root) %{_libdir}/mysql/plugin/component_test_string_service.so
%attr(755, root, root) %{_libdir}/mysql/plugin/component_pfs_example.so
%attr(755, root, root) %{_libdir}/mysql/plugin/component_pfs_example_component_population.so
%attr(755, root, root) %{_libdir}/mysql/plugin/pfs_example_plugin_employee.so
%attr(755, root, root) %{_libdir}/mysql/plugin/component_test_pfs_notification.so
%attr(755, root, root) %{_libdir}/mysql/plugin/component_test_pfs_resource_group.so
%attr(755, root, root) %{_libdir}/mysql/plugin/component_test_udf_registration.so
%attr(755, root, root) %{_libdir}/mysql/plugin/component_udf_reg_3_func.so
%attr(755, root, root) %{_libdir}/mysql/plugin/component_udf_reg_avg_func.so
%attr(755, root, root) %{_libdir}/mysql/plugin/component_udf_reg_int_func.so
%attr(755, root, root) %{_libdir}/mysql/plugin/component_udf_reg_int_same_func.so
%attr(755, root, root) %{_libdir}/mysql/plugin/component_udf_reg_only_3_func.so
%attr(755, root, root) %{_libdir}/mysql/plugin/component_udf_reg_real_func.so
%attr(755, root, root) %{_libdir}/mysql/plugin/component_udf_unreg_3_func.so
%attr(755, root, root) %{_libdir}/mysql/plugin/component_udf_unreg_int_func.so
%attr(755, root, root) %{_libdir}/mysql/plugin/component_udf_unreg_real_func.so
%attr(755, root, root) %{_libdir}/mysql/plugin/component_test_sys_var_service_int.so
%attr(755, root, root) %{_libdir}/mysql/plugin/component_test_sys_var_service.so
%attr(755, root, root) %{_libdir}/mysql/plugin/component_test_sys_var_service_same.so
%attr(755, root, root) %{_libdir}/mysql/plugin/component_test_sys_var_service_str.so
%attr(755, root, root) %{_libdir}/mysql/plugin/component_test_status_var_service.so
%attr(755, root, root) %{_libdir}/mysql/plugin/component_test_status_var_service_int.so
%attr(755, root, root) %{_libdir}/mysql/plugin/component_test_status_var_service_reg_only.so
%attr(755, root, root) %{_libdir}/mysql/plugin/component_test_status_var_service_str.so
%attr(755, root, root) %{_libdir}/mysql/plugin/component_test_status_var_service_unreg_only.so
%attr(755, root, root) %{_libdir}/mysql/plugin/component_test_system_variable_source.so
%attr(644, root, root) %{_libdir}/mysql/plugin/daemon_example.ini
%attr(755, root, root) %{_libdir}/mysql/plugin/libdaemon_example.so
%attr(755, root, root) %{_libdir}/mysql/plugin/replication_observers_example_plugin.so
%attr(755, root, root) %{_libdir}/mysql/plugin/libtest_framework.so
%attr(755, root, root) %{_libdir}/mysql/plugin/libtest_services.so
%attr(755, root, root) %{_libdir}/mysql/plugin/libtest_services_threaded.so
%attr(755, root, root) %{_libdir}/mysql/plugin/libtest_session_detach.so
%attr(755, root, root) %{_libdir}/mysql/plugin/libtest_session_attach.so
%attr(755, root, root) %{_libdir}/mysql/plugin/libtest_session_in_thd.so
%attr(755, root, root) %{_libdir}/mysql/plugin/libtest_session_info.so
%attr(755, root, root) %{_libdir}/mysql/plugin/libtest_sql_2_sessions.so
%attr(755, root, root) %{_libdir}/mysql/plugin/libtest_sql_all_col_types.so
%attr(755, root, root) %{_libdir}/mysql/plugin/libtest_sql_cmds_1.so
%attr(755, root, root) %{_libdir}/mysql/plugin/libtest_sql_commit.so
%attr(755, root, root) %{_libdir}/mysql/plugin/libtest_sql_complex.so
%attr(755, root, root) %{_libdir}/mysql/plugin/libtest_sql_errors.so
%attr(755, root, root) %{_libdir}/mysql/plugin/libtest_sql_lock.so
%attr(755, root, root) %{_libdir}/mysql/plugin/libtest_sql_processlist.so
%attr(755, root, root) %{_libdir}/mysql/plugin/libtest_sql_replication.so
%attr(755, root, root) %{_libdir}/mysql/plugin/libtest_sql_shutdown.so
%attr(755, root, root) %{_libdir}/mysql/plugin/libtest_sql_stmt.so
%attr(755, root, root) %{_libdir}/mysql/plugin/libtest_sql_sqlmode.so
%attr(755, root, root) %{_libdir}/mysql/plugin/libtest_sql_stored_procedures_functions.so
%attr(755, root, root) %{_libdir}/mysql/plugin/libtest_sql_views_triggers.so
%attr(755, root, root) %{_libdir}/mysql/plugin/libtest_x_sessions_deinit.so
%attr(755, root, root) %{_libdir}/mysql/plugin/libtest_x_sessions_init.so
%attr(755, root, root) %{_libdir}/mysql/plugin/qa_auth_client.so
%attr(755, root, root) %{_libdir}/mysql/plugin/qa_auth_interface.so
%attr(755, root, root) %{_libdir}/mysql/plugin/qa_auth_server.so
%attr(755, root, root) %{_libdir}/mysql/plugin/test_security_context.so
%attr(755, root, root) %{_libdir}/mysql/plugin/test_services_plugin_registry.so
%attr(755, root, root) %{_libdir}/mysql/plugin/test_udf_services.so
%attr(755, root, root) %{_libdir}/mysql/plugin/udf_example.so
%attr(755, root, root) %{_libdir}/mysql/plugin/component_mysqlx_global_reset.so
%attr(755, root, root) %{_libdir}/mysql/plugin/debug/auth.so
%attr(755, root, root) %{_libdir}/mysql/plugin/debug/auth_test_plugin.so
%attr(755, root, root) %{_libdir}/mysql/plugin/debug/component_example_component1.so
%attr(755, root, root) %{_libdir}/mysql/plugin/debug/component_example_component2.so
%attr(755, root, root) %{_libdir}/mysql/plugin/debug/component_example_component3.so
%attr(755, root, root) %{_libdir}/mysql/plugin/debug/component_log_sink_test.so
%attr(755, root, root) %{_libdir}/mysql/plugin/debug/component_test_backup_lock_service.so
%attr(755, root, root) %{_libdir}/mysql/plugin/debug/component_test_string_service_charset.so
%attr(755, root, root) %{_libdir}/mysql/plugin/debug/component_test_string_service_long.so
%attr(755, root, root) %{_libdir}/mysql/plugin/debug/component_test_string_service.so
%attr(755, root, root) %{_libdir}/mysql/plugin/debug/component_pfs_example.so
%attr(755, root, root) %{_libdir}/mysql/plugin/debug/component_pfs_example_component_population.so
%attr(755, root, root) %{_libdir}/mysql/plugin/debug/pfs_example_plugin_employee.so
%attr(755, root, root) %{_libdir}/mysql/plugin/debug/component_test_pfs_notification.so
%attr(755, root, root) %{_libdir}/mysql/plugin/debug/component_test_pfs_resource_group.so
%attr(755, root, root) %{_libdir}/mysql/plugin/debug/component_test_udf_registration.so
%attr(755, root, root) %{_libdir}/mysql/plugin/debug/component_udf_reg_3_func.so
%attr(755, root, root) %{_libdir}/mysql/plugin/debug/component_udf_reg_avg_func.so
%attr(755, root, root) %{_libdir}/mysql/plugin/debug/component_udf_reg_int_func.so
%attr(755, root, root) %{_libdir}/mysql/plugin/debug/component_udf_reg_int_same_func.so
%attr(755, root, root) %{_libdir}/mysql/plugin/debug/component_udf_reg_only_3_func.so
%attr(755, root, root) %{_libdir}/mysql/plugin/debug/component_udf_reg_real_func.so
%attr(755, root, root) %{_libdir}/mysql/plugin/debug/component_udf_unreg_3_func.so
%attr(755, root, root) %{_libdir}/mysql/plugin/debug/component_udf_unreg_int_func.so
%attr(755, root, root) %{_libdir}/mysql/plugin/debug/component_udf_unreg_real_func.so
%attr(755, root, root) %{_libdir}/mysql/plugin/debug/component_test_sys_var_service_int.so
%attr(755, root, root) %{_libdir}/mysql/plugin/debug/component_test_sys_var_service.so
%attr(755, root, root) %{_libdir}/mysql/plugin/debug/component_test_sys_var_service_same.so
%attr(755, root, root) %{_libdir}/mysql/plugin/debug/component_test_sys_var_service_str.so
%attr(755, root, root) %{_libdir}/mysql/plugin/debug/component_test_status_var_service.so
%attr(755, root, root) %{_libdir}/mysql/plugin/debug/component_test_status_var_service_int.so
%attr(755, root, root) %{_libdir}/mysql/plugin/debug/component_test_status_var_service_reg_only.so
%attr(755, root, root) %{_libdir}/mysql/plugin/debug/component_test_status_var_service_str.so
%attr(755, root, root) %{_libdir}/mysql/plugin/debug/component_test_status_var_service_unreg_only.so
%attr(755, root, root) %{_libdir}/mysql/plugin/debug/component_test_system_variable_source.so
%attr(755, root, root) %{_libdir}/mysql/plugin/debug/libdaemon_example.so
%attr(755, root, root) %{_libdir}/mysql/plugin/debug/replication_observers_example_plugin.so
%attr(755, root, root) %{_libdir}/mysql/plugin/debug/libtest_framework.so
%attr(755, root, root) %{_libdir}/mysql/plugin/debug/libtest_services.so
%attr(755, root, root) %{_libdir}/mysql/plugin/debug/libtest_services_threaded.so
%attr(755, root, root) %{_libdir}/mysql/plugin/debug/libtest_session_detach.so
%attr(755, root, root) %{_libdir}/mysql/plugin/debug/libtest_session_attach.so
%attr(755, root, root) %{_libdir}/mysql/plugin/debug/libtest_session_in_thd.so
%attr(755, root, root) %{_libdir}/mysql/plugin/debug/libtest_session_info.so
%attr(755, root, root) %{_libdir}/mysql/plugin/debug/libtest_sql_2_sessions.so
%attr(755, root, root) %{_libdir}/mysql/plugin/debug/libtest_sql_all_col_types.so
%attr(755, root, root) %{_libdir}/mysql/plugin/debug/libtest_sql_cmds_1.so
%attr(755, root, root) %{_libdir}/mysql/plugin/debug/libtest_sql_commit.so
%attr(755, root, root) %{_libdir}/mysql/plugin/debug/libtest_sql_complex.so
%attr(755, root, root) %{_libdir}/mysql/plugin/debug/libtest_sql_errors.so
%attr(755, root, root) %{_libdir}/mysql/plugin/debug/libtest_sql_lock.so
%attr(755, root, root) %{_libdir}/mysql/plugin/debug/libtest_sql_processlist.so
%attr(755, root, root) %{_libdir}/mysql/plugin/debug/libtest_sql_replication.so
%attr(755, root, root) %{_libdir}/mysql/plugin/debug/libtest_sql_shutdown.so
%attr(755, root, root) %{_libdir}/mysql/plugin/debug/libtest_sql_stmt.so
%attr(755, root, root) %{_libdir}/mysql/plugin/debug/libtest_sql_sqlmode.so
%attr(755, root, root) %{_libdir}/mysql/plugin/debug/libtest_sql_stored_procedures_functions.so
%attr(755, root, root) %{_libdir}/mysql/plugin/debug/libtest_sql_views_triggers.so
%attr(755, root, root) %{_libdir}/mysql/plugin/debug/libtest_x_sessions_deinit.so
%attr(755, root, root) %{_libdir}/mysql/plugin/debug/libtest_x_sessions_init.so
%attr(755, root, root) %{_libdir}/mysql/plugin/debug/qa_auth_client.so
%attr(755, root, root) %{_libdir}/mysql/plugin/debug/qa_auth_interface.so
%attr(755, root, root) %{_libdir}/mysql/plugin/debug/qa_auth_server.so
%attr(755, root, root) %{_libdir}/mysql/plugin/debug/test_security_context.so
%attr(755, root, root) %{_libdir}/mysql/plugin/debug/test_services_plugin_registry.so
%attr(755, root, root) %{_libdir}/mysql/plugin/debug/test_udf_services.so
%attr(755, root, root) %{_libdir}/mysql/plugin/debug/udf_example.so
%attr(755, root, root) %{_libdir}/mysql/plugin/debug/component_mysqlx_global_reset.so

%if 0%{?rhel} == 7
%files embedded-compat
%defattr(-, root, root, -)
%doc %{?license_files_server}
%dir %attr(755, root, root) %{_libdir}/mysql
%attr(644, root, root) %{_sysconfdir}/ld.so.conf.d/mysql-%{_arch}.conf
%attr(755, root, root) %{_libdir}/mysql/libmysqld.so.18*
%{_datadir}/mysql/charsets/
%{_datadir}/mysql/errmsg-utf8.txt
%{_datadir}/mysql/bulgarian/
%{_datadir}/mysql/czech/
%{_datadir}/mysql/danish/
%{_datadir}/mysql/dutch/
%{_datadir}/mysql/english/
%{_datadir}/mysql/estonian/
%{_datadir}/mysql/french/
%{_datadir}/mysql/german/
%{_datadir}/mysql/greek/
%{_datadir}/mysql/hungarian/
%{_datadir}/mysql/italian/
%{_datadir}/mysql/japanese/
%{_datadir}/mysql/korean/
%{_datadir}/mysql/norwegian-ny/
%{_datadir}/mysql/norwegian/
%{_datadir}/mysql/polish/
%{_datadir}/mysql/portuguese/
%{_datadir}/mysql/romanian/
%{_datadir}/mysql/russian/
%{_datadir}/mysql/serbian/
%{_datadir}/mysql/slovak/
%{_datadir}/mysql/spanish/
%{_datadir}/mysql/swedish/
%{_datadir}/mysql/ukrainian/
%exclude %{_datadir}/mysql/dictionary.txt
%endif

%if 0%{?cluster}
%files management-server
%defattr(-, root, root, -)
%doc %{?license_files_server}
%attr(755, root, root) %{_sbindir}/ndb_mgmd
%attr(644, root, root) %{_mandir}/man8/ndb_mgmd.8*

%files data-node
%defattr(-, root, root, -)
%doc %{?license_files_server}
%attr(755, root, root) %{_sbindir}/ndbd
%attr(755, root, root) %{_sbindir}/ndbmtd
%attr(644, root, root) %{_mandir}/man8/ndbd.8*
%attr(644, root, root) %{_mandir}/man8/ndbmtd.8*

%files auto-installer
%defattr(-, root, root, -)
%doc %{?license_files_server}
%attr(755, root, root) %{_bindir}/mcc_config.py
%{_datadir}/mysql/mcc/
%exclude %{_datadir}/mysql/mcc/tst/

%files memcached
%defattr(-, root, root, -)
%doc %{?license_files_server}
%attr(755, root, root) %{_bindir}/memclient
%attr(755, root, root) %{_sbindir}/memcached
%attr(755, root, root) %{_libdir}/mysql/ndb_engine.so
%{_datadir}/mysql/memcache-api/

%files ndbclient
%defattr(-, root, root, -)
%doc %{?license_files_server}
%attr(755, root, root) %{_libdir}/mysql/libndbclient.so.6.1.0

%files ndbclient-devel
%defattr(-, root, root, -)
%doc %{?license_files_server}
%attr(644, root, root) %{_libdir}/mysql/libndbclient_static.a
%{_libdir}/mysql/libndbclient.so

%if 0%{?ndb_nodejs_extras_path:1}
%files nodejs
%defattr(-, root, root, -)
%doc %{?license_files_server}
%{_datadir}/mysql/nodejs/
%endif

%files java
%defattr(-, root, root, -)
%doc %{?license_files_server}
%{_datadir}/mysql/java/
%endif # cluster

%if 0%{?commercial}
%files backup
%defattr(-, root, root, -)
%doc %{src_dir}/packaging/meb/LICENSE.meb
%doc %{src_dir}/packaging/meb/README.meb
%attr(755, root, root) %{_bindir}/mysqlbackup
%endif

%changelog
* Mon Mar 12 2018 Erlend Dahl <erlend.dahl@oracle.com> - 8.0.12-0.1
- Move mysqlx to default plugin
- Add component_mysqlx_global_reset.so
- Change the global milestone to 'dmr'
- Add meb as sub package
- Remove obsoleted mysqltest man pages
- Independently choose SSL for the 5.6 compat lib, depending on commercial
- Include udf_example.so in test package
- Add component_validate_password component
- Add License Book, remove COPYING
- No longer need to remove obsoleted mysqltest man pages
- Add perl modules for test subpackage

* Fri Jul 28 2017 Horst Hunger <horst.hunger@oracle.com> - 8.0.3-0.1
- Add component_test_status_var_service plugin

* Fri May 26 2017 Harin Vadodaria <harin.vadodaria@oracle.com> - 8.0.2-0.1
- Add keyring_aws plugin and UDF components
- Add component_test_sys_var_service plugins

* Tue Sep 13 2016 Balasubramanian Kandasamy <balasubramanian.kandasamy@oracle.com> - 8.0.1-0.1
- Add test_services_plugin_registry.so plugin
- Add connection_control.so to server subpackage

* Tue Jul 05 2016 Erlend Dahl <erlend.dahl@oracle.com> - 8.0.0-0.1
- Change the version number to 8.0.0
- Add manual page for ibd2sdi utility
- Adapt MySQL server 5.7 packaging to MySQL Cluster 7.5
- Remove mysql_config from client subpackage

* Fri Jun 03 2016 Balasubramanian Kandasamy <balasubramanian.kandasamy@oracle.com> - 5.8.0-0.1
- Updated compatver to 5.6.31
- Add example component to test package
- Add test_udf_services.so plugin
- Add keyring_udf.so plugin to server subpackage
- Add keyring_okv.so plugin to commercial server subpackage
- Purge man page for mysql_install_db in preparation for its removal
- Include mysql-keyring directory
- Provide keyring_file.so plugin

* Tue Nov 24 2015 Bjorn Munch <bjorn.munch@oracle.com> - 5.7.10-1
- Included man pages for lz4_decompress and zlib_decompress

* Thu Nov 12 2015 Bjorn Munch <bjorn.munch@oracle.com> - 5.7.10-1
- Added lines to remove man pages we are not ready to include yet
- Added lz4_decompress and zlib_decompress binaries to client subpackage
- Drop support for el5, use scl to build on el6

* Mon Oct 19 2015 Bharathy Satish <bharathy.x.satish@oracle.com> - 5.7.10-1
- Added new decompression utilities lz4_decompress and zlib_decompress binaries to
  client subpackage.

* Mon Oct 5 2015 Tor Didriksen <tor.didriksen@oracle.com>
- Added mysqlx.so

* Tue Sep 29 2015 Balasubramanian Kandasamy <balasubramanian.kandasamy@oracle.com> - 5.7.9-1
- Updated for 5.7.9
- Added libtest_* plugins to test subpackage
- Add mysqlpump man page
- Obsolete mysql-connector-c-shared dependencies

* Mon Jul 06 2015 Murthy Narkedimilli <murthy.narkedimilli@oracle.com> - 5.7.8-0.2.rc
- Bumped the version of libmysqlclient.so and libmysqld.so from 20 -> 21.

* Thu Jun 25 2015 Balasubramanian Kandasamy <balasubramanian.kandasamy@oracle.com> - 5.7.8-0.2.rc
- Add support for pkg-config

* Wed May 20 2015 Balasubramanian Kandasamy <balasubramanian.kandasamy@oracle.com> - 5.7.8-0.2.rc
- Added libtest_framework.so, libtest_services.so, libtest_services_threaded.so plugins
- Build and ship mecab plugin

* Tue Feb 3 2015 Balasubramanian Kandasamy <balasubramanian.kandasamy@oracle.com> - 5.7.6-0.2.m16
- Include boost sources
- Fix cmake buildrequires
- Fix build on el5 with gcc44
- Add license info in each subpackage
- Soname bump, more compat packages
- Updated default shell for mysql user
- Added mysql_ssl_rsa_setup
- Include mysql-files directory

* Thu Sep 18 2014 Balasubramanian Kandasamy <balasubramanian.kandasamy@oracle.com> - 5.7.6-0.2.m16
- Provide replication_observers_example_plugin.so plugin

* Tue Sep 2 2014 Bjorn Munch <bjorn.munch@oracle.com> - 5.7.6-0.1.m16
- Updated for 5.7.6

* Fri Aug 08 2014 Erlend Dahl <erlend.dahl@oracle.com> - 5.7.5-0.6.m15
- Provide mysql_no_login.so plugin

* Wed Aug 06 2014 Balasubramanian Kandasamy <balasubramanian.kandasamy@oracle.com> - 5.7.5-0.5.m15
- Provide mysql-compat-server dependencies 

* Wed Jul 09 2014 Balasubramanian Kandasamy <balasubramanian.kandasamy@oracle.com> - 5.7.5-0.4.m15
- Remove perl(GD) and dtrace dependencies

* Thu Jun 26 2014 Balasubramanian Kandasamy <balasubramanian.kandasamy@oracle.com> - 5.7.5-0.3.m15
- Resolve embedded-devel conflict issue

* Wed Jun 25 2014 Balasubramanian Kandasamy <balasubramanian.kandasamy@oracle.com> - 5.7.5-0.2.m15
- Add bench package
- Enable dtrace 

* Thu Apr 24 2014 Balasubramanian Kandasamy <balasubramanian.kandasamy@oracle.com> - 5.7.5-0.1.m15
- Updated for 5.7.5

* Mon Apr 07 2014 Balasubramanian Kandasamy <balasubramanian.kandasamy@oracle.com> - 5.7.4-0.5.m14
- Fix Cflags for el7 

* Mon Mar 31 2014 Balasubramanian Kandasamy <balasubramanian.kandasamy@oracle.com> - 5.7.4-0.4.m14
- Support for enterprise packages
- Upgrade from MySQL-* packages

* Wed Mar 12 2014 Balasubramanian Kandasamy <balasubramanian.kandasamy@oracle.com> - 5.7.4-0.3.m14
- Resolve conflict with mysql-libs-compat 

* Thu Mar 06 2014 Balasubramanian Kandasamy <balasubramanian.kandasamy@oracle.com> - 5.7.4-0.2.m14
- Resolve conflict issues during upgrade
- Add ha_example.so plugin which is now included

* Fri Feb 07 2014 Balasubramanian Kandasamy <balasubramanian.kandasamy@oracle.com> - 5.7.4-0.1.m14
- 5.7.4
- Enable shared libmysqld by cmake option
- Move mysqltest and test plugins to test subpackage

* Mon Nov 18 2013 Balasubramanian Kandasamy <balasubramanian.kandasamy@oracle.com> - 5.7.3-0.3.m13
- Fixed isa_bits error 

* Fri Oct 25 2013 Balasubramanian Kandasamy <balasubramanian.kandasamy@oracle.com> - 5.7.3-0.1.m13
- Initial 5.7 port

* Fri Oct 25 2013 Balasubramanian Kandasamy <balasubramanian.kandasamy@oracle.com> - 5.6.15-1
- Fixed uln advanced rpm libyassl.a error
- Updated to 5.6.15

* Wed Oct 16 2013 Balasubramanian Kandasamy <balasubramanian.kandasamy@oracle.com> - 5.6.14-3
- Fixed mysql_install_db usage 
- Improved handling of plugin directory 

* Fri Sep 27 2013 Balasubramanian Kandasamy <balasubramanian.kandasamy@oracle.com> - 5.6.14-2
- Refresh mysql-install patch and service renaming

* Mon Sep 16 2013 Balasubramanian Kandasamy <balasubramanian.kandasamy@oracle.com> - 5.6.14-1
- Updated to 5.6.14

* Wed Sep 04 2013 Balasubramanian Kandasamy <balasubramanian.kandasamy@oracle.com> - 5.6.13-5
- Support upgrade from 5.5 ULN packages to 5.6 

* Tue Aug 27 2013 Balasubramanian Kandasamy <balasubramanian.kandasamy@oracle.com> - 5.6.13-4
- Enhanced perl filtering 
- Added openssl-devel to buildreq 

* Wed Aug 21 2013 Balasubramanian Kandasamy <balasubramanian.kandasamy@oracle.com> - 5.6.13-3
- Removed mysql_embedded binary to resolve multilib conflict issue

* Fri Aug 16 2013 Balasubramanian Kandasamy <balasubramanian.kandasamy@oracle.com> - 5.6.13-2 
- Fixed Provides and Obsoletes issues in server, test packages 

* Wed Aug 14 2013 Balasubramanian Kandasamy <balasubramanian.kandasamy@oracle.com> - 5.6.13-1
- Updated to 5.6.13

* Mon Aug 05 2013 Balasubramanian Kandasamy <balasubramanian.kandasamy@oracle.com> - 5.6.12-9
- Added files list to embedded packages 

* Thu Aug 01 2013 Balasubramanian Kandasamy <balasubramanian.kandasamy@oracle.com> - 5.6.12-8
- Updated libmysqld.a with libmysqld.so in embedded package

* Mon Jul 29 2013 Balasubramanian Kandasamy <balasubramanian.kandasamy@oracle.com> - 5.6.12-7
- Updated test package dependency from client to server

* Wed Jul 24 2013 Balasubramanian Kandasamy <balasubramanian.kandasamy@oracle.com> - 5.6.12-6
- Added libs-compat dependency under libs package to resolve server
  installation conflicts issue.
 
* Wed Jul 17 2013 Balasubramanian Kandasamy <balasubramanian.kandasamy@oracle.com> - 5.6.12-5
- Removed libmysqlclient.so.16 from libs package
 
* Fri Jul 05 2013 Balasubramanian Kandasamy <balasubramanian.kandasamy@oracle.com> - 5.6.12-4
- Adjusted to work on OEL6

* Wed Jun 26 2013 Balasubramanian Kandasamy <balasubramanian.kandasamy@oracle.com> - 5.6.12-3
- Move libs to mysql/
- Basic multi arch support
- Fix changelog dates

* Thu Jun 20 2013 Balasubramanian Kandasamy <balasubramanian.kandasamy@oracle.com> - 5.6.12-2
- Major cleanup

* Tue Jun 04 2013 Balasubramanian Kandasamy <balasubramanian.kandasamy@oracle.com> - 5.6.12-1
- Updated to 5.6.12

* Mon Nov 05 2012 Joerg Bruehe <joerg.bruehe@oracle.com>

- Allow to override the default to use the bundled yaSSL by an option like
      --define="with_ssl /path/to/ssl"

* Wed Oct 10 2012 Bjorn Munch <bjorn.munch@oracle.com>

- Replace old my-*.cnf config file examples with template my-default.cnf

* Fri Oct 05 2012 Joerg Bruehe <joerg.bruehe@oracle.com>

- Let the installation use the new option "--random-passwords" of "mysql_install_db".
  (Bug# 12794345 Ensure root password)
- Fix an inconsistency: "new install" vs "upgrade" are told from the (non)existence
  of "$mysql_datadir/mysql" (holding table "mysql.user" and other system stuff).

* Tue Jul 24 2012 Joerg Bruehe <joerg.bruehe@oracle.com>

- Add a macro "runselftest":
  if set to 1 (default), the test suite will be run during the RPM build;
  this can be oveeridden via the command line by adding
      --define "runselftest 0"
  Failures of the test suite will NOT make the RPM build fail!

* Mon Jul 16 2012 Joerg Bruehe <joerg.bruehe@oracle.com>

- Add the man page for the "mysql_config_editor".

* Mon Jun 11 2012 Joerg Bruehe <joerg.bruehe@oracle.com>

- Make sure newly added "SPECIFIC-ULN/" directory does not disturb packaging.

* Wed Feb 29 2012 Brajmohan Saxena <brajmohan.saxena@oracle.com>

- Removal all traces of the readline library from mysql (BUG 13738013)

* Wed Sep 28 2011 Joerg Bruehe <joerg.bruehe@oracle.com>

- Fix duplicate mentioning of "mysql_plugin" and its manual page,
  it is better to keep alphabetic order in the files list (merging!).

* Wed Sep 14 2011 Joerg Bruehe <joerg.bruehe@oracle.com>

- Let the RPM capabilities ("obsoletes" etc) ensure that an upgrade may replace
  the RPMs of any configuration (of the current or the preceding release series)
  by the new ones. This is done by not using the implicitly generated capabilities
  (which include the configuration name) and relying on more generic ones which
  just list the function ("server", "client", ...).
  The implicit generation cannot be prevented, so all these capabilities must be
  explicitly listed in "Obsoletes:"

* Tue Sep 13 2011 Jonathan Perkin <jonathan.perkin@oracle.com>

- Add support for Oracle Linux 6 and Red Hat Enterprise Linux 6.  Due to
  changes in RPM behaviour ($RPM_BUILD_ROOT is removed prior to install)
  this necessitated a move of the libmygcc.a installation to the install
  phase, which is probably where it belonged in the first place.

* Tue Sep 13 2011 Joerg Bruehe <joerg.bruehe@oracle.com>

- "make_win_bin_dist" and its manual are dropped, cmake does it different.

* Thu Sep 08 2011 Daniel Fischer <daniel.fischer@oracle.com>

- Add mysql_plugin man page.

* Tue Aug 30 2011 Tor Didriksen <tor.didriksen@oracle.com>

- Set CXX=g++ by default to add a dependency on libgcc/libstdc++.
  Also, remove the use of the -fno-exceptions and -fno-rtti flags.
  TODO: update distro_buildreq/distro_requires

* Tue Aug 30 2011 Joerg Bruehe <joerg.bruehe@oracle.com>

- Add the manual page for "mysql_plugin" to the server package.

* Fri Aug 19 2011 Joerg Bruehe <joerg.bruehe@oracle.com>

- Null-upmerge the fix of bug#37165: This spec file is not affected.
- Replace "/var/lib/mysql" by the spec file variable "%%{mysqldatadir}".

* Fri Aug 12 2011 Daniel Fischer <daniel.fischer@oracle.com>

- Source plugin library files list from cmake-generated file.

* Mon Jul 25 2011 Chuck Bell <chuck.bell@oracle.com>

- Added the mysql_plugin client - enables or disables plugins.

* Thu Jul 21 2011 Sunanda Menon <sunanda.menon@oracle.com>

- Fix bug#12561297: Added the MySQL embedded binary

* Thu Jul 07 2011 Joerg Bruehe <joerg.bruehe@oracle.com>

- Fix bug#45415: "rpm upgrade recreates test database"
  Let the creation of the "test" database happen only during a new installation,
  not in an RPM upgrade.
  This affects both the "mkdir" and the call of "mysql_install_db".

* Wed Feb 09 2011 Joerg Bruehe <joerg.bruehe@oracle.com>

- Fix bug#56581: If an installation deviates from the default file locations
  ("datadir" and "pid-file"), the mechanism to detect a running server (on upgrade)
  should still work, and use these locations.
  The problem was that the fix for bug#27072 did not check for local settings.

* Mon Jan 31 2011 Joerg Bruehe <joerg.bruehe@oracle.com>

- Install the new "manifest" files: "INFO_SRC" and "INFO_BIN".

* Tue Nov 23 2010 Jonathan Perkin <jonathan.perkin@oracle.com>

- EXCEPTIONS-CLIENT has been deleted, remove it from here too
- Support MYSQL_BUILD_MAKE_JFLAG environment variable for passing
  a '-j' argument to make.

* Mon Nov 1 2010 Georgi Kodinov <georgi.godinov@oracle.com>

- Added test authentication (WL#1054) plugin binaries

* Wed Oct 6 2010 Georgi Kodinov <georgi.godinov@oracle.com>

- Added example external authentication (WL#1054) plugin binaries

* Wed Aug 11 2010 Joerg Bruehe <joerg.bruehe@oracle.com>

- With a recent spec file cleanup, names have changed: A "-community" part was dropped.
  Reflect that in the "Obsoletes" specifications.
- Add a "triggerpostun" to handle the uninstall of the "-community" server RPM.
- This fixes bug#55015 "MySQL server is not restarted properly after RPM upgrade".

* Tue Jun 15 2010 Joerg Bruehe <joerg.bruehe@sun.com>

- Change the behaviour on installation and upgrade:
  On installation, do not autostart the server.
  *Iff* the server was stopped before the upgrade is started, this is taken as a
  sign the administrator is handling that manually, and so the new server will
  not be started automatically at the end of the upgrade.
  The start/stop scripts will still be installed, so the server will be started
  on the next machine boot.
  This is the 5.5 version of fixing bug#27072 (RPM autostarting the server).

* Tue Jun 1 2010 Jonathan Perkin <jonathan.perkin@oracle.com>

- Implement SELinux checks from distribution-specific spec file.

* Wed May 12 2010 Jonathan Perkin <jonathan.perkin@oracle.com>

- Large number of changes to build using CMake
- Introduce distribution-specific RPMs
- Drop debuginfo, build all binaries with debug/symbols
- Remove __os_install_post, use native macro
- Remove _unpackaged_files_terminate_build, make it an error to have
  unpackaged files
- Remove cluster RPMs

* Wed Mar 24 2010 Joerg Bruehe <joerg.bruehe@sun.com>

- Add "--with-perfschema" to the configure options.

* Mon Mar 22 2010 Joerg Bruehe <joerg.bruehe@sun.com>

- User "usr/lib*" to allow for both "usr/lib" and "usr/lib64",
  mask "rmdir" return code 1.
- Remove "ha_example.*" files from the list, they aren't built.

* Wed Mar 17 2010 Joerg Bruehe <joerg.bruehe@sun.com>

- Fix a wrong path name in handling the debug plugins.

* Wed Mar 10 2010 Joerg Bruehe <joerg.bruehe@sun.com>

- Take the result of the debug plugin build and put it into the optimized tree,
  so that it becomes part of the final installation;
  include the files in the packlist. Part of the fixes for bug#49022.

* Mon Mar 01 2010 Joerg Bruehe <joerg.bruehe@sun.com>

- Set "Oracle and/or its affiliates" as the vendor and copyright owner,
  accept upgrading from packages showing MySQL or Sun as vendor.

* Fri Feb 12 2010 Joerg Bruehe <joerg.bruehe@sun.com>

- Formatting changes:
  Have a consistent structure of separator lines and of indentation
  (8 leading blanks => tab).
- Introduce the variable "src_dir".
- Give the environment variables "MYSQL_BUILD_CC(CXX)" precedence
  over "CC" ("CXX").
- Drop the old "with_static" argument analysis, this is not supported
  in 5.1 since ages.
- Introduce variables to control the handlers individually, as well
  as other options.
- Use the new "--with-plugin" notation for the table handlers.
- Drop handling "/etc/rc.d/init.d/mysql", the switch to "/etc/init.d/mysql"
  was done back in 2002 already.
- Make "--with-zlib-dir=bundled" the default, add an option to disable it.
- Add missing manual pages to the file list.
- Improve the runtime check for "libgcc.a", protect it against being tried
  with the Intel compiler "icc".

* Mon Jan 11 2010 Joerg Bruehe <joerg.bruehe@sun.com>

- Change RPM file naming:
  - Suffix like "-m2", "-rc" becomes part of version as "_m2", "_rc".
  - Release counts from 1, not 0.

* Wed Dec 23 2009 Joerg Bruehe <joerg.bruehe@sun.com>

- The "semisync" plugin file name has lost its introductory "lib",
  adapt the file lists for the subpackages.
  This is a part missing from the fix for bug#48351.
- Remove the "fix_privilege_tables" manual, it does not exist in 5.5
  (and likely, the whole script will go, too).

* Mon Nov 16 2009 Joerg Bruehe <joerg.bruehe@sun.com>

- Fix some problems with the directives around "tcmalloc" (experimental),
  remove erroneous traces of the InnoDB plugin (that is 5.1 only).

* Tue Oct 06 2009 Magnus Blaudd <mvensson@mysql.com>

- Removed mysql_fix_privilege_tables

* Fri Oct 02 2009 Alexander Nozdrin <alexander.nozdrin@sun.com>

- "mysqlmanager" got removed from version 5.4, all references deleted.

* Fri Aug 28 2009 Joerg Bruehe <joerg.bruehe@sun.com>

- Merge up from 5.1 to 5.4: Remove handling for the InnoDB plugin.

* Thu Aug 27 2009 Joerg Bruehe <joerg.bruehe@sun.com>

- This version does not contain the "Instance manager", "mysqlmanager":
  Remove it from the spec file so that packaging succeeds.

* Mon Aug 24 2009 Jonathan Perkin <jperkin@sun.com>

- Add conditionals for bundled zlib and innodb plugin

* Fri Aug 21 2009 Jonathan Perkin <jperkin@sun.com>

- Install plugin libraries in appropriate packages.
- Disable libdaemon_example and ftexample plugins.

* Thu Aug 20 2009 Jonathan Perkin <jperkin@sun.com>

- Update variable used for mysql-test suite location to match source.

* Fri Nov 07 2008 Joerg Bruehe <joerg@mysql.com>

- Correct yesterday's fix, so that it also works for the last flag,
  and fix a wrong quoting: un-quoted quote marks must not be escaped.

* Thu Nov 06 2008 Kent Boortz <kent.boortz@sun.com>

- Removed "mysql_upgrade_shell"
- Removed some copy/paste between debug and normal build

* Thu Nov 06 2008 Joerg Bruehe <joerg@mysql.com>

- Modify CFLAGS and CXXFLAGS such that a debug build is not optimized.
  This should cover both gcc and icc flags.  Fixes bug#40546.

* Fri Aug 29 2008 Kent Boortz <kent@mysql.com>

- Removed the "Federated" storage engine option, and enabled in all

* Tue Aug 26 2008 Joerg Bruehe <joerg@mysql.com>

- Get rid of the "warning: Installed (but unpackaged) file(s) found:"
  Some generated files aren't needed in RPMs:
  - the "sql-bench/" subdirectory
  Some files were missing:
  - /usr/share/aclocal/mysql.m4  ("devel" subpackage)
  - Manual "mysqlbug" ("server" subpackage)
  - Program "innochecksum" and its manual ("server" subpackage)
  - Manual "mysql_find_rows" ("client" subpackage)
  - Script "mysql_upgrade_shell" ("client" subpackage)
  - Program "ndb_cpcd" and its manual ("ndb-extra" subpackage)
  - Manuals "ndb_mgm" + "ndb_restore" ("ndb-tools" subpackage)

* Mon Mar 31 2008 Kent Boortz <kent@mysql.com>

- Made the "Federated" storage engine an option
- Made the "Cluster" storage engine and sub packages an option

* Wed Mar 19 2008 Joerg Bruehe <joerg@mysql.com>

- Add the man pages for "ndbd" and "ndb_mgmd".

* Mon Feb 18 2008 Timothy Smith <tim@mysql.com>

- Require a manual upgrade if the alread-installed mysql-server is
  from another vendor, or is of a different major version.

* Wed May 02 2007 Joerg Bruehe <joerg@mysql.com>

- "ndb_size.tmpl" is not needed any more,
  "man1/mysql_install_db.1" lacked the trailing '*'.

* Sat Apr 07 2007 Kent Boortz <kent@mysql.com>

- Removed man page for "mysql_create_system_tables"

* Wed Mar 21 2007 Daniel Fischer <df@mysql.com>

- Add debug server.

* Mon Mar 19 2007 Daniel Fischer <df@mysql.com>

- Remove Max RPMs; the server RPMs contain a mysqld compiled with all
  features that previously only were built into Max.

* Fri Mar 02 2007 Joerg Bruehe <joerg@mysql.com>

- Add several man pages for NDB which are now created.

* Fri Jan 05 2007 Kent Boortz <kent@mysql.com>

- Put back "libmygcc.a", found no real reason it was removed.

- Add CFLAGS to gcc call with --print-libgcc-file, to make sure the
  correct "libgcc.a" path is returned for the 32/64 bit architecture.

* Mon Dec 18 2006 Joerg Bruehe <joerg@mysql.com>

- Fix the move of "mysqlmanager" to section 8: Directory name was wrong.

* Thu Dec 14 2006 Joerg Bruehe <joerg@mysql.com>

- Include the new man pages for "my_print_defaults" and "mysql_tzinfo_to_sql"
  in the server RPM.
- The "mysqlmanager" man page got moved from section 1 to 8.

* Thu Nov 30 2006 Joerg Bruehe <joerg@mysql.com>

- Call "make install" using "benchdir_root=%%{_datadir}",
  because that is affecting the regression test suite as well.

* Thu Nov 16 2006 Joerg Bruehe <joerg@mysql.com>

- Explicitly note that the "MySQL-shared" RPMs (as built by MySQL AB)
  replace "mysql-shared" (as distributed by SuSE) to allow easy upgrading
  (bug#22081).

* Mon Nov 13 2006 Joerg Bruehe <joerg@mysql.com>

- Add "--with-partition" t 2006 Joerg Bruehe <joerg@mysql.com>

- Use the Perl script to run the tests, because it will automatically check
  whether the server is configured with SSL.

* Tue Jun 27 2006 Joerg Bruehe <joerg@mysql.com>

- move "mysqldumpslow" from the client RPM to the server RPM (bug#20216)

- Revert all previous attempts to call "mysql_upgrade" during RPM upgrade,
  there are some more aspects which need to be solved before this is possible.
  For now, just ensure the binary "mysql_upgrade" is delivered and installysql.com>

- To run "mysql_upgrade", we need a running server;
  start it in isolation and skip password checks.

* Sat May 20 2006 Kent Boortz <kent@mysql.com>

- Always compile for PIC, position independent code.

* Wed May 10 2006 Kent Boortz <kent@mysql.com>

- Use character set "all" when compiling with Cluster, to make Cluster
  nodes independent on the character set directory, and the problem
  that two RPM sub packages both wants to install this directory.

* Mon May 01 2006 Kent Boortz <kent@mysql.com>

- Use "./libtool --mode=execute" instead of searching for the
  executable in current directory and ".libs".

* Fri Apr 28 2006 Kent Boortz <kent@mysql.com>

- Install and run "mysql_upgrade"

* Wed Apr 12 2006 Jim Winstead <jimw@mysql.com>

- Remove sql-bench, and MySQL-bench RPM (will be built as an independent
  project from the mysql-bench repository)

* Tue Apr 11 2006 Jim Winstead <jimw@mysql.com>

- Remove old mysqltestmanager and related programs
* Sat Apr 01 2006 Kent Boortz <kent@mysql.com>

- Set $LDFLAGS from $MYSQL_BUILD_LDFLAGS

* Tue Mar 07 2006 Kent Boortz <kent@mysql.com>

- Changed product name from "Community Edition" to "Community Server"

* Mon Mar 06 2006 Kent Boortz <kent@mysql.com>

- Fast mutexes is now disabled by default, but should be
  used in Linux builds.

* Mon Feb 20 2006 Kent Boortz <kent@mysql.com>

- Reintroduced a max build
- Limited testing of 'debug' and 'max' servers
- Berkeley DB only in 'max'

* Mon Feb 13 2006 Joerg Bruehe <joerg@mysql.com>

- Use "-i" on "make test-force";
  this is essential for later evaluation of this log file.

* Thu Feb 09 2006 Kent Boortz <kent@mysql.com>

- Pass '-static' to libtool, link static with our own libraries, dynamic
  with system libraries.  Link with the bundled zlib.

* Wed Feb 08 2006 Kristian Nielsen <knielsen@mysql.com>

- Modified RPM spec to match new 5.1 debug+max combined community packaging.

* Sun Dec 18 2005 Kent Boortz <kent@mysql.com>

- Added "client/mysqlslap"

* Mon Dec 12 2005 Rodrigo Novo <rodrigo@mysql.com>

- Added zlib to the list of (static) libraries installed
- Added check against libtool wierdness (WRT: sql/mysqld || sql/.libs/mysqld)
- Compile MySQL with bundled zlib
- Fixed %%packager name to "MySQL Production Engineering Team"

* Mon Dec 05 2005 Joerg Bruehe <joerg@mysql.com>

- Avoid using the "bundled" zlib on "shared" builds:
  As it is not installed (on the build system), this gives dependency
  problems with "libtool" causing the build to fail.
  (Change was done on Nov 11, but left uncommented.)

* Tue Nov 22 2005 Joerg Bruehe <joerg@mysql.com>

- Extend the file existence check for "init.d/mysql" on un-install
  to also guard the call to "insserv"/"chkconfig".

* Thu Oct 27 2005 Lenz Grimmer <lenz@grimmer.com>

- added more man pages

* Wed Oct 19 2005 Kent Boortz <kent@mysql.com>

- Made yaSSL support an option (off by default)

* Wed Oct 19 2005 Kent Boortz <kent@mysql.com>

- Enabled yaSSL support

* Sat Oct 15 2005 Kent Boortz <kent@mysql.com>

- Give mode arguments the same way in all places
lenz@mysql.com>

- fixed the removing of the RPM_BUILD_ROOT in the %%clean section (the
  $RBR variable did not get expanded, thus leaving old build roots behind)

* Thu Aug 04 2005 Lenz Grimmer <lenz@mysql.com>

- Fixed the creation of the mysql user group account in the postinstall
  section (BUG 12348)
- Fixed enabling the Archive storage engine in the Max binary

* Tue Aug 02 2005 Lenz Grimmer <lenz@mysql.com>

- Fixed the Requires: tag for the server RPM (BUG 12233)

* Fri Jul 15 2005 Lenz Grimmer <lenz@mysql.com>

- create a "mysql" user group and assign the mysql user account to that group
  in the server postinstall section. (BUG 10984)

* Tue Jun 14 2005 Lenz Grimmer <lenz@mysql.com>

- Do not build statically on i386 by default, only when adding either "--with
  static" or "--define '_with_static 1'" to the RPM build options. Static
  linking really only makes sense when linking against the specially patched
  glibc 2.2.5.

* Mon Jun 06 2005 Lenz Grimmer <lenz@mysql.com>

- added mysql_client_test to the "bench" subpackage (BUG 10676)
- added the libndbclient static and shared libraries (BUG 10676)

* Wed Jun 01 2005 Lenz Grimmer <lenz@mysql.com>

- use "mysqldatadir" variable instead of hard-coding the path multiple times
- use the "mysqld_user" variable on all occasions a user name is referenced
- removed (incomplete) Brazilian translations
- removed redundant release tags from the subpackage descriptions

* Wed May 25 2005 Joerg Bruehe <joerg@mysql.com>

- Added a "make clean" between separate calls to "BuildMySQL".

* Thu May 12 2005 Guilhem Bichot <guilhem@mysql.com>

- Removed the mysql_tableinfo script made obsolete by the information schema

* Wed Apr 20 2005 Lenz Grimmer <lenz@mysql.com>

- Enabled the "blackhole" storage engine for the Max RPM

* Wed Apr 13 2005 Lenz Grimmer <lenz@mysql.com>

- removed the MySQL manual files (html/ps/texi) - they have been removed
  from the MySQL sources and are now available seperately.

* Mon Apr 4 2005 Petr Chardin <petr@mysql.com>

- old mysqlmanager, mysq* Mon Feb 7 2005 Tomas Ulin <tomas@mysql.com>

- enabled the "Ndbcluster" storage engine for the max binary
- added extra make install in ndb subdir after Max build to get ndb binaries
- added packages for ndbcluster storage engine

* Fri Jan 14 2005 Lenz Grimmer <lenz@mysql.com>

- replaced obsoleted "BuildPrereq" with "BuildRequires" instead

* Thu Jan 13 2005 Lenz Grimmer <lenz@mysql.com>

- enabled the "Federated" storage engine for the max binary

* Tue Jan 04 2005 Petr Chardin <petr@mysql.com>

- ISAM and merge storage engines were purged. As well as appropriate
  tools and manpages (isamchk and isamlog)

* Fri Dec 31 2004 Lenz Grimmer <lenz@mysql.com>

- enabled the "Archive" storage engine for the max binary
- enabled the "CSV" storage engine for the max binary
- enabled the "Example" storage engine for the max binary

* Thu Aug 26 2004 Lenz Grimmer <lenz@mysql.com>

- MySQL-Max now requires MySQL-server instead of MySQL (BUG 3860)

* Fri Aug 20 2004 Lenz Grimmer <lenz@mysql.com>

- do not link statically on IA64/AMD64 as these systems do not have
  a patched glibc installed

* Tue Aug 10 2004 Lenz Grimmer <lenz@mysql.com>

- Added libmygcc.a to the devel subpackage (required to link applications
  against the the embedded server libmysqld.a) (BUG 4921)

* Mon Aug 09 2004 Lenz Grimmer <lenz@mysql.com>

- Added EXCEPTIONS-CLIENT to the "devel" package

* Thu Jul 29 2004 Lenz Grimmer <lenz@mysql.com>

- disabled OpenSSL in the Max binaries again (the RPM packages were the
  only exception to this anyway) (BUG 1043)

* Wed Jun 30 2004 Lenz Grimmer <lenz@mysql.com>

- fixed server postinstall (mysql_install_db was called with the wrong
  parameter)

* Thu Jun 24 2004 Lenz Grimmer <lenz@mysql.com>

- added mysql_tzinfo_to_sql to the server subpackage
- run "make clean" instead of "make distclean"

* Mon Apr 05 2004 Lenz Grimmer <lenz@mysql.com>

- added ncurses-devel to the build prerequisites (BUG 3377)

* Thu Feb 12 2004 Lenz Grimmer <lenz@mysql.com>

- when using gcc, _always_ use CXX=gcc
- replaced Copyright with License field (Copyright is obsolete)

* Tue Feb 03 2004 Lenz Grimmer <lenz@mysql.com>

- added myisam_ftdump to the Server package

* Tue Jan 13 2004 Lenz Grimmer <lenz@mysql.com>

- link the mysql client against libreadline instead of libedit (BUG 2289)

* Mon Dec 22 2003 Lenz Grimmer <lenz@mysql.com>

- marked /etc/logrotate.d/mysql as a config file (BUG 2156)

* Sat Dec 13 2003 Lenz Grimmer <lenz@mysql.com>

- fixed file permissions (BUG 1672)

* Thu Dec 11 2003 Lenz Grimmer <lenz@mysql.com>

- made testing for gcc3 a bit more robust

* Fri Dec 05 2003 Lenz Grimmer <lenz@mysql.com>

- added missing file mysql_create_system_tables to the server subpackage

* Fri Nov 21 2003 Lenz Grimmer <lenz@mysql.com>

- removed dependency on MySQL-client from the MySQL-devel subpackage
  as it is not really required. (BUG 1610)

* Fri Aug 29 2003 Lenz Grimmer <lenz@mysql.com>

- Fixed BUG 1162 (removed macro names from the changelog)
- Really fixed BUG 998 (disable the checking for installed but
  unpackaged files)

* Tue Aug 05 2003 Lenz Grimmer <lenz@mysql.com>

- Fixed BUG 959 (libmysqld not being compiled properly)
- Fixed BUG 998 (RPM build errors): added missing files to the
  distribution (mysql_fix_extensions, mysql_tableinfo, mysqldumpslow,
  mysql_fix_privilege_tables.1), removed "-n" from install section.

* Wed Jul 09 2003 Lenz Grimmer <lenz@mysql.com>

- removed the GIF Icon (file was not included in the sources anyway)
- removed unused variable shared_lib_version
- do not run automake before building the standard binary
  (should not be necessary)
- add server suffix '-standard' to standard binary (to be in line
  with the binary tarball distributions)
- Use more RPM macros (_exec_prefix, _sbindir, _libdir, _sysconfdir,
  _datadir, _includedir) throughout the spec file.
- allow overriding CC and CXX (required when building with other compilers)

* Fri May 16 2003 Lenz Grimmer <lenz@mysql.com>

- re-enabled RAID again

* Wed Apr 30 2003 Lenz Grimmer <lenz@mysql.com>

- disabled MyISAM RAID (--with-raid)- it throws an assertion which
  needs to be investigated first.

* Mon Mar 10 2003 Lenz Grimmer <lenz@mysql.com>

- added missing file mysql_secure_installation to server subpackage
  (BUG 141)

* Tue Feb 11 2003 Lenz Grimmer <lenz@mysql.com>

- re-added missing pre- and post(un)install scripts to server subpackage
- added config file /etc/my.cnf to the file list (just for completeness)
- make sure to create the datadir with 755 permissions

* Mon Jan 27 2003 Lenz Grimmer <lenz@mysql.com>

- removed unusedql.com>

- Reworked the build steps a little bit: the Max binary is supposed
  to include OpenSSL, which cannot be linked statically, thus trying
  to statically link against a special glibc is futile anyway
- because of this, it is not required to make yet another build run
  just to compile the shared libs (saves a lot of time)
- updated package description of the Max subpackage
- clean up the BuildRoot directory afterwards

* Mon Jul 15 2002 Lenz Grimmer <lenz@mysql.com>

- Updated Packager information
- Fixed the build options: the regular package is supposed to
  include InnoDB and linked statically, while the Max package
  should include BDB and SSL support

* Fri May 03 2002 Lenz Grimmer <lenz@mysql.com>

- Use more RPM macros (e.g. infodir, mandir) to make the spec
  file more portable
- reorganized the installation of documentation files: let RPM
  take care of this
- reorganized the file list: actually install man pages along
  with the binaries of the respective subpackage
- do not include libmysqld.a in the devel subpackage as well, if we
  have a special "embedded" subpackage
- reworked the package descriptions

* Mon Oct  8 2001 Monty

- Added embedded server as a separate RPM

* Fri Apr 13 2001 Monty

- Added mysqld-max to the distribution

* Tue Jan 2  2001  Monty

- Added mysql-test to the bench package

* Fri Aug 18 2000 Tim Smith <tim@mysql.com>

- Added separate libmysql_r directory; now both a threaded
  and non-threaded library is shipped.

* Tue Sep 28 1999 David Axmark <davida@mysql.com>

- Added the support-files/my-example.cnf to the docs directory.

- Removed devel dependency on base since it is about client
  development.

* Wed Sep 8 1999 David Axmark <davida@mysql.com>

- Cleaned up some for 3.23.

* Thu Jul 1 1999 David Axmark <davida@mysql.com>

- Added support for shared libraries in a separate sub
  package. Original fix by David Fox (dsfox@cogsci.ucsd.edu)

- The --enable-assembler switch is now automatically disables on
  platforms there assembler code is unavailable. This should allow
  building this RPM on non i386 systems.

* Mon Feb 22 1999 David Axmark <david@detron.se>

- Removed unportable cc switches from the spec file. The defaults can
  now be overridden with environment variables. This feature is used
  to compile the official RPM with optimal (but compiler version
  specific) switches.

- Removed the repetitive description parts for the sub rpms. Maybe add
  again if RPM gets a multiline macro capability.

- Added support for a pt_BR translation. Translation contributed by
  Jorge Godoy <jorge@bestway.com.br>.

* Wed Nov 4 1998 David Axmark <david@detron.se>

- A lot of changes in all the rpm and install scripts. This may even
  be a working RPM :-)

* Sun Aug 16 1998 David Axmark <david@detron.se>

- A developers changelog for MySQL is available in the source RPM. And
  there is a history of major user visible changed in the Reference
  Manual.  Only RPM specific changes will be documented here.<|MERGE_RESOLUTION|>--- conflicted
+++ resolved
@@ -23,11 +23,6 @@
 # NOTE: "vendor" is used in upgrade/downgrade check, so you can't
 # change these, has to be exactly as is.
 
-<<<<<<< HEAD
-%global milestone    tr
-
-=======
->>>>>>> 9e446bda
 %global mysql_vendor Oracle and/or its affiliates
 %global mysqldatadir /var/lib/mysql
 
@@ -75,11 +70,7 @@
 # multiarch
 %global multiarchs            ppc %{power64} %{ix86} x86_64 %{sparc}
 
-<<<<<<< HEAD
-%global src_dir               %{src_base}-%{version}%{?milestone:-%{milestone}}
-=======
 %global src_dir               %{src_base}-@VERSION@
->>>>>>> 9e446bda
 
 # No debuginfo for now, ships /usr/sbin/mysqld-debug and libmysqlcliet-debug.a
 %if 0%{?nodebuginfo}
@@ -102,11 +93,7 @@
 Summary:        A very fast and reliable SQL database server
 Group:          Applications/Databases
 Version:        @MYSQL_NO_DASH_VERSION@
-<<<<<<< HEAD
-Release:        0.1%{?milestone:.%{milestone}}%{?commercial:.1}%{?dist}
-=======
-Release:        1@MYSQL_VERSION_EXTRA_DOT@%{?commercial:.1}%{?dist}
->>>>>>> 9e446bda
+Release:        0.1@MYSQL_VERSION_EXTRA_DOT@%{?commercial:.1}%{?dist}
 License:        Copyright (c) 2000, @MYSQL_COPYRIGHT_YEAR@, %{mysql_vendor}. All rights reserved. Under %{?license_type} license as shown in the Description field.
 Source0:        https://cdn.mysql.com/Downloads/MySQL-@MYSQL_BASE_VERSION@/%{src_dir}.tar.gz
 URL:            http://www.mysql.com/
