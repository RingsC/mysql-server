# Copyright (c) 2000, 2014, Oracle and/or its affiliates. All rights reserved.
#
# This program is free software; you can redistribute it and/or modify
# it under the terms of the GNU General Public License as published by
# the Free Software Foundation; version 2 of the License.
#
# This program is distributed in the hope that it will be useful,
# but WITHOUT ANY WARRANTY; without even the implied warranty of
# MERCHANTABILITY or FITNESS FOR A PARTICULAR PURPOSE.  See the
# GNU General Public License for more details.
#
# You should have received a copy of the GNU General Public License
# along with this program; see the file COPYING. If not, write to the
# Free Software Foundation, Inc., 51 Franklin St, Fifth Floor, Boston
# MA  02110-1301  USA.

# Rebuild on OL5/RHEL5 needs following rpmbuild options:
#  rpmbuild --define 'dist .el5' --define 'rhel 5' --define 'el5 1' mysql.spec

# NOTE: "vendor" is used in upgrade/downgrade check, so you can't
# change these, has to be exactly as is.

%global mysql_vendor Oracle and/or its affiliates
%global mysqldatadir /var/lib/mysql

# By default, a build will include the bundeled "yaSSL" library for SSL.
%{?with_ssl: %global ssl_option -DWITH_SSL=%{with_ssl}}

# Regression tests may take a long time, override the default to skip them
%{!?runselftest:%global runselftest 0}

%{!?with_systemd:                %global systemd 0}
%{?el7:                          %global systemd 1}
%{!?with_debuginfo:              %global nodebuginfo 1}
%{!?product_suffix:              %global product_suffix community}
%{!?feature_set:                 %global feature_set community}
%{!?compilation_comment_release: %global compilation_comment_release MySQL Community Server - (GPL)}
%{!?compilation_comment_debug:   %global compilation_comment_debug MySQL Community Server - Debug (GPL)}
%{!?src_base:                    %global src_base mysql}

# Version for compat libs
%if 0%{?rhel} == 5
%global compatver             5.0.96
%global compatlib             15
%global compatsrc             http://downloads.mysql.com/archives/mysql-5.0/mysql-%{compatver}.tar.gz
%endif

%if 0%{?rhel} == 6
%global compatver             5.1.72
%global compatlib             16
%global compatsrc             https://cdn.mysql.com/Downloads/MySQL-5.1/mysql-%{compatver}.tar.gz
%endif

# multiarch
%global multiarchs            ppc %{power64} %{ix86} x86_64 %{sparc}

# Hack to support el5 where __isa_bits not defined. Note: supports i386 and x86_64 only, sorry.
%if x%{?__isa_bits} == x
%ifarch %{ix86}
%global __isa_bits            32
%endif
%ifarch x86_64
%global __isa_bits            64
%endif
%endif

%global src_dir               %{src_base}-%{version}

# No debuginfo for now, ships /usr/sbin/mysqld-debug and libmysqlcliet-debug.a
%if 0%{?nodebuginfo}
%global _enable_debug_package 0
%global debug_package         %{nil}
%global __os_install_post     /usr/lib/rpm/brp-compress %{nil}
%endif

%if 0%{?commercial}
%global license_files_server  %{src_dir}/LICENSE.mysql
%global license_type          Commercial
%else
%global license_files_server  %{src_dir}/COPYING %{src_dir}/README
%global license_type          GPLv2
%endif

Name:           mysql-%{product_suffix}
Summary:        A very fast and reliable SQL database server
Group:          Applications/Databases
Version:        @VERSION@
Release:        3%{?commercial:.1}%{?dist}
License:        Copyright (c) 2000, @MYSQL_COPYRIGHT_YEAR@, %{mysql_vendor}. All rights reserved. Under %{?license_type} license as shown in the Description field.
Source0:        https://cdn.mysql.com/Downloads/MySQL-@MYSQL_BASE_VERSION@/%{src_dir}.tar.gz
URL:            http://www.mysql.com/
Packager:       MySQL Release Engineering <mysql-build@oss.oracle.com>
Vendor:         %{mysql_vendor}
Source1:        mysql-systemd-start
Source2:        mysqld.service
Source3:        mysql.conf
Source4:        my_config.h
Source5:        mysql_config.sh
%if 0%{?compatlib}
Source7:        %{compatsrc}
%endif
Source90:       filter-provides.sh
Source91:       filter-requires.sh
Patch0:         mysql-5.6.16-mysql-install.patch
Patch1:         mysql-5.6-libmysqlclient-symbols.patch
BuildRequires:  cmake
BuildRequires:  perl
%{?el7:BuildRequires: perl(Time::HiRes)}
%{?el7:BuildRequires: perl(Env)}
BuildRequires:  time
BuildRequires:  libaio-devel
BuildRequires:  ncurses-devel
BuildRequires:  openssl-devel
BuildRequires:  zlib-devel
%if 0%{?systemd}
BuildRequires:  systemd
%endif
BuildRoot:      %(mktemp -ud %{_tmppath}/%{name}-%{version}-%{release}-XXXXXX)

%if 0%{?rhel} > 6
# For rpm => 4.9 only: https://fedoraproject.org/wiki/Packaging:AutoProvidesAndRequiresFiltering
%global __requires_exclude ^perl\\((GD|hostnames|lib::mtr|lib::v1|mtr_|My::)
%global __provides_exclude_from ^(/usr/share/(mysql|mysql-test)/.*|%{_libdir}/mysql/plugin/.*\\.so)$
%else
# https://fedoraproject.org/wiki/EPEL:Packaging#Generic_Filtering_on_EPEL6
%global __perl_provides %{SOURCE90}
%global __perl_requires %{SOURCE91}
%endif

%description
The MySQL(TM) software delivers a very fast, multi-threaded, multi-user,
and robust SQL (Structured Query Language) database server. MySQL Server
is intended for mission-critical, heavy-load production systems as well
as for embedding into mass-deployed software. MySQL is a trademark of
%{mysql_vendor}

The MySQL software has Dual Licensing, which means you can use the MySQL
software free of charge under the GNU General Public License
(http://www.gnu.org/licenses/). You can also purchase commercial MySQL
licenses from %{mysql_vendor} if you do not wish to be bound by the terms of
the GPL. See the chapter "Licensing and Support" in the manual for
further info.

The MySQL web site (http://www.mysql.com/) provides the latest
news and information about the MySQL software. Also please see the
documentation and the manual for more information.

%package        server
Summary:        A very fast and reliable SQL database server
Group:          Applications/Databases
Requires:       coreutils
Requires:       grep
Requires:       procps
Requires:       shadow-utils
Requires:       net-tools
%if 0%{?commercial}
Provides:       MySQL-server-advanced%{?_isa} = %{version}-%{release}
Obsoletes:      MySQL-server-advanced < %{version}-%{release}
Obsoletes:      mysql-community-server < %{version}-%{release}
Requires:       mysql-enterprise-client%{?_isa} = %{version}-%{release}
Requires:       mysql-enterprise-common%{?_isa} = %{version}-%{release}
%else
Provides:       MySQL-server%{?_isa} = %{version}-%{release}
Requires:       mysql-community-client%{?_isa} = %{version}-%{release}
Requires:       mysql-community-common%{?_isa} = %{version}-%{release}
%endif
Obsoletes:      MySQL-server < %{version}-%{release}
Obsoletes:      mysql-server < %{version}-%{release}
Obsoletes:      mariadb-server
Obsoletes:      mariadb-galera-server
Provides:       mysql-server = %{version}-%{release}
Provides:       mysql-server%{?_isa} = %{version}-%{release}
%if 0%{?systemd}
Requires(post):   systemd
Requires(preun):  systemd
Requires(postun): systemd
%else
Requires(post):   /sbin/chkconfig
Requires(preun):  /sbin/chkconfig
Requires(preun):  /sbin/service
%endif

%description    server
The MySQL(TM) software delivers a very fast, multi-threaded, multi-user,
and robust SQL (Structured Query Language) database server. MySQL Server
is intended for mission-critical, heavy-load production systems as well
as for embedding into mass-deployed software. MySQL is a trademark of
%{mysql_vendor}

The MySQL software has Dual Licensing, which means you can use the MySQL
software free of charge under the GNU General Public License
(http://www.gnu.org/licenses/). You can also purchase commercial MySQL
licenses from %{mysql_vendor} if you do not wish to be bound by the terms of
the GPL. See the chapter "Licensing and Support" in the manual for
further info.

The MySQL web site (http://www.mysql.com/) provides the latest news and
information about the MySQL software.  Also please see the documentation
and the manual for more information.

This package includes the MySQL server binary as well as related utilities
to run and administer a MySQL server.

%package        client
Summary:        MySQL database client applications and tools
Group:          Applications/Databases
%if 0%{?commercial}
Provides:       MySQL-client-advanced%{?_isa} = %{version}-%{release}
Obsoletes:      MySQL-client-advanced < %{version}-%{release}
Obsoletes:      mysql-community-client < %{version}-%{release}
Requires:       mysql-enterprise-libs%{?_isa} = %{version}-%{release}
%else
Provides:       MySQL-client%{?_isa} = %{version}-%{release}
Requires:       mysql-community-libs%{?_isa} = %{version}-%{release}
%endif
Obsoletes:      MySQL-client < %{version}-%{release}
Obsoletes:      mariadb
%if 0%{?rhel} > 5
Obsoletes:      mysql < %{version}-%{release}
Provides:       mysql = %{version}-%{release}
Provides:       mysql%{?_isa} = %{version}-%{release}
%endif

%description    client
This package contains the standard MySQL clients and administration
tools.

%package        common
Summary:        MySQL database common files for server and client libs
Group:          Applications/Databases
%if 0%{?commercial}
Obsoletes:      mysql-community-common < %{version}-%{release}
%endif
Provides:       mysql-common = %{version}-%{release}
Provides:       mysql-common%{?_isa} = %{version}-%{release}
%{?el5:Requires: mysql%{?_isa} = %{version}-%{release}} 

%description    common
This packages contains common files needed by MySQL client library,
MySQL database server, and MySQL embedded server.


%package        test
Summary:        Test suite for the MySQL database server
Group:          Applications/Databases
%if 0%{?commercial}
Provides:       MySQL-test-advanced%{?_isa} = %{version}-%{release}
Obsoletes:      MySQL-test-advanced < %{version}-%{release}
Obsoletes:      mysql-community-test < %{version}-%{release}
Requires:       mysql-enterprise-server%{?_isa} = %{version}-%{release}
%else
Provides:       MySQL-test%{?_isa} = %{version}-%{release}
Requires:       mysql-community-server%{?_isa} = %{version}-%{release}
%endif
Obsoletes:      MySQL-test < %{version}-%{release}
Obsoletes:      mysql-test < %{version}-%{release}
Obsoletes:      mariadb-test
Provides:       mysql-test = %{version}-%{release}
Provides:       mysql-test%{?_isa} = %{version}-%{release}


%description    test
This package contains the MySQL regression test suite for MySQL
database server.


%package        bench
Summary:        MySQL benchmark suite
Group:          Applications/Databases
%if 0%{?commercial}
Obsoletes:      mysql-community-bench < %{version}-%{release}
Requires:       mysql-enterprise-server%{?_isa} = %{version}-%{release}
%else
Requires:       mysql-community-server%{?_isa} = %{version}-%{release}
%endif
Obsoletes:      mariadb-bench
Obsoletes:      community-mysql-bench < %{version}-%{release}
Obsoletes:      mysql-bench < %{version}-%{release}
Provides:       mysql-bench = %{version}-%{release}
Provides:       mysql-bench%{?_isa} = %{version}-%{release}

%description    bench
This package contains the MySQL Benchmark Suite for MySQL database
server.

%package        devel
Summary:        Development header files and libraries for MySQL database client applications
Group:          Applications/Databases
%if 0%{?commercial}
Provides:       MySQL-devel-advanced%{?_isa} = %{version}-%{release}
Obsoletes:      MySQL-devel-advanced < %{version}-%{release}
Obsoletes:      mysql-community-devel < %{version}-%{release}
Requires:       mysql-enterprise-libs%{?_isa} = %{version}-%{release}
%else
Provides:       MySQL-devel%{?_isa} = %{version}-%{release}
Requires:       mysql-community-libs%{?_isa} = %{version}-%{release}
%endif
Obsoletes:      MySQL-devel < %{version}-%{release}
Obsoletes:      mysql-devel < %{version}-%{release}
Obsoletes:      mariadb-devel
Provides:       mysql-devel = %{version}-%{release}
Provides:       mysql-devel%{?_isa} = %{version}-%{release}

%description    devel
This package contains the development header files and libraries necessary
to develop MySQL client applications.

%package        libs
Summary:        Shared libraries for MySQL database client applications
Group:          Applications/Databases
%if 0%{?commercial}
Provides:       MySQL-shared-advanced%{?_isa} = %{version}-%{release}
Obsoletes:      MySQL-shared-advanced < %{version}-%{release}
Obsoletes:      mysql-community-libs < %{version}-%{release}
Requires:       mysql-enterprise-common%{?_isa} = %{version}-%{release}
%else
Provides:       MySQL-shared%{?_isa} = %{version}-%{release}
Requires:       mysql-community-common%{?_isa} = %{version}-%{release}
%endif
Obsoletes:      MySQL-shared < %{version}-%{release}
Obsoletes:      mysql-libs < %{version}-%{release}
Obsoletes:      mariadb-libs
Provides:       mysql-libs = %{version}-%{release}
Provides:       mysql-libs%{?_isa} = %{version}-%{release}

%description    libs
This package contains the shared libraries for MySQL client
applications.

%if 0%{?compatlib}
%package        libs-compat
Summary:        Shared compat libraries for MySQL %{compatver} database client applications
Group:          Applications/Databases
Obsoletes:      mysql-libs-compat < %{version}-%{release}
Provides:       mysql-libs-compat = %{version}-%{release}
Provides:       mysql-libs-compat%{?_isa} = %{version}-%{release}
%if 0%{?commercial}
Provides:       MySQL-shared-compat-advanced%{?_isa} = %{version}-%{release}
Obsoletes:      MySQL-shared-compat-advanced < %{version}-%{release}
Obsoletes:      mysql-community-libs-compat < %{version}-%{release}
Requires:       mysql-enterprise-libs%{?_isa} = %{version}-%{release}
%else
Provides:       MySQL-shared-compat%{?_isa} = %{version}-%{release}
Requires:       mysql-community-libs%{?_isa} = %{version}-%{release}
%endif
Obsoletes:      MySQL-shared-compat < %{version}-%{release}
%if 0%{?rhel} > 5
Obsoletes:      mysql-libs < %{version}-%{release}
%endif

%description    libs-compat
This package contains the shared compat libraries for MySQL %{compatver} client
applications.
%endif

%package        embedded
Summary:        MySQL embedded library
Group:          Applications/Databases
%if 0%{?commercial}
Provides:       MySQL-embedded-advanced%{?_isa} = %{version}-%{release}
Obsoletes:      MySQL-embedded-advanced < %{version}-%{release}
Obsoletes:      mysql-community-embedded < %{version}-%{release}
Requires:       mysql-enterprise-common%{?_isa} = %{version}-%{release}
%else
Provides:       MySQL-embedded%{?_isa} = %{version}-%{release}
Requires:       mysql-community-common%{?_isa} = %{version}-%{release}
%endif
Obsoletes:      mariadb-embedded
Obsoletes:      MySQL-embedded < %{version}-%{release}
Obsoletes:      mysql-embedded < %{version}-%{release}
Provides:       mysql-embedded = %{version}-%{release}
Provides:       mysql-emdedded%{?_isa} = %{version}-%{release}

%description    embedded
This package contains the MySQL server as an embedded library.

The embedded MySQL server library makes it possible to run a full-featured
MySQL server inside the client application. The main benefits are increased
speed and more simple management for embedded applications.

The API is identical for the embedded MySQL version and the
client/server version.

For a description of MySQL see the base MySQL RPM or http://www.mysql.com/

%package        embedded-devel
Summary:        Development header files and libraries for MySQL as an embeddable library
Group:          Applications/Databases
%if 0%{?commercial}
Obsoletes:      mysql-community-embedded-devel < %{version}-%{release}
Requires:       mysql-enterprise-devel%{?_isa} = %{version}-%{release}
Requires:       mysql-enterprise-embedded%{?_isa} = %{version}-%{release}
%else
Requires:       mysql-community-devel%{?_isa} = %{version}-%{release}
Requires:       mysql-community-embedded%{?_isa} = %{version}-%{release}
%endif
Obsoletes:      mariadb-embedded-devel
Obsoletes:      mysql-embedded-devel < %{version}-%{release}
Provides:       mysql-embedded-devel = %{version}-%{release}
Provides:       mysql-embedded-devel%{?_isa} = %{version}-%{release}

%description    embedded-devel
This package contains files needed for developing applications using
the embedded version of the MySQL server.

%if 0%{?rhel} == 5
%package -n     mysql
Summary:        Convenience package for easy upgrades of MySQL package set
Group:          Applications/Databases
%if 0%{?commercial}
Requires:       mysql-enterprise-client%{?_isa} = %{version}-%{release}
Requires:       mysql-enterprise-libs%{?_isa} = %{version}-%{release}
Requires:       mysql-enterprise-libs-compat%{?_isa} = %{version}-%{release}
%else
Requires:       mysql-community-client%{?_isa} = %{version}-%{release}
Requires:       mysql-community-libs%{?_isa} = %{version}-%{release}
Requires:       mysql-community-libs-compat%{?_isa} = %{version}-%{release}
%endif

%description -n mysql
This package has as sole purpose to require other MySQL packages such
that upgrades will be more convenient.

Technical background: this is done to reflect the fact that mysql
package has been split into several subpackages.
%endif

%prep
%if 0%{?compatlib}
%setup -q -T -a 0 -a 7 -c -n %{src_dir}
%else
%setup -q -T -a 0 -c -n %{src_dir}
%endif # 0%{?compatlib}
pushd %{src_dir}
%patch0 -p1
%{?el7:%patch1 -p1}
<<<<<<< HEAD
=======
# Avoid dtrace dep
sed -i -e "1d" mysql-test/std_data/dtrace.d
chmod 0664 mysql-test/std_data/dtrace.d
>>>>>>> 7dea09e9

%build
# Fail quickly and obviously if user tries to build as root
%if 0%{?runselftest}
if [ "x$(id -u)" = "x0" ] ; then
   echo "The MySQL regression tests may fail if run as root."
   echo "If you really need to build the RPM as root, use"
   echo "--define='runselftest 0' to skip the regression tests."
   exit 1
fi
%endif

%if 0%{?compatlib}
# Build compat libs
(
export CFLAGS="%{optflags} -D_GNU_SOURCE -D_FILE_OFFSET_BITS=64 -D_LARGEFILE_SOURCE -fno-strict-aliasing -fwrapv"
export CXXFLAGS="$CFLAGS %{?el6:-felide-constructors} -fno-rtti -fno-exceptions"
pushd mysql-%{compatver}
%configure \
    --with-readline \
    --without-debug \
    --enable-shared \
    --localstatedir=/var/lib/mysql \
    --with-unix-socket-path=/var/lib/mysql/mysql.sock \
    --with-mysqld-user="mysql" \
    --with-extra-charsets=all \
    --enable-local-infile \
    --enable-largefile \
    --enable-thread-safe-client \
%if 0%{?rhel} == 6
    --with-ssl=%{_prefix} \
    --with-embedded-server \
    --with-big-tables \
    --with-pic \
    --with-plugin-innobase \
    --with-plugin-innodb_plugin \
    --with-plugin-partition \
%endif
%if 0%{?rhel} == 5
    --with-openssl \
    --with-bench \
     -with-innodb \
    --with-berkeley-db \
    --enable-community-features \
    --enable-profiling \
    --with-named-thread-libs="-lpthread" \
%endif
    --disable-dependency-tracking
make %{?_smp_mflags}
popd
)
%endif # 0%{?compatlib}

# Build debug versions of mysqld and libmysqld.a
mkdir debug
(
  cd debug
  # Attempt to remove any optimisation flags from the debug build
  optflags=$(echo "%{optflags}" | sed -e 's/-O2 / /' -e 's/-Wp,-D_FORTIFY_SOURCE=2/ /')
  cmake ../%{src_dir} \
           -DBUILD_CONFIG=mysql_release \
           -DINSTALL_LAYOUT=RPM \
           -DCMAKE_BUILD_TYPE=Debug \
           -DCMAKE_C_FLAGS="$optflags" \
           -DCMAKE_CXX_FLAGS="$optflags" \
           -DWITH_INNODB_MEMCACHED=1 \
           -DINSTALL_LIBDIR="%{_lib}/mysql" \
           -DINSTALL_PLUGINDIR="%{_lib}/mysql/plugin" \
           -DINSTALL_SQLBENCHDIR=share \
           -DMYSQL_UNIX_ADDR="%{mysqldatadir}/mysql.sock" \
           -DFEATURE_SET="%{feature_set}" \
           -DWITH_EMBEDDED_SERVER=1 \
           -DWITH_EMBEDDED_SHARED_LIBRARY=1 \
           %{?ssl_option} \
           -DCOMPILATION_COMMENT="%{compilation_comment_debug}" \
           -DMYSQL_SERVER_SUFFIX="%{?server_suffix}"
  echo BEGIN_DEBUG_CONFIG ; egrep '^#define' include/config.h ; echo END_DEBUG_CONFIG
  make %{?_smp_mflags} VERBOSE=1
)

# Build full release
mkdir release
(
  cd release
  cmake ../%{src_dir} \
           -DBUILD_CONFIG=mysql_release \
           -DINSTALL_LAYOUT=RPM \
           -DCMAKE_BUILD_TYPE=RelWithDebInfo \
           -DCMAKE_C_FLAGS="%{optflags}" \
           -DCMAKE_CXX_FLAGS="%{optflags}" \
           -DWITH_INNODB_MEMCACHED=1 \
           -DINSTALL_LIBDIR="%{_lib}/mysql" \
           -DINSTALL_PLUGINDIR="%{_lib}/mysql/plugin" \
           -DINSTALL_SQLBENCHDIR=share \
           -DMYSQL_UNIX_ADDR="%{mysqldatadir}/mysql.sock" \
           -DFEATURE_SET="%{feature_set}" \
           -DWITH_EMBEDDED_SERVER=1 \
           -DWITH_EMBEDDED_SHARED_LIBRARY=1 \
           %{?ssl_option} \
           -DCOMPILATION_COMMENT="%{compilation_comment_release}" \
           -DMYSQL_SERVER_SUFFIX="%{?server_suffix}"
  echo BEGIN_NORMAL_CONFIG ; egrep '^#define' include/config.h ; echo END_NORMAL_CONFIG
  make %{?_smp_mflags} VERBOSE=1
)

%install
%if 0%{?compatlib}
# Install compat libs
for dir in libmysql libmysql_r ; do
    pushd mysql-%{compatver}/$dir
    make DESTDIR=%{buildroot} install
    popd
done
rm -f %{buildroot}%{_libdir}/mysql/libmysqlclient{,_r}.{a,la,so}
%endif # 0%{?compatlib}

MBD=$RPM_BUILD_DIR/%{src_dir}

# Ensure that needed directories exists
install -d -m 0755 %{buildroot}%{_datadir}/mysql/SELinux/RHEL4
install -d -m 0755 %{buildroot}/var/lib/mysql
install -d -m 0755 %{buildroot}/var/run/mysqld

# Install all binaries
cd $MBD/release
make DESTDIR=%{buildroot} install

# Install logrotate and autostart
install -D -m 0644 $MBD/release/support-files/mysql-log-rotate %{buildroot}%{_sysconfdir}/logrotate.d/mysql
install -D -m 0644 $MBD/release/packaging/rpm-oel/my.cnf %{buildroot}%{_sysconfdir}/my.cnf
%if 0%{?systemd}
install -D -m 0755 %{SOURCE1} %{buildroot}%{_bindir}/mysql-systemd-start
install -D -m 0644 %{SOURCE2} %{buildroot}%{_unitdir}/mysqld.service
%else
install -D -m 0755 $MBD/release/packaging/rpm-oel/mysql.init %{buildroot}%{_sysconfdir}/init.d/mysqld
%endif
install -D -m 0644 %{SOURCE3} %{buildroot}%{_prefix}/lib/tmpfiles.d/mysql.conf

# Make library links
install -d -m 0755 %{buildroot}%{_sysconfdir}/ld.so.conf.d
echo "%{_libdir}/mysql" > %{buildroot}%{_sysconfdir}/ld.so.conf.d/mysql-%{_arch}.conf

# multiarch support
%ifarch %{multiarchs}
mv %{buildroot}/%{_includedir}/mysql/my_config.h \
   %{buildroot}/%{_includedir}/mysql/my_config_%{_arch}.h
install -p -m 0644 %{SOURCE4} %{buildroot}/%{_includedir}/mysql/my_config.h
mv %{buildroot}/%{_bindir}/mysql_config %{buildroot}/%{_bindir}/mysql_config-%{__isa_bits}
install -p -m 0755 %{SOURCE5} %{buildroot}/%{_bindir}/mysql_config
%endif

# Install SELinux files in datadir
install -m 0644 $MBD/%{src_dir}/support-files/RHEL4-SElinux/mysql.{fc,te} \
    %{buildroot}%{_datadir}/mysql/SELinux/RHEL4

# Remove files pages we explicitly do not want to package
rm -rf %{buildroot}%{_datadir}/mysql/solaris
rm -rf %{buildroot}%{_infodir}/mysql.info*
rm -rf %{buildroot}%{_datadir}/mysql/binary-configure
rm -rf %{buildroot}%{_datadir}/mysql/mysql.server
rm -rf %{buildroot}%{_datadir}/mysql/mysqld_multi.server
%if 0%{?systemd}
rm -rf %{buildroot}%{_sysconfdir}/init.d/mysqld
%endif
rm -rf %{buildroot}%{_bindir}/mysql_embedded
rm -rf %{buildroot}%{_bindir}/mysql_setpermission
rm -rf %{buildroot}%{_mandir}/man1/mysql_setpermission.1*

%check
%if 0%{?runselftest}
pushd release
make test VERBOSE=1
export MTR_BUILD_THREAD=auto
pushd mysql-test
./mtr \
    --mem --parallel=auto --force --retry=0 \
    --mysqld=--binlog-format=mixed \
    --suite-timeout=720 --testcase-timeout=30 \
    --clean-vardir
rm -r $(readlink var) var
%endif

%pre server
/usr/sbin/groupadd -g 27 -o -r mysql >/dev/null 2>&1 || :
/usr/sbin/useradd -M -N -g mysql -o -r -d /var/lib/mysql -s /bin/bash \
    -c "MySQL Server" -u 27 mysql >/dev/null 2>&1 || :

%post server
datadir=$(/usr/bin/my_print_defaults server mysqld | grep '^--datadir=' | sed -n 's/--datadir=//p')
/bin/chmod 0755 "$datadir"
/bin/touch /var/log/mysqld.log
%if 0%{?systemd}
%systemd_post mysqld.service
/sbin/service mysqld enable >/dev/null 2>&1 || :
%else
/sbin/chkconfig --add mysqld
%endif

%preun server
%if 0%{?systemd}
%systemd_preun mysqld.service
%else
if [ "$1" = 0 ]; then
    /sbin/service mysqld stop >/dev/null 2>&1 || :
    /sbin/chkconfig --del mysqld
fi
%endif

%postun server
%if 0%{?systemd}
%systemd_postun_with_restart mysqld.service
%else
if [ $1 -ge 1 ]; then
    /sbin/service mysqld condrestart >/dev/null 2>&1 || :
fi
%endif

%post libs -p /sbin/ldconfig

%postun libs -p /sbin/ldconfig

%if 0%{?compatlib}
%post libs-compat -p /sbin/ldconfig

%postun libs-compat -p /sbin/ldconfig
%endif

%post embedded -p /sbin/ldconfig

%postun embedded -p /sbin/ldconfig

%files server
%defattr(-, root, root, -)
%doc %{?license_files_server} %{src_dir}/Docs/ChangeLog
%doc %{src_dir}/Docs/INFO_SRC*
%doc release/Docs/INFO_BIN*
%doc release/support-files/my-default.cnf
%attr(644, root, root) %{_mandir}/man1/innochecksum.1*
%attr(644, root, root) %{_mandir}/man1/my_print_defaults.1*
%attr(644, root, root) %{_mandir}/man1/myisam_ftdump.1*
%attr(644, root, root) %{_mandir}/man1/myisamchk.1*
%attr(644, root, root) %{_mandir}/man1/myisamlog.1*
%attr(644, root, root) %{_mandir}/man1/myisampack.1*
%attr(644, root, root) %{_mandir}/man1/mysql_convert_table_format.1*
%attr(644, root, root) %{_mandir}/man1/mysql_fix_extensions.1*
%attr(644, root, root) %{_mandir}/man8/mysqld.8*
%attr(644, root, root) %{_mandir}/man1/mysqld_multi.1*
%attr(644, root, root) %{_mandir}/man1/mysqld_safe.1*
%attr(644, root, root) %{_mandir}/man1/mysqldumpslow.1*
%attr(644, root, root) %{_mandir}/man1/mysql_install_db.1*
%attr(644, root, root) %{_mandir}/man1/mysql_plugin.1*
%attr(644, root, root) %{_mandir}/man1/mysql_secure_installation.1*
%attr(644, root, root) %{_mandir}/man1/mysql_upgrade.1*
%attr(644, root, root) %{_mandir}/man1/mysqlhotcopy.1*
%attr(644, root, root) %{_mandir}/man1/mysqlman.1*
%attr(644, root, root) %{_mandir}/man1/mysql.server.1*
%attr(644, root, root) %{_mandir}/man1/mysqltest.1*
%attr(644, root, root) %{_mandir}/man1/mysql_tzinfo_to_sql.1*
%attr(644, root, root) %{_mandir}/man1/mysql_zap.1*
%attr(644, root, root) %{_mandir}/man1/mysqlbug.1*
%attr(644, root, root) %{_mandir}/man1/perror.1*
%attr(644, root, root) %{_mandir}/man1/replace.1*
%attr(644, root, root) %{_mandir}/man1/resolve_stack_dump.1*
%attr(644, root, root) %{_mandir}/man1/resolveip.1*

%config(noreplace) %{_sysconfdir}/my.cnf

%attr(755, root, root) %{_bindir}/innochecksum
%attr(755, root, root) %{_bindir}/my_print_defaults
%attr(755, root, root) %{_bindir}/myisam_ftdump
%attr(755, root, root) %{_bindir}/myisamchk
%attr(755, root, root) %{_bindir}/myisamlog
%attr(755, root, root) %{_bindir}/myisampack
%attr(755, root, root) %{_bindir}/mysql_convert_table_format
%attr(755, root, root) %{_bindir}/mysql_fix_extensions
%attr(755, root, root) %{_bindir}/mysql_install_db
%attr(755, root, root) %{_bindir}/mysql_plugin
%attr(755, root, root) %{_bindir}/mysql_secure_installation
%attr(755, root, root) %{_bindir}/mysql_tzinfo_to_sql
%attr(755, root, root) %{_bindir}/mysql_upgrade
%attr(755, root, root) %{_bindir}/mysql_zap
%attr(755, root, root) %{_bindir}/mysqlbug
%attr(755, root, root) %{_bindir}/mysqld_multi
%attr(755, root, root) %{_bindir}/mysqld_safe
%attr(755, root, root) %{_bindir}/mysqldumpslow
%attr(755, root, root) %{_bindir}/mysqlhotcopy
%attr(755, root, root) %{_bindir}/mysqltest
%attr(755, root, root) %{_bindir}/perror
%attr(755, root, root) %{_bindir}/replace
%attr(755, root, root) %{_bindir}/resolve_stack_dump
%attr(755, root, root) %{_bindir}/resolveip
%if 0%{?systemd}
%attr(755, root, root) %{_bindir}/mysql-systemd-start
%endif
%attr(755, root, root) %{_sbindir}/mysqld
%attr(755, root, root) %{_sbindir}/mysqld-debug

%dir %{_libdir}/mysql/plugin
%attr(755, root, root) %{_libdir}/mysql/plugin/adt_null.so
%attr(755, root, root) %{_libdir}/mysql/plugin/auth_socket.so
%attr(755, root, root) %{_libdir}/mysql/plugin/innodb_engine.so
%attr(755, root, root) %{_libdir}/mysql/plugin/libmemcached.so
%attr(755, root, root) %{_libdir}/mysql/plugin/mypluglib.so
%attr(755, root, root) %{_libdir}/mysql/plugin/semisync_master.so
%attr(755, root, root) %{_libdir}/mysql/plugin/semisync_slave.so
%attr(755, root, root) %{_libdir}/mysql/plugin/validate_password.so
%dir %{_libdir}/mysql/plugin/debug
%attr(755, root, root) %{_libdir}/mysql/plugin/debug/adt_null.so
%attr(755, root, root) %{_libdir}/mysql/plugin/debug/auth_socket.so
%attr(755, root, root) %{_libdir}/mysql/plugin/debug/innodb_engine.so
%attr(755, root, root) %{_libdir}/mysql/plugin/debug/libmemcached.so
%attr(755, root, root) %{_libdir}/mysql/plugin/debug/mypluglib.so
%attr(755, root, root) %{_libdir}/mysql/plugin/debug/semisync_master.so
%attr(755, root, root) %{_libdir}/mysql/plugin/debug/semisync_slave.so
%attr(755, root, root) %{_libdir}/mysql/plugin/debug/validate_password.so

%attr(755, root, root) %{_libdir}/mysql/plugin/auth.so
%attr(755, root, root) %{_libdir}/mysql/plugin/auth_test_plugin.so
%attr(644, root, root) %{_libdir}/mysql/plugin/daemon_example.ini
%attr(755, root, root) %{_libdir}/mysql/plugin/libdaemon_example.so
%attr(755, root, root) %{_libdir}/mysql/plugin/qa_auth_client.so
%attr(755, root, root) %{_libdir}/mysql/plugin/qa_auth_interface.so
%attr(755, root, root) %{_libdir}/mysql/plugin/qa_auth_server.so
%attr(755, root, root) %{_libdir}/mysql/plugin/debug/auth.so
%attr(755, root, root) %{_libdir}/mysql/plugin/debug/auth_test_plugin.so
%attr(755, root, root) %{_libdir}/mysql/plugin/debug/libdaemon_example.so
%attr(755, root, root) %{_libdir}/mysql/plugin/debug/qa_auth_client.so
%attr(755, root, root) %{_libdir}/mysql/plugin/debug/qa_auth_interface.so
%attr(755, root, root) %{_libdir}/mysql/plugin/debug/qa_auth_server.so

%if 0%{?commercial}
%attr(755, root, root) %{_libdir}/mysql/plugin/audit_log.so
%attr(755, root, root) %{_libdir}/mysql/plugin/authentication_pam.so
%attr(755, root, root) %{_libdir}/mysql/plugin/thread_pool.so
%attr(755, root, root) %{_libdir}/mysql/plugin/debug/audit_log.so
%attr(755, root, root) %{_libdir}/mysql/plugin/debug/authentication_pam.so
%attr(755, root, root) %{_libdir}/mysql/plugin/debug/thread_pool.so
%endif

%attr(644, root, root) %{_datadir}/mysql/fill_help_tables.sql
%attr(644, root, root) %{_datadir}/mysql/mysql_system_tables.sql
%attr(644, root, root) %{_datadir}/mysql/mysql_system_tables_data.sql
%attr(644, root, root) %{_datadir}/mysql/mysql_test_data_timezone.sql
%attr(644, root, root) %{_datadir}/mysql/my-*.cnf
%attr(644, root, root) %{_datadir}/mysql/mysql-log-rotate
%attr(644, root, root) %{_datadir}/mysql/mysql_security_commands.sql
%attr(644, root, root) %{_datadir}/mysql/SELinux/RHEL4/mysql.fc
%attr(644, root, root) %{_datadir}/mysql/SELinux/RHEL4/mysql.te
%attr(644, root, root) %{_datadir}/mysql/dictionary.txt
%attr(644, root, root) %{_datadir}/mysql/innodb_memcached_config.sql
%attr(644, root, root) %{_datadir}/mysql/magic
%attr(644, root, root) %{_prefix}/lib/tmpfiles.d/mysql.conf
%if 0%{?systemd}
%attr(644, root, root) %{_unitdir}/mysqld.service
%else
%attr(755, root, root) %{_sysconfdir}/init.d/mysqld
%endif
%attr(644, root, root) %config(noreplace,missingok) %{_sysconfdir}/logrotate.d/mysql
%dir %attr(755, mysql, mysql) /var/lib/mysql
%dir %attr(755, mysql, mysql) /var/run/mysqld

%files common
%defattr(-, root, root, -)
%{_datadir}/mysql/charsets/
%{_datadir}/mysql/errmsg-utf8.txt
%{_datadir}/mysql/bulgarian/
%{_datadir}/mysql/czech/
%{_datadir}/mysql/danish/
%{_datadir}/mysql/dutch/
%{_datadir}/mysql/english/
%{_datadir}/mysql/estonian/
%{_datadir}/mysql/french/
%{_datadir}/mysql/german/
%{_datadir}/mysql/greek/
%{_datadir}/mysql/hungarian/
%{_datadir}/mysql/italian/
%{_datadir}/mysql/japanese/
%{_datadir}/mysql/korean/
%{_datadir}/mysql/norwegian-ny/
%{_datadir}/mysql/norwegian/
%{_datadir}/mysql/polish/
%{_datadir}/mysql/portuguese/
%{_datadir}/mysql/romanian/
%{_datadir}/mysql/russian/
%{_datadir}/mysql/serbian/
%{_datadir}/mysql/slovak/
%{_datadir}/mysql/spanish/
%{_datadir}/mysql/swedish/
%{_datadir}/mysql/ukrainian/

%files client
%defattr(-, root, root, -)
%attr(755, root, root) %{_bindir}/msql2mysql
%attr(755, root, root) %{_bindir}/mysql
%attr(755, root, root) %{_bindir}/mysql_find_rows
%attr(755, root, root) %{_bindir}/mysql_waitpid
%attr(755, root, root) %{_bindir}/mysqlaccess
# XXX: This should be moved to %{_sysconfdir}
%attr(644, root, root) %{_bindir}/mysqlaccess.conf
%attr(755, root, root) %{_bindir}/mysqladmin
%attr(755, root, root) %{_bindir}/mysqlbinlog
%attr(755, root, root) %{_bindir}/mysqlcheck
%attr(755, root, root) %{_bindir}/mysqldump
%attr(755, root, root) %{_bindir}/mysqlimport
%attr(755, root, root) %{_bindir}/mysqlshow
%attr(755, root, root) %{_bindir}/mysqlslap
%attr(755, root, root) %{_bindir}/mysql_config
%attr(755, root, root) %{_bindir}/mysql_config-%{__isa_bits}
%attr(755, root, root) %{_bindir}/mysql_config_editor

%attr(644, root, root) %{_mandir}/man1/msql2mysql.1*
%attr(644, root, root) %{_mandir}/man1/mysql.1*
%attr(644, root, root) %{_mandir}/man1/mysql_find_rows.1*
%attr(644, root, root) %{_mandir}/man1/mysql_waitpid.1*
%attr(644, root, root) %{_mandir}/man1/mysqlaccess.1*
%attr(644, root, root) %{_mandir}/man1/mysqladmin.1*
%attr(644, root, root) %{_mandir}/man1/mysqlbinlog.1*
%attr(644, root, root) %{_mandir}/man1/mysqlcheck.1*
%attr(644, root, root) %{_mandir}/man1/mysqldump.1*
%attr(644, root, root) %{_mandir}/man1/mysqlimport.1*
%attr(644, root, root) %{_mandir}/man1/mysqlshow.1*
%attr(644, root, root) %{_mandir}/man1/mysqlslap.1*
%attr(644, root, root) %{_mandir}/man1/mysql_config_editor.1*

%files devel
%defattr(-, root, root, -)
%attr(644, root, root) %{_mandir}/man1/comp_err.1*
%attr(644, root, root) %{_mandir}/man1/mysql_config.1*
%attr(755, root, root) %{_bindir}/mysql_config
%attr(755, root, root) %{_bindir}/mysql_config-%{__isa_bits}
%{_includedir}/mysql
%{_datadir}/aclocal/mysql.m4
%{_libdir}/mysql/libmysqlclient.a
%{_libdir}/mysql/libmysqlclient_r.a
%{_libdir}/mysql/libmysqlservices.a
%{_libdir}/mysql/libmysqlclient_r.so
%{_libdir}/mysql/libmysqlclient.so

%files libs
%defattr(-, root, root, -)
%dir %attr(755, root, root) %{_libdir}/mysql
%attr(644, root, root) %{_sysconfdir}/ld.so.conf.d/mysql-%{_arch}.conf
%{_libdir}/mysql/libmysqlclient.so.18*
%{_libdir}/mysql/libmysqlclient_r.so.18*

%if 0%{?compatlib}
%files libs-compat
%defattr(-, root, root, -)
%dir %attr(755, root, root) %{_libdir}/mysql
%attr(644, root, root) %{_sysconfdir}/ld.so.conf.d/mysql-%{_arch}.conf
%{_libdir}/mysql/libmysqlclient.so.%{compatlib}
%{_libdir}/mysql/libmysqlclient.so.%{compatlib}.0.0
%{_libdir}/mysql/libmysqlclient_r.so.%{compatlib}
%{_libdir}/mysql/libmysqlclient_r.so.%{compatlib}.0.0
%endif

%files test
%defattr(-, root, root, -)
%attr(-, root, root) %{_datadir}/mysql-test
%attr(755, root, root) %{_bindir}/mysql_client_test
%attr(755, root, root) %{_bindir}/mysql_client_test_embedded
%attr(755, root, root) %{_bindir}/mysqltest_embedded
%attr(644, root, root) %{_mandir}/man1/mysql_client_test.1*
%attr(644, root, root) %{_mandir}/man1/mysql-stress-test.pl.1*
%attr(644, root, root) %{_mandir}/man1/mysql-test-run.pl.1*
%attr(644, root, root) %{_mandir}/man1/mysql_client_test_embedded.1*
%attr(644, root, root) %{_mandir}/man1/mysqltest_embedded.1*

%files bench
%defattr(-, root, root, -)
%{_datadir}/sql-bench

%files embedded
%defattr(-, root, root, -)
%dir %attr(755, root, root) %{_libdir}/mysql
%attr(644, root, root) %{_sysconfdir}/ld.so.conf.d/mysql-%{_arch}.conf
%attr(755, root, root) %{_libdir}/mysql/libmysqld.so.*

%files embedded-devel
%defattr(-, root, root, -)
%attr(644, root, root) %{_libdir}/mysql/libmysqld.a
%attr(644, root, root) %{_libdir}/mysql/libmysqld-debug.a
%attr(755, root, root) %{_libdir}/mysql/libmysqld.so

%if 0%{?rhel} == 5
%files -n mysql
%defattr(-, root, root, -)
%doc %{?license_files_server}
%endif

%changelog
<<<<<<< HEAD
* Tue May 06 2014 Balasubramanian Kandasamy <balasubramanian.kandasamy@oracle.com> - 5.6.18-2
- Disable dtrace for el7 

* Thu Apr 24 2014 Balasubramanian Kandasamy <balasubramanian.kandasamy@oracle.com> - 5.6.18-1
- Updated for 5.6.18

=======
* Tue Jul 08 2014 Balasubramanian Kandasamy <balasubramanian.kandasamy@oracle.com> - 5.6.20-3
- Remove perl(GD) and dtrace dependencies 

* Thu Jun 26 2014 Balasubramanian Kandasamy <balasubramanian.kandasamy@oracle.com> - 5.6.20-2
- Resolve embedded-devel conflict issue

* Wed Jun 25 2014 Balasubramanian Kandasamy <balasubramanian.kandasamy@oracle.com> - 5.6.20-1
- Add bench package
- Enable dtrace 

* Tue May 06 2014 Balasubramanian Kandasamy <balasubramanian.kandasamy@oracle.com> - 5.6.18-2
- Disable dtrace for el7 

* Thu Apr 24 2014 Balasubramanian Kandasamy <balasubramanian.kandasamy@oracle.com> - 5.6.18-1
- Updated for 5.6.18

>>>>>>> 7dea09e9
* Mon Apr 07 2014 Balasubramanian Kandasamy <balasubramanian.kandasamy@oracle.com> - 5.6.17-6
- Fix Cflags for el7 

* Mon Mar 31 2014 Balasubramanian Kandasamy <balasubramanian.kandasamy@oracle.com> - 5.6.17-5
- Support for enterprise packages
- Upgrade from MySQL-* packages

* Fri Mar 14 2014 Balasubramanian Kandasamy <balasubramanian.kandasamy@oracle.com> - 5.6.17-4
- Resolve mysql conflict with mysql-community-client 

* Wed Mar 12 2014 Balasubramanian Kandasamy <balasubramanian.kandasamy@oracle.com> - 5.6.17-3
- Resolve conflict with mysql-libs-compat 

* Thu Mar 06 2014 Balasubramanian Kandasamy <balasubramanian.kandasamy@oracle.com> - 5.6.17-2
- Resolve conflict issues during upgrade

* Fri Feb 07 2014 Balasubramanian Kandasamy <balasubramanian.kandasamy@oracle.com> - 5.6.17-1
- 5.6.17
- Add support for el7 (with systemd enabled)
- Enable shared libmysqld by cmake option

* Thu Jan 09 2014 Balasubramanian Kandasamy <balasubramanian.kandasamy@oracle.com> - 5.6.16-1
- Updated to 5.6.16

* Mon Nov 18 2013 Balasubramanian Kandasamy <balasubramanian.kandasamy@oracle.com> - 5.6.15-3
- Fixed isa_bits error

* Fri Nov 08 2013 Balasubramanian Kandasamy <balasubramanian.kandasamy@oracle.com> - 5.6.15-2
- Add el5 build option

* Fri Oct 25 2013 Balasubramanian Kandasamy <balasubramanian.kandasamy@oracle.com> - 5.6.15-1
- Fixed uln advanced rpm libyassl.a error
- Updated to 5.6.15

* Wed Oct 16 2013 Balasubramanian Kandasamy <balasubramanian.kandasamy@oracle.com> - 5.6.14-3
- Fixed mysql_install_db usage 
- Improved handling of plugin directory 

* Fri Sep 27 2013 Balasubramanian Kandasamy <balasubramanian.kandasamy@oracle.com> - 5.6.14-2
- Refresh mysql-install patch and service renaming

* Mon Sep 16 2013 Balasubramanian Kandasamy <balasubramanian.kandasamy@oracle.com> - 5.6.14-1
- Updated to 5.6.14

* Wed Sep 04 2013 Balasubramanian Kandasamy <balasubramanian.kandasamy@oracle.com> - 5.6.13-5
- Support upgrade from 5.5 ULN packages to 5.6 

* Tue Aug 27 2013 Balasubramanian Kandasamy <balasubramanian.kandasamy@oracle.com> - 5.6.13-4
- Enhanced perl filtering 
- Added openssl-devel to buildreq 

* Wed Aug 21 2013 Balasubramanian Kandasamy <balasubramanian.kandasamy@oracle.com> - 5.6.13-3
- Removed mysql_embedded binary to resolve multilib conflict issue

* Fri Aug 16 2013 Balasubramanian Kandasamy <balasubramanian.kandasamy@oracle.com> - 5.6.13-2 
- Fixed Provides and Obsoletes issues in server, test packages 

* Wed Aug 14 2013 Balasubramanian Kandasamy <balasubramanian.kandasamy@oracle.com> - 5.6.13-1
- Updated to 5.6.13

* Mon Aug 05 2013 Balasubramanian Kandasamy <balasubramanian.kandasamy@oracle.com> - 5.6.12-9
- Added files list to embedded packages 

* Thu Aug 01 2013 Balasubramanian Kandasamy <balasubramanian.kandasamy@oracle.com> - 5.6.12-8
- Updated libmysqld.a with libmysqld.so in embedded package

* Mon Jul 29 2013 Balasubramanian Kandasamy <balasubramanian.kandasamy@oracle.com> - 5.6.12-7
- Updated test package dependency from client to server

* Wed Jul 24 2013 Balasubramanian Kandasamy <balasubramanian.kandasamy@oracle.com> - 5.6.12-6
- Added libs-compat dependency under libs package to resolve server
  installation conflicts issue.
 
* Wed Jul 17 2013 Balasubramanian Kandasamy <balasubramanian.kandasamy@oracle.com> - 5.6.12-5
- Removed libmysqlclient.so.16 from libs package
 
* Fri Jul 05 2013 Balasubramanian Kandasamy <balasubramanian.kandasamy@oracle.com> - 5.6.12-4
- Adjusted to work on OEL6

* Wed Jun 26 2013 Balasubramanian Kandasamy <balasubramanian.kandasamy@oracle.com> - 5.6.12-3
- Move libs to mysql/
- Basic multi arch support
- Fix changelog dates

* Thu Jun 20 2013 Balasubramanian Kandasamy <balasubramanian.kandasamy@oracle.com> - 5.6.12-2
- Major cleanup

* Tue Jun 04 2013 Balasubramanian Kandasamy <balasubramanian.kandasamy@oracle.com> - 5.6.12-1
- Updated to 5.6.12

* Mon Nov 05 2012 Joerg Bruehe <joerg.bruehe@oracle.com>

- Allow to override the default to use the bundled yaSSL by an option like
      --define="with_ssl /path/to/ssl"

* Wed Oct 10 2012 Bjorn Munch <bjorn.munch@oracle.com>

- Replace old my-*.cnf config file examples with template my-default.cnf

* Fri Oct 05 2012 Joerg Bruehe <joerg.bruehe@oracle.com>

- Let the installation use the new option "--random-passwords" of "mysql_install_db".
  (Bug# 12794345 Ensure root password)
- Fix an inconsistency: "new install" vs "upgrade" are told from the (non)existence
  of "$mysql_datadir/mysql" (holding table "mysql.user" and other system stuff).

* Tue Jul 24 2012 Joerg Bruehe <joerg.bruehe@oracle.com>

- Add a macro "runselftest":
  if set to 1 (default), the test suite will be run during the RPM build;
  this can be oveeridden via the command line by adding
      --define "runselftest 0"
  Failures of the test suite will NOT make the RPM build fail!

* Mon Jul 16 2012 Joerg Bruehe <joerg.bruehe@oracle.com>

- Add the man page for the "mysql_config_editor".

* Mon Jun 11 2012 Joerg Bruehe <joerg.bruehe@oracle.com>

- Make sure newly added "SPECIFIC-ULN/" directory does not disturb packaging.

* Wed Feb 29 2012 Brajmohan Saxena <brajmohan.saxena@oracle.com>

- Removal all traces of the readline library from mysql (BUG 13738013)

* Wed Sep 28 2011 Joerg Bruehe <joerg.bruehe@oracle.com>

- Fix duplicate mentioning of "mysql_plugin" and its manual page,
  it is better to keep alphabetic order in the files list (merging!).

* Wed Sep 14 2011 Joerg Bruehe <joerg.bruehe@oracle.com>

- Let the RPM capabilities ("obsoletes" etc) ensure that an upgrade may replace
  the RPMs of any configuration (of the current or the preceding release series)
  by the new ones. This is done by not using the implicitly generated capabilities
  (which include the configuration name) and relying on more generic ones which
  just list the function ("server", "client", ...).
  The implicit generation cannot be prevented, so all these capabilities must be
  explicitly listed in "Obsoletes:"

* Tue Sep 13 2011 Jonathan Perkin <jonathan.perkin@oracle.com>

- Add support for Oracle Linux 6 and Red Hat Enterprise Linux 6.  Due to
  changes in RPM behaviour ($RPM_BUILD_ROOT is removed prior to install)
  this necessitated a move of the libmygcc.a installation to the install
  phase, which is probably where it belonged in the first place.

* Tue Sep 13 2011 Joerg Bruehe <joerg.bruehe@oracle.com>

- "make_win_bin_dist" and its manual are dropped, cmake does it different.

* Thu Sep 08 2011 Daniel Fischer <daniel.fischer@oracle.com>

- Add mysql_plugin man page.

* Tue Aug 30 2011 Tor Didriksen <tor.didriksen@oracle.com>

- Set CXX=g++ by default to add a dependency on libgcc/libstdc++.
  Also, remove the use of the -fno-exceptions and -fno-rtti flags.
  TODO: update distro_buildreq/distro_requires

* Tue Aug 30 2011 Joerg Bruehe <joerg.bruehe@oracle.com>

- Add the manual page for "mysql_plugin" to the server package.

* Fri Aug 19 2011 Joerg Bruehe <joerg.bruehe@oracle.com>

- Null-upmerge the fix of bug#37165: This spec file is not affected.
- Replace "/var/lib/mysql" by the spec file variable "%%{mysqldatadir}".

* Fri Aug 12 2011 Daniel Fischer <daniel.fischer@oracle.com>

- Source plugin library files list from cmake-generated file.

* Mon Jul 25 2011 Chuck Bell <chuck.bell@oracle.com>

- Added the mysql_plugin client - enables or disables plugins.

* Thu Jul 21 2011 Sunanda Menon <sunanda.menon@oracle.com>

- Fix bug#12561297: Added the MySQL embedded binary

* Thu Jul 07 2011 Joerg Bruehe <joerg.bruehe@oracle.com>

- Fix bug#45415: "rpm upgrade recreates test database"
  Let the creation of the "test" database happen only during a new installation,
  not in an RPM upgrade.
  This affects both the "mkdir" and the call of "mysql_install_db".

* Wed Feb 09 2011 Joerg Bruehe <joerg.bruehe@oracle.com>

- Fix bug#56581: If an installation deviates from the default file locations
  ("datadir" and "pid-file"), the mechanism to detect a running server (on upgrade)
  should still work, and use these locations.
  The problem was that the fix for bug#27072 did not check for local settings.

* Mon Jan 31 2011 Joerg Bruehe <joerg.bruehe@oracle.com>

- Install the new "manifest" files: "INFO_SRC" and "INFO_BIN".

* Tue Nov 23 2010 Jonathan Perkin <jonathan.perkin@oracle.com>

- EXCEPTIONS-CLIENT has been deleted, remove it from here too
- Support MYSQL_BUILD_MAKE_JFLAG environment variable for passing
  a '-j' argument to make.

* Mon Nov 1 2010 Georgi Kodinov <georgi.godinov@oracle.com>

- Added test authentication (WL#1054) plugin binaries

* Wed Oct 6 2010 Georgi Kodinov <georgi.godinov@oracle.com>

- Added example external authentication (WL#1054) plugin binaries

* Wed Aug 11 2010 Joerg Bruehe <joerg.bruehe@oracle.com>

- With a recent spec file cleanup, names have changed: A "-community" part was dropped.
  Reflect that in the "Obsoletes" specifications.
- Add a "triggerpostun" to handle the uninstall of the "-community" server RPM.
- This fixes bug#55015 "MySQL server is not restarted properly after RPM upgrade".

* Tue Jun 15 2010 Joerg Bruehe <joerg.bruehe@sun.com>

- Change the behaviour on installation and upgrade:
  On installation, do not autostart the server.
  *Iff* the server was stopped before the upgrade is started, this is taken as a
  sign the administrator is handling that manually, and so the new server will
  not be started automatically at the end of the upgrade.
  The start/stop scripts will still be installed, so the server will be started
  on the next machine boot.
  This is the 5.5 version of fixing bug#27072 (RPM autostarting the server).

* Tue Jun 1 2010 Jonathan Perkin <jonathan.perkin@oracle.com>

- Implement SELinux checks from distribution-specific spec file.

* Wed May 12 2010 Jonathan Perkin <jonathan.perkin@oracle.com>

- Large number of changes to build using CMake
- Introduce distribution-specific RPMs
- Drop debuginfo, build all binaries with debug/symbols
- Remove __os_install_post, use native macro
- Remove _unpackaged_files_terminate_build, make it an error to have
  unpackaged files
- Remove cluster RPMs

* Wed Mar 24 2010 Joerg Bruehe <joerg.bruehe@sun.com>

- Add "--with-perfschema" to the configure options.

* Mon Mar 22 2010 Joerg Bruehe <joerg.bruehe@sun.com>

- User "usr/lib*" to allow for both "usr/lib" and "usr/lib64",
  mask "rmdir" return code 1.
- Remove "ha_example.*" files from the list, they aren't built.

* Wed Mar 17 2010 Joerg Bruehe <joerg.bruehe@sun.com>

- Fix a wrong path name in handling the debug plugins.

* Wed Mar 10 2010 Joerg Bruehe <joerg.bruehe@sun.com>

- Take the result of the debug plugin build and put it into the optimized tree,
  so that it becomes part of the final installation;
  include the files in the packlist. Part of the fixes for bug#49022.

* Mon Mar 01 2010 Joerg Bruehe <joerg.bruehe@sun.com>

- Set "Oracle and/or its affiliates" as the vendor and copyright owner,
  accept upgrading from packages showing MySQL or Sun as vendor.

* Fri Feb 12 2010 Joerg Bruehe <joerg.bruehe@sun.com>

- Formatting changes:
  Have a consistent structure of separator lines and of indentation
  (8 leading blanks => tab).
- Introduce the variable "src_dir".
- Give the environment variables "MYSQL_BUILD_CC(CXX)" precedence
  over "CC" ("CXX").
- Drop the old "with_static" argument analysis, this is not supported
  in 5.1 since ages.
- Introduce variables to control the handlers individually, as well
  as other options.
- Use the new "--with-plugin" notation for the table handlers.
- Drop handling "/etc/rc.d/init.d/mysql", the switch to "/etc/init.d/mysql"
  was done back in 2002 already.
- Make "--with-zlib-dir=bundled" the default, add an option to disable it.
- Add missing manual pages to the file list.
- Improve the runtime check for "libgcc.a", protect it against being tried
  with the Intel compiler "icc".

* Mon Jan 11 2010 Joerg Bruehe <joerg.bruehe@sun.com>

- Change RPM file naming:
  - Suffix like "-m2", "-rc" becomes part of version as "_m2", "_rc".
  - Release counts from 1, not 0.

* Wed Dec 23 2009 Joerg Bruehe <joerg.bruehe@sun.com>

- The "semisync" plugin file name has lost its introductory "lib",
  adapt the file lists for the subpackages.
  This is a part missing from the fix for bug#48351.
- Remove the "fix_privilege_tables" manual, it does not exist in 5.5
  (and likely, the whole script will go, too).

* Mon Nov 16 2009 Joerg Bruehe <joerg.bruehe@sun.com>

- Fix some problems with the directives around "tcmalloc" (experimental),
  remove erroneous traces of the InnoDB plugin (that is 5.1 only).

* Tue Oct 06 2009 Magnus Blaudd <mvensson@mysql.com>

- Removed mysql_fix_privilege_tables

* Fri Oct 02 2009 Alexander Nozdrin <alexander.nozdrin@sun.com>

- "mysqlmanager" got removed from version 5.4, all references deleted.

* Fri Aug 28 2009 Joerg Bruehe <joerg.bruehe@sun.com>

- Merge up from 5.1 to 5.4: Remove handling for the InnoDB plugin.

* Thu Aug 27 2009 Joerg Bruehe <joerg.bruehe@sun.com>

- This version does not contain the "Instance manager", "mysqlmanager":
  Remove it from the spec file so that packaging succeeds.

* Mon Aug 24 2009 Jonathan Perkin <jperkin@sun.com>

- Add conditionals for bundled zlib and innodb plugin

* Fri Aug 21 2009 Jonathan Perkin <jperkin@sun.com>

- Install plugin libraries in appropriate packages.
- Disable libdaemon_example and ftexample plugins.

* Thu Aug 20 2009 Jonathan Perkin <jperkin@sun.com>

- Update variable used for mysql-test suite location to match source.

* Fri Nov 07 2008 Joerg Bruehe <joerg@mysql.com>

- Correct yesterday's fix, so that it also works for the last flag,
  and fix a wrong quoting: un-quoted quote marks must not be escaped.

* Thu Nov 06 2008 Kent Boortz <kent.boortz@sun.com>

- Removed "mysql_upgrade_shell"
- Removed some copy/paste between debug and normal build

* Thu Nov 06 2008 Joerg Bruehe <joerg@mysql.com>

- Modify CFLAGS and CXXFLAGS such that a debug build is not optimized.
  This should cover both gcc and icc flags.  Fixes bug#40546.

* Fri Aug 29 2008 Kent Boortz <kent@mysql.com>

- Removed the "Federated" storage engine option, and enabled in all

* Tue Aug 26 2008 Joerg Bruehe <joerg@mysql.com>

- Get rid of the "warning: Installed (but unpackaged) file(s) found:"
  Some generated files aren't needed in RPMs:
  - the "sql-bench/" subdirectory
  Some files were missing:
  - /usr/share/aclocal/mysql.m4  ("devel" subpackage)
  - Manual "mysqlbug" ("server" subpackage)
  - Program "innochecksum" and its manual ("server" subpackage)
  - Manual "mysql_find_rows" ("client" subpackage)
  - Script "mysql_upgrade_shell" ("client" subpackage)
  - Program "ndb_cpcd" and its manual ("ndb-extra" subpackage)
  - Manuals "ndb_mgm" + "ndb_restore" ("ndb-tools" subpackage)

* Mon Mar 31 2008 Kent Boortz <kent@mysql.com>

- Made the "Federated" storage engine an option
- Made the "Cluster" storage engine and sub packages an option

* Wed Mar 19 2008 Joerg Bruehe <joerg@mysql.com>

- Add the man pages for "ndbd" and "ndb_mgmd".

* Mon Feb 18 2008 Timothy Smith <tim@mysql.com>

- Require a manual upgrade if the alread-installed mysql-server is
  from another vendor, or is of a different major version.

* Wed May 02 2007 Joerg Bruehe <joerg@mysql.com>

- "ndb_size.tmpl" is not needed any more,
  "man1/mysql_install_db.1" lacked the trailing '*'.

* Sat Apr 07 2007 Kent Boortz <kent@mysql.com>

- Removed man page for "mysql_create_system_tables"

* Wed Mar 21 2007 Daniel Fischer <df@mysql.com>

- Add debug server.

* Mon Mar 19 2007 Daniel Fischer <df@mysql.com>

- Remove Max RPMs; the server RPMs contain a mysqld compiled with all
  features that previously only were built into Max.

* Fri Mar 02 2007 Joerg Bruehe <joerg@mysql.com>

- Add several man pages for NDB which are now created.

* Fri Jan 05 2007 Kent Boortz <kent@mysql.com>

- Put back "libmygcc.a", found no real reason it was removed.

- Add CFLAGS to gcc call with --print-libgcc-file, to make sure the
  correct "libgcc.a" path is returned for the 32/64 bit architecture.

* Mon Dec 18 2006 Joerg Bruehe <joerg@mysql.com>

- Fix the move of "mysqlmanager" to section 8: Directory name was wrong.

* Thu Dec 14 2006 Joerg Bruehe <joerg@mysql.com>

- Include the new man pages for "my_print_defaults" and "mysql_tzinfo_to_sql"
  in the server RPM.
- The "mysqlmanager" man page got moved from section 1 to 8.

* Thu Nov 30 2006 Joerg Bruehe <joerg@mysql.com>

- Call "make install" using "benchdir_root=%%{_datadir}",
  because that is affecting the regression test suite as well.

* Thu Nov 16 2006 Joerg Bruehe <joerg@mysql.com>

- Explicitly note that the "MySQL-shared" RPMs (as built by MySQL AB)
  replace "mysql-shared" (as distributed by SuSE) to allow easy upgrading
  (bug#22081).

* Mon Nov 13 2006 Joerg Bruehe <joerg@mysql.com>

- Add "--with-partition" t 2006 Joerg Bruehe <joerg@mysql.com>

- Use the Perl script to run the tests, because it will automatically check
  whether the server is configured with SSL.

* Tue Jun 27 2006 Joerg Bruehe <joerg@mysql.com>

- move "mysqldumpslow" from the client RPM to the server RPM (bug#20216)

- Revert all previous attempts to call "mysql_upgrade" during RPM upgrade,
  there are some more aspects which need to be solved before this is possible.
  For now, just ensure the binary "mysql_upgrade" is delivered and installysql.com>

- To run "mysql_upgrade", we need a running server;
  start it in isolation and skip password checks.

* Sat May 20 2006 Kent Boortz <kent@mysql.com>

- Always compile for PIC, position independent code.

* Wed May 10 2006 Kent Boortz <kent@mysql.com>

- Use character set "all" when compiling with Cluster, to make Cluster
  nodes independent on the character set directory, and the problem
  that two RPM sub packages both wants to install this directory.

* Mon May 01 2006 Kent Boortz <kent@mysql.com>

- Use "./libtool --mode=execute" instead of searching for the
  executable in current directory and ".libs".

* Fri Apr 28 2006 Kent Boortz <kent@mysql.com>

- Install and run "mysql_upgrade"

* Wed Apr 12 2006 Jim Winstead <jimw@mysql.com>

- Remove sql-bench, and MySQL-bench RPM (will be built as an independent
  project from the mysql-bench repository)

* Tue Apr 11 2006 Jim Winstead <jimw@mysql.com>

- Remove old mysqltestmanager and related programs
* Sat Apr 01 2006 Kent Boortz <kent@mysql.com>

- Set $LDFLAGS from $MYSQL_BUILD_LDFLAGS

* Tue Mar 07 2006 Kent Boortz <kent@mysql.com>

- Changed product name from "Community Edition" to "Community Server"

* Mon Mar 06 2006 Kent Boortz <kent@mysql.com>

- Fast mutexes is now disabled by default, but should be
  used in Linux builds.

* Mon Feb 20 2006 Kent Boortz <kent@mysql.com>

- Reintroduced a max build
- Limited testing of 'debug' and 'max' servers
- Berkeley DB only in 'max'

* Mon Feb 13 2006 Joerg Bruehe <joerg@mysql.com>

- Use "-i" on "make test-force";
  this is essential for later evaluation of this log file.

* Thu Feb 09 2006 Kent Boortz <kent@mysql.com>

- Pass '-static' to libtool, link static with our own libraries, dynamic
  with system libraries.  Link with the bundled zlib.

* Wed Feb 08 2006 Kristian Nielsen <knielsen@mysql.com>

- Modified RPM spec to match new 5.1 debug+max combined community packaging.

* Sun Dec 18 2005 Kent Boortz <kent@mysql.com>

- Added "client/mysqlslap"

* Mon Dec 12 2005 Rodrigo Novo <rodrigo@mysql.com>

- Added zlib to the list of (static) libraries installed
- Added check against libtool wierdness (WRT: sql/mysqld || sql/.libs/mysqld)
- Compile MySQL with bundled zlib
- Fixed %%packager name to "MySQL Production Engineering Team"

* Mon Dec 05 2005 Joerg Bruehe <joerg@mysql.com>

- Avoid using the "bundled" zlib on "shared" builds:
  As it is not installed (on the build system), this gives dependency
  problems with "libtool" causing the build to fail.
  (Change was done on Nov 11, but left uncommented.)

* Tue Nov 22 2005 Joerg Bruehe <joerg@mysql.com>

- Extend the file existence check for "init.d/mysql" on un-install
  to also guard the call to "insserv"/"chkconfig".

* Thu Oct 27 2005 Lenz Grimmer <lenz@grimmer.com>

- added more man pages

* Wed Oct 19 2005 Kent Boortz <kent@mysql.com>

- Made yaSSL support an option (off by default)

* Wed Oct 19 2005 Kent Boortz <kent@mysql.com>

- Enabled yaSSL support

* Sat Oct 15 2005 Kent Boortz <kent@mysql.com>

- Give mode arguments the same way in all places
lenz@mysql.com>

- fixed the removing of the RPM_BUILD_ROOT in the %%clean section (the
  $RBR variable did not get expanded, thus leaving old build roots behind)

* Thu Aug 04 2005 Lenz Grimmer <lenz@mysql.com>

- Fixed the creation of the mysql user group account in the postinstall
  section (BUG 12348)
- Fixed enabling the Archive storage engine in the Max binary

* Tue Aug 02 2005 Lenz Grimmer <lenz@mysql.com>

- Fixed the Requires: tag for the server RPM (BUG 12233)

* Fri Jul 15 2005 Lenz Grimmer <lenz@mysql.com>

- create a "mysql" user group and assign the mysql user account to that group
  in the server postinstall section. (BUG 10984)

* Tue Jun 14 2005 Lenz Grimmer <lenz@mysql.com>

- Do not build statically on i386 by default, only when adding either "--with
  static" or "--define '_with_static 1'" to the RPM build options. Static
  linking really only makes sense when linking against the specially patched
  glibc 2.2.5.

* Mon Jun 06 2005 Lenz Grimmer <lenz@mysql.com>

- added mysql_client_test to the "bench" subpackage (BUG 10676)
- added the libndbclient static and shared libraries (BUG 10676)

* Wed Jun 01 2005 Lenz Grimmer <lenz@mysql.com>

- use "mysqldatadir" variable instead of hard-coding the path multiple times
- use the "mysqld_user" variable on all occasions a user name is referenced
- removed (incomplete) Brazilian translations
- removed redundant release tags from the subpackage descriptions

* Wed May 25 2005 Joerg Bruehe <joerg@mysql.com>

- Added a "make clean" between separate calls to "BuildMySQL".

* Thu May 12 2005 Guilhem Bichot <guilhem@mysql.com>

- Removed the mysql_tableinfo script made obsolete by the information schema

* Wed Apr 20 2005 Lenz Grimmer <lenz@mysql.com>

- Enabled the "blackhole" storage engine for the Max RPM

* Wed Apr 13 2005 Lenz Grimmer <lenz@mysql.com>

- removed the MySQL manual files (html/ps/texi) - they have been removed
  from the MySQL sources and are now available seperately.

* Mon Apr 4 2005 Petr Chardin <petr@mysql.com>

- old mysqlmanager, mysq* Mon Feb 7 2005 Tomas Ulin <tomas@mysql.com>

- enabled the "Ndbcluster" storage engine for the max binary
- added extra make install in ndb subdir after Max build to get ndb binaries
- added packages for ndbcluster storage engine

* Fri Jan 14 2005 Lenz Grimmer <lenz@mysql.com>

- replaced obsoleted "BuildPrereq" with "BuildRequires" instead

* Thu Jan 13 2005 Lenz Grimmer <lenz@mysql.com>

- enabled the "Federated" storage engine for the max binary

* Tue Jan 04 2005 Petr Chardin <petr@mysql.com>

- ISAM and merge storage engines were purged. As well as appropriate
  tools and manpages (isamchk and isamlog)

* Fri Dec 31 2004 Lenz Grimmer <lenz@mysql.com>

- enabled the "Archive" storage engine for the max binary
- enabled the "CSV" storage engine for the max binary
- enabled the "Example" storage engine for the max binary

* Thu Aug 26 2004 Lenz Grimmer <lenz@mysql.com>

- MySQL-Max now requires MySQL-server instead of MySQL (BUG 3860)

* Fri Aug 20 2004 Lenz Grimmer <lenz@mysql.com>

- do not link statically on IA64/AMD64 as these systems do not have
  a patched glibc installed

* Tue Aug 10 2004 Lenz Grimmer <lenz@mysql.com>

- Added libmygcc.a to the devel subpackage (required to link applications
  against the the embedded server libmysqld.a) (BUG 4921)

* Mon Aug 09 2004 Lenz Grimmer <lenz@mysql.com>

- Added EXCEPTIONS-CLIENT to the "devel" package

* Thu Jul 29 2004 Lenz Grimmer <lenz@mysql.com>

- disabled OpenSSL in the Max binaries again (the RPM packages were the
  only exception to this anyway) (BUG 1043)

* Wed Jun 30 2004 Lenz Grimmer <lenz@mysql.com>

- fixed server postinstall (mysql_install_db was called with the wrong
  parameter)

* Thu Jun 24 2004 Lenz Grimmer <lenz@mysql.com>

- added mysql_tzinfo_to_sql to the server subpackage
- run "make clean" instead of "make distclean"

* Mon Apr 05 2004 Lenz Grimmer <lenz@mysql.com>

- added ncurses-devel to the build prerequisites (BUG 3377)

* Thu Feb 12 2004 Lenz Grimmer <lenz@mysql.com>

- when using gcc, _always_ use CXX=gcc
- replaced Copyright with License field (Copyright is obsolete)

* Tue Feb 03 2004 Lenz Grimmer <lenz@mysql.com>

- added myisam_ftdump to the Server package

* Tue Jan 13 2004 Lenz Grimmer <lenz@mysql.com>

- link the mysql client against libreadline instead of libedit (BUG 2289)

* Mon Dec 22 2003 Lenz Grimmer <lenz@mysql.com>

- marked /etc/logrotate.d/mysql as a config file (BUG 2156)

* Sat Dec 13 2003 Lenz Grimmer <lenz@mysql.com>

- fixed file permissions (BUG 1672)

* Thu Dec 11 2003 Lenz Grimmer <lenz@mysql.com>

- made testing for gcc3 a bit more robust

* Fri Dec 05 2003 Lenz Grimmer <lenz@mysql.com>

- added missing file mysql_create_system_tables to the server subpackage

* Fri Nov 21 2003 Lenz Grimmer <lenz@mysql.com>

- removed dependency on MySQL-client from the MySQL-devel subpackage
  as it is not really required. (BUG 1610)

* Fri Aug 29 2003 Lenz Grimmer <lenz@mysql.com>

- Fixed BUG 1162 (removed macro names from the changelog)
- Really fixed BUG 998 (disable the checking for installed but
  unpackaged files)

* Tue Aug 05 2003 Lenz Grimmer <lenz@mysql.com>

- Fixed BUG 959 (libmysqld not being compiled properly)
- Fixed BUG 998 (RPM build errors): added missing files to the
  distribution (mysql_fix_extensions, mysql_tableinfo, mysqldumpslow,
  mysql_fix_privilege_tables.1), removed "-n" from install section.

* Wed Jul 09 2003 Lenz Grimmer <lenz@mysql.com>

- removed the GIF Icon (file was not included in the sources anyway)
- removed unused variable shared_lib_version
- do not run automake before building the standard binary
  (should not be necessary)
- add server suffix '-standard' to standard binary (to be in line
  with the binary tarball distributions)
- Use more RPM macros (_exec_prefix, _sbindir, _libdir, _sysconfdir,
  _datadir, _includedir) throughout the spec file.
- allow overriding CC and CXX (required when building with other compilers)

* Fri May 16 2003 Lenz Grimmer <lenz@mysql.com>

- re-enabled RAID again

* Wed Apr 30 2003 Lenz Grimmer <lenz@mysql.com>

- disabled MyISAM RAID (--with-raid)- it throws an assertion which
  needs to be investigated first.

* Mon Mar 10 2003 Lenz Grimmer <lenz@mysql.com>

- added missing file mysql_secure_installation to server subpackage
  (BUG 141)

* Tue Feb 11 2003 Lenz Grimmer <lenz@mysql.com>

- re-added missing pre- and post(un)install scripts to server subpackage
- added config file /etc/my.cnf to the file list (just for completeness)
- make sure to create the datadir with 755 permissions

* Mon Jan 27 2003 Lenz Grimmer <lenz@mysql.com>

- removed unusedql.com>

- Reworked the build steps a little bit: the Max binary is supposed
  to include OpenSSL, which cannot be linked statically, thus trying
  to statically link against a special glibc is futile anyway
- because of this, it is not required to make yet another build run
  just to compile the shared libs (saves a lot of time)
- updated package description of the Max subpackage
- clean up the BuildRoot directory afterwards

* Mon Jul 15 2002 Lenz Grimmer <lenz@mysql.com>

- Updated Packager information
- Fixed the build options: the regular package is supposed to
  include InnoDB and linked statically, while the Max package
  should include BDB and SSL support

* Fri May 03 2002 Lenz Grimmer <lenz@mysql.com>

- Use more RPM macros (e.g. infodir, mandir) to make the spec
  file more portable
- reorganized the installation of documentation files: let RPM
  take care of this
- reorganized the file list: actually install man pages along
  with the binaries of the respective subpackage
- do not include libmysqld.a in the devel subpackage as well, if we
  have a special "embedded" subpackage
- reworked the package descriptions

* Mon Oct  8 2001 Monty

- Added embedded server as a separate RPM

* Fri Apr 13 2001 Monty

- Added mysqld-max to the distribution

* Tue Jan 2  2001  Monty

- Added mysql-test to the bench package

* Fri Aug 18 2000 Tim Smith <tim@mysql.com>

- Added separate libmysql_r directory; now both a threaded
  and non-threaded library is shipped.

* Tue Sep 28 1999 David Axmark <davida@mysql.com>

- Added the support-files/my-example.cnf to the docs directory.

- Removed devel dependency on base since it is about client
  development.

* Wed Sep 8 1999 David Axmark <davida@mysql.com>

- Cleaned up some for 3.23.

* Thu Jul 1 1999 David Axmark <davida@mysql.com>

- Added support for shared libraries in a separate sub
  package. Original fix by David Fox (dsfox@cogsci.ucsd.edu)

- The --enable-assembler switch is now automatically disables on
  platforms there assembler code is unavailable. This should allow
  building this RPM on non i386 systems.

* Mon Feb 22 1999 David Axmark <david@detron.se>

- Removed unportable cc switches from the spec file. The defaults can
  now be overridden with environment variables. This feature is used
  to compile the official RPM with optimal (but compiler version
  specific) switches.

- Removed the repetitive description parts for the sub rpms. Maybe add
  again if RPM gets a multiline macro capability.

- Added support for a pt_BR translation. Translation contributed by
  Jorge Godoy <jorge@bestway.com.br>.

* Wed Nov 4 1998 David Axmark <david@detron.se>

- A lot of changes in all the rpm and install scripts. This may even
  be a working RPM :-)

* Sun Aug 16 1998 David Axmark <david@detron.se>

- A developers changelog for MySQL is available in the source RPM. And
  there is a history of major user visible changed in the Reference
  Manual.  Only RPM specific changes will be documented here.<|MERGE_RESOLUTION|>--- conflicted
+++ resolved
@@ -434,12 +434,9 @@
 pushd %{src_dir}
 %patch0 -p1
 %{?el7:%patch1 -p1}
-<<<<<<< HEAD
-=======
 # Avoid dtrace dep
 sed -i -e "1d" mysql-test/std_data/dtrace.d
 chmod 0664 mysql-test/std_data/dtrace.d
->>>>>>> 7dea09e9
 
 %build
 # Fail quickly and obviously if user tries to build as root
@@ -931,14 +928,6 @@
 %endif
 
 %changelog
-<<<<<<< HEAD
-* Tue May 06 2014 Balasubramanian Kandasamy <balasubramanian.kandasamy@oracle.com> - 5.6.18-2
-- Disable dtrace for el7 
-
-* Thu Apr 24 2014 Balasubramanian Kandasamy <balasubramanian.kandasamy@oracle.com> - 5.6.18-1
-- Updated for 5.6.18
-
-=======
 * Tue Jul 08 2014 Balasubramanian Kandasamy <balasubramanian.kandasamy@oracle.com> - 5.6.20-3
 - Remove perl(GD) and dtrace dependencies 
 
@@ -955,7 +944,6 @@
 * Thu Apr 24 2014 Balasubramanian Kandasamy <balasubramanian.kandasamy@oracle.com> - 5.6.18-1
 - Updated for 5.6.18
 
->>>>>>> 7dea09e9
 * Mon Apr 07 2014 Balasubramanian Kandasamy <balasubramanian.kandasamy@oracle.com> - 5.6.17-6
 - Fix Cflags for el7 
 
