--- conflicted
+++ resolved
@@ -128,10 +128,6 @@
 }
 
 #ifdef CLUSTER_EXTRA_CUSTOM_ACTIONS
-<<<<<<< HEAD
-=======
-#include <direct.h>
->>>>>>> 36b8f41a
 UINT RunProcess(TCHAR *AppName, TCHAR *CmdLine, TCHAR * WorkDir)
 {
     PROCESS_INFORMATION processInformation;
