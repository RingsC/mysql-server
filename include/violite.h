<<<<<<< HEAD
/* Copyright (c) 2000, 2016, Oracle and/or its affiliates. All rights
=======
/* Copyright (c) 2000, 2019, Oracle and/or its affiliates. All rights
>>>>>>> ba7b83fd
 * reserved.

   This program is free software; you can redistribute it and/or modify
   it under the terms of the GNU General Public License as published by
   the Free Software Foundation; version 2 of the License.

   This program is distributed in the hope that it will be useful,
   but WITHOUT ANY WARRANTY; without even the implied warranty of
   MERCHANTABILITY or FITNESS FOR A PARTICULAR PURPOSE.  See the
   GNU General Public License for more details.

   You should have received a copy of the GNU General Public License
   along with this program; if not, write to the Free Software
   Foundation, Inc., 51 Franklin St, Fifth Floor, Boston, MA 02110-1301  USA */

/*
 * Vio Lite.
 * Purpose: include file for Vio that will work with C and C++
 */

#ifndef vio_violite_h_
#define	vio_violite_h_

#include "my_net.h"   /* needed because of struct in_addr */
#include <mysql/psi/mysql_socket.h>


/* Simple vio interface in C;  The functions are implemented in violite.c */

#ifdef	__cplusplus
extern "C" {
#endif /* __cplusplus */

#ifdef __cplusplus
typedef struct st_vio Vio;
#endif /* __cplusplus */

enum enum_vio_type
{
  VIO_TYPE_TCPIP, VIO_TYPE_SOCKET, VIO_TYPE_NAMEDPIPE, VIO_TYPE_SSL, 
  VIO_TYPE_SHARED_MEMORY
};

/**
  VIO I/O events.
*/
enum enum_vio_io_event
{
  VIO_IO_EVENT_READ,
  VIO_IO_EVENT_WRITE,
  VIO_IO_EVENT_CONNECT
};

#define VIO_LOCALHOST 1                         /* a localhost connection */
#define VIO_BUFFERED_READ 2                     /* use buffered read */
#define VIO_READ_BUFFER_SIZE 16384              /* size of read buffer */
#define VIO_DESCRIPTION_SIZE 30                 /* size of description */

Vio* vio_new(my_socket sd, enum enum_vio_type type, uint flags);
Vio*  mysql_socket_vio_new(MYSQL_SOCKET mysql_socket, enum enum_vio_type type, uint flags);
#ifdef __WIN__
Vio* vio_new_win32pipe(HANDLE hPipe);
Vio* vio_new_win32shared_memory(HANDLE handle_file_map,
                                HANDLE handle_map,
                                HANDLE event_server_wrote,
                                HANDLE event_server_read,
                                HANDLE event_client_wrote,
                                HANDLE event_client_read,
                                HANDLE event_conn_closed);
#else
#define HANDLE void *
#endif /* __WIN__ */

void    vio_delete(Vio* vio);
int vio_shutdown(Vio* vio);
my_bool vio_reset(Vio* vio, enum enum_vio_type type,
                  my_socket sd, void *ssl, uint flags);
size_t  vio_read(Vio *vio, uchar *	buf, size_t size);
size_t  vio_read_buff(Vio *vio, uchar * buf, size_t size);
size_t  vio_write(Vio *vio, const uchar * buf, size_t size);
/* setsockopt TCP_NODELAY at IPPROTO_TCP level, when possible */
int vio_fastsend(Vio *vio);
/* setsockopt SO_KEEPALIVE at SOL_SOCKET level, when possible */
int vio_keepalive(Vio *vio, my_bool	onoff);
/* Whenever we should retry the last read/write operation. */
my_bool vio_should_retry(Vio *vio);
/* Check that operation was timed out */
my_bool vio_was_timeout(Vio *vio);
/* Short text description of the socket for those, who are curious.. */
const char* vio_description(Vio *vio);
/* Return the type of the connection */
enum enum_vio_type vio_type(Vio* vio);
/* Return last error number */
int	vio_errno(Vio*vio);
/* Get socket number */
my_socket vio_fd(Vio*vio);
/* Remote peer's address and name in text form */
my_bool vio_peer_addr(Vio *vio, char *buf, uint16 *port, size_t buflen);
/* Wait for an I/O event notification. */
int vio_io_wait(Vio *vio, enum enum_vio_io_event event, int timeout);
my_bool vio_is_connected(Vio *vio);
#ifndef DBUG_OFF
ssize_t vio_pending(Vio *vio);
#endif
/* Set timeout for a network operation. */
int vio_timeout(Vio *vio, uint which, int timeout_sec);
/* Connect to a peer. */
my_bool vio_socket_connect(Vio *vio, struct sockaddr *addr, socklen_t len,
                           int timeout);

my_bool vio_get_normalized_ip_string(const struct sockaddr *addr, int addr_length,
                                     char *ip_string, size_t ip_string_size);

my_bool vio_is_no_name_error(int err_code);

int vio_getnameinfo(const struct sockaddr *sa,
                    char *hostname, size_t hostname_size,
                    char *port, size_t port_size,
                    int flags);

#ifdef HAVE_OPENSSL
#include <openssl/opensslv.h>
#if OPENSSL_VERSION_NUMBER < 0x0090700f
#define DES_cblock des_cblock
#define DES_key_schedule des_key_schedule
#define DES_set_key_unchecked(k,ks) des_set_key_unchecked((k),*(ks))
#define DES_ede3_cbc_encrypt(i,o,l,k1,k2,k3,iv,e) des_ede3_cbc_encrypt((i),(o),(l),*(k1),*(k2),*(k3),(iv),(e))
#endif
/* apple deprecated openssl in MacOSX Lion */
#ifdef __APPLE__
#pragma GCC diagnostic ignored "-Wdeprecated-declarations"
#endif

#include <openssl/ssl.h>
#include <openssl/err.h>

#ifndef EMBEDDED_LIBRARY
enum enum_ssl_init_error
{
  SSL_INITERR_NOERROR= 0, SSL_INITERR_CERT, SSL_INITERR_KEY, 
  SSL_INITERR_NOMATCH, SSL_INITERR_BAD_PATHS, SSL_INITERR_CIPHERS, 
  SSL_INITERR_MEMFAIL, SSL_INITERR_DHFAIL, SSL_INITERR_LASTERR
};
const char* sslGetErrString(enum enum_ssl_init_error err);

struct st_VioSSLFd
{
  SSL_CTX *ssl_context;
};

int sslaccept(struct st_VioSSLFd*, Vio *, long timeout, unsigned long *errptr);
int sslconnect(struct st_VioSSLFd*, Vio *, long timeout, unsigned long *errptr);

struct st_VioSSLFd
*new_VioSSLConnectorFd(const char *key_file, const char *cert_file,
                       const char *ca_file,  const char *ca_path,
                       const char *cipher, enum enum_ssl_init_error *error,
                       const char *crl_file, const char *crl_path);
struct st_VioSSLFd
*new_VioSSLAcceptorFd(const char *key_file, const char *cert_file,
                      const char *ca_file,const char *ca_path,
                      const char *cipher, enum enum_ssl_init_error *error,
                      const char *crl_file, const char *crl_path);
void free_vio_ssl_acceptor_fd(struct st_VioSSLFd *fd);
#endif /* ! EMBEDDED_LIBRARY */
#endif /* HAVE_OPENSSL */

void ssl_start(void);
void vio_end(void);

#ifdef  __cplusplus
}
#endif

#if !defined(DONT_MAP_VIO)
#define vio_delete(vio)                         (vio)->viodelete(vio)
#define vio_errno(vio)                          (vio)->vioerrno(vio)
#define vio_read(vio, buf, size)                ((vio)->read)(vio,buf,size)
#define vio_write(vio, buf, size)               ((vio)->write)(vio, buf, size)
#define vio_fastsend(vio)                       (vio)->fastsend(vio)
#define vio_keepalive(vio, set_keep_alive)  (vio)->viokeepalive(vio, set_keep_alive)
#define vio_should_retry(vio)                   (vio)->should_retry(vio)
#define vio_was_timeout(vio)                    (vio)->was_timeout(vio)
#define vio_shutdown(vio)                       ((vio)->vioshutdown)(vio)
#define vio_peer_addr(vio, buf, prt, buflen)    (vio)->peer_addr(vio, buf, prt, buflen)
#define vio_io_wait(vio, event, timeout)        (vio)->io_wait(vio, event, timeout)
#define vio_is_connected(vio)                   (vio)->is_connected(vio)
#endif /* !defined(DONT_MAP_VIO) */

/* This enumerator is used in parser - should be always visible */
enum SSL_type
{
  SSL_TYPE_NOT_SPECIFIED= -1,
  SSL_TYPE_NONE,
  SSL_TYPE_ANY,
  SSL_TYPE_X509,
  SSL_TYPE_SPECIFIED
};


/* HFTODO - hide this if we don't want client in embedded server */
/* This structure is for every connection on both sides */
struct st_vio
{
  MYSQL_SOCKET  mysql_socket;           /* Instrumented socket */
  my_bool       localhost;              /* Are we from localhost? */
  struct sockaddr_storage   local;      /* Local internet address */
  struct sockaddr_storage   remote;     /* Remote internet address */
  int addrLen;                          /* Length of remote address */
  enum enum_vio_type    type;           /* Type of connection */
  my_bool               inactive; /* Connection inactive (has been shutdown) */
  char                  desc[VIO_DESCRIPTION_SIZE]; /* Description string. This
                                                      member MUST NOT be
                                                      used directly, but only
                                                      via function
                                                      "vio_description" */
  char                  *read_buffer;   /* buffer for vio_read_buff */
  char                  *read_pos;      /* start of unfetched data in the
                                           read buffer */
  char                  *read_end;      /* end of unfetched data */
  int                   read_timeout;   /* Timeout value (ms) for read ops. */
  int                   write_timeout;  /* Timeout value (ms) for write ops. */
#ifndef MCP_BUG22389653
  int                   retry_count;    /* Retry count */
#endif

  /* 
     VIO vtable interface to be implemented by VIO's like SSL, Socket,
     Named Pipe, etc.
  */
  
  /* 
     viodelete is responsible for cleaning up the VIO object by freeing 
     internal buffers, closing descriptors, handles. 
  */
  void    (*viodelete)(Vio*);
  int     (*vioerrno)(Vio*);
  size_t  (*read)(Vio*, uchar *, size_t);
  size_t  (*write)(Vio*, const uchar *, size_t);
  int     (*timeout)(Vio*, uint, my_bool);
  int     (*viokeepalive)(Vio*, my_bool);
  int     (*fastsend)(Vio*);
  my_bool (*peer_addr)(Vio*, char *, uint16*, size_t);
  void    (*in_addr)(Vio*, struct sockaddr_storage*);
  my_bool (*should_retry)(Vio*);
  my_bool (*was_timeout)(Vio*);
  /* 
     vioshutdown is resposnible to shutdown/close the channel, so that no 
     further communications can take place, however any related buffers,
     descriptors, handles can remain valid after a shutdown.
  */
  int     (*vioshutdown)(Vio*);
  my_bool (*is_connected)(Vio*);
  my_bool (*has_data) (Vio*);
  int (*io_wait)(Vio*, enum enum_vio_io_event, int);
  my_bool (*connect)(Vio*, struct sockaddr *, socklen_t, int);
#ifdef _WIN32
  OVERLAPPED overlapped;
  HANDLE hPipe;
#endif
#ifdef HAVE_OPENSSL
  void    *ssl_arg;
#endif
#ifdef HAVE_SMEM
  HANDLE  handle_file_map;
  char    *handle_map;
  HANDLE  event_server_wrote;
  HANDLE  event_server_read;
  HANDLE  event_client_wrote;
  HANDLE  event_client_read;
  HANDLE  event_conn_closed;
  size_t  shared_memory_remain;
  char    *shared_memory_pos;
#endif /* HAVE_SMEM */
};
#endif /* vio_violite_h_ */<|MERGE_RESOLUTION|>--- conflicted
+++ resolved
@@ -1,8 +1,4 @@
-<<<<<<< HEAD
-/* Copyright (c) 2000, 2016, Oracle and/or its affiliates. All rights
-=======
 /* Copyright (c) 2000, 2019, Oracle and/or its affiliates. All rights
->>>>>>> ba7b83fd
  * reserved.
 
    This program is free software; you can redistribute it and/or modify
