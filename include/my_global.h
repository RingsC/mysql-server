/*
   Copyright (c) 2001, 2012, Oracle and/or its affiliates. All rights reserved.

   This program is free software; you can redistribute it and/or modify
   it under the terms of the GNU General Public License as published by
   the Free Software Foundation; version 2 of the License.

   This program is distributed in the hope that it will be useful,
   but WITHOUT ANY WARRANTY; without even the implied warranty of
   MERCHANTABILITY or FITNESS FOR A PARTICULAR PURPOSE.  See the
   GNU General Public License for more details.

   You should have received a copy of the GNU General Public License
   along with this program; if not, write to the Free Software
<<<<<<< HEAD
   Foundation, Inc., 59 Temple Place, Suite 330, Boston, MA  02111-1307  USA */
=======
   Foundation, Inc., 51 Franklin Street, Fifth Floor, Boston, MA  02110-1301, USA */
>>>>>>> 65a7ef00

/* This is the include file that should be included 'first' in every C file. */

#ifndef _global_h
#define _global_h

/* Client library users on Windows need this macro defined here. */
#if !defined(__WIN__) && defined(_WIN32)
#define __WIN__
#endif

/*
  InnoDB depends on some MySQL internals which other plugins should not
  need.  This is because of InnoDB's foreign key support, "safe" binlog
  truncation, and other similar legacy features.

  We define accessors for these internals unconditionally, but do not
  expose them in mysql/plugin.h.  They are declared in ha_innodb.h for
  InnoDB's use.
*/
#define INNODB_COMPATIBILITY_HOOKS

#ifdef __CYGWIN__
/* We use a Unix API, so pretend it's not Windows */
#undef WIN
#undef WIN32
#undef _WIN
#undef _WIN32
#undef _WIN64
#undef __WIN__
#undef __WIN32__
#define HAVE_ERRNO_AS_DEFINE
#endif /* __CYGWIN__ */

/* to make command line shorter we'll define USE_PRAGMA_INTERFACE here */
#ifdef USE_PRAGMA_IMPLEMENTATION
#define USE_PRAGMA_INTERFACE
#endif

#if defined(__OpenBSD__) && (OpenBSD >= 200411)
#define HAVE_ERRNO_AS_DEFINE
#endif

#if defined(i386) && !defined(__i386__)
#define __i386__
#endif

/* Macros to make switching between C and C++ mode easier */
#ifdef __cplusplus
#define C_MODE_START    extern "C" {
#define C_MODE_END	}
#else
#define C_MODE_START
#define C_MODE_END
#endif

#ifdef __cplusplus
#define CPP_UNNAMED_NS_START  namespace {
#define CPP_UNNAMED_NS_END    }
#endif

#include <my_config.h>

#ifdef WITH_PERFSCHEMA_STORAGE_ENGINE
#define HAVE_PSI_INTERFACE
#endif /* WITH_PERFSCHEMA_STORAGE_ENGINE */

/* Make it easier to add conditional code in _expressions_ */
#ifdef __WIN__
#define IF_WIN(A,B) A
#else
#define IF_WIN(A,B) B
#endif

#ifdef HAVE_purify
#define IF_PURIFY(A,B) A
#else
#define IF_PURIFY(A,B) B
#endif

#ifndef EMBEDDED_LIBRARY
#ifdef WITH_NDB_BINLOG
#define HAVE_NDB_BINLOG 1
#endif
#endif /* !EMBEDDED_LIBRARY */

#ifndef EMBEDDED_LIBRARY
#define HAVE_REPLICATION
#define HAVE_EXTERNAL_CLIENT
#endif

#if defined (_WIN32)
/*
 off_t is 32 bit long. We do not use C runtime functions
 with off_t but native Win32 file IO APIs, that work with
 64 bit offsets.
*/
#undef SIZEOF_OFF_T
#define SIZEOF_OFF_T 8

/*
 Prevent inclusion of  Windows GDI headers - they define symbol
 ERROR that conflicts with mysql headers.
*/
#ifndef NOGDI
#define NOGDI
#endif

/* Include common headers.*/
#include <winsock2.h>
#include <ws2tcpip.h> /* SOCKET */
#include <io.h>       /* access(), chmod() */
#include <process.h>  /* getpid() */

#define sleep(a) Sleep((a)*1000)

/* Define missing access() modes. */
#define F_OK 0
#define W_OK 2

/* Define missing file locking constants. */
#define F_RDLCK 1
#define F_WRLCK 2
#define F_UNLCK 3
#define F_TO_EOF 0x3FFFFFFF

/* Shared memory and named pipe connections are supported. */
#define HAVE_SMEM 1
#define HAVE_NAMED_PIPE 1
#define shared_memory_buffer_length 16000
#define default_shared_memory_base_name "MYSQL"
#endif /* _WIN32*/


/* Workaround for _LARGE_FILES and _LARGE_FILE_API incompatibility on AIX */
#if defined(_AIX) && defined(_LARGE_FILE_API)
#undef _LARGE_FILE_API
#endif

/*
  The macros below are used to allow build of Universal/fat binaries of
  MySQL and MySQL applications under darwin. 
*/
#if defined(__APPLE__) && defined(__MACH__)
#  undef SIZEOF_CHARP 
#  undef SIZEOF_SHORT 
#  undef SIZEOF_INT 
#  undef SIZEOF_LONG 
#  undef SIZEOF_LONG_LONG 
#  undef SIZEOF_OFF_T 
#  undef WORDS_BIGENDIAN
#  define SIZEOF_SHORT 2
#  define SIZEOF_INT 4
#  define SIZEOF_LONG_LONG 8
#  define SIZEOF_OFF_T 8
#  if defined(__i386__) || defined(__ppc__)
#    define SIZEOF_CHARP 4
#    define SIZEOF_LONG 4
#  elif defined(__x86_64__) || defined(__ppc64__)
#    define SIZEOF_CHARP 8
#    define SIZEOF_LONG 8
#  else
#    error Building FAT binary for an unknown architecture.
#  endif
#  if defined(__ppc__) || defined(__ppc64__)
#    define WORDS_BIGENDIAN
#  endif
#endif /* defined(__APPLE__) && defined(__MACH__) */


/*
  The macros below are borrowed from include/linux/compiler.h in the
  Linux kernel. Use them to indicate the likelyhood of the truthfulness
  of a condition. This serves two purposes - newer versions of gcc will be
  able to optimize for branch predication, which could yield siginficant
  performance gains in frequently executed sections of the code, and the
  other reason to use them is for documentation
*/

#if !defined(__GNUC__) || (__GNUC__ == 2 && __GNUC_MINOR__ < 96)
#define __builtin_expect(x, expected_value) (x)
#endif

#define likely(x)	__builtin_expect((x),1)
#define unlikely(x)	__builtin_expect((x),0)

/* Fix problem with S_ISLNK() on Linux */
#if defined(TARGET_OS_LINUX) || defined(__GLIBC__)
#undef  _GNU_SOURCE
#define _GNU_SOURCE 1
#endif

/*
  Temporary solution to solve bug#7156. Include "sys/types.h" before
  the thread headers, else the function madvise() will not be defined
*/
#if defined(HAVE_SYS_TYPES_H) && ( defined(sun) || defined(__sun) )
#include <sys/types.h>
#endif

#ifdef HAVE_THREADS_WITHOUT_SOCKETS
/* MIT pthreads does not work with unix sockets */
#undef HAVE_SYS_UN_H
#endif

#define __EXTENSIONS__ 1	/* We want some extension */
#ifndef __STDC_EXT__
#define __STDC_EXT__ 1          /* To get large file support on hpux */
#endif

/*
  Solaris 9 include file <sys/feature_tests.h> refers to X/Open document

    System Interfaces and Headers, Issue 5

  saying we should define _XOPEN_SOURCE=500 to get POSIX.1c prototypes,
  but apparently other systems (namely FreeBSD) don't agree.

  On a newer Solaris 10, the above file recognizes also _XOPEN_SOURCE=600.
  Furthermore, it tests that if a program requires older standard
  (_XOPEN_SOURCE<600 or _POSIX_C_SOURCE<200112L) it cannot be
  run on a new compiler (that defines _STDC_C99) and issues an #error.
  It's also an #error if a program requires new standard (_XOPEN_SOURCE=600
  or _POSIX_C_SOURCE=200112L) and a compiler does not define _STDC_C99.

  To add more to this mess, Sun Studio C compiler defines _STDC_C99 while
  C++ compiler does not!

  So, in a desperate attempt to get correct prototypes for both
  C and C++ code, we define either _XOPEN_SOURCE=600 or _XOPEN_SOURCE=500
  depending on the compiler's announced C standard support.

  Cleaner solutions are welcome.
*/
#ifdef __sun
#if __STDC_VERSION__ - 0 >= 199901L
#define _XOPEN_SOURCE 600
#else
#define _XOPEN_SOURCE 500
#endif
#endif

#if !defined(__WIN__)
#ifndef _POSIX_PTHREAD_SEMANTICS
#define _POSIX_PTHREAD_SEMANTICS /* We want posix threads */
#endif

#if !defined(SCO)
#define _REENTRANT	1	/* Some thread libraries require this */
#endif
#if !defined(_THREAD_SAFE) && !defined(_AIX)
#define _THREAD_SAFE            /* Required for OSF1 */
#endif
#if defined(HPUX10) || defined(HPUX11)
C_MODE_START			/* HPUX needs this, signal.h bug */
#include <pthread.h>
C_MODE_END
#else
#include <pthread.h>		/* AIX must have this included first */
#endif
#if !defined(SCO) && !defined(_REENTRANT)
#define _REENTRANT	1	/* Threads requires reentrant code */
#endif
#endif /* !defined(__WIN__) */

/* Go around some bugs in different OS and compilers */
#ifdef _AIX			/* By soren@t.dk */
#define _H_STRINGS
#define _SYS_STREAM_H
/* #define _AIX32_CURSES */	/* XXX: this breaks AIX 4.3.3 (others?). */
#define ulonglong2double(A) my_ulonglong2double(A)
#define my_off_t2double(A)  my_ulonglong2double(A)
C_MODE_START
inline double my_ulonglong2double(unsigned long long A) { return (double A); }
C_MODE_END
#endif /* _AIX */

#ifdef HAVE_BROKEN_SNPRINTF	/* HPUX 10.20 don't have this defined */
#undef HAVE_SNPRINTF
#endif
#ifdef HAVE_BROKEN_PREAD
/*
  pread()/pwrite() are not 64 bit safe on HP-UX 11.0 without
  installing the kernel patch PHKL_20349 or greater
*/
#undef HAVE_PREAD
#undef HAVE_PWRITE
#endif

#ifdef UNDEF_HAVE_INITGROUPS			/* For AIX 4.3 */
#undef HAVE_INITGROUPS
#endif

/* gcc/egcs issues */

#if defined(__GNUC) && defined(__EXCEPTIONS)
#error "Please add -fno-exceptions to CXXFLAGS and reconfigure/recompile"
#endif

#if defined(_lint) && !defined(lint)
#define lint
#endif
#if SIZEOF_LONG_LONG > 4 && !defined(_LONG_LONG)
#define _LONG_LONG 1		/* For AIX string library */
#endif

#ifndef stdin
#include <stdio.h>
#endif
#include <stdarg.h>
#ifdef HAVE_STDLIB_H
#include <stdlib.h>
#endif
#ifdef HAVE_STDDEF_H
#include <stddef.h>
#endif

#include <math.h>
#ifdef HAVE_LIMITS_H
#include <limits.h>
#endif
#ifdef HAVE_FLOAT_H
#include <float.h>
#endif
#ifdef HAVE_FENV_H
#include <fenv.h> /* For fesetround() */
#endif

#ifdef HAVE_SYS_TYPES_H
#include <sys/types.h>
#endif
#ifdef HAVE_FCNTL_H
#include <fcntl.h>
#endif
#ifdef HAVE_SYS_TIMEB_H
#include <sys/timeb.h>				/* Avoid warnings on SCO */
#endif
#if TIME_WITH_SYS_TIME
# include <sys/time.h>
# include <time.h>
#else
# if HAVE_SYS_TIME_H
#  include <sys/time.h>
# else
#  include <time.h>
# endif
#endif /* TIME_WITH_SYS_TIME */
#ifdef HAVE_UNISTD_H
#include <unistd.h>
#endif
#if defined(__cplusplus) && defined(NO_CPLUSPLUS_ALLOCA)
#undef HAVE_ALLOCA
#undef HAVE_ALLOCA_H
#endif
#ifdef HAVE_ALLOCA_H
#include <alloca.h>
#endif

#include <errno.h>				/* Recommended by debian */
/* We need the following to go around a problem with openssl on solaris */
#if defined(HAVE_CRYPT_H)
#include <crypt.h>
#endif

/*
  A lot of our programs uses asserts, so better to always include it
  This also fixes a problem when people uses DBUG_ASSERT without including
  assert.h
*/
#include <assert.h>

/* an assert that works at compile-time. only for constant expression */
#ifndef __GNUC__
#define compile_time_assert(X)  do { } while(0)
#else
#define compile_time_assert(X)                                  \
  do                                                            \
  {                                                             \
    typedef char compile_time_assert[(X) ? 1 : -1];             \
  } while(0)
#endif

/* Go around some bugs in different OS and compilers */
#if defined (HPUX11) && defined(_LARGEFILE_SOURCE)
#ifndef _LARGEFILE64_SOURCE
#define _LARGEFILE64_SOURCE
#endif
#endif

#if defined(_HPUX_SOURCE) && defined(HAVE_SYS_STREAM_H)
#include <sys/stream.h>		/* HPUX 10.20 defines ulong here. UGLY !!! */
#define HAVE_ULONG
#endif
#if defined(HPUX10) && defined(_LARGEFILE64_SOURCE)
/* Fix bug in setrlimit */
#undef setrlimit
#define setrlimit cma_setrlimit64
#endif
/* Declare madvise where it is not declared for C++, like Solaris */
#if HAVE_MADVISE && !HAVE_DECL_MADVISE && defined(__cplusplus)
extern "C" int madvise(void *addr, size_t len, int behav);
#endif

#define QUOTE_ARG(x)		#x	/* Quote argument (before cpp) */
#define STRINGIFY_ARG(x) QUOTE_ARG(x)	/* Quote argument, after cpp */

/* Paranoid settings. Define I_AM_PARANOID if you are paranoid */
#ifdef I_AM_PARANOID
#define DONT_ALLOW_USER_CHANGE 1
#define DONT_USE_MYSQL_PWD 1
#endif

/* Does the system remember a signal handler after a signal ? */
#if !defined(HAVE_BSD_SIGNALS) && !defined(HAVE_SIGACTION)
#define SIGNAL_HANDLER_RESET_ON_DELIVERY
#endif

/*
  Deprecated workaround for false-positive uninitialized variables
  warnings. Those should be silenced using tool-specific heuristics.

  Enabled by default for g++ due to the bug referenced below.
*/
#if defined(_lint) || defined(FORCE_INIT_OF_VARS) || \
    (defined(__GNUC__) && defined(__cplusplus))
#define LINT_INIT(var) var= 0
#else
#define LINT_INIT(var)
#endif

#ifndef SO_EXT
#ifdef _WIN32
#define SO_EXT ".dll"
#elif defined(__APPLE__)
#define SO_EXT ".dylib"
#else
#define SO_EXT ".so"
#endif
#endif

/*
   Suppress uninitialized variable warning without generating code.

   The _cplusplus is a temporary workaround for C++ code pending a fix
   for a g++ bug (http://gcc.gnu.org/bugzilla/show_bug.cgi?id=34772).
*/
#if defined(_lint) || defined(FORCE_INIT_OF_VARS) || \
    defined(__cplusplus) || !defined(__GNUC__)
#define UNINIT_VAR(x) x= 0
#else
/* GCC specific self-initialization which inhibits the warning. */
#define UNINIT_VAR(x) x= x
#endif

#if !defined(HAVE_UINT)
#undef HAVE_UINT
#define HAVE_UINT
typedef unsigned int uint;
typedef unsigned short ushort;
#endif

#define swap_variables(t, a, b) { t dummy; dummy= a; a= b; b= dummy; }
#define test(a)		((a) ? 1 : 0)
#define set_if_bigger(a,b)  do { if ((a) < (b)) (a)=(b); } while(0)
#define set_if_smaller(a,b) do { if ((a) > (b)) (a)=(b); } while(0)
#define test_all_bits(a,b) (((a) & (b)) == (b))
#define array_elements(A) ((uint) (sizeof(A)/sizeof(A[0])))

/* Define some general constants */
#ifndef TRUE
#define TRUE		(1)	/* Logical true */
#define FALSE		(0)	/* Logical false */
#endif

#include <my_compiler.h>

/*
  Wen using the embedded library, users might run into link problems,
  duplicate declaration of __cxa_pure_virtual, solved by declaring it a
  weak symbol.
*/
#if defined(USE_MYSYS_NEW) && ! defined(DONT_DECLARE_CXA_PURE_VIRTUAL)
C_MODE_START
int __cxa_pure_virtual () __attribute__ ((weak));
C_MODE_END
#endif

/* The DBUG_ON flag always takes precedence over default DBUG_OFF */
#if defined(DBUG_ON) && defined(DBUG_OFF)
#undef DBUG_OFF
#endif

/* We might be forced to turn debug off, if not turned off already */
#if (defined(FORCE_DBUG_OFF) || defined(_lint)) && !defined(DBUG_OFF)
#  define DBUG_OFF
#  ifdef DBUG_ON
#    undef DBUG_ON
#  endif
#endif

/* Some types that is different between systems */

typedef int	File;		/* File descriptor */
#ifdef _WIN32
typedef SOCKET my_socket;
#else
typedef int	my_socket;	/* File descriptor for sockets */
#define INVALID_SOCKET -1
#endif
/* Type for fuctions that handles signals */
#define sig_handler RETSIGTYPE
C_MODE_START
typedef void	(*sig_return)();/* Returns type from signal */
C_MODE_END
#if defined(__GNUC__) && !defined(_lint)
typedef char	pchar;		/* Mixed prototypes can take char */
typedef char	puchar;		/* Mixed prototypes can take char */
typedef char	pbool;		/* Mixed prototypes can take char */
typedef short	pshort;		/* Mixed prototypes can take short int */
typedef float	pfloat;		/* Mixed prototypes can take float */
#else
typedef int	pchar;		/* Mixed prototypes can't take char */
typedef uint	puchar;		/* Mixed prototypes can't take char */
typedef int	pbool;		/* Mixed prototypes can't take char */
typedef int	pshort;		/* Mixed prototypes can't take short int */
typedef double	pfloat;		/* Mixed prototypes can't take float */
#endif
C_MODE_START
typedef int	(*qsort_cmp)(const void *,const void *);
typedef int	(*qsort_cmp2)(void*, const void *,const void *);
C_MODE_END
#define qsort_t RETQSORTTYPE	/* Broken GCC cant handle typedef !!!! */
#ifdef HAVE_SYS_SOCKET_H
#include <sys/socket.h>
#endif
typedef SOCKET_SIZE_TYPE size_socket;

#ifndef SOCKOPT_OPTLEN_TYPE
#define SOCKOPT_OPTLEN_TYPE size_socket
#endif

/* file create flags */

#ifndef O_SHARE			/* Probably not windows */
#define O_SHARE		0	/* Flag to my_open for shared files */
#ifndef O_BINARY
#define O_BINARY	0	/* Flag to my_open for binary files */
#endif
#ifndef FILE_BINARY
#define FILE_BINARY	O_BINARY /* Flag to my_fopen for binary streams */
#endif
#ifdef HAVE_FCNTL
#define HAVE_FCNTL_LOCK
#define F_TO_EOF	0L	/* Param to lockf() to lock rest of file */
#endif
#endif /* O_SHARE */

#ifndef O_TEMPORARY
#define O_TEMPORARY	0
#endif
#ifndef O_SHORT_LIVED
#define O_SHORT_LIVED	0
#endif
#ifndef O_NOFOLLOW
#define O_NOFOLLOW      0
#endif

/* additional file share flags for win32 */
#ifdef __WIN__
#define _SH_DENYRWD     0x110    /* deny read/write mode & delete */
#define _SH_DENYWRD     0x120    /* deny write mode & delete      */
#define _SH_DENYRDD     0x130    /* deny read mode & delete       */
#define _SH_DENYDEL     0x140    /* deny delete only              */
#endif /* __WIN__ */


/* General constants */
#define FN_LEN		256	/* Max file name len */
#define FN_HEADLEN	253	/* Max length of filepart of file name */
#define FN_EXTLEN	20	/* Max length of extension (part of FN_LEN) */
#define FN_REFLEN	512	/* Max length of full path-name */
#define FN_EXTCHAR	'.'
#define FN_HOMELIB	'~'	/* ~/ is used as abbrev for home dir */
#define FN_CURLIB	'.'	/* ./ is used as abbrev for current dir */
#define FN_PARENTDIR	".."	/* Parent directory; Must be a string */

#ifdef _WIN32
#define FN_LIBCHAR	'\\'
#define FN_LIBCHAR2	'/'
#define FN_DIRSEP       "/\\"               /* Valid directory separators */
#define FN_EXEEXT   ".exe"
#define FN_SOEXT    ".dll"
#define FN_ROOTDIR	"\\"
#define FN_DEVCHAR	':'
#define FN_NETWORK_DRIVES	/* Uses \\ to indicate network drives */
#define FN_NO_CASE_SENCE	/* Files are not case-sensitive */
#else
#define FN_LIBCHAR	'/'
#define FN_LIBCHAR2	'/'
#define FN_DIRSEP       "/"     /* Valid directory separators */
#define FN_EXEEXT   ""
#define FN_SOEXT    ".so"
#define FN_ROOTDIR	"/"
#endif

/* 
  MY_FILE_MIN is  Windows speciality and is used to quickly detect
  the mismatch of CRT and mysys file IO usage on Windows at runtime.
  CRT file descriptors can be in the range 0-2047, whereas descriptors returned
  by my_open() will start with 2048. If a file descriptor with value less then
  MY_FILE_MIN is passed to mysys IO function, chances are it stemms from
  open()/fileno() and not my_open()/my_fileno.

  For Posix,  mysys functions are light wrappers around libc, and MY_FILE_MIN
  is logically 0.
*/

#ifdef _WIN32
#define MY_FILE_MIN  2048
#else
#define MY_FILE_MIN  0
#endif

/* 
  MY_NFILE is the default size of my_file_info array.

  It is larger on Windows, because it all file handles are stored in my_file_info
  Default size is 16384 and this should be enough for most cases.If it is not 
  enough, --max-open-files with larger value can be used.

  For Posix , my_file_info array is only used to store filenames for
  error reporting and its size is not a limitation for number of open files.
*/ 
#ifdef _WIN32
#define MY_NFILE (16384 + MY_FILE_MIN)
#else
#define MY_NFILE 64
#endif

#ifndef OS_FILE_LIMIT
#define OS_FILE_LIMIT	UINT_MAX
#endif

/*
  Io buffer size; Must be a power of 2 and a multiple of 512. May be
  smaller what the disk page size. This influences the speed of the
  isam btree library. eg to big to slow.
*/
#define IO_SIZE			4096
/*
  How much overhead does malloc have. The code often allocates
  something like 1024-MALLOC_OVERHEAD bytes
*/
#define MALLOC_OVERHEAD 8

	/* get memory in huncs */
#define ONCE_ALLOC_INIT		(uint) (4096-MALLOC_OVERHEAD)
	/* Typical record cash */
#define RECORD_CACHE_SIZE	(uint) (64*1024-MALLOC_OVERHEAD)
	/* Typical key cash */
#define KEY_CACHE_SIZE		(uint) (8*1024*1024)
	/* Default size of a key cache block  */
#define KEY_CACHE_BLOCK_SIZE	(uint) 1024


	/* Some things that this system doesn't have */

#ifdef _WIN32
#define NO_DIR_LIBRARY		/* Not standard dir-library */
#endif

/* Some defines of functions for portability */

#undef remove		/* Crashes MySQL on SCO 5.0.0 */
#ifndef __WIN__
#define closesocket(A)	close(A)
#endif

#if (_MSC_VER)
#if !defined(_WIN64)
inline double my_ulonglong2double(unsigned long long value)
{
  long long nr=(long long) value;
  if (nr >= 0)
    return (double) nr;
  return (18446744073709551616.0 + (double) nr);
}
#define ulonglong2double my_ulonglong2double
#define my_off_t2double  my_ulonglong2double
#endif /* _WIN64 */
inline unsigned long long my_double2ulonglong(double d)
{
  double t= d - (double) 0x8000000000000000ULL;

  if (t >= 0)
    return  ((unsigned long long) t) + 0x8000000000000000ULL;
  return (unsigned long long) d;
}
#define double2ulonglong my_double2ulonglong
#endif

#ifndef ulonglong2double
#define ulonglong2double(A) ((double) (ulonglong) (A))
#define my_off_t2double(A)  ((double) (my_off_t) (A))
#endif
#ifndef double2ulonglong
#define double2ulonglong(A) ((ulonglong) (double) (A))
#endif

#ifndef offsetof
#define offsetof(TYPE, MEMBER) ((size_t) &((TYPE *)0)->MEMBER)
#endif
#define ulong_to_double(X) ((double) (ulong) (X))

#ifndef STACK_DIRECTION
#error "please add -DSTACK_DIRECTION=1 or -1 to your CPPFLAGS"
#endif

#if !defined(HAVE_STRTOK_R)
#define strtok_r(A,B,C) strtok((A),(B))
#endif

/* This is from the old m-machine.h file */

#if SIZEOF_LONG_LONG > 4
#define HAVE_LONG_LONG 1
#endif

/*
  Some pre-ANSI-C99 systems like AIX 5.1 and Linux/GCC 2.95 define
  ULONGLONG_MAX, LONGLONG_MIN, LONGLONG_MAX; we use them if they're defined.
*/

#if defined(HAVE_LONG_LONG) && !defined(LONGLONG_MIN)
#define LONGLONG_MIN	((long long) 0x8000000000000000LL)
#define LONGLONG_MAX	((long long) 0x7FFFFFFFFFFFFFFFLL)
#endif

#if defined(HAVE_LONG_LONG) && !defined(ULONGLONG_MAX)
/* First check for ANSI C99 definition: */
#ifdef ULLONG_MAX
#define ULONGLONG_MAX  ULLONG_MAX
#else
#define ULONGLONG_MAX ((unsigned long long)(~0ULL))
#endif
#endif /* defined (HAVE_LONG_LONG) && !defined(ULONGLONG_MAX)*/

#define INT_MIN64       (~0x7FFFFFFFFFFFFFFFLL)
#define INT_MAX64       0x7FFFFFFFFFFFFFFFLL
#define INT_MIN32       (~0x7FFFFFFFL)
#define INT_MAX32       0x7FFFFFFFL
#define UINT_MAX32      0xFFFFFFFFL
#define INT_MIN24       (~0x007FFFFF)
#define INT_MAX24       0x007FFFFF
#define UINT_MAX24      0x00FFFFFF
#define INT_MIN16       (~0x7FFF)
#define INT_MAX16       0x7FFF
#define UINT_MAX16      0xFFFF
#define INT_MIN8        (~0x7F)
#define INT_MAX8        0x7F
#define UINT_MAX8       0xFF

/* From limits.h instead */
#ifndef DBL_MIN
#define DBL_MIN		4.94065645841246544e-324
#define FLT_MIN		((float)1.40129846432481707e-45)
#endif
#ifndef DBL_MAX
#define DBL_MAX		1.79769313486231470e+308
#define FLT_MAX		((float)3.40282346638528860e+38)
#endif
#ifndef SIZE_T_MAX
#define SIZE_T_MAX      (~((size_t) 0))
#endif

#ifndef isfinite
#ifdef HAVE_FINITE
#define isfinite(x) finite(x)
#else
#define finite(x) (1.0 / fabs(x) > 0.0)
#endif /* HAVE_FINITE */
#endif /* isfinite */

#ifndef HAVE_ISNAN
#define isnan(x) ((x) != (x))
#endif

#ifdef HAVE_ISINF
/* Check if C compiler is affected by GCC bug #39228 */
#if !defined(__cplusplus) && defined(HAVE_BROKEN_ISINF)
/* Force store/reload of the argument to/from a 64-bit double */
static inline double my_isinf(double x)
{
  volatile double t= x;
  return isinf(t);
}
#else
/* System-provided isinf() is available and safe to use */
#define my_isinf(X) isinf(X)
#endif
#else /* !HAVE_ISINF */
#define my_isinf(X) (!finite(X) && !isnan(X))
#endif

/* Define missing math constants. */
#ifndef M_PI
#define M_PI 3.14159265358979323846
#endif
#ifndef M_E
#define M_E 2.7182818284590452354
#endif
#ifndef M_LN2
#define M_LN2 0.69314718055994530942
#endif

/*
  Max size that must be added to a so that we know Size to make
  adressable obj.
*/
#if SIZEOF_CHARP == 4
typedef long		my_ptrdiff_t;
#else
typedef long long	my_ptrdiff_t;
#endif

#define MY_ALIGN(A,L)	(((A) + (L) - 1) & ~((L) - 1))
#define ALIGN_SIZE(A)	MY_ALIGN((A),sizeof(double))
/* Size to make adressable obj. */
#define ADD_TO_PTR(ptr,size,type) (type) ((uchar*) (ptr)+size)
#define PTR_BYTE_DIFF(A,B) (my_ptrdiff_t) ((uchar*) (A) - (uchar*) (B))

/*
  Custom version of standard offsetof() macro which can be used to get
  offsets of members in class for non-POD types (according to the current
  version of C++ standard offsetof() macro can't be used in such cases and
  attempt to do so causes warnings to be emitted, OTOH in many cases it is
  still OK to assume that all instances of the class has the same offsets
  for the same members).

  This is temporary solution which should be removed once File_parser class
  and related routines are refactored.
*/

#define my_offsetof(TYPE, MEMBER) \
        ((size_t)((char *)&(((TYPE *)0x10)->MEMBER) - (char*)0x10))

#define NullS		(char *) 0

#ifdef STDCALL
#undef STDCALL
#endif

#ifdef _WIN32
#define STDCALL __stdcall
#else
#define STDCALL
#endif

/* Typdefs for easyier portability */

#ifndef HAVE_UCHAR
typedef unsigned char	uchar;	/* Short for unsigned char */
#endif

#ifndef HAVE_INT8
typedef signed char int8;       /* Signed integer >= 8  bits */
#endif
#ifndef HAVE_UINT8
typedef unsigned char uint8;    /* Unsigned integer >= 8  bits */
#endif
#ifndef HAVE_INT16
typedef short int16;
#endif
#ifndef HAVE_UINT16
typedef unsigned short uint16;
#endif
#if SIZEOF_INT == 4
#ifndef HAVE_INT32
typedef int int32;
#endif
#ifndef HAVE_UINT32
typedef unsigned int uint32;
#endif
#elif SIZEOF_LONG == 4
#ifndef HAVE_INT32
typedef long int32;
#endif
#ifndef HAVE_UINT32
typedef unsigned long uint32;
#endif
#else
#error Neither int or long is of 4 bytes width
#endif

#if !defined(HAVE_ULONG) && !defined(__USE_MISC)
typedef unsigned long	ulong;		  /* Short for unsigned long */
#endif
#ifndef longlong_defined
/* 
  Using [unsigned] long long is preferable as [u]longlong because we use 
  [unsigned] long long unconditionally in many places, 
  for example in constants with [U]LL suffix.
*/
#if defined(HAVE_LONG_LONG) && SIZEOF_LONG_LONG == 8
typedef unsigned long long int ulonglong; /* ulong or unsigned long long */
typedef long long int	longlong;
#else
typedef unsigned long	ulonglong;	  /* ulong or unsigned long long */
typedef long		longlong;
#endif
#endif
#ifndef HAVE_INT64
typedef longlong int64;
#endif
#ifndef HAVE_UINT64
typedef ulonglong uint64;
#endif

#if defined(NO_CLIENT_LONG_LONG)
typedef unsigned long my_ulonglong;
#elif defined (__WIN__)
typedef unsigned __int64 my_ulonglong;
#else
typedef unsigned long long my_ulonglong;
#endif

#if SIZEOF_CHARP == SIZEOF_INT
typedef int intptr;
#elif SIZEOF_CHARP == SIZEOF_LONG
typedef long intptr;
#elif SIZEOF_CHARP == SIZEOF_LONG_LONG
typedef long long intptr;
#else
#error sizeof(void *) is neither sizeof(int) nor sizeof(long) nor sizeof(long long)
#endif

#define MY_ERRPTR ((void*)(intptr)1)

#if defined(_WIN32)
typedef unsigned long long my_off_t;
typedef unsigned long long os_off_t;
#else
typedef off_t os_off_t;
#if SIZEOF_OFF_T > 4
typedef ulonglong my_off_t;
#else
typedef unsigned long my_off_t;
#endif
#endif /*_WIN32*/
#define MY_FILEPOS_ERROR	(~(my_off_t) 0)

/*
  TODO Convert these to use Bitmap class.
 */
typedef ulonglong table_map;          /* Used for table bits in join */
typedef ulong nesting_map;  /* Used for flags of nesting constructs */

#if defined(__WIN__)
#define socket_errno	WSAGetLastError()
#define SOCKET_EINTR	WSAEINTR
#define SOCKET_EAGAIN	WSAEINPROGRESS
#define SOCKET_ETIMEDOUT WSAETIMEDOUT
#define SOCKET_EWOULDBLOCK WSAEWOULDBLOCK
#define SOCKET_EADDRINUSE WSAEADDRINUSE
#define SOCKET_ENFILE	ENFILE
#define SOCKET_EMFILE	EMFILE
#else /* Unix */
#define socket_errno	errno
#define closesocket(A)	close(A)
#define SOCKET_EINTR	EINTR
#define SOCKET_EAGAIN	EAGAIN
#define SOCKET_ETIMEDOUT SOCKET_EINTR
#define SOCKET_EWOULDBLOCK EWOULDBLOCK
#define SOCKET_EADDRINUSE EADDRINUSE
#define SOCKET_ENFILE	ENFILE
#define SOCKET_EMFILE	EMFILE
#endif

typedef int		myf;	/* Type of MyFlags in my_funcs */
typedef char		my_bool; /* Small bool */

/* Macros for converting *constants* to the right type */
#define MYF(v)		(myf) (v)

#ifndef LL
#ifdef HAVE_LONG_LONG
#define LL(A) A ## LL
#else
#define LL(A) A ## L
#endif
#endif

#ifndef ULL
#ifdef HAVE_LONG_LONG
#define ULL(A) A ## ULL
#else
#define ULL(A) A ## UL
#endif
#endif

/*
  Defines to make it possible to prioritize register assignments. No
  longer that important with modern compilers.
*/
#ifndef USING_X
#define reg1 register
#define reg2 register
#define reg3 register
#define reg4 register
#define reg5 register
#define reg6 register
#define reg7 register
#define reg8 register
#define reg9 register
#define reg10 register
#define reg11 register
#define reg12 register
#define reg13 register
#define reg14 register
#define reg15 register
#define reg16 register
#endif

#include <my_dbug.h>

/* Some helper macros */
#define YESNO(X) ((X) ? "yes" : "no")

#define MY_HOW_OFTEN_TO_ALARM	2	/* How often we want info on screen */
#define MY_HOW_OFTEN_TO_WRITE	1000	/* How often we want info on screen */



/*
  Define-funktions for reading and storing in machine independent format
  (low byte first)
*/

/* Optimized store functions for Intel x86 */
#if defined(__i386__) || defined(_WIN32)
#define sint2korr(A)	(*((int16 *) (A)))
#define sint3korr(A)	((int32) ((((uchar) (A)[2]) & 128) ? \
				  (((uint32) 255L << 24) | \
				   (((uint32) (uchar) (A)[2]) << 16) |\
				   (((uint32) (uchar) (A)[1]) << 8) | \
				   ((uint32) (uchar) (A)[0])) : \
				  (((uint32) (uchar) (A)[2]) << 16) |\
				  (((uint32) (uchar) (A)[1]) << 8) | \
				  ((uint32) (uchar) (A)[0])))
#define sint4korr(A)	(*((long *) (A)))
#define uint2korr(A)	(*((uint16 *) (A)))
#if defined(HAVE_purify) && !defined(_WIN32)
#define uint3korr(A)	(uint32) (((uint32) ((uchar) (A)[0])) +\
				  (((uint32) ((uchar) (A)[1])) << 8) +\
				  (((uint32) ((uchar) (A)[2])) << 16))
#else
/*
   ATTENTION !
   
    Please, note, uint3korr reads 4 bytes (not 3) !
    It means, that you have to provide enough allocated space !
*/
#define uint3korr(A)	(long) (*((unsigned int *) (A)) & 0xFFFFFF)
#endif /* HAVE_purify && !_WIN32 */
#define uint4korr(A)	(*((uint32 *) (A)))
#define uint5korr(A)	((ulonglong)(((uint32) ((uchar) (A)[0])) +\
				    (((uint32) ((uchar) (A)[1])) << 8) +\
				    (((uint32) ((uchar) (A)[2])) << 16) +\
				    (((uint32) ((uchar) (A)[3])) << 24)) +\
				    (((ulonglong) ((uchar) (A)[4])) << 32))
#define uint6korr(A)	((ulonglong)(((uint32)    ((uchar) (A)[0]))          + \
                                     (((uint32)    ((uchar) (A)[1])) << 8)   + \
                                     (((uint32)    ((uchar) (A)[2])) << 16)  + \
                                     (((uint32)    ((uchar) (A)[3])) << 24)) + \
                         (((ulonglong) ((uchar) (A)[4])) << 32) +       \
                         (((ulonglong) ((uchar) (A)[5])) << 40))
#define uint8korr(A)	(*((ulonglong *) (A)))
#define sint8korr(A)	(*((longlong *) (A)))
#define int2store(T,A)	*((uint16*) (T))= (uint16) (A)
#define int3store(T,A)  do { *(T)=  (uchar) ((A));\
                            *(T+1)=(uchar) (((uint) (A) >> 8));\
                            *(T+2)=(uchar) (((A) >> 16)); } while (0)
#define int4store(T,A)	*((long *) (T))= (long) (A)
#define int5store(T,A)  do { *(T)= (uchar)((A));\
                             *((T)+1)=(uchar) (((A) >> 8));\
                             *((T)+2)=(uchar) (((A) >> 16));\
                             *((T)+3)=(uchar) (((A) >> 24)); \
                             *((T)+4)=(uchar) (((A) >> 32)); } while(0)
#define int6store(T,A)  do { *(T)=    (uchar)((A));          \
                             *((T)+1)=(uchar) (((A) >> 8));  \
                             *((T)+2)=(uchar) (((A) >> 16)); \
                             *((T)+3)=(uchar) (((A) >> 24)); \
                             *((T)+4)=(uchar) (((A) >> 32)); \
                             *((T)+5)=(uchar) (((A) >> 40)); } while(0)
#define int8store(T,A)	*((ulonglong *) (T))= (ulonglong) (A)

typedef union {
  double v;
  long m[2];
} doubleget_union;
#define doubleget(V,M)	\
do { doubleget_union _tmp; \
     _tmp.m[0] = *((long*)(M)); \
     _tmp.m[1] = *(((long*) (M))+1); \
     (V) = _tmp.v; } while(0)
#define doublestore(T,V) do { *((long *) T) = ((doubleget_union *)&V)->m[0]; \
			     *(((long *) T)+1) = ((doubleget_union *)&V)->m[1]; \
                         } while (0)
#define float4get(V,M)   do { *((float *) &(V)) = *((float*) (M)); } while(0)
#define float8get(V,M)   doubleget((V),(M))
#define float4store(V,M) memcpy((uchar*) V,(uchar*) (&M),sizeof(float))
#define floatstore(T,V)  memcpy((uchar*)(T), (uchar*)(&V),sizeof(float))
#define floatget(V,M)    memcpy((uchar*) &V,(uchar*) (M),sizeof(float))
#define float8store(V,M) doublestore((V),(M))
#else

/*
  We're here if it's not a IA-32 architecture (Win32 and UNIX IA-32 defines
  were done before)
*/
#define sint2korr(A)	(int16) (((int16) ((uchar) (A)[0])) +\
				 ((int16) ((int16) (A)[1]) << 8))
#define sint3korr(A)	((int32) ((((uchar) (A)[2]) & 128) ? \
				  (((uint32) 255L << 24) | \
				   (((uint32) (uchar) (A)[2]) << 16) |\
				   (((uint32) (uchar) (A)[1]) << 8) | \
				   ((uint32) (uchar) (A)[0])) : \
				  (((uint32) (uchar) (A)[2]) << 16) |\
				  (((uint32) (uchar) (A)[1]) << 8) | \
				  ((uint32) (uchar) (A)[0])))
#define sint4korr(A)	(int32) (((int32) ((uchar) (A)[0])) +\
				(((int32) ((uchar) (A)[1]) << 8)) +\
				(((int32) ((uchar) (A)[2]) << 16)) +\
				(((int32) ((int16) (A)[3]) << 24)))
#define sint8korr(A)	(longlong) uint8korr(A)
#define uint2korr(A)	(uint16) (((uint16) ((uchar) (A)[0])) +\
				  ((uint16) ((uchar) (A)[1]) << 8))
#define uint3korr(A)	(uint32) (((uint32) ((uchar) (A)[0])) +\
				  (((uint32) ((uchar) (A)[1])) << 8) +\
				  (((uint32) ((uchar) (A)[2])) << 16))
#define uint4korr(A)	(uint32) (((uint32) ((uchar) (A)[0])) +\
				  (((uint32) ((uchar) (A)[1])) << 8) +\
				  (((uint32) ((uchar) (A)[2])) << 16) +\
				  (((uint32) ((uchar) (A)[3])) << 24))
#define uint5korr(A)	((ulonglong)(((uint32) ((uchar) (A)[0])) +\
				    (((uint32) ((uchar) (A)[1])) << 8) +\
				    (((uint32) ((uchar) (A)[2])) << 16) +\
				    (((uint32) ((uchar) (A)[3])) << 24)) +\
				    (((ulonglong) ((uchar) (A)[4])) << 32))
#define uint6korr(A)	((ulonglong)(((uint32)    ((uchar) (A)[0]))          + \
                                     (((uint32)    ((uchar) (A)[1])) << 8)   + \
                                     (((uint32)    ((uchar) (A)[2])) << 16)  + \
                                     (((uint32)    ((uchar) (A)[3])) << 24)) + \
                         (((ulonglong) ((uchar) (A)[4])) << 32) +       \
                         (((ulonglong) ((uchar) (A)[5])) << 40))
#define uint8korr(A)	((ulonglong)(((uint32) ((uchar) (A)[0])) +\
				    (((uint32) ((uchar) (A)[1])) << 8) +\
				    (((uint32) ((uchar) (A)[2])) << 16) +\
				    (((uint32) ((uchar) (A)[3])) << 24)) +\
			(((ulonglong) (((uint32) ((uchar) (A)[4])) +\
				    (((uint32) ((uchar) (A)[5])) << 8) +\
				    (((uint32) ((uchar) (A)[6])) << 16) +\
				    (((uint32) ((uchar) (A)[7])) << 24))) <<\
				    32))
#define int2store(T,A)       do { uint def_temp= (uint) (A) ;\
                                  *((uchar*) (T))=  (uchar)(def_temp); \
                                   *((uchar*) (T)+1)=(uchar)((def_temp >> 8)); \
                             } while(0)
#define int3store(T,A)       do { /*lint -save -e734 */\
                                  *((uchar*)(T))=(uchar) ((A));\
                                  *((uchar*) (T)+1)=(uchar) (((A) >> 8));\
                                  *((uchar*)(T)+2)=(uchar) (((A) >> 16)); \
                                  /*lint -restore */} while(0)
#define int4store(T,A)       do { *((char *)(T))=(char) ((A));\
                                  *(((char *)(T))+1)=(char) (((A) >> 8));\
                                  *(((char *)(T))+2)=(char) (((A) >> 16));\
                                  *(((char *)(T))+3)=(char) (((A) >> 24)); } while(0)
#define int5store(T,A)       do { *((char *)(T))=     (char)((A));  \
                                  *(((char *)(T))+1)= (char)(((A) >> 8)); \
                                  *(((char *)(T))+2)= (char)(((A) >> 16)); \
                                  *(((char *)(T))+3)= (char)(((A) >> 24)); \
                                  *(((char *)(T))+4)= (char)(((A) >> 32)); \
		                } while(0)
#define int6store(T,A)       do { *((char *)(T))=     (char)((A)); \
                                  *(((char *)(T))+1)= (char)(((A) >> 8)); \
                                  *(((char *)(T))+2)= (char)(((A) >> 16)); \
                                  *(((char *)(T))+3)= (char)(((A) >> 24)); \
                                  *(((char *)(T))+4)= (char)(((A) >> 32)); \
                                  *(((char *)(T))+5)= (char)(((A) >> 40)); \
                                } while(0)
#define int8store(T,A)       do { uint def_temp= (uint) (A), def_temp2= (uint) ((A) >> 32); \
                                  int4store((T),def_temp); \
                                  int4store((T+4),def_temp2); } while(0)
#ifdef WORDS_BIGENDIAN
#define float4store(T,A) do { *(T)= ((uchar *) &A)[3];\
                              *((T)+1)=(char) ((uchar *) &A)[2];\
                              *((T)+2)=(char) ((uchar *) &A)[1];\
                              *((T)+3)=(char) ((uchar *) &A)[0]; } while(0)

#define float4get(V,M)   do { float def_temp;\
                              ((uchar*) &def_temp)[0]=(M)[3];\
                              ((uchar*) &def_temp)[1]=(M)[2];\
                              ((uchar*) &def_temp)[2]=(M)[1];\
                              ((uchar*) &def_temp)[3]=(M)[0];\
                              (V)=def_temp; } while(0)
#define float8store(T,V) do { *(T)= ((uchar *) &V)[7];\
                              *((T)+1)=(char) ((uchar *) &V)[6];\
                              *((T)+2)=(char) ((uchar *) &V)[5];\
                              *((T)+3)=(char) ((uchar *) &V)[4];\
                              *((T)+4)=(char) ((uchar *) &V)[3];\
                              *((T)+5)=(char) ((uchar *) &V)[2];\
                              *((T)+6)=(char) ((uchar *) &V)[1];\
                              *((T)+7)=(char) ((uchar *) &V)[0]; } while(0)

#define float8get(V,M)   do { double def_temp;\
                              ((uchar*) &def_temp)[0]=(M)[7];\
                              ((uchar*) &def_temp)[1]=(M)[6];\
                              ((uchar*) &def_temp)[2]=(M)[5];\
                              ((uchar*) &def_temp)[3]=(M)[4];\
                              ((uchar*) &def_temp)[4]=(M)[3];\
                              ((uchar*) &def_temp)[5]=(M)[2];\
                              ((uchar*) &def_temp)[6]=(M)[1];\
                              ((uchar*) &def_temp)[7]=(M)[0];\
                              (V) = def_temp; } while(0)
#else
#define float4get(V,M)   memcpy(&V, (M), sizeof(float))
#define float4store(V,M) memcpy(V, (&M), sizeof(float))

#if defined(__FLOAT_WORD_ORDER) && (__FLOAT_WORD_ORDER == __BIG_ENDIAN)
#define doublestore(T,V) do { *(((char*)T)+0)=(char) ((uchar *) &V)[4];\
                              *(((char*)T)+1)=(char) ((uchar *) &V)[5];\
                              *(((char*)T)+2)=(char) ((uchar *) &V)[6];\
                              *(((char*)T)+3)=(char) ((uchar *) &V)[7];\
                              *(((char*)T)+4)=(char) ((uchar *) &V)[0];\
                              *(((char*)T)+5)=(char) ((uchar *) &V)[1];\
                              *(((char*)T)+6)=(char) ((uchar *) &V)[2];\
                              *(((char*)T)+7)=(char) ((uchar *) &V)[3]; }\
                         while(0)
#define doubleget(V,M)   do { double def_temp;\
                              ((uchar*) &def_temp)[0]=(M)[4];\
                              ((uchar*) &def_temp)[1]=(M)[5];\
                              ((uchar*) &def_temp)[2]=(M)[6];\
                              ((uchar*) &def_temp)[3]=(M)[7];\
                              ((uchar*) &def_temp)[4]=(M)[0];\
                              ((uchar*) &def_temp)[5]=(M)[1];\
                              ((uchar*) &def_temp)[6]=(M)[2];\
                              ((uchar*) &def_temp)[7]=(M)[3];\
                              (V) = def_temp; } while(0)
#endif /* __FLOAT_WORD_ORDER */

#define float8get(V,M)   doubleget((V),(M))
#define float8store(V,M) doublestore((V),(M))
#endif /* WORDS_BIGENDIAN */

#endif /* __i386__ OR _WIN32 */

/*
  Macro for reading 32-bit integer from network byte order (big-endian)
  from unaligned memory location.
*/
#define int4net(A)        (int32) (((uint32) ((uchar) (A)[3]))        |\
				  (((uint32) ((uchar) (A)[2])) << 8)  |\
				  (((uint32) ((uchar) (A)[1])) << 16) |\
				  (((uint32) ((uchar) (A)[0])) << 24))
/*
  Define-funktions for reading and storing in machine format from/to
  short/long to/from some place in memory V should be a (not
  register) variable, M is a pointer to byte
*/

#ifdef WORDS_BIGENDIAN

#define ushortget(V,M)  do { V = (uint16) (((uint16) ((uchar) (M)[1]))+\
                                 ((uint16) ((uint16) (M)[0]) << 8)); } while(0)
#define shortget(V,M)   do { V = (short) (((short) ((uchar) (M)[1]))+\
                                 ((short) ((short) (M)[0]) << 8)); } while(0)
#define longget(V,M)    do { int32 def_temp;\
                             ((uchar*) &def_temp)[0]=(M)[0];\
                             ((uchar*) &def_temp)[1]=(M)[1];\
                             ((uchar*) &def_temp)[2]=(M)[2];\
                             ((uchar*) &def_temp)[3]=(M)[3];\
                             (V)=def_temp; } while(0)
#define ulongget(V,M)   do { uint32 def_temp;\
                            ((uchar*) &def_temp)[0]=(M)[0];\
                            ((uchar*) &def_temp)[1]=(M)[1];\
                            ((uchar*) &def_temp)[2]=(M)[2];\
                            ((uchar*) &def_temp)[3]=(M)[3];\
                            (V)=def_temp; } while(0)
#define shortstore(T,A) do { uint def_temp=(uint) (A) ;\
                             *(((char*)T)+1)=(char)(def_temp); \
                             *(((char*)T)+0)=(char)(def_temp >> 8); } while(0)
#define longstore(T,A)  do { *(((char*)T)+3)=((A));\
                             *(((char*)T)+2)=(((A) >> 8));\
                             *(((char*)T)+1)=(((A) >> 16));\
                             *(((char*)T)+0)=(((A) >> 24)); } while(0)

#define floatget(V,M)    memcpy(&V, (M), sizeof(float))
#define floatstore(T,V)  memcpy((T), (void*) (&V), sizeof(float))
#define doubleget(V,M)	 memcpy(&V, (M), sizeof(double))
#define doublestore(T,V) memcpy((T), (void *) &V, sizeof(double))
#define longlongget(V,M) memcpy(&V, (M), sizeof(ulonglong))
#define longlongstore(T,V) memcpy((T), &V, sizeof(ulonglong))

#else

#define ushortget(V,M)	do { V = uint2korr(M); } while(0)
#define shortget(V,M)	do { V = sint2korr(M); } while(0)
#define longget(V,M)	do { V = sint4korr(M); } while(0)
#define ulongget(V,M)   do { V = uint4korr(M); } while(0)
#define shortstore(T,V) int2store(T,V)
#define longstore(T,V)	int4store(T,V)
#ifndef floatstore
#define floatstore(T,V)  memcpy((T), (void *) (&V), sizeof(float))
#define floatget(V,M)    memcpy(&V, (M), sizeof(float))
#endif
#ifndef doubleget
#define doubleget(V,M)	 memcpy(&V, (M), sizeof(double))
#define doublestore(T,V) memcpy((T), (void *) &V, sizeof(double))
#endif /* doubleget */
#define longlongget(V,M) memcpy(&V, (M), sizeof(ulonglong))
#define longlongstore(T,V) memcpy((T), &V, sizeof(ulonglong))

#endif /* WORDS_BIGENDIAN */

#ifdef HAVE_CHARSET_utf8
#define MYSQL_UNIVERSAL_CLIENT_CHARSET "utf8"
#else
#define MYSQL_UNIVERSAL_CLIENT_CHARSET MYSQL_DEFAULT_CHARSET_NAME
#endif

#if defined(EMBEDDED_LIBRARY) && !defined(HAVE_EMBEDDED_PRIVILEGE_CONTROL)
#define NO_EMBEDDED_ACCESS_CHECKS
#endif

#if defined(_WIN32)
#define dlsym(lib, name) (void*)GetProcAddress((HMODULE)lib, name)
#define dlopen(libname, unused) LoadLibraryEx(libname, NULL, 0)
#define dlclose(lib) FreeLibrary((HMODULE)lib)
#ifndef HAVE_DLOPEN
#define HAVE_DLOPEN
#endif
#endif

#ifdef HAVE_DLOPEN
#if defined(HAVE_DLFCN_H)
#include <dlfcn.h>
#endif
#endif

#ifndef HAVE_DLERROR
#ifdef _WIN32
#define DLERROR_GENERATE(errmsg, error_number) \
  char win_errormsg[2048]; \
  if(FormatMessage(FORMAT_MESSAGE_FROM_SYSTEM, \
                   0, error_number, 0, win_errormsg, 2048, NULL)) \
  { \
    char *ptr; \
    for (ptr= &win_errormsg[0] + strlen(win_errormsg) - 1; \
         ptr >= &win_errormsg[0] && strchr("\r\n\t\0x20", *ptr); \
         ptr--) \
      *ptr= 0; \
    errmsg= win_errormsg; \
  } \
  else \
    errmsg= ""
#define dlerror() ""
#define dlopen_errno GetLastError()
#else /* _WIN32 */
#define dlerror() "No support for dynamic loading (static build?)"
#define DLERROR_GENERATE(errmsg, error_number) errmsg= dlerror()
#define dlopen_errno errno
#endif /* _WIN32 */
#else /* HAVE_DLERROR */
#define DLERROR_GENERATE(errmsg, error_number) errmsg= dlerror()
#define dlopen_errno errno
#endif /* HAVE_DLERROR */


/*
 *  Include standard definitions of operator new and delete.
 */
#ifdef __cplusplus
#include <new>
#endif

/* Length of decimal number represented by INT32. */
#define MY_INT32_NUM_DECIMAL_DIGITS 11

/* Length of decimal number represented by INT64. */
#define MY_INT64_NUM_DECIMAL_DIGITS 21

/* Define some useful general macros (should be done after all headers). */
#if !defined(max)
#define max(a, b)	((a) > (b) ? (a) : (b))
#define min(a, b)	((a) < (b) ? (a) : (b))
#endif  

/*
  Only Linux is known to need an explicit sync of the directory to make sure a
  file creation/deletion/renaming in(from,to) this directory durable.
*/
#ifdef TARGET_OS_LINUX
#define NEED_EXPLICIT_SYNC_DIR 1
#endif

#if !defined(__cplusplus) && !defined(bool)
#define bool In_C_you_should_use_my_bool_instead()
#endif

/* Provide __func__ macro definition for platforms that miss it. */
#if __STDC_VERSION__ < 199901L
#  if __GNUC__ >= 2
#    define __func__ __FUNCTION__
#  else
#    define __func__ "<unknown>"
#  endif
#elif defined(_MSC_VER)
#  if _MSC_VER < 1300
#    define __func__ "<unknown>"
#  else
#    define __func__ __FUNCTION__
#  endif
#elif defined(__BORLANDC__)
#  define __func__ __FUNC__
#else
#  define __func__ "<unknown>"
#endif

#ifndef HAVE_RINT
/**
   All integers up to this number can be represented exactly as double precision
   values (DBL_MANT_DIG == 53 for IEEE 754 hardware).
*/
#define MAX_EXACT_INTEGER ((1LL << DBL_MANT_DIG) - 1)

/**
   rint(3) implementation for platforms that do not have it.
   Always rounds to the nearest integer with ties being rounded to the nearest
   even integer to mimic glibc's rint() behavior in the "round-to-nearest"
   FPU mode. Hardware-specific optimizations are possible (frndint on x86).
   Unlike this implementation, hardware will also honor the FPU rounding mode.
*/

static inline double rint(double x)
{
  double f, i;
  f = modf(x, &i);
  /*
    All doubles with absolute values > MAX_EXACT_INTEGER are even anyway,
    no need to check it.
  */
  if (x > 0.0)
    i += (double) ((f > 0.5) || (f == 0.5 &&
                                 i <= (double) MAX_EXACT_INTEGER &&
                                 (longlong) i % 2));
  else
    i -= (double) ((f < -0.5) || (f == -0.5 &&
                                  i >= (double) -MAX_EXACT_INTEGER &&
                                  (longlong) i % 2));
  return i;
}
#endif /* HAVE_RINT */

/* 
  MYSQL_PLUGIN_IMPORT macro is used to export mysqld data
  (i.e variables) for usage in storage engine loadable plugins.
  Outside of Windows, it is dummy.
*/
#ifndef MYSQL_PLUGIN_IMPORT
#if (defined(_WIN32) && defined(MYSQL_DYNAMIC_PLUGIN))
#define MYSQL_PLUGIN_IMPORT __declspec(dllimport)
#else
#define MYSQL_PLUGIN_IMPORT
#endif
#endif

/* Defines that are unique to the embedded version of MySQL */

#ifdef EMBEDDED_LIBRARY

/* Things we don't need in the embedded version of MySQL */
/* TODO HF add #undef HAVE_VIO if we don't want client in embedded library */

#undef HAVE_OPENSSL
#undef HAVE_SMEM				/* No shared memory */

#endif /* EMBEDDED_LIBRARY */

#endif /* my_global_h */<|MERGE_RESOLUTION|>--- conflicted
+++ resolved
@@ -12,11 +12,7 @@
 
    You should have received a copy of the GNU General Public License
    along with this program; if not, write to the Free Software
-<<<<<<< HEAD
-   Foundation, Inc., 59 Temple Place, Suite 330, Boston, MA  02111-1307  USA */
-=======
    Foundation, Inc., 51 Franklin Street, Fifth Floor, Boston, MA  02110-1301, USA */
->>>>>>> 65a7ef00
 
 /* This is the include file that should be included 'first' in every C file. */
 
