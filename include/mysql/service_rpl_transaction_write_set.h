<<<<<<< HEAD
/* Copyright (c) 2014, 2017, Oracle and/or its affiliates. All rights reserved.
=======
/* Copyright (c) 2014, 2020, Oracle and/or its affiliates. All rights reserved.
>>>>>>> 45673498

   This program is free software; you can redistribute it and/or modify
   it under the terms of the GNU General Public License, version 2.0,
   as published by the Free Software Foundation.

   This program is also distributed with certain software (including
   but not limited to OpenSSL) that is licensed under separate terms,
   as designated in a particular file or component or in included license
   documentation.  The authors of MySQL hereby grant you an additional
   permission to link the program and your derivative works with the
   separately licensed software that they have included with MySQL.

   This program is distributed in the hope that it will be useful,
   but WITHOUT ANY WARRANTY; without even the implied warranty of
   MERCHANTABILITY or FITNESS FOR A PARTICULAR PURPOSE.  See the
   GNU General Public License, version 2.0, for more details.

   You should have received a copy of the GNU General Public License
   along with this program; if not, write to the Free Software
   Foundation, Inc., 51 Franklin St, Fifth Floor, Boston, MA 02110-1301  USA */

#ifndef MYSQL_SERVICE_TRANSACTION_WRITE_SET_INCLUDED

/**
  @file include/mysql/service_rpl_transaction_write_set.h
  This service provides a function for plugins to get the write set of a given
  transaction.

  SYNOPSIS
  get_transaction_write_set()
    This service is used to fetch the write_set extracted for the currently
    executing transaction by passing the thread_id as an input parameter for
    the method.

    @param [in] - thread_id - It is the thread identifier of the currently
                              executing thread.

    In the current implementation it is being called during RUN_HOOK macro,
    on which we know that thread is on plugin context.

  Cleanup :
    The service caller must take of the memory allocated during the service
    call to prevent memory leaks.
*/

#ifndef MYSQL_ABI_CHECK
#include <stdlib.h>
#endif

/**
  This structure is used to keep the list of the hash values of the records
  changed in the transaction.
*/
struct Transaction_write_set {
  unsigned int m_flags;           // reserved
  unsigned long write_set_size;   // Size of the PKE set of the transaction.
  unsigned long long *write_set;  // A pointer to the PKE set.
};

<<<<<<< HEAD
extern "C" struct transaction_write_set_service_st {
  Transaction_write_set *(*get_transaction_write_set)(
      unsigned long m_thread_id);
} * transaction_write_set_service;
=======
extern struct transaction_write_set_service_st {
  Transaction_write_set* (*get_transaction_write_set)(unsigned long m_thread_id);
  void (*require_full_write_set)(int requires_ws);
  void (*set_write_set_memory_size_limit)(long long size_limit);
  void (*update_write_set_memory_size_limit)(long long  size_limit);
} *transaction_write_set_service;
>>>>>>> 45673498

#ifdef MYSQL_DYNAMIC_PLUGIN

#define get_transaction_write_set(m_thread_id) \
  (transaction_write_set_service->get_transaction_write_set((m_thread_id)))
#define require_full_write_set(requires_ws) \
  transaction_write_set_service->require_full_write_set(requires_ws)
#define set_write_set_memory_size_limit(size_limit) \
  transaction_write_set_service->set_write_set_memory_size_limit(size_limit)
#define update_write_set_memory_size_limit(size_limit) \
  transaction_write_set_service->update_write_set_memory_size_limit(size_limit)

#else

<<<<<<< HEAD
Transaction_write_set *get_transaction_write_set(unsigned long m_thread_id);
=======
Transaction_write_set* get_transaction_write_set(unsigned long m_thread_id);

void require_full_write_set(int requires_ws);

void set_write_set_memory_size_limit(long long size_limit);

void update_write_set_memory_size_limit(long long size_limit);

#endif
>>>>>>> 45673498

#endif

#define MYSQL_SERVICE_TRANSACTION_WRITE_SET_INCLUDED
#endif<|MERGE_RESOLUTION|>--- conflicted
+++ resolved
@@ -1,8 +1,4 @@
-<<<<<<< HEAD
-/* Copyright (c) 2014, 2017, Oracle and/or its affiliates. All rights reserved.
-=======
 /* Copyright (c) 2014, 2020, Oracle and/or its affiliates. All rights reserved.
->>>>>>> 45673498
 
    This program is free software; you can redistribute it and/or modify
    it under the terms of the GNU General Public License, version 2.0,
@@ -62,24 +58,18 @@
   unsigned long long *write_set;  // A pointer to the PKE set.
 };
 
-<<<<<<< HEAD
 extern "C" struct transaction_write_set_service_st {
   Transaction_write_set *(*get_transaction_write_set)(
       unsigned long m_thread_id);
+  void (*require_full_write_set)(bool requires_ws);
+  void (*set_write_set_memory_size_limit)(uint64 size_limit);
+  void (*update_write_set_memory_size_limit)(uint64 size_limit);
 } * transaction_write_set_service;
-=======
-extern struct transaction_write_set_service_st {
-  Transaction_write_set* (*get_transaction_write_set)(unsigned long m_thread_id);
-  void (*require_full_write_set)(int requires_ws);
-  void (*set_write_set_memory_size_limit)(long long size_limit);
-  void (*update_write_set_memory_size_limit)(long long  size_limit);
-} *transaction_write_set_service;
->>>>>>> 45673498
 
 #ifdef MYSQL_DYNAMIC_PLUGIN
 
 #define get_transaction_write_set(m_thread_id) \
-  (transaction_write_set_service->get_transaction_write_set((m_thread_id)))
+  transaction_write_set_service->get_transaction_write_set(m_thread_id)
 #define require_full_write_set(requires_ws) \
   transaction_write_set_service->require_full_write_set(requires_ws)
 #define set_write_set_memory_size_limit(size_limit) \
@@ -89,19 +79,13 @@
 
 #else
 
-<<<<<<< HEAD
 Transaction_write_set *get_transaction_write_set(unsigned long m_thread_id);
-=======
-Transaction_write_set* get_transaction_write_set(unsigned long m_thread_id);
 
-void require_full_write_set(int requires_ws);
+void require_full_write_set(bool requires_ws);
 
-void set_write_set_memory_size_limit(long long size_limit);
+void set_write_set_memory_size_limit(uint64 size_limit);
 
-void update_write_set_memory_size_limit(long long size_limit);
-
-#endif
->>>>>>> 45673498
+void update_write_set_memory_size_limit(uint64 size_limit);
 
 #endif
 
