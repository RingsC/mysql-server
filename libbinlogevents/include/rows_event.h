<<<<<<< HEAD
// Copyright (c) 2014, 2023, Oracle and/or its affiliates.
//
// This program is free software; you can redistribute it and/or modify
// it under the terms of the GNU General Public License, version 2.0,
// as published by the Free Software Foundation.
//
// This program is also distributed with certain software (including
// but not limited to OpenSSL) that is licensed under separate terms,
// as designated in a particular file or component or in included license
// documentation.  The authors of MySQL hereby grant you an additional
// permission to link the program and your derivative works with the
// separately licensed software that they have included with MySQL.
//
// This program is distributed in the hope that it will be useful,
// but WITHOUT ANY WARRANTY; without even the implied warranty of
// MERCHANTABILITY or FITNESS FOR A PARTICULAR PURPOSE.  See the
// GNU General Public License, version 2.0, for more details.
//
// You should have received a copy of the GNU General Public License
// along with this program; if not, write to the Free Software
// Foundation, Inc., 51 Franklin St, Fifth Floor, Boston, MA 02110-1301  USA.

#ifndef LIBBINLOGEVENTS_INCLUDE_ROWS_EVENT_H
#define LIBBINLOGEVENTS_INCLUDE_ROWS_EVENT_H

#include "mysql/binlog/event/rows_event.h"
#include "mysql/utils/deprecate_header.h"

DEPRECATE_HEADER(libbinlogevents_include_rows_event)

#endif  // LIBBINLOGEVENTS_INCLUDE_ROWS_EVENT_H
=======
/* Copyright (c) 2014, 2024, Oracle and/or its affiliates.

   This program is free software; you can redistribute it and/or modify
   it under the terms of the GNU General Public License, version 2.0,
   as published by the Free Software Foundation.

   This program is also distributed with certain software (including
   but not limited to OpenSSL) that is licensed under separate terms,
   as designated in a particular file or component or in included license
   documentation.  The authors of MySQL hereby grant you an additional
   permission to link the program and your derivative works with the
   separately licensed software that they have included with MySQL.

   This program is distributed in the hope that it will be useful,
   but WITHOUT ANY WARRANTY; without even the implied warranty of
   MERCHANTABILITY or FITNESS FOR A PARTICULAR PURPOSE.  See the
   GNU General Public License, version 2.0, for more details.

   You should have received a copy of the GNU General Public License
   along with this program; if not, write to the Free Software
   Foundation, Inc., 51 Franklin St, Fifth Floor, Boston, MA 02110-1301  USA */

/**
  @addtogroup Replication
  @{

  @file rows_event.h

  @brief Contains the classes representing events which are used for row based
  replication. In row-based replication, the master writes events to the binary
  log that indicate how individual table rows are changed.
*/

#ifndef ROWS_EVENT_INCLUDED
#define ROWS_EVENT_INCLUDED

#include <vector>
#include "control_events.h"
#include "table_id.h"

/**
   1 byte length, 1 byte format
   Length is total length in bytes, including 2 byte header
   Length values 0 and 1 are currently invalid and reserved.
*/
#define EXTRA_ROW_INFO_LEN_OFFSET 0
#define EXTRA_ROW_INFO_FORMAT_OFFSET 1
#define EXTRA_ROW_INFO_HEADER_LENGTH 2
#define EXTRA_ROW_INFO_MAX_PAYLOAD (255 - EXTRA_ROW_INFO_HEADER_LENGTH)

#define ROWS_MAPID_OFFSET 0
#define ROWS_FLAGS_OFFSET 6
#define ROWS_VHLEN_OFFSET 8
#define EXTRA_ROW_INFO_TYPECODE_LENGTH 1
#define EXTRA_ROW_PART_INFO_VALUE_LENGTH 2

/**
  This is the typecode defined for the different elements present in
  the container Extra_row_info, this is different from the format information
  stored inside extra_row_ndb_info at EXTRA_ROW_INFO_FORMAT_OFFSET.
*/
enum class enum_extra_row_info_typecode { NDB = 0, PART = 1 };

namespace binary_log {
/**
  @class Table_map_event

  In row-based mode, every row operation event is preceded by a
  Table_map_event which maps a table definition to a number.  The
  table definition consists of database name, table name, and column
  definitions.

  @section Table_map_event_binary_format Binary Format

  The Post-Header has the following components:

  <table>
  <caption>Post-Header for Table_map_event</caption>

  <tr>
    <th>Name</th>
    <th>Format</th>
    <th>Description</th>
  </tr>

  <tr>
    <td>table_id</td>
    <td>6 bytes unsigned integer</td>
    <td>The number that identifies the table.</td>
  </tr>

  <tr>
    <td>flags</td>
    <td>2 byte bitfield</td>
    <td>Reserved for future use; currently always 0.</td>
  </tr>

  </table>

  The Body has the following components:

  <table>
  <caption>Body for Table_map_event</caption>

  <tr>
    <th>Name</th>
    <th>Format</th>
    <th>Description</th>
  </tr>

  <tr>
    <td>database_name</td>
    <td>one byte string length, followed by null-terminated string</td>
    <td>The name of the database in which the table resides.  The name
    is represented as a packed variable-length integer representing the
    number of bytes in the name, followed by length bytes containing
    the database name, followed by a terminating 0 byte.  (Note the
    redundancy in the representation of the length.)  </td>
  </tr>

  <tr>
    <td>table_name</td>
    <td> The table name is represented as a packed variable-length integer
    representing the number of bytes in the name, followed by null-terminated
    string</td>
    <td>The name of the table, encoded the same way as the database
    name above.</td>
  </tr>

  <tr>
    <td>column_count</td>
    <td>@ref packed_integer "Packed Integer"</td>
    <td>The number of columns in the table, represented as a packed
    variable-length integer.</td>
  </tr>

  <tr>
    <td>column_type</td>
    <td>List of column_count 1 byte enumeration values</td>
    <td>The type of each column in the table, listed from left to
    right.  Each byte is mapped to a column type according to the
    enumeration type enum_field_types defined in mysql_com.h.  The
    mapping of types to numbers is listed in the table @ref
    Table_table_map_event_column_types "below" (along with
    description of the associated metadata field).  </td>
  </tr>

  <tr>
    <td>metadata_length</td>
    <td>@ref packed_integer "Packed Integer"</td>
    <td>The length of the following metadata block</td>
  </tr>

  <tr>
    <td>metadata</td>
    <td>list of metadata for each column</td>
    <td>For each column from left to right, a chunk of data who's
    length and semantics depends on the type of the column.  The
    length and semantics for the metadata for each column are listed
    in the table @ref Table_table_map_event_column_types
    "below".</td>
  </tr>

  <tr>
    <td>null_bits</td>
    <td>column_count bits, rounded up to nearest byte</td>
    <td>For each column, a bit indicating whether data in the column
    can be NULL or not.  The number of bytes needed for this is
    int((column_count + 7) / 8).  The flag for the first column from the
    left is in the least-significant bit of the first byte, the second
    is in the second least significant bit of the first byte, the
    ninth is in the least significant bit of the second byte, and so
    on.  </td>
  </tr>

  <tr>
    <td>optional metadata fields</td>
    <td>optional metadata fields are stored in Type, Length, Value(TLV) format.
    Type takes 1 byte. Length is a packed integer value. Values takes
    Length bytes.
    </td>
    <td>There are some optional metadata defined. They are listed in the table
    @ref Table_table_map_event_optional_metadata. Optional metadata fields
    follow null_bits. Whether binlogging an optional metadata is decided by the
    server. The order is not defined, so they can be binlogged in any order.
    </td>
  </tr>
  </table>

  The table below lists all column types, along with the numerical
  identifier for it and the size and interpretation of meta-data used
  to describe the type.

  @anchor Table_table_map_event_column_types
  <table>
  <caption>Table_map_event column types: numerical identifier and
  metadata</caption>
  <tr>
    <th>Name</th>
    <th>Identifier</th>
    <th>Size of metadata in bytes</th>
    <th>Description of metadata</th>
  </tr>

  <tr>
    <td>MYSQL_TYPE_DECIMAL</td><td>0</td>
    <td>0</td>
    <td>No column metadata.</td>
  </tr>

  <tr>
    <td>MYSQL_TYPE_TINY</td><td>1</td>
    <td>0</td>
    <td>No column metadata.</td>
  </tr>

  <tr>
    <td>MYSQL_TYPE_SHORT</td><td>2</td>
    <td>0</td>
    <td>No column metadata.</td>
  </tr>

  <tr>
    <td>MYSQL_TYPE_LONG</td><td>3</td>
    <td>0</td>
    <td>No column metadata.</td>
  </tr>

  <tr>
    <td>MYSQL_TYPE_FLOAT</td><td>4</td>
    <td>1 byte</td>
    <td>1 byte unsigned integer, representing the "pack_length", which
    is equal to sizeof(float) on the server from which the event
    originates.</td>
  </tr>

  <tr>
    <td>MYSQL_TYPE_DOUBLE</td><td>5</td>
    <td>1 byte</td>
    <td>1 byte unsigned integer, representing the "pack_length", which
    is equal to sizeof(double) on the server from which the event
    originates.</td>
  </tr>

  <tr>
    <td>MYSQL_TYPE_NULL</td><td>6</td>
    <td>0</td>
    <td>No column metadata.</td>
  </tr>

  <tr>
    <td>MYSQL_TYPE_TIMESTAMP</td><td>7</td>
    <td>0</td>
    <td>No column metadata.</td>
  </tr>

  <tr>
    <td>MYSQL_TYPE_LONGLONG</td><td>8</td>
    <td>0</td>
    <td>No column metadata.</td>
  </tr>

  <tr>
    <td>MYSQL_TYPE_INT24</td><td>9</td>
    <td>0</td>
    <td>No column metadata.</td>
  </tr>

  <tr>
    <td>MYSQL_TYPE_DATE</td><td>10</td>
    <td>0</td>
    <td>No column metadata.</td>
  </tr>

  <tr>
    <td>MYSQL_TYPE_TIME</td><td>11</td>
    <td>0</td>
    <td>No column metadata.</td>
  </tr>

  <tr>
    <td>MYSQL_TYPE_DATETIME</td><td>12</td>
    <td>0</td>
    <td>No column metadata.</td>
  </tr>

  <tr>
    <td>MYSQL_TYPE_YEAR</td><td>13</td>
    <td>0</td>
    <td>No column metadata.</td>
  </tr>

  <tr>
    <td><i>MYSQL_TYPE_NEWDATE</i></td><td><i>14</i></td>
    <td>&ndash;</td>
    <td><i>This enumeration value is only used internally and cannot
    exist in a binlog.</i></td>
  </tr>

  <tr>
    <td>MYSQL_TYPE_VARCHAR</td><td>15</td>
    <td>2 bytes</td>
    <td>2 byte unsigned integer representing the maximum length of
    the string.</td>
  </tr>

  <tr>
    <td>MYSQL_TYPE_BIT</td><td>16</td>
    <td>2 bytes</td>
    <td>A 1 byte unsigned int representing the length in bits of the
    bitfield (0 to 64), followed by a 1 byte unsigned int
    representing the number of bytes occupied by the bitfield.  The
    number of bytes is either int((length + 7) / 8) or int(length / 8).
    </td>
  </tr>

  <tr>
    <td>MYSQL_TYPE_NEWDECIMAL</td><td>246</td>
    <td>2 bytes</td>
    <td>A 1 byte unsigned int representing the precision, followed
    by a 1 byte unsigned int representing the number of decimals.</td>
  </tr>

  <tr>
    <td><i>MYSQL_TYPE_ENUM</i></td><td><i>247</i></td>
    <td>&ndash;</td>
    <td><i>This enumeration value is only used internally and cannot
    exist in a binlog.</i></td>
  </tr>

  <tr>
    <td><i>MYSQL_TYPE_SET</i></td><td><i>248</i></td>
    <td>&ndash;</td>
    <td><i>This enumeration value is only used internally and cannot
    exist in a binlog.</i></td>
  </tr>

  <tr>
    <td>MYSQL_TYPE_TINY_BLOB</td><td>249</td>
    <td>&ndash;</td>
    <td><i>This enumeration value is only used internally and cannot
    exist in a binlog.</i></td>
  </tr>

  <tr>
    <td><i>MYSQL_TYPE_MEDIUM_BLOB</i></td><td><i>250</i></td>
    <td>&ndash;</td>
    <td><i>This enumeration value is only used internally and cannot
    exist in a binlog.</i></td>
  </tr>

  <tr>
    <td><i>MYSQL_TYPE_LONG_BLOB</i></td><td><i>251</i></td>
    <td>&ndash;</td>
    <td><i>This enumeration value is only used internally and cannot
    exist in a binlog.</i></td>
  </tr>

  <tr>
    <td>MYSQL_TYPE_BLOB</td><td>252</td>
    <td>1 byte</td>
    <td>The pack length, i.e., the number of bytes needed to represent
    the length of the blob: 1, 2, 3, or 4.</td>
  </tr>

  <tr>
    <td>MYSQL_TYPE_VAR_STRING</td><td>253</td>
    <td>2 bytes</td>
    <td>This is used to store both strings and enumeration values.
    The first byte is a enumeration value storing the <i>real
    type</i>, which may be either MYSQL_TYPE_VAR_STRING or
    MYSQL_TYPE_ENUM.  The second byte is a 1 byte unsigned integer
    representing the field size, i.e., the number of bytes needed to
    store the length of the string.</td>
  </tr>

  <tr>
    <td>MYSQL_TYPE_STRING</td><td>254</td>
    <td>2 bytes</td>
    <td>The first byte is always MYSQL_TYPE_VAR_STRING (i.e., 253).
    The second byte is the field size, i.e., the number of bytes in
    the representation of size of the string: 3 or 4.</td>
  </tr>

  <tr>
    <td>MYSQL_TYPE_GEOMETRY</td><td>255</td>
    <td>1 byte</td>
    <td>The pack length, i.e., the number of bytes needed to represent
    the length of the geometry: 1, 2, 3, or 4.</td>
  </tr>

  <tr>
    <td>MYSQL_TYPE_TYPED_ARRAY</td><td>15</td>
    <td>up to 4 bytes</td>
    <td>
      - The first byte holds the MySQL type for the elements.
      - The following 0, 1, 2, or 3 bytes holds the metadata for the MySQL
        type for the elements. The contents of these bytes depends on the
        element type, as described in the other rows of this table.
    </td>
  </tr>

  </table>

  The table below lists all optional metadata types, along with the numerical
  identifier for it and the size and interpretation of meta-data used
  to describe the type.

  @anchor Table_table_map_event_optional_metadata
  <table>
  <caption>Table_map_event optional metadata types: numerical identifier and
  metadata. Optional metadata fields are stored in TLV fields.
  Format of values are described in this table. </caption>
  <tr>
    <th>Type</th>
    <th>Description</th>
    <th>Format</th>
  </tr>
  <tr>
    <td>SIGNEDNESS</td>
    <td>signedness of numeric columns. This is included for all values of
    binlog_row_metadata.</td>
    <td>For each numeric column, a bit indicates whether the numeric
    colunm has unsigned flag. 1 means it is unsigned. The number of
    bytes needed for this is int((column_count + 7) / 8). The order is
    the same as the order of column_type field.</td>
  </tr>
  <tr>
    <td>DEFAULT_CHARSET</td>
    <td>Charsets of character columns. It has a default charset for
    the case that most of character columns have same charset and the
    most used charset is binlogged as default charset.Collation
    numbers are binlogged for identifying charsets. They are stored in
    packed length format.  Either DEFAULT_CHARSET or COLUMN_CHARSET is
    included for all values of binlog_row_metadata.</td>
    <td>Default charset's collation is logged first. The charsets which are not
    same to default charset are logged following default charset. They are
    logged as column index and charset collation number pair sequence. The
    column index is counted only in all character columns. The order is same to
    the order of column_type
    field. </td>
  </tr>
  <tr>
    <td>COLUMN_CHARSET</td>
    <td>Charsets of character columns. For the case that most of columns have
    different charsets, this field is logged. It is never logged with
    DEFAULT_CHARSET together.  Either DEFAULT_CHARSET or COLUMN_CHARSET is
    included for all values of binlog_row_metadata.</td>
    <td>It is a collation number sequence for all character columns.</td>
  </tr>
  <tr>
    <td>COLUMN_NAME</td>
    <td>Names of columns. This is only included if
    binlog_row_metadata=FULL.</td>
    <td>A sequence of column names. For each column name, 1 byte for
    the string length in bytes is followed by a string without null
    terminator.</td>
  </tr>
  <tr>
    <td>SET_STR_VALUE</td>
    <td>The string values of SET columns. This is only included if
    binlog_row_metadata=FULL.</td>
    <td>For each SET column, a pack_length representing the value
    count is followed by a sequence of length and string pairs. length
    is the byte count in pack_length format. The string has no null
    terminator.</td>
  </tr>
  <tr>
    <td>ENUM_STR_VALUE</td>
    <td>The string values is ENUM columns. This is only included
    if binlog_row_metadata=FULL.</td>
    <td>The format is the same as SET_STR_VALUE.</td>
  </tr>
  <tr>
    <td>GEOMETRY_TYPE</td>
    <td>The real type of geometry columns. This is only included
    if binlog_row_metadata=FULL.</td>
    <td>A sequence of real type of geometry columns are stored in pack_length
    format. </td>
  </tr>
  <tr>
    <td>SIMPLE_PRIMARY_KEY</td>
    <td>The primary key without any prefix. This is only included
    if binlog_row_metadata=FULL and there is a primary key where every
    key part covers an entire column.</td>
    <td>A sequence of column indexes. The indexes are stored in pack_length
    format.</td>
  </tr>
  <tr>
    <td>PRIMARY_KEY_WITH_PREFIX</td>
    <td>The primary key with some prefix. It doesn't appear together with
    SIMPLE_PRIMARY_KEY. This is only included if
    binlog_row_metadata=FULL and there is a primary key where some key
    part covers a prefix of the column.</td>
    <td>A sequence of column index and prefix length pairs. Both
    column index and prefix length are in pack_length format. Prefix length
    0 means that the whole column value is used.</td>
  </tr>
  <tr>
    <td>ENUM_AND_SET_DEFAULT_CHARSET</td>
    <td>Charsets of ENUM and SET columns. It has the same layout as
    DEFAULT_CHARSET.  If there are SET or ENUM columns and
    binlog_row_metadata=FULL, exactly one of
    ENUM_AND_SET_DEFAULT_CHARSET and ENUM_AND_SET_COLUMN_CHARSET
    appears (the encoder chooses the representation that uses the
    least amount of space).  Otherwise, none of them appears.</td>
    <td>The same format as for DEFAULT_CHARSET, except it counts ENUM
    and SET columns rather than character columns.</td>
  </tr>
  <tr>
    <td>ENUM_AND_SET_COLUMN_CHARSET</td>
    <td>Charsets of ENUM and SET columns. It has the same layout as
    COLUMN_CHARSET.  If there are SET or ENUM columns and
    binlog_row_metadata=FULL, exactly one of
    ENUM_AND_SET_DEFAULT_CHARSET and ENUM_AND_SET_COLUMN_CHARSET
    appears (the encoder chooses the representation that uses the
    least amount of space).  Otherwise, none of them appears.</td>
    <td>The same format as for COLUMN_CHARSET, except it counts ENUM
    and SET columns rather than character columns.</td>
  </tr>
  </table>
*/
class Table_map_event : public Binary_log_event {
 public:
  /** Constants representing offsets */
  enum Table_map_event_offset {
    /** TM = "Table Map" */
    TM_MAPID_OFFSET = 0,
    TM_FLAGS_OFFSET = 6
  };

  typedef uint16_t flag_set;

  /**
    DEFAULT_CHARSET and COLUMN_CHARSET don't appear together, and
    ENUM_AND_SET_DEFAULT_CHARSET and ENUM_AND_SET_COLUMN_CHARSET don't
    appear together. They are just alternative ways to pack character
    set information. When binlogging, it logs character sets in the
    way that occupies least storage.

    SIMPLE_PRIMARY_KEY and PRIMARY_KEY_WITH_PREFIX don't appear together.
    SIMPLE_PRIMARY_KEY is for the primary keys which only use whole values of
    pk columns. PRIMARY_KEY_WITH_PREFIX is
    for the primary keys which just use part value of pk columns.
   */
  enum Optional_metadata_field_type {
    SIGNEDNESS = 1,  // UNSIGNED flag of numeric columns
    DEFAULT_CHARSET, /* Character set of string columns, optimized to
                        minimize space when many columns have the
                        same charset. */
    COLUMN_CHARSET,  /* Character set of string columns, optimized to
                        minimize space when columns have many
                        different charsets. */
    COLUMN_NAME,
    SET_STR_VALUE,                // String value of SET columns
    ENUM_STR_VALUE,               // String value of ENUM columns
    GEOMETRY_TYPE,                // Real type of geometry columns
    SIMPLE_PRIMARY_KEY,           // Primary key without prefix
    PRIMARY_KEY_WITH_PREFIX,      // Primary key with prefix
    ENUM_AND_SET_DEFAULT_CHARSET, /* Character set of enum and set
                                     columns, optimized to minimize
                                     space when many columns have the
                                     same charset. */
    ENUM_AND_SET_COLUMN_CHARSET,  /* Character set of enum and set
                                     columns, optimized to minimize
                                     space when many columns have the
                                     same charset. */
    COLUMN_VISIBILITY             /* Flag to indicate column visibility
                                     attribute. */
  };

  /**
    Metadata_fields organizes m_optional_metadata into a structured format which
    is easy to access.
  */
  struct Optional_metadata_fields {
    typedef std::pair<unsigned int, unsigned int> uint_pair;
    typedef std::vector<std::string> str_vector;

    struct Default_charset {
      Default_charset() : default_charset(0) {}
      bool empty() const { return default_charset == 0; }

      // Default charset for the columns which are not in charset_pairs.
      unsigned int default_charset;

      /* The uint_pair means <column index, column charset number>. */
      std::vector<uint_pair> charset_pairs;
    };

    // Contents of DEFAULT_CHARSET field are converted into Default_charset.
    Default_charset m_default_charset;
    // Contents of ENUM_AND_SET_DEFAULT_CHARSET are converted into
    // Default_charset.
    Default_charset m_enum_and_set_default_charset;
    std::vector<bool> m_signedness;
    // Character set number of every string column
    std::vector<unsigned int> m_column_charset;
    // Character set number of every ENUM or SET column.
    std::vector<unsigned int> m_enum_and_set_column_charset;
    std::vector<std::string> m_column_name;
    // each str_vector stores values of one enum/set column
    std::vector<str_vector> m_enum_str_value;
    std::vector<str_vector> m_set_str_value;
    std::vector<unsigned int> m_geometry_type;
    /*
      The uint_pair means <column index, prefix length>.  Prefix length is 0 if
      whole column value is used.
    */
    std::vector<uint_pair> m_primary_key;
    std::vector<bool> m_column_visibility;

    /*
      It parses m_optional_metadata and populates into above variables.

      @param[in] optional_metadata points to the begin of optional metadata
                                   fields in table_map_event.
      @param[in] optional_metadata_len length of optional_metadata field.
     */
    Optional_metadata_fields(unsigned char *optional_metadata,
                             unsigned int optional_metadata_len);
    // It is used to specify the validity of the deserialized structure
    bool is_valid;
  };

  /**
    <pre>
    The buffer layout for fixed data part is as follows:
    +-----------------------------------+
    | table_id | Reserved for future use|
    +-----------------------------------+
    </pre>

    <pre>
    The buffer layout for variable data part is as follows:
    +--------------------------------------------------------------------------+
    | db len| db name | table len| table name | no of cols | array of col types|
    +--------------------------------------------------------------------------+
    +---------------------------------------------+
    | metadata len | metadata block | m_null_bits |
    +---------------------------------------------+
    </pre>

    @param buf  Contains the serialized event.
    @param fde  An FDE event (see Rotate_event constructor for more info).
  */
  Table_map_event(const char *buf, const Format_description_event *fde);

  Table_map_event(const Table_id &tid, unsigned long colcnt, const char *dbnam,
                  size_t dblen, const char *tblnam, size_t tbllen)
      : Binary_log_event(TABLE_MAP_EVENT),
        m_table_id(tid),
        m_data_size(0),
        m_dbnam(""),
        m_dblen(dblen),
        m_tblnam(""),
        m_tbllen(tbllen),
        m_colcnt(colcnt),
        m_field_metadata_size(0),
        m_field_metadata(nullptr),
        m_null_bits(nullptr),
        m_optional_metadata_len(0),
        m_optional_metadata(nullptr) {
    if (dbnam) m_dbnam = std::string(dbnam, m_dblen);
    if (tblnam) m_tblnam = std::string(tblnam, m_tbllen);
  }

  ~Table_map_event() override;

  /** Event post header contents */
  Table_id m_table_id;
  flag_set m_flags;

  size_t m_data_size; /** event data size */

  /** Event body contents */
  std::string m_dbnam;
  unsigned long long int m_dblen;
  std::string m_tblnam;
  unsigned long long int m_tbllen;
  unsigned long m_colcnt;
  unsigned char *m_coltype;

  /**
    The size of field metadata buffer set by calling save_field_metadata()
  */
  unsigned long m_field_metadata_size;
  unsigned char *m_field_metadata; /** field metadata */
  unsigned char *m_null_bits;
  unsigned int m_optional_metadata_len;
  unsigned char *m_optional_metadata;

  Table_map_event()
      : Binary_log_event(TABLE_MAP_EVENT),
        m_coltype(nullptr),
        m_field_metadata_size(0),
        m_field_metadata(nullptr),
        m_null_bits(nullptr),
        m_optional_metadata_len(0),
        m_optional_metadata(nullptr) {}

  unsigned long long get_table_id() { return m_table_id.id(); }
  std::string get_table_name() { return m_tblnam; }
  std::string get_db_name() { return m_dbnam; }

#ifndef HAVE_MYSYS
  void print_event_info(std::ostream &info) override;
  void print_long_info(std::ostream &info) override;
#endif
};

/**
  @class Rows_event

 Common base class for all row-containing binary log events.

 RESPONSIBILITIES

   - Provide an interface for adding an individual row to the event.

  @section Rows_event_binary_format Binary Format

  The Post-Header has the following components:

  <table>
  <caption>Post-Header for Rows_event</caption>

  <tr>
    <th>Name</th>
    <th>Format</th>
    <th>Description</th>
  </tr>

  <tr>
    <td>table_id</td>
    <td>6 bytes unsigned integer</td>
    <td>The number that identifies the table</td>
  </tr>

  <tr>
    <td>flags</td>
    <td>2 byte bitfield</td>
    <td>Reserved for future use; currently always 0.</td>
  </tr>

  </table>

  The Body has the following components:

  <table>
  <caption>Body for Rows_event</caption>

  <tr>
    <th>Name</th>
    <th>Format</th>
    <th>Description</th>
  </tr>


  <tr>
    <td>width</td>
    <td>packed integer</td>
    <td>Represents the number of columns in the table</td>
  </tr>

  <tr>
    <td>cols</td>
    <td>Bitfield, variable sized</td>
    <td>Indicates whether each column is used, one bit per column.
        For this field, the amount of storage required is
        INT((width + 7) / 8) bytes. </td>
  </tr>

  <tr>
    <td>extra_row_info</td>
    <td>An object of class Extra_row_info</td>
    <td>The class Extra_row_info will be storing the information related
        to m_extra_row_ndb_info and partition info (partition_id and
        source_partition_id). At any given time a Rows_event can have both, one
        or none of ndb_info and partition_info present as part of Rows_event.
        In case both ndb_info and partition_info are present then below will
        be the order in which they will be stored.

        @verbatim
        +----------+--------------------------------------+
        |type_code |        extra_row_ndb_info            |
        +--- ------+--------------------------------------+
        | NDB      |Len of ndb_info |Format |ndb_data     |
        | 1 byte   |1 byte          |1 byte |len - 2 byte |
        +----------+----------------+-------+-------------+

        In case of INSERT/DELETE
        +-----------+----------------+
        | type_code | partition_info |
        +-----------+----------------+
        |   PART    |  partition_id  |
        | (1 byte)  |     2 byte     |
        +-----------+----------------+

        In case of UPDATE
        +-----------+------------------------------------+
        | type_code |        partition_info              |
        +-----------+--------------+---------------------+
        |   PART    | partition_id | source_partition_id |
        | (1 byte)  |    2 byte    |       2 byte        |
        +-----------+--------------+---------------------+

        source_partition_id is used only in the case of Update_event
        to log the partition_id of the source partition.

        @endverbatim
        This is the format for any information stored as extra_row_info.
        type_code is not a part of the class Extra_row_info as it is a constant
        values used at the time of serializing and decoding the event.
   </td>
  </tr>

  <tr>
    <td>columns_before_image</td>
    <td>vector of elements of type uint8_t</td>
    <td>For DELETE and UPDATE only.
        Bit-field indicating whether each column is used
        one bit per column. For this field, the amount of storage
        required for N columns is INT((N + 7) / 8) bytes.</td>
  </tr>

  <tr>
    <td>columns_after_image</td>
    <td>vector of elements of type uint8_t</td>
    <td>For WRITE and UPDATE only.
        Bit-field indicating whether each column is used in the
        UPDATE_ROWS_EVENT and WRITE_ROWS_EVENT after-image; one bit per column.
        For this field, the amount of storage required for N columns
        is INT((N + 7) / 8) bytes.

        @verbatim
          +-------------------------------------------------------+
          | Event Type | Cols_before_image | Cols_after_image     |
          +-------------------------------------------------------+
          |  DELETE    |   Deleted row     |    NULL              |
          |  INSERT    |   NULL            |    Inserted row      |
          |  UPDATE    |   Old     row     |    Updated row       |
          +-------------------------------------------------------+
        @endverbatim
    </td>
  </tr>

  <tr>
    <td>row</td>
    <td>vector of elements of type uint8_t</td>
    <td> A sequence of zero or more rows. The end is determined by the size
         of the event. Each row has the following format:
           - A Bit-field indicating whether each field in the row is NULL.
             Only columns that are "used" according to the second field in
             the variable data part are listed here. If the second field in
             the variable data part has N one-bits, the amount of storage
             required for this field is INT((N + 7) / 8) bytes.
           - The row-image, containing values of all table fields. This only
             lists table fields that are used (according to the second field
             of the variable data part) and non-NULL (according to the
             previous field). In other words, the number of values listed here
             is equal to the number of zero bits in the previous field.
             (not counting padding bits in the last byte).
             @verbatim
                For example, if a INSERT statement inserts into 4 columns of a
                table, N= 4 (in the formula above).
                length of bitmask= (4 + 7) / 8 = 1
                Number of fields in the row= 4.

                        +------------------------------------------------+
                        |Null_bit_mask(4)|field-1|field-2|field-3|field 4|
                        +------------------------------------------------+
             @endverbatim
    </td>
  </tr>
  </table>
*/
class Rows_event : public Binary_log_event {
 public:
  /**
    These definitions allow to combine the flags into an
    appropriate flag set using the normal bitwise operators.  The
    implicit conversion from an enum-constant to an integer is
    accepted by the compiler, which is then used to set the real set
    of flags.
  */
  enum enum_flag {
    /** Last event of a statement */
    STMT_END_F = (1U << 0),
    /** Value of the OPTION_NO_FOREIGN_KEY_CHECKS flag in thd->options */
    NO_FOREIGN_KEY_CHECKS_F = (1U << 1),
    /** Value of the OPTION_RELAXED_UNIQUE_CHECKS flag in thd->options */
    RELAXED_UNIQUE_CHECKS_F = (1U << 2),
    /**
      Indicates that rows in this event are complete, that is contain
      values for all columns of the table.
    */
    COMPLETE_ROWS_F = (1U << 3)
  };

  /**
    Constructs an event directly. The members are assigned default values.

    @param type_arg          Type of ROW_EVENT. Expected types are:
                             - WRITE_ROWS_EVENT, WRITE_ROWS_EVENT_V1
                             - UPDATE_ROWS_EVENT, UPDATE_ROWS_EVENT_V1,
                               PARTIAL_UPDATE_ROWS_EVENT
                             - DELETE_ROWS_EVENT, DELETE_ROWS_EVENT_V1
  */
  explicit Rows_event(Log_event_type type_arg)
      : Binary_log_event(type_arg),
        m_table_id(0),
        m_width(0),
        columns_before_image(0),
        columns_after_image(0),
        row(0) {}
  /**
    The constructor is responsible for decoding the event contained in
    the buffer.

    <pre>
    The buffer layout for fixed data part is as follows
    +------------------------------------+
    | table_id | reserved for future use |
    +------------------------------------+
    </pre>

    <pre>
    The buffer layout for variable data part is as follows
    +------------------------------------------------------------------+
    | var_header_len | column_before_image | columns_after_image | row |
    +------------------------------------------------------------------+
    </pre>

    @param buf  Contains the serialized event.
    @param fde  An FDE event (see Rotate_event constructor for more info).
  */
  Rows_event(const char *buf, const Format_description_event *fde);

  ~Rows_event() override;

 protected:
  Log_event_type m_type; /** Actual event type */

  /** Post header content */
  Table_id m_table_id;
  uint16_t m_flags; /** Flags for row-level events */

  /* Body of the event */
  unsigned long m_width; /** The width of the columns bitmap */
  uint32_t n_bits_len;   /** value determined by (m_width + 7) / 8 */
  uint16_t var_header_len;

  std::vector<uint8_t> columns_before_image;
  std::vector<uint8_t> columns_after_image;
  std::vector<uint8_t> row;

 public:
  class Extra_row_info {
   private:
    /** partition_id for a row in a partitioned table */
    int m_partition_id;
    /**
      It is the partition_id of the source partition in case
      of Update_event, the target's partition_id is m_partition_id.
      This variable is used only in case of Update_event.
    */
    int m_source_partition_id;
    /** The extra row info provided by NDB */
    unsigned char *m_extra_row_ndb_info;

   public:
    Extra_row_info()
        : m_partition_id(UNDEFINED),
          m_source_partition_id(UNDEFINED),
          m_extra_row_ndb_info(nullptr) {}

    Extra_row_info(const Extra_row_info &) = delete;

    int get_partition_id() const { return m_partition_id; }
    void set_partition_id(int partition_id) {
      BAPI_ASSERT(partition_id <= 65535);
      m_partition_id = partition_id;
    }

    int get_source_partition_id() const { return m_source_partition_id; }
    void set_source_partition_id(int source_partition_id) {
      BAPI_ASSERT(source_partition_id <= 65535);
      m_source_partition_id = source_partition_id;
    }

    unsigned char *get_ndb_info() const { return m_extra_row_ndb_info; }
    void set_ndb_info(const unsigned char *ndb_info, size_t len) {
      BAPI_ASSERT(!have_ndb_info());
      m_extra_row_ndb_info =
          static_cast<unsigned char *>(bapi_malloc(len, 16 /* flags */));
      std::copy(ndb_info, ndb_info + len, m_extra_row_ndb_info);
    }
    /**
      Compares the extra_row_info in a Row event, it checks three things
      1. The m_extra_row_ndb_info pointers. It compares their significant bytes.
      2. Partition_id
      3. source_partition_id

      @return
       true   all the above variables are same in the event and the one passed
              in parameter.
       false  Any of the above variable has a different value.
    */
    bool compare_extra_row_info(const unsigned char *ndb_info_arg,
                                int part_id_arg, int source_part_id);

    bool have_part() const { return m_partition_id != UNDEFINED; }

    bool have_ndb_info() const { return m_extra_row_ndb_info != nullptr; }
    size_t get_ndb_length();
    size_t get_part_length();
    ~Extra_row_info();

    static const int UNDEFINED{INT_MAX};
  };
  Extra_row_info m_extra_row_info;

  unsigned long long get_table_id() const { return m_table_id.id(); }

  enum_flag get_flags() const { return static_cast<enum_flag>(m_flags); }

  uint32_t get_null_bits_len() const { return n_bits_len; }

  unsigned long get_width() const { return m_width; }

  static std::string get_flag_string(enum_flag flag) {
    std::string str = "";
    if (flag & STMT_END_F) str.append(" Last event of the statement");
    if (flag & NO_FOREIGN_KEY_CHECKS_F) str.append(" No foreign Key checks");
    if (flag & RELAXED_UNIQUE_CHECKS_F) str.append(" No unique key checks");
    if (flag & COMPLETE_ROWS_F) str.append(" Complete Rows");
    if (flag & ~(STMT_END_F | NO_FOREIGN_KEY_CHECKS_F |
                 RELAXED_UNIQUE_CHECKS_F | COMPLETE_ROWS_F))
      str.append("Unknown Flag");
    return str;
  }
#ifndef HAVE_MYSYS
  void print_event_info(std::ostream &info) override;
  void print_long_info(std::ostream &info) override;
#endif

  template <class Iterator_value_type>
  friend class Row_event_iterator;
};

/**
  @class Write_rows_event

  Log row insertions. The event contain several  insert/update rows
  for a table. Note that each event contains only  rows for one table.

  @section Write_rows_event_binary_format Binary Format
*/
class Write_rows_event : public virtual Rows_event {
 public:
  Write_rows_event(const char *buf, const Format_description_event *fde);
  Write_rows_event() : Rows_event(WRITE_ROWS_EVENT) {}
};

/**
  @class Update_rows_event

  Log row updates with a before image. The event contain several
  update rows for a table. Note that each event contains only rows for
  one table.

  Also note that the row data consists of pairs of row data: one row
  for the old data and one row for the new data.

  @section Update_rows_event_binary_format Binary Format
*/
class Update_rows_event : public virtual Rows_event {
 public:
  Update_rows_event(const char *buf, const Format_description_event *fde);
  Update_rows_event(Log_event_type event_type) : Rows_event(event_type) {}
};

/**
  @class Delete_rows_event

  Log row deletions. The event contain several delete rows for a
  table. Note that each event contains only rows for one table.

  RESPONSIBILITIES

    - Act as a container for rows that has been deleted on the master
      and should be deleted on the slave.

   @section Delete_rows_event_binary_format Binary Format
*/
class Delete_rows_event : public virtual Rows_event {
 public:
  Delete_rows_event(const char *buf, const Format_description_event *fde);
  Delete_rows_event() : Rows_event(DELETE_ROWS_EVENT) {}
};

/**
  @class Rows_query_event

  Rows query event type, which is a subclass
  of the Ignorable_event, to record the original query for the rows
  events in RBR. This event can be used to display the original query as
  comments by SHOW BINLOG EVENTS query, or mysqlbinlog client when the
  --verbose option is given twice

  @section Rows_query_var_event_binary_format Binary Format

  The Post-Header for this event type is empty. The Body has one
  component:

  <table>
  <caption>Body for Rows_query_event</caption>

  <tr>
    <th>Name</th>
    <th>Format</th>
    <th>Description</th>
  </tr>

  <tr>
    <td>m_rows_query</td>
    <td>char array</td>
    <td>Records the original query executed in RBR </td>
  </tr>
  </table>
*/
class Rows_query_event : public virtual Ignorable_event {
 public:
  /**
    It is used to write the original query in the binlog file in case of RBR
    when the session flag binlog_rows_query_log_events is set.

    <pre>
    The buffer layout is as follows:
    +------------------------------------+
    | The original query executed in RBR |
    +------------------------------------+
    </pre>

    @param buf  Contains the serialized event.
    @param fde  An FDE event (see Rotate_event constructor for more info).
  */

  Rows_query_event(const char *buf, const Format_description_event *fde);
  /**
    It is the minimal constructor, and all it will do is set the type_code as
    ROWS_QUERY_LOG_EVENT in the header object in Binary_log_event.
  */
  Rows_query_event()
      : Ignorable_event(ROWS_QUERY_LOG_EVENT), m_rows_query(nullptr) {}

  ~Rows_query_event() override;

 protected:
  char *m_rows_query;
};
}  // namespace binary_log

/**
  @} (end of group Replication)
*/
#endif /* ROWS_EVENT_INCLUDED */
>>>>>>> 537dd524
<|MERGE_RESOLUTION|>--- conflicted
+++ resolved
@@ -1,5 +1,4 @@
-<<<<<<< HEAD
-// Copyright (c) 2014, 2023, Oracle and/or its affiliates.
+// Copyright (c) 2014, 2024, Oracle and/or its affiliates.
 //
 // This program is free software; you can redistribute it and/or modify
 // it under the terms of the GNU General Public License, version 2.0,
@@ -29,1174 +28,4 @@
 
 DEPRECATE_HEADER(libbinlogevents_include_rows_event)
 
-#endif  // LIBBINLOGEVENTS_INCLUDE_ROWS_EVENT_H
-=======
-/* Copyright (c) 2014, 2024, Oracle and/or its affiliates.
-
-   This program is free software; you can redistribute it and/or modify
-   it under the terms of the GNU General Public License, version 2.0,
-   as published by the Free Software Foundation.
-
-   This program is also distributed with certain software (including
-   but not limited to OpenSSL) that is licensed under separate terms,
-   as designated in a particular file or component or in included license
-   documentation.  The authors of MySQL hereby grant you an additional
-   permission to link the program and your derivative works with the
-   separately licensed software that they have included with MySQL.
-
-   This program is distributed in the hope that it will be useful,
-   but WITHOUT ANY WARRANTY; without even the implied warranty of
-   MERCHANTABILITY or FITNESS FOR A PARTICULAR PURPOSE.  See the
-   GNU General Public License, version 2.0, for more details.
-
-   You should have received a copy of the GNU General Public License
-   along with this program; if not, write to the Free Software
-   Foundation, Inc., 51 Franklin St, Fifth Floor, Boston, MA 02110-1301  USA */
-
-/**
-  @addtogroup Replication
-  @{
-
-  @file rows_event.h
-
-  @brief Contains the classes representing events which are used for row based
-  replication. In row-based replication, the master writes events to the binary
-  log that indicate how individual table rows are changed.
-*/
-
-#ifndef ROWS_EVENT_INCLUDED
-#define ROWS_EVENT_INCLUDED
-
-#include <vector>
-#include "control_events.h"
-#include "table_id.h"
-
-/**
-   1 byte length, 1 byte format
-   Length is total length in bytes, including 2 byte header
-   Length values 0 and 1 are currently invalid and reserved.
-*/
-#define EXTRA_ROW_INFO_LEN_OFFSET 0
-#define EXTRA_ROW_INFO_FORMAT_OFFSET 1
-#define EXTRA_ROW_INFO_HEADER_LENGTH 2
-#define EXTRA_ROW_INFO_MAX_PAYLOAD (255 - EXTRA_ROW_INFO_HEADER_LENGTH)
-
-#define ROWS_MAPID_OFFSET 0
-#define ROWS_FLAGS_OFFSET 6
-#define ROWS_VHLEN_OFFSET 8
-#define EXTRA_ROW_INFO_TYPECODE_LENGTH 1
-#define EXTRA_ROW_PART_INFO_VALUE_LENGTH 2
-
-/**
-  This is the typecode defined for the different elements present in
-  the container Extra_row_info, this is different from the format information
-  stored inside extra_row_ndb_info at EXTRA_ROW_INFO_FORMAT_OFFSET.
-*/
-enum class enum_extra_row_info_typecode { NDB = 0, PART = 1 };
-
-namespace binary_log {
-/**
-  @class Table_map_event
-
-  In row-based mode, every row operation event is preceded by a
-  Table_map_event which maps a table definition to a number.  The
-  table definition consists of database name, table name, and column
-  definitions.
-
-  @section Table_map_event_binary_format Binary Format
-
-  The Post-Header has the following components:
-
-  <table>
-  <caption>Post-Header for Table_map_event</caption>
-
-  <tr>
-    <th>Name</th>
-    <th>Format</th>
-    <th>Description</th>
-  </tr>
-
-  <tr>
-    <td>table_id</td>
-    <td>6 bytes unsigned integer</td>
-    <td>The number that identifies the table.</td>
-  </tr>
-
-  <tr>
-    <td>flags</td>
-    <td>2 byte bitfield</td>
-    <td>Reserved for future use; currently always 0.</td>
-  </tr>
-
-  </table>
-
-  The Body has the following components:
-
-  <table>
-  <caption>Body for Table_map_event</caption>
-
-  <tr>
-    <th>Name</th>
-    <th>Format</th>
-    <th>Description</th>
-  </tr>
-
-  <tr>
-    <td>database_name</td>
-    <td>one byte string length, followed by null-terminated string</td>
-    <td>The name of the database in which the table resides.  The name
-    is represented as a packed variable-length integer representing the
-    number of bytes in the name, followed by length bytes containing
-    the database name, followed by a terminating 0 byte.  (Note the
-    redundancy in the representation of the length.)  </td>
-  </tr>
-
-  <tr>
-    <td>table_name</td>
-    <td> The table name is represented as a packed variable-length integer
-    representing the number of bytes in the name, followed by null-terminated
-    string</td>
-    <td>The name of the table, encoded the same way as the database
-    name above.</td>
-  </tr>
-
-  <tr>
-    <td>column_count</td>
-    <td>@ref packed_integer "Packed Integer"</td>
-    <td>The number of columns in the table, represented as a packed
-    variable-length integer.</td>
-  </tr>
-
-  <tr>
-    <td>column_type</td>
-    <td>List of column_count 1 byte enumeration values</td>
-    <td>The type of each column in the table, listed from left to
-    right.  Each byte is mapped to a column type according to the
-    enumeration type enum_field_types defined in mysql_com.h.  The
-    mapping of types to numbers is listed in the table @ref
-    Table_table_map_event_column_types "below" (along with
-    description of the associated metadata field).  </td>
-  </tr>
-
-  <tr>
-    <td>metadata_length</td>
-    <td>@ref packed_integer "Packed Integer"</td>
-    <td>The length of the following metadata block</td>
-  </tr>
-
-  <tr>
-    <td>metadata</td>
-    <td>list of metadata for each column</td>
-    <td>For each column from left to right, a chunk of data who's
-    length and semantics depends on the type of the column.  The
-    length and semantics for the metadata for each column are listed
-    in the table @ref Table_table_map_event_column_types
-    "below".</td>
-  </tr>
-
-  <tr>
-    <td>null_bits</td>
-    <td>column_count bits, rounded up to nearest byte</td>
-    <td>For each column, a bit indicating whether data in the column
-    can be NULL or not.  The number of bytes needed for this is
-    int((column_count + 7) / 8).  The flag for the first column from the
-    left is in the least-significant bit of the first byte, the second
-    is in the second least significant bit of the first byte, the
-    ninth is in the least significant bit of the second byte, and so
-    on.  </td>
-  </tr>
-
-  <tr>
-    <td>optional metadata fields</td>
-    <td>optional metadata fields are stored in Type, Length, Value(TLV) format.
-    Type takes 1 byte. Length is a packed integer value. Values takes
-    Length bytes.
-    </td>
-    <td>There are some optional metadata defined. They are listed in the table
-    @ref Table_table_map_event_optional_metadata. Optional metadata fields
-    follow null_bits. Whether binlogging an optional metadata is decided by the
-    server. The order is not defined, so they can be binlogged in any order.
-    </td>
-  </tr>
-  </table>
-
-  The table below lists all column types, along with the numerical
-  identifier for it and the size and interpretation of meta-data used
-  to describe the type.
-
-  @anchor Table_table_map_event_column_types
-  <table>
-  <caption>Table_map_event column types: numerical identifier and
-  metadata</caption>
-  <tr>
-    <th>Name</th>
-    <th>Identifier</th>
-    <th>Size of metadata in bytes</th>
-    <th>Description of metadata</th>
-  </tr>
-
-  <tr>
-    <td>MYSQL_TYPE_DECIMAL</td><td>0</td>
-    <td>0</td>
-    <td>No column metadata.</td>
-  </tr>
-
-  <tr>
-    <td>MYSQL_TYPE_TINY</td><td>1</td>
-    <td>0</td>
-    <td>No column metadata.</td>
-  </tr>
-
-  <tr>
-    <td>MYSQL_TYPE_SHORT</td><td>2</td>
-    <td>0</td>
-    <td>No column metadata.</td>
-  </tr>
-
-  <tr>
-    <td>MYSQL_TYPE_LONG</td><td>3</td>
-    <td>0</td>
-    <td>No column metadata.</td>
-  </tr>
-
-  <tr>
-    <td>MYSQL_TYPE_FLOAT</td><td>4</td>
-    <td>1 byte</td>
-    <td>1 byte unsigned integer, representing the "pack_length", which
-    is equal to sizeof(float) on the server from which the event
-    originates.</td>
-  </tr>
-
-  <tr>
-    <td>MYSQL_TYPE_DOUBLE</td><td>5</td>
-    <td>1 byte</td>
-    <td>1 byte unsigned integer, representing the "pack_length", which
-    is equal to sizeof(double) on the server from which the event
-    originates.</td>
-  </tr>
-
-  <tr>
-    <td>MYSQL_TYPE_NULL</td><td>6</td>
-    <td>0</td>
-    <td>No column metadata.</td>
-  </tr>
-
-  <tr>
-    <td>MYSQL_TYPE_TIMESTAMP</td><td>7</td>
-    <td>0</td>
-    <td>No column metadata.</td>
-  </tr>
-
-  <tr>
-    <td>MYSQL_TYPE_LONGLONG</td><td>8</td>
-    <td>0</td>
-    <td>No column metadata.</td>
-  </tr>
-
-  <tr>
-    <td>MYSQL_TYPE_INT24</td><td>9</td>
-    <td>0</td>
-    <td>No column metadata.</td>
-  </tr>
-
-  <tr>
-    <td>MYSQL_TYPE_DATE</td><td>10</td>
-    <td>0</td>
-    <td>No column metadata.</td>
-  </tr>
-
-  <tr>
-    <td>MYSQL_TYPE_TIME</td><td>11</td>
-    <td>0</td>
-    <td>No column metadata.</td>
-  </tr>
-
-  <tr>
-    <td>MYSQL_TYPE_DATETIME</td><td>12</td>
-    <td>0</td>
-    <td>No column metadata.</td>
-  </tr>
-
-  <tr>
-    <td>MYSQL_TYPE_YEAR</td><td>13</td>
-    <td>0</td>
-    <td>No column metadata.</td>
-  </tr>
-
-  <tr>
-    <td><i>MYSQL_TYPE_NEWDATE</i></td><td><i>14</i></td>
-    <td>&ndash;</td>
-    <td><i>This enumeration value is only used internally and cannot
-    exist in a binlog.</i></td>
-  </tr>
-
-  <tr>
-    <td>MYSQL_TYPE_VARCHAR</td><td>15</td>
-    <td>2 bytes</td>
-    <td>2 byte unsigned integer representing the maximum length of
-    the string.</td>
-  </tr>
-
-  <tr>
-    <td>MYSQL_TYPE_BIT</td><td>16</td>
-    <td>2 bytes</td>
-    <td>A 1 byte unsigned int representing the length in bits of the
-    bitfield (0 to 64), followed by a 1 byte unsigned int
-    representing the number of bytes occupied by the bitfield.  The
-    number of bytes is either int((length + 7) / 8) or int(length / 8).
-    </td>
-  </tr>
-
-  <tr>
-    <td>MYSQL_TYPE_NEWDECIMAL</td><td>246</td>
-    <td>2 bytes</td>
-    <td>A 1 byte unsigned int representing the precision, followed
-    by a 1 byte unsigned int representing the number of decimals.</td>
-  </tr>
-
-  <tr>
-    <td><i>MYSQL_TYPE_ENUM</i></td><td><i>247</i></td>
-    <td>&ndash;</td>
-    <td><i>This enumeration value is only used internally and cannot
-    exist in a binlog.</i></td>
-  </tr>
-
-  <tr>
-    <td><i>MYSQL_TYPE_SET</i></td><td><i>248</i></td>
-    <td>&ndash;</td>
-    <td><i>This enumeration value is only used internally and cannot
-    exist in a binlog.</i></td>
-  </tr>
-
-  <tr>
-    <td>MYSQL_TYPE_TINY_BLOB</td><td>249</td>
-    <td>&ndash;</td>
-    <td><i>This enumeration value is only used internally and cannot
-    exist in a binlog.</i></td>
-  </tr>
-
-  <tr>
-    <td><i>MYSQL_TYPE_MEDIUM_BLOB</i></td><td><i>250</i></td>
-    <td>&ndash;</td>
-    <td><i>This enumeration value is only used internally and cannot
-    exist in a binlog.</i></td>
-  </tr>
-
-  <tr>
-    <td><i>MYSQL_TYPE_LONG_BLOB</i></td><td><i>251</i></td>
-    <td>&ndash;</td>
-    <td><i>This enumeration value is only used internally and cannot
-    exist in a binlog.</i></td>
-  </tr>
-
-  <tr>
-    <td>MYSQL_TYPE_BLOB</td><td>252</td>
-    <td>1 byte</td>
-    <td>The pack length, i.e., the number of bytes needed to represent
-    the length of the blob: 1, 2, 3, or 4.</td>
-  </tr>
-
-  <tr>
-    <td>MYSQL_TYPE_VAR_STRING</td><td>253</td>
-    <td>2 bytes</td>
-    <td>This is used to store both strings and enumeration values.
-    The first byte is a enumeration value storing the <i>real
-    type</i>, which may be either MYSQL_TYPE_VAR_STRING or
-    MYSQL_TYPE_ENUM.  The second byte is a 1 byte unsigned integer
-    representing the field size, i.e., the number of bytes needed to
-    store the length of the string.</td>
-  </tr>
-
-  <tr>
-    <td>MYSQL_TYPE_STRING</td><td>254</td>
-    <td>2 bytes</td>
-    <td>The first byte is always MYSQL_TYPE_VAR_STRING (i.e., 253).
-    The second byte is the field size, i.e., the number of bytes in
-    the representation of size of the string: 3 or 4.</td>
-  </tr>
-
-  <tr>
-    <td>MYSQL_TYPE_GEOMETRY</td><td>255</td>
-    <td>1 byte</td>
-    <td>The pack length, i.e., the number of bytes needed to represent
-    the length of the geometry: 1, 2, 3, or 4.</td>
-  </tr>
-
-  <tr>
-    <td>MYSQL_TYPE_TYPED_ARRAY</td><td>15</td>
-    <td>up to 4 bytes</td>
-    <td>
-      - The first byte holds the MySQL type for the elements.
-      - The following 0, 1, 2, or 3 bytes holds the metadata for the MySQL
-        type for the elements. The contents of these bytes depends on the
-        element type, as described in the other rows of this table.
-    </td>
-  </tr>
-
-  </table>
-
-  The table below lists all optional metadata types, along with the numerical
-  identifier for it and the size and interpretation of meta-data used
-  to describe the type.
-
-  @anchor Table_table_map_event_optional_metadata
-  <table>
-  <caption>Table_map_event optional metadata types: numerical identifier and
-  metadata. Optional metadata fields are stored in TLV fields.
-  Format of values are described in this table. </caption>
-  <tr>
-    <th>Type</th>
-    <th>Description</th>
-    <th>Format</th>
-  </tr>
-  <tr>
-    <td>SIGNEDNESS</td>
-    <td>signedness of numeric columns. This is included for all values of
-    binlog_row_metadata.</td>
-    <td>For each numeric column, a bit indicates whether the numeric
-    colunm has unsigned flag. 1 means it is unsigned. The number of
-    bytes needed for this is int((column_count + 7) / 8). The order is
-    the same as the order of column_type field.</td>
-  </tr>
-  <tr>
-    <td>DEFAULT_CHARSET</td>
-    <td>Charsets of character columns. It has a default charset for
-    the case that most of character columns have same charset and the
-    most used charset is binlogged as default charset.Collation
-    numbers are binlogged for identifying charsets. They are stored in
-    packed length format.  Either DEFAULT_CHARSET or COLUMN_CHARSET is
-    included for all values of binlog_row_metadata.</td>
-    <td>Default charset's collation is logged first. The charsets which are not
-    same to default charset are logged following default charset. They are
-    logged as column index and charset collation number pair sequence. The
-    column index is counted only in all character columns. The order is same to
-    the order of column_type
-    field. </td>
-  </tr>
-  <tr>
-    <td>COLUMN_CHARSET</td>
-    <td>Charsets of character columns. For the case that most of columns have
-    different charsets, this field is logged. It is never logged with
-    DEFAULT_CHARSET together.  Either DEFAULT_CHARSET or COLUMN_CHARSET is
-    included for all values of binlog_row_metadata.</td>
-    <td>It is a collation number sequence for all character columns.</td>
-  </tr>
-  <tr>
-    <td>COLUMN_NAME</td>
-    <td>Names of columns. This is only included if
-    binlog_row_metadata=FULL.</td>
-    <td>A sequence of column names. For each column name, 1 byte for
-    the string length in bytes is followed by a string without null
-    terminator.</td>
-  </tr>
-  <tr>
-    <td>SET_STR_VALUE</td>
-    <td>The string values of SET columns. This is only included if
-    binlog_row_metadata=FULL.</td>
-    <td>For each SET column, a pack_length representing the value
-    count is followed by a sequence of length and string pairs. length
-    is the byte count in pack_length format. The string has no null
-    terminator.</td>
-  </tr>
-  <tr>
-    <td>ENUM_STR_VALUE</td>
-    <td>The string values is ENUM columns. This is only included
-    if binlog_row_metadata=FULL.</td>
-    <td>The format is the same as SET_STR_VALUE.</td>
-  </tr>
-  <tr>
-    <td>GEOMETRY_TYPE</td>
-    <td>The real type of geometry columns. This is only included
-    if binlog_row_metadata=FULL.</td>
-    <td>A sequence of real type of geometry columns are stored in pack_length
-    format. </td>
-  </tr>
-  <tr>
-    <td>SIMPLE_PRIMARY_KEY</td>
-    <td>The primary key without any prefix. This is only included
-    if binlog_row_metadata=FULL and there is a primary key where every
-    key part covers an entire column.</td>
-    <td>A sequence of column indexes. The indexes are stored in pack_length
-    format.</td>
-  </tr>
-  <tr>
-    <td>PRIMARY_KEY_WITH_PREFIX</td>
-    <td>The primary key with some prefix. It doesn't appear together with
-    SIMPLE_PRIMARY_KEY. This is only included if
-    binlog_row_metadata=FULL and there is a primary key where some key
-    part covers a prefix of the column.</td>
-    <td>A sequence of column index and prefix length pairs. Both
-    column index and prefix length are in pack_length format. Prefix length
-    0 means that the whole column value is used.</td>
-  </tr>
-  <tr>
-    <td>ENUM_AND_SET_DEFAULT_CHARSET</td>
-    <td>Charsets of ENUM and SET columns. It has the same layout as
-    DEFAULT_CHARSET.  If there are SET or ENUM columns and
-    binlog_row_metadata=FULL, exactly one of
-    ENUM_AND_SET_DEFAULT_CHARSET and ENUM_AND_SET_COLUMN_CHARSET
-    appears (the encoder chooses the representation that uses the
-    least amount of space).  Otherwise, none of them appears.</td>
-    <td>The same format as for DEFAULT_CHARSET, except it counts ENUM
-    and SET columns rather than character columns.</td>
-  </tr>
-  <tr>
-    <td>ENUM_AND_SET_COLUMN_CHARSET</td>
-    <td>Charsets of ENUM and SET columns. It has the same layout as
-    COLUMN_CHARSET.  If there are SET or ENUM columns and
-    binlog_row_metadata=FULL, exactly one of
-    ENUM_AND_SET_DEFAULT_CHARSET and ENUM_AND_SET_COLUMN_CHARSET
-    appears (the encoder chooses the representation that uses the
-    least amount of space).  Otherwise, none of them appears.</td>
-    <td>The same format as for COLUMN_CHARSET, except it counts ENUM
-    and SET columns rather than character columns.</td>
-  </tr>
-  </table>
-*/
-class Table_map_event : public Binary_log_event {
- public:
-  /** Constants representing offsets */
-  enum Table_map_event_offset {
-    /** TM = "Table Map" */
-    TM_MAPID_OFFSET = 0,
-    TM_FLAGS_OFFSET = 6
-  };
-
-  typedef uint16_t flag_set;
-
-  /**
-    DEFAULT_CHARSET and COLUMN_CHARSET don't appear together, and
-    ENUM_AND_SET_DEFAULT_CHARSET and ENUM_AND_SET_COLUMN_CHARSET don't
-    appear together. They are just alternative ways to pack character
-    set information. When binlogging, it logs character sets in the
-    way that occupies least storage.
-
-    SIMPLE_PRIMARY_KEY and PRIMARY_KEY_WITH_PREFIX don't appear together.
-    SIMPLE_PRIMARY_KEY is for the primary keys which only use whole values of
-    pk columns. PRIMARY_KEY_WITH_PREFIX is
-    for the primary keys which just use part value of pk columns.
-   */
-  enum Optional_metadata_field_type {
-    SIGNEDNESS = 1,  // UNSIGNED flag of numeric columns
-    DEFAULT_CHARSET, /* Character set of string columns, optimized to
-                        minimize space when many columns have the
-                        same charset. */
-    COLUMN_CHARSET,  /* Character set of string columns, optimized to
-                        minimize space when columns have many
-                        different charsets. */
-    COLUMN_NAME,
-    SET_STR_VALUE,                // String value of SET columns
-    ENUM_STR_VALUE,               // String value of ENUM columns
-    GEOMETRY_TYPE,                // Real type of geometry columns
-    SIMPLE_PRIMARY_KEY,           // Primary key without prefix
-    PRIMARY_KEY_WITH_PREFIX,      // Primary key with prefix
-    ENUM_AND_SET_DEFAULT_CHARSET, /* Character set of enum and set
-                                     columns, optimized to minimize
-                                     space when many columns have the
-                                     same charset. */
-    ENUM_AND_SET_COLUMN_CHARSET,  /* Character set of enum and set
-                                     columns, optimized to minimize
-                                     space when many columns have the
-                                     same charset. */
-    COLUMN_VISIBILITY             /* Flag to indicate column visibility
-                                     attribute. */
-  };
-
-  /**
-    Metadata_fields organizes m_optional_metadata into a structured format which
-    is easy to access.
-  */
-  struct Optional_metadata_fields {
-    typedef std::pair<unsigned int, unsigned int> uint_pair;
-    typedef std::vector<std::string> str_vector;
-
-    struct Default_charset {
-      Default_charset() : default_charset(0) {}
-      bool empty() const { return default_charset == 0; }
-
-      // Default charset for the columns which are not in charset_pairs.
-      unsigned int default_charset;
-
-      /* The uint_pair means <column index, column charset number>. */
-      std::vector<uint_pair> charset_pairs;
-    };
-
-    // Contents of DEFAULT_CHARSET field are converted into Default_charset.
-    Default_charset m_default_charset;
-    // Contents of ENUM_AND_SET_DEFAULT_CHARSET are converted into
-    // Default_charset.
-    Default_charset m_enum_and_set_default_charset;
-    std::vector<bool> m_signedness;
-    // Character set number of every string column
-    std::vector<unsigned int> m_column_charset;
-    // Character set number of every ENUM or SET column.
-    std::vector<unsigned int> m_enum_and_set_column_charset;
-    std::vector<std::string> m_column_name;
-    // each str_vector stores values of one enum/set column
-    std::vector<str_vector> m_enum_str_value;
-    std::vector<str_vector> m_set_str_value;
-    std::vector<unsigned int> m_geometry_type;
-    /*
-      The uint_pair means <column index, prefix length>.  Prefix length is 0 if
-      whole column value is used.
-    */
-    std::vector<uint_pair> m_primary_key;
-    std::vector<bool> m_column_visibility;
-
-    /*
-      It parses m_optional_metadata and populates into above variables.
-
-      @param[in] optional_metadata points to the begin of optional metadata
-                                   fields in table_map_event.
-      @param[in] optional_metadata_len length of optional_metadata field.
-     */
-    Optional_metadata_fields(unsigned char *optional_metadata,
-                             unsigned int optional_metadata_len);
-    // It is used to specify the validity of the deserialized structure
-    bool is_valid;
-  };
-
-  /**
-    <pre>
-    The buffer layout for fixed data part is as follows:
-    +-----------------------------------+
-    | table_id | Reserved for future use|
-    +-----------------------------------+
-    </pre>
-
-    <pre>
-    The buffer layout for variable data part is as follows:
-    +--------------------------------------------------------------------------+
-    | db len| db name | table len| table name | no of cols | array of col types|
-    +--------------------------------------------------------------------------+
-    +---------------------------------------------+
-    | metadata len | metadata block | m_null_bits |
-    +---------------------------------------------+
-    </pre>
-
-    @param buf  Contains the serialized event.
-    @param fde  An FDE event (see Rotate_event constructor for more info).
-  */
-  Table_map_event(const char *buf, const Format_description_event *fde);
-
-  Table_map_event(const Table_id &tid, unsigned long colcnt, const char *dbnam,
-                  size_t dblen, const char *tblnam, size_t tbllen)
-      : Binary_log_event(TABLE_MAP_EVENT),
-        m_table_id(tid),
-        m_data_size(0),
-        m_dbnam(""),
-        m_dblen(dblen),
-        m_tblnam(""),
-        m_tbllen(tbllen),
-        m_colcnt(colcnt),
-        m_field_metadata_size(0),
-        m_field_metadata(nullptr),
-        m_null_bits(nullptr),
-        m_optional_metadata_len(0),
-        m_optional_metadata(nullptr) {
-    if (dbnam) m_dbnam = std::string(dbnam, m_dblen);
-    if (tblnam) m_tblnam = std::string(tblnam, m_tbllen);
-  }
-
-  ~Table_map_event() override;
-
-  /** Event post header contents */
-  Table_id m_table_id;
-  flag_set m_flags;
-
-  size_t m_data_size; /** event data size */
-
-  /** Event body contents */
-  std::string m_dbnam;
-  unsigned long long int m_dblen;
-  std::string m_tblnam;
-  unsigned long long int m_tbllen;
-  unsigned long m_colcnt;
-  unsigned char *m_coltype;
-
-  /**
-    The size of field metadata buffer set by calling save_field_metadata()
-  */
-  unsigned long m_field_metadata_size;
-  unsigned char *m_field_metadata; /** field metadata */
-  unsigned char *m_null_bits;
-  unsigned int m_optional_metadata_len;
-  unsigned char *m_optional_metadata;
-
-  Table_map_event()
-      : Binary_log_event(TABLE_MAP_EVENT),
-        m_coltype(nullptr),
-        m_field_metadata_size(0),
-        m_field_metadata(nullptr),
-        m_null_bits(nullptr),
-        m_optional_metadata_len(0),
-        m_optional_metadata(nullptr) {}
-
-  unsigned long long get_table_id() { return m_table_id.id(); }
-  std::string get_table_name() { return m_tblnam; }
-  std::string get_db_name() { return m_dbnam; }
-
-#ifndef HAVE_MYSYS
-  void print_event_info(std::ostream &info) override;
-  void print_long_info(std::ostream &info) override;
-#endif
-};
-
-/**
-  @class Rows_event
-
- Common base class for all row-containing binary log events.
-
- RESPONSIBILITIES
-
-   - Provide an interface for adding an individual row to the event.
-
-  @section Rows_event_binary_format Binary Format
-
-  The Post-Header has the following components:
-
-  <table>
-  <caption>Post-Header for Rows_event</caption>
-
-  <tr>
-    <th>Name</th>
-    <th>Format</th>
-    <th>Description</th>
-  </tr>
-
-  <tr>
-    <td>table_id</td>
-    <td>6 bytes unsigned integer</td>
-    <td>The number that identifies the table</td>
-  </tr>
-
-  <tr>
-    <td>flags</td>
-    <td>2 byte bitfield</td>
-    <td>Reserved for future use; currently always 0.</td>
-  </tr>
-
-  </table>
-
-  The Body has the following components:
-
-  <table>
-  <caption>Body for Rows_event</caption>
-
-  <tr>
-    <th>Name</th>
-    <th>Format</th>
-    <th>Description</th>
-  </tr>
-
-
-  <tr>
-    <td>width</td>
-    <td>packed integer</td>
-    <td>Represents the number of columns in the table</td>
-  </tr>
-
-  <tr>
-    <td>cols</td>
-    <td>Bitfield, variable sized</td>
-    <td>Indicates whether each column is used, one bit per column.
-        For this field, the amount of storage required is
-        INT((width + 7) / 8) bytes. </td>
-  </tr>
-
-  <tr>
-    <td>extra_row_info</td>
-    <td>An object of class Extra_row_info</td>
-    <td>The class Extra_row_info will be storing the information related
-        to m_extra_row_ndb_info and partition info (partition_id and
-        source_partition_id). At any given time a Rows_event can have both, one
-        or none of ndb_info and partition_info present as part of Rows_event.
-        In case both ndb_info and partition_info are present then below will
-        be the order in which they will be stored.
-
-        @verbatim
-        +----------+--------------------------------------+
-        |type_code |        extra_row_ndb_info            |
-        +--- ------+--------------------------------------+
-        | NDB      |Len of ndb_info |Format |ndb_data     |
-        | 1 byte   |1 byte          |1 byte |len - 2 byte |
-        +----------+----------------+-------+-------------+
-
-        In case of INSERT/DELETE
-        +-----------+----------------+
-        | type_code | partition_info |
-        +-----------+----------------+
-        |   PART    |  partition_id  |
-        | (1 byte)  |     2 byte     |
-        +-----------+----------------+
-
-        In case of UPDATE
-        +-----------+------------------------------------+
-        | type_code |        partition_info              |
-        +-----------+--------------+---------------------+
-        |   PART    | partition_id | source_partition_id |
-        | (1 byte)  |    2 byte    |       2 byte        |
-        +-----------+--------------+---------------------+
-
-        source_partition_id is used only in the case of Update_event
-        to log the partition_id of the source partition.
-
-        @endverbatim
-        This is the format for any information stored as extra_row_info.
-        type_code is not a part of the class Extra_row_info as it is a constant
-        values used at the time of serializing and decoding the event.
-   </td>
-  </tr>
-
-  <tr>
-    <td>columns_before_image</td>
-    <td>vector of elements of type uint8_t</td>
-    <td>For DELETE and UPDATE only.
-        Bit-field indicating whether each column is used
-        one bit per column. For this field, the amount of storage
-        required for N columns is INT((N + 7) / 8) bytes.</td>
-  </tr>
-
-  <tr>
-    <td>columns_after_image</td>
-    <td>vector of elements of type uint8_t</td>
-    <td>For WRITE and UPDATE only.
-        Bit-field indicating whether each column is used in the
-        UPDATE_ROWS_EVENT and WRITE_ROWS_EVENT after-image; one bit per column.
-        For this field, the amount of storage required for N columns
-        is INT((N + 7) / 8) bytes.
-
-        @verbatim
-          +-------------------------------------------------------+
-          | Event Type | Cols_before_image | Cols_after_image     |
-          +-------------------------------------------------------+
-          |  DELETE    |   Deleted row     |    NULL              |
-          |  INSERT    |   NULL            |    Inserted row      |
-          |  UPDATE    |   Old     row     |    Updated row       |
-          +-------------------------------------------------------+
-        @endverbatim
-    </td>
-  </tr>
-
-  <tr>
-    <td>row</td>
-    <td>vector of elements of type uint8_t</td>
-    <td> A sequence of zero or more rows. The end is determined by the size
-         of the event. Each row has the following format:
-           - A Bit-field indicating whether each field in the row is NULL.
-             Only columns that are "used" according to the second field in
-             the variable data part are listed here. If the second field in
-             the variable data part has N one-bits, the amount of storage
-             required for this field is INT((N + 7) / 8) bytes.
-           - The row-image, containing values of all table fields. This only
-             lists table fields that are used (according to the second field
-             of the variable data part) and non-NULL (according to the
-             previous field). In other words, the number of values listed here
-             is equal to the number of zero bits in the previous field.
-             (not counting padding bits in the last byte).
-             @verbatim
-                For example, if a INSERT statement inserts into 4 columns of a
-                table, N= 4 (in the formula above).
-                length of bitmask= (4 + 7) / 8 = 1
-                Number of fields in the row= 4.
-
-                        +------------------------------------------------+
-                        |Null_bit_mask(4)|field-1|field-2|field-3|field 4|
-                        +------------------------------------------------+
-             @endverbatim
-    </td>
-  </tr>
-  </table>
-*/
-class Rows_event : public Binary_log_event {
- public:
-  /**
-    These definitions allow to combine the flags into an
-    appropriate flag set using the normal bitwise operators.  The
-    implicit conversion from an enum-constant to an integer is
-    accepted by the compiler, which is then used to set the real set
-    of flags.
-  */
-  enum enum_flag {
-    /** Last event of a statement */
-    STMT_END_F = (1U << 0),
-    /** Value of the OPTION_NO_FOREIGN_KEY_CHECKS flag in thd->options */
-    NO_FOREIGN_KEY_CHECKS_F = (1U << 1),
-    /** Value of the OPTION_RELAXED_UNIQUE_CHECKS flag in thd->options */
-    RELAXED_UNIQUE_CHECKS_F = (1U << 2),
-    /**
-      Indicates that rows in this event are complete, that is contain
-      values for all columns of the table.
-    */
-    COMPLETE_ROWS_F = (1U << 3)
-  };
-
-  /**
-    Constructs an event directly. The members are assigned default values.
-
-    @param type_arg          Type of ROW_EVENT. Expected types are:
-                             - WRITE_ROWS_EVENT, WRITE_ROWS_EVENT_V1
-                             - UPDATE_ROWS_EVENT, UPDATE_ROWS_EVENT_V1,
-                               PARTIAL_UPDATE_ROWS_EVENT
-                             - DELETE_ROWS_EVENT, DELETE_ROWS_EVENT_V1
-  */
-  explicit Rows_event(Log_event_type type_arg)
-      : Binary_log_event(type_arg),
-        m_table_id(0),
-        m_width(0),
-        columns_before_image(0),
-        columns_after_image(0),
-        row(0) {}
-  /**
-    The constructor is responsible for decoding the event contained in
-    the buffer.
-
-    <pre>
-    The buffer layout for fixed data part is as follows
-    +------------------------------------+
-    | table_id | reserved for future use |
-    +------------------------------------+
-    </pre>
-
-    <pre>
-    The buffer layout for variable data part is as follows
-    +------------------------------------------------------------------+
-    | var_header_len | column_before_image | columns_after_image | row |
-    +------------------------------------------------------------------+
-    </pre>
-
-    @param buf  Contains the serialized event.
-    @param fde  An FDE event (see Rotate_event constructor for more info).
-  */
-  Rows_event(const char *buf, const Format_description_event *fde);
-
-  ~Rows_event() override;
-
- protected:
-  Log_event_type m_type; /** Actual event type */
-
-  /** Post header content */
-  Table_id m_table_id;
-  uint16_t m_flags; /** Flags for row-level events */
-
-  /* Body of the event */
-  unsigned long m_width; /** The width of the columns bitmap */
-  uint32_t n_bits_len;   /** value determined by (m_width + 7) / 8 */
-  uint16_t var_header_len;
-
-  std::vector<uint8_t> columns_before_image;
-  std::vector<uint8_t> columns_after_image;
-  std::vector<uint8_t> row;
-
- public:
-  class Extra_row_info {
-   private:
-    /** partition_id for a row in a partitioned table */
-    int m_partition_id;
-    /**
-      It is the partition_id of the source partition in case
-      of Update_event, the target's partition_id is m_partition_id.
-      This variable is used only in case of Update_event.
-    */
-    int m_source_partition_id;
-    /** The extra row info provided by NDB */
-    unsigned char *m_extra_row_ndb_info;
-
-   public:
-    Extra_row_info()
-        : m_partition_id(UNDEFINED),
-          m_source_partition_id(UNDEFINED),
-          m_extra_row_ndb_info(nullptr) {}
-
-    Extra_row_info(const Extra_row_info &) = delete;
-
-    int get_partition_id() const { return m_partition_id; }
-    void set_partition_id(int partition_id) {
-      BAPI_ASSERT(partition_id <= 65535);
-      m_partition_id = partition_id;
-    }
-
-    int get_source_partition_id() const { return m_source_partition_id; }
-    void set_source_partition_id(int source_partition_id) {
-      BAPI_ASSERT(source_partition_id <= 65535);
-      m_source_partition_id = source_partition_id;
-    }
-
-    unsigned char *get_ndb_info() const { return m_extra_row_ndb_info; }
-    void set_ndb_info(const unsigned char *ndb_info, size_t len) {
-      BAPI_ASSERT(!have_ndb_info());
-      m_extra_row_ndb_info =
-          static_cast<unsigned char *>(bapi_malloc(len, 16 /* flags */));
-      std::copy(ndb_info, ndb_info + len, m_extra_row_ndb_info);
-    }
-    /**
-      Compares the extra_row_info in a Row event, it checks three things
-      1. The m_extra_row_ndb_info pointers. It compares their significant bytes.
-      2. Partition_id
-      3. source_partition_id
-
-      @return
-       true   all the above variables are same in the event and the one passed
-              in parameter.
-       false  Any of the above variable has a different value.
-    */
-    bool compare_extra_row_info(const unsigned char *ndb_info_arg,
-                                int part_id_arg, int source_part_id);
-
-    bool have_part() const { return m_partition_id != UNDEFINED; }
-
-    bool have_ndb_info() const { return m_extra_row_ndb_info != nullptr; }
-    size_t get_ndb_length();
-    size_t get_part_length();
-    ~Extra_row_info();
-
-    static const int UNDEFINED{INT_MAX};
-  };
-  Extra_row_info m_extra_row_info;
-
-  unsigned long long get_table_id() const { return m_table_id.id(); }
-
-  enum_flag get_flags() const { return static_cast<enum_flag>(m_flags); }
-
-  uint32_t get_null_bits_len() const { return n_bits_len; }
-
-  unsigned long get_width() const { return m_width; }
-
-  static std::string get_flag_string(enum_flag flag) {
-    std::string str = "";
-    if (flag & STMT_END_F) str.append(" Last event of the statement");
-    if (flag & NO_FOREIGN_KEY_CHECKS_F) str.append(" No foreign Key checks");
-    if (flag & RELAXED_UNIQUE_CHECKS_F) str.append(" No unique key checks");
-    if (flag & COMPLETE_ROWS_F) str.append(" Complete Rows");
-    if (flag & ~(STMT_END_F | NO_FOREIGN_KEY_CHECKS_F |
-                 RELAXED_UNIQUE_CHECKS_F | COMPLETE_ROWS_F))
-      str.append("Unknown Flag");
-    return str;
-  }
-#ifndef HAVE_MYSYS
-  void print_event_info(std::ostream &info) override;
-  void print_long_info(std::ostream &info) override;
-#endif
-
-  template <class Iterator_value_type>
-  friend class Row_event_iterator;
-};
-
-/**
-  @class Write_rows_event
-
-  Log row insertions. The event contain several  insert/update rows
-  for a table. Note that each event contains only  rows for one table.
-
-  @section Write_rows_event_binary_format Binary Format
-*/
-class Write_rows_event : public virtual Rows_event {
- public:
-  Write_rows_event(const char *buf, const Format_description_event *fde);
-  Write_rows_event() : Rows_event(WRITE_ROWS_EVENT) {}
-};
-
-/**
-  @class Update_rows_event
-
-  Log row updates with a before image. The event contain several
-  update rows for a table. Note that each event contains only rows for
-  one table.
-
-  Also note that the row data consists of pairs of row data: one row
-  for the old data and one row for the new data.
-
-  @section Update_rows_event_binary_format Binary Format
-*/
-class Update_rows_event : public virtual Rows_event {
- public:
-  Update_rows_event(const char *buf, const Format_description_event *fde);
-  Update_rows_event(Log_event_type event_type) : Rows_event(event_type) {}
-};
-
-/**
-  @class Delete_rows_event
-
-  Log row deletions. The event contain several delete rows for a
-  table. Note that each event contains only rows for one table.
-
-  RESPONSIBILITIES
-
-    - Act as a container for rows that has been deleted on the master
-      and should be deleted on the slave.
-
-   @section Delete_rows_event_binary_format Binary Format
-*/
-class Delete_rows_event : public virtual Rows_event {
- public:
-  Delete_rows_event(const char *buf, const Format_description_event *fde);
-  Delete_rows_event() : Rows_event(DELETE_ROWS_EVENT) {}
-};
-
-/**
-  @class Rows_query_event
-
-  Rows query event type, which is a subclass
-  of the Ignorable_event, to record the original query for the rows
-  events in RBR. This event can be used to display the original query as
-  comments by SHOW BINLOG EVENTS query, or mysqlbinlog client when the
-  --verbose option is given twice
-
-  @section Rows_query_var_event_binary_format Binary Format
-
-  The Post-Header for this event type is empty. The Body has one
-  component:
-
-  <table>
-  <caption>Body for Rows_query_event</caption>
-
-  <tr>
-    <th>Name</th>
-    <th>Format</th>
-    <th>Description</th>
-  </tr>
-
-  <tr>
-    <td>m_rows_query</td>
-    <td>char array</td>
-    <td>Records the original query executed in RBR </td>
-  </tr>
-  </table>
-*/
-class Rows_query_event : public virtual Ignorable_event {
- public:
-  /**
-    It is used to write the original query in the binlog file in case of RBR
-    when the session flag binlog_rows_query_log_events is set.
-
-    <pre>
-    The buffer layout is as follows:
-    +------------------------------------+
-    | The original query executed in RBR |
-    +------------------------------------+
-    </pre>
-
-    @param buf  Contains the serialized event.
-    @param fde  An FDE event (see Rotate_event constructor for more info).
-  */
-
-  Rows_query_event(const char *buf, const Format_description_event *fde);
-  /**
-    It is the minimal constructor, and all it will do is set the type_code as
-    ROWS_QUERY_LOG_EVENT in the header object in Binary_log_event.
-  */
-  Rows_query_event()
-      : Ignorable_event(ROWS_QUERY_LOG_EVENT), m_rows_query(nullptr) {}
-
-  ~Rows_query_event() override;
-
- protected:
-  char *m_rows_query;
-};
-}  // namespace binary_log
-
-/**
-  @} (end of group Replication)
-*/
-#endif /* ROWS_EVENT_INCLUDED */
->>>>>>> 537dd524
+#endif  // LIBBINLOGEVENTS_INCLUDE_ROWS_EVENT_H