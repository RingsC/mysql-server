--- conflicted
+++ resolved
@@ -1150,11 +1150,7 @@
 
   <tr>
     <td>thread_id</td>
-<<<<<<< HEAD
-    <td>unsigned 8 byte integer</td>
-=======
     <td>4 byte integer</td>
->>>>>>> fa5bea72
     <td>The identifier for the thread executing the transaction.</td>
   </tr>
 
@@ -1238,14 +1234,7 @@
 
 protected:
   const char *server_uuid;
-<<<<<<< HEAD
-  // Despite thread_id is 32 bits size maximum, to keep compatibility
-  // with MySQL 5.7 Transaction_context_event, which encodes it as a
-  // 64 bits integer, we use the same 64 bits size.
-  uint64_t thread_id;
-=======
   uint32_t thread_id;
->>>>>>> fa5bea72
   bool gtid_specified;
   const unsigned char *encoded_snapshot_version;
   uint32_t encoded_snapshot_version_length;
