--- conflicted
+++ resolved
@@ -1,5 +1,4 @@
-<<<<<<< HEAD
-// Copyright (c) 2014, 2023, Oracle and/or its affiliates.
+// Copyright (c) 2014, 2024, Oracle and/or its affiliates.
 //
 // This program is free software; you can redistribute it and/or modify
 // it under the terms of the GNU General Public License, version 2.0,
@@ -29,1630 +28,4 @@
 
 DEPRECATE_HEADER(libbinlogevents_include_control_events)
 
-#endif  // LIBBINLOGEVENTS_INCLUDE_CONTROL_EVENTS_H
-=======
-/* Copyright (c) 2014, 2024, Oracle and/or its affiliates.
-
-   This program is free software; you can redistribute it and/or modify
-   it under the terms of the GNU General Public License, version 2.0,
-   as published by the Free Software Foundation.
-
-   This program is also distributed with certain software (including
-   but not limited to OpenSSL) that is licensed under separate terms,
-   as designated in a particular file or component or in included license
-   documentation.  The authors of MySQL hereby grant you an additional
-   permission to link the program and your derivative works with the
-   separately licensed software that they have included with MySQL.
-
-   This program is distributed in the hope that it will be useful,
-   but WITHOUT ANY WARRANTY; without even the implied warranty of
-   MERCHANTABILITY or FITNESS FOR A PARTICULAR PURPOSE.  See the
-   GNU General Public License, version 2.0, for more details.
-
-   You should have received a copy of the GNU General Public License
-   along with this program; if not, write to the Free Software
-   Foundation, Inc., 51 Franklin St, Fifth Floor, Boston, MA 02110-1301  USA */
-
-/**
-  @addtogroup Replication
-  @{
-
-  @file control_events.h
-
-  @brief Contains the classes representing events operating in the replication
-  stream properties. Each event is represented as a byte sequence with logical
-  divisions as event header, event specific data and event footer. The header
-  and footer are common to all the events and are represented as two different
-  subclasses.
-*/
-
-#ifndef CONTROL_EVENT_INCLUDED
-#define CONTROL_EVENT_INCLUDED
-
-#include <sys/types.h>
-#include <time.h>
-#include <list>
-#include <map>
-#include <vector>
-
-#include "binlog_event.h"
-#include "buffer/buffer_sequence_view.h"  // Buffer_sequence_view
-#include "compression/base.h"  // binary_log::transaction::compression::type
-#include "template_utils.h"
-#include "uuid.h"
-
-namespace binary_log {
-/**
-  @class Rotate_event
-
-  When a binary log file exceeds a size limit, a ROTATE_EVENT is written
-  at the end of the file that points to the next file in the sequence.
-  This event is information for the slave to know the name of the next
-  binary log it is going to receive.
-
-  ROTATE_EVENT is generated locally and written to the binary log
-  on the master. It is written to the relay log on the slave when FLUSH LOGS
-  occurs, and when receiving a ROTATE_EVENT from the master.
-  In the latter case, there will be two rotate events in total originating
-  on different servers.
-
-  @section Rotate_event_binary_format Binary Format
-
-  <table>
-  <caption>Post-Header for Rotate_event</caption>
-
-  <tr>
-    <th>Name</th>
-    <th>Format</th>
-    <th>Description</th>
-  </tr>
-
-  <tr>
-    <td>position</td>
-    <td>8 byte integer</td>
-    <td>The position within the binary log to rotate to.</td>
-  </tr>
-
-  </table>
-
-  The Body has one component:
-
-  <table>
-  <caption>Body for Rotate_event</caption>
-
-  <tr>
-    <th>Name</th>
-    <th>Format</th>
-    <th>Description</th>
-  </tr>
-
-  <tr>
-    <td>new_log_ident</td>
-    <td>variable length string without trailing zero, extending to the
-    end of the event (determined by the length field of the
-    Common-Header)
-    </td>
-    <td>Name of the binlog to rotate to.</td>
-  </tr>
-
-  </table>
-*/
-class Rotate_event : public Binary_log_event {
- public:
-  const char *new_log_ident;
-  size_t ident_len;
-  unsigned int flags;
-  uint64_t pos;
-
-  enum {
-    /* Values taken by the flag member variable */
-    DUP_NAME = 2,  // if constructor should dup the string argument
-    RELAY_LOG = 4  // rotate event for the relay log
-  };
-
-  enum {
-    /* Rotate event post_header */
-    R_POS_OFFSET = 0,
-    R_IDENT_OFFSET = 8
-  };
-
-  /**
-    This is the minimal constructor, it will set the type code as ROTATE_EVENT.
-  */
-  Rotate_event(const char *new_log_ident_arg, size_t ident_len_arg,
-               unsigned int flags_arg, uint64_t pos_arg)
-      : Binary_log_event(ROTATE_EVENT),
-        new_log_ident(new_log_ident_arg),
-        ident_len(ident_len_arg ? ident_len_arg : strlen(new_log_ident_arg)),
-        flags(flags_arg),
-        pos(pos_arg) {}
-
-  /**
-    The layout of Rotate_event data part is as follows:
-
-    <pre>
-    +-----------------------------------------------------------------------+
-    | common_header | post_header | position of the first event | file name |
-    +-----------------------------------------------------------------------+
-    </pre>
-
-    @param buf  Contains the serialized event.
-    @param fde  An FDE event, used to get the following information:
-                  -binlog_version
-                  -server_version
-                  -post_header_len
-                  -common_header_len
-                The content of this object depends on the binlog-version
-                currently in use.
-  */
-  Rotate_event(const char *buf, const Format_description_event *fde);
-
-#ifndef HAVE_MYSYS
-  void print_event_info(std::ostream &) override;
-  void print_long_info(std::ostream &) override;
-#endif
-
-  ~Rotate_event() override {
-    if (flags & DUP_NAME) bapi_free(const_cast<char *>(new_log_ident));
-  }
-};
-
-/**
-  @class Format_description_event
-  For binlog version 4.
-  This event is saved by threads which read it, as they need it for future
-  use (to decode the ordinary events).
-
-  @section Format_description_event_binary_format Binary Format
-
-  The Post-Header has six components:
-
-  <table>
-  <caption>Post-Header for Format_description_event</caption>
-
-  <tr>
-    <th>Name</th>
-    <th>Format</th>
-    <th>Description</th>
-  </tr>
-
-  <tr>
-    <td>created</td>
-    <td>4 byte unsigned integer</td>
-    <td>The creation timestamp, if non-zero,
-        is the time in seconds when this event was created</td>
-  </tr>
-  <tr>
-    <td>binlog_version</td>
-    <td>2 byte unsigned integer</td>
-    <td>This is 1 in MySQL 3.23 and 3 in MySQL 4.0 and 4.1
-        (In MySQL 5.0 and up, FORMAT_DESCRIPTION_EVENT is
-        used instead of START_EVENT_V3 and for them its 4).</td>
-  </tr>
-  <tr>
-    <td>server_version</td>
-    <td>char array of 50 bytes</td>
-    <td>The MySQL server's version (example: 4.0.14-debug-log),
-        padded with 0x00 bytes on the right</td>
-  </tr>
-  <tr>
-    <td>common_header_len</td>
-    <td>1 byte unsigned integer</td>
-    <td>The length of the event header. This value includes the extra_headers
-        field, so this header length - 19 yields the size
-        of the extra_headers field.</td>
-  </tr>
-  <tr>
-    <td>post_header_len</td>
-    <td>array of type 1 byte unsigned integer</td>
-    <td>The lengths for the fixed data part of each event</td>
-  </tr>
-  <tr>
-    <td>server_version_split</td>
-    <td>unsigned char array</td>
-    <td>Stores the server version of the server
-        and splits them in three parts</td>
-  </tr>
-  <tr>
-    <td>number_of_event_types</td>
-    <td>1 byte unsigned integer</td>
-    <td>number of event types present in the server</td>
-  </tr>
-  </table>
-*/
-class Format_description_event : public Binary_log_event {
- public:
-  /**
-     If this event is at the start of the first binary log since server
-     startup 'created' should be the timestamp when the event (and the
-     binary log) was created.  In the other case (i.e. this event is at
-     the start of a binary log created by FLUSH LOGS or automatic
-     rotation), 'created' should be 0.  This "trick" is used by MySQL
-     >=4.0.14 slaves to know whether they must drop stale temporary
-     tables and whether they should abort unfinished transaction.
-
-     Note that when 'created'!=0, it is always equal to the event's
-     timestamp; indeed Format_description_event is written only in binlog.cc
-     where the first constructor below is called, in which 'created' is set to
-     'when'.  So in fact 'created' is a useless variable. When it is 0 we can
-     read the actual value from timestamp ('when') and when it is non-zero we
-     can read the same value from timestamp
-     ('when'). Conclusion:
-     - we use timestamp to print when the binlog was created.
-     - we use 'created' only to know if this is a first binlog or not.
-  */
-  time_t created;
-  uint16_t binlog_version;
-  char server_version[ST_SERVER_VER_LEN];
-  /*
-    We set this to 1 if we don't want to have the created time in the log,
-    which is the case when we rollover to a new log.
-  */
-  bool dont_set_created;
-
-  /**
-     The size of the fixed header which _all_ events have
-     (for binlogs written by this version, this is equal to
-     LOG_EVENT_HEADER_LEN), except FORMAT_DESCRIPTION_EVENT and ROTATE_EVENT
-     (those have a header of size LOG_EVENT_MINIMAL_HEADER_LEN).
-  */
-  uint8_t common_header_len;
-  /*
-    The list of post-headers' lengths followed
-    by the checksum alg description byte
-  */
-  std::vector<uint8_t> post_header_len;
-  unsigned char server_version_split[ST_SERVER_VER_SPLIT_LEN];
-
-  /**
-     Format_description_event 1st constructor.
-
-     This constructor can be used to create the event to write to the binary log
-     (when the server starts or when FLUSH LOGS)
-
-     @param binlog_ver             the binlog version for which we want to build
-     an event. It should only be 4, old versions are not compatible anymore
-     since 8.0.2.
-     @param server_ver             The MySQL server's version.
-  */
-  Format_description_event(uint8_t binlog_ver, const char *server_ver);
-  /**
-    The layout of Format_description_event data part is as follows:
-
-    <pre>
-    +=====================================+
-    | event  | binlog_version   19 : 2    | = 4
-    | data   +----------------------------+
-    |        | server_version   21 : 50   |
-    |        +----------------------------+
-    |        | create_timestamp 71 : 4    |
-    |        +----------------------------+
-    |        | header_length    75 : 1    |
-    |        +----------------------------+
-    |        | post-header      76 : n    | = array of n bytes, one byte
-    |        | lengths for all            |   per event type that the
-    |        | event types                |   server knows about
-    +=====================================+
-    </pre>
-    @param buf  Contains the serialized event.
-    @param fde  An FDE event (see Rotate_event constructor for more info).
-
-    @note The fde passed to this constructor was created through another
-          constructor of FDE class.
-  */
-  Format_description_event(const char *buf,
-                           const Format_description_event *fde);
-
-  Format_description_event(const Format_description_event &) = default;
-  Format_description_event &operator=(const Format_description_event &) =
-      default;
-  uint8_t number_of_event_types;
-  /**
-    This method is used to find out the version of server that originated
-    the current FD instance.
-
-    @return the version of server.
-  */
-  unsigned long get_product_version() const;
-  /**
-    This method checks the MySQL version to determine whether checksums may be
-    present in the events contained in the binary log.
-
-    @retval true  if the event's version is earlier than one that introduced
-                  the replication event checksum.
-    @retval false otherwise.
-  */
-  bool is_version_before_checksum() const;
-  /**
-    This method populates the array server_version_split which is then used for
-    lookups to find if the server which created this event has some known bug.
-  */
-  void calc_server_version_split();
-#ifndef HAVE_MYSYS
-  void print_event_info(std::ostream &info) override;
-  void print_long_info(std::ostream &info) override;
-#endif
-  ~Format_description_event() override;
-
-  bool header_is_valid() const {
-    return ((common_header_len >= LOG_EVENT_MINIMAL_HEADER_LEN) &&
-            (!post_header_len.empty()));
-  }
-
-  bool version_is_valid() const {
-    /* It is invalid only when all version numbers are 0 */
-    return server_version_split[0] != 0 || server_version_split[1] != 0 ||
-           server_version_split[2] != 0;
-  }
-};
-
-/**
-  @class Stop_event
-
-  A stop event is written to the log files under these circumstances:
-  - A master writes the event to the binary log when it shuts down.
-  - A slave writes the event to the relay log when it shuts down or
-    when a RESET SLAVE statement is executed.
-
-  @section Stop_event_binary_format Binary Format
-
-  The Post-Header and Body for this event type are empty; it only has
-  the Common-Header.
-*/
-
-class Stop_event : public Binary_log_event {
- public:
-  /**
-    It is the minimal constructor, and all it will do is set the type_code as
-    STOP_EVENT in the header object in Binary_log_event.
-  */
-  Stop_event() : Binary_log_event(STOP_EVENT) {}
-
-  /**
-    A Stop_event is occurs under these circumstances:
-    -  A master writes the event to the binary log when it shuts down
-    -  A slave writes the event to the relay log when it shuts down or when a
-       RESET SLAVE statement is executed
-    @param buf  Contains the serialized event.
-    @param fde  An FDE event (see Rotate_event constructor for more info).
-  */
-  Stop_event(const char *buf, const Format_description_event *fde);
-
-#ifndef HAVE_MYSYS
-  void print_event_info(std::ostream &) override {}
-  void print_long_info(std::ostream &info) override;
-#endif
-};
-
-/**
-  @class Incident_event
-
-   Class representing an incident, an occurrence out of the ordinary,
-   that happened on the master.
-
-   The event is used to inform the slave that something out of the
-   ordinary happened on the master that might cause the database to be
-   in an inconsistent state.
-
-  @section Incident_event_binary_format Binary Format
-
-   <table id="IncidentFormat">
-   <caption>Incident event format</caption>
-   <tr>
-     <th>Symbol</th>
-     <th>Format</th>
-     <th>Description</th>
-   </tr>
-   <tr>
-     <td>INCIDENT</td>
-     <td align="right">2</td>
-     <td>Incident number as an unsigned integer</td>
-   </tr>
-   <tr>
-     <td>MSGLEN</td>
-     <td align="right">1</td>
-     <td>Message length as an unsigned integer</td>
-   </tr>
-   <tr>
-     <td>MESSAGE</td>
-     <td align="right">MSGLEN</td>
-     <td>The message, if present. Not null terminated.</td>
-   </tr>
-   </table>
-
-*/
-class Incident_event : public Binary_log_event {
- public:
-  /**
-    Enumeration of the incidents that can occur for the server.
-  */
-  enum enum_incident {
-    /** No incident */
-    INCIDENT_NONE = 0,
-    /** There are possibly lost events in the replication stream */
-    INCIDENT_LOST_EVENTS = 1,
-    /** Shall be last event of the enumeration */
-    INCIDENT_COUNT
-  };
-
-  enum_incident get_incident_type() { return incident; }
-  char *get_message() { return message; }
-
-  /**
-    This will create an Incident_event with an empty message and set the
-    type_code as INCIDENT_EVENT in the header object in Binary_log_event.
-  */
-  explicit Incident_event(enum_incident incident_arg)
-      : Binary_log_event(INCIDENT_EVENT),
-        incident(incident_arg),
-        message(nullptr),
-        message_length(0) {}
-
-  /**
-    Constructor of Incident_event
-    The buffer layout is as follows:
-    <pre>
-    +-----------------------------------------------------+
-    | Incident_number | message_length | Incident_message |
-    +-----------------------------------------------------+
-    </pre>
-
-    Incident number codes are listed in binlog_evnet.h.
-    The only code currently used is INCIDENT_LOST_EVENTS, which indicates that
-    there may be lost events (a "gap") in the replication stream that requires
-    databases to be resynchronized.
-
-    @param buf  Contains the serialized event.
-    @param fde  An FDE event (see Rotate_event constructor for more info).
-  */
-  Incident_event(const char *buf, const Format_description_event *fde);
-#ifndef HAVE_MYSYS
-  void print_event_info(std::ostream &info) override;
-  void print_long_info(std::ostream &info) override;
-#endif
- protected:
-  enum_incident incident;
-  char *message;
-  size_t message_length;
-};
-
-/**
-  @class Xid_event
-
-  An XID event is generated for a commit of a transaction that modifies one or
-  more tables of an XA-capable storage engine.
-
-  @section Xid_event_binary_format Binary Format
-
-The Body has the following component:
-
-  <table>
-  <caption>Body for Xid_event</caption>
-
-  <tr>
-    <th>Name</th>
-    <th>Format</th>
-    <th>Description</th>
-  </tr>
-
-  <tr>
-    <td>xid</td>
-    <td>8 byte unsigned integer</td>
-    <td>The XID transaction number.</td>
-  </tr>
-  </table>
-  The Post-Header and Body for this event type are empty; it only has
-  the common header.
-*/
-class Xid_event : public Binary_log_event {
- public:
-  /**
-    The minimal constructor of Xid_event, it initializes the instance variable
-    xid and set the type_code as XID_EVENT in the header object in
-    Binary_log_event
-  */
-  explicit Xid_event(uint64_t xid_arg)
-      : Binary_log_event(XID_EVENT), xid(xid_arg) {}
-
-  /**
-    An XID event is generated for a commit of a transaction that modifies one or
-    more tables of an XA-capable storage engine
-    @param buf  Contains the serialized event.
-    @param fde  An FDE event (see Rotate_event constructor for more info).
-  */
-  Xid_event(const char *buf, const Format_description_event *fde);
-  uint64_t xid;
-#ifndef HAVE_MYSYS
-  void print_event_info(std::ostream &info) override;
-  void print_long_info(std::ostream &info) override;
-#endif
-};
-
-/**
-  @class XA_prepare_event
-
-  An XA_prepare event is generated for a XA prepared transaction.
-  Like Xid_event it contains XID of the *prepared* transaction.
-
-  @section XA_prepare_event_binary_format Binary Format
-
-The Body has the following component:
-
-  <table>
-  <caption>Body for XA_prepare_event</caption>
-
-  <tr>
-    <th>Name</th>
-    <th>Format</th>
-    <th>Description</th>
-  </tr>
-
-  <tr>
-    <td>my_xid</td>
-    <td>a struct similar to mysql/plugin.h containing three members.</td>
-    <td>serialized XID representation of XA transaction.</td>
-  </tr>
-
-  <tr>
-    <td>xid</td>
-    <td>a pointer to XID object.</td>
-    <td>a reference to an object for mysql logger.</td>
-  </tr>
-
-  <tr>
-    <td>one_phase</td>
-    <td>a bool</td>
-    <td>the value specifies the current XA transaction commit method.</td>
-  </tr>
-  </table>
-  The Post-Header and Body for this event type are empty; it only has
-  the common header.
-*/
-
-class XA_prepare_event : public Binary_log_event {
-  /*
-    Struct def is copied from $MYSQL/include/mysql/plugin.h,
-    consult there about fine details.
-  */
-  static const int MY_XIDDATASIZE = 128;
-
- public:
-  struct MY_XID {
-    long formatID;
-    long gtrid_length;
-    long bqual_length;
-    char data[MY_XIDDATASIZE]; /* Not \0-terminated */
-  };
-
- protected:
-  /* size of serialization buffer is explained in $MYSQL/sql/xa.h. */
-  static const uint16_t ser_buf_size =
-      8 + 2 * MY_XIDDATASIZE + 4 * sizeof(long) + 1;
-  MY_XID my_xid;
-  void *xid; /* Master side only */
-  bool one_phase;
-
- public:
-  /**
-    The minimal constructor of XA_prepare_event, it initializes the
-    instance variable xid and set the type_code as XID_EVENT in the
-    header object in Binary_log_event
-  */
-  XA_prepare_event(void *xid_arg, bool oph_arg)
-      : Binary_log_event(XA_PREPARE_LOG_EVENT),
-        xid(xid_arg),
-        one_phase(oph_arg) {}
-
-  /**
-    An XID event is generated for a commit of a transaction that modifies one or
-    more tables of an XA-capable storage engine
-    @param buf  Contains the serialized event.
-    @param fde  An FDE event (see Rotate_event constructor for more info).
-  */
-  XA_prepare_event(const char *buf, const Format_description_event *fde);
-#ifndef HAVE_MYSYS
-  /*
-    todo: we need to find way how to exploit server's code of
-    serialize_xid()
-  */
-  void print_event_info(std::ostream &) override {}
-  void print_long_info(std::ostream &) override {}
-#endif
-  /**
-    Whether or not this `XA_prepare_event` represents an `XA COMMIT ONE
-    PHASE`.
-
-    @return true if it's an `XA COMMIT ONE PHASE`, false otherwise.
-   */
-  bool is_one_phase() const;
-  /**
-    Retrieves the content of `my_xid` member variable.
-
-    @return The const-reference to the `my_xid` member variable.
-   */
-  MY_XID const &get_xid() const;
-};
-
-/**
-  @class Ignorable_event
-
-  Base class for ignorable log events. Events deriving from
-  this class can be safely ignored by slaves that cannot
-  recognize them. Newer slaves, will be able to read and
-  handle them. This has been designed to be an open-ended
-  architecture, so adding new derived events shall not harm
-  the old slaves that support ignorable log event mechanism
-  (they will just ignore unrecognized ignorable events).
-
-  @note The only thing that makes an event ignorable is that it has
-  the LOG_EVENT_IGNORABLE_F flag set.  It is not strictly necessary
-  that ignorable event types derive from Ignorable_event; they may
-  just as well derive from Binary_log_event and Log_event and pass
-  LOG_EVENT_IGNORABLE_F as argument to the Log_event constructor.
-
-  @section Ignoarble_event_binary_format Binary format
-
-  The Post-Header and Body for this event type are empty; it only has
-  the Common-Header.
-*/
-class Ignorable_event : public Binary_log_event {
- public:
-  // buf is advanced in Binary_log_event constructor to point to beginning of
-  // post-header
-
-  /**
-    The minimal constructor and all it will do is set the type_code as
-    IGNORABLE_LOG_EVENT in the header object in Binary_log_event.
-  */
-  explicit Ignorable_event(Log_event_type type_arg = IGNORABLE_LOG_EVENT)
-      : Binary_log_event(type_arg) {}
-  /**
-    @param buf  Contains the serialized event.
-    @param fde  An FDE event (see Rotate_event constructor for more info).
-  */
-  Ignorable_event(const char *buf, const Format_description_event *fde);
-#ifndef HAVE_MYSYS
-  void print_event_info(std::ostream &) override {}
-  void print_long_info(std::ostream &) override {}
-#endif
-};
-
-/**
-  @struct  gtid_info
-  Structure to hold the members declared in the class Gtid_log_event those
-  member are objects of classes defined in server(rpl_gtid.h). As we can not
-  move all the classes defined there(in rpl_gtid.h) in libbinlogevents so this
-  structure was created, to provide a way to map the decoded value in Gtid_event
-  ctor and the class members defined in rpl_gtid.h, these classes are also the
-  members of Gtid_log_event(subclass of this in server code)
-
-  The structure contains the following components.
-  <table>
-  <caption>Structure gtid_info</caption>
-
-  <tr>
-    <th>Name</th>
-    <th>Format</th>
-    <th>Description</th>
-  </tr>
-  <tr>
-    <td>rpl_gtid_sidno</td>
-    <td>4 bytes integer</td>
-    <td>SIDNO (source ID number, first component of GTID)</td>
-  </tr>
-  <tr>
-    <td>rpl_gtid_gno</td>
-    <td>8 bytes integer</td>
-    <td>GNO (group number, second component of GTID)</td>
-  </tr>
-  </table>
-*/
-struct gtid_info {
-  int32_t rpl_gtid_sidno;
-  int64_t rpl_gtid_gno;
-};
-
-/// Event that encloses all the events of a transaction.
-///
-/// It is used for carrying compressed payloads, and contains
-/// compression metadata.
-class Transaction_payload_event : public Binary_log_event {
- public:
-  using Buffer_sequence_view_t = mysqlns::buffer::Buffer_sequence_view<>;
-
- private:
-  Transaction_payload_event &operator=(const Transaction_payload_event &) =
-      delete;
-  Transaction_payload_event(const Transaction_payload_event &) = delete;
-
- protected:
-  /// The compressed data, when entire payload is in one chunk.
-  const char *m_payload{nullptr};
-
-  /// The compressed data, when payload consists of a sequence of buffers
-  Buffer_sequence_view_t *m_buffer_sequence_view;
-
-  /// The size of the compressed data.
-  uint64_t m_payload_size{0};
-
-  /// The compression algorithm that was used.
-  transaction::compression::type m_compression_type{
-      transaction::compression::type::NONE};
-
-  /// The uncompressed size of the data. This is the same as @c
-  /// m_payload_size if the algorithms is NONE.
-  uint64_t m_uncompressed_size{0};
-
- public:
-  /// There are four fields: "compression type", "payload size",
-  /// "uncompressed size", and "end mark".  Each of the three first
-  /// fields is stored as a triple, where:
-  /// - the first element is a type code,
-  /// - the second element is a number containing the length of the
-  ///   third element, and
-  /// - the third element is the value.
-  /// The last field, "end mark", is stored as only a type code.  All
-  /// elements are stored in the "net_store_length" format.
-  /// net_store_length stores 64 bit numbers in a variable length
-  /// format, using 1 to 9 bytes depending on the magnitude of the
-  /// value; 1 for values up to 250, longer for bigger values.
-  ///
-  /// So:
-  /// - The first element in each triple is always length 1 since type
-  ///   codes are small;
-  /// - the second element in each triple is always length 1 since the
-  ///   third field is at most 9 bytes;
-  /// - the third field in each triple is:
-  ///   - at most 1 for the "compression type" since type codes are small;
-  ///   - at most 9 for the "payload size" and "uncompressed size".
-  /// - the end mark is always 1 byte since it is a constant value
-  ///   less than 250
-  static constexpr size_t compression_type_max_length = 1 + 1 + 1;
-  static constexpr size_t payload_size_max_length = 1 + 1 + 9;
-  static constexpr size_t uncompressed_size_max_length = 1 + 1 + 9;
-  static constexpr size_t end_mark_max_length = 1;
-
-  /// The maximum size of the "payload data header".
-  ///
-  /// Any log event consists of the common-header (19 bytes, same
-  /// format for all event types), followed by a post-header (size
-  /// defined per event type; 0 for payload events), followed by data
-  /// (variable length and defined by each event type).  For payload
-  /// events, the data contains a payload data header (these 4
-  /// fields), followed by the payload (compressed data).
-  static constexpr size_t max_payload_data_header_length =
-      compression_type_max_length + payload_size_max_length +
-      uncompressed_size_max_length + end_mark_max_length;
-
-  /// The maximum size of all headers, i.e., everything but the
-  /// payload.
-  ///
-  /// This includes common-header, post-header, and payload
-  /// data header.
-  static constexpr size_t max_length_of_all_headers =
-      LOG_EVENT_HEADER_LEN + Binary_log_event::TRANSACTION_PAYLOAD_HEADER_LEN +
-      max_payload_data_header_length;
-  /// The maximum length of the payload size, defined such that the total
-  /// event size does not exceed max_log_event_size.
-  static constexpr size_t max_payload_length =
-      max_log_event_size - max_length_of_all_headers;
-
-  /// Construct an object from the given fields.
-  ///
-  /// @param payload The (compressed) payload data.
-  ///
-  /// @param payload_size The size of @c payload in bytes.
-  ///
-  /// @param compression_type the compression type that was used to
-  /// compress @c payload.
-  ///
-  /// @param uncompressed_size the size of the data when uncompressed.
-  ///
-  /// The function does not validate that the payload matches the
-  /// metadata provided.
-  Transaction_payload_event(const char *payload, uint64_t payload_size,
-                            uint16_t compression_type,
-                            uint64_t uncompressed_size);
-
-  /// Decode the event from a buffer.
-  ///
-  /// @param buf The buffer to decode.
-  ///
-  /// @param fde The format description event used to decode the
-  /// buffer.
-  Transaction_payload_event(const char *buf,
-                            const Format_description_event *fde);
-
-  ~Transaction_payload_event() override;
-
-  /// Set the compression type used for the enclosed payload.
-  ///
-  /// @note API clients must call either all or none of set_payload,
-  /// set_payload_size, set_compression_type, and
-  /// set_uncompressed_size.
-  ///
-  /// @param type the compression type.
-  void set_compression_type(transaction::compression::type type) {
-    m_compression_type = type;
-  }
-
-  /// @return the compression type.
-  transaction::compression::type get_compression_type() const {
-    return m_compression_type;
-  }
-
-  /// Set the (compressed) size of the payload in this event.
-  ///
-  /// @note API clients must call either all or none of set_payload,
-  /// set_payload_size, set_compression_type, and
-  /// set_uncompressed_size.
-  ///
-  /// @param size The compressed size of the payload.
-  void set_payload_size(uint64_t size) { m_payload_size = size; }
-
-  /// @return The payload size.
-  uint64_t get_payload_size() const { return m_payload_size; }
-
-  /// Set the uncompressed size of the payload.
-  ///
-  /// @note API clients must call either all or none of set_payload,
-  /// set_payload_size, set_compression_type, and
-  /// set_uncompressed_size.
-  ///
-  /// @param size The uncompressed size of the payload.
-  void set_uncompressed_size(uint64_t size) { m_uncompressed_size = size; }
-
-  /// Return the alleged uncompressed size according to the field
-  /// stored in the event.
-  ///
-  /// This cannot be trusted; the actual size can only be computed by
-  /// decompressing the event.
-  uint64_t get_uncompressed_size() const { return m_uncompressed_size; }
-
-  /// Set the (possibly compressed) payload for the event.
-  ///
-  /// The ownership and responsibility to destroy the data is
-  /// transferred to the event.
-  ///
-  /// @note API clients must call either all or none of set_payload,
-  /// set_payload_size, set_compression_type, and
-  /// set_uncompressed_size.
-  ///
-  /// @param data The payload of the event.
-  void set_payload(const char *data) { m_payload = data; }
-
-  /// @return the payload of the event.
-  const char *get_payload() const { return m_payload; }
-
-  /// Set the (possibly compressed) payload for the event.
-  ///
-  /// The payload is given as a Buffer_sequence_view.  The ownership
-  /// of the data remains with the caller; the caller must ensure that
-  /// the iterators remain valid for as long as this event needs them.
-  ///
-  /// @note API clients must call either all or none of set_payload,
-  /// set_payload_size, set_compression_type, and
-  /// set_uncompressed_size.
-  ///
-  /// @param buffer_sequence_view Container holding the data.
-  void set_payload(Buffer_sequence_view_t *buffer_sequence_view);
-
-  /// @return a textual representation of this event.
-  std::string to_string() const;
-
-#ifndef HAVE_MYSYS
-  void print_event_info(std::ostream &) override;
-  void print_long_info(std::ostream &) override;
-#endif
-};
-
-/**
-  @class Gtid_event
-  GTID stands for Global Transaction IDentifier
-  It is composed of two parts:
-    - SID for Source Identifier, and
-    - GNO for Group Number.
-  The basic idea is to
-     -  Associate an identifier, the Global Transaction IDentifier or GTID,
-        to every transaction.
-     -  When a transaction is copied to a slave, re-executed on the slave,
-        and written to the slave's binary log, the GTID is preserved.
-     -  When a  slave connects to a master, the slave uses GTIDs instead of
-        (file, offset)
-
-  @section Gtid_event_binary_format Binary Format
-
-  The Body can have up to nine components:
-
-  <table>
-  <caption>Body for Gtid_event</caption>
-
-  <tr>
-    <th>Name</th>
-    <th>Format</th>
-    <th>Description</th>
-  </tr>
-
-  <tr>
-    <td>GTID_FLAGS</td>
-    <td>1 byte</td>
-    <td>00000001 = Transaction may have changes logged with SBR.
-        In 5.6, 5.7.0-5.7.18, and 8.0.0-8.0.1, this flag is always set.
-        Starting in 5.7.19 and 8.0.2, this flag is cleared if the transaction
-        only contains row events. It is set if any part of the transaction is
-        written in statement format.</td>
-  </tr>
-  <tr>
-    <td>SID</td>
-    <td>16 byte sequence</td>
-    <td>UUID representing the SID</td>
-  </tr>
-  <tr>
-    <td>GNO</td>
-    <td>8 byte integer</td>
-    <td>Group number, second component of GTID.</td>
-  </tr>
-  <tr>
-    <td>logical clock timestamp typecode</td>
-    <td>1 byte integer</td>
-    <td>The type of logical timestamp used in the logical clock fields.</td>
-  </tr>
-  <tr>
-    <td>last_committed</td>
-    <td>8 byte integer</td>
-    <td>Store the transaction's commit parent sequence_number</td>
-  </tr>
-  <tr>
-    <td>sequence_number</td>
-    <td>8 byte integer</td>
-    <td>The transaction's logical timestamp assigned at prepare phase</td>
-  </tr>
-  <tr>
-    <td>immediate_commit_timestamp</td>
-    <td>7 byte integer</td>
-    <td>Timestamp of commit on the immediate master</td>
-  </tr>
-  <tr>
-    <td>original_commit_timestamp</td>
-    <td>7 byte integer</td>
-    <td>Timestamp of commit on the originating master</td>
-  </tr>
-  <tr>
-    <td>transaction_length</td>
-    <td>1 to 9 byte integer // See net_length_size(ulonglong num)</td>
-    <td>The packed transaction's length in bytes, including the Gtid</td>
-  </tr>
-  <tr>
-    <td>immediate_server_version</td>
-    <td>4 byte integer</td>
-    <td>Server version of the immediate server</td>
-  </tr>
-  <tr>
-    <td>original_server_version</td>
-    <td>4 byte integer</td>
-    <td>Version of the server where the transaction was originally executed</td>
-  </tr>
-  </table>
-
-*/
-class Gtid_event : public Binary_log_event {
- public:
-  /*
-    The transaction's logical timestamps used for MTS: see
-    Transaction_ctx::last_committed and
-    Transaction_ctx::sequence_number for details.
-    Note: Transaction_ctx is in the MySQL server code.
-  */
-  long long int last_committed;
-  long long int sequence_number;
-  /** GTID flags constants */
-  unsigned const char FLAG_MAY_HAVE_SBR = 1;
-  /** Transaction might have changes logged with SBR */
-  bool may_have_sbr_stmts;
-  /** Timestamp when the transaction was committed on the originating master. */
-  unsigned long long int original_commit_timestamp;
-  /** Timestamp when the transaction was committed on the nearest master. */
-  unsigned long long int immediate_commit_timestamp;
-  bool has_commit_timestamps;
-  /** The length of the transaction in bytes. */
-  unsigned long long int transaction_length;
-
- public:
-  /**
-    Ctor of Gtid_event
-
-    The layout of the buffer is as follows
-    <pre>
-    +----------+---+---+-------+--------------+---------+----------+
-    |gtid flags|SID|GNO|TS_TYPE|logical ts(:s)|commit ts|trx length|
-    +----------+---+---+-------+------------------------+----------+
-    </pre>
-    TS_TYPE is from {G_COMMIT_TS2} singleton set of values
-    Details on commit timestamps in Gtid_event(const char*...)
-
-    @param buf  Contains the serialized event.
-    @param fde  An FDE event (see Rotate_event constructor for more info).
-  */
-
-  Gtid_event(const char *buf, const Format_description_event *fde);
-  /**
-    Constructor.
-  */
-  explicit Gtid_event(long long int last_committed_arg,
-                      long long int sequence_number_arg,
-                      bool may_have_sbr_stmts_arg,
-                      unsigned long long int original_commit_timestamp_arg,
-                      unsigned long long int immediate_commit_timestamp_arg,
-                      uint32_t original_server_version_arg,
-                      uint32_t immediate_server_version_arg)
-      : Binary_log_event(GTID_LOG_EVENT),
-        last_committed(last_committed_arg),
-        sequence_number(sequence_number_arg),
-        may_have_sbr_stmts(may_have_sbr_stmts_arg),
-        original_commit_timestamp(original_commit_timestamp_arg),
-        immediate_commit_timestamp(immediate_commit_timestamp_arg),
-        transaction_length(0),
-        original_server_version(original_server_version_arg),
-        immediate_server_version(immediate_server_version_arg) {}
-#ifndef HAVE_MYSYS
-  // TODO(WL#7684): Implement the method print_event_info and print_long_info
-  //               for all the events supported  in  MySQL Binlog
-  void print_event_info(std::ostream &) override {}
-  void print_long_info(std::ostream &) override {}
-#endif
-  /*
-    Commit group ticket consists of: 1st bit, used internally for
-    synchronization purposes ("is in use"),  followed by 63 bits for
-    the ticket value.
-  */
-  static constexpr int COMMIT_GROUP_TICKET_LENGTH = 8;
-  /*
-    Default value of commit_group_ticket, which means it is not
-    being used.
-  */
-  static constexpr std::uint64_t kGroupTicketUnset = 0;
-
- protected:
-  static const int ENCODED_FLAG_LENGTH = 1;
-  static const int ENCODED_SID_LENGTH = 16;  // Uuid::BYTE_LENGTH;
-  static const int ENCODED_GNO_LENGTH = 8;
-  /// Length of typecode for logical timestamps.
-  static const int LOGICAL_TIMESTAMP_TYPECODE_LENGTH = 1;
-  /// Length of two logical timestamps.
-  static const int LOGICAL_TIMESTAMP_LENGTH = 16;
-  // Type code used before the logical timestamps.
-  static const int LOGICAL_TIMESTAMP_TYPECODE = 2;
-
-  static const int IMMEDIATE_COMMIT_TIMESTAMP_LENGTH = 7;
-  static const int ORIGINAL_COMMIT_TIMESTAMP_LENGTH = 7;
-  // Length of two timestamps (from original/immediate masters)
-  static const int FULL_COMMIT_TIMESTAMP_LENGTH =
-      IMMEDIATE_COMMIT_TIMESTAMP_LENGTH + ORIGINAL_COMMIT_TIMESTAMP_LENGTH;
-  // We use 7 bytes out of which 1 bit is used as a flag.
-  static const int ENCODED_COMMIT_TIMESTAMP_LENGTH = 55;
-  // Minimum and maximum lengths of transaction length field.
-  static const int TRANSACTION_LENGTH_MIN_LENGTH = 1;
-  static const int TRANSACTION_LENGTH_MAX_LENGTH = 9;
-  /// Length of original_server_version
-  static const int ORIGINAL_SERVER_VERSION_LENGTH = 4;
-  /// Length of immediate_server_version
-  static const int IMMEDIATE_SERVER_VERSION_LENGTH = 4;
-  /// Length of original and immediate server version
-  static const int FULL_SERVER_VERSION_LENGTH =
-      ORIGINAL_SERVER_VERSION_LENGTH + IMMEDIATE_SERVER_VERSION_LENGTH;
-  // We use 4 bytes out of which 1 bit is used as a flag.
-  static const int ENCODED_SERVER_VERSION_LENGTH = 31;
-
-  /* We have only original commit timestamp if both timestamps are equal. */
-  int get_commit_timestamp_length() const {
-    if (original_commit_timestamp != immediate_commit_timestamp)
-      return FULL_COMMIT_TIMESTAMP_LENGTH;
-    return ORIGINAL_COMMIT_TIMESTAMP_LENGTH;
-  }
-
-  /**
-    We only store the immediate_server_version if both server versions are the
-    same.
-  */
-  int get_server_version_length() const {
-    if (original_server_version != immediate_server_version)
-      return FULL_SERVER_VERSION_LENGTH;
-    return IMMEDIATE_SERVER_VERSION_LENGTH;
-  }
-
-  gtid_info gtid_info_struct;
-  Uuid Uuid_parent_struct;
-
-  /* Minimum GNO expected in a serialized GTID event */
-  static const int64_t MIN_GNO = 1;
-  /// One-past-the-max value of GNO
-  static const std::int64_t GNO_END = INT64_MAX;
-
- public:
-  virtual std::int64_t get_gno() const { return gtid_info_struct.rpl_gtid_gno; }
-  Uuid get_uuid() const { return Uuid_parent_struct; }
-  /// Total length of post header
-  static const int POST_HEADER_LENGTH =
-      ENCODED_FLAG_LENGTH +               /* flags */
-      ENCODED_SID_LENGTH +                /* SID length */
-      ENCODED_GNO_LENGTH +                /* GNO length */
-      LOGICAL_TIMESTAMP_TYPECODE_LENGTH + /* length of typecode */
-      LOGICAL_TIMESTAMP_LENGTH;           /* length of two logical timestamps */
-
-  /*
-    We keep the commit timestamps in the body section because they can be of
-    variable length.
-    On the originating master, the event has only one timestamp as the two
-    timestamps are equal. On every other server we have two timestamps.
-  */
-  static const int MAX_DATA_LENGTH =
-      FULL_COMMIT_TIMESTAMP_LENGTH + TRANSACTION_LENGTH_MAX_LENGTH +
-      FULL_SERVER_VERSION_LENGTH +
-      COMMIT_GROUP_TICKET_LENGTH; /* 64-bit unsigned integer */
-
-  static const int MAX_EVENT_LENGTH =
-      LOG_EVENT_HEADER_LEN + POST_HEADER_LENGTH + MAX_DATA_LENGTH;
-  /**
-   Set the transaction length information.
-
-    This function should be used when the full transaction length (including
-    the Gtid event length) is known.
-
-    @param transaction_length_arg The transaction length.
-  */
-  void set_trx_length(unsigned long long int transaction_length_arg) {
-    transaction_length = transaction_length_arg;
-  }
-
-  /** The version of the server where the transaction was originally executed */
-  uint32_t original_server_version;
-  /** The version of the immediate server */
-  uint32_t immediate_server_version;
-
-  /** Ticket number used to group sessions together during the BGC. */
-  std::uint64_t commit_group_ticket{kGroupTicketUnset};
-
-  /**
-    Returns the length of the packed `commit_group_ticket` field. It may be
-    8 bytes or 0 bytes, depending on whether or not the value is
-    instantiated.
-
-    @return The length of the packed `commit_group_ticket` field
-  */
-  int get_commit_group_ticket_length() const;
-
-  /**
-   Set the commit_group_ticket and update the transaction length if
-   needed, that is, if the commit_group_ticket was not set already
-   account it on the transaction size.
-
-   @param value The commit_group_ticket value.
-  */
-  void set_commit_group_ticket_and_update_transaction_length(
-      std::uint64_t value);
-};
-
-/**
-  @class Previous_gtids_event
-
-  @section Previous_gtids_event_binary_format Binary Format
-
-  The Post-Header for this event type is empty.  The Body has two
-  components:
-
-  <table>
-  <caption>Body for Previous_gtids_event</caption>
-
-  <tr>
-    <th>Name</th>
-    <th>Format</th>
-    <th>Description</th>
-  </tr>
-
-  <tr>
-    <td>buf</td>
-    <td>unsigned char array</td>
-    <td>It contains the Gtids executed in the
-        last binary log file.</td>
-  </tr>
-
-  <tr>
-    <td>buf_size</td>
-    <td>4 byte integer</td>
-    <td>Size of the above buffer</td>
-  </tr>
-  </table>
-*/
-class Previous_gtids_event : public Binary_log_event {
- public:
-  /**
-    Decodes the gtid_executed in the last binlog file
-
-    <pre>
-    The buffer layout is as follows
-    +--------------------------------------------+
-    | Gtids executed in the last binary log file |
-    +--------------------------------------------+
-    </pre>
-    @param buf  Contains the serialized event.
-    @param fde  An FDE event (see Rotate_event constructor for more info).
-  */
-  Previous_gtids_event(const char *buf, const Format_description_event *fde);
-  /**
-    This is the minimal constructor, and set the
-    type_code as PREVIOUS_GTIDS_LOG_EVENT in the header object in
-    Binary_log_event
-  */
-  Previous_gtids_event() : Binary_log_event(PREVIOUS_GTIDS_LOG_EVENT) {}
-#ifndef HAVE_MYSYS
-  // TODO(WL#7684): Implement the method print_event_info and print_long_info
-  //               for all the events supported  in  MySQL Binlog
-  void print_event_info(std::ostream &) override {}
-  void print_long_info(std::ostream &) override {}
-#endif
- protected:
-  size_t buf_size;
-  const unsigned char *buf;
-};
-
-/**
-  @class Transaction_context_event
-
-  This class is used to combine the information of the ongoing transaction
-  including the write set and other information of the thread executing the
-  transaction.
-
-  <tr>
-    <th>Name</th>
-    <th>Format</th>
-    <th>Description</th>
-  </tr>
-
-  <tr>
-    <td>thread_id</td>
-    <td>4 byte integer</td>
-    <td>The identifier for the thread executing the transaction.</td>
-  </tr>
-
-  <tr>
-    <td>gtid_specified</td>
-    <td>bool type variable</td>
-    <td>Variable to identify whether the Gtid have been specified for the
-  ongoing transaction or not.
-    </td>
-  </tr>
-
-  <tr>
-    <td>encoded_snapshot_version</td>
-    <td>unsigned char array</td>
-    <td>A gtid_set which is used to store the transaction set used for
-        conflict detection.</td>
-  </tr>
-
-  <tr>
-    <td>encoded_snapshot_version_length</td>
-    <td>4 byte integer</td>
-    <td>Length of the above char array.</td>
-  </tr>
-
-  <tr>
-    <td>write_set</td>
-    <td>variable length list to store the hash values. </td>
-    <td>Used to store the hash values of the rows identifier for the rows
-        which have changed in the ongoing transaction.
-    </td>
-  </tr>
-
-  <tr>
-    <td>read_set</td>
-    <td>variable length list to store the read set values. Currently empty.
-  </td> <td>Will be used to store the read set values of the current
-  transaction.</td>
-  </tr>
-
-*/
-class Transaction_context_event : public Binary_log_event {
- public:
-  /**
-    Decodes the transaction_context_log_event of the ongoing transaction.
-
-    <pre>
-    The buffer layout is as follows
-    </pre>
-
-    @param buf  Contains the serialized event.
-    @param fde  An FDE event (see Rotate_event constructor for more info).
-  */
-  Transaction_context_event(const char *buf,
-                            const Format_description_event *fde);
-
-  Transaction_context_event(unsigned int thread_id_arg,
-                            bool is_gtid_specified_arg)
-      : Binary_log_event(TRANSACTION_CONTEXT_EVENT),
-        thread_id(thread_id_arg),
-        gtid_specified(is_gtid_specified_arg) {}
-
-  ~Transaction_context_event() override;
-
-  static const char *read_data_set(const char *pos, uint32_t set_len,
-                                   std::list<const char *> *set,
-                                   uint32_t remaining_buffer);
-
-  static void clear_set(std::list<const char *> *set);
-
-#ifndef HAVE_MYSYS
-  void print_event_info(std::ostream &) override {}
-  void print_long_info(std::ostream &) override {}
-#endif
-
- protected:
-  const char *server_uuid;
-  uint32_t thread_id;
-  bool gtid_specified;
-  const unsigned char *encoded_snapshot_version;
-  uint32_t encoded_snapshot_version_length;
-  std::list<const char *> write_set;
-  std::list<const char *> read_set;
-
-  // The values mentioned on the next class constants is the offset where the
-  // data that will be copied in the buffer.
-
-  // 1 byte length.
-  static const int ENCODED_SERVER_UUID_LEN_OFFSET = 0;
-  // 4 bytes length.
-  static const int ENCODED_THREAD_ID_OFFSET = 1;
-  // 1 byte length.
-  static const int ENCODED_GTID_SPECIFIED_OFFSET = 5;
-  // 4 bytes length
-  static const int ENCODED_SNAPSHOT_VERSION_LEN_OFFSET = 6;
-  // 4 bytes length.
-  static const int ENCODED_WRITE_SET_ITEMS_OFFSET = 10;
-  // 4 bytes length.
-  static const int ENCODED_READ_SET_ITEMS_OFFSET = 14;
-
-  // The values mentioned on the next class's constants is the length of the
-  // data that will be copied in the buffer.
-  static const int ENCODED_READ_WRITE_SET_ITEM_LEN = 2;
-  static const int ENCODED_SNAPSHOT_VERSION_LEN = 2;
-};
-
-/**
-  @class View_change_event
-
-  This class is used to add view change markers in the binary log when a
-  member of the group enters or leaves the group.
-
-  <tr>
-    <th>Name</th>
-    <th>Format</th>
-    <th>Description</th>
-  </tr>
-
-  <tr>
-    <td>view_id</td>
-    <td>40 length character array</td>
-    <td>This is used to store the view id value of the new view change when a
-  node add or leaves the group.
-    </td>
-  </tr>
-
-  <tr>
-    <td>seq_number</td>
-    <td>8 bytes integer</td>
-    <td>Variable to identify the next sequence number to be allotted to the
-  certified transaction.</td>
-  </tr>
-
-  <tr>
-    <td>certification_info</td>
-    <td>variable length map to store the certification data.</td>
-    <td>Map to store the certification info ie. the hash of write_set and the
-        snapshot sequence value.
-    </td>
-  </tr>
-
-*/
-class View_change_event : public Binary_log_event {
- public:
-  /**
-    Decodes the view_change_log_event generated in case a server enters or
-    leaves the group.
-
-    <pre>
-    The buffer layout is as follows
-    </pre>
-
-    @param buf  Contains the serialized event.
-    @param fde  An FDE event (see Rotate_event constructor for more info).
-  */
-  View_change_event(const char *buf, const Format_description_event *fde);
-
-  explicit View_change_event(const char *raw_view_id);
-
-  ~View_change_event() override;
-
-#ifndef HAVE_MYSYS
-  void print_event_info(std::ostream &) override {}
-  void print_long_info(std::ostream &) override {}
-#endif
-
- protected:
-  // The values mentioned on the next class constants is the offset where the
-  // data that will be copied in the buffer.
-
-  // 40 bytes length.
-  static const int ENCODED_VIEW_ID_OFFSET = 0;
-  // 8 bytes length.
-  static const int ENCODED_SEQ_NUMBER_OFFSET = 40;
-  // 4 bytes length.
-  static const int ENCODED_CERT_INFO_SIZE_OFFSET = 48;
-
-  /*
-    The layout of the buffer is as follows
-    +--------------------- -+-------------+----------+
-    | View Id               | seq number  | map size |
-    +-----------------------+-------------+----------+
-   view id (40 bytes) + seq number (8 bytes) + map size (4 bytes)
-   Sum of the length of the values at the above OFFSETS.
-  */
-
-  // The values mentioned on the next class constants is the length of the data
-  // that will be copied in the buffer.
-
-  // Field sizes on serialization
-  static const int ENCODED_VIEW_ID_MAX_LEN = 40;
-  static const int ENCODED_CERT_INFO_KEY_SIZE_LEN = 2;
-  static const int ENCODED_CERT_INFO_VALUE_LEN = 4;
-
-  char view_id[ENCODED_VIEW_ID_MAX_LEN];
-
-  long long int seq_number;
-
-  std::map<std::string, std::string> certification_info;
-};
-
-/**
-  @class Heartbeat_event_v2
-
-  Replication event to ensure to replica that source is alive.
-  The event is originated by source's dump thread and sent straight to
-  replica without being logged. Slave itself does not store it in relay log
-  but rather uses a data for immediate checks and throws away the event.
-
-  Two members of the class m_log_filename and m_log_position comprise
-  @see the rpl_event_coordinates instance. The coordinates that a heartbeat
-  instance carries correspond to the last event source has sent from
-  its binlog.
-
-  Also this event will be generated only for the source server with
-  version > 8.0.26
-
-  @section Heartbeat_event_v2_binary_format Binary Format
-
-  The Body has one component:
-
-  <table>
-  <caption>Body for Heartbeat_event</caption>
-
-  <tr>
-    <th>Name</th>
-    <th>Format</th>
-    <th>Description</th>
-  </tr>
-
-  <tr>
-    <td>m_log_filename</td>
-    <td>String variable to store the binlog name</td>
-    <td>Name of the current binlog being written to.</td>
-  </tr>
-  <tr>
-    <td>m_log_pos</td>
-    <td>8 byte unsigned integar</td>
-    <td>Name of the current binlog being written to.</td>
-  </tr>
-  </table>
-*/
-
-class Heartbeat_event_v2 : public Binary_log_event {
- public:
-  /**
-    Sent by a source to a replica to let the replica know that the source is
-    still alive. Events of this type do not appear in the binary or relay logs.
-    They are generated on a source server by the thread that dumps events and
-    sent straight to the replica without ever being written to the binary log.
-
-    @param buf  Contains the serialized event.
-    @param fde  An FDE event (see Rotate_event constructor for more info).
-  */
-  Heartbeat_event_v2(const char *buf, const Format_description_event *fde);
-
-  /**
-    Creates an empty heartbeat event.
-   */
-  Heartbeat_event_v2();
-
-  virtual ~Heartbeat_event_v2() override = default;
-
-  // Set the binlog filename
-  void set_log_filename(const std::string name);
-  // Set the position
-  void set_log_position(uint64_t position);
-  // Return the binlog filename
-  const std::string get_log_filename() const;
-  // Return the position
-  uint64_t get_log_position() const;
-
-  // Return the max length of an encoded packet.
-  static uint64_t max_encoding_length();
-#ifndef HAVE_MYSYS
-  void print_event_info(std::ostream &info) override;
-  void print_long_info(std::ostream &info) override;
-#endif
- protected:
-  std::string m_log_filename{};
-  uint64_t m_log_position{0};
-};
-
-/**
-  @class Heartbeat_event
-
-  Replication event to ensure to replica that source is alive.
-  The event is originated by source's dump thread and sent straight to
-  replica without being logged. Slave itself does not store it in relay log
-  but rather uses a data for immediate checks and throws away the event.
-
-  Two members of the class log_ident and Binary_log_event::log_pos comprise
-  @see the rpl_event_coordinates instance. The coordinates that a heartbeat
-  instance carries correspond to the last event source has sent from
-  its binlog.
-
-  @section Heartbeat_event_binary_format Binary Format
-
-  The Body has one component:
-
-  <table>
-  <caption>Body for Heartbeat_event</caption>
-
-  <tr>
-    <th>Name</th>
-    <th>Format</th>
-    <th>Description</th>
-  </tr>
-
-  <tr>
-    <td>log_ident</td>
-    <td>variable length string without trailing zero, extending to the
-    end of the event</td>
-    <td>Name of the current binlog being written to.</td>
-  </tr>
-  </table>
-*/
-class Heartbeat_event : public Binary_log_event {
- public:
-  /**
-    Sent by a source to a replica to let the replica know that the source is
-    still alive. Events of this type do not appear in the binary or relay logs.
-    They are generated on a source server by the thread that dumps events and
-    sent straight to the replica without ever being written to the binary log.
-
-    @param buf  Contains the serialized event.
-    @param fde  An FDE event (see Rotate_event constructor for more info).
-  */
-  Heartbeat_event(const char *buf, const Format_description_event *fde);
-
-  // Return the file name
-  const char *get_log_ident() { return log_ident; }
-  // Return the length of file name
-  unsigned int get_ident_len() { return ident_len; }
-
- protected:
-  const char *log_ident;
-  unsigned int ident_len; /** filename length */
-};
-
-}  // end namespace binary_log
-/**
-  @} (end of group Replication)
-*/
-#endif /* CONTROL_EVENTS_INCLUDED */
->>>>>>> 537dd524
+#endif  // LIBBINLOGEVENTS_INCLUDE_CONTROL_EVENTS_H