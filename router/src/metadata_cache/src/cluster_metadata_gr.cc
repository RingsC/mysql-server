--- conflicted
+++ resolved
@@ -1402,15 +1402,9 @@
       log_debug("Updating the status of cluster '%s' to find the writable node",
                 cluster.name.c_str());
 
-<<<<<<< HEAD
-    // we need to connect to the Primary Cluster and query its GR status to
-    // figure out the current Primary node
-    metadata_->update_cluster_status_from_gr(false, cluster);
-=======
       // we need to connect to the Primary Cluster and query its GR status to
       // figure out the current Primary node
-      metadata_->update_cluster_status(cluster);
->>>>>>> 4d4be52e
+      metadata_->update_cluster_status_from_gr(false, cluster);
 
       return metadata_->find_rw_server(cluster.members);
     }
