/*
  Copyright (c) 2018, 2024, Oracle and/or its affiliates.

  This program is free software; you can redistribute it and/or modify
  it under the terms of the GNU General Public License, version 2.0,
  as published by the Free Software Foundation.

  This program is designed to work with certain software (including
  but not limited to OpenSSL) that is licensed under separate terms,
  as designated in a particular file or component or in included license
  documentation.  The authors of MySQL hereby grant you an additional
  permission to link the program and your derivative works with the
  separately licensed software that they have either included with
  the program or referenced in the documentation.

  This program is distributed in the hope that it will be useful,
  but WITHOUT ANY WARRANTY; without even the implied warranty of
  MERCHANTABILITY or FITNESS FOR A PARTICULAR PURPOSE.  See the
  GNU General Public License for more details.

  You should have received a copy of the GNU General Public License
  along with this program; if not, write to the Free Software
  Foundation, Inc., 51 Franklin St, Fifth Floor, Boston, MA  02110-1301  USA
*/

#include <gmock/gmock.h>

#include <array>
#include <deque>
#include <forward_list>
#include <initializer_list>
#include <list>
#include <set>
#include <unordered_set>
#include <vector>

#include "mysql/harness/utility/string.h"

#include "unittest/gunit/benchmark.h"

using mysql_harness::join;

template <typename T>
class JoinTest : public ::testing::Test {};

TYPED_TEST_SUITE_P(JoinTest);

TYPED_TEST_P(JoinTest, many) {
<<<<<<< HEAD
  EXPECT_EQ(join(std::to_array<TypeParam>({"abc", "def"}), "-"), "abc-def");
=======
  TypeParam c_array[]{
      "abc",
      "def",
  };

  EXPECT_EQ(join(c_array, "-"), "abc-def");
  EXPECT_EQ(join(std::array<TypeParam, 2>{"abc", "def"}, "-"), "abc-def");
  EXPECT_EQ(join(std::initializer_list<const char *>{"abc", "def"}, "-"),
            "abc-def");

>>>>>>> 6dcfe3c2
  EXPECT_EQ(join(std::deque<TypeParam>{"abc", "def"}, "-"), "abc-def");
  EXPECT_EQ(join(std::forward_list<TypeParam>{"abc", "def"}, "-"), "abc-def");
  EXPECT_EQ(join(std::list<TypeParam>{"abc", "def"}, "-"), "abc-def");

#if 0
  // - a std::set<const char *> comparse pointer-addresses, iteration may
  // returned in any order a
  // - std::unordered_set<const char *> has no ordering
  EXPECT_EQ(join(std::set<TypeParam>{"abc", "def"}, "-"), "abc-def");
  EXPECT_EQ(join(std::unordered_set<TypeParam>{"abc", "def"}, "-"), "abc-def");
#endif
  EXPECT_EQ(join(std::vector<TypeParam>{"abc", "def"}, "-"), "abc-def");
}

TYPED_TEST_P(JoinTest, one) {
<<<<<<< HEAD
  EXPECT_EQ(join(std::to_array<TypeParam>({"abc"}), "-"), "abc");
=======
  TypeParam c_array[1]{
      "abc",
  };
  EXPECT_EQ(join(c_array, "-"), "abc");

  EXPECT_EQ(join(std::array<TypeParam, 1>{"abc"}, "-"), "abc");
>>>>>>> 6dcfe3c2
  EXPECT_EQ(join(std::deque<TypeParam>{"abc"}, "-"), "abc");
  EXPECT_EQ(join(std::forward_list<TypeParam>{"abc"}, "-"), "abc");
  EXPECT_EQ(join(std::list<TypeParam>{"abc"}, "-"), "abc");
  EXPECT_EQ(join(std::set<TypeParam>{"abc"}, "-"), "abc");
  EXPECT_EQ(join(std::unordered_set<TypeParam>{"abc"}, "-"), "abc");
  EXPECT_EQ(join(std::vector<TypeParam>{"abc"}, "-"), "abc");
}

TYPED_TEST_P(JoinTest, none) {
  EXPECT_EQ(join(std::array<TypeParam, 0>{}, "-"), "");
  EXPECT_EQ(join(std::deque<TypeParam>{}, "-"), "");
  EXPECT_EQ(join(std::forward_list<TypeParam>{}, "-"), "");
  EXPECT_EQ(join(std::list<TypeParam>{}, "-"), "");
  EXPECT_EQ(join(std::set<TypeParam>{}, "-"), "");
  EXPECT_EQ(join(std::unordered_set<TypeParam>{}, "-"), "");
  EXPECT_EQ(join(std::vector<TypeParam>{}, "-"), "");
}

REGISTER_TYPED_TEST_SUITE_P(JoinTest, many, one, none);

using JoinTestTypes =
    ::testing::Types<std::string, const char *, std::string_view>;
INSTANTIATE_TYPED_TEST_SUITE_P(Spec, JoinTest, JoinTestTypes);

namespace {

using namespace std::string_view_literals;

template <class T, size_t N>
constexpr auto init_bench_data() {
  std::array<T, N> data;

  for (auto &el : data) {
    el = "fuzbuzshnuzz";
  }

  return data;
}

auto bench_ar_sv = init_bench_data<std::string_view, 1024>();
auto bench_ar_cs = init_bench_data<const char *, 1024>();
auto bench_ar_s = init_bench_data<std::string, 1024>();

void BenchJoinStdArrayStringView(size_t iter) {
  while ((iter--) != 0) {
    std::string joined = join(bench_ar_sv, ", ");
  }
}

void BenchJoinStdArrayCString(size_t iter) {
  while ((iter--) != 0) {
    std::string joined = join(bench_ar_cs, ", ");
  }
}

void BenchJoinStdArrayStdString(size_t iter) {
  while ((iter--) != 0) {
    std::string joined = join(bench_ar_s, ", ");
  }
}

}  // namespace

BENCHMARK(BenchJoinStdArrayStdString)
BENCHMARK(BenchJoinStdArrayStringView)
BENCHMARK(BenchJoinStdArrayCString)

int main(int argc, char *argv[]) {
  ::testing::InitGoogleTest(&argc, argv);
  return RUN_ALL_TESTS();
}<|MERGE_RESOLUTION|>--- conflicted
+++ resolved
@@ -46,9 +46,6 @@
 TYPED_TEST_SUITE_P(JoinTest);
 
 TYPED_TEST_P(JoinTest, many) {
-<<<<<<< HEAD
-  EXPECT_EQ(join(std::to_array<TypeParam>({"abc", "def"}), "-"), "abc-def");
-=======
   TypeParam c_array[]{
       "abc",
       "def",
@@ -59,7 +56,6 @@
   EXPECT_EQ(join(std::initializer_list<const char *>{"abc", "def"}, "-"),
             "abc-def");
 
->>>>>>> 6dcfe3c2
   EXPECT_EQ(join(std::deque<TypeParam>{"abc", "def"}, "-"), "abc-def");
   EXPECT_EQ(join(std::forward_list<TypeParam>{"abc", "def"}, "-"), "abc-def");
   EXPECT_EQ(join(std::list<TypeParam>{"abc", "def"}, "-"), "abc-def");
@@ -75,16 +71,12 @@
 }
 
 TYPED_TEST_P(JoinTest, one) {
-<<<<<<< HEAD
-  EXPECT_EQ(join(std::to_array<TypeParam>({"abc"}), "-"), "abc");
-=======
   TypeParam c_array[1]{
       "abc",
   };
   EXPECT_EQ(join(c_array, "-"), "abc");
 
   EXPECT_EQ(join(std::array<TypeParam, 1>{"abc"}, "-"), "abc");
->>>>>>> 6dcfe3c2
   EXPECT_EQ(join(std::deque<TypeParam>{"abc"}, "-"), "abc");
   EXPECT_EQ(join(std::forward_list<TypeParam>{"abc"}, "-"), "abc");
   EXPECT_EQ(join(std::list<TypeParam>{"abc"}, "-"), "abc");
