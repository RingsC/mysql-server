/*
   Copyright (c) 2000, 2012, Oracle and/or its affiliates. All rights reserved.

   This program is free software; you can redistribute it and/or modify
   it under the terms of the GNU General Public License as published by
   the Free Software Foundation; version 2 of the License.

   This program is distributed in the hope that it will be useful,
   but WITHOUT ANY WARRANTY; without even the implied warranty of
   MERCHANTABILITY or FITNESS FOR A PARTICULAR PURPOSE.  See the
   GNU General Public License for more details.

   You should have received a copy of the GNU General Public License
   along with this program; if not, write to the Free Software
   Foundation, Inc., 51 Franklin St, Fifth Floor, Boston, MA 02110-1301  USA
*/

/* mysql command tool
 * Commands compatible with mSQL by David J. Hughes
 *
 * Written by:
 *   Michael 'Monty' Widenius
 *   Andi Gutmans  <andi@zend.com>
 *   Zeev Suraski  <zeev@zend.com>
 *   Jani Tolonen  <jani@mysql.com>
 *   Matt Wagner   <matt@mysql.com>
 *   Jeremy Cole   <jcole@mysql.com>
 *   Tonu Samuel   <tonu@mysql.com>
 *   Harrison Fisk <harrison@mysql.com>
 *
 **/

#include "client_priv.h"
#include "my_default.h"
#include <m_ctype.h>
#include <stdarg.h>
#include <my_dir.h>
#ifndef __GNU_LIBRARY__
#define __GNU_LIBRARY__		      // Skip warnings in getopt.h
#endif
#include "my_readline.h"
#include <signal.h>
#include <violite.h>

#include <algorithm>

using std::min;
using std::max;

#if defined(USE_LIBEDIT_INTERFACE) && defined(HAVE_LOCALE_H)
#include <locale.h>
#endif

const char *VER= "14.14";

/* Don't try to make a nice table if the data is too big */
#define MAX_COLUMN_LENGTH	     1024

/* Buffer to hold 'version' and 'version_comment' */
static char *server_version= NULL;

/* Array of options to pass to libemysqld */
#define MAX_SERVER_ARGS               64

#include "sql_string.h"

extern "C" {
#if defined(HAVE_CURSES_H) && defined(HAVE_TERM_H)
#include <curses.h>
#include <term.h>
#else
#if defined(HAVE_TERMIOS_H)
#include <termios.h>
#include <unistd.h>
#elif defined(HAVE_TERMBITS_H)
#include <termbits.h>
#elif defined(HAVE_ASM_TERMBITS_H) && (!defined __GLIBC__ || !(__GLIBC__ > 2 || __GLIBC__ == 2 && __GLIBC_MINOR__ > 0))
#include <asm/termbits.h>		// Standard linux
#endif
#undef VOID
#if defined(HAVE_TERMCAP_H)
#include <termcap.h>
#else
#ifdef HAVE_CURSES_H
#include <curses.h>
#endif
#undef SYSV				// hack to avoid syntax error
#ifdef HAVE_TERM_H
#include <term.h>
#endif
#endif
#endif

#if defined(__WIN__)
#include <conio.h>
#else
#include <readline/readline.h>
#define HAVE_READLINE
#define USE_POPEN
#endif
  //int vidattr(long unsigned int attrs);	// Was missing in sun curses
}

#if !defined(HAVE_VIDATTR)
#undef vidattr
#define vidattr(A) {}			// Can't get this to work
#endif

#ifdef FN_NO_CASE_SENSE
#define cmp_database(cs,A,B) my_strcasecmp((cs), (A), (B))
#else
#define cmp_database(cs,A,B) strcmp((A),(B))
#endif

#include "completion_hash.h"
#include <welcome_copyright_notice.h> // ORACLE_WELCOME_COPYRIGHT_NOTICE

#define PROMPT_CHAR '\\'
#define DEFAULT_DELIMITER ";"

#define MAX_BATCH_BUFFER_SIZE (1024L * 1024L * 1024L)

typedef struct st_status
{
  int exit_status;
  ulong query_start_line;
  char *file_name;
  LINE_BUFFER *line_buff;
  bool batch,add_to_history;
} STATUS;


static HashTable ht;
static char **defaults_argv;

enum enum_info_type { INFO_INFO,INFO_ERROR,INFO_RESULT};
typedef enum enum_info_type INFO_TYPE;

static MYSQL mysql;			/* The connection */
static my_bool ignore_errors=0,wait_flag=0,quick=0,
               connected=0,opt_raw_data=0,unbuffered=0,output_tables=0,
	       opt_rehash=1,skip_updates=0,safe_updates=0,one_database=0,
	       opt_compress=0, using_opt_local_infile=0,
	       vertical=0, line_numbers=1, column_names=1,opt_html=0,
               opt_xml=0,opt_nopager=1, opt_outfile=0, named_cmds= 0,
	       tty_password= 0, opt_nobeep=0, opt_reconnect=1,
	       opt_secure_auth= TRUE,
               default_pager_set= 0, opt_sigint_ignore= 0,
               auto_vertical_output= 0,
               show_warnings= 0, executing_query= 0, interrupted_query= 0,
               ignore_spaces= 0;
static my_bool debug_info_flag, debug_check_flag;
static my_bool column_types_flag;
static my_bool preserve_comments= 0;
static ulong opt_max_allowed_packet, opt_net_buffer_length;
static uint verbose=0,opt_silent=0,opt_mysql_port=0, opt_local_infile=0;
static uint opt_enable_cleartext_plugin= 0;
static my_bool using_opt_enable_cleartext_plugin= 0;
static uint my_end_arg;
static char * opt_mysql_unix_port=0;
static char *opt_bind_addr = NULL;
static int connect_flag=CLIENT_INTERACTIVE;
static my_bool opt_binary_mode= FALSE;
static char *current_host,*current_db,*current_user=0,*opt_password=0,
            *current_prompt=0, *delimiter_str= 0,
            *default_charset= (char*) MYSQL_AUTODETECT_CHARSET_NAME,
            *opt_init_command= 0;
static char *histfile;
static char *histfile_tmp;
static String glob_buffer,old_buffer;
static String processed_prompt;
static char *full_username=0,*part_username=0,*default_prompt=0;
static int wait_time = 5;
static STATUS status;
static ulong select_limit,max_join_size,opt_connect_timeout=0;
static char mysql_charsets_dir[FN_REFLEN+1];
static char *opt_plugin_dir= 0, *opt_default_auth= 0;
#if !defined(HAVE_YASSL)
static char *opt_server_public_key= 0;
#endif
static const char *xmlmeta[] = {
  "&", "&amp;",
  "<", "&lt;",
  ">", "&gt;",
  "\"", "&quot;",
  /* Turn \0 into a space. Why not &#0;? That's not valid XML or HTML. */
  "\0", " ",
  0, 0
};
static const char *day_names[]={"Sun","Mon","Tue","Wed","Thu","Fri","Sat"};
static const char *month_names[]={"Jan","Feb","Mar","Apr","May","Jun","Jul",
			    "Aug","Sep","Oct","Nov","Dec"};
static char default_pager[FN_REFLEN];
static char pager[FN_REFLEN], outfile[FN_REFLEN];
static FILE *PAGER, *OUTFILE;
static MEM_ROOT hash_mem_root;
static uint prompt_counter;
static char delimiter[16]= DEFAULT_DELIMITER;
static uint delimiter_length= 1;
unsigned short terminal_width= 80;

#ifdef HAVE_SMEM
static char *shared_memory_base_name=0;
#endif
static uint opt_protocol=0;
static const CHARSET_INFO *charset_info= &my_charset_latin1;

#include "sslopt-vars.h"

const char *default_dbug_option="d:t:o,/tmp/mysql.trace";

#ifdef __WIN__
/*
  A flag that indicates if --execute buffer has already been converted,
  to avoid double conversion on reconnect.
*/
static my_bool execute_buffer_conversion_done= 0;

/*
  my_win_is_console(...) is quite slow.
  We cache my_win_is_console() results for stdout and stderr.
  Any other output files, except stdout and stderr,
  cannot be Windows console.
  Note, if mysql.exe is executed from a service, its _fileno(stdout) is -1,
  so shift (1 << -1) can return implementation defined result.
  This corner case is taken into account, as the shift result
  will be multiplied to 0 and we'll get 0 as a result.
  The same is true for stderr.
*/
static uint win_is_console_cache= 
  (test(my_win_is_console(stdout)) * (1 << _fileno(stdout))) |
  (test(my_win_is_console(stderr)) * (1 << _fileno(stderr)));

static inline my_bool
my_win_is_console_cached(FILE *file)
{
  return win_is_console_cache & (1 << _fileno(file));
}
#endif /* __WIN__ */

/* Various printing flags */
#define MY_PRINT_ESC_0 1  /* Replace 0x00 bytes to "\0"              */
#define MY_PRINT_SPS_0 2  /* Replace 0x00 bytes to space             */
#define MY_PRINT_XML   4  /* Encode XML entities                     */
#define MY_PRINT_MB    8  /* Recognize multi-byte characters         */
#define MY_PRINT_CTRL 16  /* Replace TAB, NL, CR to "\t", "\n", "\r" */

void tee_write(FILE *file, const char *s, size_t slen, int flags);
void tee_fprintf(FILE *file, const char *fmt, ...);
void tee_fputs(const char *s, FILE *file);
void tee_puts(const char *s, FILE *file);
void tee_putc(int c, FILE *file);
static void tee_print_sized_data(const char *, unsigned int, unsigned int, bool);
/* The names of functions that actually do the manipulation. */
static int get_options(int argc,char **argv);
extern "C" my_bool get_one_option(int optid, const struct my_option *opt,
                                  char *argument);
static int com_quit(String *str,char*),
	   com_go(String *str,char*), com_ego(String *str,char*),
	   com_print(String *str,char*),
	   com_help(String *str,char*), com_clear(String *str,char*),
	   com_connect(String *str,char*), com_status(String *str,char*),
	   com_use(String *str,char*), com_source(String *str, char*),
	   com_rehash(String *str, char*), com_tee(String *str, char*),
           com_notee(String *str, char*), com_charset(String *str,char*),
           com_prompt(String *str, char*), com_delimiter(String *str, char*),
     com_warnings(String *str, char*), com_nowarnings(String *str, char*);

#ifdef USE_POPEN
static int com_nopager(String *str, char*), com_pager(String *str, char*),
           com_edit(String *str,char*), com_shell(String *str, char *);
#endif

static int read_and_execute(bool interactive);
static int sql_connect(char *host,char *database,char *user,char *password,
		       uint silent);
static const char *server_version_string(MYSQL *mysql);
static int put_info(const char *str,INFO_TYPE info,uint error=0,
		    const char *sql_state=0);
static int put_error(MYSQL *mysql);
static void safe_put_field(const char *pos,ulong length);
static void xmlencode_print(const char *src, uint length);
static void init_pager();
static void end_pager();
static void init_tee(const char *);
static void end_tee();
static const char* construct_prompt();
static char *get_arg(char *line, my_bool get_next_arg);
static void init_username();
static void add_int_to_prompt(int toadd);
static int get_result_width(MYSQL_RES *res);
static int get_field_disp_length(MYSQL_FIELD * field);

/* A structure which contains information on the commands this program
   can understand. */

typedef struct {
  const char *name;		/* User printable name of the function. */
  char cmd_char;		/* msql command character */
  int (*func)(String *str,char *); /* Function to call to do the job. */
  bool takes_params;		/* Max parameters for command */
  const char *doc;		/* Documentation for this function.  */
} COMMANDS;

static COMMANDS commands[] = {
  { "?",      '?', com_help,   1, "Synonym for `help'." },
  { "clear",  'c', com_clear,  0, "Clear the current input statement."},
  { "connect",'r', com_connect,1,
    "Reconnect to the server. Optional arguments are db and host." },
  { "delimiter", 'd', com_delimiter,    1,
    "Set statement delimiter." },
#ifdef USE_POPEN
  { "edit",   'e', com_edit,   0, "Edit command with $EDITOR."},
#endif
  { "ego",    'G', com_ego,    0,
    "Send command to mysql server, display result vertically."},
  { "exit",   'q', com_quit,   0, "Exit mysql. Same as quit."},
  { "go",     'g', com_go,     0, "Send command to mysql server." },
  { "help",   'h', com_help,   1, "Display this help." },
#ifdef USE_POPEN
  { "nopager",'n', com_nopager,0, "Disable pager, print to stdout." },
#endif
  { "notee",  't', com_notee,  0, "Don't write into outfile." },
#ifdef USE_POPEN
  { "pager",  'P', com_pager,  1, 
    "Set PAGER [to_pager]. Print the query results via PAGER." },
#endif
  { "print",  'p', com_print,  0, "Print current command." },
  { "prompt", 'R', com_prompt, 1, "Change your mysql prompt."},
  { "quit",   'q', com_quit,   0, "Quit mysql." },
  { "rehash", '#', com_rehash, 0, "Rebuild completion hash." },
  { "source", '.', com_source, 1,
    "Execute an SQL script file. Takes a file name as an argument."},
  { "status", 's', com_status, 0, "Get status information from the server."},
#ifdef USE_POPEN
  { "system", '!', com_shell,  1, "Execute a system shell command."},
#endif
  { "tee",    'T', com_tee,    1, 
    "Set outfile [to_outfile]. Append everything into given outfile." },
  { "use",    'u', com_use,    1,
    "Use another database. Takes database name as argument." },
  { "charset",    'C', com_charset,    1,
    "Switch to another charset. Might be needed for processing binlog with multi-byte charsets." },
  { "warnings", 'W', com_warnings,  0,
    "Show warnings after every statement." },
  { "nowarning", 'w', com_nowarnings, 0,
    "Don't show warnings after every statement." },
  /* Get bash-like expansion for some commands */
  { "create table",     0, 0, 0, ""},
  { "create database",  0, 0, 0, ""},
  { "show databases",   0, 0, 0, ""},
  { "show fields from", 0, 0, 0, ""},
  { "show keys from",   0, 0, 0, ""},
  { "show tables",      0, 0, 0, ""},
  { "load data from",   0, 0, 0, ""},
  { "alter table",      0, 0, 0, ""},
  { "set option",       0, 0, 0, ""},
  { "lock tables",      0, 0, 0, ""},
  { "unlock tables",    0, 0, 0, ""},
  /* generated 2006-12-28.  Refresh occasionally from lexer. */
  { "ACTION", 0, 0, 0, ""},
  { "ADD", 0, 0, 0, ""},
  { "AFTER", 0, 0, 0, ""},
  { "AGAINST", 0, 0, 0, ""},
  { "AGGREGATE", 0, 0, 0, ""},
  { "ALL", 0, 0, 0, ""},
  { "ALGORITHM", 0, 0, 0, ""},
  { "ALTER", 0, 0, 0, ""},
  { "ANALYZE", 0, 0, 0, ""},
  { "AND", 0, 0, 0, ""},
  { "ANY", 0, 0, 0, ""},
  { "AS", 0, 0, 0, ""},
  { "ASC", 0, 0, 0, ""},
  { "ASCII", 0, 0, 0, ""},
  { "ASENSITIVE", 0, 0, 0, ""},
  { "AUTO_INCREMENT", 0, 0, 0, ""},
  { "AVG", 0, 0, 0, ""},
  { "AVG_ROW_LENGTH", 0, 0, 0, ""},
  { "BACKUP", 0, 0, 0, ""},
  { "BDB", 0, 0, 0, ""},
  { "BEFORE", 0, 0, 0, ""},
  { "BEGIN", 0, 0, 0, ""},
  { "BERKELEYDB", 0, 0, 0, ""},
  { "BETWEEN", 0, 0, 0, ""},
  { "BIGINT", 0, 0, 0, ""},
  { "BINARY", 0, 0, 0, ""},
  { "BINLOG", 0, 0, 0, ""},
  { "BIT", 0, 0, 0, ""},
  { "BLOB", 0, 0, 0, ""},
  { "BOOL", 0, 0, 0, ""},
  { "BOOLEAN", 0, 0, 0, ""},
  { "BOTH", 0, 0, 0, ""},
  { "BTREE", 0, 0, 0, ""},
  { "BY", 0, 0, 0, ""},
  { "BYTE", 0, 0, 0, ""},
  { "CACHE", 0, 0, 0, ""},
  { "CALL", 0, 0, 0, ""},
  { "CASCADE", 0, 0, 0, ""},
  { "CASCADED", 0, 0, 0, ""},
  { "CASE", 0, 0, 0, ""},
  { "CHAIN", 0, 0, 0, ""},
  { "CHANGE", 0, 0, 0, ""},
  { "CHANGED", 0, 0, 0, ""},
  { "CHAR", 0, 0, 0, ""},
  { "CHARACTER", 0, 0, 0, ""},
  { "CHARSET", 0, 0, 0, ""},
  { "CHECK", 0, 0, 0, ""},
  { "CHECKSUM", 0, 0, 0, ""},
  { "CIPHER", 0, 0, 0, ""},
  { "CLIENT", 0, 0, 0, ""},
  { "CLOSE", 0, 0, 0, ""},
  { "CODE", 0, 0, 0, ""},
  { "COLLATE", 0, 0, 0, ""},
  { "COLLATION", 0, 0, 0, ""},
  { "COLUMN", 0, 0, 0, ""},
  { "COLUMNS", 0, 0, 0, ""},
  { "COMMENT", 0, 0, 0, ""},
  { "COMMIT", 0, 0, 0, ""},
  { "COMMITTED", 0, 0, 0, ""},
  { "COMPACT", 0, 0, 0, ""},
  { "COMPRESSED", 0, 0, 0, ""},
  { "CONCURRENT", 0, 0, 0, ""},
  { "CONDITION", 0, 0, 0, ""},
  { "CONNECTION", 0, 0, 0, ""},
  { "CONSISTENT", 0, 0, 0, ""},
  { "CONSTRAINT", 0, 0, 0, ""},
  { "CONTAINS", 0, 0, 0, ""},
  { "CONTINUE", 0, 0, 0, ""},
  { "CONVERT", 0, 0, 0, ""},
  { "CREATE", 0, 0, 0, ""},
  { "CROSS", 0, 0, 0, ""},
  { "CUBE", 0, 0, 0, ""},
  { "CURRENT_DATE", 0, 0, 0, ""},
  { "CURRENT_TIME", 0, 0, 0, ""},
  { "CURRENT_TIMESTAMP", 0, 0, 0, ""},
  { "CURRENT_USER", 0, 0, 0, ""},
  { "CURSOR", 0, 0, 0, ""},
  { "DATA", 0, 0, 0, ""},
  { "DATABASE", 0, 0, 0, ""},
  { "DATABASES", 0, 0, 0, ""},
  { "DATE", 0, 0, 0, ""},
  { "DATETIME", 0, 0, 0, ""},
  { "DAY", 0, 0, 0, ""},
  { "DAY_HOUR", 0, 0, 0, ""},
  { "DAY_MICROSECOND", 0, 0, 0, ""},
  { "DAY_MINUTE", 0, 0, 0, ""},
  { "DAY_SECOND", 0, 0, 0, ""},
  { "DEALLOCATE", 0, 0, 0, ""},     
  { "DEC", 0, 0, 0, ""},
  { "DECIMAL", 0, 0, 0, ""},
  { "DECLARE", 0, 0, 0, ""},
  { "DEFAULT", 0, 0, 0, ""},
  { "DEFINER", 0, 0, 0, ""},
  { "DELAYED", 0, 0, 0, ""},
  { "DELAY_KEY_WRITE", 0, 0, 0, ""},
  { "DELETE", 0, 0, 0, ""},
  { "DESC", 0, 0, 0, ""},
  { "DESCRIBE", 0, 0, 0, ""},
  { "DES_KEY_FILE", 0, 0, 0, ""},
  { "DETERMINISTIC", 0, 0, 0, ""},
  { "DIRECTORY", 0, 0, 0, ""},
  { "DISABLE", 0, 0, 0, ""},
  { "DISCARD", 0, 0, 0, ""},
  { "DISTINCT", 0, 0, 0, ""},
  { "DISTINCTROW", 0, 0, 0, ""},
  { "DIV", 0, 0, 0, ""},
  { "DO", 0, 0, 0, ""},
  { "DOUBLE", 0, 0, 0, ""},
  { "DROP", 0, 0, 0, ""},
  { "DUAL", 0, 0, 0, ""},
  { "DUMPFILE", 0, 0, 0, ""},
  { "DUPLICATE", 0, 0, 0, ""},
  { "DYNAMIC", 0, 0, 0, ""},
  { "EACH", 0, 0, 0, ""},
  { "ELSE", 0, 0, 0, ""},
  { "ELSEIF", 0, 0, 0, ""},
  { "ENABLE", 0, 0, 0, ""},
  { "ENCLOSED", 0, 0, 0, ""},
  { "END", 0, 0, 0, ""},
  { "ENGINE", 0, 0, 0, ""},
  { "ENGINES", 0, 0, 0, ""},
  { "ENUM", 0, 0, 0, ""},
  { "ERRORS", 0, 0, 0, ""},
  { "ESCAPE", 0, 0, 0, ""},
  { "ESCAPED", 0, 0, 0, ""},
  { "EVENTS", 0, 0, 0, ""},
  { "EXECUTE", 0, 0, 0, ""},
  { "EXISTS", 0, 0, 0, ""},
  { "EXIT", 0, 0, 0, ""},
  { "EXPANSION", 0, 0, 0, ""},
  { "EXPLAIN", 0, 0, 0, ""},
  { "EXTENDED", 0, 0, 0, ""},
  { "FALSE", 0, 0, 0, ""},
  { "FAST", 0, 0, 0, ""},
  { "FETCH", 0, 0, 0, ""},
  { "FIELDS", 0, 0, 0, ""},
  { "FILE", 0, 0, 0, ""},
  { "FIRST", 0, 0, 0, ""},
  { "FIXED", 0, 0, 0, ""},
  { "FLOAT", 0, 0, 0, ""},
  { "FLOAT4", 0, 0, 0, ""},
  { "FLOAT8", 0, 0, 0, ""},
  { "FLUSH", 0, 0, 0, ""},
  { "FOR", 0, 0, 0, ""},
  { "FORCE", 0, 0, 0, ""},
  { "FOREIGN", 0, 0, 0, ""},
  { "FOUND", 0, 0, 0, ""},
  { "FROM", 0, 0, 0, ""},
  { "FULL", 0, 0, 0, ""},
  { "FULLTEXT", 0, 0, 0, ""},
  { "FUNCTION", 0, 0, 0, ""},
  { "GEOMETRY", 0, 0, 0, ""},
  { "GEOMETRYCOLLECTION", 0, 0, 0, ""},
  { "GET_FORMAT", 0, 0, 0, ""},
  { "GLOBAL", 0, 0, 0, ""},
  { "GRANT", 0, 0, 0, ""},
  { "GRANTS", 0, 0, 0, ""},
  { "GROUP", 0, 0, 0, ""},
  { "HANDLER", 0, 0, 0, ""},
  { "HASH", 0, 0, 0, ""},
  { "HAVING", 0, 0, 0, ""},
  { "HELP", 0, 0, 0, ""},
  { "HIGH_PRIORITY", 0, 0, 0, ""},
  { "HOSTS", 0, 0, 0, ""},
  { "HOUR", 0, 0, 0, ""},
  { "HOUR_MICROSECOND", 0, 0, 0, ""},
  { "HOUR_MINUTE", 0, 0, 0, ""},
  { "HOUR_SECOND", 0, 0, 0, ""},
  { "IDENTIFIED", 0, 0, 0, ""},
  { "IF", 0, 0, 0, ""},
  { "IGNORE", 0, 0, 0, ""},
  { "IMPORT", 0, 0, 0, ""},
  { "IN", 0, 0, 0, ""},
  { "INDEX", 0, 0, 0, ""},
  { "INDEXES", 0, 0, 0, ""},
  { "INFILE", 0, 0, 0, ""},
  { "INNER", 0, 0, 0, ""},
  { "INNOBASE", 0, 0, 0, ""},
  { "INNODB", 0, 0, 0, ""},
  { "INOUT", 0, 0, 0, ""},
  { "INSENSITIVE", 0, 0, 0, ""},
  { "INSERT", 0, 0, 0, ""},
  { "INSERT_METHOD", 0, 0, 0, ""},
  { "INT", 0, 0, 0, ""},
  { "INT1", 0, 0, 0, ""},
  { "INT2", 0, 0, 0, ""},
  { "INT3", 0, 0, 0, ""},
  { "INT4", 0, 0, 0, ""},
  { "INT8", 0, 0, 0, ""},
  { "INTEGER", 0, 0, 0, ""},
  { "INTERVAL", 0, 0, 0, ""},
  { "INTO", 0, 0, 0, ""},
  { "IO_THREAD", 0, 0, 0, ""},
  { "IS", 0, 0, 0, ""},
  { "ISOLATION", 0, 0, 0, ""},
  { "ISSUER", 0, 0, 0, ""},
  { "ITERATE", 0, 0, 0, ""},
  { "INVOKER", 0, 0, 0, ""},
  { "JOIN", 0, 0, 0, ""},
  { "KEY", 0, 0, 0, ""},
  { "KEYS", 0, 0, 0, ""},
  { "KILL", 0, 0, 0, ""},
  { "LANGUAGE", 0, 0, 0, ""},
  { "LAST", 0, 0, 0, ""},
  { "LEADING", 0, 0, 0, ""},
  { "LEAVE", 0, 0, 0, ""},
  { "LEAVES", 0, 0, 0, ""},
  { "LEFT", 0, 0, 0, ""},
  { "LEVEL", 0, 0, 0, ""},
  { "LIKE", 0, 0, 0, ""},
  { "LIMIT", 0, 0, 0, ""},
  { "LINES", 0, 0, 0, ""},
  { "LINESTRING", 0, 0, 0, ""},
  { "LOAD", 0, 0, 0, ""},
  { "LOCAL", 0, 0, 0, ""},
  { "LOCALTIME", 0, 0, 0, ""},
  { "LOCALTIMESTAMP", 0, 0, 0, ""},
  { "LOCK", 0, 0, 0, ""},
  { "LOCKS", 0, 0, 0, ""},
  { "LOGS", 0, 0, 0, ""},
  { "LONG", 0, 0, 0, ""},
  { "LONGBLOB", 0, 0, 0, ""},
  { "LONGTEXT", 0, 0, 0, ""},
  { "LOOP", 0, 0, 0, ""},
  { "LOW_PRIORITY", 0, 0, 0, ""},
  { "MASTER", 0, 0, 0, ""},
  { "MASTER_CONNECT_RETRY", 0, 0, 0, ""},
  { "MASTER_HOST", 0, 0, 0, ""},
  { "MASTER_LOG_FILE", 0, 0, 0, ""},
  { "MASTER_LOG_POS", 0, 0, 0, ""},
  { "MASTER_PASSWORD", 0, 0, 0, ""},
  { "MASTER_PORT", 0, 0, 0, ""},
  { "MASTER_SERVER_ID", 0, 0, 0, ""},
  { "MASTER_SSL", 0, 0, 0, ""},
  { "MASTER_SSL_CA", 0, 0, 0, ""},
  { "MASTER_SSL_CAPATH", 0, 0, 0, ""},
  { "MASTER_SSL_CERT", 0, 0, 0, ""},
  { "MASTER_SSL_CIPHER", 0, 0, 0, ""},
  { "MASTER_SSL_KEY", 0, 0, 0, ""},
  { "MASTER_USER", 0, 0, 0, ""},
  { "MATCH", 0, 0, 0, ""},
  { "MAX_CONNECTIONS_PER_HOUR", 0, 0, 0, ""},
  { "MAX_QUERIES_PER_HOUR", 0, 0, 0, ""},
  { "MAX_ROWS", 0, 0, 0, ""},
  { "MAX_UPDATES_PER_HOUR", 0, 0, 0, ""},
  { "MAX_USER_CONNECTIONS", 0, 0, 0, ""},
  { "MEDIUM", 0, 0, 0, ""},
  { "MEDIUMBLOB", 0, 0, 0, ""},
  { "MEDIUMINT", 0, 0, 0, ""},
  { "MEDIUMTEXT", 0, 0, 0, ""},
  { "MERGE", 0, 0, 0, ""},
  { "MICROSECOND", 0, 0, 0, ""},
  { "MIDDLEINT", 0, 0, 0, ""},
  { "MIGRATE", 0, 0, 0, ""},
  { "MINUTE", 0, 0, 0, ""},
  { "MINUTE_MICROSECOND", 0, 0, 0, ""},
  { "MINUTE_SECOND", 0, 0, 0, ""},
  { "MIN_ROWS", 0, 0, 0, ""},
  { "MOD", 0, 0, 0, ""},
  { "MODE", 0, 0, 0, ""},
  { "MODIFIES", 0, 0, 0, ""},
  { "MODIFY", 0, 0, 0, ""},
  { "MONTH", 0, 0, 0, ""},
  { "MULTILINESTRING", 0, 0, 0, ""},
  { "MULTIPOINT", 0, 0, 0, ""},
  { "MULTIPOLYGON", 0, 0, 0, ""},
  { "MUTEX", 0, 0, 0, ""},
  { "NAME", 0, 0, 0, ""},
  { "NAMES", 0, 0, 0, ""},
  { "NATIONAL", 0, 0, 0, ""},
  { "NATURAL", 0, 0, 0, ""},
  { "NDB", 0, 0, 0, ""},
  { "NDBCLUSTER", 0, 0, 0, ""},
  { "NCHAR", 0, 0, 0, ""},
  { "NEW", 0, 0, 0, ""},
  { "NEXT", 0, 0, 0, ""},
  { "NO", 0, 0, 0, ""},
  { "NONE", 0, 0, 0, ""},
  { "NOT", 0, 0, 0, ""},
  { "NO_WRITE_TO_BINLOG", 0, 0, 0, ""},
  { "NULL", 0, 0, 0, ""},
  { "NUMERIC", 0, 0, 0, ""},
  { "NVARCHAR", 0, 0, 0, ""},
  { "OFFSET", 0, 0, 0, ""},
  { "OLD_PASSWORD", 0, 0, 0, ""},
  { "ON", 0, 0, 0, ""},
  { "ONE", 0, 0, 0, ""},
  { "ONE_SHOT", 0, 0, 0, ""},
  { "OPEN", 0, 0, 0, ""},
  { "OPTIMIZE", 0, 0, 0, ""},
  { "OPTION", 0, 0, 0, ""},
  { "OPTIONALLY", 0, 0, 0, ""},
  { "OR", 0, 0, 0, ""},
  { "ORDER", 0, 0, 0, ""},
  { "OUT", 0, 0, 0, ""},
  { "OUTER", 0, 0, 0, ""},
  { "OUTFILE", 0, 0, 0, ""},
  { "PACK_KEYS", 0, 0, 0, ""},
  { "PARTIAL", 0, 0, 0, ""},
  { "PASSWORD", 0, 0, 0, ""},
  { "PHASE", 0, 0, 0, ""},
  { "POINT", 0, 0, 0, ""},
  { "POLYGON", 0, 0, 0, ""},
  { "PRECISION", 0, 0, 0, ""},
  { "PREPARE", 0, 0, 0, ""},
  { "PREV", 0, 0, 0, ""},
  { "PRIMARY", 0, 0, 0, ""},
  { "PRIVILEGES", 0, 0, 0, ""},
  { "PROCEDURE", 0, 0, 0, ""},
  { "PROCESS", 0, 0, 0, ""},
  { "PROCESSLIST", 0, 0, 0, ""},
  { "PURGE", 0, 0, 0, ""},
  { "QUARTER", 0, 0, 0, ""},
  { "QUERY", 0, 0, 0, ""},
  { "QUICK", 0, 0, 0, ""},
  { "READ", 0, 0, 0, ""},
  { "READS", 0, 0, 0, ""},
  { "REAL", 0, 0, 0, ""},
  { "RECOVER", 0, 0, 0, ""},
  { "REDUNDANT", 0, 0, 0, ""},
  { "REFERENCES", 0, 0, 0, ""},
  { "REGEXP", 0, 0, 0, ""},
  { "RELAY_LOG_FILE", 0, 0, 0, ""},
  { "RELAY_LOG_POS", 0, 0, 0, ""},
  { "RELAY_THREAD", 0, 0, 0, ""},
  { "RELEASE", 0, 0, 0, ""},
  { "RELOAD", 0, 0, 0, ""},
  { "RENAME", 0, 0, 0, ""},
  { "REPAIR", 0, 0, 0, ""},
  { "REPEATABLE", 0, 0, 0, ""},
  { "REPLACE", 0, 0, 0, ""},
  { "REPLICATION", 0, 0, 0, ""},
  { "REPEAT", 0, 0, 0, ""},
  { "REQUIRE", 0, 0, 0, ""},
  { "RESET", 0, 0, 0, ""},
  { "RESTORE", 0, 0, 0, ""},
  { "RESTRICT", 0, 0, 0, ""},
  { "RESUME", 0, 0, 0, ""},
  { "RETURN", 0, 0, 0, ""},
  { "RETURNS", 0, 0, 0, ""},
  { "REVOKE", 0, 0, 0, ""},
  { "RIGHT", 0, 0, 0, ""},
  { "RLIKE", 0, 0, 0, ""},
  { "ROLLBACK", 0, 0, 0, ""},
  { "ROLLUP", 0, 0, 0, ""},
  { "ROUTINE", 0, 0, 0, ""},
  { "ROW", 0, 0, 0, ""},
  { "ROWS", 0, 0, 0, ""},
  { "ROW_FORMAT", 0, 0, 0, ""},
  { "RTREE", 0, 0, 0, ""},
  { "SAVEPOINT", 0, 0, 0, ""},
  { "SCHEMA", 0, 0, 0, ""},
  { "SCHEMAS", 0, 0, 0, ""},
  { "SECOND", 0, 0, 0, ""},
  { "SECOND_MICROSECOND", 0, 0, 0, ""},
  { "SECURITY", 0, 0, 0, ""},
  { "SELECT", 0, 0, 0, ""},
  { "SENSITIVE", 0, 0, 0, ""},
  { "SEPARATOR", 0, 0, 0, ""},
  { "SERIAL", 0, 0, 0, ""},
  { "SERIALIZABLE", 0, 0, 0, ""},
  { "SESSION", 0, 0, 0, ""},
  { "SET", 0, 0, 0, ""},
  { "SHARE", 0, 0, 0, ""},
  { "SHOW", 0, 0, 0, ""},
  { "SHUTDOWN", 0, 0, 0, ""},
  { "SIGNED", 0, 0, 0, ""},
  { "SIMPLE", 0, 0, 0, ""},
  { "SLAVE", 0, 0, 0, ""},
  { "SNAPSHOT", 0, 0, 0, ""},
  { "SMALLINT", 0, 0, 0, ""},
  { "SOME", 0, 0, 0, ""},
  { "SONAME", 0, 0, 0, ""},
  { "SOUNDS", 0, 0, 0, ""},
  { "SPATIAL", 0, 0, 0, ""},
  { "SPECIFIC", 0, 0, 0, ""},
  { "SQL", 0, 0, 0, ""},
  { "SQLEXCEPTION", 0, 0, 0, ""},
  { "SQLSTATE", 0, 0, 0, ""},
  { "SQLWARNING", 0, 0, 0, ""},
  { "SQL_BIG_RESULT", 0, 0, 0, ""},
  { "SQL_BUFFER_RESULT", 0, 0, 0, ""},
  { "SQL_CACHE", 0, 0, 0, ""},
  { "SQL_CALC_FOUND_ROWS", 0, 0, 0, ""},
  { "SQL_NO_CACHE", 0, 0, 0, ""},
  { "SQL_SMALL_RESULT", 0, 0, 0, ""},
  { "SQL_THREAD", 0, 0, 0, ""},
  { "SQL_TSI_SECOND", 0, 0, 0, ""},
  { "SQL_TSI_MINUTE", 0, 0, 0, ""},
  { "SQL_TSI_HOUR", 0, 0, 0, ""},
  { "SQL_TSI_DAY", 0, 0, 0, ""},
  { "SQL_TSI_WEEK", 0, 0, 0, ""},
  { "SQL_TSI_MONTH", 0, 0, 0, ""},
  { "SQL_TSI_QUARTER", 0, 0, 0, ""},
  { "SQL_TSI_YEAR", 0, 0, 0, ""},
  { "SSL", 0, 0, 0, ""},
  { "START", 0, 0, 0, ""},
  { "STARTING", 0, 0, 0, ""},
  { "STATUS", 0, 0, 0, ""},
  { "STOP", 0, 0, 0, ""},
  { "STORAGE", 0, 0, 0, ""},
  { "STRAIGHT_JOIN", 0, 0, 0, ""},
  { "STRING", 0, 0, 0, ""},
  { "STRIPED", 0, 0, 0, ""},
  { "SUBJECT", 0, 0, 0, ""},
  { "SUPER", 0, 0, 0, ""},
  { "SUSPEND", 0, 0, 0, ""},
  { "TABLE", 0, 0, 0, ""},
  { "TABLES", 0, 0, 0, ""},
  { "TABLESPACE", 0, 0, 0, ""},
  { "TEMPORARY", 0, 0, 0, ""},
  { "TEMPTABLE", 0, 0, 0, ""},
  { "TERMINATED", 0, 0, 0, ""},
  { "TEXT", 0, 0, 0, ""},
  { "THEN", 0, 0, 0, ""},
  { "TIME", 0, 0, 0, ""},
  { "TIMESTAMP", 0, 0, 0, ""},
  { "TIMESTAMPADD", 0, 0, 0, ""},
  { "TIMESTAMPDIFF", 0, 0, 0, ""},
  { "TINYBLOB", 0, 0, 0, ""},
  { "TINYINT", 0, 0, 0, ""},
  { "TINYTEXT", 0, 0, 0, ""},
  { "TO", 0, 0, 0, ""},
  { "TRAILING", 0, 0, 0, ""},
  { "TRANSACTION", 0, 0, 0, ""},
  { "TRIGGER", 0, 0, 0, ""},
  { "TRIGGERS", 0, 0, 0, ""},
  { "TRUE", 0, 0, 0, ""},
  { "TRUNCATE", 0, 0, 0, ""},
  { "TYPE", 0, 0, 0, ""},
  { "TYPES", 0, 0, 0, ""},
  { "UNCOMMITTED", 0, 0, 0, ""},
  { "UNDEFINED", 0, 0, 0, ""},
  { "UNDO", 0, 0, 0, ""},
  { "UNICODE", 0, 0, 0, ""},
  { "UNION", 0, 0, 0, ""},
  { "UNIQUE", 0, 0, 0, ""},
  { "UNKNOWN", 0, 0, 0, ""},
  { "UNLOCK", 0, 0, 0, ""},
  { "UNSIGNED", 0, 0, 0, ""},
  { "UNTIL", 0, 0, 0, ""},
  { "UPDATE", 0, 0, 0, ""},
  { "UPGRADE", 0, 0, 0, ""},
  { "USAGE", 0, 0, 0, ""},
  { "USE", 0, 0, 0, ""},
  { "USER", 0, 0, 0, ""},
  { "USER_RESOURCES", 0, 0, 0, ""},
  { "USE_FRM", 0, 0, 0, ""},
  { "USING", 0, 0, 0, ""},
  { "UTC_DATE", 0, 0, 0, ""},
  { "UTC_TIME", 0, 0, 0, ""},
  { "UTC_TIMESTAMP", 0, 0, 0, ""},
  { "VALUE", 0, 0, 0, ""},
  { "VALUES", 0, 0, 0, ""},
  { "VARBINARY", 0, 0, 0, ""},
  { "VARCHAR", 0, 0, 0, ""},
  { "VARCHARACTER", 0, 0, 0, ""},
  { "VARIABLES", 0, 0, 0, ""},
  { "VARYING", 0, 0, 0, ""},
  { "WARNINGS", 0, 0, 0, ""},
  { "WEEK", 0, 0, 0, ""},
  { "WHEN", 0, 0, 0, ""},
  { "WHERE", 0, 0, 0, ""},
  { "WHILE", 0, 0, 0, ""},
  { "VIEW", 0, 0, 0, ""},
  { "WITH", 0, 0, 0, ""},
  { "WORK", 0, 0, 0, ""},
  { "WRITE", 0, 0, 0, ""},
  { "X509", 0, 0, 0, ""},
  { "XOR", 0, 0, 0, ""},
  { "XA", 0, 0, 0, ""},
  { "YEAR", 0, 0, 0, ""},
  { "YEAR_MONTH", 0, 0, 0, ""},
  { "ZEROFILL", 0, 0, 0, ""},
  { "ABS", 0, 0, 0, ""},
  { "ACOS", 0, 0, 0, ""},
  { "ADDDATE", 0, 0, 0, ""},
  { "ADDTIME", 0, 0, 0, ""},
  { "AES_ENCRYPT", 0, 0, 0, ""},
  { "AES_DECRYPT", 0, 0, 0, ""},
  { "AREA", 0, 0, 0, ""},
  { "ASIN", 0, 0, 0, ""},
  { "ASBINARY", 0, 0, 0, ""},
  { "ASTEXT", 0, 0, 0, ""},
  { "ASWKB", 0, 0, 0, ""},
  { "ASWKT", 0, 0, 0, ""},
  { "ATAN", 0, 0, 0, ""},
  { "ATAN2", 0, 0, 0, ""},
  { "BENCHMARK", 0, 0, 0, ""},
  { "BIN", 0, 0, 0, ""},
  { "BIT_COUNT", 0, 0, 0, ""},
  { "BIT_OR", 0, 0, 0, ""},
  { "BIT_AND", 0, 0, 0, ""},
  { "BIT_XOR", 0, 0, 0, ""},
  { "CAST", 0, 0, 0, ""},
  { "CEIL", 0, 0, 0, ""},
  { "CEILING", 0, 0, 0, ""},
  { "BIT_LENGTH", 0, 0, 0, ""},
  { "CENTROID", 0, 0, 0, ""},
  { "CHAR_LENGTH", 0, 0, 0, ""},
  { "CHARACTER_LENGTH", 0, 0, 0, ""},
  { "COALESCE", 0, 0, 0, ""},
  { "COERCIBILITY", 0, 0, 0, ""},
  { "COMPRESS", 0, 0, 0, ""},
  { "CONCAT", 0, 0, 0, ""},
  { "CONCAT_WS", 0, 0, 0, ""},
  { "CONNECTION_ID", 0, 0, 0, ""},
  { "CONV", 0, 0, 0, ""},
  { "CONVERT_TZ", 0, 0, 0, ""},
  { "COUNT", 0, 0, 0, ""},
  { "COS", 0, 0, 0, ""},
  { "COT", 0, 0, 0, ""},
  { "CRC32", 0, 0, 0, ""},
  { "CROSSES", 0, 0, 0, ""},
  { "CURDATE", 0, 0, 0, ""},
  { "CURTIME", 0, 0, 0, ""},
  { "DATE_ADD", 0, 0, 0, ""},
  { "DATEDIFF", 0, 0, 0, ""},
  { "DATE_FORMAT", 0, 0, 0, ""},
  { "DATE_SUB", 0, 0, 0, ""},
  { "DAYNAME", 0, 0, 0, ""},
  { "DAYOFMONTH", 0, 0, 0, ""},
  { "DAYOFWEEK", 0, 0, 0, ""},
  { "DAYOFYEAR", 0, 0, 0, ""},
  { "DECODE", 0, 0, 0, ""},
  { "DEGREES", 0, 0, 0, ""},
  { "DES_ENCRYPT", 0, 0, 0, ""},
  { "DES_DECRYPT", 0, 0, 0, ""},
  { "DIMENSION", 0, 0, 0, ""},
  { "DISJOINT", 0, 0, 0, ""},
  { "ELT", 0, 0, 0, ""},
  { "ENCODE", 0, 0, 0, ""},
  { "ENCRYPT", 0, 0, 0, ""},
  { "ENDPOINT", 0, 0, 0, ""},
  { "ENVELOPE", 0, 0, 0, ""},
  { "EQUALS", 0, 0, 0, ""},
  { "EXTERIORRING", 0, 0, 0, ""},
  { "EXTRACT", 0, 0, 0, ""},
  { "EXP", 0, 0, 0, ""},
  { "EXPORT_SET", 0, 0, 0, ""},
  { "FIELD", 0, 0, 0, ""},
  { "FIND_IN_SET", 0, 0, 0, ""},
  { "FLOOR", 0, 0, 0, ""},
  { "FORMAT", 0, 0, 0, ""},
  { "FOUND_ROWS", 0, 0, 0, ""},
  { "FROM_DAYS", 0, 0, 0, ""},
  { "FROM_UNIXTIME", 0, 0, 0, ""},
  { "GET_LOCK", 0, 0, 0, ""},
  { "GEOMETRYN", 0, 0, 0, ""},
  { "GEOMETRYTYPE", 0, 0, 0, ""},
  { "GEOMCOLLFROMTEXT", 0, 0, 0, ""},
  { "GEOMCOLLFROMWKB", 0, 0, 0, ""},
  { "GEOMETRYCOLLECTIONFROMTEXT", 0, 0, 0, ""},
  { "GEOMETRYCOLLECTIONFROMWKB", 0, 0, 0, ""},
  { "GEOMETRYFROMTEXT", 0, 0, 0, ""},
  { "GEOMETRYFROMWKB", 0, 0, 0, ""},
  { "GEOMFROMTEXT", 0, 0, 0, ""},
  { "GEOMFROMWKB", 0, 0, 0, ""},
  { "GLENGTH", 0, 0, 0, ""},
  { "GREATEST", 0, 0, 0, ""},
  { "GROUP_CONCAT", 0, 0, 0, ""},
  { "GROUP_UNIQUE_USERS", 0, 0, 0, ""},
  { "HEX", 0, 0, 0, ""},
  { "IFNULL", 0, 0, 0, ""},
  { "INET_ATON", 0, 0, 0, ""},
  { "INET_NTOA", 0, 0, 0, ""},
  { "INSTR", 0, 0, 0, ""},
  { "INTERIORRINGN", 0, 0, 0, ""},
  { "INTERSECTS", 0, 0, 0, ""},
  { "ISCLOSED", 0, 0, 0, ""},
  { "ISEMPTY", 0, 0, 0, ""},
  { "ISNULL", 0, 0, 0, ""},
  { "IS_FREE_LOCK", 0, 0, 0, ""},
  { "IS_USED_LOCK", 0, 0, 0, ""},
  { "LAST_INSERT_ID", 0, 0, 0, ""},
  { "ISSIMPLE", 0, 0, 0, ""},
  { "LAST_DAY", 0, 0, 0, ""},
  { "LCASE", 0, 0, 0, ""},
  { "LEAST", 0, 0, 0, ""},
  { "LENGTH", 0, 0, 0, ""},
  { "LN", 0, 0, 0, ""},
  { "LINEFROMTEXT", 0, 0, 0, ""},
  { "LINEFROMWKB", 0, 0, 0, ""},
  { "LINESTRINGFROMTEXT", 0, 0, 0, ""},
  { "LINESTRINGFROMWKB", 0, 0, 0, ""},
  { "LOAD_FILE", 0, 0, 0, ""},
  { "LOCATE", 0, 0, 0, ""},
  { "LOG", 0, 0, 0, ""},
  { "LOG2", 0, 0, 0, ""},
  { "LOG10", 0, 0, 0, ""},
  { "LOWER", 0, 0, 0, ""},
  { "LPAD", 0, 0, 0, ""},
  { "LTRIM", 0, 0, 0, ""},
  { "MAKE_SET", 0, 0, 0, ""},
  { "MAKEDATE", 0, 0, 0, ""},
  { "MAKETIME", 0, 0, 0, ""},
  { "MASTER_POS_WAIT", 0, 0, 0, ""},
  { "MAX", 0, 0, 0, ""},
  { "MBRCONTAINS", 0, 0, 0, ""},
  { "MBRDISJOINT", 0, 0, 0, ""},
  { "MBREQUAL", 0, 0, 0, ""},
  { "MBRINTERSECTS", 0, 0, 0, ""},
  { "MBROVERLAPS", 0, 0, 0, ""},
  { "MBRTOUCHES", 0, 0, 0, ""},
  { "MBRWITHIN", 0, 0, 0, ""},
  { "MD5", 0, 0, 0, ""},
  { "MID", 0, 0, 0, ""},
  { "MIN", 0, 0, 0, ""},
  { "MLINEFROMTEXT", 0, 0, 0, ""},
  { "MLINEFROMWKB", 0, 0, 0, ""},
  { "MPOINTFROMTEXT", 0, 0, 0, ""},
  { "MPOINTFROMWKB", 0, 0, 0, ""},
  { "MPOLYFROMTEXT", 0, 0, 0, ""},
  { "MPOLYFROMWKB", 0, 0, 0, ""},
  { "MONTHNAME", 0, 0, 0, ""},
  { "MULTILINESTRINGFROMTEXT", 0, 0, 0, ""},
  { "MULTILINESTRINGFROMWKB", 0, 0, 0, ""},
  { "MULTIPOINTFROMTEXT", 0, 0, 0, ""},
  { "MULTIPOINTFROMWKB", 0, 0, 0, ""},
  { "MULTIPOLYGONFROMTEXT", 0, 0, 0, ""},
  { "MULTIPOLYGONFROMWKB", 0, 0, 0, ""},
  { "NAME_CONST", 0, 0, 0, ""},
  { "NOW", 0, 0, 0, ""},
  { "NULLIF", 0, 0, 0, ""},
  { "NUMGEOMETRIES", 0, 0, 0, ""},
  { "NUMINTERIORRINGS", 0, 0, 0, ""},
  { "NUMPOINTS", 0, 0, 0, ""},
  { "OCTET_LENGTH", 0, 0, 0, ""},
  { "OCT", 0, 0, 0, ""},
  { "ORD", 0, 0, 0, ""},
  { "OVERLAPS", 0, 0, 0, ""},
  { "PERIOD_ADD", 0, 0, 0, ""},
  { "PERIOD_DIFF", 0, 0, 0, ""},
  { "PI", 0, 0, 0, ""},
  { "POINTFROMTEXT", 0, 0, 0, ""},
  { "POINTFROMWKB", 0, 0, 0, ""},
  { "POINTN", 0, 0, 0, ""},
  { "POLYFROMTEXT", 0, 0, 0, ""},
  { "POLYFROMWKB", 0, 0, 0, ""},
  { "POLYGONFROMTEXT", 0, 0, 0, ""},
  { "POLYGONFROMWKB", 0, 0, 0, ""},
  { "POSITION", 0, 0, 0, ""},
  { "POW", 0, 0, 0, ""},
  { "POWER", 0, 0, 0, ""},
  { "QUOTE", 0, 0, 0, ""},
  { "RADIANS", 0, 0, 0, ""},
  { "RAND", 0, 0, 0, ""},
  { "RELEASE_LOCK", 0, 0, 0, ""},
  { "REVERSE", 0, 0, 0, ""},
  { "ROUND", 0, 0, 0, ""},
  { "ROW_COUNT", 0, 0, 0, ""},
  { "RPAD", 0, 0, 0, ""},
  { "RTRIM", 0, 0, 0, ""},
  { "SEC_TO_TIME", 0, 0, 0, ""},
  { "SESSION_USER", 0, 0, 0, ""},
  { "SUBDATE", 0, 0, 0, ""},
  { "SIGN", 0, 0, 0, ""},
  { "SIN", 0, 0, 0, ""},
  { "SHA", 0, 0, 0, ""},
  { "SHA1", 0, 0, 0, ""},
  { "SLEEP", 0, 0, 0, ""},
  { "SOUNDEX", 0, 0, 0, ""},
  { "SPACE", 0, 0, 0, ""},
  { "SQRT", 0, 0, 0, ""},
  { "SRID", 0, 0, 0, ""},
  { "STARTPOINT", 0, 0, 0, ""},
  { "STD", 0, 0, 0, ""},
  { "STDDEV", 0, 0, 0, ""},
  { "STDDEV_POP", 0, 0, 0, ""},
  { "STDDEV_SAMP", 0, 0, 0, ""},
  { "STR_TO_DATE", 0, 0, 0, ""},
  { "STRCMP", 0, 0, 0, ""},
  { "SUBSTR", 0, 0, 0, ""},
  { "SUBSTRING", 0, 0, 0, ""},
  { "SUBSTRING_INDEX", 0, 0, 0, ""},
  { "SUBTIME", 0, 0, 0, ""},
  { "SUM", 0, 0, 0, ""},
  { "SYSDATE", 0, 0, 0, ""},
  { "SYSTEM_USER", 0, 0, 0, ""},
  { "TAN", 0, 0, 0, ""},
  { "TIME_FORMAT", 0, 0, 0, ""},
  { "TIME_TO_SEC", 0, 0, 0, ""},
  { "TIMEDIFF", 0, 0, 0, ""},
  { "TO_DAYS", 0, 0, 0, ""},
  { "TOUCHES", 0, 0, 0, ""},
  { "TRIM", 0, 0, 0, ""},
  { "UCASE", 0, 0, 0, ""},
  { "UNCOMPRESS", 0, 0, 0, ""},
  { "UNCOMPRESSED_LENGTH", 0, 0, 0, ""},
  { "UNHEX", 0, 0, 0, ""},
  { "UNIQUE_USERS", 0, 0, 0, ""},
  { "UNIX_TIMESTAMP", 0, 0, 0, ""},
  { "UPPER", 0, 0, 0, ""},
  { "UUID", 0, 0, 0, ""},
  { "VARIANCE", 0, 0, 0, ""},
  { "VAR_POP", 0, 0, 0, ""},
  { "VAR_SAMP", 0, 0, 0, ""},
  { "VERSION", 0, 0, 0, ""},
  { "WEEKDAY", 0, 0, 0, ""},
  { "WEEKOFYEAR", 0, 0, 0, ""},
  { "WITHIN", 0, 0, 0, ""},
  { "X", 0, 0, 0, ""},
  { "Y", 0, 0, 0, ""},
  { "YEARWEEK", 0, 0, 0, ""},
  /* end sentinel */
  { (char *)NULL,       0, 0, 0, ""}
};

static const char *load_default_groups[]= { "mysql","client",0 };

static int         embedded_server_arg_count= 0;
static char       *embedded_server_args[MAX_SERVER_ARGS];
static const char *embedded_server_groups[]=
{ "server", "embedded", "mysql_SERVER", 0 };

#ifdef HAVE_READLINE
/*
 HIST_ENTRY is defined for libedit, but not for the real readline
 Need to redefine it for real readline to find it
*/
#if !defined(HAVE_HIST_ENTRY)
typedef struct _hist_entry {
  const char      *line;
  const char      *data;
} HIST_ENTRY; 
#endif

extern "C" int add_history(const char *command); /* From readline directory */
extern "C" int read_history(const char *command);
extern "C" int write_history(const char *command);
extern "C" HIST_ENTRY *history_get(int num);
extern "C" int history_length;
static int not_in_history(const char *line);
static void initialize_readline (char *name);
static void fix_history(String *final_command);
#endif

static COMMANDS *find_command(char *name);
static COMMANDS *find_command(char cmd_name);
static bool add_line(String &buffer, char *line, ulong line_length,
                     char *in_string, bool *ml_comment, bool truncated);
static void remove_cntrl(String &buffer);
static void print_table_data(MYSQL_RES *result);
static void print_table_data_html(MYSQL_RES *result);
static void print_table_data_xml(MYSQL_RES *result);
static void print_tab_data(MYSQL_RES *result);
static void print_table_data_vertically(MYSQL_RES *result);
static void print_warnings(void);
static ulong start_timer(void);
static void end_timer(ulong start_time,char *buff);
static void mysql_end_timer(ulong start_time,char *buff);
static void nice_time(double sec,char *buff,bool part_second);
extern "C" sig_handler mysql_end(int sig);
extern "C" sig_handler handle_kill_signal(int sig);
#if defined(HAVE_TERMIOS_H) && defined(GWINSZ_IN_SYS_IOCTL)
static sig_handler window_resize(int sig);
#endif

const char DELIMITER_NAME[]= "delimiter";
const uint DELIMITER_NAME_LEN= sizeof(DELIMITER_NAME) - 1;
inline bool is_delimiter_command(char *name, ulong len)
{
  /*
    Delimiter command has a parameter, so the length of the whole command
    is larger than DELIMITER_NAME_LEN.  We don't care the parameter, so
    only name(first DELIMITER_NAME_LEN bytes) is checked.
  */
  return (len >= DELIMITER_NAME_LEN &&
          !my_strnncoll(charset_info, (uchar*) name, DELIMITER_NAME_LEN,
                        (uchar *) DELIMITER_NAME, DELIMITER_NAME_LEN));
}

/**
   Get the index of a command in the commands array.

   @param cmd_char    Short form command.

   @return int
     The index of the command is returned if it is found, else -1 is returned.
*/
inline int get_command_index(char cmd_char)
{
  /*
    All client-specific commands are in the first part of commands array
    and have a function to implement it.
  */
  for (uint i= 0; *commands[i].func; i++)
    if (commands[i].cmd_char == cmd_char)
      return i;
  return -1;
}

static int delimiter_index= -1;
static int charset_index= -1;
static bool real_binary_mode= FALSE;

#ifdef _WIN32
BOOL windows_ctrl_handler(DWORD fdwCtrlType)
{
  switch (fdwCtrlType)
  {
  case CTRL_C_EVENT:
  case CTRL_BREAK_EVENT:
    if (!opt_sigint_ignore)
      handle_kill_signal(SIGINT);
    /* Indicate that signal has beed handled. */  
    return TRUE;
  case CTRL_CLOSE_EVENT:
  case CTRL_LOGOFF_EVENT:
  case CTRL_SHUTDOWN_EVENT:
    handle_kill_signal(SIGINT + 1);
  }
  /* Pass signal to the next control handler function. */
  return FALSE;
}
#endif


int main(int argc,char *argv[])
{
  char buff[80];

  MY_INIT(argv[0]);
  DBUG_ENTER("main");
  DBUG_PROCESS(argv[0]);

  charset_index= get_command_index('C');
  delimiter_index= get_command_index('d');
  delimiter_str= delimiter;
  default_prompt = my_strdup(getenv("MYSQL_PS1") ? 
			     getenv("MYSQL_PS1") : 
			     "mysql> ",MYF(MY_WME));
  current_prompt = my_strdup(default_prompt,MYF(MY_WME));
  prompt_counter=0;

  outfile[0]=0;			// no (default) outfile
  strmov(pager, "stdout");	// the default, if --pager wasn't given
  {
    char *tmp=getenv("PAGER");
    if (tmp && strlen(tmp))
    {
      default_pager_set= 1;
      strmov(default_pager, tmp);
    }
  }
  if (!isatty(0) || !isatty(1))
  {
    status.batch=1; opt_silent=1;
    ignore_errors=0;
  }
  else
    status.add_to_history=1;
  status.exit_status=1;

  {
    /* 
     The file descriptor-layer may be out-of-sync with the file-number layer,
     so we make sure that "stdout" is really open.  If its file is closed then
     explicitly close the FD layer. 
    */
    int stdout_fileno_copy;
    stdout_fileno_copy= dup(fileno(stdout)); /* Okay if fileno fails. */
    if (stdout_fileno_copy == -1)
      fclose(stdout);
    else
      close(stdout_fileno_copy);             /* Clean up dup(). */
  }

#ifdef __WIN__
  /* Convert command line parameters from UTF16LE to UTF8MB4. */
  my_win_translate_command_line_args(&my_charset_utf8mb4_bin, &argc, &argv);
#endif

  my_getopt_use_args_separator= TRUE;
  if (load_defaults("my",load_default_groups,&argc,&argv))
  {
    my_end(0);
    exit(1);
  }
  my_getopt_use_args_separator= FALSE;

  defaults_argv=argv;
  if (get_options(argc, (char **) argv))
  {
    free_defaults(defaults_argv);
    my_end(0);
    exit(1);
  }
  if (status.batch && !status.line_buff &&
      !(status.line_buff= batch_readline_init(MAX_BATCH_BUFFER_SIZE, stdin)))
  {
    put_info("Can't initialize batch_readline - may be the input source is "
             "a directory or a block device.", INFO_ERROR, 0);
    free_defaults(defaults_argv);
    my_end(0);
    exit(1);
  }
  if (mysql_server_init(embedded_server_arg_count, embedded_server_args, 
                        (char**) embedded_server_groups))
  {
    put_error(NULL);
    free_defaults(defaults_argv);
    my_end(0);
    exit(1);
  }
  glob_buffer.realloc(512);
  completion_hash_init(&ht, 128);
  init_alloc_root(&hash_mem_root, 16384, 0);
  memset(&mysql, 0, sizeof(mysql));
  if (sql_connect(current_host,current_db,current_user,opt_password,
		  opt_silent))
  {
    quick= 1;					// Avoid history
    status.exit_status= 1;
    mysql_end(-1);
  }
  if (!status.batch)
    ignore_errors=1;				// Don't abort monitor

#ifndef _WIN32
  if (opt_sigint_ignore)
    signal(SIGINT, SIG_IGN);
  else
    signal(SIGINT, handle_kill_signal);         // Catch SIGINT to clean up
  signal(SIGQUIT, mysql_end);			// Catch SIGQUIT to clean up
  signal(SIGHUP, handle_kill_signal);         // Catch SIGHUP to clean up
#else
  SetConsoleCtrlHandler((PHANDLER_ROUTINE) windows_ctrl_handler, TRUE);
#endif


#if defined(HAVE_TERMIOS_H) && defined(GWINSZ_IN_SYS_IOCTL)
  /* Readline will call this if it installs a handler */
  signal(SIGWINCH, window_resize);
  /* call the SIGWINCH handler to get the default term width */
  window_resize(0);
#endif

  put_info("Welcome to the MySQL monitor.  Commands end with ; or \\g.",
	   INFO_INFO);
  sprintf((char*) glob_buffer.ptr(),
	  "Your MySQL connection id is %lu\nServer version: %s\n",
	  mysql_thread_id(&mysql), server_version_string(&mysql));
  put_info((char*) glob_buffer.ptr(),INFO_INFO);

<<<<<<< HEAD
  put_info(ORACLE_WELCOME_COPYRIGHT_NOTICE("2000, 2012"), INFO_INFO);
=======
  put_info(ORACLE_WELCOME_COPYRIGHT_NOTICE("2000"), INFO_INFO);
>>>>>>> fb697972

#ifdef HAVE_READLINE
  initialize_readline((char*) my_progname);
  if (!status.batch && !quick && !opt_html && !opt_xml)
  {
    /* read-history from file, default ~/.mysql_history*/
    if (getenv("MYSQL_HISTFILE"))
      histfile=my_strdup(getenv("MYSQL_HISTFILE"),MYF(MY_WME));
    else if (getenv("HOME"))
    {
      histfile=(char*) my_malloc((uint) strlen(getenv("HOME"))
				 + (uint) strlen("/.mysql_history")+2,
				 MYF(MY_WME));
      if (histfile)
	sprintf(histfile,"%s/.mysql_history",getenv("HOME"));
      char link_name[FN_REFLEN];
      if (my_readlink(link_name, histfile, 0) == 0 &&
          strncmp(link_name, "/dev/null", 10) == 0)
      {
        /* The .mysql_history file is a symlink to /dev/null, don't use it */
        my_free(histfile);
        histfile= 0;
      }
    }

    /* We used to suggest setting MYSQL_HISTFILE=/dev/null. */
    if (histfile && strncmp(histfile, "/dev/null", 10) == 0)
      histfile= NULL;

    if (histfile && histfile[0])
    {
      if (verbose)
	tee_fprintf(stdout, "Reading history-file %s\n",histfile);
      read_history(histfile);
      if (!(histfile_tmp= (char*) my_malloc((uint) strlen(histfile) + 5,
					    MYF(MY_WME))))
      {
	fprintf(stderr, "Couldn't allocate memory for temp histfile!\n");
	exit(1);
      }
      sprintf(histfile_tmp, "%s.TMP", histfile);
    }
  }

#endif

  sprintf(buff, "%s",
	  "Type 'help;' or '\\h' for help. Type '\\c' to clear the current input statement.\n");
  put_info(buff,INFO_INFO);
  status.exit_status= read_and_execute(!status.batch);
  if (opt_outfile)
    end_tee();
  mysql_end(0);
#ifndef _lint
  DBUG_RETURN(0);				// Keep compiler happy
#endif
}

sig_handler mysql_end(int sig)
{
  mysql_close(&mysql);
#ifdef HAVE_READLINE
  if (!status.batch && !quick && !opt_html && !opt_xml &&
      histfile && histfile[0])
  {
    /* write-history */
    if (verbose)
      tee_fprintf(stdout, "Writing history-file %s\n",histfile);
    if (!write_history(histfile_tmp))
      my_rename(histfile_tmp, histfile, MYF(MY_WME));
  }
  batch_readline_end(status.line_buff);
  completion_hash_free(&ht);
  free_root(&hash_mem_root,MYF(0));

#endif
  if (sig >= 0)
    put_info(sig ? "Aborted" : "Bye", INFO_RESULT);
  glob_buffer.free();
  old_buffer.free();
  processed_prompt.free();
  my_free(server_version);
  my_free(opt_password);
  my_free(opt_mysql_unix_port);
  my_free(histfile);
  my_free(histfile_tmp);
  my_free(current_db);
  my_free(current_host);
  my_free(current_user);
  my_free(full_username);
  my_free(part_username);
  my_free(default_prompt);
#ifdef HAVE_SMEM
  my_free(shared_memory_base_name);
#endif
  my_free(current_prompt);
  while (embedded_server_arg_count > 1)
    my_free(embedded_server_args[--embedded_server_arg_count]);
  mysql_server_end();
  free_defaults(defaults_argv);
  my_end(my_end_arg);
  exit(status.exit_status);
}


/*
  This function handles sigint calls
  If query is in process, kill query
  no query in process, terminate like previous behavior
 */
sig_handler handle_kill_signal(int sig)
{
  char kill_buffer[40];
  MYSQL *kill_mysql= NULL;
  const char *reason = sig == SIGINT ? "Ctrl-C" : "Terminal close";

  /* terminate if no query being executed, or we already tried interrupting */
  /* terminate if no query being executed, or we already tried interrupting */
  if (!executing_query || (interrupted_query == 2))
  {
    tee_fprintf(stdout, "%s -- exit!\n", reason);
    goto err;
  }

  kill_mysql= mysql_init(kill_mysql);
  mysql_options(kill_mysql, MYSQL_OPT_CONNECT_ATTR_RESET, 0);
  mysql_options4(kill_mysql, MYSQL_OPT_CONNECT_ATTR_ADD,
                 "program_name", "mysql");
  if (!mysql_real_connect(kill_mysql,current_host, current_user, opt_password,
                          "", opt_mysql_port, opt_mysql_unix_port,0))
  {
    tee_fprintf(stdout, "%s -- sorry, cannot connect to server to kill query, giving up ...\n", reason);
    goto err;
  }

  interrupted_query++;

  /* mysqld < 5 does not understand KILL QUERY, skip to KILL CONNECTION */
  if ((interrupted_query == 1) && (mysql_get_server_version(&mysql) < 50000))
    interrupted_query= 2;

  /* kill_buffer is always big enough because max length of %lu is 15 */
  sprintf(kill_buffer, "KILL %s%lu",
          (interrupted_query == 1) ? "QUERY " : "",
          mysql_thread_id(&mysql));
  tee_fprintf(stdout, "%s -- sending \"%s\" to server ...\n", 
              reason, kill_buffer);
  mysql_real_query(kill_mysql, kill_buffer, (uint) strlen(kill_buffer));
  mysql_close(kill_mysql);
  tee_fprintf(stdout, "%s -- query aborted.\n", reason);

  return;

err:
#ifdef _WIN32
  /*
   When SIGINT is raised on Windows, the OS creates a new thread to handle the
   interrupt. Once that thread completes, the main thread continues running 
   only to find that it's resources have already been free'd when the sigint 
   handler called mysql_end(). 
  */
  mysql_thread_end();
  return;
#else
  mysql_end(sig);
#endif  
}


#if defined(HAVE_TERMIOS_H) && defined(GWINSZ_IN_SYS_IOCTL)
sig_handler window_resize(int sig)
{
  struct winsize window_size;

  if (ioctl(fileno(stdin), TIOCGWINSZ, &window_size) == 0)
    terminal_width= window_size.ws_col;
}
#endif

static struct my_option my_long_options[] =
{
  {"help", '?', "Display this help and exit.", 0, 0, 0, GET_NO_ARG, NO_ARG, 0,
   0, 0, 0, 0, 0},
  {"help", 'I', "Synonym for -?", 0, 0, 0, GET_NO_ARG, NO_ARG, 0,
   0, 0, 0, 0, 0},
  {"auto-rehash", OPT_AUTO_REHASH,
   "Enable automatic rehashing. One doesn't need to use 'rehash' to get table "
   "and field completion, but startup and reconnecting may take a longer time. "
   "Disable with --disable-auto-rehash.",
   &opt_rehash, &opt_rehash, 0, GET_BOOL, NO_ARG, 1, 0, 0, 0,
   0, 0},
  {"no-auto-rehash", 'A',
   "No automatic rehashing. One has to use 'rehash' to get table and field "
   "completion. This gives a quicker start of mysql and disables rehashing "
   "on reconnect.",
   0, 0, 0, GET_NO_ARG, NO_ARG, 0, 0, 0, 0, 0, 0},
   {"auto-vertical-output", OPT_AUTO_VERTICAL_OUTPUT,
    "Automatically switch to vertical output mode if the result is wider "
    "than the terminal width.",
    &auto_vertical_output, &auto_vertical_output, 0, GET_BOOL, NO_ARG, 0,
    0, 0, 0, 0, 0},
  {"batch", 'B',
   "Don't use history file. Disable interactive behavior. (Enables --silent.)",
   0, 0, 0, GET_NO_ARG, NO_ARG, 0, 0, 0, 0, 0, 0},
  {"bind-address", 0, "IP address to bind to.",
   (uchar**) &opt_bind_addr, (uchar**) &opt_bind_addr, 0, GET_STR,
   REQUIRED_ARG, 0, 0, 0, 0, 0, 0},
  {"character-sets-dir", OPT_CHARSETS_DIR,
   "Directory for character set files.", &charsets_dir,
   &charsets_dir, 0, GET_STR, REQUIRED_ARG, 0, 0, 0, 0, 0, 0},
  {"column-type-info", OPT_COLUMN_TYPES, "Display column type information.",
   &column_types_flag, &column_types_flag,
   0, GET_BOOL, NO_ARG, 0, 0, 0, 0, 0, 0},
  {"comments", 'c', "Preserve comments. Send comments to the server."
   " The default is --skip-comments (discard comments), enable with --comments.",
   &preserve_comments, &preserve_comments,
   0, GET_BOOL, NO_ARG, 0, 0, 0, 0, 0, 0},
  {"compress", 'C', "Use compression in server/client protocol.",
   &opt_compress, &opt_compress, 0, GET_BOOL, NO_ARG, 0, 0, 0,
   0, 0, 0},
#ifdef DBUG_OFF
  {"debug", '#', "This is a non-debug version. Catch this and exit.",
   0,0, 0, GET_DISABLED, OPT_ARG, 0, 0, 0, 0, 0, 0},
#else
  {"debug", '#', "Output debug log.", &default_dbug_option,
   &default_dbug_option, 0, GET_STR, OPT_ARG, 0, 0, 0, 0, 0, 0},
#endif
  {"debug-check", OPT_DEBUG_CHECK, "Check memory and open file usage at exit.",
   &debug_check_flag, &debug_check_flag, 0,
   GET_BOOL, NO_ARG, 0, 0, 0, 0, 0, 0},
  {"debug-info", 'T', "Print some debug info at exit.", &debug_info_flag,
   &debug_info_flag, 0, GET_BOOL, NO_ARG, 0, 0, 0, 0, 0, 0},
  {"database", 'D', "Database to use.", &current_db,
   &current_db, 0, GET_STR_ALLOC, REQUIRED_ARG, 0, 0, 0, 0, 0, 0},
  {"default-character-set", OPT_DEFAULT_CHARSET,
   "Set the default character set.", &default_charset,
   &default_charset, 0, GET_STR, REQUIRED_ARG, 0, 0, 0, 0, 0, 0},
  {"delimiter", OPT_DELIMITER, "Delimiter to be used.", &delimiter_str,
   &delimiter_str, 0, GET_STR, REQUIRED_ARG, 0, 0, 0, 0, 0, 0},
  {"enable_cleartext_plugin", OPT_ENABLE_CLEARTEXT_PLUGIN, 
    "Enable/disable the clear text authentication plugin.",
   &opt_enable_cleartext_plugin, &opt_enable_cleartext_plugin, 
   0, GET_BOOL, OPT_ARG, 0, 0, 0, 0, 0, 0},
  {"execute", 'e', "Execute command and quit. (Disables --force and history file.)", 0,
   0, 0, GET_STR, REQUIRED_ARG, 0, 0, 0, 0, 0, 0},
  {"vertical", 'E', "Print the output of a query (rows) vertically.",
   &vertical, &vertical, 0, GET_BOOL, NO_ARG, 0, 0, 0, 0, 0,
   0},
  {"force", 'f', "Continue even if we get an SQL error.",
   &ignore_errors, &ignore_errors, 0, GET_BOOL, NO_ARG, 0, 0,
   0, 0, 0, 0},
  {"named-commands", 'G',
   "Enable named commands. Named commands mean this program's internal "
   "commands; see mysql> help . When enabled, the named commands can be "
   "used from any line of the query, otherwise only from the first line, "
   "before an enter. Disable with --disable-named-commands. This option "
   "is disabled by default.",
   &named_cmds, &named_cmds, 0, GET_BOOL, NO_ARG, 0, 0, 0, 0,
   0, 0},
  {"ignore-spaces", 'i', "Ignore space after function names.",
   &ignore_spaces, &ignore_spaces, 0, GET_BOOL, NO_ARG, 0, 0,
   0, 0, 0, 0},
  {"init-command", OPT_INIT_COMMAND,
   "SQL Command to execute when connecting to MySQL server. Will "
   "automatically be re-executed when reconnecting.",
   &opt_init_command, &opt_init_command, 0,
   GET_STR, REQUIRED_ARG, 0, 0, 0, 0, 0, 0},
  {"local-infile", OPT_LOCAL_INFILE, "Enable/disable LOAD DATA LOCAL INFILE.",
   &opt_local_infile, &opt_local_infile, 0, GET_BOOL, OPT_ARG, 0, 0, 0, 0, 0, 0},
  {"no-beep", 'b', "Turn off beep on error.", &opt_nobeep,
   &opt_nobeep, 0, GET_BOOL, NO_ARG, 0, 0, 0, 0, 0, 0},
  {"host", 'h', "Connect to host.", &current_host,
   &current_host, 0, GET_STR_ALLOC, REQUIRED_ARG, 0, 0, 0, 0, 0, 0},
  {"html", 'H', "Produce HTML output.", &opt_html, &opt_html,
   0, GET_BOOL, NO_ARG, 0, 0, 0, 0, 0, 0},
  {"xml", 'X', "Produce XML output.", &opt_xml, &opt_xml, 0,
   GET_BOOL, NO_ARG, 0, 0, 0, 0, 0, 0},
  {"line-numbers", OPT_LINE_NUMBERS, "Write line numbers for errors.",
   &line_numbers, &line_numbers, 0, GET_BOOL,
   NO_ARG, 1, 0, 0, 0, 0, 0},
  {"skip-line-numbers", 'L', "Don't write line number for errors.", 0, 0, 0, GET_NO_ARG,
   NO_ARG, 0, 0, 0, 0, 0, 0},
  {"unbuffered", 'n', "Flush buffer after each query.", &unbuffered,
   &unbuffered, 0, GET_BOOL, NO_ARG, 0, 0, 0, 0, 0, 0},
  {"column-names", OPT_COLUMN_NAMES, "Write column names in results.",
   &column_names, &column_names, 0, GET_BOOL,
   NO_ARG, 1, 0, 0, 0, 0, 0},
  {"skip-column-names", 'N',
   "Don't write column names in results.",
   0, 0, 0, GET_NO_ARG, NO_ARG, 0, 0, 0, 0, 0, 0},
  {"sigint-ignore", OPT_SIGINT_IGNORE, "Ignore SIGINT (CTRL-C).",
   &opt_sigint_ignore,  &opt_sigint_ignore, 0, GET_BOOL,
   NO_ARG, 0, 0, 0, 0, 0, 0},
  {"one-database", 'o',
   "Ignore statements except those that occur while the default "
   "database is the one named at the command line.",
   0, 0, 0, GET_NO_ARG, NO_ARG, 0, 0, 0, 0, 0, 0},
#ifdef USE_POPEN
  {"pager", OPT_PAGER,
   "Pager to use to display results. If you don't supply an option, the "
   "default pager is taken from your ENV variable PAGER. Valid pagers are "
   "less, more, cat [> filename], etc. See interactive help (\\h) also. "
   "This option does not work in batch mode. Disable with --disable-pager. "
   "This option is disabled by default.",
   0, 0, 0, GET_STR, OPT_ARG, 0, 0, 0, 0, 0, 0},
#endif
  {"password", 'p',
   "Password to use when connecting to server. If password is not given it's asked from the tty.",
   0, 0, 0, GET_PASSWORD, OPT_ARG, 0, 0, 0, 0, 0, 0},
#ifdef __WIN__
  {"pipe", 'W', "Use named pipes to connect to server.", 0, 0, 0, GET_NO_ARG,
   NO_ARG, 0, 0, 0, 0, 0, 0},
#endif
  {"port", 'P', "Port number to use for connection or 0 for default to, in "
   "order of preference, my.cnf, $MYSQL_TCP_PORT, "
#if MYSQL_PORT_DEFAULT == 0
   "/etc/services, "
#endif
   "built-in default (" STRINGIFY_ARG(MYSQL_PORT) ").",
   &opt_mysql_port,
   &opt_mysql_port, 0, GET_UINT, REQUIRED_ARG, 0, 0, 0, 0, 0,  0},
  {"prompt", OPT_PROMPT, "Set the mysql prompt to this value.",
   &current_prompt, &current_prompt, 0, GET_STR_ALLOC,
   REQUIRED_ARG, 0, 0, 0, 0, 0, 0},
  {"protocol", OPT_MYSQL_PROTOCOL, "The protocol to use for connection (tcp, socket, pipe, memory).",
   0, 0, 0, GET_STR,  REQUIRED_ARG, 0, 0, 0, 0, 0, 0},
  {"quick", 'q',
   "Don't cache result, print it row by row. This may slow down the server "
   "if the output is suspended. Doesn't use history file.",
   &quick, &quick, 0, GET_BOOL, NO_ARG, 0, 0, 0, 0, 0, 0},
  {"raw", 'r', "Write fields without conversion. Used with --batch.",
   &opt_raw_data, &opt_raw_data, 0, GET_BOOL, NO_ARG, 0, 0, 0,
   0, 0, 0},
  {"reconnect", OPT_RECONNECT, "Reconnect if the connection is lost. Disable "
   "with --disable-reconnect. This option is enabled by default.",
   &opt_reconnect, &opt_reconnect, 0, GET_BOOL, NO_ARG, 1, 0, 0, 0, 0, 0},
  {"silent", 's', "Be more silent. Print results with a tab as separator, "
   "each row on new line.", 0, 0, 0, GET_NO_ARG, NO_ARG, 0, 0, 0, 0, 0, 0},
#ifdef HAVE_SMEM
  {"shared-memory-base-name", OPT_SHARED_MEMORY_BASE_NAME,
   "Base name of shared memory.", &shared_memory_base_name,
   &shared_memory_base_name, 0, GET_STR_ALLOC, REQUIRED_ARG, 0, 0, 0, 0, 0, 0},
#endif
  {"socket", 'S', "The socket file to use for connection.",
   &opt_mysql_unix_port, &opt_mysql_unix_port, 0, GET_STR_ALLOC,
   REQUIRED_ARG, 0, 0, 0, 0, 0, 0},
#include "sslopt-longopts.h"
  {"table", 't', "Output in table format.", &output_tables,
   &output_tables, 0, GET_BOOL, NO_ARG, 0, 0, 0, 0, 0, 0},
  {"tee", OPT_TEE,
   "Append everything into outfile. See interactive help (\\h) also. "
   "Does not work in batch mode. Disable with --disable-tee. "
   "This option is disabled by default.",
   0, 0, 0, GET_STR, REQUIRED_ARG, 0, 0, 0, 0, 0, 0},
#ifndef DONT_ALLOW_USER_CHANGE
  {"user", 'u', "User for login if not current user.", &current_user,
   &current_user, 0, GET_STR_ALLOC, REQUIRED_ARG, 0, 0, 0, 0, 0, 0},
#endif
  {"safe-updates", 'U', "Only allow UPDATE and DELETE that uses keys.",
   &safe_updates, &safe_updates, 0, GET_BOOL, NO_ARG, 0, 0,
   0, 0, 0, 0},
  {"i-am-a-dummy", 'U', "Synonym for option --safe-updates, -U.",
   &safe_updates, &safe_updates, 0, GET_BOOL, NO_ARG, 0, 0,
   0, 0, 0, 0},
  {"verbose", 'v', "Write more. (-v -v -v gives the table output format).", 0,
   0, 0, GET_NO_ARG, NO_ARG, 0, 0, 0, 0, 0, 0},
  {"version", 'V', "Output version information and exit.", 0, 0, 0,
   GET_NO_ARG, NO_ARG, 0, 0, 0, 0, 0, 0},
  {"wait", 'w', "Wait and retry if connection is down.", 0, 0, 0, GET_NO_ARG,
   NO_ARG, 0, 0, 0, 0, 0, 0},
  {"connect_timeout", OPT_CONNECT_TIMEOUT,
   "Number of seconds before connection timeout.",
   &opt_connect_timeout, &opt_connect_timeout, 0, GET_ULONG, REQUIRED_ARG,
   0, 0, 3600*12, 0, 0, 0},
  {"max_allowed_packet", OPT_MAX_ALLOWED_PACKET,
   "The maximum packet length to send to or receive from server.",
   &opt_max_allowed_packet, &opt_max_allowed_packet, 0,
   GET_ULONG, REQUIRED_ARG, 16 *1024L*1024L, 4096,
   (longlong) 2*1024L*1024L*1024L, MALLOC_OVERHEAD, 1024, 0},
  {"net_buffer_length", OPT_NET_BUFFER_LENGTH,
   "The buffer size for TCP/IP and socket communication.",
   &opt_net_buffer_length, &opt_net_buffer_length, 0, GET_ULONG,
   REQUIRED_ARG, 16384, 1024, 512*1024*1024L, MALLOC_OVERHEAD, 1024, 0},
  {"select_limit", OPT_SELECT_LIMIT,
   "Automatic limit for SELECT when using --safe-updates.",
   &select_limit, &select_limit, 0, GET_ULONG, REQUIRED_ARG, 1000L,
   1, ULONG_MAX, 0, 1, 0},
  {"max_join_size", OPT_MAX_JOIN_SIZE,
   "Automatic limit for rows in a join when using --safe-updates.",
   &max_join_size, &max_join_size, 0, GET_ULONG, REQUIRED_ARG, 1000000L,
   1, ULONG_MAX, 0, 1, 0},
  {"secure-auth", OPT_SECURE_AUTH, "Refuse client connecting to server if it"
    " uses old (pre-4.1.1) protocol.", &opt_secure_auth,
    &opt_secure_auth, 0, GET_BOOL, NO_ARG, 1, 0, 0, 0, 0, 0},
  {"server-arg", OPT_SERVER_ARG, "Send embedded server this as a parameter.",
   0, 0, 0, GET_STR, REQUIRED_ARG, 0, 0, 0, 0, 0, 0},
  {"show-warnings", OPT_SHOW_WARNINGS, "Show warnings after every statement.",
    &show_warnings, &show_warnings, 0, GET_BOOL, NO_ARG,
    0, 0, 0, 0, 0, 0},
  {"plugin_dir", OPT_PLUGIN_DIR, "Directory for client-side plugins.",
    &opt_plugin_dir, &opt_plugin_dir, 0,
   GET_STR, REQUIRED_ARG, 0, 0, 0, 0, 0, 0},
  {"default_auth", OPT_DEFAULT_AUTH,
    "Default authentication client-side plugin to use.",
    &opt_default_auth, &opt_default_auth, 0,
   GET_STR, REQUIRED_ARG, 0, 0, 0, 0, 0, 0},
  {"binary-mode", OPT_BINARY_MODE,
   "By default, ASCII '\\0' is disallowed and '\\r\\n' is translated to '\\n'. "
   "This switch turns off both features, and also turns off parsing of all client"
   "commands except \\C and DELIMITER, in non-interactive mode (for input "
   "piped to mysql or loaded using the 'source' command). This is necessary "
   "when processing output from mysqlbinlog that may contain blobs.",
   &opt_binary_mode, &opt_binary_mode, 0, GET_BOOL, NO_ARG, 0, 0, 0, 0, 0, 0},
#if !defined(HAVE_YASSL)
  {"server-public-key-path", OPT_SERVER_PUBLIC_KEY,
   "File path to the server public RSA key in PEM format.",
   &opt_server_public_key, &opt_server_public_key, 0,
   GET_STR, REQUIRED_ARG, 0, 0, 0, 0, 0, 0},
#endif
  { 0, 0, 0, 0, 0, 0, GET_NO_ARG, NO_ARG, 0, 0, 0, 0, 0, 0}
};


static void usage(int version)
{
#if defined(USE_LIBEDIT_INTERFACE)
  const char* readline= "";
#else
  const char* readline= "readline";
#endif

#ifdef HAVE_READLINE
  printf("%s  Ver %s Distrib %s, for %s (%s) using %s %s\n",
	 my_progname, VER, MYSQL_SERVER_VERSION, SYSTEM_TYPE, MACHINE_TYPE,
         readline, rl_library_version);
#else
  printf("%s  Ver %s Distrib %s, for %s (%s)\n", my_progname, VER,
	MYSQL_SERVER_VERSION, SYSTEM_TYPE, MACHINE_TYPE);
#endif

  if (version)
    return;
<<<<<<< HEAD
  puts(ORACLE_WELCOME_COPYRIGHT_NOTICE("2000, 2012"));
=======
  puts(ORACLE_WELCOME_COPYRIGHT_NOTICE("2000"));
>>>>>>> fb697972
  printf("Usage: %s [OPTIONS] [database]\n", my_progname);
  my_print_help(my_long_options);
  print_defaults("my", load_default_groups);
  my_print_variables(my_long_options);
}


my_bool
get_one_option(int optid, const struct my_option *opt __attribute__((unused)),
	       char *argument)
{
  switch(optid) {
  case OPT_CHARSETS_DIR:
    strmake(mysql_charsets_dir, argument, sizeof(mysql_charsets_dir) - 1);
    charsets_dir = mysql_charsets_dir;
    break;
  case OPT_DELIMITER:
    if (argument == disabled_my_option) 
    {
      strmov(delimiter, DEFAULT_DELIMITER);
    }
    else 
    {
      /* Check that delimiter does not contain a backslash */
      if (!strstr(argument, "\\")) 
      {
        strmake(delimiter, argument, sizeof(delimiter) - 1);
      }
      else 
      {
        put_info("DELIMITER cannot contain a backslash character", INFO_ERROR);
        return 0;
      } 
    }
    delimiter_length= (uint)strlen(delimiter);
    delimiter_str= delimiter;
    break;
  case OPT_LOCAL_INFILE:
    using_opt_local_infile=1;
    break;
  case OPT_ENABLE_CLEARTEXT_PLUGIN:
    using_opt_enable_cleartext_plugin= TRUE;
    break;
  case OPT_TEE:
    if (argument == disabled_my_option)
    {
      if (opt_outfile)
	end_tee();
    }
    else
      init_tee(argument);
    break;
  case OPT_PAGER:
    if (argument == disabled_my_option)
      opt_nopager= 1;
    else
    {
      opt_nopager= 0;
      if (argument && strlen(argument))
      {
	default_pager_set= 1;
	strmake(pager, argument, sizeof(pager) - 1);
	strmov(default_pager, pager);
      }
      else if (default_pager_set)
	strmov(pager, default_pager);
      else
	opt_nopager= 1;
    }
    break;
  case OPT_MYSQL_PROTOCOL:
#ifndef EMBEDDED_LIBRARY
    opt_protocol= find_type_or_exit(argument, &sql_protocol_typelib,
                                    opt->name);
#endif
    break;
  case OPT_SERVER_ARG:
#ifdef EMBEDDED_LIBRARY
    /*
      When the embedded server is being tested, the client needs to be
      able to pass command-line arguments to the embedded server so it can
      locate the language files and data directory.
    */
    if (!embedded_server_arg_count)
    {
      embedded_server_arg_count= 1;
      embedded_server_args[0]= (char*) "";
    }
    if (embedded_server_arg_count == MAX_SERVER_ARGS-1 ||
        !(embedded_server_args[embedded_server_arg_count++]=
          my_strdup(argument, MYF(MY_FAE))))
    {
        put_info("Can't use server argument", INFO_ERROR);
        return 0;
    }
#else /*EMBEDDED_LIBRARY */
    printf("WARNING: --server-arg option not supported in this configuration.\n");
#endif
    break;
  case 'A':
    opt_rehash= 0;
    break;
  case 'N':
    column_names= 0;
    break;
  case 'e':
    status.batch= 1;
    status.add_to_history= 0;
    if (!status.line_buff)
      ignore_errors= 0;                         // do it for the first -e only
    if (!(status.line_buff= batch_readline_command(status.line_buff, argument)))
      return 1;
    break;
  case 'o':
    if (argument == disabled_my_option)
      one_database= 0;
    else
      one_database= skip_updates= 1;
    break;
  case 'p':
    if (argument == disabled_my_option)
      argument= (char*) "";			// Don't require password
    if (argument)
    {
      char *start= argument;
      my_free(opt_password);
      opt_password= my_strdup(argument, MYF(MY_FAE));
      while (*argument) *argument++= 'x';		// Destroy argument
      if (*start)
	start[1]=0 ;
      tty_password= 0;
    }
    else
      tty_password= 1;
    break;
  case '#':
    DBUG_PUSH(argument ? argument : default_dbug_option);
    debug_info_flag= 1;
    break;
  case 's':
    if (argument == disabled_my_option)
      opt_silent= 0;
    else
      opt_silent++;
    break;
  case 'v':
    if (argument == disabled_my_option)
      verbose= 0;
    else
      verbose++;
    break;
  case 'B':
    status.batch= 1;
    status.add_to_history= 0;
    set_if_bigger(opt_silent,1);                         // more silent
    break;
  case 'W':
#ifdef __WIN__
    opt_protocol = MYSQL_PROTOCOL_PIPE;
#endif
    break;
#include <sslopt-case.h>
  case 'V':
    usage(1);
    exit(0);
  case 'I':
  case '?':
    usage(0);
    exit(0);
  }
  return 0;
}


static int get_options(int argc, char **argv)
{
  char *tmp, *pagpoint;
  int ho_error;
  MYSQL_PARAMETERS *mysql_params= mysql_get_parameters();

  tmp= (char *) getenv("MYSQL_HOST");
  if (tmp)
    current_host= my_strdup(tmp, MYF(MY_WME));

  pagpoint= getenv("PAGER");
  if (!((char*) (pagpoint)))
  {
    strmov(pager, "stdout");
    opt_nopager= 1;
  }
  else
    strmov(pager, pagpoint);
  strmov(default_pager, pager);

  opt_max_allowed_packet= *mysql_params->p_max_allowed_packet;
  opt_net_buffer_length= *mysql_params->p_net_buffer_length;

  if ((ho_error=handle_options(&argc, &argv, my_long_options, get_one_option)))
    exit(ho_error);

  *mysql_params->p_max_allowed_packet= opt_max_allowed_packet;
  *mysql_params->p_net_buffer_length= opt_net_buffer_length;

  if (status.batch) /* disable pager and outfile in this case */
  {
    strmov(default_pager, "stdout");
    strmov(pager, "stdout");
    opt_nopager= 1;
    default_pager_set= 0;
    opt_outfile= 0;
    opt_reconnect= 0;
    connect_flag= 0; /* Not in interactive mode */
  }
  
  if (argc > 1)
  {
    usage(0);
    exit(1);
  }
  if (argc == 1)
  {
    skip_updates= 0;
    my_free(current_db);
    current_db= my_strdup(*argv, MYF(MY_WME));
  }
  if (tty_password)
    opt_password= get_tty_password(NullS);
  if (debug_info_flag)
    my_end_arg= MY_CHECK_ERROR | MY_GIVE_INFO;
  if (debug_check_flag)
    my_end_arg= MY_CHECK_ERROR;

  if (ignore_spaces)
    connect_flag|= CLIENT_IGNORE_SPACE;

  return(0);
}

static int read_and_execute(bool interactive)
{
#if defined(__WIN__)
  String tmpbuf;
  String buffer;
#endif

  char	*line;
  char	in_string=0;
  ulong line_number=0;
  bool ml_comment= 0;  
  COMMANDS *com;
  ulong line_length= 0;
  status.exit_status=1;

  real_binary_mode= !interactive && opt_binary_mode;
  for (;;)
  {
    if (!interactive)
    {
      /*
        batch_readline can return 0 on EOF or error.
        In that case, we need to double check that we have a valid
        line before actually setting line_length to read_length.
        */
      line= batch_readline(status.line_buff, real_binary_mode);
      if (line) 
      {
        line_length= status.line_buff->read_length;

        /*
          ASCII 0x00 is not allowed appearing in queries if it is not in binary
          mode.
        */
        if (!real_binary_mode && strlen(line) != line_length)
        {
          status.exit_status= 1;
          String msg;
          msg.append("ASCII '\\0' appeared in the statement, but this is not "
                     "allowed unless option --binary-mode is enabled and mysql is "
                     "run in non-interactive mode. Set --binary-mode to 1 if ASCII "
                     "'\\0' is expected. Query: '");
          msg.append(glob_buffer);
          msg.append(line);
          msg.append("'.");
          put_info(msg.c_ptr(), INFO_ERROR);
          break;
        }

        /*
          Skip UTF8 Byte Order Marker (BOM) 0xEFBBBF.
          Editors like "notepad" put this marker in
          the very beginning of a text file when
          you save the file using "Unicode UTF-8" format.
        */
        if (!line_number &&
             (uchar) line[0] == 0xEF &&
             (uchar) line[1] == 0xBB &&
             (uchar) line[2] == 0xBF)
        {
          line+= 3;
          // decrease the line length accordingly to the 3 bytes chopped
          line_length -=3;
        }
      }
      line_number++;
      if (!glob_buffer.length())
	status.query_start_line=line_number;
    }
    else
    {
      char *prompt= (char*) (ml_comment ? "   /*> " :
                             glob_buffer.is_empty() ?  construct_prompt() :
			     !in_string ? "    -> " :
			     in_string == '\'' ?
			     "    '> " : (in_string == '`' ?
			     "    `> " :
			     "    \"> "));
      if (opt_outfile && glob_buffer.is_empty())
	fflush(OUTFILE);

#if defined(__WIN__)
      tee_fputs(prompt, stdout);
      if (!tmpbuf.is_alloced())
        tmpbuf.alloc(65535);
      tmpbuf.length(0);
      buffer.length(0);
      line= my_win_console_readline(charset_info,
                                    (char *) tmpbuf.ptr(),
                                    tmpbuf.alloced_length());
#else
      if (opt_outfile)
	fputs(prompt, OUTFILE);
      line= readline(prompt);
#endif /* defined(__WIN__) */

      /*
        When Ctrl+d or Ctrl+z is pressed, the line may be NULL on some OS
        which may cause coredump.
      */
      if (opt_outfile && line)
	fprintf(OUTFILE, "%s\n", line);

      line_length= line ? strlen(line) : 0;
    }
    // End of file or system error
    if (!line)
    {
      if (status.line_buff && status.line_buff->error)
        status.exit_status= 1;
      else
        status.exit_status= 0;
      break;
    }

    /*
      Check if line is a mysql command line
      (We want to allow help, print and clear anywhere at line start
    */
    if ((named_cmds || glob_buffer.is_empty())
	&& !ml_comment && !in_string && (com= find_command(line)))
    {
      if ((*com->func)(&glob_buffer,line) > 0)
	break;
      if (glob_buffer.is_empty())		// If buffer was emptied
	in_string=0;
#ifdef HAVE_READLINE
      if (interactive && status.add_to_history && not_in_history(line))
	add_history(line);
#endif
      continue;
    }
    if (add_line(glob_buffer, line, line_length, &in_string, &ml_comment,
                 status.line_buff ? status.line_buff->truncated : 0))
      break;
  }
  /* if in batch mode, send last query even if it doesn't end with \g or go */

  if (!interactive && !status.exit_status)
  {
    remove_cntrl(glob_buffer);
    if (!glob_buffer.is_empty())
    {
      status.exit_status=1;
      if (com_go(&glob_buffer,line) <= 0)
	status.exit_status=0;
    }
  }

#if defined(__WIN__)
  buffer.free();
  tmpbuf.free();
#endif

  /*
    If the function is called by 'source' command, it will return to interactive
    mode, so real_binary_mode should be FALSE. Otherwise, it will exit the
    program, it is safe to set real_binary_mode to FALSE.
  */
  real_binary_mode= FALSE;
  return status.exit_status;
}

/**
   It checks if the input is a short form command. It returns the command's
   pointer if a command is found, else return NULL. Note that if binary-mode
   is set, then only \C is searched for.

   @param cmd_char    A character of one byte.

   @return
     the command's pointer or NULL.
*/
static COMMANDS *find_command(char cmd_char)
{
  DBUG_ENTER("find_command");
  DBUG_PRINT("enter", ("cmd_char: %d", cmd_char));

  int index= -1;

  /*
    In binary-mode, we disallow all mysql commands except '\C'
    and DELIMITER.
  */
  if (real_binary_mode)
  {
    if (cmd_char == 'C')
      index= charset_index;
  }
  else
    index= get_command_index(cmd_char);

  if (index >= 0)
  {
    DBUG_PRINT("exit",("found command: %s", commands[index].name));
    DBUG_RETURN(&commands[index]);
  }
  else
    DBUG_RETURN((COMMANDS *) 0);
}

/**
   It checks if the input is a long form command. It returns the command's
   pointer if a command is found, else return NULL. Note that if binary-mode 
   is set, then only DELIMITER is searched for.

   @param name    A string.
   @return
     the command's pointer or NULL.
*/
static COMMANDS *find_command(char *name)
{
  uint len;
  char *end;
  DBUG_ENTER("find_command");

  DBUG_ASSERT(name != NULL);
  DBUG_PRINT("enter", ("name: '%s'", name));

  while (my_isspace(charset_info, *name))
    name++;
  /*
    If there is an \\g in the row or if the row has a delimiter but
    this is not a delimiter command, let add_line() take care of
    parsing the row and calling find_command().
  */
  if ((!real_binary_mode && strstr(name, "\\g")) ||
      (strstr(name, delimiter) &&
       !is_delimiter_command(name, DELIMITER_NAME_LEN)))
      DBUG_RETURN((COMMANDS *) 0);

  if ((end=strcont(name, " \t")))
  {
    len=(uint) (end - name);
    while (my_isspace(charset_info, *end))
      end++;
    if (!*end)
      end= 0;					// no arguments to function
  }
  else
    len= (uint) strlen(name);

  int index= -1;
  if (real_binary_mode)
  {
    if (is_delimiter_command(name, len))
      index= delimiter_index;
  }
  else
  {
    /*
      All commands are in the first part of commands array and have a function
      to implement it.
    */
    for (uint i= 0; commands[i].func; i++)
    {
      if (!my_strnncoll(&my_charset_latin1, (uchar*) name, len,
                        (uchar*) commands[i].name, len) &&
          (commands[i].name[len] == '\0') &&
          (!end || commands[i].takes_params))
      {
        index= i;
        break;
      }
    }
  }

  if (index >= 0)
  {
    DBUG_PRINT("exit", ("found command: %s", commands[index].name));
    DBUG_RETURN(&commands[index]);
  }
  DBUG_RETURN((COMMANDS *) 0);
}


static bool add_line(String &buffer, char *line, ulong line_length,
                     char *in_string, bool *ml_comment, bool truncated)
{
  uchar inchar;
  char buff[80], *pos, *out;
  COMMANDS *com;
  bool need_space= 0;
  bool ss_comment= 0;
  DBUG_ENTER("add_line");

  if (!line[0] && buffer.is_empty())
    DBUG_RETURN(0);
#ifdef HAVE_READLINE
  if (status.add_to_history && line[0] && not_in_history(line))
    add_history(line);
#endif
  char *end_of_line= line + line_length;

  for (pos= out= line; pos < end_of_line; pos++)
  {
    inchar= (uchar) *pos;
    if (!preserve_comments)
    {
      // Skip spaces at the beginning of a statement
      if (my_isspace(charset_info,inchar) && (out == line) &&
          buffer.is_empty())
        continue;
    }
        
#ifdef USE_MB
    // Accept multi-byte characters as-is
    int length;
    if (use_mb(charset_info) &&
        (length= my_ismbchar(charset_info, pos, end_of_line)))
    {
      if (!*ml_comment || preserve_comments)
      {
        while (length--)
          *out++ = *pos++;
        pos--;
      }
      else
        pos+= length - 1;
      continue;
    }
#endif
    if (!*ml_comment && inchar == '\\' &&
        !(*in_string && 
          (mysql.server_status & SERVER_STATUS_NO_BACKSLASH_ESCAPES)))
    {
      // Found possbile one character command like \c

      if (!(inchar = (uchar) *++pos))
	break;				// readline adds one '\'
      if (*in_string || inchar == 'N')	// \N is short for NULL
      {					// Don't allow commands in string
	*out++='\\';
	*out++= (char) inchar;
	continue;
      }
      if ((com= find_command((char) inchar)))
      {
        // Flush previously accepted characters
        if (out != line)
        {
          buffer.append(line, (uint) (out-line));
          out= line;
        }
        
        if ((*com->func)(&buffer,pos-1) > 0)
          DBUG_RETURN(1);                       // Quit
        if (com->takes_params)
        {
          if (ss_comment)
          {
            /*
              If a client-side macro appears inside a server-side comment,
              discard all characters in the comment after the macro (that is,
              until the end of the comment rather than the next delimiter)
            */
            for (pos++; *pos && (*pos != '*' || *(pos + 1) != '/'); pos++)
              ;
            pos--;
          }
          else
          {
            for (pos++ ;
                 *pos && (*pos != *delimiter ||
                          !is_prefix(pos + 1, delimiter + 1)) ; pos++)
              ;	// Remove parameters
            if (!*pos)
              pos--;
            else 
              pos+= delimiter_length - 1; // Point at last delim char
          }
        }
      }
      else
      {
	sprintf(buff,"Unknown command '\\%c'.",inchar);
	if (put_info(buff,INFO_ERROR) > 0)
	  DBUG_RETURN(1);
	*out++='\\';
	*out++=(char) inchar;
	continue;
      }
    }
    else if (!*ml_comment && !*in_string && is_prefix(pos, delimiter))
    {
      // Found a statement. Continue parsing after the delimiter
      pos+= delimiter_length;

      if (preserve_comments)
      {
        while (my_isspace(charset_info, *pos))
          *out++= *pos++;
      }
      // Flush previously accepted characters
      if (out != line)
      {
        buffer.append(line, (uint32) (out-line));
        out= line;
      }

      if (preserve_comments && ((*pos == '#') ||
                                ((*pos == '-') &&
                                 (pos[1] == '-') &&
                                 my_isspace(charset_info, pos[2]))))
      {
        // Add trailing single line comments to this statement
        buffer.append(pos);
        pos+= strlen(pos);
      }

      pos--;

      if ((com= find_command(buffer.c_ptr())))
      {
          
        if ((*com->func)(&buffer, buffer.c_ptr()) > 0)
          DBUG_RETURN(1);                       // Quit 
      }
      else
      {
        if (com_go(&buffer, 0) > 0)             // < 0 is not fatal
          DBUG_RETURN(1);
      }
      buffer.length(0);
    }
    else if (!*ml_comment && (!*in_string && (inchar == '#' ||
                                              (inchar == '-' && pos[1] == '-' &&
                              /*
                                The third byte is either whitespace or is the
                                end of the line -- which would occur only
                                because of the user sending newline -- which is
                                itself whitespace and should also match.
                              */
			      (my_isspace(charset_info,pos[2]) ||
                               !pos[2])))))
    {
      // Flush previously accepted characters
      if (out != line)
      {
        buffer.append(line, (uint32) (out - line));
        out= line;
      }

      // comment to end of line
      if (preserve_comments)
      {
        bool started_with_nothing= !buffer.length();

        buffer.append(pos);

        /*
          A single-line comment by itself gets sent immediately so that
          client commands (delimiter, status, etc) will be interpreted on
          the next line.
        */
        if (started_with_nothing)
        {
          if (com_go(&buffer, 0) > 0)             // < 0 is not fatal
            DBUG_RETURN(1);
          buffer.length(0);
        }
      }

      break;
    }
    else if (!*in_string && inchar == '/' && *(pos+1) == '*' &&
	     *(pos+2) != '!')
    {
      if (preserve_comments)
      {
        *out++= *pos++;                       // copy '/'
        *out++= *pos;                         // copy '*'
      }
      else
        pos++;
      *ml_comment= 1;
      if (out != line)
      {
        buffer.append(line,(uint) (out-line));
        out=line;
      }
    }
    else if (*ml_comment && !ss_comment && inchar == '*' && *(pos + 1) == '/')
    {
      if (preserve_comments)
      {
        *out++= *pos++;                       // copy '*'
        *out++= *pos;                         // copy '/'
      }
      else
        pos++;
      *ml_comment= 0;
      if (out != line)
      {
        buffer.append(line, (uint32) (out - line));
        out= line;
      }
      // Consumed a 2 chars or more, and will add 1 at most,
      // so using the 'line' buffer to edit data in place is ok.
      need_space= 1;
    }      
    else
    {						// Add found char to buffer
      if (!*in_string && inchar == '/' && *(pos + 1) == '*' &&
          *(pos + 2) == '!')
        ss_comment= 1;
      else if (!*in_string && ss_comment && inchar == '*' && *(pos + 1) == '/')
        ss_comment= 0;
      if (inchar == *in_string)
	*in_string= 0;
      else if (!*ml_comment && !*in_string &&
	       (inchar == '\'' || inchar == '"' || inchar == '`'))
	*in_string= (char) inchar;
      if (!*ml_comment || preserve_comments)
      {
        if (need_space && !my_isspace(charset_info, (char)inchar))
          *out++= ' ';
        need_space= 0;
        *out++= (char) inchar;
      }
    }
  }
  if (out != line || !buffer.is_empty())
  {
    uint length=(uint) (out-line);

    if (!truncated && !is_delimiter_command(line, length))
    {
      /* 
        Don't add a new line in case there's a DELIMITER command to be 
        added to the glob buffer (e.g. on processing a line like 
        "<command>;DELIMITER <non-eof>") : similar to how a new line is 
        not added in the case when the DELIMITER is the first command 
        entered with an empty glob buffer. 
      */
      *out++='\n';
      length++;
    }
    if (buffer.length() + length >= buffer.alloced_length())
      buffer.realloc(buffer.length()+length+IO_SIZE);
    if ((!*ml_comment || preserve_comments) && buffer.append(line, length))
      DBUG_RETURN(1);
  }
  DBUG_RETURN(0);
}

/*****************************************************************
	    Interface to Readline Completion
******************************************************************/

#ifdef HAVE_READLINE

C_MODE_START
static char *new_command_generator(const char *text, int);
static char **new_mysql_completion(const char *text, int start, int end);
C_MODE_END

/*
  Tell the GNU Readline library how to complete.  We want to try to complete
  on command names if this is the first word in the line, or on filenames
  if not.
*/

#if defined(USE_NEW_READLINE_INTERFACE) 
static int fake_magic_space(int, int);
extern "C" char *no_completion(const char*,int)
#elif defined(USE_LIBEDIT_INTERFACE)
static int fake_magic_space(const char *, int);
extern "C" int no_completion(const char*,int)
#else
extern "C" char *no_completion()
#endif
{
  return 0;					/* No filename completion */
}

/*	glues pieces of history back together if in pieces   */
static void fix_history(String *final_command) 
{
  int total_lines = 1;
  char *ptr = final_command->c_ptr();
  String fixed_buffer; 	/* Converted buffer */
  char str_char = '\0';  /* Character if we are in a string or not */
  
  /* find out how many lines we have and remove newlines */
  while (*ptr != '\0') 
  {
    switch (*ptr) {
      /* string character */
    case '"':
    case '\'':
    case '`':
      if (str_char == '\0')	/* open string */
	str_char = *ptr;
      else if (str_char == *ptr)   /* close string */
	str_char = '\0';
      fixed_buffer.append(ptr,1);
      break;
    case '\n':
      /* 
	 not in string, change to space
	 if in string, leave it alone 
      */
      fixed_buffer.append(str_char == '\0' ? " " : "\n");
      total_lines++;
      break;
    case '\\':
      fixed_buffer.append('\\');
      /* need to see if the backslash is escaping anything */
      if (str_char) 
      {
	ptr++;
	/* special characters that need escaping */
	if (*ptr == '\'' || *ptr == '"' || *ptr == '\\')
	  fixed_buffer.append(ptr,1);
	else
	  ptr--;
      }
      break;
      
    default:
      fixed_buffer.append(ptr,1);
    }
    ptr++;
  }
  if (total_lines > 1)			
    add_history(fixed_buffer.ptr());
}

/*	
  returns 0 if line matches the previous history entry
  returns 1 if the line doesn't match the previous history entry
*/
static int not_in_history(const char *line) 
{
  HIST_ENTRY *oldhist = history_get(history_length);
  
  if (oldhist == 0)
    return 1;
  if (strcmp(oldhist->line,line) == 0)
    return 0;
  return 1;
}


#if defined(USE_NEW_READLINE_INTERFACE)
static int fake_magic_space(int, int)
#else
static int fake_magic_space(const char *, int)
#endif
{
  rl_insert(1, ' ');
  return 0;
}


static void initialize_readline (char *name)
{
  /* Allow conditional parsing of the ~/.inputrc file. */
  rl_readline_name = name;

  /* Tell the completer that we want a crack first. */
#if defined(USE_NEW_READLINE_INTERFACE)
  rl_attempted_completion_function= (rl_completion_func_t*)&new_mysql_completion;
  rl_completion_entry_function= (rl_compentry_func_t*)&no_completion;

  rl_add_defun("magic-space", (rl_command_func_t *)&fake_magic_space, -1);
#elif defined(USE_LIBEDIT_INTERFACE)
#ifdef HAVE_LOCALE_H
  setlocale(LC_ALL,""); /* so as libedit use isprint */
#endif
  rl_attempted_completion_function= (CPPFunction*)&new_mysql_completion;
  rl_completion_entry_function= &no_completion;
  rl_add_defun("magic-space", (Function*)&fake_magic_space, -1);
#else
  rl_attempted_completion_function= (CPPFunction*)&new_mysql_completion;
  rl_completion_entry_function= &no_completion;
#endif
}

/*
  Attempt to complete on the contents of TEXT.  START and END show the
  region of TEXT that contains the word to complete.  We can use the
  entire line in case we want to do some simple parsing.  Return the
  array of matches, or NULL if there aren't any.
*/

static char **new_mysql_completion(const char *text,
                                   int start __attribute__((unused)),
                                   int end __attribute__((unused)))
{
  if (!status.batch && !quick)
#if defined(USE_NEW_READLINE_INTERFACE)
    return rl_completion_matches(text, new_command_generator);
#else
    return completion_matches((char *)text, (CPFunction *)new_command_generator);
#endif
  else
    return (char**) 0;
}

static char *new_command_generator(const char *text,int state)
{
  static int textlen;
  char *ptr;
  static Bucket *b;
  static entry *e;
  static uint i;

  if (!state)
    textlen=(uint) strlen(text);

  if (textlen>0)
  {						/* lookup in the hash */
    if (!state)
    {
      uint len;

      b = find_all_matches(&ht,text,(uint) strlen(text),&len);
      if (!b)
	return NullS;
      e = b->pData;
    }

    if (e)
    {
      ptr= strdup(e->str);
      e = e->pNext;
      return ptr;
    }
  }
  else
  { /* traverse the entire hash, ugly but works */

    if (!state)
    {
      /* find the first used bucket */
      for (i=0 ; i < ht.nTableSize ; i++)
      {
	if (ht.arBuckets[i])
	{
	  b = ht.arBuckets[i];
	  e = b->pData;
	  break;
	}
      }
    }
    ptr= NullS;
    while (e && !ptr)
    {					/* find valid entry in bucket */
      if ((uint) strlen(e->str) == b->nKeyLength)
	ptr = strdup(e->str);
      /* find the next used entry */
      e = e->pNext;
      if (!e)
      { /* find the next used bucket */
	b = b->pNext;
	if (!b)
	{
	  for (i++ ; i<ht.nTableSize; i++)
	  {
	    if (ht.arBuckets[i])
	    {
	      b = ht.arBuckets[i];
	      e = b->pData;
	      break;
	    }
	  }
	}
	else
	  e = b->pData;
      }
    }
    if (ptr)
      return ptr;
  }
  return NullS;
}


/* Build up the completion hash */

static void build_completion_hash(bool rehash, bool write_info)
{
  COMMANDS *cmd=commands;
  MYSQL_RES *databases=0,*tables=0;
  MYSQL_RES *fields;
  static char ***field_names= 0;
  MYSQL_ROW database_row,table_row;
  MYSQL_FIELD *sql_field;
  char buf[NAME_LEN*2+2];		 // table name plus field name plus 2
  int i,j,num_fields;
  DBUG_ENTER("build_completion_hash");

  if (status.batch || quick || !current_db)
    DBUG_VOID_RETURN;			// We don't need completion in batches
  if (!rehash)
    DBUG_VOID_RETURN;

  /* Free old used memory */
  if (field_names)
    field_names=0;
  completion_hash_clean(&ht);
  free_root(&hash_mem_root,MYF(0));

  /* hash this file's known subset of SQL commands */
  while (cmd->name) {
    add_word(&ht,(char*) cmd->name);
    cmd++;
  }

  /* hash MySQL functions (to be implemented) */

  /* hash all database names */
  if (mysql_query(&mysql,"show databases") == 0)
  {
    if (!(databases = mysql_store_result(&mysql)))
      put_info(mysql_error(&mysql),INFO_INFO);
    else
    {
      while ((database_row=mysql_fetch_row(databases)))
      {
	char *str=strdup_root(&hash_mem_root, (char*) database_row[0]);
	if (str)
	  add_word(&ht,(char*) str);
      }
      mysql_free_result(databases);
    }
  }
  /* hash all table names */
  if (mysql_query(&mysql,"show tables")==0)
  {
    if (!(tables = mysql_store_result(&mysql)))
      put_info(mysql_error(&mysql),INFO_INFO);
    else
    {
      if (mysql_num_rows(tables) > 0 && !opt_silent && write_info)
      {
	tee_fprintf(stdout, "\
Reading table information for completion of table and column names\n\
You can turn off this feature to get a quicker startup with -A\n\n");
      }
      while ((table_row=mysql_fetch_row(tables)))
      {
	char *str=strdup_root(&hash_mem_root, (char*) table_row[0]);
	if (str &&
	    !completion_hash_exists(&ht,(char*) str, (uint) strlen(str)))
	  add_word(&ht,str);
      }
    }
  }

  /* hash all field names, both with the table prefix and without it */
  if (!tables)					/* no tables */
  {
    DBUG_VOID_RETURN;
  }
  mysql_data_seek(tables,0);
  if (!(field_names= (char ***) alloc_root(&hash_mem_root,sizeof(char **) *
					   (uint) (mysql_num_rows(tables)+1))))
  {
    mysql_free_result(tables);
    DBUG_VOID_RETURN;
  }
  i=0;
  while ((table_row=mysql_fetch_row(tables)))
  {
    if ((fields=mysql_list_fields(&mysql,(const char*) table_row[0],NullS)))
    {
      num_fields=mysql_num_fields(fields);
      if (!(field_names[i] = (char **) alloc_root(&hash_mem_root,
						  sizeof(char *) *
						  (num_fields*2+1))))
      {
        mysql_free_result(fields);
        break;
      }
      field_names[i][num_fields*2]= '\0';
      j=0;
      while ((sql_field=mysql_fetch_field(fields)))
      {
	sprintf(buf,"%.64s.%.64s",table_row[0],sql_field->name);
	field_names[i][j] = strdup_root(&hash_mem_root,buf);
	add_word(&ht,field_names[i][j]);
	field_names[i][num_fields+j] = strdup_root(&hash_mem_root,
						   sql_field->name);
	if (!completion_hash_exists(&ht,field_names[i][num_fields+j],
				    (uint) strlen(field_names[i][num_fields+j])))
	  add_word(&ht,field_names[i][num_fields+j]);
	j++;
      }
      mysql_free_result(fields);
    }
    else
      field_names[i]= 0;

    i++;
  }
  mysql_free_result(tables);
  field_names[i]=0;				// End pointer
  DBUG_VOID_RETURN;
}

	/* for gnu readline */

#ifndef HAVE_INDEX
extern "C" {
extern char *index(const char *,int c),*rindex(const char *,int);

char *index(const char *s,int c)
{
  for (;;)
  {
     if (*s == (char) c) return (char*) s;
     if (!*s++) return NullS;
  }
}

char *rindex(const char *s,int c)
{
  reg3 char *t;

  t = NullS;
  do if (*s == (char) c) t = (char*) s; while (*s++);
  return (char*) t;
}
}
#endif
#endif /* HAVE_READLINE */


static int reconnect(void)
{
  /* purecov: begin tested */
  if (opt_reconnect)
  {
    put_info("No connection. Trying to reconnect...",INFO_INFO);
    (void) com_connect((String *) 0, 0);
    if (opt_rehash)
      com_rehash(NULL, NULL);
  }
  if (!connected)
    return put_info("Can't connect to the server\n",INFO_ERROR);
  /* purecov: end */
  return 0;
}

static void get_current_db()
{
  MYSQL_RES *res;

  /* If one_database is set, current_db is not supposed to change. */
  if (one_database)
    return;

  my_free(current_db);
  current_db= NULL;
  /* In case of error below current_db will be NULL */
  if (!mysql_query(&mysql, "SELECT DATABASE()") &&
      (res= mysql_use_result(&mysql)))
  {
    MYSQL_ROW row= mysql_fetch_row(res);
    if (row && row[0])
      current_db= my_strdup(row[0], MYF(MY_WME));
    mysql_free_result(res);
  }
}

/***************************************************************************
 The different commands
***************************************************************************/

int mysql_real_query_for_lazy(const char *buf, int length)
{
  for (uint retry=0;; retry++)
  {
    int error;
    if (!mysql_real_query(&mysql,buf,length))
      return 0;
    error= put_error(&mysql);
    if (mysql_errno(&mysql) != CR_SERVER_GONE_ERROR || retry > 1 ||
        !opt_reconnect)
      return error;
    if (reconnect())
      return error;
  }
}

int mysql_store_result_for_lazy(MYSQL_RES **result)
{
  if ((*result=mysql_store_result(&mysql)))
    return 0;

  if (mysql_error(&mysql)[0])
    return put_error(&mysql);
  return 0;
}

static void print_help_item(MYSQL_ROW *cur, int num_name, int num_cat, char *last_char)
{
  char ccat= (*cur)[num_cat][0];
  if (*last_char != ccat)
  {
    put_info(ccat == 'Y' ? "categories:" : "topics:", INFO_INFO);
    *last_char= ccat;
  }
  tee_fprintf(PAGER, "   %s\n", (*cur)[num_name]);
}


static int com_server_help(String *buffer __attribute__((unused)),
			   char *line __attribute__((unused)), char *help_arg)
{
  MYSQL_ROW cur;
  const char *server_cmd;
  char cmd_buf[100 + 1];
  MYSQL_RES *result;
  int error;
  
  if (help_arg[0] != '\'')
  {
	char *end_arg= strend(help_arg);
	if(--end_arg)
	{
		while (my_isspace(charset_info,*end_arg))
          end_arg--;
		*++end_arg= '\0';
	}
	(void) strxnmov(cmd_buf, sizeof(cmd_buf), "help '", help_arg, "'", NullS);
  }
  else
    (void) strxnmov(cmd_buf, sizeof(cmd_buf), "help ", help_arg, NullS);

  server_cmd= cmd_buf;

  if (!status.batch)
  {
    old_buffer= *buffer;
    old_buffer.copy();
  }

  if (!connected && reconnect())
    return 1;

  if ((error= mysql_real_query_for_lazy(server_cmd,(int)strlen(server_cmd))) ||
      (error= mysql_store_result_for_lazy(&result)))
    return error;

  if (result)
  {
    unsigned int num_fields= mysql_num_fields(result);
    my_ulonglong num_rows= mysql_num_rows(result);
    mysql_fetch_fields(result);
    if (num_fields==3 && num_rows==1)
    {
      if (!(cur= mysql_fetch_row(result)))
      {
	error= -1;
	goto err;
      }

      init_pager();
      tee_fprintf(PAGER,   "Name: \'%s\'\n", cur[0]);
      tee_fprintf(PAGER,   "Description:\n%s", cur[1]);
      if (cur[2] && *((char*)cur[2]))
	tee_fprintf(PAGER, "Examples:\n%s", cur[2]);
      tee_fprintf(PAGER,   "\n");
      end_pager();
    }
    else if (num_fields >= 2 && num_rows)
    {
      init_pager();
      char last_char= 0;

      int num_name= 0, num_cat= 0;
      LINT_INIT(num_name);
      LINT_INIT(num_cat);

      if (num_fields == 2)
      {
	put_info("Many help items for your request exist.", INFO_INFO);
	put_info("To make a more specific request, please type 'help <item>',\nwhere <item> is one of the following", INFO_INFO);
	num_name= 0;
	num_cat= 1;
      }
      else if ((cur= mysql_fetch_row(result)))
      {
	tee_fprintf(PAGER, "You asked for help about help category: \"%s\"\n", cur[0]);
	put_info("For more information, type 'help <item>', where <item> is one of the following", INFO_INFO);
	num_name= 1;
	num_cat= 2;
	print_help_item(&cur,1,2,&last_char);
      }

      while ((cur= mysql_fetch_row(result)))
	print_help_item(&cur,num_name,num_cat,&last_char);
      tee_fprintf(PAGER, "\n");
      end_pager();
    }
    else
    {
      put_info("\nNothing found", INFO_INFO);
      if (strncasecmp(server_cmd, "help 'contents'", 15) == 0)
      {
         put_info("\nPlease check if 'help tables' are loaded.\n", INFO_INFO); 
         goto err;
      }
      put_info("Please try to run 'help contents' for a list of all accessible topics\n", INFO_INFO);
    }
  }

err:
  mysql_free_result(result);
  return error;
}

static int
com_help(String *buffer __attribute__((unused)),
	 char *line __attribute__((unused)))
{
  reg1 int i, j;
  char * help_arg= strchr(line,' '), buff[32], *end;
  if (help_arg)
  {
    while (my_isspace(charset_info,*help_arg))
      help_arg++;
	if (*help_arg)	  
	  return com_server_help(buffer,line,help_arg);
  }

  put_info("\nFor information about MySQL products and services, visit:\n"
           "   http://www.mysql.com/\n"
           "For developer information, including the MySQL Reference Manual, "
           "visit:\n"
           "   http://dev.mysql.com/\n"
           "To buy MySQL Enterprise support, training, or other products, visit:\n"
           "   https://shop.mysql.com/\n", INFO_INFO);
  put_info("List of all MySQL commands:", INFO_INFO);
  if (!named_cmds)
    put_info("Note that all text commands must be first on line and end with ';'",INFO_INFO);
  for (i = 0; commands[i].name; i++)
  {
    end= strmov(buff, commands[i].name);
    for (j= (int)strlen(commands[i].name); j < 10; j++)
      end= strmov(end, " ");
    if (commands[i].func)
      tee_fprintf(stdout, "%s(\\%c) %s\n", buff,
		  commands[i].cmd_char, commands[i].doc);
  }
  if (connected && mysql_get_server_version(&mysql) >= 40100)
    put_info("\nFor server side help, type 'help contents'\n", INFO_INFO);
  return 0;
}


	/* ARGSUSED */
static int
com_clear(String *buffer,char *line __attribute__((unused)))
{
#ifdef HAVE_READLINE
  if (status.add_to_history)
    fix_history(buffer);
#endif
  buffer->length(0);
  return 0;
}

	/* ARGSUSED */
static int
com_charset(String *buffer __attribute__((unused)), char *line)
{
  char buff[256], *param;
  const CHARSET_INFO *new_cs;
  strmake(buff, line, sizeof(buff) - 1);
  param= get_arg(buff, 0);
  if (!param || !*param)
  {
    return put_info("Usage: \\C charset_name | charset charset_name", 
		    INFO_ERROR, 0);
  }
  new_cs= get_charset_by_csname(param, MY_CS_PRIMARY, MYF(MY_WME));
  if (new_cs)
  {
    charset_info= new_cs;
    mysql_set_character_set(&mysql, charset_info->csname);
    default_charset= (char *)charset_info->csname;
    put_info("Charset changed", INFO_INFO);
  }
  else put_info("Charset is not found", INFO_INFO);
  return 0;
}

/*
  Execute command
  Returns: 0  if ok
          -1 if not fatal error
	  1  if fatal error
*/


static int
com_go(String *buffer,char *line __attribute__((unused)))
{
  char		buff[200]; /* about 110 chars used so far */
  char		time_buff[52+3+1]; /* time max + space&parens + NUL */
  MYSQL_RES	*result;
  ulong		timer, warnings= 0;
  uint		error= 0;
  int           err= 0;

  interrupted_query= 0;
  if (!status.batch)
  {
    old_buffer= *buffer;			// Save for edit command
    old_buffer.copy();
  }

  /* Remove garbage for nicer messages */
  LINT_INIT(buff[0]);
  remove_cntrl(*buffer);

  if (buffer->is_empty())
  {
    if (status.batch)				// Ignore empty quries
      return 0;
    return put_info("No query specified\n",INFO_ERROR);

  }
  if (!connected && reconnect())
  {
    buffer->length(0);				// Remove query on error
    return opt_reconnect ? -1 : 1;          // Fatal error
  }
  if (verbose)
    (void) com_print(buffer,0);

  if (skip_updates &&
      (buffer->length() < 4 || my_strnncoll(charset_info,
					    (const uchar*)buffer->ptr(),4,
					    (const uchar*)"SET ",4)))
  {
    (void) put_info("Ignoring query to other database",INFO_INFO);
    return 0;
  }

  timer=start_timer();
  executing_query= 1;
  error= mysql_real_query_for_lazy(buffer->ptr(),buffer->length());

#ifdef HAVE_READLINE
  if (status.add_to_history) 
  {  
    buffer->append(vertical ? "\\G" : delimiter);
    /* Append final command onto history */
    fix_history(buffer);
  }
#endif

  buffer->length(0);

  if (error)
    goto end;

  do
  {
    char *pos;

    if (quick)
    {
      if (!(result=mysql_use_result(&mysql)) && mysql_field_count(&mysql))
      {
        error= put_error(&mysql);
        goto end;
      }
    }
    else
    {
      error= mysql_store_result_for_lazy(&result);
      if (error)
        goto end;
    }

    if (verbose >= 3 || !opt_silent)
      mysql_end_timer(timer,time_buff);
    else
      time_buff[0]= '\0';

    /* Every branch must truncate  buff . */
    if (result)
    {
      if (!mysql_num_rows(result) && ! quick && !column_types_flag)
      {
	strmov(buff, "Empty set");
        if (opt_xml)
        { 
          /*
            We must print XML header and footer
            to produce a well-formed XML even if
            the result set is empty (Bug#27608).
          */
          init_pager();
          print_table_data_xml(result);
          end_pager();
        }
      }
      else
      {
	init_pager();
	if (opt_html)
	  print_table_data_html(result);
	else if (opt_xml)
	  print_table_data_xml(result);
  else if (vertical || (auto_vertical_output && (terminal_width < get_result_width(result))))
	  print_table_data_vertically(result);
	else if (opt_silent && verbose <= 2 && !output_tables)
	  print_tab_data(result);
	else
	  print_table_data(result);
	sprintf(buff,"%ld %s in set",
		(long) mysql_num_rows(result),
		(long) mysql_num_rows(result) == 1 ? "row" : "rows");
	end_pager();
        if (mysql_errno(&mysql))
          error= put_error(&mysql);
      }
    }
    else if (mysql_affected_rows(&mysql) == ~(ulonglong) 0)
      strmov(buff,"Query OK");
    else
      sprintf(buff,"Query OK, %ld %s affected",
	      (long) mysql_affected_rows(&mysql),
	      (long) mysql_affected_rows(&mysql) == 1 ? "row" : "rows");

    pos=strend(buff);
    if ((warnings= mysql_warning_count(&mysql)))
    {
      *pos++= ',';
      *pos++= ' ';
      pos=int10_to_str(warnings, pos, 10);
      pos=strmov(pos, " warning");
      if (warnings != 1)
	*pos++= 's';
    }
    strmov(pos, time_buff);
    put_info(buff,INFO_RESULT);
    if (mysql_info(&mysql))
      put_info(mysql_info(&mysql),INFO_RESULT);
    put_info("",INFO_RESULT);			// Empty row

    if (result && !mysql_eof(result))	/* Something wrong when using quick */
      error= put_error(&mysql);
    else if (unbuffered)
      fflush(stdout);
    mysql_free_result(result);
  } while (!(err= mysql_next_result(&mysql)));
  if (err >= 1)
    error= put_error(&mysql);

end:

 /* Show warnings if any or error occured */
  if (show_warnings == 1 && (warnings >= 1 || error))
    print_warnings();

  if (!error && !status.batch && 
      (mysql.server_status & SERVER_STATUS_DB_DROPPED))
    get_current_db();

  executing_query= 0;
  return error;				/* New command follows */
}


static void init_pager()
{
#ifdef USE_POPEN
  if (!opt_nopager)
  {
    if (!(PAGER= popen(pager, "w")))
    {
      tee_fprintf(stdout, "popen() failed! defaulting PAGER to stdout!\n");
      PAGER= stdout;
    }
  }
  else
#endif
    PAGER= stdout;
}

static void end_pager()
{
#ifdef USE_POPEN
  if (!opt_nopager)
    pclose(PAGER);
#endif
}


static void init_tee(const char *file_name)
{
  FILE* new_outfile;
  if (opt_outfile)
    end_tee();
  if (!(new_outfile= my_fopen(file_name, O_APPEND | O_WRONLY, MYF(MY_WME))))
  {
    tee_fprintf(stdout, "Error logging to file '%s'\n", file_name);
    return;
  }
  OUTFILE = new_outfile;
  strmake(outfile, file_name, FN_REFLEN-1);
  tee_fprintf(stdout, "Logging to file '%s'\n", file_name);
  opt_outfile= 1;
  return;
}


static void end_tee()
{
  my_fclose(OUTFILE, MYF(0));
  OUTFILE= 0;
  opt_outfile= 0;
  return;
}


static int
com_ego(String *buffer,char *line)
{
  int result;
  bool oldvertical=vertical;
  vertical=1;
  result=com_go(buffer,line);
  vertical=oldvertical;
  return result;
}


static const char *fieldtype2str(enum enum_field_types type)
{
  switch (type) {
    case MYSQL_TYPE_BIT:         return "BIT";
    case MYSQL_TYPE_BLOB:        return "BLOB";
    case MYSQL_TYPE_DATE:        return "DATE";
    case MYSQL_TYPE_DATETIME:    return "DATETIME";
    case MYSQL_TYPE_NEWDECIMAL:  return "NEWDECIMAL";
    case MYSQL_TYPE_DECIMAL:     return "DECIMAL";
    case MYSQL_TYPE_DOUBLE:      return "DOUBLE";
    case MYSQL_TYPE_ENUM:        return "ENUM";
    case MYSQL_TYPE_FLOAT:       return "FLOAT";
    case MYSQL_TYPE_GEOMETRY:    return "GEOMETRY";
    case MYSQL_TYPE_INT24:       return "INT24";
    case MYSQL_TYPE_LONG:        return "LONG";
    case MYSQL_TYPE_LONGLONG:    return "LONGLONG";
    case MYSQL_TYPE_LONG_BLOB:   return "LONG_BLOB";
    case MYSQL_TYPE_MEDIUM_BLOB: return "MEDIUM_BLOB";
    case MYSQL_TYPE_NEWDATE:     return "NEWDATE";
    case MYSQL_TYPE_NULL:        return "NULL";
    case MYSQL_TYPE_SET:         return "SET";
    case MYSQL_TYPE_SHORT:       return "SHORT";
    case MYSQL_TYPE_STRING:      return "STRING";
    case MYSQL_TYPE_TIME:        return "TIME";
    case MYSQL_TYPE_TIMESTAMP:   return "TIMESTAMP";
    case MYSQL_TYPE_TINY:        return "TINY";
    case MYSQL_TYPE_TINY_BLOB:   return "TINY_BLOB";
    case MYSQL_TYPE_VAR_STRING:  return "VAR_STRING";
    case MYSQL_TYPE_YEAR:        return "YEAR";
    default:                     return "?-unknown-?";
  }
}

static char *fieldflags2str(uint f) {
  static char buf[1024];
  char *s=buf;
  *s=0;
#define ff2s_check_flag(X) \
                if (f & X ## _FLAG) { s=strmov(s, # X " "); f &= ~ X ## _FLAG; }
  ff2s_check_flag(NOT_NULL);
  ff2s_check_flag(PRI_KEY);
  ff2s_check_flag(UNIQUE_KEY);
  ff2s_check_flag(MULTIPLE_KEY);
  ff2s_check_flag(BLOB);
  ff2s_check_flag(UNSIGNED);
  ff2s_check_flag(ZEROFILL);
  ff2s_check_flag(BINARY);
  ff2s_check_flag(ENUM);
  ff2s_check_flag(AUTO_INCREMENT);
  ff2s_check_flag(TIMESTAMP);
  ff2s_check_flag(SET);
  ff2s_check_flag(NO_DEFAULT_VALUE);
  ff2s_check_flag(NUM);
  ff2s_check_flag(PART_KEY);
  ff2s_check_flag(GROUP);
  ff2s_check_flag(UNIQUE);
  ff2s_check_flag(BINCMP);
  ff2s_check_flag(ON_UPDATE_NOW);
#undef ff2s_check_flag
  if (f)
    sprintf(s, " unknows=0x%04x", f);
  return buf;
}

static void
print_field_types(MYSQL_RES *result)
{
  MYSQL_FIELD   *field;
  uint i=0;

  while ((field = mysql_fetch_field(result)))
  {
    tee_fprintf(PAGER, "Field %3u:  `%s`\n"
                       "Catalog:    `%s`\n"
                       "Database:   `%s`\n"
                       "Table:      `%s`\n"
                       "Org_table:  `%s`\n"
                       "Type:       %s\n"
                       "Collation:  %s (%u)\n"
                       "Length:     %lu\n"
                       "Max_length: %lu\n"
                       "Decimals:   %u\n"
                       "Flags:      %s\n\n",
                ++i,
                field->name, field->catalog, field->db, field->table,
                field->org_table, fieldtype2str(field->type),
                get_charset_name(field->charsetnr), field->charsetnr,
                field->length, field->max_length, field->decimals,
                fieldflags2str(field->flags));
  }
  tee_puts("", PAGER);
}


static void
print_table_data(MYSQL_RES *result)
{
  String separator(256);
  MYSQL_ROW	cur;
  MYSQL_FIELD	*field;
  bool		*num_flag;

  num_flag=(bool*) my_alloca(sizeof(bool)*mysql_num_fields(result));
  if (column_types_flag)
  {
    print_field_types(result);
    if (!mysql_num_rows(result))
      return;
    mysql_field_seek(result,0);
  }
  separator.copy("+",1,charset_info);
  while ((field = mysql_fetch_field(result)))
  {
    uint length= column_names ? field->name_length : 0;
    if (quick)
      length= max<size_t>(length, field->length);
    else
      length= max<size_t>(length, field->max_length);
    if (length < 4 && !IS_NOT_NULL(field->flags))
      length=4;					// Room for "NULL"
    field->max_length=length;
    separator.fill(separator.length()+length+2,'-');
    separator.append('+');
  }
  separator.append('\0');                       // End marker for \0
  tee_puts((char*) separator.ptr(), PAGER);
  if (column_names)
  {
    mysql_field_seek(result,0);
    (void) tee_fputs("|", PAGER);
    for (uint off=0; (field = mysql_fetch_field(result)) ; off++)
    {
      uint name_length= (uint) strlen(field->name);
      uint numcells= charset_info->cset->numcells(charset_info,
                                                  field->name,
                                                  field->name + name_length);
      uint display_length= field->max_length + name_length - numcells;
      tee_fprintf(PAGER, " %-*s |",
                  min<int>(display_length, MAX_COLUMN_LENGTH),
                  field->name);
      num_flag[off]= IS_NUM(field->type);
    }
    (void) tee_fputs("\n", PAGER);
    tee_puts((char*) separator.ptr(), PAGER);
  }

  while ((cur= mysql_fetch_row(result)))
  {
    if (interrupted_query)
      break;
    ulong *lengths= mysql_fetch_lengths(result);
    (void) tee_fputs("| ", PAGER);
    mysql_field_seek(result, 0);
    for (uint off= 0; off < mysql_num_fields(result); off++)
    {
      const char *buffer;
      uint data_length;
      uint field_max_length;
      uint visible_length;
      uint extra_padding;

      if (off)
        (void) tee_fputs(" ", PAGER);

      if (cur[off] == NULL)
      {
        buffer= "NULL";
        data_length= 4;
      } 
      else 
      {
        buffer= cur[off];
        data_length= (uint) lengths[off];
      }

      field= mysql_fetch_field(result);
      field_max_length= field->max_length;

      /* 
       How many text cells on the screen will this string span?  If it contains
       multibyte characters, then the number of characters we occupy on screen
       will be fewer than the number of bytes we occupy in memory.

       We need to find how much screen real-estate we will occupy to know how 
       many extra padding-characters we should send with the printing function.
      */
      visible_length= charset_info->cset->numcells(charset_info, buffer, buffer + data_length);
      extra_padding= data_length - visible_length;

      if (field_max_length > MAX_COLUMN_LENGTH)
        tee_print_sized_data(buffer, data_length, MAX_COLUMN_LENGTH+extra_padding, FALSE);
      else
      {
        if (num_flag[off] != 0) /* if it is numeric, we right-justify it */
          tee_print_sized_data(buffer, data_length, field_max_length+extra_padding, TRUE);
        else 
          tee_print_sized_data(buffer, data_length, field_max_length+extra_padding, FALSE);
      }
      tee_fputs(" |", PAGER);
    }
    (void) tee_fputs("\n", PAGER);
  }
  tee_puts((char*) separator.ptr(), PAGER);
  my_afree((uchar*) num_flag);
}

/**
  Return the length of a field after it would be rendered into text.

  This doesn't know or care about multibyte characters.  Assume we're
  using such a charset.  We can't know that all of the upcoming rows 
  for this column will have bytes that each render into some fraction
  of a character.  It's at least possible that a row has bytes that 
  all render into one character each, and so the maximum length is 
  still the number of bytes.  (Assumption 1:  This can't be better 
  because we can never know the number of characters that the DB is 
  going to send -- only the number of bytes.  2: Chars <= Bytes.)

  @param  field  Pointer to a field to be inspected

  @returns  number of character positions to be used, at most
*/
static int get_field_disp_length(MYSQL_FIELD *field)
{
  uint length= column_names ? field->name_length : 0;

  if (quick)
    length= max<uint>(length, field->length);
  else
    length= max<uint>(length, field->max_length);

  if (length < 4 && !IS_NOT_NULL(field->flags))
    length= 4;				/* Room for "NULL" */

  return length;
}

/**
  For a new result, return the max number of characters that any
  upcoming row may return.

  @param  result  Pointer to the result to judge

  @returns  The max number of characters in any row of this result
*/
static int get_result_width(MYSQL_RES *result)
{
  unsigned int len= 0;
  MYSQL_FIELD *field;
  MYSQL_FIELD_OFFSET offset;
  
#ifndef DBUG_OFF
  offset= mysql_field_tell(result);
  DBUG_ASSERT(offset == 0);
#else
  offset= 0;
#endif

  while ((field= mysql_fetch_field(result)) != NULL)
    len+= get_field_disp_length(field) + 3; /* plus bar, space, & final space */

  (void) mysql_field_seek(result, offset);	

  return len + 1; /* plus final bar. */
}

static void
tee_print_sized_data(const char *data, unsigned int data_length, unsigned int total_bytes_to_send, bool right_justified)
{
  /* 
    For '\0's print ASCII spaces instead, as '\0' is eaten by (at
    least my) console driver, and that messes up the pretty table
    grid.  (The \0 is also the reason we can't use fprintf() .) 
  */
  unsigned int i;

  if (right_justified) 
    for (i= data_length; i < total_bytes_to_send; i++)
      tee_putc((int)' ', PAGER);

  tee_write(PAGER, data, data_length, MY_PRINT_SPS_0 | MY_PRINT_MB);

  if (! right_justified) 
    for (i= data_length; i < total_bytes_to_send; i++)
      tee_putc((int)' ', PAGER);
}



static void
print_table_data_html(MYSQL_RES *result)
{
  MYSQL_ROW	cur;
  MYSQL_FIELD	*field;

  mysql_field_seek(result,0);
  (void) tee_fputs("<TABLE BORDER=1><TR>", PAGER);
  if (column_names)
  {
    while((field = mysql_fetch_field(result)))
    {
      tee_fputs("<TH>", PAGER);
      if (field->name && field->name[0])
        xmlencode_print(field->name, field->name_length);
      else
        tee_fputs(field->name ? " &nbsp; " : "NULL", PAGER);
      tee_fputs("</TH>", PAGER);
    }
    (void) tee_fputs("</TR>", PAGER);
  }
  while ((cur = mysql_fetch_row(result)))
  {
    if (interrupted_query)
      break;
    ulong *lengths=mysql_fetch_lengths(result);
    (void) tee_fputs("<TR>", PAGER);
    for (uint i=0; i < mysql_num_fields(result); i++)
    {
      (void) tee_fputs("<TD>", PAGER);
      xmlencode_print(cur[i], lengths[i]);
      (void) tee_fputs("</TD>", PAGER);
    }
    (void) tee_fputs("</TR>", PAGER);
  }
  (void) tee_fputs("</TABLE>", PAGER);
}


static void
print_table_data_xml(MYSQL_RES *result)
{
  MYSQL_ROW   cur;
  MYSQL_FIELD *fields;

  mysql_field_seek(result,0);

  tee_fputs("<?xml version=\"1.0\"?>\n\n<resultset statement=\"", PAGER);
  xmlencode_print(glob_buffer.ptr(), (int)strlen(glob_buffer.ptr()));
  tee_fputs("\" xmlns:xsi=\"http://www.w3.org/2001/XMLSchema-instance\">",
            PAGER);

  fields = mysql_fetch_fields(result);
  while ((cur = mysql_fetch_row(result)))
  {
    if (interrupted_query)
      break;
    ulong *lengths=mysql_fetch_lengths(result);
    (void) tee_fputs("\n  <row>\n", PAGER);
    for (uint i=0; i < mysql_num_fields(result); i++)
    {
      tee_fprintf(PAGER, "\t<field name=\"");
      xmlencode_print(fields[i].name, (uint) strlen(fields[i].name));
      if (cur[i])
      {
        tee_fprintf(PAGER, "\">");
        xmlencode_print(cur[i], lengths[i]);
        tee_fprintf(PAGER, "</field>\n");
      }
      else
        tee_fprintf(PAGER, "\" xsi:nil=\"true\" />\n");
    }
    (void) tee_fputs("  </row>\n", PAGER);
  }
  (void) tee_fputs("</resultset>\n", PAGER);
}


static void
print_table_data_vertically(MYSQL_RES *result)
{
  MYSQL_ROW	cur;
  uint		max_length=0;
  MYSQL_FIELD	*field;

  while ((field = mysql_fetch_field(result)))
  {
    uint length= field->name_length;
    if (length > max_length)
      max_length= length;
    field->max_length=length;
  }

  mysql_field_seek(result,0);
  for (uint row_count=1; (cur= mysql_fetch_row(result)); row_count++)
  {
    if (interrupted_query)
      break;
    mysql_field_seek(result,0);
    tee_fprintf(PAGER, 
		"*************************** %d. row ***************************\n", row_count);

    ulong *lengths= mysql_fetch_lengths(result);

    for (uint off=0; off < mysql_num_fields(result); off++)
    {
      field= mysql_fetch_field(result);
      if (column_names)
        tee_fprintf(PAGER, "%*s: ",(int) max_length,field->name);
      if (cur[off])
      {
        tee_write(PAGER, cur[off], lengths[off], MY_PRINT_SPS_0 | MY_PRINT_MB);
        tee_putc('\n', PAGER);
      }
      else
        tee_fprintf(PAGER, "NULL\n");
    }
  }
}


/* print_warnings should be called right after executing a statement */

static void print_warnings()
{
  const char   *query;
  MYSQL_RES    *result;
  MYSQL_ROW    cur;
  my_ulonglong num_rows;
  
  /* Save current error before calling "show warnings" */
  uint error= mysql_errno(&mysql);

  /* Get the warnings */
  query= "show warnings";
  mysql_real_query_for_lazy(query, strlen(query));
  mysql_store_result_for_lazy(&result);

  /* Bail out when no warnings */
  if (!result || !(num_rows= mysql_num_rows(result)))
    goto end;

  cur= mysql_fetch_row(result);

  /*
    Don't print a duplicate of the current error.  It is possible for SHOW
    WARNINGS to return multiple errors with the same code, but different
    messages.  To be safe, skip printing the duplicate only if it is the only
    warning.
  */
  if (!cur || (num_rows == 1 && error == (uint) strtoul(cur[1], NULL, 10)))
    goto end;

  /* Print the warnings */
  init_pager();
  do
  {
    tee_fprintf(PAGER, "%s (Code %s): %s\n", cur[0], cur[1], cur[2]);
  } while ((cur= mysql_fetch_row(result)));
  end_pager();

end:
  mysql_free_result(result);
}


static const char *array_value(const char **array, char key)
{
  for (; *array; array+= 2)
    if (**array == key)
      return array[1];
  return 0;
}


static void
xmlencode_print(const char *src, uint length)
{
  if (!src)
    tee_fputs("NULL", PAGER);
  else
    tee_write(PAGER, src, length, MY_PRINT_XML | MY_PRINT_MB);
}


static void
safe_put_field(const char *pos,ulong length)
{
  if (!pos)
    tee_fputs("NULL", PAGER);
  else
  {
    int flags= MY_PRINT_MB | (opt_raw_data ? 0 : (MY_PRINT_ESC_0 | MY_PRINT_CTRL));
    /* Can't use tee_fputs(), it stops with NUL characters. */
    tee_write(PAGER, pos, length, flags);
  }
}


static void
print_tab_data(MYSQL_RES *result)
{
  MYSQL_ROW	cur;
  MYSQL_FIELD	*field;
  ulong		*lengths;

  if (opt_silent < 2 && column_names)
  {
    int first=0;
    while ((field = mysql_fetch_field(result)))
    {
      if (first++)
	(void) tee_fputs("\t", PAGER);
      (void) tee_fputs(field->name, PAGER);
    }
    (void) tee_fputs("\n", PAGER);
  }
  while ((cur = mysql_fetch_row(result)))
  {
    lengths=mysql_fetch_lengths(result);
    safe_put_field(cur[0],lengths[0]);
    for (uint off=1 ; off < mysql_num_fields(result); off++)
    {
      (void) tee_fputs("\t", PAGER);
      safe_put_field(cur[off], lengths[off]);
    }
    (void) tee_fputs("\n", PAGER);
  }
}

static int
com_tee(String *buffer __attribute__((unused)),
        char *line __attribute__((unused)))
{
  char file_name[FN_REFLEN], *end, *param;

  while (my_isspace(charset_info,*line))
    line++;
  if (!(param = strchr(line, ' '))) // if outfile wasn't given, use the default
  {
    if (!strlen(outfile))
    {
      printf("No previous outfile available, you must give a filename!\n");
      return 0;
    }
    else if (opt_outfile)
    {
      tee_fprintf(stdout, "Currently logging to file '%s'\n", outfile);
      return 0;
    }
    else
      param = outfile;			//resume using the old outfile
  }

  /* eliminate the spaces before the parameters */
  while (my_isspace(charset_info,*param))
    param++;
  end= strmake(file_name, param, sizeof(file_name) - 1);
  /* remove end space from command line */
  while (end > file_name && (my_isspace(charset_info,end[-1]) || 
			     my_iscntrl(charset_info,end[-1])))
    end--;
  end[0]= 0;
  if (end == file_name)
  {
    printf("No outfile specified!\n");
    return 0;
  }
  init_tee(file_name);
  return 0;
}


static int
com_notee(String *buffer __attribute__((unused)),
	  char *line __attribute__((unused)))
{
  if (opt_outfile)
    end_tee();
  tee_fprintf(stdout, "Outfile disabled.\n");
  return 0;
}

/*
  Sorry, this command is not available in Windows.
*/

#ifdef USE_POPEN
static int
com_pager(String *buffer __attribute__((unused)),
          char *line __attribute__((unused)))
{
  char pager_name[FN_REFLEN], *end, *param;

  if (status.batch)
    return 0;
  /* Skip spaces in front of the pager command */
  while (my_isspace(charset_info, *line))
    line++;
  /* Skip the pager command */
  param= strchr(line, ' ');
  /* Skip the spaces between the command and the argument */
  while (param && my_isspace(charset_info, *param))
    param++;
  if (!param || !strlen(param)) // if pager was not given, use the default
  {
    if (!default_pager_set)
    {
      tee_fprintf(stdout, "Default pager wasn't set, using stdout.\n");
      opt_nopager=1;
      strmov(pager, "stdout");
      PAGER= stdout;
      return 0;
    }
    strmov(pager, default_pager);
  }
  else
  {
    end= strmake(pager_name, param, sizeof(pager_name)-1);
    while (end > pager_name && (my_isspace(charset_info,end[-1]) || 
                                my_iscntrl(charset_info,end[-1])))
      end--;
    end[0]=0;
    strmov(pager, pager_name);
    strmov(default_pager, pager_name);
  }
  opt_nopager=0;
  tee_fprintf(stdout, "PAGER set to '%s'\n", pager);
  return 0;
}


static int
com_nopager(String *buffer __attribute__((unused)),
	    char *line __attribute__((unused)))
{
  strmov(pager, "stdout");
  opt_nopager=1;
  PAGER= stdout;
  tee_fprintf(stdout, "PAGER set to stdout\n");
  return 0;
}
#endif


/*
  Sorry, you can't send the result to an editor in Win32
*/

#ifdef USE_POPEN
static int
com_edit(String *buffer,char *line __attribute__((unused)))
{
  char	filename[FN_REFLEN],buff[160];
  int	fd,tmp;
  const char *editor;

  if ((fd=create_temp_file(filename,NullS,"sql", O_CREAT | O_WRONLY,
			   MYF(MY_WME))) < 0)
    goto err;
  if (buffer->is_empty() && !old_buffer.is_empty())
    (void) my_write(fd,(uchar*) old_buffer.ptr(),old_buffer.length(),
		    MYF(MY_WME));
  else
    (void) my_write(fd,(uchar*) buffer->ptr(),buffer->length(),MYF(MY_WME));
  (void) my_close(fd,MYF(0));

  if (!(editor = (char *)getenv("EDITOR")) &&
      !(editor = (char *)getenv("VISUAL")))
    editor = "vi";
  strxmov(buff,editor," ",filename,NullS);
  if(system(buff) == -1)
    goto err;

  MY_STAT stat_arg;
  if (!my_stat(filename,&stat_arg,MYF(MY_WME)))
    goto err;
  if ((fd = my_open(filename,O_RDONLY, MYF(MY_WME))) < 0)
    goto err;
  (void) buffer->alloc((uint) stat_arg.st_size);
  if ((tmp=read(fd,(char*) buffer->ptr(),buffer->alloced_length())) >= 0L)
    buffer->length((uint) tmp);
  else
    buffer->length(0);
  (void) my_close(fd,MYF(0));
  (void) my_delete(filename,MYF(MY_WME));
err:
  return 0;
}
#endif


/* If arg is given, exit without errors. This happens on command 'quit' */

static int
com_quit(String *buffer __attribute__((unused)),
	 char *line __attribute__((unused)))
{
  status.exit_status=0;
  return 1;
}

static int
com_rehash(String *buffer __attribute__((unused)),
	 char *line __attribute__((unused)))
{
#ifdef HAVE_READLINE
  build_completion_hash(1, 0);
#endif
  return 0;
}


#ifdef USE_POPEN
static int
com_shell(String *buffer __attribute__((unused)),
          char *line __attribute__((unused)))
{
  char *shell_cmd;

  /* Skip space from line begin */
  while (my_isspace(charset_info, *line))
    line++;
  if (!(shell_cmd = strchr(line, ' ')))
  {
    put_info("Usage: \\! shell-command", INFO_ERROR);
    return -1;
  }
  /*
    The output of the shell command does not
    get directed to the pager or the outfile
  */
  if (system(shell_cmd) == -1)
  {
    put_info(strerror(errno), INFO_ERROR, errno);
    return -1;
  }
  return 0;
}
#endif


static int
com_print(String *buffer,char *line __attribute__((unused)))
{
  tee_puts("--------------", stdout);
  (void) tee_fputs(buffer->c_ptr(), stdout);
  if (!buffer->length() || (*buffer)[buffer->length()-1] != '\n')
    tee_putc('\n', stdout);
  tee_puts("--------------\n", stdout);
  return 0;					/* If empty buffer */
}

	/* ARGSUSED */
static int
com_connect(String *buffer, char *line)
{
  char *tmp, buff[256];
  bool save_rehash= opt_rehash;
  int error;

  memset(buff, 0, sizeof(buff));
  if (buffer)
  {
    /*
      Two null bytes are needed in the end of buff to allow
      get_arg to find end of string the second time it's called.
    */
    tmp= strmake(buff, line, sizeof(buff)-2);
#ifdef EXTRA_DEBUG
    tmp[1]= 0;
#endif
    tmp= get_arg(buff, 0);
    if (tmp && *tmp)
    {
      my_free(current_db);
      current_db= my_strdup(tmp, MYF(MY_WME));
      tmp= get_arg(buff, 1);
      if (tmp)
      {
	my_free(current_host);
	current_host=my_strdup(tmp,MYF(MY_WME));
      }
    }
    else
    {
      /* Quick re-connect */
      opt_rehash= 0;                            /* purecov: tested */
    }
    buffer->length(0);				// command used
  }
  else
    opt_rehash= 0;
  error=sql_connect(current_host,current_db,current_user,opt_password,0);
  opt_rehash= save_rehash;

  if (connected)
  {
    sprintf(buff,"Connection id:    %lu",mysql_thread_id(&mysql));
    put_info(buff,INFO_INFO);
    sprintf(buff,"Current database: %.128s\n",
	    current_db ? current_db : "*** NONE ***");
    put_info(buff,INFO_INFO);
  }
  return error;
}


static int com_source(String *buffer __attribute__((unused)),
                      char *line)
{
  char source_name[FN_REFLEN], *end, *param;
  LINE_BUFFER *line_buff;
  int error;
  STATUS old_status;
  FILE *sql_file;

  /* Skip space from file name */
  while (my_isspace(charset_info,*line))
    line++;
  if (!(param = strchr(line, ' ')))		// Skip command name
    return put_info("Usage: \\. <filename> | source <filename>", 
		    INFO_ERROR, 0);
  while (my_isspace(charset_info,*param))
    param++;
  end=strmake(source_name,param,sizeof(source_name)-1);
  while (end > source_name && (my_isspace(charset_info,end[-1]) || 
                               my_iscntrl(charset_info,end[-1])))
    end--;
  end[0]=0;
  unpack_filename(source_name,source_name);
  /* open file name */
  if (!(sql_file = my_fopen(source_name, O_RDONLY | O_BINARY,MYF(0))))
  {
    char buff[FN_REFLEN+60];
    sprintf(buff,"Failed to open file '%s', error: %d", source_name,errno);
    return put_info(buff, INFO_ERROR, 0);
  }

  if (!(line_buff= batch_readline_init(MAX_BATCH_BUFFER_SIZE, sql_file)))
  {
    my_fclose(sql_file,MYF(0));
    return put_info("Can't initialize batch_readline", INFO_ERROR, 0);
  }

  /* Save old status */
  old_status=status;
  memset(&status, 0, sizeof(status));

  status.batch=old_status.batch;		// Run in batch mode
  status.line_buff=line_buff;
  status.file_name=source_name;
  glob_buffer.length(0);			// Empty command buffer
  error= read_and_execute(false);
  status=old_status;				// Continue as before
  my_fclose(sql_file,MYF(0));
  batch_readline_end(line_buff);
  return error;
}


	/* ARGSUSED */
static int
com_delimiter(String *buffer __attribute__((unused)), char *line)
{
  char buff[256], *tmp;

  strmake(buff, line, sizeof(buff) - 1);
  tmp= get_arg(buff, 0);

  if (!tmp || !*tmp)
  {
    put_info("DELIMITER must be followed by a 'delimiter' character or string",
	     INFO_ERROR);
    return 0;
  }
  else
  {
    if (strstr(tmp, "\\")) 
    {
      put_info("DELIMITER cannot contain a backslash character", INFO_ERROR);
      return 0;
    }
  }
  strmake(delimiter, tmp, sizeof(delimiter) - 1);
  delimiter_length= (int)strlen(delimiter);
  delimiter_str= delimiter;
  return 0;
}

	/* ARGSUSED */
static int
com_use(String *buffer __attribute__((unused)), char *line)
{
  char *tmp, buff[FN_REFLEN + 1];
  int select_db;

  memset(buff, 0, sizeof(buff));
  strmake(buff, line, sizeof(buff) - 1);
  tmp= get_arg(buff, 0);
  if (!tmp || !*tmp)
  {
    put_info("USE must be followed by a database name", INFO_ERROR);
    return 0;
  }
  /*
    We need to recheck the current database, because it may change
    under our feet, for example if DROP DATABASE or RENAME DATABASE
    (latter one not yet available by the time the comment was written)
  */
  get_current_db();

  if (!current_db || cmp_database(charset_info, current_db,tmp))
  {
    if (one_database)
    {
      skip_updates= 1;
      select_db= 0;    // don't do mysql_select_db()
    }
    else
      select_db= 2;    // do mysql_select_db() and build_completion_hash()
  }
  else
  {
    /*
      USE to the current db specified.
      We do need to send mysql_select_db() to make server
      update database level privileges, which might
      change since last USE (see bug#10979).
      For performance purposes, we'll skip rebuilding of completion hash.
    */
    skip_updates= 0;
    select_db= 1;      // do only mysql_select_db(), without completion
  }

  if (select_db)
  {
    /*
      reconnect once if connection is down or if connection was found to
      be down during query
    */
    if (!connected && reconnect())
      return opt_reconnect ? -1 : 1;                        // Fatal error
    if (mysql_select_db(&mysql,tmp))
    {
      if (mysql_errno(&mysql) != CR_SERVER_GONE_ERROR)
        return put_error(&mysql);

      if (reconnect())
        return opt_reconnect ? -1 : 1;                      // Fatal error
      if (mysql_select_db(&mysql,tmp))
        return put_error(&mysql);
    }
    my_free(current_db);
    current_db=my_strdup(tmp,MYF(MY_WME));
#ifdef HAVE_READLINE
    if (select_db > 1)
      build_completion_hash(opt_rehash, 1);
#endif
  }

  put_info("Database changed",INFO_INFO);
  return 0;
}

static int
com_warnings(String *buffer __attribute__((unused)),
   char *line __attribute__((unused)))
{
  show_warnings = 1;
  put_info("Show warnings enabled.",INFO_INFO);
  return 0;
}

static int
com_nowarnings(String *buffer __attribute__((unused)),
   char *line __attribute__((unused)))
{
  show_warnings = 0;
  put_info("Show warnings disabled.",INFO_INFO);
  return 0;
}

/*
  Gets argument from a command on the command line. If get_next_arg is
  not defined, skips the command and returns the first argument. The
  line is modified by adding zero to the end of the argument. If
  get_next_arg is defined, then the function searches for end of string
  first, after found, returns the next argument and adds zero to the
  end. If you ever wish to use this feature, remember to initialize all
  items in the array to zero first.
*/

char *get_arg(char *line, my_bool get_next_arg)
{
  char *ptr, *start;
  my_bool quoted= 0, valid_arg= 0;
  char qtype= 0;

  ptr= line;
  if (get_next_arg)
  {
    for (; *ptr; ptr++) ;
    if (*(ptr + 1))
      ptr++;
  }
  else
  {
    /* skip leading white spaces */
    while (my_isspace(charset_info, *ptr))
      ptr++;
    if (*ptr == '\\') // short command was used
      ptr+= 2;
    else
      while (*ptr &&!my_isspace(charset_info, *ptr)) // skip command
        ptr++;
  }
  if (!*ptr)
    return NullS;
  while (my_isspace(charset_info, *ptr))
    ptr++;
  if (*ptr == '\'' || *ptr == '\"' || *ptr == '`')
  {
    qtype= *ptr;
    quoted= 1;
    ptr++;
  }
  for (start=ptr ; *ptr; ptr++)
  {
    if (*ptr == '\\' && ptr[1]) // escaped character
    {
      // Remove the backslash
      strmov_overlapp(ptr, ptr+1);
    }
    else if ((!quoted && *ptr == ' ') || (quoted && *ptr == qtype))
    {
      *ptr= 0;
      break;
    }
  }
  valid_arg= ptr != start;
  return valid_arg ? start : NullS;
}


static int
sql_real_connect(char *host,char *database,char *user,char *password,
		 uint silent)
{
  if (connected)
  {
    connected= 0;
    mysql_close(&mysql);
  }
  mysql_init(&mysql);
  if (opt_init_command)
    mysql_options(&mysql, MYSQL_INIT_COMMAND, opt_init_command);
  if (opt_connect_timeout)
  {
    uint timeout=opt_connect_timeout;
    mysql_options(&mysql,MYSQL_OPT_CONNECT_TIMEOUT,
		  (char*) &timeout);
  }
  if (opt_bind_addr)
    mysql_options(&mysql, MYSQL_OPT_BIND, opt_bind_addr);
  if (opt_compress)
    mysql_options(&mysql,MYSQL_OPT_COMPRESS,NullS);
  if (!opt_secure_auth)
    mysql_options(&mysql, MYSQL_SECURE_AUTH, (char *) &opt_secure_auth);
  if (using_opt_local_infile)
    mysql_options(&mysql,MYSQL_OPT_LOCAL_INFILE, (char*) &opt_local_infile);
#if defined(HAVE_OPENSSL) && !defined(EMBEDDED_LIBRARY)
  if (opt_use_ssl)
  {
    mysql_ssl_set(&mysql, opt_ssl_key, opt_ssl_cert, opt_ssl_ca,
		  opt_ssl_capath, opt_ssl_cipher);
    mysql_options(&mysql, MYSQL_OPT_SSL_CRL, opt_ssl_crl);
    mysql_options(&mysql, MYSQL_OPT_SSL_CRLPATH, opt_ssl_crlpath);
  }
  mysql_options(&mysql,MYSQL_OPT_SSL_VERIFY_SERVER_CERT,
                (char*)&opt_ssl_verify_server_cert);
#endif
  if (opt_protocol)
    mysql_options(&mysql,MYSQL_OPT_PROTOCOL,(char*)&opt_protocol);
#ifdef HAVE_SMEM
  if (shared_memory_base_name)
    mysql_options(&mysql,MYSQL_SHARED_MEMORY_BASE_NAME,shared_memory_base_name);
#endif
  if (safe_updates)
  {
    char init_command[100];
    sprintf(init_command,
	    "SET SQL_SAFE_UPDATES=1,SQL_SELECT_LIMIT=%lu,MAX_JOIN_SIZE=%lu",
	    select_limit,max_join_size);
    mysql_options(&mysql, MYSQL_INIT_COMMAND, init_command);
  }

  mysql_set_character_set(&mysql, default_charset);
#ifdef __WIN__
  uint cnv_errors;
  String converted_database, converted_user;
  if (!my_charset_same(&my_charset_utf8mb4_bin, mysql.charset))
  {
    /* Convert user and database from UTF8MB4 to connection character set */
    if (user)
    {
      converted_user.copy(user, strlen(user) + 1,
                          &my_charset_utf8mb4_bin, mysql.charset,
                          &cnv_errors);
      user= (char *) converted_user.ptr();
    }
    if (database)
    {
      converted_database.copy(database, strlen(database) + 1,
                              &my_charset_utf8mb4_bin, mysql.charset,
                              &cnv_errors);
      database= (char *) converted_database.ptr();
    }
  }
#endif
  
  if (opt_plugin_dir && *opt_plugin_dir)
    mysql_options(&mysql, MYSQL_PLUGIN_DIR, opt_plugin_dir);

  if (opt_default_auth && *opt_default_auth)
    mysql_options(&mysql, MYSQL_DEFAULT_AUTH, opt_default_auth);

#if !defined(HAVE_YASSL)
  if (opt_server_public_key && *opt_server_public_key)
    mysql_options(&mysql, MYSQL_SERVER_PUBLIC_KEY, opt_server_public_key);
#endif

  if (using_opt_enable_cleartext_plugin)
    mysql_options(&mysql, MYSQL_ENABLE_CLEARTEXT_PLUGIN, 
                  (char*) &opt_enable_cleartext_plugin);

  mysql_options(&mysql, MYSQL_OPT_CONNECT_ATTR_RESET, 0);
  mysql_options4(&mysql, MYSQL_OPT_CONNECT_ATTR_ADD, 
                 "program_name", "mysql");

  if (!mysql_real_connect(&mysql, host, user, password,
                          database, opt_mysql_port, opt_mysql_unix_port,
                          connect_flag | CLIENT_MULTI_STATEMENTS))
  {
    if (!silent ||
	(mysql_errno(&mysql) != CR_CONN_HOST_ERROR &&
	 mysql_errno(&mysql) != CR_CONNECTION_ERROR))
    {
      (void) put_error(&mysql);
      (void) fflush(stdout);
      return ignore_errors ? -1 : 1;		// Abort
    }
    return -1;					// Retryable
  }

#ifdef __WIN__
  /* Convert --execute buffer from UTF8MB4 to connection character set */
  if (!execute_buffer_conversion_done++ &&
      status.line_buff &&
      !status.line_buff->file && /* Convert only -e buffer, not real file */
      status.line_buff->buffer < status.line_buff->end && /* Non-empty */
      !my_charset_same(&my_charset_utf8mb4_bin, mysql.charset))
  {
    String tmp;
    size_t len= status.line_buff->end - status.line_buff->buffer;
    uint dummy_errors;
    /*
      Don't convert trailing '\n' character - it was appended during
      last batch_readline_command() call. 
      Oherwise we'll get an extra line, which makes some tests fail.
    */
    if (status.line_buff->buffer[len - 1] == '\n')
      len--;
    if (tmp.copy(status.line_buff->buffer, len,
                 &my_charset_utf8mb4_bin, mysql.charset, &dummy_errors))
      return 1;

    /* Free the old line buffer */
    batch_readline_end(status.line_buff);

    /* Re-initialize line buffer from the converted string */
    if (!(status.line_buff= batch_readline_command(NULL, (char *) tmp.c_ptr_safe())))
      return 1;
  }
#endif /* __WIN__ */

  charset_info= mysql.charset;
  
  connected=1;
#ifndef EMBEDDED_LIBRARY
  mysql.reconnect= debug_info_flag; // We want to know if this happens
#else
  mysql.reconnect= 1;
#endif
#ifdef HAVE_READLINE
  build_completion_hash(opt_rehash, 1);
#endif
  return 0;
}


static int
sql_connect(char *host,char *database,char *user,char *password,uint silent)
{
  bool message=0;
  uint count=0;
  int error;
  for (;;)
  {
    if ((error=sql_real_connect(host,database,user,password,wait_flag)) >= 0)
    {
      if (count)
      {
	tee_fputs("\n", stderr);
	(void) fflush(stderr);
      }
      return error;
    }
    if (!wait_flag)
      return ignore_errors ? -1 : 1;
    if (!message && !silent)
    {
      message=1;
      tee_fputs("Waiting",stderr); (void) fflush(stderr);
    }
    (void) sleep(wait_time);
    if (!silent)
    {
      putc('.',stderr); (void) fflush(stderr);
      count++;
    }
  }
}



static int
com_status(String *buffer __attribute__((unused)),
	   char *line __attribute__((unused)))
{
  const char *status_str;
  char buff[40];
  ulonglong id;
  MYSQL_RES *result;
  LINT_INIT(result);

  if (mysql_real_query_for_lazy(
        C_STRING_WITH_LEN("select DATABASE(), USER() limit 1")))
    return 0;

  tee_puts("--------------", stdout);
  usage(1);					/* Print version */
  tee_fprintf(stdout, "\nConnection id:\t\t%lu\n",mysql_thread_id(&mysql));
  /*
    Don't remove "limit 1",
    it is protection againts SQL_SELECT_LIMIT=0
  */
  if (!mysql_store_result_for_lazy(&result))
  {
    MYSQL_ROW cur=mysql_fetch_row(result);
    if (cur)
    {
      tee_fprintf(stdout, "Current database:\t%s\n", cur[0] ? cur[0] : "");
      tee_fprintf(stdout, "Current user:\t\t%s\n", cur[1]);
    }
    mysql_free_result(result);
  }

#if defined(HAVE_OPENSSL) && !defined(EMBEDDED_LIBRARY)
  if ((status_str= mysql_get_ssl_cipher(&mysql)))
    tee_fprintf(stdout, "SSL:\t\t\tCipher in use is %s\n",
                status_str);
  else
#endif /* HAVE_OPENSSL && !EMBEDDED_LIBRARY */
    tee_puts("SSL:\t\t\tNot in use", stdout);

  if (skip_updates)
  {
    vidattr(A_BOLD);
    tee_fprintf(stdout, "\nAll updates ignored to this database\n");
    vidattr(A_NORMAL);
  }
#ifdef USE_POPEN
  tee_fprintf(stdout, "Current pager:\t\t%s\n", pager);
  tee_fprintf(stdout, "Using outfile:\t\t'%s'\n", opt_outfile ? outfile : "");
#endif
  tee_fprintf(stdout, "Using delimiter:\t%s\n", delimiter);
  tee_fprintf(stdout, "Server version:\t\t%s\n", server_version_string(&mysql));
  tee_fprintf(stdout, "Protocol version:\t%d\n", mysql_get_proto_info(&mysql));
  tee_fprintf(stdout, "Connection:\t\t%s\n", mysql_get_host_info(&mysql));
  if ((id= mysql_insert_id(&mysql)))
    tee_fprintf(stdout, "Insert id:\t\t%s\n", llstr(id, buff));

  /* "limit 1" is protection against SQL_SELECT_LIMIT=0 */
  if (mysql_real_query_for_lazy(C_STRING_WITH_LEN(
        "select @@character_set_client, @@character_set_connection, "
        "@@character_set_server, @@character_set_database limit 1")))
  {
    if (mysql_errno(&mysql) == CR_SERVER_GONE_ERROR)
      return 0;
  }
  if (!mysql_store_result_for_lazy(&result))
  {
    MYSQL_ROW cur=mysql_fetch_row(result);
    if (cur)
    {
      tee_fprintf(stdout, "Server characterset:\t%s\n", cur[2] ? cur[2] : "");
      tee_fprintf(stdout, "Db     characterset:\t%s\n", cur[3] ? cur[3] : "");
      tee_fprintf(stdout, "Client characterset:\t%s\n", cur[0] ? cur[0] : "");
      tee_fprintf(stdout, "Conn.  characterset:\t%s\n", cur[1] ? cur[1] : "");
    }
    mysql_free_result(result);
  }
  else
  {
    /* Probably pre-4.1 server */
    tee_fprintf(stdout, "Client characterset:\t%s\n", charset_info->csname);
    tee_fprintf(stdout, "Server characterset:\t%s\n", mysql.charset->csname);
  }

#ifndef EMBEDDED_LIBRARY
  if (strstr(mysql_get_host_info(&mysql),"TCP/IP") || ! mysql.unix_socket)
    tee_fprintf(stdout, "TCP port:\t\t%d\n", mysql.port);
  else
    tee_fprintf(stdout, "UNIX socket:\t\t%s\n", mysql.unix_socket);
  if (mysql.net.compress)
    tee_fprintf(stdout, "Protocol:\t\tCompressed\n");
#endif

  if ((status_str= mysql_stat(&mysql)) && !mysql_error(&mysql)[0])
  {
    ulong sec;
    const char *pos= strchr(status_str,' ');
    /* print label */
    tee_fprintf(stdout, "%.*s\t\t\t", (int) (pos-status_str), status_str);
    if ((status_str= str2int(pos,10,0,LONG_MAX,(long*) &sec)))
    {
      nice_time((double) sec,buff,0);
      tee_puts(buff, stdout);			/* print nice time */
      while (*status_str == ' ')
        status_str++;  /* to next info */
      tee_putc('\n', stdout);
      tee_puts(status_str, stdout);
    }
  }
  if (safe_updates)
  {
    vidattr(A_BOLD);
    tee_fprintf(stdout, "\nNote that you are running in safe_update_mode:\n");
    vidattr(A_NORMAL);
    tee_fprintf(stdout, "\
UPDATEs and DELETEs that don't use a key in the WHERE clause are not allowed.\n\
(One can force an UPDATE/DELETE by adding LIMIT # at the end of the command.)\n\
SELECT has an automatic 'LIMIT %lu' if LIMIT is not used.\n\
Max number of examined row combination in a join is set to: %lu\n\n",
select_limit, max_join_size);
  }
  tee_puts("--------------\n", stdout);
  return 0;
}

static const char *
server_version_string(MYSQL *con)
{
  /* Only one thread calls this, so no synchronization is needed */
  if (server_version == NULL)
  {
    MYSQL_RES *result;

    /* "limit 1" is protection against SQL_SELECT_LIMIT=0 */
    if (!mysql_query(con, "select @@version_comment limit 1") &&
        (result = mysql_use_result(con)))
    {
      MYSQL_ROW cur = mysql_fetch_row(result);
      if (cur && cur[0])
      {
        /* version, space, comment, \0 */
        size_t len= strlen(mysql_get_server_info(con)) + strlen(cur[0]) + 2;

        if ((server_version= (char *) my_malloc(len, MYF(MY_WME))))
        {
          char *bufp;
          bufp = strmov(server_version, mysql_get_server_info(con));
          bufp = strmov(bufp, " ");
          (void) strmov(bufp, cur[0]);
        }
      }
      mysql_free_result(result);
    }

    /*
      If for some reason we didn't get a version_comment, we'll
      keep things simple.
    */

    if (server_version == NULL)
      server_version= my_strdup(mysql_get_server_info(con), MYF(MY_WME));
  }

  return server_version ? server_version : "";
}

static int
put_info(const char *str,INFO_TYPE info_type, uint error, const char *sqlstate)
{
  FILE *file= (info_type == INFO_ERROR ? stderr : stdout);
  static int inited=0;

  if (status.batch)
  {
    if (info_type == INFO_ERROR)
    {
      (void) fflush(file);
      fprintf(file,"ERROR");
      if (error)
      {
	if (sqlstate)
	  (void) fprintf(file," %d (%s)",error, sqlstate);
        else
	  (void) fprintf(file," %d",error);
      }
      if (status.query_start_line && line_numbers)
      {
	(void) fprintf(file," at line %lu",status.query_start_line);
	if (status.file_name)
	  (void) fprintf(file," in file: '%s'", status.file_name);
      }
      (void) fprintf(file,": %s\n",str);
      (void) fflush(file);
      if (!ignore_errors)
	return 1;
    }
    else if (info_type == INFO_RESULT && verbose > 1)
      tee_puts(str, file);
    if (unbuffered)
      fflush(file);
    return info_type == INFO_ERROR ? -1 : 0;
  }
  if (!opt_silent || info_type == INFO_ERROR)
  {
    if (!inited)
    {
      inited=1;
#ifdef HAVE_SETUPTERM
      (void) setupterm((char *)0, 1, (int *) 0);
#endif
    }
    if (info_type == INFO_ERROR)
    {
      if (!opt_nobeep)
        putchar('\a');		      	/* This should make a bell */
      vidattr(A_STANDOUT);
      if (error)
      {
	if (sqlstate)
          (void) tee_fprintf(file, "ERROR %d (%s): ", error, sqlstate);
        else
          (void) tee_fprintf(file, "ERROR %d: ", error);
      }
      else
        tee_puts("ERROR: ", file);
    }
    else
      vidattr(A_BOLD);
    (void) tee_puts(str, file);
    vidattr(A_NORMAL);
  }
  if (unbuffered)
    fflush(file);
  return info_type == INFO_ERROR ? -1 : 0;
}


static int
put_error(MYSQL *con)
{
  return put_info(mysql_error(con), INFO_ERROR, mysql_errno(con),
		  mysql_sqlstate(con));
}  


static void remove_cntrl(String &buffer)
{
  char *start,*end;
  end=(start=(char*) buffer.ptr())+buffer.length();
  while (start < end && !my_isgraph(charset_info,end[-1]))
    end--;
  buffer.length((uint) (end-start));
}


/**
  Write data to a stream.
  Various modes, corresponding to --tab, --xml, --raw parameters,
  are supported.

  @param file   Stream to write to
  @param s      String to write
  @param slen   String length
  @flags        Flags for --tab, --xml, --raw.
*/
void tee_write(FILE *file, const char *s, size_t slen, int flags)
{
#ifdef __WIN__
  my_bool is_console= my_win_is_console_cached(file);
#endif
  const char *se;
  for (se= s + slen; s < se; s++)
  {
    const char *t;

    if (flags & MY_PRINT_MB)
    {
      int mblen;
      if (use_mb(charset_info) &&
          (mblen= my_ismbchar(charset_info, s, se)))
      {
#ifdef __WIN__
        if (is_console)
          my_win_console_write(charset_info, s, mblen);
        else
#endif
        fwrite(s, 1, mblen, file);
        if (opt_outfile)
          fwrite(s, 1, mblen, OUTFILE);
        s+= mblen - 1;
        continue;
      }
    }

    if ((flags & MY_PRINT_XML) && (t= array_value(xmlmeta, *s)))
      tee_fputs(t, file);
    else if ((flags & MY_PRINT_SPS_0) && *s == '\0')
      tee_putc((int) ' ', file);   // This makes everything hard
    else if ((flags & MY_PRINT_ESC_0) && *s == '\0')
      tee_fputs("\\0", file);      // This makes everything hard
    else if ((flags & MY_PRINT_CTRL) && *s == '\t')
      tee_fputs("\\t", file);      // This would destroy tab format
    else if ((flags & MY_PRINT_CTRL) && *s == '\n')
      tee_fputs("\\n", file);      // This too
    else if ((flags & MY_PRINT_CTRL) && *s == '\\')
      tee_fputs("\\\\", file);
    else
    {
#ifdef __WIN__
      if (is_console)
        my_win_console_putc(charset_info, (int) *s);
      else
#endif
      putc((int) *s, file);
      if (opt_outfile)
        putc((int) *s, OUTFILE);
    }
  }
}


void tee_fprintf(FILE *file, const char *fmt, ...)
{
  va_list args;

  va_start(args, fmt);
#ifdef __WIN__
  if (my_win_is_console_cached(file))
    my_win_console_vfprintf(charset_info, fmt, args);
  else
#endif
  (void) vfprintf(file, fmt, args);
  va_end(args);

  if (opt_outfile)
  {
    va_start(args, fmt);
    (void) vfprintf(OUTFILE, fmt, args);
    va_end(args);
  }
}


/*
  Write a 0-terminated string to file and OUTFILE.
  TODO: possibly it's nice to have a version with length some day,
  e.g. tee_fnputs(s, slen, file),
  to print numerous ASCII constant strings among mysql.cc
  code, to avoid strlen(s) in my_win_console_fputs().
*/
void tee_fputs(const char *s, FILE *file)
{
#ifdef __WIN__
  if (my_win_is_console_cached(file))
    my_win_console_fputs(charset_info, s);
  else
#endif
  fputs(s, file);
  if (opt_outfile)
    fputs(s, OUTFILE);
}


void tee_puts(const char *s, FILE *file)
{
  tee_fputs(s, file);
  tee_putc('\n', file);
}

void tee_putc(int c, FILE *file)
{
#ifdef __WIN__
  if (my_win_is_console_cached(file))
    my_win_console_putc(charset_info, c);
  else
#endif
  putc(c, file);
  if (opt_outfile)
    putc(c, OUTFILE);
}

#if defined(__WIN__)
#include <time.h>
#else
#include <sys/times.h>
#ifdef _SC_CLK_TCK				// For mit-pthreads
#undef CLOCKS_PER_SEC
#define CLOCKS_PER_SEC (sysconf(_SC_CLK_TCK))
#endif
#endif

static ulong start_timer(void)
{
#if defined(__WIN__)
  return clock();
#else
  struct tms tms_tmp;
  return times(&tms_tmp);
#endif
}


/** 
  Write as many as 52+1 bytes to buff, in the form of a legible duration of time.

  len("4294967296 days, 23 hours, 59 minutes, 60.00 seconds")  ->  52
*/
static void nice_time(double sec,char *buff,bool part_second)
{
  ulong tmp;
  if (sec >= 3600.0*24)
  {
    tmp=(ulong) floor(sec/(3600.0*24));
    sec-=3600.0*24*tmp;
    buff=int10_to_str((long) tmp, buff, 10);
    buff=strmov(buff,tmp > 1 ? " days " : " day ");
  }
  if (sec >= 3600.0)
  {
    tmp=(ulong) floor(sec/3600.0);
    sec-=3600.0*tmp;
    buff=int10_to_str((long) tmp, buff, 10);
    buff=strmov(buff,tmp > 1 ? " hours " : " hour ");
  }
  if (sec >= 60.0)
  {
    tmp=(ulong) floor(sec/60.0);
    sec-=60.0*tmp;
    buff=int10_to_str((long) tmp, buff, 10);
    buff=strmov(buff," min ");
  }
  if (part_second)
    sprintf(buff,"%.2f sec",sec);
  else
    sprintf(buff,"%d sec",(int) sec);
}


static void end_timer(ulong start_time,char *buff)
{
  nice_time((double) (start_timer() - start_time) /
	    CLOCKS_PER_SEC,buff,1);
}


static void mysql_end_timer(ulong start_time,char *buff)
{
  buff[0]=' ';
  buff[1]='(';
  end_timer(start_time,buff+2);
  strmov(strend(buff),")");
}

static const char* construct_prompt()
{
  processed_prompt.free();			// Erase the old prompt
  time_t  lclock = time(NULL);			// Get the date struct
  struct tm *t = localtime(&lclock);

  /* parse thru the settings for the prompt */
  for (char *c = current_prompt; *c ; c++)
  {
    if (*c != PROMPT_CHAR)
	processed_prompt.append(*c);
    else
    {
      switch (*++c) {
      case '\0':
	c--;			// stop it from going beyond if ends with %
	break;
      case 'c':
	add_int_to_prompt(++prompt_counter);
	break;
      case 'v':
	if (connected)
	  processed_prompt.append(mysql_get_server_info(&mysql));
	else
	  processed_prompt.append("not_connected");
	break;
      case 'd':
	processed_prompt.append(current_db ? current_db : "(none)");
	break;
      case 'h':
      {
	const char *prompt;
	prompt= connected ? mysql_get_host_info(&mysql) : "not_connected";
	if (strstr(prompt, "Localhost"))
	  processed_prompt.append("localhost");
	else
	{
	  const char *end=strcend(prompt,' ');
	  processed_prompt.append(prompt, (uint) (end-prompt));
	}
	break;
      }
      case 'p':
      {
#ifndef EMBEDDED_LIBRARY
	if (!connected)
	{
	  processed_prompt.append("not_connected");
	  break;
	}

	const char *host_info = mysql_get_host_info(&mysql);
	if (strstr(host_info, "memory")) 
	{
		processed_prompt.append( mysql.host );
	}
	else if (strstr(host_info,"TCP/IP") ||
	    !mysql.unix_socket)
	  add_int_to_prompt(mysql.port);
	else
	{
	  char *pos=strrchr(mysql.unix_socket,'/');
 	  processed_prompt.append(pos ? pos+1 : mysql.unix_socket);
	}
#endif
      }
	break;
      case 'U':
	if (!full_username)
	  init_username();
        processed_prompt.append(full_username ? full_username :
                                (current_user ?  current_user : "(unknown)"));
	break;
      case 'u':
	if (!full_username)
	  init_username();
        processed_prompt.append(part_username ? part_username :
                                (current_user ?  current_user : "(unknown)"));
	break;
      case PROMPT_CHAR:
	processed_prompt.append(PROMPT_CHAR);
	break;
      case 'n':
	processed_prompt.append('\n');
	break;
      case ' ':
      case '_':
	processed_prompt.append(' ');
	break;
      case 'R':
	if (t->tm_hour < 10)
	  processed_prompt.append('0');
	add_int_to_prompt(t->tm_hour);
	break;
      case 'r':
	int getHour;
	getHour = t->tm_hour % 12;
	if (getHour == 0)
	  getHour=12;
	if (getHour < 10)
	  processed_prompt.append('0');
	add_int_to_prompt(getHour);
	break;
      case 'm':
	if (t->tm_min < 10)
	  processed_prompt.append('0');
	add_int_to_prompt(t->tm_min);
	break;
      case 'y':
	int getYear;
	getYear = t->tm_year % 100;
	if (getYear < 10)
	  processed_prompt.append('0');
	add_int_to_prompt(getYear);
	break;
      case 'Y':
	add_int_to_prompt(t->tm_year+1900);
	break;
      case 'D':
	char* dateTime;
	dateTime = ctime(&lclock);
	processed_prompt.append(strtok(dateTime,"\n"));
	break;
      case 's':
	if (t->tm_sec < 10)
	  processed_prompt.append('0');
	add_int_to_prompt(t->tm_sec);
	break;
      case 'w':
	processed_prompt.append(day_names[t->tm_wday]);
	break;
      case 'P':
	processed_prompt.append(t->tm_hour < 12 ? "am" : "pm");
	break;
      case 'o':
	add_int_to_prompt(t->tm_mon+1);
	break;
      case 'O':
	processed_prompt.append(month_names[t->tm_mon]);
	break;
      case '\'':
	processed_prompt.append("'");
	break;
      case '"':
	processed_prompt.append('"');
	break;
      case 'S':
	processed_prompt.append(';');
	break;
      case 't':
	processed_prompt.append('\t');
	break;
      case 'l':
	processed_prompt.append(delimiter_str);
	break;
      default:
	processed_prompt.append(c);
      }
    }
  }
  processed_prompt.append('\0');
  return processed_prompt.ptr();
}


static void add_int_to_prompt(int toadd)
{
  char buffer[16];
  int10_to_str(toadd,buffer,10);
  processed_prompt.append(buffer);
}

static void init_username()
{
  my_free(full_username);
  my_free(part_username);

  MYSQL_RES *result;
  LINT_INIT(result);
  if (!mysql_query(&mysql,"select USER()") &&
      (result=mysql_use_result(&mysql)))
  {
    MYSQL_ROW cur=mysql_fetch_row(result);
    full_username=my_strdup(cur[0],MYF(MY_WME));
    part_username=my_strdup(strtok(cur[0],"@"),MYF(MY_WME));
    (void) mysql_fetch_row(result);		// Read eof
  }
}

static int com_prompt(String *buffer __attribute__((unused)),
                      char *line)
{
  char *ptr=strchr(line, ' ');
  prompt_counter = 0;
  my_free(current_prompt);
  current_prompt=my_strdup(ptr ? ptr+1 : default_prompt,MYF(MY_WME));
  if (!ptr)
    tee_fprintf(stdout, "Returning to default PROMPT of %s\n", default_prompt);
  else
    tee_fprintf(stdout, "PROMPT set to '%s'\n", current_prompt);
  return 0;
}<|MERGE_RESOLUTION|>--- conflicted
+++ resolved
@@ -1303,11 +1303,7 @@
 	  mysql_thread_id(&mysql), server_version_string(&mysql));
   put_info((char*) glob_buffer.ptr(),INFO_INFO);
 
-<<<<<<< HEAD
-  put_info(ORACLE_WELCOME_COPYRIGHT_NOTICE("2000, 2012"), INFO_INFO);
-=======
   put_info(ORACLE_WELCOME_COPYRIGHT_NOTICE("2000"), INFO_INFO);
->>>>>>> fb697972
 
 #ifdef HAVE_READLINE
   initialize_readline((char*) my_progname);
@@ -1750,11 +1746,7 @@
 
   if (version)
     return;
-<<<<<<< HEAD
-  puts(ORACLE_WELCOME_COPYRIGHT_NOTICE("2000, 2012"));
-=======
   puts(ORACLE_WELCOME_COPYRIGHT_NOTICE("2000"));
->>>>>>> fb697972
   printf("Usage: %s [OPTIONS] [database]\n", my_progname);
   my_print_help(my_long_options);
   print_defaults("my", load_default_groups);
