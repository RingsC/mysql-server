/*
   Copyright (c) 2000, 2012, Oracle and/or its affiliates. All rights reserved.

   This program is free software; you can redistribute it and/or modify
   it under the terms of the GNU General Public License as published by
   the Free Software Foundation; version 2 of the License.

   This program is distributed in the hope that it will be useful,
   but WITHOUT ANY WARRANTY; without even the implied warranty of
   MERCHANTABILITY or FITNESS FOR A PARTICULAR PURPOSE.  See the
   GNU General Public License for more details.

   You should have received a copy of the GNU General Public License
   along with this program; if not, write to the Free Software
   Foundation, Inc., 51 Franklin St, Fifth Floor, Boston, MA 02110-1301  USA
*/

/* Show databases, tables or columns */

#define SHOW_VERSION "9.10"

#include "client_priv.h"
#include "my_default.h"
#include <my_sys.h>
#include <m_string.h>
#include <mysql.h>
#include <mysqld_error.h>
#include <signal.h>
#include <stdarg.h>
#include <sslopt-vars.h>
#include <welcome_copyright_notice.h>   /* ORACLE_WELCOME_COPYRIGHT_NOTICE */

static char * host=0, *opt_password=0, *user=0;
static my_bool opt_show_keys= 0, opt_compress= 0, opt_count=0, opt_status= 0;
static my_bool tty_password= 0, opt_table_type= 0;
static my_bool debug_info_flag= 0, debug_check_flag= 0;
static uint my_end_arg= 0;
static uint opt_verbose=0;
static char *default_charset= (char*) MYSQL_AUTODETECT_CHARSET_NAME;
static char *opt_plugin_dir= 0, *opt_default_auth= 0;

#ifdef HAVE_SMEM 
static char *shared_memory_base_name=0;
#endif
static uint opt_protocol=0;
static char *opt_bind_addr = NULL;

static void get_options(int *argc,char ***argv);
static uint opt_mysql_port=0;
static int list_dbs(MYSQL *mysql,const char *wild);
static int list_tables(MYSQL *mysql,const char *db,const char *table);
static int list_table_status(MYSQL *mysql,const char *db,const char *table);
static int list_fields(MYSQL *mysql,const char *db,const char *table,
		       const char *field);
static void print_header(const char *header,uint head_length,...);
static void print_row(const char *header,uint head_length,...);
static void print_trailer(uint length,...);
static void print_res_header(MYSQL_RES *result);
static void print_res_top(MYSQL_RES *result);
static void print_res_row(MYSQL_RES *result,MYSQL_ROW cur);

static const char *load_default_groups[]= { "mysqlshow","client",0 };
static char * opt_mysql_unix_port=0;

int main(int argc, char **argv)
{
  int error;
  my_bool first_argument_uses_wildcards=0;
  char *wild;
  MYSQL mysql;
  MY_INIT(argv[0]);

  my_getopt_use_args_separator= TRUE;
  if (load_defaults("my",load_default_groups,&argc,&argv))
    exit(1);
  my_getopt_use_args_separator= FALSE;

  get_options(&argc,&argv);

  wild=0;
  if (argc)
  {
    char *pos= argv[argc-1], *to;
    for (to= pos ; *pos ; pos++, to++)
    {
      switch (*pos) {
      case '*':
	*pos= '%';
	first_argument_uses_wildcards= 1;
	break;
      case '?':
	*pos= '_';
	first_argument_uses_wildcards= 1;
	break;
      case '%':
      case '_':
	first_argument_uses_wildcards= 1;
	break;
      case '\\':
	pos++;
      default: break;
      }
      *to= *pos;
    }    
    *to= *pos; /* just to copy a '\0'  if '\\' was used */
  }
  if (first_argument_uses_wildcards)
    wild= argv[--argc];
  else if (argc == 3)			/* We only want one field */
    wild= argv[--argc];

  if (argc > 2)
  {
    fprintf(stderr,"%s: Too many arguments\n",my_progname);
    exit(1);
  }
  mysql_init(&mysql);
  if (opt_compress)
    mysql_options(&mysql,MYSQL_OPT_COMPRESS,NullS);
#ifdef HAVE_OPENSSL
  if (opt_use_ssl)
  {
    mysql_ssl_set(&mysql, opt_ssl_key, opt_ssl_cert, opt_ssl_ca,
		  opt_ssl_capath, opt_ssl_cipher);
    mysql_options(&mysql, MYSQL_OPT_SSL_CRL, opt_ssl_crl);
    mysql_options(&mysql, MYSQL_OPT_SSL_CRLPATH, opt_ssl_crlpath);
  }
  mysql_options(&mysql,MYSQL_OPT_SSL_VERIFY_SERVER_CERT,
                (char*)&opt_ssl_verify_server_cert);
#endif
  if (opt_protocol)
    mysql_options(&mysql,MYSQL_OPT_PROTOCOL,(char*)&opt_protocol);
  if (opt_bind_addr)
    mysql_options(&mysql,MYSQL_OPT_BIND,opt_bind_addr);
#ifdef HAVE_SMEM
  if (shared_memory_base_name)
    mysql_options(&mysql,MYSQL_SHARED_MEMORY_BASE_NAME,shared_memory_base_name);
#endif
  mysql_options(&mysql, MYSQL_SET_CHARSET_NAME, default_charset);

  if (opt_plugin_dir && *opt_plugin_dir)
    mysql_options(&mysql, MYSQL_PLUGIN_DIR, opt_plugin_dir);

  if (opt_default_auth && *opt_default_auth)
    mysql_options(&mysql, MYSQL_DEFAULT_AUTH, opt_default_auth);

  mysql_options(&mysql, MYSQL_OPT_CONNECT_ATTR_RESET, 0);
  mysql_options4(&mysql, MYSQL_OPT_CONNECT_ATTR_ADD,
                 "program_name", "mysqlshow");
  if (!(mysql_real_connect(&mysql,host,user,opt_password,
			   (first_argument_uses_wildcards) ? "" :
                           argv[0],opt_mysql_port,opt_mysql_unix_port,
			   0)))
  {
    fprintf(stderr,"%s: %s\n",my_progname,mysql_error(&mysql));
    exit(1);
  }
  mysql.reconnect= 1;

  switch (argc) {
  case 0:  error=list_dbs(&mysql,wild); break;
  case 1:
    if (opt_status)
      error=list_table_status(&mysql,argv[0],wild);
    else
      error=list_tables(&mysql,argv[0],wild);
    break;
  default:
    if (opt_status && ! wild)
      error=list_table_status(&mysql,argv[0],argv[1]);
    else
      error=list_fields(&mysql,argv[0],argv[1],wild);
    break;
  }
  mysql_close(&mysql);			/* Close & free connection */
  my_free(opt_password);
#ifdef HAVE_SMEM
  my_free(shared_memory_base_name);
#endif
  my_end(my_end_arg);
  exit(error ? 1 : 0);
  return 0;				/* No compiler warnings */
}

static struct my_option my_long_options[] =
{
  {"bind-address", 0, "IP address to bind to.",
   (uchar**) &opt_bind_addr, (uchar**) &opt_bind_addr, 0, GET_STR,
   REQUIRED_ARG, 0, 0, 0, 0, 0, 0},
  {"character-sets-dir", 'c', "Directory for character set files.",
   &charsets_dir, &charsets_dir, 0, GET_STR, REQUIRED_ARG, 0,
   0, 0, 0, 0, 0},
  {"default-character-set", OPT_DEFAULT_CHARSET,
   "Set the default character set.", &default_charset,
   &default_charset, 0, GET_STR, REQUIRED_ARG, 0, 0, 0, 0, 0, 0},
  {"count", OPT_COUNT,
   "Show number of rows per table (may be slow for non-MyISAM tables).",
   &opt_count, &opt_count, 0, GET_BOOL, NO_ARG, 0, 0, 0,
   0, 0, 0},
  {"compress", 'C', "Use compression in server/client protocol.",
   &opt_compress, &opt_compress, 0, GET_BOOL, NO_ARG, 0, 0, 0,
   0, 0, 0},
  {"debug", '#', "Output debug log. Often this is 'd:t:o,filename'.",
   0, 0, 0, GET_STR, OPT_ARG, 0, 0, 0, 0, 0, 0},
  {"debug-check", OPT_DEBUG_CHECK, "Check memory and open file usage at exit.",
   &debug_check_flag, &debug_check_flag, 0,
   GET_BOOL, NO_ARG, 0, 0, 0, 0, 0, 0},
  {"debug-info", OPT_DEBUG_INFO, "Print some debug info at exit.",
   &debug_info_flag, &debug_info_flag,
   0, GET_BOOL, NO_ARG, 0, 0, 0, 0, 0, 0},
  {"default_auth", OPT_DEFAULT_AUTH,
   "Default authentication client-side plugin to use.",
   &opt_default_auth, &opt_default_auth, 0,
   GET_STR, REQUIRED_ARG, 0, 0, 0, 0, 0, 0},
  {"help", '?', "Display this help and exit.", 0, 0, 0, GET_NO_ARG, NO_ARG,
   0, 0, 0, 0, 0, 0},
  {"host", 'h', "Connect to host.", &host, &host, 0, GET_STR,
   REQUIRED_ARG, 0, 0, 0, 0, 0, 0},
  {"status", 'i', "Shows a lot of extra information about each table.",
   &opt_status, &opt_status, 0, GET_BOOL, NO_ARG, 0, 0, 0, 0,
   0, 0},
  {"keys", 'k', "Show keys for table.", &opt_show_keys,
   &opt_show_keys, 0, GET_BOOL, NO_ARG, 0, 0, 0, 0, 0, 0},
  {"password", 'p',
   "Password to use when connecting to server. If password is not given, it's "
   "solicited on the tty.",
   0, 0, 0, GET_PASSWORD, OPT_ARG, 0, 0, 0, 0, 0, 0},
  {"plugin_dir", OPT_PLUGIN_DIR, "Directory for client-side plugins.",
   &opt_plugin_dir, &opt_plugin_dir, 0,
   GET_STR, REQUIRED_ARG, 0, 0, 0, 0, 0, 0},
  {"port", 'P', "Port number to use for connection or 0 for default to, in "
   "order of preference, my.cnf, $MYSQL_TCP_PORT, "
#if MYSQL_PORT_DEFAULT == 0
   "/etc/services, "
#endif
   "built-in default (" STRINGIFY_ARG(MYSQL_PORT) ").",
   &opt_mysql_port,
   &opt_mysql_port, 0, GET_UINT, REQUIRED_ARG, 0, 0, 0, 0, 0,
   0},
#ifdef __WIN__
  {"pipe", 'W', "Use named pipes to connect to server.", 0, 0, 0, GET_NO_ARG,
   NO_ARG, 0, 0, 0, 0, 0, 0},
#endif
  {"protocol", OPT_MYSQL_PROTOCOL, 
   "The protocol to use for connection (tcp, socket, pipe, memory).",
   0, 0, 0, GET_STR,  REQUIRED_ARG, 0, 0, 0, 0, 0, 0},
#ifdef HAVE_SMEM
  {"shared-memory-base-name", OPT_SHARED_MEMORY_BASE_NAME,
   "Base name of shared memory.", &shared_memory_base_name,
   &shared_memory_base_name, 0, GET_STR_ALLOC, REQUIRED_ARG,
   0, 0, 0, 0, 0, 0},
#endif
  {"show-table-type", 't', "Show table type column.",
   &opt_table_type, &opt_table_type, 0, GET_BOOL,
   NO_ARG, 0, 0, 0, 0, 0, 0},
  {"socket", 'S', "The socket file to use for connection.",
   &opt_mysql_unix_port, &opt_mysql_unix_port, 0, GET_STR,
   REQUIRED_ARG, 0, 0, 0, 0, 0, 0},
#include <sslopt-longopts.h>
#ifndef DONT_ALLOW_USER_CHANGE
  {"user", 'u', "User for login if not current user.", &user,
   &user, 0, GET_STR, REQUIRED_ARG, 0, 0, 0, 0, 0, 0},
#endif
  {"verbose", 'v',
   "More verbose output; you can use this multiple times to get even more "
   "verbose output.",
   0, 0, 0, GET_NO_ARG, NO_ARG, 0, 0, 0, 0, 0, 0},
  {"version", 'V', "Output version information and exit.", 0, 0, 0, GET_NO_ARG,
   NO_ARG, 0, 0, 0, 0, 0, 0},
  {0, 0, 0, 0, 0, 0, GET_NO_ARG, NO_ARG, 0, 0, 0, 0, 0, 0}
};


static void print_version(void)
{
  printf("%s  Ver %s Distrib %s, for %s (%s)\n",my_progname,SHOW_VERSION,
	 MYSQL_SERVER_VERSION,SYSTEM_TYPE,MACHINE_TYPE);
}


static void usage(void)
{
  print_version();
<<<<<<< HEAD
  puts(ORACLE_WELCOME_COPYRIGHT_NOTICE("2000, 2012)"));
=======
  puts(ORACLE_WELCOME_COPYRIGHT_NOTICE("2000"));
>>>>>>> 53d17a2f
  puts("Shows the structure of a MySQL database (databases, tables, and columns).\n");
  printf("Usage: %s [OPTIONS] [database [table [column]]]\n",my_progname);
  puts("\n\
If last argument contains a shell or SQL wildcard (*,?,% or _) then only\n\
what\'s matched by the wildcard is shown.\n\
If no database is given then all matching databases are shown.\n\
If no table is given, then all matching tables in database are shown.\n\
If no column is given, then all matching columns and column types in table\n\
are shown.");
  print_defaults("my",load_default_groups);
  my_print_help(my_long_options);
  my_print_variables(my_long_options);
}


static my_bool
get_one_option(int optid, const struct my_option *opt __attribute__((unused)),
	       char *argument)
{
  switch(optid) {
  case 'v':
    opt_verbose++;
    break;
  case 'p':
    if (argument == disabled_my_option)
      argument= (char*) "";			/* Don't require password */
    if (argument)
    {
      char *start=argument;
      my_free(opt_password);
      opt_password=my_strdup(argument,MYF(MY_FAE));
      while (*argument) *argument++= 'x';		/* Destroy argument */
      if (*start)
	start[1]=0;				/* Cut length of argument */
      tty_password= 0;
    }
    else
      tty_password=1;
    break;
  case 'W':
#ifdef __WIN__
    opt_protocol = MYSQL_PROTOCOL_PIPE;
#endif
    break;
  case OPT_MYSQL_PROTOCOL:
    opt_protocol= find_type_or_exit(argument, &sql_protocol_typelib,
                                    opt->name);
    break;
  case '#':
    DBUG_PUSH(argument ? argument : "d:t:o");
    debug_check_flag= 1;
    break;
#include <sslopt-case.h>
  case 'V':
    print_version();
    exit(0);
    break;
  case '?':
  case 'I':					/* Info */
    usage();
    exit(0);
  }
  return 0;
}


static void
get_options(int *argc,char ***argv)
{
  int ho_error;

  if ((ho_error=handle_options(argc, argv, my_long_options, get_one_option)))
    exit(ho_error);
  
  if (tty_password)
    opt_password=get_tty_password(NullS);
  if (opt_count)
  {
    /*
      We need to set verbose to 2 as we need to change the output to include
      the number-of-rows column
    */
    opt_verbose= 2;
  }
  if (debug_info_flag)
    my_end_arg= MY_CHECK_ERROR | MY_GIVE_INFO;
  if (debug_check_flag)
    my_end_arg= MY_CHECK_ERROR;
  return;
}


static int
list_dbs(MYSQL *mysql,const char *wild)
{
  const char *header;
  uint length, counter = 0;
  ulong rowcount = 0L;
  char tables[NAME_LEN+1], rows[NAME_LEN+1];
  char query[255];
  MYSQL_FIELD *field;
  MYSQL_RES *result;
  MYSQL_ROW row= NULL, rrow;

  if (!(result=mysql_list_dbs(mysql,wild)))
  {
    fprintf(stderr,"%s: Cannot list databases: %s\n",my_progname,
	    mysql_error(mysql));
    return 1;
  }

  /*
    If a wildcard was used, but there was only one row and it's name is an
    exact match, we'll assume they really wanted to see the contents of that
    database. This is because it is fairly common for database names to
    contain the underscore (_), like INFORMATION_SCHEMA.
   */
  if (wild && mysql_num_rows(result) == 1)
  {
    row= mysql_fetch_row(result);
    if (!my_strcasecmp(&my_charset_latin1, row[0], wild))
    {
      mysql_free_result(result);
      if (opt_status)
        return list_table_status(mysql, wild, NULL);
      else
        return list_tables(mysql, wild, NULL);
    }
  }

  if (wild)
    printf("Wildcard: %s\n",wild);

  header="Databases";
  length=(uint) strlen(header);
  field=mysql_fetch_field(result);
  if (length < field->max_length)
    length=field->max_length;

  if (!opt_verbose)
    print_header(header,length,NullS);
  else if (opt_verbose == 1)
    print_header(header,length,"Tables",6,NullS);
  else
    print_header(header,length,"Tables",6,"Total Rows",12,NullS);

  /* The first row may have already been read up above. */
  while (row || (row= mysql_fetch_row(result)))
  {
    counter++;

    if (opt_verbose)
    {
      if (!(mysql_select_db(mysql,row[0])))
      {
	MYSQL_RES *tresult = mysql_list_tables(mysql,(char*)NULL);
	if (mysql_affected_rows(mysql) > 0)
	{
	  sprintf(tables,"%6lu",(ulong) mysql_affected_rows(mysql));
	  rowcount = 0;
	  if (opt_verbose > 1)
	  {
            /* Print the count of tables and rows for each database */
            MYSQL_ROW trow;
	    while ((trow = mysql_fetch_row(tresult)))
	    {
	      sprintf(query,"SELECT COUNT(*) FROM `%s`",trow[0]);
	      if (!(mysql_query(mysql,query)))
	      {
		MYSQL_RES *rresult;
		if ((rresult = mysql_store_result(mysql)))
		{
		  rrow = mysql_fetch_row(rresult);
		  rowcount += (ulong) strtoull(rrow[0], (char**) 0, 10);
		  mysql_free_result(rresult);
		}
	      }
	    }
	    sprintf(rows,"%12lu",rowcount);
	  }
	}
	else
	{
	  sprintf(tables,"%6d",0);
	  sprintf(rows,"%12d",0);
	}
	mysql_free_result(tresult);
      }
      else
      {
	strmov(tables,"N/A");
	strmov(rows,"N/A");
      }
    }

    if (!opt_verbose)
      print_row(row[0],length,0);
    else if (opt_verbose == 1)
      print_row(row[0],length,tables,6,NullS);
    else
      print_row(row[0],length,tables,6,rows,12,NullS);

    row= NULL;
  }

  print_trailer(length,
		(opt_verbose > 0 ? 6 : 0),
		(opt_verbose > 1 ? 12 :0),
		0);

  if (counter && opt_verbose)
    printf("%u row%s in set.\n",counter,(counter > 1) ? "s" : "");
  mysql_free_result(result);
  return 0;
}


static int
list_tables(MYSQL *mysql,const char *db,const char *table)
{
  const char *header;
  uint head_length, counter = 0;
  char query[255], rows[NAME_LEN], fields[16];
  MYSQL_FIELD *field;
  MYSQL_RES *result;
  MYSQL_ROW row, rrow;

  if (mysql_select_db(mysql,db))
  {
    fprintf(stderr,"%s: Cannot connect to db %s: %s\n",my_progname,db,
	    mysql_error(mysql));
    return 1;
  }
  if (table)
  {
    /*
      We just hijack the 'rows' variable for a bit to store the escaped
      table name
    */
    mysql_real_escape_string(mysql, rows, table, (unsigned long)strlen(table));
    my_snprintf(query, sizeof(query), "show%s tables like '%s'",
                opt_table_type ? " full" : "", rows);
  }
  else
    my_snprintf(query, sizeof(query), "show%s tables",
                opt_table_type ? " full" : "");
  if (mysql_query(mysql, query) || !(result= mysql_store_result(mysql)))
  {
    fprintf(stderr,"%s: Cannot list tables in %s: %s\n",my_progname,db,
	    mysql_error(mysql));
    exit(1);
  }
  printf("Database: %s",db);
  if (table)
    printf("  Wildcard: %s",table);
  putchar('\n');

  header="Tables";
  head_length=(uint) strlen(header);
  field=mysql_fetch_field(result);
  if (head_length < field->max_length)
    head_length=field->max_length;

  if (opt_table_type)
  {
    if (!opt_verbose)
      print_header(header,head_length,"table_type",10,NullS);
    else if (opt_verbose == 1)
      print_header(header,head_length,"table_type",10,"Columns",8,NullS);
    else
    {
      print_header(header,head_length,"table_type",10,"Columns",8,
		   "Total Rows",10,NullS);
    }
  }
  else
  {
    if (!opt_verbose)
      print_header(header,head_length,NullS);
    else if (opt_verbose == 1)
      print_header(header,head_length,"Columns",8,NullS);
    else
      print_header(header,head_length,"Columns",8, "Total Rows",10,NullS);
  }

  while ((row = mysql_fetch_row(result)))
  {
    counter++;
    if (opt_verbose > 0)
    {
      if (!(mysql_select_db(mysql,db)))
      {
	MYSQL_RES *rresult = mysql_list_fields(mysql,row[0],NULL);
	ulong rowcount=0L;
	if (!rresult)
	{
	  strmov(fields,"N/A");
	  strmov(rows,"N/A");
	}
	else
	{
	  sprintf(fields,"%8u",(uint) mysql_num_fields(rresult));
	  mysql_free_result(rresult);

	  if (opt_verbose > 1)
	  {
            /* Print the count of rows for each table */
	    sprintf(query,"SELECT COUNT(*) FROM `%s`",row[0]);
	    if (!(mysql_query(mysql,query)))
	    {
	      if ((rresult = mysql_store_result(mysql)))
	      {
		rrow = mysql_fetch_row(rresult);
		rowcount += (unsigned long) strtoull(rrow[0], (char**) 0, 10);
		mysql_free_result(rresult);
	      }
	      sprintf(rows,"%10lu",rowcount);
	    }
	    else
	      sprintf(rows,"%10d",0);
	  }
	}
      }
      else
      {
	strmov(fields,"N/A");
	strmov(rows,"N/A");
      }
    }
    if (opt_table_type)
    {
      if (!opt_verbose)
	print_row(row[0],head_length,row[1],10,NullS);
      else if (opt_verbose == 1)
	print_row(row[0],head_length,row[1],10,fields,8,NullS);
      else
	print_row(row[0],head_length,row[1],10,fields,8,rows,10,NullS);
    }
    else
    {
      if (!opt_verbose)
	print_row(row[0],head_length,NullS);
      else if (opt_verbose == 1)
	print_row(row[0],head_length, fields,8, NullS);
      else
	print_row(row[0],head_length, fields,8, rows,10, NullS);
    }
  }

  print_trailer(head_length,
		(opt_table_type ? 10 : opt_verbose > 0 ? 8 : 0),
		(opt_table_type ? (opt_verbose > 0 ? 8 : 0) 
		 : (opt_verbose > 1 ? 10 :0)),
		!opt_table_type ? 0 : opt_verbose > 1 ? 10 :0,
		0);

  if (counter && opt_verbose)
    printf("%u row%s in set.\n\n",counter,(counter > 1) ? "s" : "");

  mysql_free_result(result);
  return 0;
}


static int
list_table_status(MYSQL *mysql,const char *db,const char *wild)
{
  char query[1024],*end;
  MYSQL_RES *result;
  MYSQL_ROW row;

  end=strxmov(query,"show table status from `",db,"`",NullS);
  if (wild && wild[0])
    strxmov(end," like '",wild,"'",NullS);
  if (mysql_query(mysql,query) || !(result=mysql_store_result(mysql)))
  {
    fprintf(stderr,"%s: Cannot get status for db: %s, table: %s: %s\n",
	    my_progname,db,wild ? wild : "",mysql_error(mysql));
    if (mysql_errno(mysql) == ER_PARSE_ERROR)
      fprintf(stderr,"This error probably means that your MySQL server doesn't support the\n\'show table status' command.\n");
    return 1;
  }

  printf("Database: %s",db);
  if (wild)
    printf("  Wildcard: %s",wild);
  putchar('\n');

  print_res_header(result);
  while ((row=mysql_fetch_row(result)))
    print_res_row(result,row);
  print_res_top(result);
  mysql_free_result(result);
  return 0;
}

/*
  list fields uses field interface as an example of how to parse
  a MYSQL FIELD
*/

static int
list_fields(MYSQL *mysql,const char *db,const char *table,
	    const char *wild)
{
  char query[1024],*end;
  MYSQL_RES *result;
  MYSQL_ROW row;
  ulong UNINIT_VAR(rows);

  if (mysql_select_db(mysql,db))
  {
    fprintf(stderr,"%s: Cannot connect to db: %s: %s\n",my_progname,db,
	    mysql_error(mysql));
    return 1;
  }

  if (opt_count)
  {
    sprintf(query,"select count(*) from `%s`", table);
    if (mysql_query(mysql,query) || !(result=mysql_store_result(mysql)))
    {
      fprintf(stderr,"%s: Cannot get record count for db: %s, table: %s: %s\n",
              my_progname,db,table,mysql_error(mysql));
      return 1;
    }
    row= mysql_fetch_row(result);
    rows= (ulong) strtoull(row[0], (char**) 0, 10);
    mysql_free_result(result);
  }

  end=strmov(strmov(strmov(query,"show /*!32332 FULL */ columns from `"),table),"`");
  if (wild && wild[0])
    strxmov(end," like '",wild,"'",NullS);
  if (mysql_query(mysql,query) || !(result=mysql_store_result(mysql)))
  {
    fprintf(stderr,"%s: Cannot list columns in db: %s, table: %s: %s\n",
	    my_progname,db,table,mysql_error(mysql));
    return 1;
  }

  printf("Database: %s  Table: %s", db, table);
  if (opt_count)
    printf("  Rows: %lu", rows);
  if (wild && wild[0])
    printf("  Wildcard: %s",wild);
  putchar('\n');

  print_res_header(result);
  while ((row=mysql_fetch_row(result)))
    print_res_row(result,row);
  print_res_top(result);
  if (opt_show_keys)
  {
    end=strmov(strmov(strmov(query,"show keys from `"),table),"`");
    if (mysql_query(mysql,query) || !(result=mysql_store_result(mysql)))
    {
      fprintf(stderr,"%s: Cannot list keys in db: %s, table: %s: %s\n",
	      my_progname,db,table,mysql_error(mysql));
      return 1;
    }
    if (mysql_num_rows(result))
    {
      print_res_header(result);
      while ((row=mysql_fetch_row(result)))
	print_res_row(result,row);
      print_res_top(result);
    }
    else
      puts("Table has no keys");
  }
  mysql_free_result(result);
  return 0;
}


/*****************************************************************************
 General functions to print a nice ascii-table from data
*****************************************************************************/

static void
print_header(const char *header,uint head_length,...)
{
  va_list args;
  uint length,i,str_length,pre_space;
  const char *field;

  va_start(args,head_length);
  putchar('+');
  field=header; length=head_length;
  for (;;)
  {
    for (i=0 ; i < length+2 ; i++)
      putchar('-');
    putchar('+');
    if (!(field=va_arg(args,char *)))
      break;
    length=va_arg(args,uint);
  }
  va_end(args);
  putchar('\n');

  va_start(args,head_length);
  field=header; length=head_length;
  putchar('|');
  for (;;)
  {
    str_length=(uint) strlen(field);
    if (str_length > length)
      str_length=length+1;
    pre_space=(uint) (((int) length-(int) str_length)/2)+1;
    for (i=0 ; i < pre_space ; i++)
      putchar(' ');
    for (i = 0 ; i < str_length ; i++)
      putchar(field[i]);
    length=length+2-str_length-pre_space;
    for (i=0 ; i < length ; i++)
      putchar(' ');
    putchar('|');
    if (!(field=va_arg(args,char *)))
      break;
    length=va_arg(args,uint);
  }
  va_end(args);
  putchar('\n');

  va_start(args,head_length);
  putchar('+');
  field=header; length=head_length;
  for (;;)
  {
    for (i=0 ; i < length+2 ; i++)
      putchar('-');
    putchar('+');
    if (!(field=va_arg(args,char *)))
      break;
    length=va_arg(args,uint);
  }
  va_end(args);
  putchar('\n');
}


static void
print_row(const char *header,uint head_length,...)
{
  va_list args;
  const char *field;
  uint i,length,field_length;

  va_start(args,head_length);
  field=header; length=head_length;
  for (;;)
  {
    putchar('|');
    putchar(' ');
    fputs(field,stdout);
    field_length=(uint) strlen(field);
    for (i=field_length ; i <= length ; i++)
      putchar(' ');
    if (!(field=va_arg(args,char *)))
      break;
    length=va_arg(args,uint);
  }
  va_end(args);
  putchar('|');
  putchar('\n');
}


static void
print_trailer(uint head_length,...)
{
  va_list args;
  uint length,i;

  va_start(args,head_length);
  length=head_length;
  putchar('+');
  for (;;)
  {
    for (i=0 ; i < length+2 ; i++)
      putchar('-');
    putchar('+');
    if (!(length=va_arg(args,uint)))
      break;
  }
  va_end(args);
  putchar('\n');
}


static void print_res_header(MYSQL_RES *result)
{
  MYSQL_FIELD *field;

  print_res_top(result);
  mysql_field_seek(result,0);
  putchar('|');
  while ((field = mysql_fetch_field(result)))
  {
    printf(" %-*s|",(int) field->max_length+1,field->name);
  }
  putchar('\n');
  print_res_top(result);
}


static void print_res_top(MYSQL_RES *result)
{
  uint i,length;
  MYSQL_FIELD *field;

  putchar('+');
  mysql_field_seek(result,0);
  while((field = mysql_fetch_field(result)))
  {
    if ((length=(uint) strlen(field->name)) > field->max_length)
      field->max_length=length;
    else
      length=field->max_length;
    for (i=length+2 ; i--> 0 ; )
      putchar('-');
    putchar('+');
  }
  putchar('\n');
}


static void print_res_row(MYSQL_RES *result,MYSQL_ROW cur)
{
  uint i,length;
  MYSQL_FIELD *field;
  putchar('|');
  mysql_field_seek(result,0);
  for (i=0 ; i < mysql_num_fields(result); i++)
  {
    field = mysql_fetch_field(result);
    length=field->max_length;
    printf(" %-*s|",length+1,cur[i] ? (char*) cur[i] : "");
  }
  putchar('\n');
}<|MERGE_RESOLUTION|>--- conflicted
+++ resolved
@@ -281,11 +281,7 @@
 static void usage(void)
 {
   print_version();
-<<<<<<< HEAD
-  puts(ORACLE_WELCOME_COPYRIGHT_NOTICE("2000, 2012)"));
-=======
   puts(ORACLE_WELCOME_COPYRIGHT_NOTICE("2000"));
->>>>>>> 53d17a2f
   puts("Shows the structure of a MySQL database (databases, tables, and columns).\n");
   printf("Usage: %s [OPTIONS] [database [table [column]]]\n",my_progname);
   puts("\n\
