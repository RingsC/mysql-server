--- conflicted
+++ resolved
@@ -34,12 +34,8 @@
                opt_compress = 0, opt_databases = 0, opt_fast = 0,
                opt_medium_check = 0, opt_quick = 0, opt_all_in_1 = 0,
                opt_silent = 0, opt_auto_repair = 0, ignore_errors = 0,
-<<<<<<< HEAD
-               tty_password = 0, opt_frm = 0, opt_upgrade= 0;
-=======
                tty_password = 0, opt_frm = 0,
-               opt_fix_table_names= 0, opt_fix_db_names= 0;
->>>>>>> 54009d97
+               opt_fix_table_names= 0, opt_fix_db_names= 0, opt_upgrade= 0;
 static uint verbose = 0, opt_mysql_port=0;
 static my_string opt_mysql_unix_port = 0;
 static char *opt_password = 0, *current_user = 0, 
