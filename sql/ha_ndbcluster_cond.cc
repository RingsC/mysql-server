/*
   Copyright (C) 2000-2003 MySQL AB
    All rights reserved. Use is subject to license terms.

   This program is free software; you can redistribute it and/or modify
   it under the terms of the GNU General Public License as published by
   the Free Software Foundation; version 2 of the License.

   This program is distributed in the hope that it will be useful,
   but WITHOUT ANY WARRANTY; without even the implied warranty of
   MERCHANTABILITY or FITNESS FOR A PARTICULAR PURPOSE.  See the
   GNU General Public License for more details.

   You should have received a copy of the GNU General Public License
   along with this program; if not, write to the Free Software
   Foundation, Inc., 51 Franklin St, Fifth Floor, Boston, MA 02110-1301  USA
*/

/*
  This file defines the NDB Cluster handler engine_condition_pushdown
*/

#include "ha_ndbcluster_glue.h"

#ifdef WITH_NDBCLUSTER_STORAGE_ENGINE
#include <ndbapi/NdbApi.hpp>
#include "ha_ndbcluster_cond.h"

// Typedefs for long names 
typedef NdbDictionary::Column NDBCOL;
typedef NdbDictionary::Table NDBTAB;

/*
  Serialize the item tree into a linked list represented by Ndb_cond
  for fast generation of NbdScanFilter. Adds information such as
  position of fields that is not directly available in the Item tree.
  Also checks if condition is supported.
*/
static void
ndb_serialize_cond(const Item *item, void *arg)
{
  Ndb_cond_traverse_context *context= (Ndb_cond_traverse_context *) arg;
  DBUG_ENTER("ndb_serialize_cond");  

  // Check if we are skipping arguments to a function to be evaluated
  if (context->skip)
  {
    if (!item)
    {
      DBUG_PRINT("info", ("Unexpected mismatch of found and expected number of function arguments %u", context->skip));
      sql_print_error("ndb_serialize_cond: Unexpected mismatch of found and "
                      "expected number of function arguments %u", context->skip);
      context->skip= 0;
      DBUG_VOID_RETURN;
    }
    DBUG_PRINT("info", ("Skiping argument %d", context->skip));
    context->skip--;
    switch (item->type()) {
    case Item::FUNC_ITEM:
    {
      Item_func *func_item= (Item_func *) item;
      context->skip+= func_item->argument_count();
      break;
    }
    case Item::INT_ITEM:
    case Item::REAL_ITEM:
    case Item::STRING_ITEM:
    case Item::VARBIN_ITEM:
    case Item::DECIMAL_ITEM:
      break;
    default:
      context->supported= FALSE;
      break;
    }
    
    DBUG_VOID_RETURN;
  }
  
  if (context->supported)
  {
    Ndb_rewrite_context *rewrite_context2= context->rewrite_stack;
    const Item_func *rewrite_func_item;
    // Check if we are rewriting some unsupported function call
    if (rewrite_context2 &&
        (rewrite_func_item= rewrite_context2->func_item) &&
        rewrite_context2->count++ == 0)
    {
      switch (rewrite_func_item->functype()) {
      case Item_func::BETWEEN:
        /*
          Rewrite 
          <field>|<const> BETWEEN <const1>|<field1> AND <const2>|<field2>
          to <field>|<const> > <const1>|<field1> AND 
          <field>|<const> < <const2>|<field2>
          or actually in prefix format
          BEGIN(AND) GT(<field>|<const>, <const1>|<field1>), 
          LT(<field>|<const>, <const2>|<field2>), END()
        */
      case Item_func::IN_FUNC:
      {
        /*
          Rewrite <field>|<const> IN(<const1>|<field1>, <const2>|<field2>,..)
          to <field>|<const> = <const1>|<field1> OR 
          <field> = <const2>|<field2> ...
          or actually in prefix format
          BEGIN(OR) EQ(<field>|<const>, <const1><field1>), 
          EQ(<field>|<const>, <const2>|<field2>), ... END()
          Each part of the disjunction is added for each call
          to ndb_serialize_cond and end of rewrite statement 
          is wrapped in end of ndb_serialize_cond
        */
        if (context->expecting(item->type()))
        {
          // This is the <field>|<const> item, save it in the rewrite context
          rewrite_context2->left_hand_item= item;
          if (item->type() == Item::FUNC_ITEM)
          {
            Item_func *func_item= (Item_func *) item;
            if ((func_item->functype() == Item_func::UNKNOWN_FUNC ||
                 func_item->functype() == Item_func::NEG_FUNC) &&
                func_item->const_item())
            {
              // Skip any arguments since we will evaluate function instead
              DBUG_PRINT("info", ("Skip until end of arguments marker"));
              context->skip= func_item->argument_count();
            }
            else
            {
              DBUG_PRINT("info", ("Found unsupported functional expression in BETWEEN|IN"));
              context->supported= FALSE;
              DBUG_VOID_RETURN;
              
            }
          }
        }
        else
        {
          // Non-supported BETWEEN|IN expression
          DBUG_PRINT("info", ("Found unexpected item of type %u in BETWEEN|IN",
                              item->type()));
          context->supported= FALSE;
          DBUG_VOID_RETURN;
        }
        break;
      }
      default:
        context->supported= FALSE;
        break;
      }
      DBUG_VOID_RETURN;
    }
    else
    {
      Ndb_cond_stack *ndb_stack= context->cond_stack;
      Ndb_cond *prev_cond= context->cond_ptr;
      Ndb_cond *curr_cond= context->cond_ptr= new Ndb_cond();
      if (!ndb_stack->ndb_cond)
        ndb_stack->ndb_cond= curr_cond;
      curr_cond->prev= prev_cond;
      if (prev_cond) prev_cond->next= curr_cond;
    // Check if we are rewriting some unsupported function call
      if (context->rewrite_stack)
      {
        Ndb_rewrite_context *rewrite_context= context->rewrite_stack;
        const Item_func *func_item= rewrite_context->func_item;
        switch (func_item->functype()) {
        case Item_func::BETWEEN:
        {
          /*
            Rewrite 
            <field>|<const> BETWEEN <const1>|<field1> AND <const2>|<field2>
            to <field>|<const> > <const1>|<field1> AND 
            <field>|<const> < <const2>|<field2>
            or actually in prefix format
            BEGIN(AND) GT(<field>|<const>, <const1>|<field1>), 
            LT(<field>|<const>, <const2>|<field2>), END()
          */
          if (rewrite_context->count == 2)
          {
            // Lower limit of BETWEEN
            DBUG_PRINT("info", ("GE_FUNC"));      
            curr_cond->ndb_item= new Ndb_item(Item_func::GE_FUNC, 2);
          }
          else if (rewrite_context->count == 3)
          {
            // Upper limit of BETWEEN
            DBUG_PRINT("info", ("LE_FUNC"));      
            curr_cond->ndb_item= new Ndb_item(Item_func::LE_FUNC, 2);
          }
          else
          {
            // Illegal BETWEEN expression
            DBUG_PRINT("info", ("Illegal BETWEEN expression"));
            context->supported= FALSE;
            DBUG_VOID_RETURN;
          }
          break;
        }
        case Item_func::IN_FUNC:
        {
          /*
            Rewrite <field>|<const> IN(<const1>|<field1>, <const2>|<field2>,..)
            to <field>|<const> = <const1>|<field1> OR 
            <field> = <const2>|<field2> ...
            or actually in prefix format
            BEGIN(OR) EQ(<field>|<const>, <const1><field1>), 
            EQ(<field>|<const>, <const2>|<field2>), ... END()
            Each part of the disjunction is added for each call
            to ndb_serialize_cond and end of rewrite statement 
            is wrapped in end of ndb_serialize_cond
          */
          DBUG_PRINT("info", ("EQ_FUNC"));      
          curr_cond->ndb_item= new Ndb_item(Item_func::EQ_FUNC, 2);
          break;
        }
        default:
          context->supported= FALSE;
        }
        // Handle left hand <field>|<const>
        context->rewrite_stack= NULL; // Disable rewrite mode
        context->expect_only(Item::FIELD_ITEM);
        context->expect_field_result(STRING_RESULT);
        context->expect_field_result(REAL_RESULT);
        context->expect_field_result(INT_RESULT);
        context->expect_field_result(DECIMAL_RESULT);
        context->expect(Item::INT_ITEM);
        context->expect(Item::STRING_ITEM);
        context->expect(Item::VARBIN_ITEM);
        context->expect(Item::FUNC_ITEM);
        context->expect(Item::CACHE_ITEM);
        ndb_serialize_cond(rewrite_context->left_hand_item, arg);
        context->skip= 0; // Any FUNC_ITEM expression has already been parsed
        context->rewrite_stack= rewrite_context; // Enable rewrite mode
        if (!context->supported)
          DBUG_VOID_RETURN;

        prev_cond= context->cond_ptr;
        curr_cond= context->cond_ptr= new Ndb_cond();
        prev_cond->next= curr_cond;
      }
      
      // Check for end of AND/OR expression
      if (!item)
      {
        // End marker for condition group
        DBUG_PRINT("info", ("End of condition group"));
        context->expect_no_length();
        curr_cond->ndb_item= new Ndb_item(NDB_END_COND);
      }
      else
      {
        bool pop= TRUE;

        switch (item->type()) {
        case Item::FIELD_ITEM:
        {
          Item_field *field_item= (Item_field *) item;
          Field *field= field_item->field;
          const enum_field_types type= field->real_type();
          /*
            Check that the field is part of the table of the handler
            instance and that we expect a field with of this result type.
          */
          if (context->table->s == field->table->s)
          {       
            const NDBTAB *tab= context->ndb_table;
            DBUG_PRINT("info", ("FIELD_ITEM"));
            DBUG_PRINT("info", ("table %s", tab->getName()));
            DBUG_PRINT("info", ("column %s", field->field_name));
            DBUG_PRINT("info", ("column length %u", field->field_length));
            DBUG_PRINT("info", ("type %d", type));
            DBUG_PRINT("info", ("result type %d", field->result_type()));

            // Check that we are expecting a field and with the correct
            // result type and of length that can store the item value
            if (context->expecting(Item::FIELD_ITEM) &&
                context->expecting_field_type(type) &&
                context->expecting_max_length(field->field_length) &&
                (context->expecting_field_result(field->result_type()) ||
                 // Date and year can be written as string or int
                 ((type == MYSQL_TYPE_TIME ||
                   type == MYSQL_TYPE_DATE || 
                   type == MYSQL_TYPE_NEWDATE || 
                   type == MYSQL_TYPE_YEAR ||
                   type == MYSQL_TYPE_DATETIME)
                  ? (context->expecting_field_result(STRING_RESULT) ||
                     context->expecting_field_result(INT_RESULT))
                  : TRUE)) &&
                // Bit fields no yet supported in scan filter
                type != MYSQL_TYPE_BIT &&
                // No BLOB support in scan filter
                type != MYSQL_TYPE_TINY_BLOB &&
                type != MYSQL_TYPE_MEDIUM_BLOB &&
                type != MYSQL_TYPE_LONG_BLOB &&
                type != MYSQL_TYPE_BLOB)
            {
              const NDBCOL *col= tab->getColumn(field->field_name);
              DBUG_ASSERT(col);
              curr_cond->ndb_item= new Ndb_item(field, col->getColumnNo());
              context->dont_expect(Item::FIELD_ITEM);
              context->expect_no_field_result();
              if (! context->expecting_nothing())
              {
                // We have not seen second argument yet
                if (type == MYSQL_TYPE_TIME ||
                    type == MYSQL_TYPE_DATE || 
                    type == MYSQL_TYPE_NEWDATE || 
                    type == MYSQL_TYPE_YEAR ||
                    type == MYSQL_TYPE_DATETIME)
                {
                  context->expect_only(Item::STRING_ITEM);
                  context->expect(Item::INT_ITEM);
                }
                else
                  switch (field->result_type()) {
                  case STRING_RESULT:
                    // Expect char string or binary string
                    context->expect_only(Item::STRING_ITEM);
                    context->expect(Item::VARBIN_ITEM);
                    context->expect_collation(field_item->collation.collation);
                    context->expect_max_length(field->field_length);
                    break;
                  case REAL_RESULT:
                    context->expect_only(Item::REAL_ITEM);
                    context->expect(Item::DECIMAL_ITEM);
                    context->expect(Item::INT_ITEM);
                    break;
                  case INT_RESULT:
                    context->expect_only(Item::INT_ITEM);
                    context->expect(Item::VARBIN_ITEM);
                    break;
                  case DECIMAL_RESULT:
                    context->expect_only(Item::DECIMAL_ITEM);
                    context->expect(Item::REAL_ITEM);
                    context->expect(Item::INT_ITEM);
                    break;
                  default:
                    break;
                  }    
              }
              else
              {
                // Expect another logical expression
                context->expect_only(Item::FUNC_ITEM);
                context->expect(Item::COND_ITEM);
                // Check that field and string constant collations are the same
                if ((field->result_type() == STRING_RESULT) &&
                    !context->expecting_collation(item->collation.collation)
                    && type != MYSQL_TYPE_TIME
                    && type != MYSQL_TYPE_DATE
                    && type != MYSQL_TYPE_NEWDATE
                    && type != MYSQL_TYPE_YEAR
                    && type != MYSQL_TYPE_DATETIME)
                {
                  DBUG_PRINT("info", ("Found non-matching collation %s",  
                                      item->collation.collation->name)); 
                  context->supported= FALSE;                
                }
              }
              break;
            }
            else
            {
              DBUG_PRINT("info", ("Was not expecting field of type %u(%u)",
                                  field->result_type(), type));
              context->supported= FALSE;
            }
          }
          else
          {
            DBUG_PRINT("info", ("Was not expecting field from table %s (%s)",
                                context->table->s->table_name.str, 
                                field->table->s->table_name.str));
            context->supported= FALSE;
          }
          break;
        }
        case Item::FUNC_ITEM:
        {
          Item_func *func_item= (Item_func *) item;
          // Check that we expect a function or functional expression here
          if (context->expecting(Item::FUNC_ITEM) ||
              func_item->functype() == Item_func::UNKNOWN_FUNC ||
              func_item->functype() == Item_func::NEG_FUNC)
            context->expect_nothing();
          else
          {
            // Did not expect function here
            context->supported= FALSE;
            break;
          }
          context->expect_no_length();
          switch (func_item->functype()) {
          case Item_func::EQ_FUNC:
          {
            DBUG_PRINT("info", ("EQ_FUNC"));      
            curr_cond->ndb_item= new Ndb_item(func_item->functype(), 
                                              func_item);      
            context->expect(Item::STRING_ITEM);
            context->expect(Item::INT_ITEM);
            context->expect(Item::REAL_ITEM);
            context->expect(Item::DECIMAL_ITEM);
            context->expect(Item::VARBIN_ITEM);
            context->expect(Item::FIELD_ITEM);
            context->expect_field_result(STRING_RESULT);
            context->expect_field_result(REAL_RESULT);
            context->expect_field_result(INT_RESULT);
            context->expect_field_result(DECIMAL_RESULT);
            break;
          }
          case Item_func::NE_FUNC:
          {
            DBUG_PRINT("info", ("NE_FUNC"));      
            curr_cond->ndb_item= new Ndb_item(func_item->functype(),
                                              func_item);      
            context->expect(Item::STRING_ITEM);
            context->expect(Item::INT_ITEM);
            context->expect(Item::REAL_ITEM);
            context->expect(Item::DECIMAL_ITEM);
            context->expect(Item::VARBIN_ITEM);
            context->expect(Item::FIELD_ITEM);
            context->expect_field_result(STRING_RESULT);
            context->expect_field_result(REAL_RESULT);
            context->expect_field_result(INT_RESULT);
            context->expect_field_result(DECIMAL_RESULT);
            break;
          }
          case Item_func::LT_FUNC:
          {
            DBUG_PRINT("info", ("LT_FUNC"));      
            curr_cond->ndb_item= new Ndb_item(func_item->functype(),
                                              func_item);      
            context->expect(Item::STRING_ITEM);
            context->expect(Item::INT_ITEM);
            context->expect(Item::REAL_ITEM);
            context->expect(Item::DECIMAL_ITEM);
            context->expect(Item::VARBIN_ITEM);
            context->expect(Item::FIELD_ITEM);
            context->expect_field_result(STRING_RESULT);
            context->expect_field_result(REAL_RESULT);
            context->expect_field_result(INT_RESULT);
            context->expect_field_result(DECIMAL_RESULT);
            break;
          }
          case Item_func::LE_FUNC:
          {
            DBUG_PRINT("info", ("LE_FUNC"));      
            curr_cond->ndb_item= new Ndb_item(func_item->functype(),
                                              func_item);      
            context->expect(Item::STRING_ITEM);
            context->expect(Item::INT_ITEM);
            context->expect(Item::REAL_ITEM);
            context->expect(Item::DECIMAL_ITEM);
            context->expect(Item::VARBIN_ITEM);
            context->expect(Item::FIELD_ITEM);
            context->expect_field_result(STRING_RESULT);
            context->expect_field_result(REAL_RESULT);
            context->expect_field_result(INT_RESULT);
            context->expect_field_result(DECIMAL_RESULT);
            break;
          }
          case Item_func::GE_FUNC:
          {
            DBUG_PRINT("info", ("GE_FUNC"));      
            curr_cond->ndb_item= new Ndb_item(func_item->functype(),
                                              func_item);      
            context->expect(Item::STRING_ITEM);
            context->expect(Item::INT_ITEM);
            context->expect(Item::REAL_ITEM);
            context->expect(Item::DECIMAL_ITEM);
            context->expect(Item::VARBIN_ITEM);
            context->expect(Item::FIELD_ITEM);
            context->expect_field_result(STRING_RESULT);
            context->expect_field_result(REAL_RESULT);
            context->expect_field_result(INT_RESULT);
            context->expect_field_result(DECIMAL_RESULT);
            break;
          }
          case Item_func::GT_FUNC:
          {
            DBUG_PRINT("info", ("GT_FUNC"));      
            curr_cond->ndb_item= new Ndb_item(func_item->functype(),
                                              func_item);      
            context->expect(Item::STRING_ITEM);
            context->expect(Item::REAL_ITEM);
            context->expect(Item::DECIMAL_ITEM);
            context->expect(Item::INT_ITEM);
            context->expect(Item::VARBIN_ITEM);
            context->expect(Item::FIELD_ITEM);
            context->expect_field_result(STRING_RESULT);
            context->expect_field_result(REAL_RESULT);
            context->expect_field_result(INT_RESULT);
            context->expect_field_result(DECIMAL_RESULT);
            break;
          }
          case Item_func::LIKE_FUNC:
          {
            Ndb_expect_stack* expect_next= new Ndb_expect_stack();
            DBUG_PRINT("info", ("LIKE_FUNC"));      

            if (((Item_func_like *)func_item)->escape_was_used_in_parsing())
            {
              DBUG_PRINT("info", ("LIKE expressions with ESCAPE not supported"));
              context->supported= FALSE;
            }
            
             curr_cond->ndb_item= new Ndb_item(func_item->functype(),
                                              func_item);      

            /*
              Ndb currently only supports pushing
              <field> LIKE <string> | <func>
              we thus push <string> | <func>
              on the expect stack to catch that we
              don't support <string> LIKE <field>.
             */
            context->expect(Item::FIELD_ITEM);
            context->expect_only_field_type(MYSQL_TYPE_STRING);
            context->expect_field_type(MYSQL_TYPE_VAR_STRING);
            context->expect_field_type(MYSQL_TYPE_VARCHAR);
            context->expect_field_result(STRING_RESULT);
            expect_next->expect(Item::STRING_ITEM);
            expect_next->expect(Item::FUNC_ITEM);
            context->expect_stack.push(expect_next);
            pop= FALSE;
            break;
          }
          case Item_func::ISNULL_FUNC:
          {
            DBUG_PRINT("info", ("ISNULL_FUNC"));      
            curr_cond->ndb_item= new Ndb_item(func_item->functype(),
                                              func_item);      
            context->expect(Item::FIELD_ITEM);
            context->expect_field_result(STRING_RESULT);
            context->expect_field_result(REAL_RESULT);
            context->expect_field_result(INT_RESULT);
            context->expect_field_result(DECIMAL_RESULT);
            break;
          }
          case Item_func::ISNOTNULL_FUNC:
          {
            DBUG_PRINT("info", ("ISNOTNULL_FUNC"));      
            curr_cond->ndb_item= new Ndb_item(func_item->functype(),
                                              func_item);     
            context->expect(Item::FIELD_ITEM);
            context->expect_field_result(STRING_RESULT);
            context->expect_field_result(REAL_RESULT);
            context->expect_field_result(INT_RESULT);
            context->expect_field_result(DECIMAL_RESULT);
            break;
          }
          case Item_func::NOT_FUNC:
          {
            DBUG_PRINT("info", ("NOT_FUNC"));      
            curr_cond->ndb_item= new Ndb_item(func_item->functype(),
                                              func_item);     
            context->expect(Item::FUNC_ITEM);
            context->expect(Item::COND_ITEM);
            break;
          }
          case Item_func::BETWEEN:
          {
            DBUG_PRINT("info", ("BETWEEN, rewriting using AND"));
            Item_func_between *between_func= (Item_func_between *) func_item;
            Ndb_rewrite_context *rewrite_context= 
              new Ndb_rewrite_context(func_item);
            rewrite_context->next= context->rewrite_stack;
            context->rewrite_stack= rewrite_context;
            if (between_func->negated)
            {
              DBUG_PRINT("info", ("NOT_FUNC"));
              curr_cond->ndb_item= new Ndb_item(Item_func::NOT_FUNC, 1);
              prev_cond= curr_cond;
              curr_cond= context->cond_ptr= new Ndb_cond();
              curr_cond->prev= prev_cond;
              prev_cond->next= curr_cond;
            }
            DBUG_PRINT("info", ("COND_AND_FUNC"));
            curr_cond->ndb_item= 
              new Ndb_item(Item_func::COND_AND_FUNC, 
                           func_item->argument_count() - 1);
            context->expect_only(Item::FIELD_ITEM);
            context->expect(Item::INT_ITEM);
            context->expect(Item::STRING_ITEM);
            context->expect(Item::VARBIN_ITEM);
            context->expect(Item::FUNC_ITEM);
            context->expect(Item::CACHE_ITEM);
            break;
          }
          case Item_func::IN_FUNC:
          {
            DBUG_PRINT("info", ("IN_FUNC, rewriting using OR"));
            Item_func_in *in_func= (Item_func_in *) func_item;
            Ndb_rewrite_context *rewrite_context= 
              new Ndb_rewrite_context(func_item);
            rewrite_context->next= context->rewrite_stack;
            context->rewrite_stack= rewrite_context;
            if (in_func->negated)
            {
              DBUG_PRINT("info", ("NOT_FUNC"));
              curr_cond->ndb_item= new Ndb_item(Item_func::NOT_FUNC, 1);
              prev_cond= curr_cond;
              curr_cond= context->cond_ptr= new Ndb_cond();
              curr_cond->prev= prev_cond;
              prev_cond->next= curr_cond;
            }
            DBUG_PRINT("info", ("COND_OR_FUNC"));
            curr_cond->ndb_item= new Ndb_item(Item_func::COND_OR_FUNC, 
                                              func_item->argument_count() - 1);
            context->expect_only(Item::FIELD_ITEM);
            context->expect(Item::INT_ITEM);
            context->expect(Item::STRING_ITEM);
            context->expect(Item::VARBIN_ITEM);
            context->expect(Item::FUNC_ITEM);
            context->expect(Item::CACHE_ITEM);
            break;
          }
          case Item_func::NEG_FUNC:
          case Item_func::UNKNOWN_FUNC:
          {
            /*
              Constant expressions of the type
              -17, 1+2, concat(0xBB, '%') will
              be evaluated before pushed.
             */
            DBUG_PRINT("info", ("Function %s", 
                                func_item->const_item()?"const":""));  
            DBUG_PRINT("info", ("result type %d", func_item->result_type()));
            /*
              Check if we are rewriting queries of the type
              <const> BETWEEN|IN <func> ...
              as this is currently not supported.
             */
            if (context->rewrite_stack &&
                context->rewrite_stack->left_hand_item &&
                context->rewrite_stack->left_hand_item->type()
                != Item::FIELD_ITEM)
            {
              DBUG_PRINT("info", ("Function during rewrite not supported"));
              context->supported= FALSE;
            }
            if (func_item->const_item())
            {
              switch (func_item->result_type()) {
              case STRING_RESULT:
              {
                NDB_ITEM_QUALIFICATION q;
                q.value_type= Item::STRING_ITEM;
                curr_cond->ndb_item= new Ndb_item(NDB_VALUE, q, item); 
                if (! context->expecting_no_field_result())
                {
                  // We have not seen the field argument yet
                  context->expect_only(Item::FIELD_ITEM);
                  context->expect_only_field_result(STRING_RESULT);
                  context->expect_collation(func_item->collation.collation);
                }
                else
                {
                  // Expect another logical expression
                  context->expect_only(Item::FUNC_ITEM);
                  context->expect(Item::COND_ITEM);
                  // Check that string result have correct collation
                  if (!context->expecting_collation(item->collation.collation))
                  {
                    DBUG_PRINT("info", ("Found non-matching collation %s",  
                                        item->collation.collation->name));
                    context->supported= FALSE;
                  }
                }
                // Skip any arguments since we will evaluate function instead
                DBUG_PRINT("info", ("Skip until end of arguments marker"));
                context->skip= func_item->argument_count();
                break;
              }
              case REAL_RESULT:
              {
                NDB_ITEM_QUALIFICATION q;
                q.value_type= Item::REAL_ITEM;
                curr_cond->ndb_item= new Ndb_item(NDB_VALUE, q, item);
                if (! context->expecting_no_field_result()) 
                {
                  // We have not seen the field argument yet
                  context->expect_only(Item::FIELD_ITEM);
                  context->expect_only_field_result(REAL_RESULT);
                }
                else
                {
                  // Expect another logical expression
                  context->expect_only(Item::FUNC_ITEM);
                  context->expect(Item::COND_ITEM);
                }
                
                // Skip any arguments since we will evaluate function instead
                DBUG_PRINT("info", ("Skip until end of arguments marker"));
                context->skip= func_item->argument_count();
                break;
              }
              case INT_RESULT:
              {
                NDB_ITEM_QUALIFICATION q;
                q.value_type= Item::INT_ITEM;
                curr_cond->ndb_item= new Ndb_item(NDB_VALUE, q, item);
                if (! context->expecting_no_field_result()) 
                {
                  // We have not seen the field argument yet
                  context->expect_only(Item::FIELD_ITEM);
                  context->expect_only_field_result(INT_RESULT);
                }
                else
                {
                  // Expect another logical expression
                  context->expect_only(Item::FUNC_ITEM);
                  context->expect(Item::COND_ITEM);
                }
                
                // Skip any arguments since we will evaluate function instead
                DBUG_PRINT("info", ("Skip until end of arguments marker"));
                context->skip= func_item->argument_count();
                break;
              }
              case DECIMAL_RESULT:
              {
                NDB_ITEM_QUALIFICATION q;
                q.value_type= Item::DECIMAL_ITEM;
                curr_cond->ndb_item= new Ndb_item(NDB_VALUE, q, item);
                if (! context->expecting_no_field_result()) 
                {
                  // We have not seen the field argument yet
                  context->expect_only(Item::FIELD_ITEM);
                  context->expect_only_field_result(DECIMAL_RESULT);
                }
                else
                {
                  // Expect another logical expression
                  context->expect_only(Item::FUNC_ITEM);
                  context->expect(Item::COND_ITEM);
                }
                // Skip any arguments since we will evaluate function instead
                DBUG_PRINT("info", ("Skip until end of arguments marker"));
                context->skip= func_item->argument_count();
                break;
              }
              default:
                break;
              }
            }
            else
              // Function does not return constant expression
              context->supported= FALSE;
            break;
          }
          default:
          {
            DBUG_PRINT("info", ("Found func_item of type %d", 
                                func_item->functype()));
            context->supported= FALSE;
          }
          }
          break;
        }
        case Item::STRING_ITEM:
          DBUG_PRINT("info", ("STRING_ITEM")); 
          // Check that we do support pushing the item value length
          if (context->expecting(Item::STRING_ITEM) &&
              context->expecting_length(item->max_length)) 
          {
#ifndef DBUG_OFF
            char buff[256];
<<<<<<< HEAD
            String str(buff,0, system_charset_info);
            //str.length(0);// Magnus
            Item_string *string_item= (Item_string *) item;
            DBUG_PRINT("info", ("value \"%s\"", 
                                string_item->val_str(&str)->ptr()));
=======
            String str(buff, 0, system_charset_info);
            const_cast<Item*>(item)->print(&str, QT_ORDINARY);
            DBUG_PRINT("info", ("value: '%s'", str.c_ptr_safe()));
>>>>>>> c0217538
#endif
            NDB_ITEM_QUALIFICATION q;
            q.value_type= Item::STRING_ITEM;
            curr_cond->ndb_item= new Ndb_item(NDB_VALUE, q, item);      
            if (! context->expecting_no_field_result())
            {
              // We have not seen the field argument yet
              context->expect_only(Item::FIELD_ITEM);
              context->expect_only_field_result(STRING_RESULT);
              context->expect_collation(item->collation.collation);
              context->expect_length(item->max_length);
            }
            else 
            {
              // Expect another logical expression
              context->expect_only(Item::FUNC_ITEM);
              context->expect(Item::COND_ITEM);
              context->expect_no_length();
              // Check that we are comparing with a field with same collation
              if (!context->expecting_collation(item->collation.collation))
              {
                DBUG_PRINT("info", ("Found non-matching collation %s",  
                                    item->collation.collation->name));
                context->supported= FALSE;
              }
            }
          }
          else
            context->supported= FALSE;
          break;
        case Item::INT_ITEM:
          DBUG_PRINT("info", ("INT_ITEM"));
          if (context->expecting(Item::INT_ITEM)) 
          {
            DBUG_PRINT("info", ("value %ld",
                                (long) ((Item_int*) item)->value));
            NDB_ITEM_QUALIFICATION q;
            q.value_type= Item::INT_ITEM;
            curr_cond->ndb_item= new Ndb_item(NDB_VALUE, q, item);
            if (! context->expecting_no_field_result()) 
            {
              // We have not seen the field argument yet
              context->expect_only(Item::FIELD_ITEM);
              context->expect_only_field_result(INT_RESULT);
              context->expect_field_result(REAL_RESULT);
              context->expect_field_result(DECIMAL_RESULT);
            }
            else
            {
              // Expect another logical expression
              context->expect_only(Item::FUNC_ITEM);
              context->expect(Item::COND_ITEM);
            }
          }
          else
            context->supported= FALSE;
          break;
        case Item::REAL_ITEM:
          DBUG_PRINT("info", ("REAL_ITEM"));
          if (context->expecting(Item::REAL_ITEM)) 
          {
            DBUG_PRINT("info", ("value %f", ((Item_float*) item)->value));
            NDB_ITEM_QUALIFICATION q;
            q.value_type= Item::REAL_ITEM;
            curr_cond->ndb_item= new Ndb_item(NDB_VALUE, q, item);
            if (! context->expecting_no_field_result()) 
            {
              // We have not seen the field argument yet
              context->expect_only(Item::FIELD_ITEM);
              context->expect_only_field_result(REAL_RESULT);
            }
            else
            {
              // Expect another logical expression
              context->expect_only(Item::FUNC_ITEM);
              context->expect(Item::COND_ITEM);
            }
          }
          else
            context->supported= FALSE;
          break;
        case Item::VARBIN_ITEM:
          DBUG_PRINT("info", ("VARBIN_ITEM"));
          if (context->expecting(Item::VARBIN_ITEM)) 
          {
            NDB_ITEM_QUALIFICATION q;
            q.value_type= Item::VARBIN_ITEM;
            curr_cond->ndb_item= new Ndb_item(NDB_VALUE, q, item);      
            if (! context->expecting_no_field_result())
            {
              // We have not seen the field argument yet
              context->expect_only(Item::FIELD_ITEM);
              context->expect_only_field_result(STRING_RESULT);
            }
            else
            {
              // Expect another logical expression
              context->expect_only(Item::FUNC_ITEM);
              context->expect(Item::COND_ITEM);
            }
          }
          else
            context->supported= FALSE;
          break;
        case Item::DECIMAL_ITEM:
          DBUG_PRINT("info", ("DECIMAL_ITEM"));
          if (context->expecting(Item::DECIMAL_ITEM)) 
          {
            DBUG_PRINT("info", ("value %f",
                                ((Item_decimal*) item)->val_real()));
            NDB_ITEM_QUALIFICATION q;
            q.value_type= Item::DECIMAL_ITEM;
            curr_cond->ndb_item= new Ndb_item(NDB_VALUE, q, item);
            if (! context->expecting_no_field_result()) 
            {
              // We have not seen the field argument yet
              context->expect_only(Item::FIELD_ITEM);
              context->expect_only_field_result(REAL_RESULT);
              context->expect_field_result(DECIMAL_RESULT);
            }
            else
            {
              // Expect another logical expression
              context->expect_only(Item::FUNC_ITEM);
              context->expect(Item::COND_ITEM);
            }
          }
          else
            context->supported= FALSE;
          break;
        case Item::COND_ITEM:
        {
          Item_cond *cond_item= (Item_cond *) item;
          
          if (context->expecting(Item::COND_ITEM))
          {
            switch (cond_item->functype()) {
            case Item_func::COND_AND_FUNC:
              DBUG_PRINT("info", ("COND_AND_FUNC"));
              curr_cond->ndb_item= new Ndb_item(cond_item->functype(),
                                                cond_item);      
              break;
            case Item_func::COND_OR_FUNC:
              DBUG_PRINT("info", ("COND_OR_FUNC"));
              curr_cond->ndb_item= new Ndb_item(cond_item->functype(),
                                                cond_item);      
              break;
            default:
              DBUG_PRINT("info", ("COND_ITEM %d", cond_item->functype()));
              context->supported= FALSE;
              break;
            }
          }
          else
          {
            /* Did not expect condition */
            context->supported= FALSE;          
          }
          break;
        }
        case Item::CACHE_ITEM:
        {
          DBUG_PRINT("info", ("CACHE_ITEM"));
          Item_cache* cache_item = (Item_cache*)item;
          DBUG_PRINT("info", ("result type %d", cache_item->result_type()));

          // Item_cache has cached "something", use its value
          // based on the result_type of the item
          switch(cache_item->result_type())
          {
          case INT_RESULT:
            DBUG_PRINT("info", ("INT_RESULT"));
            if (context->expecting(Item::INT_ITEM)) 
            {
              DBUG_PRINT("info", ("value %ld",
                                  (long) ((Item_int*) item)->value));
              NDB_ITEM_QUALIFICATION q;
              q.value_type= Item::INT_ITEM;
              curr_cond->ndb_item= new Ndb_item(NDB_VALUE, q, item);
              if (! context->expecting_no_field_result()) 
              {
                // We have not seen the field argument yet
                context->expect_only(Item::FIELD_ITEM);
                context->expect_only_field_result(INT_RESULT);
                context->expect_field_result(REAL_RESULT);
                context->expect_field_result(DECIMAL_RESULT);
              }
              else
              {
                // Expect another logical expression
                context->expect_only(Item::FUNC_ITEM);
                context->expect(Item::COND_ITEM);
              }
            }
            else
              context->supported= FALSE;
            break;

          case REAL_RESULT:
            DBUG_PRINT("info", ("REAL_RESULT"));
            if (context->expecting(Item::REAL_ITEM)) 
            {
              DBUG_PRINT("info", ("value %f", ((Item_float*) item)->value));
              NDB_ITEM_QUALIFICATION q;
              q.value_type= Item::REAL_ITEM;
              curr_cond->ndb_item= new Ndb_item(NDB_VALUE, q, item);
              if (! context->expecting_no_field_result()) 
              {
                // We have not seen the field argument yet
                context->expect_only(Item::FIELD_ITEM);
                context->expect_only_field_result(REAL_RESULT);
              }
              else
              {
                // Expect another logical expression
                context->expect_only(Item::FUNC_ITEM);
                context->expect(Item::COND_ITEM);
              }
            }
            else
              context->supported= FALSE;
            break;

          case DECIMAL_RESULT:
            DBUG_PRINT("info", ("DECIMAL_RESULT"));
            if (context->expecting(Item::DECIMAL_ITEM)) 
            {
              DBUG_PRINT("info", ("value %f",
                                  ((Item_decimal*) item)->val_real()));
              NDB_ITEM_QUALIFICATION q;
              q.value_type= Item::DECIMAL_ITEM;
              curr_cond->ndb_item= new Ndb_item(NDB_VALUE, q, item);
              if (! context->expecting_no_field_result()) 
              {
                // We have not seen the field argument yet
                context->expect_only(Item::FIELD_ITEM);
                context->expect_only_field_result(REAL_RESULT);
                context->expect_field_result(DECIMAL_RESULT);
              }
              else
              {
                // Expect another logical expression
                context->expect_only(Item::FUNC_ITEM);
                context->expect(Item::COND_ITEM);
              }
            }
            else
              context->supported= FALSE;
            break;

          case STRING_RESULT:
            DBUG_PRINT("info", ("STRING_RESULT")); 
            // Check that we do support pushing the item value length
            if (context->expecting(Item::STRING_ITEM) &&
                context->expecting_length(item->max_length)) 
            {
  #ifndef DBUG_OFF
              char buff[256];
              String str(buff,0, system_charset_info);
              //str.length(0);// Magnus
              Item_string *string_item= (Item_string *) item;
              DBUG_PRINT("info", ("value \"%s\"", 
                                  string_item->val_str(&str)->ptr()));
  #endif
              NDB_ITEM_QUALIFICATION q;
              q.value_type= Item::STRING_ITEM;
              curr_cond->ndb_item= new Ndb_item(NDB_VALUE, q, item);      
              if (! context->expecting_no_field_result())
              {
                // We have not seen the field argument yet
                context->expect_only(Item::FIELD_ITEM);
                context->expect_only_field_result(STRING_RESULT);
                context->expect_collation(item->collation.collation);
                context->expect_length(item->max_length);
              }
              else 
              {
                // Expect another logical expression
                context->expect_only(Item::FUNC_ITEM);
                context->expect(Item::COND_ITEM);
                context->expect_no_length();
                // Check that we are comparing with a field with same collation
                if (!context->expecting_collation(item->collation.collation))
                {
                  DBUG_PRINT("info", ("Found non-matching collation %s",  
                                      item->collation.collation->name));
                  context->supported= FALSE;
                }
              }
            }
            else
              context->supported= FALSE;
            break;

          default:
            context->supported= FALSE;
            break;
          }
          break;
        }

        default:
        {
          DBUG_PRINT("info", ("Found unsupported item of type %d",
                              item->type()));
          context->supported= FALSE;
        }
        }
        if (pop)
          context->expect_stack.pop();
      }
      if (context->supported && context->rewrite_stack)
      {
        Ndb_rewrite_context *rewrite_context= context->rewrite_stack;
        if (rewrite_context->count == 
            rewrite_context->func_item->argument_count())
        {
          // Rewrite is done, wrap an END() at the en
          DBUG_PRINT("info", ("End of condition group"));
          prev_cond= curr_cond;
          curr_cond= context->cond_ptr= new Ndb_cond();
          curr_cond->prev= prev_cond;
          prev_cond->next= curr_cond;
          context->expect_no_length();
          curr_cond->ndb_item= new Ndb_item(NDB_END_COND);
          // Pop rewrite stack
          context->rewrite_stack=  rewrite_context->next;
          rewrite_context->next= NULL;
          delete(rewrite_context);
        }
      }
    }
  }
 
  DBUG_VOID_RETURN;
}

/*
  Push a condition
 */
const 
Item* 
ha_ndbcluster_cond::cond_push(const Item *cond, 
                              TABLE *table, const NDBTAB *ndb_table)
{ 
  DBUG_ENTER("ha_ndbcluster_cond::cond_push");
  Ndb_cond_stack *ndb_cond = new Ndb_cond_stack();
  if (ndb_cond == NULL)
  {
    my_errno= HA_ERR_OUT_OF_MEM;
    DBUG_RETURN(cond);
  }
  if (m_cond_stack)
    ndb_cond->next= m_cond_stack;
  else
    ndb_cond->next= NULL;
  m_cond_stack= ndb_cond;
  
  if (serialize_cond(cond, ndb_cond, table, ndb_table))
  {
    DBUG_RETURN(NULL);
  }
  else
  {
    cond_pop();
  }
  DBUG_RETURN(cond); 
}

/*
  Pop the top condition from the condition stack
*/
void 
ha_ndbcluster_cond::cond_pop() 
{ 
  Ndb_cond_stack *ndb_cond_stack= m_cond_stack;  
  if (ndb_cond_stack)
  {
    m_cond_stack= ndb_cond_stack->next;
    ndb_cond_stack->next= NULL;
    delete ndb_cond_stack;
  }
}

/*
  Clear the condition stack
*/
void
ha_ndbcluster_cond::cond_clear()
{
  DBUG_ENTER("cond_clear");
  while (m_cond_stack)
    cond_pop();

  DBUG_VOID_RETURN;
}

bool
ha_ndbcluster_cond::serialize_cond(const Item *cond, Ndb_cond_stack *ndb_cond,
                                   TABLE *table, const NDBTAB *ndb_table)
{
  DBUG_ENTER("serialize_cond");
  Item *item= (Item *) cond;
  Ndb_cond_traverse_context context(table, ndb_table, ndb_cond);
  // Expect a logical expression
  context.expect(Item::FUNC_ITEM);
  context.expect(Item::COND_ITEM);
  item->traverse_cond(&ndb_serialize_cond, (void *) &context, Item::PREFIX);
  DBUG_PRINT("info", ("The pushed condition is %ssupported", (context.supported)?"":"not "));

  DBUG_RETURN(context.supported);
}

int
ha_ndbcluster_cond::build_scan_filter_predicate(Ndb_cond * &cond, 
                                                NdbScanFilter *filter,
                                                bool negated)
{
  DBUG_ENTER("build_scan_filter_predicate");  
  switch (cond->ndb_item->type) {
  case NDB_FUNCTION:
  {
    if (!cond->next)
      break;
    Ndb_item *a= cond->next->ndb_item;
    Ndb_item *b, *field, *value= NULL;

    switch (cond->ndb_item->argument_count()) {
    case 1:
      field= (a->type == NDB_FIELD)? a : NULL;
      break;
    case 2:
      if (!cond->next->next)
      {
        field= NULL;
        break;
      }
      b= cond->next->next->ndb_item;
      value= ((a->type == NDB_VALUE) ? a :
              (b->type == NDB_VALUE) ? b :
              NULL);
      field= ((a->type == NDB_FIELD) ? a :
              (b->type == NDB_FIELD) ? b :
              NULL);
      break;
    default:
      field= NULL; //Keep compiler happy
      DBUG_ASSERT(0);
      break;
    }
    switch ((negated) ? 
            Ndb_item::negate(cond->ndb_item->qualification.function_type)
            : cond->ndb_item->qualification.function_type) {
    case NDB_EQ_FUNC:
    {
      if (!value || !field) break;
      // Save value in right format for the field type
      value->save_in_field(field);
      DBUG_PRINT("info", ("Generating EQ filter"));
      if (filter->cmp(NdbScanFilter::COND_EQ, 
                      field->get_field_no(),
                      field->get_val(),
                      field->pack_length()) == -1)
        DBUG_RETURN(1);
      cond= cond->next->next->next;
      DBUG_RETURN(0);
    }
    case NDB_NE_FUNC:
    {
      if (!value || !field) break;
      // Save value in right format for the field type
      value->save_in_field(field);
      DBUG_PRINT("info", ("Generating NE filter"));
      if (filter->cmp(NdbScanFilter::COND_NE, 
                      field->get_field_no(),
                      field->get_val(),
                      field->pack_length()) == -1)
        DBUG_RETURN(1);
      cond= cond->next->next->next;
      DBUG_RETURN(0);
    }
    case NDB_LT_FUNC:
    {
      if (!value || !field) break;
      // Save value in right format for the field type
      value->save_in_field(field);
      if (a == field)
      {
        DBUG_PRINT("info", ("Generating LT filter")); 
        if (filter->cmp(NdbScanFilter::COND_LT, 
                        field->get_field_no(),
                        field->get_val(),
                        field->pack_length()) == -1)
          DBUG_RETURN(1);
      }
      else
      {
        DBUG_PRINT("info", ("Generating GT filter")); 
        if (filter->cmp(NdbScanFilter::COND_GT, 
                        field->get_field_no(),
                        field->get_val(),
                        field->pack_length()) == -1)
          DBUG_RETURN(1);
      }
      cond= cond->next->next->next;
      DBUG_RETURN(0);
    }
    case NDB_LE_FUNC:
    {
      if (!value || !field) break;
      // Save value in right format for the field type
      value->save_in_field(field);
      if (a == field)
      {
        DBUG_PRINT("info", ("Generating LE filter")); 
        if (filter->cmp(NdbScanFilter::COND_LE, 
                        field->get_field_no(),
                        field->get_val(),
                        field->pack_length()) == -1)
          DBUG_RETURN(1);       
      }
      else
      {
        DBUG_PRINT("info", ("Generating GE filter")); 
        if (filter->cmp(NdbScanFilter::COND_GE, 
                        field->get_field_no(),
                        field->get_val(),
                        field->pack_length()) == -1)
          DBUG_RETURN(1);
      }
      cond= cond->next->next->next;
      DBUG_RETURN(0);
    }
    case NDB_GE_FUNC:
    {
      if (!value || !field) break;
      // Save value in right format for the field type
      value->save_in_field(field);
      if (a == field)
      {
        DBUG_PRINT("info", ("Generating GE filter")); 
        if (filter->cmp(NdbScanFilter::COND_GE, 
                        field->get_field_no(),
                        field->get_val(),
                        field->pack_length()) == -1)
          DBUG_RETURN(1);
      }
      else
      {
        DBUG_PRINT("info", ("Generating LE filter")); 
        if (filter->cmp(NdbScanFilter::COND_LE, 
                        field->get_field_no(),
                        field->get_val(),
                        field->pack_length()) == -1)
          DBUG_RETURN(1);
      }
      cond= cond->next->next->next;
      DBUG_RETURN(0);
    }
    case NDB_GT_FUNC:
    {
      if (!value || !field) break;
      // Save value in right format for the field type
      value->save_in_field(field);
      if (a == field)
      {
        DBUG_PRINT("info", ("Generating GT filter"));
        if (filter->cmp(NdbScanFilter::COND_GT, 
                        field->get_field_no(),
                        field->get_val(),
                        field->pack_length()) == -1)
          DBUG_RETURN(1);
      }
      else
      {
        DBUG_PRINT("info", ("Generating LT filter"));
        if (filter->cmp(NdbScanFilter::COND_LT, 
                        field->get_field_no(),
                        field->get_val(),
                        field->pack_length()) == -1)
          DBUG_RETURN(1);
      }
      cond= cond->next->next->next;
      DBUG_RETURN(0);
    }
    case NDB_LIKE_FUNC:
    {
      if (!value || !field) break;
      bool is_string= (value->qualification.value_type == Item::STRING_ITEM);
      // Save value in right format for the field type
      uint32 val_len= value->save_in_field(field);
      char buff[MAX_FIELD_WIDTH];
      String str(buff,sizeof(buff),field->get_field_charset());
      if (val_len > field->get_field()->field_length)
        str.set(value->get_val(), val_len, field->get_field_charset());
      else
        field->get_field_val_str(&str);
      uint32 len= str.length();
      const char *val=
        ((value->is_const_func() || value->is_cached()) && is_string)?
        str.ptr()
        : value->get_val();
      DBUG_PRINT("info", ("Generating LIKE filter: like(%d,%s,%d)", 
                          field->get_field_no(),
                          val,
                          len));
      if (filter->cmp(NdbScanFilter::COND_LIKE, 
                      field->get_field_no(),
                      val,
                      len) == -1)
        DBUG_RETURN(1);
      cond= cond->next->next->next;
      DBUG_RETURN(0);
    }
    case NDB_NOTLIKE_FUNC:
    {
      if (!value || !field) break;
      bool is_string= (value->qualification.value_type == Item::STRING_ITEM);
      // Save value in right format for the field type
      uint32 val_len= value->save_in_field(field);
      char buff[MAX_FIELD_WIDTH];
      String str(buff,sizeof(buff),field->get_field_charset());
      if (val_len > field->get_field()->field_length)
        str.set(value->get_val(), val_len, field->get_field_charset());
      else
        field->get_field_val_str(&str);
      uint32 len= str.length();
      const char *val=
        ((value->is_const_func() || value->is_cached()) && is_string)?
        str.ptr()
        : value->get_val();
      DBUG_PRINT("info", ("Generating NOTLIKE filter: notlike(%d,%s,%d)", 
                          field->get_field_no(),
                          (value->pack_length() > len)?value->get_val():val,
                          (value->pack_length() > len)?value->pack_length():len));
      if (filter->cmp(NdbScanFilter::COND_NOT_LIKE, 
                      field->get_field_no(),
                      (value->pack_length() > len)?value->get_val():val,
                      (value->pack_length() > len)?value->pack_length():len) == -1)
        DBUG_RETURN(1);
      cond= cond->next->next->next;
      DBUG_RETURN(0);
    }
    case NDB_ISNULL_FUNC:
      if (!field)
        break;
      DBUG_PRINT("info", ("Generating ISNULL filter"));
      if (filter->isnull(field->get_field_no()) == -1)
        DBUG_RETURN(1);
      cond= cond->next->next;
      DBUG_RETURN(0);
    case NDB_ISNOTNULL_FUNC:
    {
      if (!field)
        break;
      DBUG_PRINT("info", ("Generating ISNOTNULL filter"));
      if (filter->isnotnull(field->get_field_no()) == -1)
        DBUG_RETURN(1);         
      cond= cond->next->next;
      DBUG_RETURN(0);
    }
    default:
      break;
    }
    break;
  }
  default:
    break;
  }
  DBUG_PRINT("info", ("Found illegal condition"));
  DBUG_RETURN(1);
}


int
ha_ndbcluster_cond::build_scan_filter_group(Ndb_cond* &cond, 
                                            NdbScanFilter *filter)
{
  uint level=0;
  bool negated= FALSE;
  DBUG_ENTER("build_scan_filter_group");

  do
  {
    if (!cond)
      DBUG_RETURN(1);
    switch (cond->ndb_item->type) {
    case NDB_FUNCTION:
    {
      switch (cond->ndb_item->qualification.function_type) {
      case NDB_COND_AND_FUNC:
      {
        level++;
        DBUG_PRINT("info", ("Generating %s group %u", (negated)?"NAND":"AND",
                            level));
        if ((negated) ? filter->begin(NdbScanFilter::NAND)
            : filter->begin(NdbScanFilter::AND) == -1)
          DBUG_RETURN(1);
        negated= FALSE;
        cond= cond->next;
        break;
      }
      case NDB_COND_OR_FUNC:
      {
        level++;
        DBUG_PRINT("info", ("Generating %s group %u", (negated)?"NOR":"OR",
                            level));
        if ((negated) ? filter->begin(NdbScanFilter::NOR)
            : filter->begin(NdbScanFilter::OR) == -1)
          DBUG_RETURN(1);
        negated= FALSE;
        cond= cond->next;
        break;
      }
      case NDB_NOT_FUNC:
      {
        DBUG_PRINT("info", ("Generating negated query"));
        cond= cond->next;
        negated= TRUE;
        break;
      }
      default:
        if (build_scan_filter_predicate(cond, filter, negated))
          DBUG_RETURN(1);
        negated= FALSE;
        break;
      }
      break;
    }
    case NDB_END_COND:
      DBUG_PRINT("info", ("End of group %u", level));
      level--;
      if (cond) cond= cond->next;
      if (filter->end() == -1)
        DBUG_RETURN(1);
      if (!negated)
        break;
      // else fall through (NOT END is an illegal condition)
    default:
    {
      DBUG_PRINT("info", ("Illegal scan filter"));
    }
    }
  }  while (level > 0 || negated);
  
  DBUG_RETURN(0);
}


int
ha_ndbcluster_cond::build_scan_filter(Ndb_cond * &cond, NdbScanFilter *filter)
{
  bool simple_cond= TRUE;
  DBUG_ENTER("build_scan_filter");  

    switch (cond->ndb_item->type) {
    case NDB_FUNCTION:
      switch (cond->ndb_item->qualification.function_type) {
      case NDB_COND_AND_FUNC:
      case NDB_COND_OR_FUNC:
        simple_cond= FALSE;
        break;
      default:
        break;
      }
      break;
    default:
      break;
    }
  if (simple_cond && filter->begin() == -1)
    DBUG_RETURN(1);
  if (build_scan_filter_group(cond, filter))
    DBUG_RETURN(1);
  if (simple_cond && filter->end() == -1)
    DBUG_RETURN(1);

  DBUG_RETURN(0);
}

int
ha_ndbcluster_cond::generate_scan_filter(NdbInterpretedCode* code,
                                         NdbScanOperation::ScanOptions* options)
{
  DBUG_ENTER("generate_scan_filter");

  if (m_cond_stack)
  {
    NdbScanFilter filter(code);
    
    int ret= generate_scan_filter_from_cond(filter);
    if (ret != 0)
    {
      const NdbError& err= filter.getNdbError();
      if (err.code == NdbScanFilter::FilterTooLarge)
      {
        // err.message has static storage
        DBUG_PRINT("info", ("%s", err.message));
        push_warning(current_thd, MYSQL_ERROR::WARN_LEVEL_WARN,
                     err.code, err.message);
      }
      else
        DBUG_RETURN(ret);
    }
    else if (options!=NULL)
    {
      options->interpretedCode= code;
      options->optionsPresent|= NdbScanOperation::ScanOptions::SO_INTERPRETED;
    }
  }
  else
  {  
    DBUG_PRINT("info", ("Empty stack"));
  }

  DBUG_RETURN(0);
}


int
ha_ndbcluster_cond::generate_scan_filter_from_cond(NdbScanFilter& filter)
{
  bool multiple_cond= FALSE;
  DBUG_ENTER("generate_scan_filter_from_cond");

  // Wrap an AND group around multiple conditions
  if (m_cond_stack->next) 
  {
    multiple_cond= TRUE;
    if (filter.begin() == -1)
      DBUG_RETURN(1); 
  }
  for (Ndb_cond_stack *stack= m_cond_stack; 
       (stack); 
       stack= stack->next)
  {
    Ndb_cond *cond= stack->ndb_cond;
    
    if (build_scan_filter(cond, &filter))
    {
      DBUG_PRINT("info", ("build_scan_filter failed"));
      DBUG_RETURN(1);
    }
  }
  if (multiple_cond && filter.end() == -1)
    DBUG_RETURN(1);

  DBUG_RETURN(0);
}


/*
  Optimizer sometimes does hash index lookup of a key where some
  key parts are null.  The set of cases where this happens makes
  no sense but cannot be ignored since optimizer may expect the result
  to be filtered accordingly.  The scan is actually on the table and
  the index bounds are pushed down.
*/
int ha_ndbcluster_cond::generate_scan_filter_from_key(NdbInterpretedCode* code,
                                                      NdbScanOperation::ScanOptions* options,
                                                      const KEY* key_info, 
                                                      const key_range *start_key,
                                                      const key_range *end_key,
                                                      uchar *buf)
{
  DBUG_ENTER("generate_scan_filter_from_key");

#ifndef DBUG_OFF
  {
    DBUG_PRINT("info", ("key parts:%u length:%u",
                        key_info->key_parts, key_info->key_length));
    const key_range* keylist[2]={ start_key, end_key };
    for (uint j=0; j <= 1; j++)
    {
      char buf[8192];
      const key_range* key=keylist[j];
      if (key == 0)
      {
        sprintf(buf, "key range %u: none", j);
      }
      else
      {
        sprintf(buf, "key range %u: flag:%u part", j, key->flag);
        const KEY_PART_INFO* key_part=key_info->key_part;
        const uchar* ptr=key->key;
        for (uint i=0; i < key_info->key_parts; i++)
        {
          sprintf(buf+strlen(buf), " %u:", i);
          for (uint k=0; k < key_part->store_length; k++)
          {
            sprintf(buf+strlen(buf), " %02x", ptr[k]);
          }
          ptr+=key_part->store_length;
          if (ptr - key->key >= (ptrdiff_t)key->length)
          {
            /*
              key_range has no count of parts so must test byte length.
              But this is not the place for following assert.
            */
            // DBUG_ASSERT(ptr - key->key == key->length);
            break;
          }
          key_part++;
        }
      }
      DBUG_PRINT("info", ("%s", buf));
    }
  }
#endif

  NdbScanFilter filter(code);
  int res;
  filter.begin(NdbScanFilter::AND);
  do
  {
    /*
      Case "x is not null".
      Seen with index(x) where it becomes range "null < x".
      Not seen with index(x,y) for any combination of bounds
      which include "is not null".
    */
    if (start_key != 0 &&
        start_key->flag == HA_READ_AFTER_KEY &&
        end_key == 0 &&
        key_info->key_parts == 1)
    {
      const KEY_PART_INFO* key_part=key_info->key_part;
      if (key_part->null_bit != 0) // nullable (must be)
      {
        const uchar* ptr= start_key->key;
        if (ptr[0] != 0) // null (in "null < x")
        {
          DBUG_PRINT("info", ("Generating ISNOTNULL filter for nullable %s",
                              key_part->field->field_name));
          if (filter.isnotnull(key_part->fieldnr-1) == -1)
            DBUG_RETURN(1);
          break;
        }
      }
    }

    /*
      Case "x is null" in an EQ range.
      Seen with index(x) for "x is null".
      Seen with index(x,y) for "x is null and y = 1".
      Not seen with index(x,y) for "x is null and y is null".
      Seen only when all key parts are present (but there is
      no reason to limit the code to this case).
    */
    if (start_key != 0 &&
        start_key->flag == HA_READ_KEY_EXACT &&
        end_key != 0 &&
        end_key->flag == HA_READ_AFTER_KEY &&
        start_key->length == end_key->length &&
        memcmp(start_key->key, end_key->key, start_key->length) == 0)
    {
      const KEY_PART_INFO* key_part=key_info->key_part;
      const uchar* ptr=start_key->key;
      for (uint i=0; i < key_info->key_parts; i++)
      {
        const Field* field=key_part->field;
        if (key_part->null_bit) // nullable
        {
          if (ptr[0] != 0) // null
          {
            DBUG_PRINT("info", ("Generating ISNULL filter for nullable %s",
                                field->field_name));
            if (filter.isnull(key_part->fieldnr-1) == -1)
              DBUG_RETURN(1);
          }
          else
          {
            DBUG_PRINT("info", ("Generating EQ filter for nullable %s",
                                field->field_name));
            if (filter.cmp(NdbScanFilter::COND_EQ, 
                           key_part->fieldnr-1,
                           ptr + 1, // skip null-indicator byte
                           field->pack_length()) == -1)
              DBUG_RETURN(1);
          }
        }
        else
        {
          DBUG_PRINT("info", ("Generating EQ filter for non-nullable %s",
                              field->field_name));
          if (filter.cmp(NdbScanFilter::COND_EQ, 
                         key_part->fieldnr-1,
                         ptr,
                         field->pack_length()) == -1)
            DBUG_RETURN(1);
        }
        ptr+=key_part->store_length;
        if (ptr - start_key->key >= (ptrdiff_t)start_key->length)
        {
          break;
        }
        key_part++;
      }
      break;
    }

    DBUG_PRINT("info", ("Unknown hash index scan"));
    // enable to catch new cases when optimizer changes
    // DBUG_ASSERT(false);
  }
  while (0);

  // Add any pushed condition
  if (m_cond_stack &&
      (res= generate_scan_filter_from_cond(filter)))
    DBUG_RETURN(res);
    
  if (filter.end() == -1)
    DBUG_RETURN(1);
  
  if (options!=NULL)
  {
    options->interpretedCode= code;
    options->optionsPresent|= NdbScanOperation::ScanOptions::SO_INTERPRETED;
  }

  DBUG_RETURN(0);
}

#endif<|MERGE_RESOLUTION|>--- conflicted
+++ resolved
@@ -766,17 +766,9 @@
           {
 #ifndef DBUG_OFF
             char buff[256];
-<<<<<<< HEAD
-            String str(buff,0, system_charset_info);
-            //str.length(0);// Magnus
-            Item_string *string_item= (Item_string *) item;
-            DBUG_PRINT("info", ("value \"%s\"", 
-                                string_item->val_str(&str)->ptr()));
-=======
             String str(buff, 0, system_charset_info);
             const_cast<Item*>(item)->print(&str, QT_ORDINARY);
             DBUG_PRINT("info", ("value: '%s'", str.c_ptr_safe()));
->>>>>>> c0217538
 #endif
             NDB_ITEM_QUALIFICATION q;
             q.value_type= Item::STRING_ITEM;
@@ -1035,11 +1027,9 @@
             {
   #ifndef DBUG_OFF
               char buff[256];
-              String str(buff,0, system_charset_info);
-              //str.length(0);// Magnus
-              Item_string *string_item= (Item_string *) item;
-              DBUG_PRINT("info", ("value \"%s\"", 
-                                  string_item->val_str(&str)->ptr()));
+              String str(buff, 0, system_charset_info);
+              const_cast<Item*>(item)->print(&str, QT_ORDINARY);
+              DBUG_PRINT("info", ("value: '%s'", str.c_ptr_safe()));
   #endif
               NDB_ITEM_QUALIFICATION q;
               q.value_type= Item::STRING_ITEM;
