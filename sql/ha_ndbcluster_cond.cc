--- conflicted
+++ resolved
@@ -1368,14 +1368,10 @@
         str.set(value->get_val(), val_len, field->get_field_charset());
       else
         field->get_field_val_str(&str);
-<<<<<<< HEAD
-      uint32 len= str.length();
-=======
       uint32 len=
         ((value->is_const_func() || value->is_cached()) && is_string)?
         str.length():
         value->pack_length();
->>>>>>> d4012067
       const char *val=
         ((value->is_const_func() || value->is_cached()) && is_string)?
         str.ptr()
@@ -1404,14 +1400,10 @@
         str.set(value->get_val(), val_len, field->get_field_charset());
       else
         field->get_field_val_str(&str);
-<<<<<<< HEAD
-      uint32 len= str.length();
-=======
       uint32 len=
         ((value->is_const_func() || value->is_cached()) && is_string)?
         str.length():
         value->pack_length();
->>>>>>> d4012067
       const char *val=
         ((value->is_const_func() || value->is_cached()) && is_string)?
         str.ptr()
