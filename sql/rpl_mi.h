--- conflicted
+++ resolved
@@ -24,10 +24,6 @@
 #define DEFAULT_CONNECT_RETRY 60
 
 #include "rpl_rli.h"
-<<<<<<< HEAD
-#include "rpl_reporting.h"
-=======
->>>>>>> adda25c7
 #include "my_sys.h"
 
 typedef struct st_mysql MYSQL;
@@ -67,18 +63,12 @@
 class Master_info : public Rpl_info
 {
  public:
-<<<<<<< HEAD
-  Master_info(bool is_slave_recovery);
-  ~Master_info();
-  bool shall_ignore_server_id(ulong s_id);
-=======
   Master_info(PSI_mutex_key *param_key_info_run_lock,
               PSI_mutex_key *param_key_info_data_lock,
               PSI_mutex_key *param_key_info_data_cond,
               PSI_mutex_key *param_key_info_start_cond,
               PSI_mutex_key *param_key_info_stop_cond);
   virtual ~Master_info();
->>>>>>> adda25c7
 
   /* the variables below are needed because we can change masters on the fly */
   char host[HOSTNAME_LENGTH+1];
@@ -89,16 +79,6 @@
   char ssl_cipher[FN_REFLEN], ssl_key[FN_REFLEN];
   my_bool ssl_verify_server_cert;
 
-<<<<<<< HEAD
-  my_off_t master_log_pos;
-  File fd; // we keep the file open, so we need to remember the file pointer
-  IO_CACHE file;
-
-  mysql_mutex_t data_lock, run_lock;
-  mysql_cond_t data_cond, start_cond, stop_cond;
-  THD *io_thd;
-=======
->>>>>>> adda25c7
   MYSQL* mysql;
   uint32 file_id;				/* for 3.23 load data infile */
   Relay_log_info *rli;
@@ -114,30 +94,6 @@
 
   */
   long clock_diff_with_master;
-<<<<<<< HEAD
-  /*
-    Keeps track of the number of events before fsyncing.
-    The option --sync-master-info determines how many
-    events should happen before fsyncing.
-  */
-  uint sync_counter;
-  float heartbeat_period;         // interface with CHANGE MASTER or master.info
-  ulonglong received_heartbeats;  // counter of received heartbeat events
-  DYNAMIC_ARRAY ignore_server_ids;
-  ulong master_id;
-  char master_uuid[UUID_LENGTH+1];
-  char info_file_name[FN_REFLEN + 128];
-};
-void init_master_log_pos(Master_info* mi);
-int init_master_info(Master_info* mi, const char* master_info_fname,
-		     const char* slave_info_fname,
-		     bool abort_if_no_master_info_file,
-		     int thread_mask);
-void end_master_info(Master_info* mi);
-int flush_master_info(Master_info* mi, 
-                      bool flush_relay_log_cache, 
-                      bool need_lock_relay_log);
-=======
   float heartbeat_period;         // interface with CHANGE MASTER or master.info
   ulonglong received_heartbeats;  // counter of received heartbeat events
   Server_ids *ignore_server_ids;
@@ -181,7 +137,6 @@
   Master_info& operator=(const Master_info& info);
   Master_info(const Master_info& info);
 };
->>>>>>> adda25c7
 int change_master_server_id_cmp(ulong *id1, ulong *id2);
 
 #endif /* HAVE_REPLICATION */
