--- conflicted
+++ resolved
@@ -163,37 +163,6 @@
 }
 
 /**
-  Delay to delete the Rows_query log event until all its rows event are applied
-
-  @param ev    log event should be deleted
-  @param rli   Relay_log_info structure for the slave IO thread.
-*/
-void handle_rows_query_log_event(Log_event *ev, Relay_log_info *rli)
-{
-  DBUG_ENTER("handle_rows_query_log_event");
-  Log_event_type ev_type= ev->get_type_code();
-
-  /* Delete the Rows_query log event after its last rows event are applied */
-  if ((ev_type == WRITE_ROWS_EVENT || ev_type == DELETE_ROWS_EVENT ||
-       ev_type == UPDATE_ROWS_EVENT) && rli->rows_query_ev != NULL &&
-      ((Rows_log_event*) ev)->get_flags(Rows_log_event::STMT_END_F))
-  {
-    delete rli->rows_query_ev;
-    rli->rows_query_ev= NULL;
-    rli->info_thd->set_query(NULL, 0);
-  }
-
-  /* Record the Rows_query log event until all its rows event are applied */
-  if (ev_type == ROWS_QUERY_LOG_EVENT)
-  {
-    DBUG_ASSERT(rli->rows_query_ev == NULL);
-    rli->rows_query_ev= (Rows_query_log_event*) ev;
-  }
-
-  DBUG_VOID_RETURN;
-}
-
-/**
    Error reporting facility for Rows_log_event::do_apply_event
 
    @param level     error, warning or info
@@ -1406,11 +1375,7 @@
       int debug_cor_pos = rand() % (event_len - BINLOG_CHECKSUM_LEN);
       debug_event_buf_c[debug_cor_pos] =~ debug_event_buf_c[debug_cor_pos];
       DBUG_PRINT("info", ("Corrupt the event at Log_event::read_log_event(char*,...): byte on position %d", debug_cor_pos));
-<<<<<<< HEAD
-      DBUG_SET("-d,corrupt_read_log_event_char");
-=======
       DBUG_SET("");
->>>>>>> 99565c83
     }
   );                                                 
   if (crc_check &&
@@ -4002,12 +3967,6 @@
 void Query_log_event::print(FILE* file, PRINT_EVENT_INFO* print_event_info)
 {
   IO_CACHE *const head= &print_event_info->head_cache;
-<<<<<<< HEAD
-
-  print_query_header(head, print_event_info);
-  my_b_write(head, (uchar*) query, q_len);
-  my_b_printf(head, "\n%s\n", print_event_info->delimiter);
-=======
 
   print_query_header(head, print_event_info);
   my_b_write(head, (uchar*) query, q_len);
@@ -4099,7 +4058,6 @@
                 !mts_assigned_partitions[i]->temporary_tables->prev);
   }
 #endif
->>>>>>> 99565c83
 }
 
 /*
@@ -4388,9 +4346,6 @@
 
     /* If the query was not ignored, it is printed to the general log */
     if (!thd->is_error() || thd->get_stmt_da()->sql_errno() != ER_SLAVE_IGNORED_TABLE)
-<<<<<<< HEAD
-      general_log_write(thd, COM_QUERY, thd->query(), thd->query_length());
-=======
     {
       /* log the rewritten query if the query was rewritten 
          and the option to log raw was not set.
@@ -4405,7 +4360,6 @@
         general_log_write(thd, COM_QUERY, thd->rewritten_query.c_ptr_safe(), 
                                           thd->rewritten_query.length());
     }
->>>>>>> 99565c83
 
 compare_errors:
     /*
@@ -4562,10 +4516,7 @@
   DBUG_EXECUTE_IF("crash_after_commit_and_update_pos",
        if (!strcmp("COMMIT", query))
        {
-<<<<<<< HEAD
-=======
          sql_print_information("Crashing crash_after_commit_and_update_pos.");
->>>>>>> 99565c83
          rli->flush_info(TRUE);
          DBUG_SUICIDE();
        }
@@ -5279,7 +5230,6 @@
 #endif
 
 inline void do_server_version_split(char* version, uchar split_versions[3])
-<<<<<<< HEAD
 {
   char *p= version, *r;
   ulong number;
@@ -5293,100 +5243,8 @@
     if (*r == '.')
       p++; // skip the dot
   }
-=======
-{
-  char *p= version, *r;
-  ulong number;
-  for (uint i= 0; i<=2; i++)
-  {
-    number= strtoul(p, &r, 10);
-    split_versions[i]= (uchar) number;
-    DBUG_ASSERT(number < 256); // fit in uchar
-    p= r;
-    DBUG_ASSERT(!((i == 0) && (*r != '.'))); // should be true in practice
-    if (*r == '.')
-      p++; // skip the dot
-  }
-}
-
-
-/**
-   Splits the event's 'server_version' string into three numeric pieces stored
-   into 'server_version_split':
-   X.Y.Zabc (X,Y,Z numbers, a not a digit) -> {X,Y,Z}
-   X.Yabc -> {X,Y,0}
-   Xabc -> {X,0,0}
-   'server_version_split' is then used for lookups to find if the server which
-   created this event has some known bug.
-*/
-void Format_description_log_event::calc_server_version_split()
-{
-  do_server_version_split(server_version, server_version_split);
-
-  DBUG_PRINT("info",("Format_description_log_event::server_version_split:"
-                     " '%s' %d %d %d", server_version,
-                     server_version_split[0],
-                     server_version_split[1], server_version_split[2]));
->>>>>>> 99565c83
-}
-
-inline ulong version_product(const uchar* version_split)
-{
-  return ((version_split[0] * 256 + version_split[1]) * 256
-          + version_split[2]);
-}
-
-/**
-   @return integer representing the version of server that originated
-   the current FD instance.
-*/
-ulong Format_description_log_event::get_version_product() const
-{ 
-  return version_product(server_version_split);
-}
-
-/**
-   @return TRUE is the event's version is earlier than one that introduced
-   the replication event checksum. FALSE otherwise.
-*/
-bool Format_description_log_event::is_version_before_checksum() const
-{
-  return get_version_product() < checksum_version_product;
-}
-
-/**
-   @param buf buffer holding serialized FD event
-   @param len netto (possible checksum is stripped off) length of the event buf
-   
-   @return  the version-safe checksum alg descriptor where zero
-            designates no checksum, 255 - the orginator is
-            checksum-unaware (effectively no checksum) and the actuall
-            [1-254] range alg descriptor.
-*/
-uint8 get_checksum_alg(const char* buf, ulong len)
-{
-  uint8 ret;
-  char version[ST_SERVER_VER_LEN];
-  uchar version_split[3];
-
-  DBUG_ENTER("get_checksum_alg");
-  DBUG_ASSERT(buf[EVENT_TYPE_OFFSET] == FORMAT_DESCRIPTION_EVENT);
-
-  memcpy(version, buf +
-         buf[LOG_EVENT_MINIMAL_HEADER_LEN + ST_COMMON_HEADER_LEN_OFFSET]
-         + ST_SERVER_VER_OFFSET, ST_SERVER_VER_LEN);
-  version[ST_SERVER_VER_LEN - 1]= 0;
-  
-  do_server_version_split(version, version_split);
-  ret= (version_product(version_split) < checksum_version_product) ?
-    (uint8) BINLOG_CHECKSUM_ALG_UNDEF :
-    * (uint8*) (buf + len - BINLOG_CHECKSUM_LEN - BINLOG_CHECKSUM_ALG_DESC_LEN);
-  DBUG_ASSERT(ret == BINLOG_CHECKSUM_ALG_OFF ||
-              ret == BINLOG_CHECKSUM_ALG_UNDEF ||
-              ret == BINLOG_CHECKSUM_ALG_CRC32);
-  DBUG_RETURN(ret);
-}
-  
+}
+
 
 /**
    Splits the event's 'server_version' string into three numeric pieces stored
@@ -6442,10 +6300,7 @@
                         "old group_master_log_pos: %lu",
                         rli->get_group_master_log_name(),
                         (ulong) rli->get_group_master_log_pos()));
-<<<<<<< HEAD
-=======
-
->>>>>>> 99565c83
+
     memcpy((void *)rli->get_group_master_log_name(),
            new_log_ident, ident_len + 1);
     rli->notify_group_master_log_name_update();
@@ -6456,14 +6311,9 @@
                         rli->get_group_master_log_name(),
                         (ulong) rli->get_group_master_log_pos()));
     mysql_mutex_unlock(&rli->data_lock);
-<<<<<<< HEAD
-    rli->flush_info(TRUE);
-    
-=======
     if (rli->is_parallel_exec())
       rli->reset_notified_checkpoint(0, when + (time_t) exec_time);
 
->>>>>>> 99565c83
     /*
       Reset thd->variables.option_bits and sql_mode etc, because this could be the signal of
       a master's downgrade from 5.0 to 4.0.
@@ -6885,10 +6735,6 @@
 int Xid_log_event::do_apply_event(Relay_log_info const *rli)
 {
   int error= 0;
-<<<<<<< HEAD
-
-=======
->>>>>>> 99565c83
   Relay_log_info *rli_ptr= const_cast<Relay_log_info *>(rli);
 
   /*
@@ -6908,17 +6754,6 @@
     mysql_mutex_lock(&rli_ptr->data_lock);
   }
 
-<<<<<<< HEAD
-  DBUG_PRINT("info", ("do_apply group master %s %lu  group relay %s %lu event %s %lu\n",
-    rli_ptr->get_group_master_log_name(),
-    (ulong) rli_ptr->get_group_master_log_pos(),
-    rli_ptr->get_group_relay_log_name(),
-    (ulong) rli_ptr->get_group_relay_log_pos(),
-    rli_ptr->get_event_relay_log_name(),
-    (ulong) rli_ptr->get_event_relay_log_pos()));
-
-  DBUG_EXECUTE_IF("crash_before_update_pos", DBUG_SUICIDE(););
-=======
   DBUG_PRINT("info", ("do_apply group master %s %llu  group relay %s %llu event %s %llu\n",
     rli_ptr->get_group_master_log_name(),
     rli_ptr->get_group_master_log_pos(),
@@ -6930,7 +6765,6 @@
   DBUG_EXECUTE_IF("crash_before_update_pos",
                   sql_print_information("Crashing crash_before_update_pos.");
                   DBUG_SUICIDE(););
->>>>>>> 99565c83
 
   /*
     We need to update the positions in here to make it transactional.  
@@ -6952,20 +6786,6 @@
       goto err;
   }
 
-<<<<<<< HEAD
-  DBUG_PRINT("info", ("do_apply group master %s %lu  group relay %s %lu event %s %lu\n",
-    rli_ptr->get_group_master_log_name(),
-    (ulong) rli_ptr->get_group_master_log_pos(),
-    rli_ptr->get_group_relay_log_name(),
-    (ulong) rli_ptr->get_group_relay_log_pos(),
-    rli_ptr->get_event_relay_log_name(),
-    (ulong) rli_ptr->get_event_relay_log_pos()));
-
-  DBUG_EXECUTE_IF("crash_after_update_pos_before_apply", DBUG_SUICIDE(););
-
-  error= trans_commit(thd); /* Automatically rolls back on error. */
-  DBUG_EXECUTE_IF("crash_after_apply", DBUG_SUICIDE(););
-=======
   DBUG_PRINT("info", ("do_apply group master %s %llu  group relay %s %llu event %s %llu\n",
     rli_ptr->get_group_master_log_name(),
     rli_ptr->get_group_master_log_pos(),
@@ -6982,7 +6802,6 @@
   DBUG_EXECUTE_IF("crash_after_apply", 
                   sql_print_information("Crashing crash_after_apply.");
                   DBUG_SUICIDE(););
->>>>>>> 99565c83
   thd->mdl_context.release_transactional_locks();
 
 err:
@@ -11368,17 +11187,10 @@
     error = unpack_current_row(rli, &m_cols);
     m_curr_row= m_curr_row_end;
     error = error | unpack_current_row(rli, &m_cols_ai);
-<<<<<<< HEAD
 
     return error;
   }
 
-=======
-
-    return error;
-  }
-
->>>>>>> 99565c83
   error= find_row(rli); 
   if (error)
   {
@@ -11701,31 +11513,21 @@
   DBUG_RETURN(write_str(file, m_rows_query, (uint) strlen(m_rows_query)));
 }
 
-<<<<<<< HEAD
-#ifndef MYSQL_CLIENT
-=======
 #if defined(MYSQL_SERVER) && defined(HAVE_REPLICATION)
->>>>>>> 99565c83
 int Rows_query_log_event::do_apply_event(Relay_log_info const *rli)
 {
   DBUG_ENTER("Rows_query_log_event::do_apply_event");
   DBUG_ASSERT(rli->info_thd == thd);
   /* Set query for writing Rows_query log event into binlog later.*/
   thd->set_query(m_rows_query, (uint32) strlen(m_rows_query));
-<<<<<<< HEAD
+
+  DBUG_ASSERT(rli->rows_query_ev == NULL);
+
+  const_cast<Relay_log_info*>(rli)->rows_query_ev= this;
+
   DBUG_RETURN(0);
 }
-#endif /* !MYSQL_CLIENT */
-=======
-
-  DBUG_ASSERT(rli->rows_query_ev == NULL);
-
-  const_cast<Relay_log_info*>(rli)->rows_query_ev= this;
-
-  DBUG_RETURN(0);
-}
 #endif
->>>>>>> 99565c83
 
 
 #ifdef MYSQL_CLIENT
