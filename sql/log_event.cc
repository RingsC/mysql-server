/*
   Copyright (c) 2000, 2014, Oracle and/or its affiliates. All rights reserved.

   This program is free software; you can redistribute it and/or modify
   it under the terms of the GNU General Public License as published by
   the Free Software Foundation; version 2 of the License.

   This program is distributed in the hope that it will be useful,
   but WITHOUT ANY WARRANTY; without even the implied warranty of
   MERCHANTABILITY or FITNESS FOR A PARTICULAR PURPOSE.  See the
   GNU General Public License for more details.

   You should have received a copy of the GNU General Public License
   along with this program; if not, write to the Free Software
   Foundation, Inc., 51 Franklin St, Fifth Floor, Boston, MA 02110-1301  USA */


#ifdef MYSQL_CLIENT

#include "sql_priv.h"
#include "mysqld_error.h"

#else

#include "binlog.h"
#include "sql_priv.h"
#include "unireg.h"
#include "my_global.h" // REQUIRED by log_event.h > m_string.h > my_bitmap.h
#include "log_event.h"
#include "sql_base.h"                           // close_thread_tables
#include "sql_cache.h"                       // QUERY_CACHE_FLAGS_SIZE
#include "sql_locale.h" // MY_LOCALE, my_locale_by_number, my_locale_en_US
#include "key.h"        // key_copy
#include "lock.h"       // mysql_unlock_tables
#include "sql_parse.h"  // mysql_test_parse_for_slave
#include "tztime.h"     // struct Time_zone
#include "sql_load.h"   // mysql_load
#include "sql_db.h"     // load_db_opt_by_name
#include "rpl_slave.h"
#include "rpl_rli.h"
#include "rpl_mi.h"
#include "rpl_filter.h"
#include "rpl_record.h"
#include "transaction.h"
#include <my_dir.h>
#include "rpl_rli_pdb.h"
#include "sql_show.h"    // append_identifier
#include <mysql/psi/mysql_statement.h>

#endif /* MYSQL_CLIENT */

#include <base64.h>
#include <my_bitmap.h>
#include "rpl_utility.h"
/* This is necessary for the List manipuation */
#include "sql_list.h"                           /* I_List */
#include "hash.h"

PSI_memory_key key_memory_log_event;
PSI_memory_key key_memory_Incident_log_event_message;
PSI_memory_key key_memory_Rows_query_log_event_rows_query;

using std::min;
using std::max;

#if defined(MYSQL_CLIENT)

/*
  A I_List variable to store the string pair for rewriting the database
  name for an event that is read from the binlog using mysqlbinlog, so
  it can be applied to the new database.
 */
I_List<i_string_pair> binlog_rewrite_db;
/*
  A constant character pointer to store the to_db name from the
  "from_db->to_db" during the transformation of the database name
  of the event read from the binlog.
*/
const char* rewrite_to_db;

#endif

/**
  BINLOG_CHECKSUM variable.
*/
const char *binlog_checksum_type_names[]= {
  "NONE",
  "CRC32",
  NullS
};

unsigned int binlog_checksum_type_length[]= {
  sizeof("NONE") - 1,
  sizeof("CRC32") - 1,
  0
};

TYPELIB binlog_checksum_typelib=
{
  array_elements(binlog_checksum_type_names) - 1, "",
  binlog_checksum_type_names,
  binlog_checksum_type_length
};


#define log_cs	&my_charset_latin1

#define FLAGSTR(V,F) ((V)&(F)?#F" ":"")

/*
  Size of buffer for printing a double in format %.<PREC>g

  optional '-' + optional zero + '.'  + PREC digits + 'e' + sign +
  exponent digits + '\0'
*/
#define FMT_G_BUFSIZE(PREC) (3 + (PREC) + 5 + 1)

/*
  Explicit instantiation to unsigned int of template available_buffer
  function.
*/
template unsigned int available_buffer<unsigned int>(const char*,
                                                     const char*,
                                                     unsigned int);

/*
  Explicit instantiation to unsigned int of template valid_buffer_range
  function.
*/
template bool valid_buffer_range<unsigned int>(unsigned int,
                                               const char*,
                                               const char*,
                                               unsigned int);

#if defined(MYSQL_CLIENT)

/*
  Function to check whether the database name provided as an input
  parameter is a part of the list of database that needs to be
  rewritten.

  @param[in] db   The database that needs to be checked in the list.

  @retval   true  The database mentioned as input is in the list of
                  database that needs to be rewriten.
  @retval   false The database mentioned as input is not in the list
                  of databases the needs to be rewritten.
*/
bool is_binlog_rewrite_db(const char* db)
{
  if (binlog_rewrite_db.is_empty() || !db)
    return false;
  I_List_iterator<i_string_pair> it(binlog_rewrite_db);
  i_string_pair* tmp;
  while ((tmp= it++))
  {
    if (!strncmp(tmp->key, db, NAME_LEN+1))
      return true;
  }
  return false;
}

/**
  Function to extract the to_db name from the list of the
  from_db and to_db pairs.

  from_db1 -> to_db1
  from_db2 -> to_db2

  stored in the I_List (binlog_rewrite_db).

  At the same time it also sets the option_rewrite_db to 1
  if the to_db value is found for the supplied from_db name.

  @param[in] db     The database name to be replaced.

  @retval    true   success that a the to_db name is found from the list.
  @retval    false  the to_db name for the corresponding db is not found.

*/
bool get_binlog_rewrite_db(const char* db)
{
  if (binlog_rewrite_db.is_empty() || !db)
    return false;
  I_List_iterator<i_string_pair> it(binlog_rewrite_db);
  i_string_pair* tmp;

  while ((tmp=it++))
  {
    if (!strncmp(tmp->key, db, NAME_LEN+1))
    {
      rewrite_to_db= (const char*) my_malloc(PSI_NOT_INSTRUMENTED,
                                             strlen(tmp->val)+1, MYF(MY_WME));
      strncpy(const_cast<char*>(rewrite_to_db), tmp->val, strlen(tmp->val)+1);
      return true;
    }
  }
  return false;
}

/**
  Function to rewrite the buffer to a new temorary buffer so that the ROW event can
  be written on to the new database.

  The TABLE_MAP event buffer structure :

  Before Rewriting :

    +-------------+-----------+-------------+----------+----------+
    |common_header|post_header|database_info|table_info|extra_info|
    +-------------+-----------+-------------+----------+----------+

  After Rewriting :

    +-------------+-----------+-----------------+----------+----------+
    |common_header|post_header|new_database_info|table_info|extra_info|
    +-------------+-----------+-----------------+----------+----------+

    @param[in,out] buf                event buffer to be processes
    @param[in]     event_len          length of the event
    @param[in]     description_event  error, warning or info

    @retval        0                  incase of no change to the event length
    @retval        -1                 incase of memory full error.
    @retval        >0                 return the new length of the event.

*/
int rewrite_buffer(char **buf, int event_len,
                    const Format_description_log_event
                    *description_event)
{
  uint8 common_header_len= description_event->common_header_len;
  uint8 post_header_len= description_event->post_header_len[TABLE_MAP_EVENT -1];
  char* temp_rewrite_buf= 0;
  const char *const temp_vpart= *buf + common_header_len + post_header_len;
  uchar const *const ptr_dblen= (uchar const*)temp_vpart + 0;

  if(!(get_binlog_rewrite_db((const char*)ptr_dblen + 1)))
    return 0;
  int temp_length_l= common_header_len + post_header_len;
  size_t old_db_len= *(uchar*) ptr_dblen;
  size_t rewrite_db_len= strlen(rewrite_to_db);

  uchar const *const ptr_tbllen= ptr_dblen + old_db_len + 2;
  int replace_segment= rewrite_db_len - old_db_len;
  if (!(temp_rewrite_buf= (char*) my_malloc(PSI_NOT_INSTRUMENTED,
                                            event_len + replace_segment,
                                            MYF(MY_WME))))
    return -1;

  memcpy(temp_rewrite_buf, *buf, temp_length_l);
  char* temp_ptr=temp_rewrite_buf + temp_length_l + 0;

  *temp_ptr++= strlen(rewrite_to_db);
  strncpy(temp_ptr, (const char*)rewrite_to_db, rewrite_db_len + 1);
  char* temp_ptr_tbllen= temp_ptr + rewrite_db_len + 1;
  uint8 temp_length= event_len - (temp_length_l + old_db_len +2);
  memcpy(temp_ptr_tbllen, ptr_tbllen, temp_length);

  *buf= temp_rewrite_buf;
  return (event_len + replace_segment);
}

#endif

/* 
   replication event checksum is introduced in the following "checksum-home" version.
   The checksum-aware servers extract FD's version to decide whether the FD event
   carries checksum info.
*/
const uchar checksum_version_split[3]= {5, 6, 1};
const ulong checksum_version_product=
  (checksum_version_split[0] * 256 + checksum_version_split[1]) * 256 +
  checksum_version_split[2];

#if !defined(MYSQL_CLIENT) && defined(HAVE_REPLICATION)
static int rows_event_stmt_cleanup(Relay_log_info const *rli, THD* thd);

static const char *HA_ERR(int i)
{
  /* 
    This function should only be called in case of an error
    was detected 
   */
  DBUG_ASSERT(i != 0);
  switch (i) {
  case HA_ERR_KEY_NOT_FOUND: return "HA_ERR_KEY_NOT_FOUND";
  case HA_ERR_FOUND_DUPP_KEY: return "HA_ERR_FOUND_DUPP_KEY";
  case HA_ERR_RECORD_CHANGED: return "HA_ERR_RECORD_CHANGED";
  case HA_ERR_WRONG_INDEX: return "HA_ERR_WRONG_INDEX";
  case HA_ERR_CRASHED: return "HA_ERR_CRASHED";
  case HA_ERR_WRONG_IN_RECORD: return "HA_ERR_WRONG_IN_RECORD";
  case HA_ERR_OUT_OF_MEM: return "HA_ERR_OUT_OF_MEM";
  case HA_ERR_NOT_A_TABLE: return "HA_ERR_NOT_A_TABLE";
  case HA_ERR_WRONG_COMMAND: return "HA_ERR_WRONG_COMMAND";
  case HA_ERR_OLD_FILE: return "HA_ERR_OLD_FILE";
  case HA_ERR_NO_ACTIVE_RECORD: return "HA_ERR_NO_ACTIVE_RECORD";
  case HA_ERR_RECORD_DELETED: return "HA_ERR_RECORD_DELETED";
  case HA_ERR_RECORD_FILE_FULL: return "HA_ERR_RECORD_FILE_FULL";
  case HA_ERR_INDEX_FILE_FULL: return "HA_ERR_INDEX_FILE_FULL";
  case HA_ERR_END_OF_FILE: return "HA_ERR_END_OF_FILE";
  case HA_ERR_UNSUPPORTED: return "HA_ERR_UNSUPPORTED";
  case HA_ERR_TO_BIG_ROW: return "HA_ERR_TO_BIG_ROW";
  case HA_WRONG_CREATE_OPTION: return "HA_WRONG_CREATE_OPTION";
  case HA_ERR_FOUND_DUPP_UNIQUE: return "HA_ERR_FOUND_DUPP_UNIQUE";
  case HA_ERR_UNKNOWN_CHARSET: return "HA_ERR_UNKNOWN_CHARSET";
  case HA_ERR_WRONG_MRG_TABLE_DEF: return "HA_ERR_WRONG_MRG_TABLE_DEF";
  case HA_ERR_CRASHED_ON_REPAIR: return "HA_ERR_CRASHED_ON_REPAIR";
  case HA_ERR_CRASHED_ON_USAGE: return "HA_ERR_CRASHED_ON_USAGE";
  case HA_ERR_LOCK_WAIT_TIMEOUT: return "HA_ERR_LOCK_WAIT_TIMEOUT";
  case HA_ERR_LOCK_TABLE_FULL: return "HA_ERR_LOCK_TABLE_FULL";
  case HA_ERR_READ_ONLY_TRANSACTION: return "HA_ERR_READ_ONLY_TRANSACTION";
  case HA_ERR_LOCK_DEADLOCK: return "HA_ERR_LOCK_DEADLOCK";
  case HA_ERR_CANNOT_ADD_FOREIGN: return "HA_ERR_CANNOT_ADD_FOREIGN";
  case HA_ERR_NO_REFERENCED_ROW: return "HA_ERR_NO_REFERENCED_ROW";
  case HA_ERR_ROW_IS_REFERENCED: return "HA_ERR_ROW_IS_REFERENCED";
  case HA_ERR_NO_SAVEPOINT: return "HA_ERR_NO_SAVEPOINT";
  case HA_ERR_NON_UNIQUE_BLOCK_SIZE: return "HA_ERR_NON_UNIQUE_BLOCK_SIZE";
  case HA_ERR_NO_SUCH_TABLE: return "HA_ERR_NO_SUCH_TABLE";
  case HA_ERR_TABLE_EXIST: return "HA_ERR_TABLE_EXIST";
  case HA_ERR_NO_CONNECTION: return "HA_ERR_NO_CONNECTION";
  case HA_ERR_NULL_IN_SPATIAL: return "HA_ERR_NULL_IN_SPATIAL";
  case HA_ERR_TABLE_DEF_CHANGED: return "HA_ERR_TABLE_DEF_CHANGED";
  case HA_ERR_NO_PARTITION_FOUND: return "HA_ERR_NO_PARTITION_FOUND";
  case HA_ERR_RBR_LOGGING_FAILED: return "HA_ERR_RBR_LOGGING_FAILED";
  case HA_ERR_DROP_INDEX_FK: return "HA_ERR_DROP_INDEX_FK";
  case HA_ERR_FOREIGN_DUPLICATE_KEY: return "HA_ERR_FOREIGN_DUPLICATE_KEY";
  case HA_ERR_TABLE_NEEDS_UPGRADE: return "HA_ERR_TABLE_NEEDS_UPGRADE";
  case HA_ERR_TABLE_READONLY: return "HA_ERR_TABLE_READONLY";
  case HA_ERR_AUTOINC_READ_FAILED: return "HA_ERR_AUTOINC_READ_FAILED";
  case HA_ERR_AUTOINC_ERANGE: return "HA_ERR_AUTOINC_ERANGE";
  case HA_ERR_GENERIC: return "HA_ERR_GENERIC";
  case HA_ERR_RECORD_IS_THE_SAME: return "HA_ERR_RECORD_IS_THE_SAME";
  case HA_ERR_LOGGING_IMPOSSIBLE: return "HA_ERR_LOGGING_IMPOSSIBLE";
  case HA_ERR_CORRUPT_EVENT: return "HA_ERR_CORRUPT_EVENT";
  case HA_ERR_ROWS_EVENT_APPLY : return "HA_ERR_ROWS_EVENT_APPLY";
  case HA_ERR_FK_DEPTH_EXCEEDED : return "HA_ERR_FK_DEPTH_EXCEEDED";
  case HA_ERR_INNODB_READ_ONLY: return "HA_ERR_INNODB_READ_ONLY";
  }
  return "No Error!";
}

/**
   Error reporting facility for Rows_log_event::do_apply_event

   @param level     error, warning or info
   @param ha_error  HA_ERR_ code
   @param rli       pointer to the active Relay_log_info instance
   @param thd       pointer to the slave thread's thd
   @param table     pointer to the event's table object
   @param type      the type of the event
   @param log_name  the master binlog file name
   @param pos       the master binlog file pos (the next after the event)

*/
static void inline slave_rows_error_report(enum loglevel level, int ha_error,
                                           Relay_log_info const *rli, THD *thd,
                                           TABLE *table, const char * type,
                                           const char *log_name, ulong pos)
{
  const char *handler_error= (ha_error ? HA_ERR(ha_error) : NULL);
  char buff[MAX_SLAVE_ERRMSG], *slider;
  const char *buff_end= buff + sizeof(buff);
  uint len;
  Diagnostics_area::Sql_condition_iterator it=
    thd->get_stmt_da()->sql_conditions();
  const Sql_condition *err;
  buff[0]= 0;

  for (err= it++, slider= buff; err && slider < buff_end - 1;
       slider += len, err= it++)
  {
    len= my_snprintf(slider, buff_end - slider,
                     " %s, Error_code: %d;", err->message_text(),
                     err->mysql_errno());
  }

  if (ha_error != 0)
    rli->report(level, thd->is_error() ? thd->get_stmt_da()->mysql_errno() :
                ER_UNKNOWN_ERROR, "Could not execute %s event on table %s.%s;"
                "%s handler error %s; "
                "the event's master log %s, end_log_pos %lu",
                type, table->s->db.str, table->s->table_name.str,
                buff, handler_error == NULL ? "<unknown>" : handler_error,
                log_name, pos);
  else
    rli->report(level, thd->is_error() ? thd->get_stmt_da()->mysql_errno() :
                ER_UNKNOWN_ERROR, "Could not execute %s event on table %s.%s;"
                "%s the event's master log %s, end_log_pos %lu",
                type, table->s->db.str, table->s->table_name.str,
                buff, log_name, pos);
}

static void set_thd_db(THD *thd, const char *db, uint32 db_len)
{
  char lcase_db_buf[NAME_LEN +1]; 
  LEX_STRING new_db;
  new_db.length= db_len;
  if (lower_case_table_names)
  {
    my_stpcpy(lcase_db_buf, db); 
    my_casedn_str(system_charset_info, lcase_db_buf);
    new_db.str= lcase_db_buf;
  }
  else 
    new_db.str= (char*) db;

  new_db.str= (char*) rpl_filter->get_rewrite_db(new_db.str,
                                                 &new_db.length);
  thd->set_db(new_db.str, new_db.length);
}

#endif


/*
  pretty_print_str()
*/

#ifdef MYSQL_CLIENT
static void pretty_print_str(IO_CACHE* cache, const char* str, int len)
{
  const char* end = str + len;
  my_b_printf(cache, "\'");
  while (str < end)
  {
    char c;
    switch ((c=*str++)) {
    case '\n': my_b_printf(cache, "\\n"); break;
    case '\r': my_b_printf(cache, "\\r"); break;
    case '\\': my_b_printf(cache, "\\\\"); break;
    case '\b': my_b_printf(cache, "\\b"); break;
    case '\t': my_b_printf(cache, "\\t"); break;
    case '\'': my_b_printf(cache, "\\'"); break;
    case 0   : my_b_printf(cache, "\\0"); break;
    default:
      my_b_printf(cache, "%c", c);
      break;
    }
  }
  my_b_printf(cache, "\'");
}
#endif /* MYSQL_CLIENT */

#if defined(HAVE_REPLICATION) && !defined(MYSQL_CLIENT)

static void clear_all_errors(THD *thd, Relay_log_info *rli)
{
  thd->is_slave_error = 0;
  thd->clear_error();
  rli->clear_error();
  if (rli->workers_array_initialized)
  {
    for(uint i= 0; i<rli->get_worker_count(); i++)
    {
      rli->get_worker(i)->clear_error();
    }
  }
}

inline int idempotent_error_code(int err_code)
{
  int ret= 0;

  switch (err_code)
  {
    case 0:
      ret= 1;
    break;
    /*
      The following list of "idempotent" errors
      means that an error from the list might happen
      because of idempotent (more than once)
      applying of a binlog file.
      Notice, that binlog has a  ddl operation its
      second applying may cause

      case HA_ERR_TABLE_DEF_CHANGED:
      case HA_ERR_CANNOT_ADD_FOREIGN:

      which are not included into to the list.

      Note that HA_ERR_RECORD_DELETED is not in the list since
      do_exec_row() should not return that error code.
    */
    case HA_ERR_RECORD_CHANGED:
    case HA_ERR_KEY_NOT_FOUND:
    case HA_ERR_END_OF_FILE:
    case HA_ERR_FOUND_DUPP_KEY:
    case HA_ERR_FOUND_DUPP_UNIQUE:
    case HA_ERR_FOREIGN_DUPLICATE_KEY:
    case HA_ERR_NO_REFERENCED_ROW:
    case HA_ERR_ROW_IS_REFERENCED:
      ret= 1;
    break;
    default:
      ret= 0;
    break;
  }
  return (ret);
}

/**
  Ignore error code specified on command line.
*/

inline int ignored_error_code(int err_code)
{
  return ((err_code == ER_SLAVE_IGNORED_TABLE) ||
          (use_slave_mask && bitmap_is_set(&slave_error_mask, err_code)));
}

/*
  This function converts an engine's error to a server error.
   
  If the thread does not have an error already reported, it tries to 
  define it by calling the engine's method print_error. However, if a 
  mapping is not found, it uses the ER_UNKNOWN_ERROR and prints out a 
  warning message.
*/ 
int convert_handler_error(int error, THD* thd, TABLE *table)
{
  uint actual_error= (thd->is_error() ? thd->get_stmt_da()->mysql_errno() :
                           0);

  if (actual_error == 0)
  {
    table->file->print_error(error, MYF(0));
    actual_error= (thd->is_error() ? thd->get_stmt_da()->mysql_errno() :
                        ER_UNKNOWN_ERROR);
    if (actual_error == ER_UNKNOWN_ERROR)
      sql_print_warning("Unknown error detected %d in handler", error);
  }

  return (actual_error);
}

inline bool concurrency_error_code(int error)
{
  switch (error)
  {
  case ER_LOCK_WAIT_TIMEOUT:
  case ER_LOCK_DEADLOCK:
  case ER_XA_RBDEADLOCK:
    return TRUE;
  default: 
    return (FALSE);
  }
}

inline bool unexpected_error_code(int unexpected_error)
{
  switch (unexpected_error) 
  {
  case ER_NET_READ_ERROR:
  case ER_NET_ERROR_ON_WRITE:
  case ER_QUERY_INTERRUPTED:
  case ER_SERVER_SHUTDOWN:
  case ER_NEW_ABORTING_CONNECTION:
    return(TRUE);
  default:
    return(FALSE);
  }
}

/*
  pretty_print_str()
*/

static char *pretty_print_str(char *packet, const char *str, int len)
{
  const char *end= str + len;
  char *pos= packet;
  *pos++= '\'';
  while (str < end)
  {
    char c;
    switch ((c=*str++)) {
    case '\n': *pos++= '\\'; *pos++= 'n'; break;
    case '\r': *pos++= '\\'; *pos++= 'r'; break;
    case '\\': *pos++= '\\'; *pos++= '\\'; break;
    case '\b': *pos++= '\\'; *pos++= 'b'; break;
    case '\t': *pos++= '\\'; *pos++= 't'; break;
    case '\'': *pos++= '\\'; *pos++= '\''; break;
    case 0   : *pos++= '\\'; *pos++= '0'; break;
    default:
      *pos++= c;
      break;
    }
  }
  *pos++= '\'';
  return pos;
}
#endif /* !MYSQL_CLIENT */


#if defined(HAVE_REPLICATION) && !defined(MYSQL_CLIENT)

/**
  Creates a temporary name for load data infile:.

  @param buf		      Store new filename here
  @param file_id	      File_id (part of file name)
  @param event_server_id     Event_id (part of file name)
  @param ext		      Extension for file name

  @return
    Pointer to start of extension
*/

static char *slave_load_file_stem(char *buf, uint file_id,
                                  int event_server_id, const char *ext)
{
  char *res;
  fn_format(buf,PREFIX_SQL_LOAD,slave_load_tmpdir, "", MY_UNPACK_FILENAME);
  to_unix_path(buf);

  buf= strend(buf);
  int appended_length= sprintf(buf, "%s-%d-", server_uuid, event_server_id);
  buf+= appended_length;
  res= int10_to_str(file_id, buf, 10);
  my_stpcpy(res, ext);                             // Add extension last
  return res;                                   // Pointer to extension
}
#endif


#if defined(HAVE_REPLICATION) && !defined(MYSQL_CLIENT)

/**
  Delete all temporary files used for SQL_LOAD.
*/

static void cleanup_load_tmpdir()
{
  MY_DIR *dirp;
  FILEINFO *file;
  uint i;
  char fname[FN_REFLEN], prefbuf[TEMP_FILE_MAX_LEN], *p;

  if (!(dirp=my_dir(slave_load_tmpdir,MYF(0))))
    return;

  /* 
     When we are deleting temporary files, we should only remove
     the files associated with the server id of our server.
     We don't use event_server_id here because since we've disabled
     direct binlogging of Create_file/Append_file/Exec_load events
     we cannot meet Start_log event in the middle of events from one 
     LOAD DATA.
  */
  p= strmake(prefbuf, STRING_WITH_LEN(PREFIX_SQL_LOAD));
  sprintf(p,"%s-",server_uuid);

  for (i=0 ; i < (uint)dirp->number_off_files; i++)
  {
    file=dirp->dir_entry+i;
    if (is_prefix(file->name, prefbuf))
    {
      fn_format(fname,file->name,slave_load_tmpdir,"",MY_UNPACK_FILENAME);
      mysql_file_delete(key_file_misc, fname, MYF(0));
    }
  }

  my_dirend(dirp);
}
#endif


/*
  Stores string to IO_CACHE file.

  Writes str to file in the following format:
   1. Stores length using only one byte (255 maximum value);
   2. Stores complete str.
*/

static bool write_str_at_most_255_bytes(IO_CACHE *file, const char *str,
                                        uint length)
{
  uchar tmp[1];
  tmp[0]= (uchar) length;
  return (my_b_safe_write(file, tmp, sizeof(tmp)) ||
	  my_b_safe_write(file, (uchar*) str, length));
}


/*
  Reads string from buf.

  Reads str from buf in the following format:
   1. Read length stored on buf first index, as it only has 1 byte values
      bigger than 255 where lost.
   2. Set str pointer to buf second index.
  Despite str contains the complete stored string, when it is read until
  len its value will be truncated if original length was bigger than 255.
*/

static inline int read_str_at_most_255_bytes(const char **buf,
                                             const char *buf_end,
                                             const char **str,
                                             uint8 *len)
{
  if (*buf + ((uint) (uchar) **buf) >= buf_end)
    return 1;
  *len= (uint8) **buf;
  *str= (*buf)+1;
  (*buf)+= (uint) *len+1;
  return 0;
}


/**
  Transforms a string into "" or its expression in 0x... form.
*/

char *str_to_hex(char *to, const char *from, uint len)
{
  if (len)
  {
    *to++= '0';
    *to++= 'x';
    to= octet2hex(to, from, len);
  }
  else
    to= my_stpcpy(to, "\"\"");
  return to;                               // pointer to end 0 of 'to'
}

#ifndef MYSQL_CLIENT

/**
  Append a version of the 'from' string suitable for use in a query to
  the 'to' string.  To generate a correct escaping, the character set
  information in 'csinfo' is used.
*/

int
append_query_string(THD *thd, const CHARSET_INFO *csinfo,
                    String const *from, String *to)
{
  char *beg, *ptr;
  uint32 const orig_len= to->length();
  if (to->reserve(orig_len + from->length()*2+3))
    return 1;

  beg= to->c_ptr_quick() + to->length();
  ptr= beg;
  if (csinfo->escape_with_backslash_is_dangerous)
    ptr= str_to_hex(ptr, from->ptr(), from->length());
  else
  {
    *ptr++= '\'';
    if (!(thd->variables.sql_mode & MODE_NO_BACKSLASH_ESCAPES))
    {
      ptr+= escape_string_for_mysql(csinfo, ptr, 0,
                                    from->ptr(), from->length());
    }
    else
    {
      const char *frm_str= from->ptr();

      for (; frm_str < (from->ptr() + from->length()); frm_str++)
      {
        /* Using '' way to represent "'" */
        if (*frm_str == '\'')
          *ptr++= *frm_str;

        *ptr++= *frm_str;
      }
    }

    *ptr++= '\'';
  }
  to->length(orig_len + ptr - beg);
  return 0;
}
#endif


/**
  Prints a "session_var=value" string. Used by mysqlbinlog to print some SET
  commands just before it prints a query.
*/

#ifdef MYSQL_CLIENT

static void print_set_option(IO_CACHE* file, uint32 bits_changed,
                             uint32 option, uint32 flags, const char* name,
                             bool* need_comma)
{
  if (bits_changed & option)
  {
    if (*need_comma)
      my_b_printf(file,", ");
    my_b_printf(file,"%s=%d", name, MY_TEST(flags & option));
    *need_comma= 1;
  }
}
#endif
/**************************************************************************
	Log_event methods (= the parent class of all events)
**************************************************************************/

/**
  @return
  returns the human readable name of the event's type
*/

const char* Log_event::get_type_str(Log_event_type type)
{
  switch(type) {
  case START_EVENT_V3:  return "Start_v3";
  case STOP_EVENT:   return "Stop";
  case QUERY_EVENT:  return "Query";
  case ROTATE_EVENT: return "Rotate";
  case INTVAR_EVENT: return "Intvar";
  case LOAD_EVENT:   return "Load";
  case NEW_LOAD_EVENT:   return "New_load";
  case CREATE_FILE_EVENT: return "Create_file";
  case APPEND_BLOCK_EVENT: return "Append_block";
  case DELETE_FILE_EVENT: return "Delete_file";
  case EXEC_LOAD_EVENT: return "Exec_load";
  case RAND_EVENT: return "RAND";
  case XID_EVENT: return "Xid";
  case USER_VAR_EVENT: return "User var";
  case FORMAT_DESCRIPTION_EVENT: return "Format_desc";
  case TABLE_MAP_EVENT: return "Table_map";
  case PRE_GA_WRITE_ROWS_EVENT: return "Write_rows_event_old";
  case PRE_GA_UPDATE_ROWS_EVENT: return "Update_rows_event_old";
  case PRE_GA_DELETE_ROWS_EVENT: return "Delete_rows_event_old";
  case WRITE_ROWS_EVENT_V1: return "Write_rows_v1";
  case UPDATE_ROWS_EVENT_V1: return "Update_rows_v1";
  case DELETE_ROWS_EVENT_V1: return "Delete_rows_v1";
  case BEGIN_LOAD_QUERY_EVENT: return "Begin_load_query";
  case EXECUTE_LOAD_QUERY_EVENT: return "Execute_load_query";
  case INCIDENT_EVENT: return "Incident";
  case IGNORABLE_LOG_EVENT: return "Ignorable";
  case ROWS_QUERY_LOG_EVENT: return "Rows_query";
  case WRITE_ROWS_EVENT: return "Write_rows";
  case UPDATE_ROWS_EVENT: return "Update_rows";
  case DELETE_ROWS_EVENT: return "Delete_rows";
  case GTID_LOG_EVENT: return "Gtid";
  case ANONYMOUS_GTID_LOG_EVENT: return "Anonymous_Gtid";
  case PREVIOUS_GTIDS_LOG_EVENT: return "Previous_gtids";
  case HEARTBEAT_LOG_EVENT: return "Heartbeat";
  default: return "Unknown";				/* impossible */
  }
}

const char* Log_event::get_type_str()
{
  return get_type_str(get_type_code());
}


/*
  Log_event::Log_event()
*/

#ifndef MYSQL_CLIENT
Log_event::Log_event(THD* thd_arg, uint16 flags_arg,
                     enum_event_cache_type cache_type_arg,
                     enum_event_logging_type logging_type_arg)
  :log_pos(0), temp_buf(0), exec_time(0), flags(flags_arg),
  event_cache_type(cache_type_arg),
  event_logging_type(logging_type_arg),
  crc(0), thd(thd_arg), checksum_alg(BINLOG_CHECKSUM_ALG_UNDEF)
{
  server_id= thd->server_id;
  unmasked_server_id= server_id;
  when= thd->start_time;
}

/**
  This minimal constructor is for when you are not even sure that there
  is a valid THD. For example in the server when we are shutting down or
  flushing logs after receiving a SIGHUP (then we must write a Rotate to
  the binlog but we have no THD, so we need this minimal constructor).
*/

Log_event::Log_event(enum_event_cache_type cache_type_arg,
                     enum_event_logging_type logging_type_arg)
  :temp_buf(0), exec_time(0), flags(0), event_cache_type(cache_type_arg),
  event_logging_type(logging_type_arg), crc(0), thd(0),
  checksum_alg(BINLOG_CHECKSUM_ALG_UNDEF)
{
  server_id=	::server_id;
  unmasked_server_id= server_id;
  /*
    We can't call my_time() here as this would cause a call before
    my_init() is called
  */
  when.tv_sec=  0;
  when.tv_usec= 0;
  log_pos=	0;
}
#endif /* !MYSQL_CLIENT */


/*
  Log_event::Log_event()
*/

Log_event::Log_event(const char* buf,
                     const Format_description_log_event* description_event)
  :temp_buf(0), exec_time(0),
  event_cache_type(EVENT_INVALID_CACHE),
  event_logging_type(EVENT_INVALID_LOGGING),
  crc(0), checksum_alg(BINLOG_CHECKSUM_ALG_UNDEF)
{
#ifndef MYSQL_CLIENT
  thd = 0;
#endif
  when.tv_sec= uint4korr(buf);
  when.tv_usec= 0;
  server_id = uint4korr(buf + SERVER_ID_OFFSET);
  unmasked_server_id = server_id;
  /*
     Mask out any irrelevant parts of the server_id
  */
#ifdef HAVE_REPLICATION
  server_id = unmasked_server_id & opt_server_id_mask;
#else
  server_id = unmasked_server_id;
#endif
  data_written= uint4korr(buf + EVENT_LEN_OFFSET);
  if (description_event->binlog_version==1)
  {
    log_pos= 0;
    flags= 0;
    return;
  }
  /* 4.0 or newer */
  log_pos= uint4korr(buf + LOG_POS_OFFSET);
  /*
    If the log is 4.0 (so here it can only be a 4.0 relay log read by
    the SQL thread or a 4.0 master binlog read by the I/O thread),
    log_pos is the beginning of the event: we transform it into the end
    of the event, which is more useful.
    But how do you know that the log is 4.0: you know it if
    description_event is version 3 *and* you are not reading a
    Format_desc (remember that mysqlbinlog starts by assuming that 5.0
    logs are in 4.0 format, until it finds a Format_desc).
  */
  if (description_event->binlog_version==3 &&
      buf[EVENT_TYPE_OFFSET]<FORMAT_DESCRIPTION_EVENT && log_pos)
  {
      /*
        If log_pos=0, don't change it. log_pos==0 is a marker to mean
        "don't change rli->group_master_log_pos" (see
        inc_group_relay_log_pos()). As it is unreal log_pos, adding the
        event len's is nonsense. For example, a fake Rotate event should
        not have its log_pos (which is 0) changed or it will modify
        Exec_master_log_pos in SHOW SLAVE STATUS, displaying a nonsense
        value of (a non-zero offset which does not exist in the master's
        binlog, so which will cause problems if the user uses this value
        in CHANGE MASTER).
      */
    log_pos+= data_written; /* purecov: inspected */
  }
  DBUG_PRINT("info", ("log_pos: %lu", (ulong) log_pos));

  flags= uint2korr(buf + FLAGS_OFFSET);
  if ((buf[EVENT_TYPE_OFFSET] == FORMAT_DESCRIPTION_EVENT) ||
      (buf[EVENT_TYPE_OFFSET] == ROTATE_EVENT))
  {
    /*
      These events always have a header which stops here (i.e. their
      header is FROZEN).
    */
    /*
      Initialization to zero of all other Log_event members as they're
      not specified. Currently there are no such members; in the future
      there will be an event UID (but Format_description and Rotate
      don't need this UID, as they are not propagated through
      --log-slave-updates (remember the UID is used to not play a query
      twice when you have two masters which are slaves of a 3rd master).
      Then we are done.
    */
    return;
  }
  /* otherwise, go on with reading the header from buf (nothing now) */
}

#ifndef MYSQL_CLIENT
#ifdef HAVE_REPLICATION
inline int Log_event::do_apply_event_worker(Slave_worker *w)
{
  DBUG_EXECUTE_IF("crash_in_a_worker",
                  {
                    /* we will crash a worker after waiting for
                    2 seconds to make sure that other transactions are
                    scheduled and completed */
                    if (w->id == 2)
                    {
                      DBUG_SET("-d,crash_in_a_worker");
                      my_sleep((w->id)*2000000);
                      DBUG_SUICIDE();
                    }
                  });
  return do_apply_event(w);
}

int Log_event::do_update_pos(Relay_log_info *rli)
{
  int error= 0;
  DBUG_ASSERT(!rli->belongs_to_client());
  /*
    rli is null when (as far as I (Guilhem) know) the caller is
    Load_log_event::do_apply_event *and* that one is called from
    Execute_load_log_event::do_apply_event.  In this case, we don't
    do anything here ; Execute_load_log_event::do_apply_event will
    call Log_event::do_apply_event again later with the proper rli.
    Strictly speaking, if we were sure that rli is null only in the
    case discussed above, 'if (rli)' is useless here.  But as we are
    not 100% sure, keep it for now.

    Matz: I don't think we will need this check with this refactoring.
  */

  DBUG_ASSERT(!is_mts_worker(rli->info_thd));

  if (rli)
    error= rli->stmt_done(log_pos);
  return error;
}


Log_event::enum_skip_reason
Log_event::do_shall_skip(Relay_log_info *rli)
{
  DBUG_PRINT("info", ("ev->server_id=%lu, ::server_id=%lu,"
                      " rli->replicate_same_server_id=%d,"
                      " rli->slave_skip_counter=%d",
                      (ulong) server_id, (ulong) ::server_id,
                      rli->replicate_same_server_id,
                      rli->slave_skip_counter));
  if ((server_id == ::server_id && !rli->replicate_same_server_id) ||
      (rli->slave_skip_counter == 1 && rli->is_in_group()))
    return EVENT_SKIP_IGNORE;
  else if (rli->slave_skip_counter > 0)
    return EVENT_SKIP_COUNT;
  else
    return EVENT_SKIP_NOT;
}


/*
  Log_event::pack_info()
*/

int Log_event::pack_info(Protocol *protocol)
{
  protocol->store("", &my_charset_bin);
  return 0;
}


/**
  Only called by SHOW BINLOG EVENTS
*/
int Log_event::net_send(Protocol *protocol, const char* log_name, my_off_t pos)
{
  const char *p= strrchr(log_name, FN_LIBCHAR);
  const char *event_type;
  if (p)
    log_name = p + 1;

  protocol->prepare_for_resend();
  protocol->store(log_name, &my_charset_bin);
  protocol->store((ulonglong) pos);
  event_type = get_type_str();
  protocol->store(event_type, strlen(event_type), &my_charset_bin);
  protocol->store((uint32) server_id);
  protocol->store((ulonglong) log_pos);
  if (pack_info(protocol))
    return 1;
  return protocol->write();
}
#endif /* HAVE_REPLICATION */


/**
  init_show_field_list() prepares the column names and types for the
  output of SHOW BINLOG EVENTS; it is used only by SHOW BINLOG
  EVENTS.
*/

void Log_event::init_show_field_list(List<Item>* field_list)
{
  field_list->push_back(new Item_empty_string("Log_name", 20));
  field_list->push_back(new Item_return_int("Pos", MY_INT32_NUM_DECIMAL_DIGITS,
					    MYSQL_TYPE_LONGLONG));
  field_list->push_back(new Item_empty_string("Event_type", 20));
  field_list->push_back(new Item_return_int("Server_id", 10,
					    MYSQL_TYPE_LONG));
  field_list->push_back(new Item_return_int("End_log_pos",
                                            MY_INT32_NUM_DECIMAL_DIGITS,
					    MYSQL_TYPE_LONGLONG));
  field_list->push_back(new Item_empty_string("Info", 20));
}

/**
   A decider of whether to trigger checksum computation or not.
   To be invoked in Log_event::write() stack.
   The decision is positive 

    S,M) if it's been marked for checksumming with @c checksum_alg
    
    M) otherwise, if @@global.binlog_checksum is not NONE and the event is 
       directly written to the binlog file.
       The to-be-cached event decides at @c write_cache() time.

   Otherwise the decision is negative.

   @note   A side effect of the method is altering Log_event::checksum_alg
           it the latter was undefined at calling.

   @return true (positive) or false (negative)
*/
my_bool Log_event::need_checksum()
{
  DBUG_ENTER("Log_event::need_checksum");
  my_bool ret= FALSE;
  /* 
     few callers of Log_event::write 
     (incl FD::write, FD constructing code on the slave side, Rotate relay log
     and Stop event) 
     provides their checksum alg preference through Log_event::checksum_alg.
  */
  if (checksum_alg != BINLOG_CHECKSUM_ALG_UNDEF)
    ret= (checksum_alg != BINLOG_CHECKSUM_ALG_OFF);
  else if (binlog_checksum_options != BINLOG_CHECKSUM_ALG_OFF &&
           event_cache_type == Log_event::EVENT_NO_CACHE)
    ret= binlog_checksum_options;
  else
    ret= FALSE;

  /*
    FD calls the methods before data_written has been calculated.
    The following invariant claims if the current is not the first
    call (and therefore data_written is not zero) then `ret' must be
    TRUE. It may not be null because FD is always checksummed.
  */
  
  DBUG_ASSERT(get_type_code() != FORMAT_DESCRIPTION_EVENT || ret ||
              data_written == 0);

  if (checksum_alg == BINLOG_CHECKSUM_ALG_UNDEF)
    checksum_alg= ret ? // calculated value stored
      binlog_checksum_options : (uint8) BINLOG_CHECKSUM_ALG_OFF;

  DBUG_ASSERT(!ret || 
              ((checksum_alg == binlog_checksum_options ||
               /* 
                  Stop event closes the relay-log and its checksum alg
                  preference is set by the caller can be different
                  from the server's binlog_checksum_options.
               */
               get_type_code() == STOP_EVENT ||
               /* 
                  Rotate:s can be checksummed regardless of the server's
                  binlog_checksum_options. That applies to both
                  the local RL's Rotate and the master's Rotate
                  which IO thread instantiates via queue_binlog_ver_3_event.
               */
               get_type_code() == ROTATE_EVENT ||
               /*
                  The previous event has its checksum option defined
                  according to the format description event.
               */
               get_type_code() == PREVIOUS_GTIDS_LOG_EVENT ||
               /* FD is always checksummed */
               get_type_code() == FORMAT_DESCRIPTION_EVENT) && 
               checksum_alg != BINLOG_CHECKSUM_ALG_OFF));

  DBUG_ASSERT(checksum_alg != BINLOG_CHECKSUM_ALG_UNDEF);
  DBUG_ASSERT(((get_type_code() != ROTATE_EVENT &&
                get_type_code() != STOP_EVENT) ||
                get_type_code() != FORMAT_DESCRIPTION_EVENT) ||
              event_cache_type == Log_event::EVENT_NO_CACHE);

  DBUG_RETURN(ret);
}

bool Log_event::wrapper_my_b_safe_write(IO_CACHE* file, const uchar* buf, ulong size)
{
  if (need_checksum() && size != 0)
    crc= my_checksum(crc, buf, size);

  return my_b_safe_write(file, buf, size);
}

bool Log_event::write_footer(IO_CACHE* file) 
{
  /*
     footer contains the checksum-algorithm descriptor 
     followed by the checksum value
  */
  if (need_checksum())
  {
    uchar buf[BINLOG_CHECKSUM_LEN];
    int4store(buf, crc);
    return (my_b_safe_write(file, (uchar*) buf, sizeof(buf)));
  }
  return 0;
}

/*
  Log_event::write()
*/

bool Log_event::write_header(IO_CACHE* file, ulong event_data_length)
{
  uchar header[LOG_EVENT_HEADER_LEN];
  ulong now;
  bool ret;
  DBUG_ENTER("Log_event::write_header");

  /* Store number of bytes that will be written by this event */
  data_written= event_data_length + sizeof(header);

  if (need_checksum())
  {
    crc= my_checksum(0L, NULL, 0);
    data_written += BINLOG_CHECKSUM_LEN;
  }

  /*
    log_pos != 0 if this is relay-log event. In this case we should not
    change the position
  */

  if (is_artificial_event())
  {
    /*
      Artificial events are automatically generated and do not exist
      in master's binary log, so log_pos should be set to 0.
    */
    log_pos= 0;
  }
  else  if (!log_pos)
  {
    /*
      Calculate position of end of event

      Note that with a SEQ_READ_APPEND cache, my_b_tell() does not
      work well.  So this will give slightly wrong positions for the
      Format_desc/Rotate/Stop events which the slave writes to its
      relay log. For example, the initial Format_desc will have
      end_log_pos=91 instead of 95. Because after writing the first 4
      bytes of the relay log, my_b_tell() still reports 0. Because
      my_b_append() does not update the counter which my_b_tell()
      later uses (one should probably use my_b_append_tell() to work
      around this).  To get right positions even when writing to the
      relay log, we use the (new) my_b_safe_tell().

      Note that this raises a question on the correctness of all these
      DBUG_ASSERT(my_b_tell()=rli->event_relay_log_pos).

      If in a transaction, the log_pos which we calculate below is not
      very good (because then my_b_safe_tell() returns start position
      of the BEGIN, so it's like the statement was at the BEGIN's
      place), but it's not a very serious problem (as the slave, when
      it is in a transaction, does not take those end_log_pos into
      account (as it calls inc_event_relay_log_pos()). To be fixed
      later, so that it looks less strange. But not bug.
    */

    log_pos= my_b_safe_tell(file)+data_written;
  }

  now= (ulong) get_time();                              // Query start time
  if (DBUG_EVALUATE_IF("inc_event_time_by_1_hour",1,0)  &&
      DBUG_EVALUATE_IF("dec_event_time_by_1_hour",1,0))
  {
    /** 
       This assertion guarantees that these debug flags are not
       used at the same time (they would cancel each other).
    */
    DBUG_ASSERT(0);
  } 
  else
  {
    DBUG_EXECUTE_IF("inc_event_time_by_1_hour", now= now + 3600;);
    DBUG_EXECUTE_IF("dec_event_time_by_1_hour", now= now - 3600;);
  }

  /*
    Header will be of size LOG_EVENT_HEADER_LEN for all events, except for
    FORMAT_DESCRIPTION_EVENT and ROTATE_EVENT, where it will be
    LOG_EVENT_MINIMAL_HEADER_LEN (remember these 2 have a frozen header,
    because we read them before knowing the format).
  */

  int4store(header, now);              // timestamp
  header[EVENT_TYPE_OFFSET]= get_type_code();
  int4store(header+ SERVER_ID_OFFSET, server_id);
  int4store(header+ EVENT_LEN_OFFSET, data_written);
  int4store(header+ LOG_POS_OFFSET, log_pos);
  /*
    recording checksum of FD event computed with dropped
    possibly active LOG_EVENT_BINLOG_IN_USE_F flag.
    Similar step at verication: the active flag is dropped before
    checksum computing.
  */
  if (header[EVENT_TYPE_OFFSET] != FORMAT_DESCRIPTION_EVENT ||
      !need_checksum() || !(flags & LOG_EVENT_BINLOG_IN_USE_F))
  {
    int2store(header+ FLAGS_OFFSET, flags);
    ret= wrapper_my_b_safe_write(file, header, sizeof(header)) != 0;
  }
  else
  {
    ret= (wrapper_my_b_safe_write(file, header, FLAGS_OFFSET) != 0);
    if (!ret)
    {
      flags &= ~LOG_EVENT_BINLOG_IN_USE_F;
      int2store(header + FLAGS_OFFSET, flags);
      crc= my_checksum(crc, header + FLAGS_OFFSET, sizeof(flags));
      flags |= LOG_EVENT_BINLOG_IN_USE_F;    
      int2store(header + FLAGS_OFFSET, flags);
      ret= (my_b_safe_write(file, header + FLAGS_OFFSET, sizeof(flags)) != 0);
    }
    if (!ret)
      ret= (wrapper_my_b_safe_write(file, header + FLAGS_OFFSET + sizeof(flags),
                                    sizeof(header)
                                    - (FLAGS_OFFSET + sizeof(flags))) != 0);
  }
  DBUG_RETURN( ret);
}


/**
  This needn't be format-tolerant, because we only read
  LOG_EVENT_MINIMAL_HEADER_LEN (we just want to read the event's length).
*/

int Log_event::read_log_event(IO_CACHE* file, String* packet,
                              mysql_mutex_t* log_lock,
                              uint8 checksum_alg_arg,
                              const char *log_file_name_arg,
                              bool* is_binlog_active)
{
  ulong data_len;
  int result=0;
  char buf[LOG_EVENT_MINIMAL_HEADER_LEN];
  uchar ev_offset= packet->length();
  DBUG_ENTER("Log_event::read_log_event(IO_CACHE *, String *, mysql_mutex_t, uint8)");

  if (log_lock)
    mysql_mutex_lock(log_lock);

  if (log_file_name_arg)
    *is_binlog_active= mysql_bin_log.is_active(log_file_name_arg);

  if (my_b_read(file, (uchar*) buf, sizeof(buf)))
  {
    /*
      If the read hits eof, we must report it as eof so the caller
      will know it can go into cond_wait to be woken up on the next
      update to the log.
    */
    DBUG_PRINT("error",("my_b_read failed. file->error: %d", file->error));
    if (!file->error)
      result= LOG_READ_EOF;
    else
      result= (file->error > 0 ? LOG_READ_TRUNC : LOG_READ_IO);
    goto end;
  }
  data_len= uint4korr(buf + EVENT_LEN_OFFSET);
  if (data_len < LOG_EVENT_MINIMAL_HEADER_LEN ||
      data_len > max(current_thd->variables.max_allowed_packet,
                     opt_binlog_rows_event_max_size + MAX_LOG_EVENT_HEADER))
  {
    DBUG_PRINT("error",("data_len is out of bounds. data_len: %lu", data_len));
    result= ((data_len < LOG_EVENT_MINIMAL_HEADER_LEN) ? LOG_READ_BOGUS :
	     LOG_READ_TOO_LARGE);
    goto end;
  }

  /* Append the log event header to packet */
  if (packet->append(buf, sizeof(buf)))
  {
    DBUG_PRINT("info", ("first packet->append failed (out of memory)"));
    /* Failed to allocate packet */
    result= LOG_READ_MEM;
    goto end;
  }
  data_len-= LOG_EVENT_MINIMAL_HEADER_LEN;
  if (data_len)
  {
    /* Append rest of event, read directly from file into packet */
    if (packet->append(file, data_len))
    {
      /*
        Fatal error occured when appending rest of the event
        to packet, possible failures:
	1. EOF occured when reading from file, it's really an error
           as data_len is >=0 there's supposed to be more bytes available.
           file->error will have been set to number of bytes left to read
        2. Read was interrupted, file->error would normally be set to -1
        3. Failed to allocate memory for packet, my_errno
           will be ENOMEM(file->error shuold be 0, but since the
           memory allocation occurs before the call to read it might
           be uninitialized)
      */
      DBUG_PRINT("info", ("second packet->append failed (out of memory)"));
      result= (my_errno == ENOMEM ? LOG_READ_MEM :
               (file->error >= 0 ? LOG_READ_TRUNC: LOG_READ_IO));
      goto end;
    }
    else
    {
      /* Corrupt the event for Dump thread*/
      DBUG_EXECUTE_IF("corrupt_read_log_event",
	uchar *debug_event_buf_c = (uchar*) packet->ptr() + ev_offset;
        if (debug_event_buf_c[EVENT_TYPE_OFFSET] != FORMAT_DESCRIPTION_EVENT)
        {
          int debug_cor_pos = rand() % (data_len + sizeof(buf) - BINLOG_CHECKSUM_LEN);
          debug_event_buf_c[debug_cor_pos] =~ debug_event_buf_c[debug_cor_pos];
          DBUG_PRINT("info", ("Corrupt the event at Log_event::read_log_event: byte on position %d", debug_cor_pos));
          DBUG_SET("-d,corrupt_read_log_event");
	}
      );                                                                                           
      /*
        CRC verification of the Dump thread
      */
      if (opt_master_verify_checksum &&
          event_checksum_test((uchar*) packet->ptr() + ev_offset,
                              data_len + sizeof(buf),
                              checksum_alg_arg))
      {
        DBUG_PRINT("info", ("checksum test failed"));
        result= LOG_READ_CHECKSUM_FAILURE;
        goto end;
      }
    }
  }

end:
  if (log_lock)
    mysql_mutex_unlock(log_lock);
  DBUG_PRINT("info", ("read_log_event returns %d", result));
  DBUG_RETURN(result);
}
#endif /* !MYSQL_CLIENT */

#ifndef MYSQL_CLIENT
#define UNLOCK_MUTEX if (log_lock) mysql_mutex_unlock(log_lock);
#define LOCK_MUTEX if (log_lock) mysql_mutex_lock(log_lock);
#else
#define UNLOCK_MUTEX
#define LOCK_MUTEX
#endif

#ifndef MYSQL_CLIENT
/**
  @note
    Allocates memory;  The caller is responsible for clean-up.
*/
Log_event* Log_event::read_log_event(IO_CACHE* file,
                                     mysql_mutex_t* log_lock,
                                     const Format_description_log_event
                                     *description_event,
                                     my_bool crc_check)
#else
Log_event* Log_event::read_log_event(IO_CACHE* file,
                                     const Format_description_log_event
                                     *description_event,
                                     my_bool crc_check)
#endif
{
  DBUG_ENTER("Log_event::read_log_event(IO_CACHE *[, mysql_mutex_t *], Format_description_log_event *, my_bool)");
  DBUG_ASSERT(description_event != 0);
  char head[LOG_EVENT_MINIMAL_HEADER_LEN];
  /*
    First we only want to read at most LOG_EVENT_MINIMAL_HEADER_LEN, just to
    check the event for sanity and to know its length; no need to really parse
    it. We say "at most" because this could be a 3.23 master, which has header
    of 13 bytes, whereas LOG_EVENT_MINIMAL_HEADER_LEN is 19 bytes (it's
    "minimal" over the set {MySQL >=4.0}).
  */
  uint header_size= min<uint>(description_event->common_header_len,
                              LOG_EVENT_MINIMAL_HEADER_LEN);

  LOCK_MUTEX;
  DBUG_PRINT("info", ("my_b_tell: %lu", (ulong) my_b_tell(file)));
  if (my_b_read(file, (uchar *) head, header_size))
  {
    DBUG_PRINT("info", ("Log_event::read_log_event(IO_CACHE*,Format_desc*) "
                        "failed in my_b_read((IO_CACHE*)%p, (uchar*)%p, %u)",
                        file, head, header_size));
    UNLOCK_MUTEX;
    /*
      No error here; it could be that we are at the file's end. However
      if the next my_b_read() fails (below), it will be an error as we
      were able to read the first bytes.
    */
    DBUG_RETURN(0);
  }
  ulong data_len = uint4korr(head + EVENT_LEN_OFFSET);
  char *buf= 0;
  const char *error= 0;
  Log_event *res=  0;
#ifndef max_allowed_packet
  THD *thd=current_thd;
  uint max_allowed_packet= thd ? slave_max_allowed_packet : ~0U;
#endif

  ulong const max_size=
    max<ulong>(max_allowed_packet,
               opt_binlog_rows_event_max_size + MAX_LOG_EVENT_HEADER);
  if (data_len > max_size)
  {
    error = "Event too big";
    goto err;
  }

  if (data_len < header_size)
  {
    error = "Event too small";
    goto err;
  }

  // some events use the extra byte to null-terminate strings
  if (!(buf = (char*) my_malloc(key_memory_log_event,
                                data_len+1, MYF(MY_WME))))
  {
    error = "Out of memory";
    goto err;
  }
  buf[data_len] = 0;
  memcpy(buf, head, header_size);
  if (my_b_read(file, (uchar*) buf + header_size, data_len - header_size))
  {
    error = "read error";
    goto err;
  }

#if defined(MYSQL_CLIENT)
  if(option_rewrite_set && buf[EVENT_TYPE_OFFSET] == TABLE_MAP_EVENT)
  {
    int rewrite= rewrite_buffer(&buf, data_len, description_event);
    if(rewrite == -1)
    {
      error= "Out of memory";
      goto err;
    }
    else if(rewrite > 0)
    {
      *(buf+EVENT_LEN_OFFSET)= rewrite;
      data_len= uint4korr(buf+EVENT_LEN_OFFSET);
    }
  }
#endif

  if ((res= read_log_event(buf, data_len, &error, description_event, crc_check)))
    res->register_temp_buf(buf);

err:
  UNLOCK_MUTEX;
  if (!res)
  {
    DBUG_ASSERT(error != 0);
    sql_print_error("Error in Log_event::read_log_event(): "
                    "'%s', data_len: %lu, event_type: %d",
		    error,data_len,head[EVENT_TYPE_OFFSET]);
    my_free(buf);
    /*
      The SQL slave thread will check if file->error<0 to know
      if there was an I/O error. Even if there is no "low-level" I/O errors
      with 'file', any of the high-level above errors is worrying
      enough to stop the SQL thread now ; as we are skipping the current event,
      going on with reading and successfully executing other events can
      only corrupt the slave's databases. So stop.
      The file->error is also checked to record the position of
      the last valid event when master server recovers.
    */
    file->error= -1;
  }
  DBUG_RETURN(res);
}


/**
  Binlog format tolerance is in (buf, event_len, description_event)
  constructors.
*/

Log_event* Log_event::read_log_event(const char* buf, uint event_len,
				     const char **error,
                                     const Format_description_log_event *description_event,
                                     my_bool crc_check)
{
  Log_event* ev;
  uint8 alg;
  DBUG_ENTER("Log_event::read_log_event(char *, uint, char **, Format_description_log_event *, my_bool)");
  DBUG_ASSERT(description_event != 0);
  DBUG_PRINT("info", ("binlog_version: %d", description_event->binlog_version));
  DBUG_DUMP("data", (unsigned char*) buf, event_len);

  /* Check the integrity */
  if (event_len < EVENT_LEN_OFFSET ||
      buf[EVENT_TYPE_OFFSET] >= ENUM_END_EVENT ||
      (uint) event_len != uint4korr(buf+EVENT_LEN_OFFSET))
  {
    DBUG_PRINT("error", ("event_len=%u EVENT_LEN_OFFSET=%d "
                         "buf[EVENT_TYPE_OFFSET]=%d ENUM_END_EVENT=%d "
                         "uint4korr(buf+EVENT_LEN_OFFSET)=%d",
                         event_len, EVENT_LEN_OFFSET,
                         buf[EVENT_TYPE_OFFSET], ENUM_END_EVENT,
                         uint4korr(buf+EVENT_LEN_OFFSET)));
    *error="Sanity check failed";		// Needed to free buffer
    DBUG_RETURN(NULL); // general sanity check - will fail on a partial read
  }

  uint event_type= buf[EVENT_TYPE_OFFSET];
  // all following START events in the current file are without checksum
  if (event_type == START_EVENT_V3)
    (const_cast< Format_description_log_event *>(description_event))->checksum_alg= BINLOG_CHECKSUM_ALG_OFF;
  /*
    CRC verification by SQL and Show-Binlog-Events master side.
    The caller has to provide @description_event->checksum_alg to
    be the last seen FD's (A) descriptor.
    If event is FD the descriptor is in it.
    Notice, FD of the binlog can be only in one instance and therefore
    Show-Binlog-Events executing master side thread needs just to know
    the only FD's (A) value -  whereas RL can contain more.
    In the RL case, the alg is kept in FD_e (@description_event) which is reset 
    to the newer read-out event after its execution with possibly new alg descriptor.
    Therefore in a typical sequence of RL:
    {FD_s^0, FD_m, E_m^1} E_m^1 
    will be verified with (A) of FD_m.

    See legends definition on MYSQL_BIN_LOG::relay_log_checksum_alg docs
    lines (log.h).

    Notice, a pre-checksum FD version forces alg := BINLOG_CHECKSUM_ALG_UNDEF.
  */
  alg= (event_type != FORMAT_DESCRIPTION_EVENT) ?
    description_event->checksum_alg : get_checksum_alg(buf, event_len);
  // Emulate the corruption during reading an event
  DBUG_EXECUTE_IF("corrupt_read_log_event_char",
    if (event_type != FORMAT_DESCRIPTION_EVENT)
    {
      char *debug_event_buf_c = (char *)buf;
      int debug_cor_pos = rand() % (event_len - BINLOG_CHECKSUM_LEN);
      debug_event_buf_c[debug_cor_pos] =~ debug_event_buf_c[debug_cor_pos];
      DBUG_PRINT("info", ("Corrupt the event at Log_event::read_log_event(char*,...): byte on position %d", debug_cor_pos));
      DBUG_SET("");
    }
  );                                                 
  if (crc_check &&
      event_checksum_test((uchar *) buf, event_len, alg))
  {
    *error= "Event crc check failed! Most likely there is event corruption.";
#ifdef MYSQL_CLIENT
    if (force_opt)
    {
      ev= new Unknown_log_event(buf, description_event);
      DBUG_RETURN(ev);
    }
#endif
    DBUG_RETURN(NULL);
  }

  if (event_type > description_event->number_of_event_types &&
      event_type != FORMAT_DESCRIPTION_EVENT)
  {
    /*
      It is unsafe to use the description_event if its post_header_len
      array does not include the event type.
    */
    DBUG_PRINT("error", ("event type %d found, but the current "
                         "Format_description_log_event supports only %d event "
                         "types", event_type,
                         description_event->number_of_event_types));
    ev= NULL;
  }
  else
  {
    /*
      In some previuos versions (see comment in
      Format_description_log_event::Format_description_log_event(char*,...)),
      event types were assigned different id numbers than in the
      present version. In order to replicate from such versions to the
      present version, we must map those event type id's to our event
      type id's.  The mapping is done with the event_type_permutation
      array, which was set up when the Format_description_log_event
      was read.
    */
    if (description_event->event_type_permutation)
    {
      int new_event_type= description_event->event_type_permutation[event_type];
      DBUG_PRINT("info", ("converting event type %d to %d (%s)",
                   event_type, new_event_type,
                   get_type_str((Log_event_type)new_event_type)));
      event_type= new_event_type;
    }

    if (alg != BINLOG_CHECKSUM_ALG_UNDEF &&
        (event_type == FORMAT_DESCRIPTION_EVENT ||
         alg != BINLOG_CHECKSUM_ALG_OFF))
      event_len= event_len - BINLOG_CHECKSUM_LEN;
    
    switch(event_type) {
    case QUERY_EVENT:
      ev  = new Query_log_event(buf, event_len, description_event, QUERY_EVENT);
      break;
    case LOAD_EVENT:
      ev = new Load_log_event(buf, event_len, description_event);
      break;
    case NEW_LOAD_EVENT:
      ev = new Load_log_event(buf, event_len, description_event);
      break;
    case ROTATE_EVENT:
      ev = new Rotate_log_event(buf, event_len, description_event);
      break;
    case CREATE_FILE_EVENT:
      ev = new Create_file_log_event(buf, event_len, description_event);
      break;
    case APPEND_BLOCK_EVENT:
      ev = new Append_block_log_event(buf, event_len, description_event);
      break;
    case DELETE_FILE_EVENT:
      ev = new Delete_file_log_event(buf, event_len, description_event);
      break;
    case EXEC_LOAD_EVENT:
      ev = new Execute_load_log_event(buf, event_len, description_event);
      break;
    case START_EVENT_V3: /* this is sent only by MySQL <=4.x */
      ev = new Start_log_event_v3(buf, description_event);
      break;
    case STOP_EVENT:
      ev = new Stop_log_event(buf, description_event);
      break;
    case INTVAR_EVENT:
      ev = new Intvar_log_event(buf, description_event);
      break;
    case XID_EVENT:
      ev = new Xid_log_event(buf, description_event);
      break;
    case RAND_EVENT:
      ev = new Rand_log_event(buf, description_event);
      break;
    case USER_VAR_EVENT:
      ev = new User_var_log_event(buf, event_len, description_event);
      break;
    case FORMAT_DESCRIPTION_EVENT:
      ev = new Format_description_log_event(buf, event_len, description_event);
      break;
#if defined(HAVE_REPLICATION) 
    case PRE_GA_WRITE_ROWS_EVENT:
      ev = new Write_rows_log_event_old(buf, event_len, description_event);
      break;
    case PRE_GA_UPDATE_ROWS_EVENT:
      ev = new Update_rows_log_event_old(buf, event_len, description_event);
      break;
    case PRE_GA_DELETE_ROWS_EVENT:
      ev = new Delete_rows_log_event_old(buf, event_len, description_event);
      break;
    case WRITE_ROWS_EVENT_V1:
      ev = new Write_rows_log_event(buf, event_len, description_event);
      break;
    case UPDATE_ROWS_EVENT_V1:
      ev = new Update_rows_log_event(buf, event_len, description_event);
      break;
    case DELETE_ROWS_EVENT_V1:
      ev = new Delete_rows_log_event(buf, event_len, description_event);
      break;
    case TABLE_MAP_EVENT:
      ev = new Table_map_log_event(buf, event_len, description_event);
      break;
#endif
    case BEGIN_LOAD_QUERY_EVENT:
      ev = new Begin_load_query_log_event(buf, event_len, description_event);
      break;
    case EXECUTE_LOAD_QUERY_EVENT:
      ev= new Execute_load_query_log_event(buf, event_len, description_event);
      break;
    case INCIDENT_EVENT:
      ev = new Incident_log_event(buf, event_len, description_event);
      break;
    case ROWS_QUERY_LOG_EVENT:
      ev= new Rows_query_log_event(buf, event_len, description_event);
      break;
    case GTID_LOG_EVENT:
    case ANONYMOUS_GTID_LOG_EVENT:
      ev= new Gtid_log_event(buf, event_len, description_event);
      break;
    case PREVIOUS_GTIDS_LOG_EVENT:
      ev= new Previous_gtids_log_event(buf, event_len, description_event);
      break;
#if defined(HAVE_REPLICATION)
    case WRITE_ROWS_EVENT:
      ev = new Write_rows_log_event(buf, event_len, description_event);
      break;
    case UPDATE_ROWS_EVENT:
      ev = new Update_rows_log_event(buf, event_len, description_event);
      break;
    case DELETE_ROWS_EVENT:
      ev = new Delete_rows_log_event(buf, event_len, description_event);
      break;
#endif
    default:
      /*
        Create an object of Ignorable_log_event for unrecognized sub-class.
        So that SLAVE SQL THREAD will only update the position and continue.
      */
      if (uint2korr(buf + FLAGS_OFFSET) & LOG_EVENT_IGNORABLE_F)
      {
        ev= new Ignorable_log_event(buf, description_event);
      }
      else
      {
        DBUG_PRINT("error",("Unknown event code: %d",
                            (int) buf[EVENT_TYPE_OFFSET]));
        ev= NULL;
      }
      break;
    }
  }

  if (ev)
  {
    ev->checksum_alg= alg;
    if (ev->checksum_alg != BINLOG_CHECKSUM_ALG_OFF &&
        ev->checksum_alg != BINLOG_CHECKSUM_ALG_UNDEF)
      ev->crc= uint4korr(buf + (event_len));
  }

  DBUG_PRINT("read_event", ("%s(type_code: %d; event_len: %d)",
                            ev ? ev->get_type_str() : "<unknown>",
                            buf[EVENT_TYPE_OFFSET],
                            event_len));
  /*
    is_valid() are small event-specific sanity tests which are
    important; for example there are some my_malloc() in constructors
    (e.g. Query_log_event::Query_log_event(char*...)); when these
    my_malloc() fail we can't return an error out of the constructor
    (because constructor is "void") ; so instead we leave the pointer we
    wanted to allocate (e.g. 'query') to 0 and we test it in is_valid().
    Same for Format_description_log_event, member 'post_header_len'.

    SLAVE_EVENT is never used, so it should not be read ever.
  */
  if (!ev || !ev->is_valid() || (event_type == SLAVE_EVENT))
  {
    DBUG_PRINT("error",("Found invalid event in binary log"));

    delete ev;
#ifdef MYSQL_CLIENT
    if (!force_opt) /* then mysqlbinlog dies */
    {
      *error= "Found invalid event in binary log";
      DBUG_RETURN(0);
    }
    ev= new Unknown_log_event(buf, description_event);
#else
    *error= "Found invalid event in binary log";
    DBUG_RETURN(0);
#endif
  }
  DBUG_RETURN(ev);  
}

#ifdef MYSQL_CLIENT

/*
  Log_event::print_header()
*/

void Log_event::print_header(IO_CACHE* file,
                             PRINT_EVENT_INFO* print_event_info,
                             bool is_more __attribute__((unused)))
{
  char llbuff[22];
  my_off_t hexdump_from= print_event_info->hexdump_from;
  DBUG_ENTER("Log_event::print_header");

  my_b_printf(file, "#");
  print_timestamp(file, NULL);
  my_b_printf(file, " server id %lu  end_log_pos %s ", (ulong) server_id,
              llstr(log_pos,llbuff));

  /* print the checksum */

  if (checksum_alg != BINLOG_CHECKSUM_ALG_OFF &&
      checksum_alg != BINLOG_CHECKSUM_ALG_UNDEF)
  {
    char checksum_buf[BINLOG_CHECKSUM_LEN * 2 + 4]; // to fit to "0x%lx "
    size_t const bytes_written=
      my_snprintf(checksum_buf, sizeof(checksum_buf), "0x%08lx ", (ulong) crc);
    my_b_printf(file, "%s ", get_type(&binlog_checksum_typelib, checksum_alg));
    my_b_printf(file, checksum_buf, bytes_written);
  }

  /* mysqlbinlog --hexdump */
  if (print_event_info->hexdump_from)
  {
    my_b_printf(file, "\n");
    uchar *ptr= (uchar*)temp_buf;
    my_off_t size=
      uint4korr(ptr + EVENT_LEN_OFFSET) - LOG_EVENT_MINIMAL_HEADER_LEN;
    my_off_t i;

    /* Header len * 4 >= header len * (2 chars + space + extra space) */
    char *h, hex_string[49]= {0};
    char *c, char_string[16+1]= {0};

    /* Pretty-print event common header if header is exactly 19 bytes */
    if (print_event_info->common_header_len == LOG_EVENT_MINIMAL_HEADER_LEN)
    {
      char emit_buf[256];               // Enough for storing one line
      my_b_printf(file, "# Position  Timestamp   Type   Master ID        "
                  "Size      Master Pos    Flags \n");
      size_t const bytes_written=
        my_snprintf(emit_buf, sizeof(emit_buf),
                    "# %8.8lx %02x %02x %02x %02x   %02x   "
                    "%02x %02x %02x %02x   %02x %02x %02x %02x   "
                    "%02x %02x %02x %02x   %02x %02x\n",
                    (unsigned long) hexdump_from,
                    ptr[0], ptr[1], ptr[2], ptr[3], ptr[4], ptr[5], ptr[6],
                    ptr[7], ptr[8], ptr[9], ptr[10], ptr[11], ptr[12], ptr[13],
                    ptr[14], ptr[15], ptr[16], ptr[17], ptr[18]);
      DBUG_ASSERT(static_cast<size_t>(bytes_written) < sizeof(emit_buf));
      my_b_write(file, (uchar*) emit_buf, bytes_written);
      ptr += LOG_EVENT_MINIMAL_HEADER_LEN;
      hexdump_from += LOG_EVENT_MINIMAL_HEADER_LEN;
    }

    /* Rest of event (without common header) */
    for (i= 0, c= char_string, h=hex_string;
	 i < size;
	 i++, ptr++)
    {
      my_snprintf(h, 4, (i % 16 <= 7) ? "%02x " : " %02x", *ptr);
      h += 3;

      *c++= my_isalnum(&my_charset_bin, *ptr) ? *ptr : '.';

      if (i % 16 == 15)
      {
        /*
          my_b_printf() does not support full printf() formats, so we
          have to do it this way.

          TODO: Rewrite my_b_printf() to support full printf() syntax.
         */
        char emit_buf[256];
        size_t const bytes_written=
          my_snprintf(emit_buf, sizeof(emit_buf),
                      "# %8.8lx %-48.48s |%16s|\n",
                      (unsigned long) (hexdump_from + (i & 0xfffffff0)),
                      hex_string, char_string);
        DBUG_ASSERT(static_cast<size_t>(bytes_written) < sizeof(emit_buf));
	my_b_write(file, (uchar*) emit_buf, bytes_written);
	hex_string[0]= 0;
	char_string[0]= 0;
	c= char_string;
	h= hex_string;
      }
    }
    *c= '\0';
    DBUG_ASSERT(hex_string[48] == 0);
    
    if (hex_string[0])
    {
      char emit_buf[256];
      // Right-pad hex_string with spaces, up to 48 characters.
      memset(h, ' ', (sizeof(hex_string) -1) - (h - hex_string));
      size_t const bytes_written=
        my_snprintf(emit_buf, sizeof(emit_buf),
                    "# %8.8lx %-48.48s |%s|\n",
                    (unsigned long) (hexdump_from + (i & 0xfffffff0)),
                    hex_string, char_string);
      DBUG_ASSERT(static_cast<size_t>(bytes_written) < sizeof(emit_buf));
      my_b_write(file, (uchar*) emit_buf, bytes_written);
    }
    /*
      need a # to prefix the rest of printouts for example those of
      Rows_log_event::print_helper().
    */
    my_b_write(file, reinterpret_cast<const uchar*>("# "), 2);
  }
  DBUG_VOID_RETURN;
}


/**
  Prints a quoted string to io cache.
  Control characters are displayed as hex sequence, e.g. \x00
  
  @param[in] file              IO cache
  @param[in] prt               Pointer to string
  @param[in] length            String length
  @param[in] esc_all        Whether to escape all characters
*/

static void
my_b_write_quoted(IO_CACHE *file, const uchar *ptr, uint length, bool esc_all)
{
  const uchar *s;
  my_b_printf(file, "'");
  for (s= ptr; length > 0 ; s++, length--)
  {
    if (*s > 0x1F && !esc_all)
      my_b_write(file, s, 1);
    else
    {
      uchar hex[10];
      size_t len= my_snprintf((char*) hex, sizeof(hex), "%s%02x", "\\x", *s);
      my_b_write(file, hex, len);
    }
  }
  my_b_printf(file, "'");
}


static void
my_b_write_quoted(IO_CACHE *file, const uchar *ptr, uint length)
{
  my_b_write_quoted(file, ptr, length, false);
}


/**
  Prints a bit string to io cache in format  b'1010'.
  
  @param[in] file              IO cache
  @param[in] ptr               Pointer to string
  @param[in] nbits             Number of bits
*/
static void
my_b_write_bit(IO_CACHE *file, const uchar *ptr, uint nbits)
{
  uint bitnum, nbits8= ((nbits + 7) / 8) * 8, skip_bits= nbits8 - nbits;
  my_b_printf(file, "b'");
  for (bitnum= skip_bits ; bitnum < nbits8; bitnum++)
  {
    int is_set= (ptr[(bitnum) / 8] >> (7 - bitnum % 8))  & 0x01;
    my_b_write(file, (const uchar*) (is_set ? "1" : "0"), 1);
  }
  my_b_printf(file, "'");
}


/**
  Prints a packed string to io cache.
  The string consists of length packed to 1 or 2 bytes,
  followed by string data itself.
  
  @param[in] file              IO cache
  @param[in] ptr               Pointer to string
  @param[in] length            String size
  
  @retval   - number of bytes scanned.
*/
static size_t
my_b_write_quoted_with_length(IO_CACHE *file, const uchar *ptr, uint length)
{
  if (length < 256)
  {
    length= *ptr;
    my_b_write_quoted(file, ptr + 1, length);
    return length + 1;
  }
  else
  {
    length= uint2korr(ptr);
    my_b_write_quoted(file, ptr + 2, length);
    return length + 2;
  }
}


/**
  Prints a 32-bit number in both signed and unsigned representation
  
  @param[in] file              IO cache
  @param[in] sl                Signed number
  @param[in] ul                Unsigned number
*/
static void
my_b_write_sint32_and_uint32(IO_CACHE *file, int32 si, uint32 ui)
{
  my_b_printf(file, "%d", si);
  if (si < 0)
    my_b_printf(file, " (%u)", ui);
}


/**
  Print a packed value of the given SQL type into IO cache
  
  @param[in] file              IO cache
  @param[in] ptr               Pointer to string
  @param[in] type              Column type
  @param[in] meta              Column meta information
  @param[out] typestr          SQL type string buffer (for verbose output)
  @param[out] typestr_length   Size of typestr
  
  @retval   - number of bytes scanned from ptr.
*/
static size_t
log_event_print_value(IO_CACHE *file, const uchar *ptr,
                      uint type, uint meta,
                      char *typestr, size_t typestr_length)
{
  uint32 length= 0;

  if (type == MYSQL_TYPE_STRING)
  {
    if (meta >= 256)
    {
      uint byte0= meta >> 8;
      uint byte1= meta & 0xFF;
      
      if ((byte0 & 0x30) != 0x30)
      {
        /* a long CHAR() field: see #37426 */
        length= byte1 | (((byte0 & 0x30) ^ 0x30) << 4);
        type= byte0 | 0x30;
      }
      else
        length = meta & 0xFF;
    }
    else
      length= meta;
  }

  switch (type) {
  case MYSQL_TYPE_LONG:
    {
      my_snprintf(typestr, typestr_length, "INT");
      if(!ptr)
        return my_b_printf(file, "NULL");
      int32 si= sint4korr(ptr);
      uint32 ui= uint4korr(ptr);
      my_b_write_sint32_and_uint32(file, si, ui);
      return 4;
    }

  case MYSQL_TYPE_TINY:
    {
      my_snprintf(typestr, typestr_length, "TINYINT");
      if(!ptr)
        return my_b_printf(file, "NULL");
      my_b_write_sint32_and_uint32(file, (int) (signed char) *ptr,
                                  (uint) (unsigned char) *ptr);
      return 1;
    }

  case MYSQL_TYPE_SHORT:
    {
      my_snprintf(typestr, typestr_length, "SHORTINT");
      if(!ptr)
        return my_b_printf(file, "NULL");
      int32 si= (int32) sint2korr(ptr);
      uint32 ui= (uint32) uint2korr(ptr);
      my_b_write_sint32_and_uint32(file, si, ui);
      return 2;
    }
  
  case MYSQL_TYPE_INT24:
    {
      my_snprintf(typestr, typestr_length, "MEDIUMINT");
      if(!ptr)
        return my_b_printf(file, "NULL");
      int32 si= sint3korr(ptr);
      uint32 ui= uint3korr(ptr);
      my_b_write_sint32_and_uint32(file, si, ui);
      return 3;
    }

  case MYSQL_TYPE_LONGLONG:
    {
      my_snprintf(typestr, typestr_length, "LONGINT");
      if(!ptr)
        return my_b_printf(file, "NULL");
      char tmp[64];
      longlong si= sint8korr(ptr);
      longlong10_to_str(si, tmp, -10);
      my_b_printf(file, "%s", tmp);
      if (si < 0)
      {
        ulonglong ui= uint8korr(ptr);
        longlong10_to_str((longlong) ui, tmp, 10);
        my_b_printf(file, " (%s)", tmp);        
      }
      return 8;
    }

  case MYSQL_TYPE_NEWDECIMAL:
    {
      uint precision= meta >> 8;
      uint decimals= meta & 0xFF;
      my_snprintf(typestr, typestr_length, "DECIMAL(%d,%d)",
                  precision, decimals);
      if(!ptr)
        return my_b_printf(file, "NULL");
      uint bin_size= my_decimal_get_binary_size(precision, decimals);
      my_decimal dec;
      binary2my_decimal(E_DEC_FATAL_ERROR, (uchar*) ptr, &dec,
                        precision, decimals);
      int len= DECIMAL_MAX_STR_LENGTH;
      char buff[DECIMAL_MAX_STR_LENGTH + 1];
      decimal2string(&dec,buff,&len, 0, 0, 0);
      my_b_printf(file, "%s", buff);
      return bin_size;
    }

  case MYSQL_TYPE_FLOAT:
    {
      my_snprintf(typestr, typestr_length, "FLOAT");
      if(!ptr)
        return my_b_printf(file, "NULL");
      float fl;
      float4get(fl, ptr);
      char tmp[320];
      sprintf(tmp, "%-20g", (double) fl);
      my_b_printf(file, "%s", tmp); /* my_snprintf doesn't support %-20g */
      return 4;
    }

  case MYSQL_TYPE_DOUBLE:
    {
      strcpy(typestr, "DOUBLE");
      if(!ptr)
        return my_b_printf(file, "NULL");
      double dbl;
      float8get(dbl, ptr);
      char tmp[320];
      sprintf(tmp, "%-.20g", dbl); /* my_snprintf doesn't support %-20g */
      my_b_printf(file, "%s", tmp);
      return 8;
    }
  
  case MYSQL_TYPE_BIT:
    {
      /* Meta-data: bit_len, bytes_in_rec, 2 bytes */
      uint nbits= ((meta >> 8) * 8) + (meta & 0xFF);
      my_snprintf(typestr, typestr_length, "BIT(%d)", nbits);
      if(!ptr)
        return my_b_printf(file, "NULL");
      length= (nbits + 7) / 8;
      my_b_write_bit(file, ptr, nbits);
      return length;
    }

  case MYSQL_TYPE_TIMESTAMP:
    {
      my_snprintf(typestr, typestr_length, "TIMESTAMP");
      if(!ptr)
        return my_b_printf(file, "NULL");
      uint32 i32= uint4korr(ptr);
      my_b_printf(file, "%d", i32);
      return 4;
    }

  case MYSQL_TYPE_TIMESTAMP2:
    {
      my_snprintf(typestr, typestr_length, "TIMESTAMP(%d)", meta);
      if(!ptr)
        return my_b_printf(file, "NULL");
      char buf[MAX_DATE_STRING_REP_LENGTH];
      struct timeval tm;
      my_timestamp_from_binary(&tm, ptr, meta);
      int buflen= my_timeval_to_str(&tm, buf, meta);
      my_b_write(file, buf, buflen);
      return my_timestamp_binary_length(meta);
    }

  case MYSQL_TYPE_DATETIME:
    {
      my_snprintf(typestr, typestr_length, "DATETIME");
      if(!ptr)
        return my_b_printf(file, "NULL");
      size_t d, t;
      uint64 i64= uint8korr(ptr); /* YYYYMMDDhhmmss */
      d= i64 / 1000000;
      t= i64 % 1000000;
      my_b_printf(file, "%04d-%02d-%02d %02d:%02d:%02d",
                  static_cast<int>(d / 10000),
                  static_cast<int>(d % 10000) / 100,
                  static_cast<int>(d % 100),
                  static_cast<int>(t / 10000),
                  static_cast<int>(t % 10000) / 100,
                  static_cast<int>(t % 100));
      return 8;
    }

  case MYSQL_TYPE_DATETIME2:
    {
      my_snprintf(typestr, typestr_length, "DATETIME(%d)", meta);
      if(!ptr)
        return my_b_printf(file, "NULL");
      char buf[MAX_DATE_STRING_REP_LENGTH];
      MYSQL_TIME ltime;
      longlong packed= my_datetime_packed_from_binary(ptr, meta);
      TIME_from_longlong_datetime_packed(&ltime, packed);
      int buflen= my_datetime_to_str(&ltime, buf, meta);
      my_b_write_quoted(file, (uchar *) buf, buflen);
      return my_datetime_binary_length(meta);
    }

  case MYSQL_TYPE_TIME:
    {
      my_snprintf(typestr, typestr_length, "TIME");
      if(!ptr)
        return my_b_printf(file, "NULL");
      uint32 i32= uint3korr(ptr);
      my_b_printf(file, "'%02d:%02d:%02d'",
                  i32 / 10000, (i32 % 10000) / 100, i32 % 100);
      return 3;
    }

  case MYSQL_TYPE_TIME2:
    {
      my_snprintf(typestr, typestr_length, "TIME(%d)", meta);
      if(!ptr)
        return my_b_printf(file, "NULL");
      char buf[MAX_DATE_STRING_REP_LENGTH];
      MYSQL_TIME ltime;
      longlong packed= my_time_packed_from_binary(ptr, meta);
      TIME_from_longlong_time_packed(&ltime, packed);
      int buflen= my_time_to_str(&ltime, buf, meta);
      my_b_write_quoted(file, (uchar *) buf, buflen);
      return my_time_binary_length(meta);
    }

  case MYSQL_TYPE_NEWDATE:
    {
      my_snprintf(typestr, typestr_length, "DATE");
      if(!ptr)
        return my_b_printf(file, "NULL");
      uint32 tmp= uint3korr(ptr);
      int part;
      char buf[11];
      char *pos= &buf[10];  // start from '\0' to the beginning

      /* Copied from field.cc */
      *pos--=0;					// End NULL
      part=(int) (tmp & 31);
      *pos--= (char) ('0'+part%10);
      *pos--= (char) ('0'+part/10);
      *pos--= ':';
      part=(int) (tmp >> 5 & 15);
      *pos--= (char) ('0'+part%10);
      *pos--= (char) ('0'+part/10);
      *pos--= ':';
      part=(int) (tmp >> 9);
      *pos--= (char) ('0'+part%10); part/=10;
      *pos--= (char) ('0'+part%10); part/=10;
      *pos--= (char) ('0'+part%10); part/=10;
      *pos=   (char) ('0'+part);
      my_b_printf(file , "'%s'", buf);
      return 3;
    }

  case MYSQL_TYPE_YEAR:
    {
      my_snprintf(typestr, typestr_length, "YEAR");
      if(!ptr)
        return my_b_printf(file, "NULL");
      uint32 i32= *ptr;
      my_b_printf(file, "%04d", i32+ 1900);
      return 1;
    }
  
  case MYSQL_TYPE_ENUM:
    switch (meta & 0xFF) {
    case 1:
      my_snprintf(typestr, typestr_length, "ENUM(1 byte)");
      if(!ptr)
        return my_b_printf(file, "NULL");
      my_b_printf(file, "%d", (int) *ptr);
      return 1;
    case 2:
      {
        my_snprintf(typestr, typestr_length, "ENUM(2 bytes)");
        if(!ptr)
          return my_b_printf(file, "NULL");
        int32 i32= uint2korr(ptr);
        my_b_printf(file, "%d", i32);
        return 2;
      }
    default:
      my_b_printf(file, "!! Unknown ENUM packlen=%d", meta & 0xFF); 
      return 0;
    }
    break;
    
  case MYSQL_TYPE_SET:
    my_snprintf(typestr, typestr_length, "SET(%d bytes)", meta & 0xFF);
    if(!ptr)
      return my_b_printf(file, "NULL");
    my_b_write_bit(file, ptr , (meta & 0xFF) * 8);
    return meta & 0xFF;
  
  case MYSQL_TYPE_BLOB:
    switch (meta) {
    case 1:
      my_snprintf(typestr, typestr_length, "TINYBLOB/TINYTEXT");
      if(!ptr)
        return my_b_printf(file, "NULL");
      length= *ptr;
      my_b_write_quoted(file, ptr + 1, length);
      return length + 1;
    case 2:
      my_snprintf(typestr, typestr_length, "BLOB/TEXT");
      if(!ptr)
        return my_b_printf(file, "NULL");
      length= uint2korr(ptr);
      my_b_write_quoted(file, ptr + 2, length);
      return length + 2;
    case 3:
      my_snprintf(typestr, typestr_length, "MEDIUMBLOB/MEDIUMTEXT");
      if(!ptr)
        return my_b_printf(file, "NULL");
      length= uint3korr(ptr);
      my_b_write_quoted(file, ptr + 3, length);
      return length + 3;
    case 4:
      my_snprintf(typestr, typestr_length, "LONGBLOB/LONGTEXT");
      if(!ptr)
        return my_b_printf(file, "NULL");
      length= uint4korr(ptr);
      my_b_write_quoted(file, ptr + 4, length);
      return length + 4;
    default:
      my_b_printf(file, "!! Unknown BLOB packlen=%d", length);
      return 0;
    }

  case MYSQL_TYPE_VARCHAR:
  case MYSQL_TYPE_VAR_STRING:
    length= meta;
    my_snprintf(typestr, typestr_length, "VARSTRING(%d)", length);
    if(!ptr) 
      return my_b_printf(file, "NULL");
    return my_b_write_quoted_with_length(file, ptr, length);

  case MYSQL_TYPE_STRING:
    my_snprintf(typestr, typestr_length, "STRING(%d)", length);
    if(!ptr)
      return my_b_printf(file, "NULL");
    return my_b_write_quoted_with_length(file, ptr, length);

  default:
    {
      char tmp[5];
      my_snprintf(tmp, sizeof(tmp), "%04x", meta);
      my_b_printf(file,
                  "!! Don't know how to handle column type=%d meta=%d (%s)",
                  type, meta, tmp);
    }
    break;
  }
  *typestr= 0;
  return 0;
}


/**
  Print a packed row into IO cache
  
  @param[in] file              IO cache
  @param[in] td                Table definition
  @param[in] print_event_into  Print parameters
  @param[in] cols_bitmap       Column bitmaps.
  @param[in] value             Pointer to packed row
  @param[in] prefix            Row's SQL clause ("SET", "WHERE", etc)
  
  @retval   - number of bytes scanned.
*/


size_t
Rows_log_event::print_verbose_one_row(IO_CACHE *file, table_def *td,
                                      PRINT_EVENT_INFO *print_event_info,
                                      MY_BITMAP *cols_bitmap,
                                      const uchar *value, const uchar *prefix)
{
  const uchar *value0= value;
  const uchar *null_bits= value;
  uint null_bit_index= 0;
  char typestr[64]= "";

  /*
    Skip metadata bytes which gives the information about nullabity of master
    columns. Master writes one bit for each affected column.
   */
  value+= (bitmap_bits_set(cols_bitmap) + 7) / 8;
  
  my_b_printf(file, "%s", prefix);
  
  for (size_t i= 0; i < td->size(); i ++)
  {
    int is_null= (null_bits[null_bit_index / 8] 
                  >> (null_bit_index % 8))  & 0x01;

    if (bitmap_is_set(cols_bitmap, i) == 0)
      continue;
    
    my_b_printf(file, "###   @%d=", static_cast<int>(i + 1));
    if (!is_null)
    {
      size_t fsize= td->calc_field_size((uint)i, (uchar*) value);
      if (value + fsize > m_rows_end)
      {
        my_b_printf(file, "***Corrupted replication event was detected."
                    " Not printing the value***\n");
        value+= fsize;
        return 0;
      }
    }
    size_t size= log_event_print_value(file,is_null? NULL: value,
                                         td->type(i), td->field_metadata(i),
                                         typestr, sizeof(typestr));
    if (!size)
      return 0;

    if(!is_null)
      value+= size;

    if (print_event_info->verbose > 1)
    {
      my_b_printf(file, " /* ");

      my_b_printf(file, "%s ", typestr);
      
      my_b_printf(file, "meta=%d nullable=%d is_null=%d ",
                  td->field_metadata(i),
                  td->maybe_null(i), is_null);
      my_b_printf(file, "*/");
    }
    
    my_b_printf(file, "\n");
    
    null_bit_index++;
  }
  return value - value0;
}


/**
  Print a row event into IO cache in human readable form (in SQL format)
  
  @param[in] file              IO cache
  @param[in] print_event_into  Print parameters
*/
void Rows_log_event::print_verbose(IO_CACHE *file,
                                   PRINT_EVENT_INFO *print_event_info)
{
  // Quoted length of the identifier can be twice the original length
  char quoted_db[1 + NAME_LEN * 2 + 2];
  char quoted_table[1 + NAME_LEN * 2 + 2];
  int quoted_db_len, quoted_table_len;
  Table_map_log_event *map;
  table_def *td;
  const char *sql_command, *sql_clause1, *sql_clause2;
  Log_event_type general_type_code= get_general_type_code();
  
  if (m_extra_row_data)
  {
    uint8 extra_data_len= m_extra_row_data[EXTRA_ROW_INFO_LEN_OFFSET];
    uint8 extra_payload_len= extra_data_len - EXTRA_ROW_INFO_HDR_BYTES;
    assert(extra_data_len >= EXTRA_ROW_INFO_HDR_BYTES);

    my_b_printf(file, "### Extra row data format: %u, len: %u :",
                m_extra_row_data[EXTRA_ROW_INFO_FORMAT_OFFSET],
                extra_payload_len);
    if (extra_payload_len)
    {
      /*
         Buffer for hex view of string, including '0x' prefix,
         2 hex chars / byte and trailing 0
      */
      const int buff_len= 2 + (256 * 2) + 1;
      char buff[buff_len];
      str_to_hex(buff, (const char*) &m_extra_row_data[EXTRA_ROW_INFO_HDR_BYTES],
                 extra_payload_len);
      my_b_printf(file, "%s", buff);
    }
    my_b_printf(file, "\n");
  }

  switch (general_type_code) {
  case WRITE_ROWS_EVENT:
    sql_command= "INSERT INTO";
    sql_clause1= "### SET\n";
    sql_clause2= NULL;
    break;
  case DELETE_ROWS_EVENT:
    sql_command= "DELETE FROM";
    sql_clause1= "### WHERE\n";
    sql_clause2= NULL;
    break;
  case UPDATE_ROWS_EVENT:
    sql_command= "UPDATE";
    sql_clause1= "### WHERE\n";
    sql_clause2= "### SET\n";
    break;
  default:
    sql_command= sql_clause1= sql_clause2= NULL;
    DBUG_ASSERT(0); /* Not possible */
  }
  
  if (!(map= print_event_info->m_table_map.get_table(m_table_id)) ||
      !(td= map->create_table_def()))
  {
    char llbuff[22];
    my_b_printf(file, "### Row event for unknown table #%s",
                llstr(m_table_id, llbuff));
    return;
  }

  /* If the write rows event contained no values for the AI */
  if (((general_type_code == WRITE_ROWS_EVENT) && (m_rows_buf==m_rows_end)))
  {
    my_b_printf(file, "### INSERT INTO `%s`.`%s` VALUES ()\n", 
                      map->get_db_name(), map->get_table_name());
    goto end;
  }

  for (const uchar *value= m_rows_buf; value < m_rows_end; )
  {
    size_t length;
#ifdef MYSQL_SERVER
    quoted_db_len= my_strmov_quoted_identifier(this->thd, (char *) quoted_db,
                                        map->get_db_name(), 0);
    quoted_table_len= my_strmov_quoted_identifier(this->thd,
                                                  (char *) quoted_table,
                                                  map->get_table_name(), 0);
#else
    quoted_db_len= my_strmov_quoted_identifier((char *) quoted_db,
                                               map->get_db_name());
    quoted_table_len= my_strmov_quoted_identifier((char *) quoted_table,
                                          map->get_table_name());
#endif
    quoted_db[quoted_db_len]= '\0';
    quoted_table[quoted_table_len]= '\0';
    my_b_printf(file, "### %s %s.%s\n",
                      sql_command,
                      quoted_db, quoted_table);
    /* Print the first image */
    if (!(length= print_verbose_one_row(file, td, print_event_info,
                                  &m_cols, value,
                                  (const uchar*) sql_clause1)))
      goto end;
    value+= length;

    /* Print the second image (for UPDATE only) */
    if (sql_clause2)
    {
      if (!(length= print_verbose_one_row(file, td, print_event_info,
                                      &m_cols_ai, value,
                                      (const uchar*) sql_clause2)))
        goto end;
      value+= length;
    }
  }

end:
  delete td;
}

#ifdef MYSQL_CLIENT
void free_table_map_log_event(Table_map_log_event *event)
{
  delete event;
}
#endif

void Log_event::print_base64(IO_CACHE* file,
                             PRINT_EVENT_INFO* print_event_info,
                             bool more)
{
  const uchar *ptr= (const uchar *)temp_buf;
  uint32 size= uint4korr(ptr + EVENT_LEN_OFFSET);
  DBUG_ENTER("Log_event::print_base64");

  size_t const tmp_str_sz= base64_needed_encoded_length((int) size);
  char *const tmp_str= (char *) my_malloc(key_memory_log_event,
                                          tmp_str_sz, MYF(MY_WME));
  if (!tmp_str) {
    fprintf(stderr, "\nError: Out of memory. "
            "Could not print correct binlog event.\n");
    DBUG_VOID_RETURN;
  }

  if (base64_encode(ptr, (size_t) size, tmp_str))
  {
    DBUG_ASSERT(0);
  }

  if (print_event_info->base64_output_mode != BASE64_OUTPUT_DECODE_ROWS)
  {
    if (my_b_tell(file) == 0)
      my_b_printf(file, "\nBINLOG '\n");

    my_b_printf(file, "%s\n", tmp_str);

    if (!more)
      my_b_printf(file, "'%s\n", print_event_info->delimiter);
  }
  
  if (print_event_info->verbose)
  {
    Rows_log_event *ev= NULL;
    Log_event_type et= (Log_event_type) ptr[EVENT_TYPE_OFFSET];

    if (checksum_alg != BINLOG_CHECKSUM_ALG_UNDEF &&
        checksum_alg != BINLOG_CHECKSUM_ALG_OFF)
      size-= BINLOG_CHECKSUM_LEN; // checksum is displayed through the header
    
    switch(et)
    {
    case TABLE_MAP_EVENT:
    {
      Table_map_log_event *map; 
      map= new Table_map_log_event((const char*) ptr, size, 
                                   glob_description_event);
      print_event_info->m_table_map.set_table(map->get_table_id(), map);
      break;
    }
    case WRITE_ROWS_EVENT:
    case WRITE_ROWS_EVENT_V1:
    {
      ev= new Write_rows_log_event((const char*) ptr, size,
                                   glob_description_event);
      break;
    }
    case DELETE_ROWS_EVENT:
    case DELETE_ROWS_EVENT_V1:
    {
      ev= new Delete_rows_log_event((const char*) ptr, size,
                                    glob_description_event);
      break;
    }
    case UPDATE_ROWS_EVENT:
    case UPDATE_ROWS_EVENT_V1:
    {
      ev= new Update_rows_log_event((const char*) ptr, size,
                                    glob_description_event);
      break;
    }
    default:
      break;
    }
    
    if (ev)
    {
      ev->print_verbose(&print_event_info->footer_cache, print_event_info);
      delete ev;
    }
  }
    
  my_free(tmp_str);
  DBUG_VOID_RETURN;
}


/*
  Log_event::print_timestamp()
*/

void Log_event::print_timestamp(IO_CACHE* file, time_t *ts)
{
  struct tm *res;
  /*
    In some Windows versions timeval.tv_sec is defined as "long",
    not as "time_t" and can be of a different size.
    Let's use a temporary time_t variable to execute localtime()
    with a correct argument type.
  */
  time_t ts_tmp= ts ? *ts : (ulong)when.tv_sec;
  DBUG_ENTER("Log_event::print_timestamp");
#ifdef MYSQL_SERVER				// This is always false
  struct tm tm_tmp;
  localtime_r(&ts_tmp, (res= &tm_tmp));
#else
  res= localtime(&ts_tmp);
#endif

  my_b_printf(file,"%02d%02d%02d %2d:%02d:%02d",
              res->tm_year % 100,
              res->tm_mon+1,
              res->tm_mday,
              res->tm_hour,
              res->tm_min,
              res->tm_sec);
  DBUG_VOID_RETURN;
}

#endif /* MYSQL_CLIENT */


#if !defined(MYSQL_CLIENT) && defined(HAVE_REPLICATION)
inline Log_event::enum_skip_reason
Log_event::continue_group(Relay_log_info *rli)
{
  if (rli->slave_skip_counter == 1)
    return Log_event::EVENT_SKIP_IGNORE;
  return Log_event::do_shall_skip(rli);
}

/**
   @param end_group_sets_max_dbs  when true the group terminal event 
                          can carry partition info, see a note below.
   @return true  in cases the current event
                 carries partition data,
           false otherwise

   @note Some events combination may force to adjust partition info.
         In particular BEGIN, BEGIN_LOAD_QUERY_EVENT, COMMIT
         where none of the events holds partitioning data
         causes the sequential applying of the group through
         assigning OVER_MAX_DBS_IN_EVENT_MTS to mts_accessed_dbs
         of COMMIT query event.
*/
bool Log_event::contains_partition_info(bool end_group_sets_max_dbs)
{
  bool res;

  switch (get_type_code()) {
  case TABLE_MAP_EVENT:
  case EXECUTE_LOAD_QUERY_EVENT:
    res= true;

    break;
    
  case QUERY_EVENT:
    if (ends_group() && end_group_sets_max_dbs)
    {
      res= true;
      static_cast<Query_log_event*>(this)->mts_accessed_dbs=
        OVER_MAX_DBS_IN_EVENT_MTS;
    }
    else
      res= (!ends_group() && !starts_group()) ? true : false;

    break;

  default:
    res= false;
  }

  return res;
}
/*
  SYNOPSIS
    This function assigns a parent ID to the job group being scheduled in parallel.
    It also checks if we can schedule the new event in parallel with the previous ones
    being executed.

  @param        ev log event that has to be scheduled next.
  @param       rli Pointer to coordinato's relay log info.
  @return      true if error
               false otherwise
 */
bool schedule_next_event(Log_event* ev, Relay_log_info* rli)
{
  int error;
  // Check if we can schedule this event
  error= rli->current_mts_submode->schedule_next_event(rli, ev);
  switch (error)
  {
  case ER_MTS_CANT_PARALLEL:
    char llbuff[22];
    llstr(rli->get_event_relay_log_pos(), llbuff);
    my_error(ER_MTS_CANT_PARALLEL, MYF(0),
    ev->get_type_str(), rli->get_event_relay_log_name(), llbuff,
    "The master does not support the selected parallelization mode. "
    "It may be too old, or replication was started from an event internal "
    "to a transaaction.");
  case ER_MTS_INCONSISTENT_DATA:
    /* Don't have to do anything. */
    return true;
  default:
    return false;
  }
  /* Keep compiler happy */
  return false;
}


/**
   The method maps the event to a Worker and return a pointer to it.
   Sending the event to the Worker is done by the caller.

   Irrespective of the type of Group marking (DB partioned or BGC) the
   following holds true:

   - recognize the beginning of a group to allocate the group descriptor
     and queue it;
   - associate an event with a Worker (which also handles possible conflicts
     detection and waiting for their termination);
   - finalize the group assignement when the group closing event is met.

   When parallelization mode is BGC-based the partitioning info in the event
   is simply ignored. Thereby association with a Worker does not require
   Assigned Partition Hash of the partitioned method.
   This method is not interested in all the taxonomy of the event group
   property, what we care about is the boundaries of the group.

   As a part of the group, an event belongs to one of the following types:

   B - beginning of a group of events (BEGIN query_log_event)
   g - mini-group representative event containing the partition info
      (any Table_map, a Query_log_event)
   p - a mini-group internal event that *p*receeding its g-parent
      (int_, rand_, user_ var:s) 
   r - a mini-group internal "regular" event that follows its g-parent
      (Delete, Update, Write -rows)
   T - terminator of the group (XID, COMMIT, ROLLBACK, auto-commit query)

   Only the first g-event computes the assigned Worker which once 
   is determined remains to be for the rest of the group.
   That is the g-event solely carries partitioning info.
   For B-event the assigned Worker is NULL to indicate Coordinator 
   has not yet decided. The same applies to p-event.
   
   Notice, these is a special group consisting of optionally multiple p-events
   terminating with a g-event.
   Such case is caused by old master binlog and a few corner-cases of
   the current master version (todo: to fix). 

   In case of the event accesses more than OVER_MAX_DBS the method
   has to ensure sure previously assigned groups to all other workers are
   done.


   @note The function updates GAQ queue directly, updates APH hash 
         plus relocates some temporary tables from Coordinator's list into
         involved entries of APH through @c map_db_to_worker.
         There's few memory allocations commented where to be freed.
   
   @return a pointer to the Worker struct or NULL.
*/

Slave_worker *Log_event::get_slave_worker(Relay_log_info *rli)
{
  Slave_job_group group, *ptr_group= NULL;
  bool is_s_event;
  int  num_dbs= 0;
  Slave_worker *ret_worker= NULL;
  char llbuff[22];
#ifndef DBUG_OFF
  THD *rli_thd= rli->info_thd;
#endif
  Slave_committed_queue *gaq= rli->gaq;
  DBUG_ENTER("Log_event::get_slave_worker");

  /* checking partioning properties and perform corresponding actions */

  // Beginning of a group designated explicitly with BEGIN or GTID
  if ((is_s_event= starts_group()) || is_gtid_event(this) ||
      // or DDL:s or autocommit queries possibly associated with own p-events
      (!rli->curr_group_seen_begin && !rli->curr_group_seen_gtid &&
       /*
         the following is a special case of B-free still multi-event group like
         { p_1,p_2,...,p_k, g }.
         In that case either GAQ is empty (the very first group is being
         assigned) or the last assigned group index points at one of
         mapped-to-a-worker.
       */
       (gaq->empty() ||
        gaq->get_job_group(rli->gaq->assigned_group_index)->
        worker_id != MTS_WORKER_UNDEF)))
  {
    if (!rli->curr_group_seen_gtid && !rli->curr_group_seen_begin)
    {
      rli->mts_groups_assigned++;

      rli->curr_group_isolated= FALSE;
      group.reset(log_pos, rli->mts_groups_assigned);
      // the last occupied GAQ's array index
      gaq->assigned_group_index= gaq->en_queue((void *) &group);
      DBUG_PRINT("info",("gaq_idx= %ld  gaq->size=%ld",
                         gaq->assigned_group_index,
                         gaq->size));
      DBUG_ASSERT(gaq->assigned_group_index != MTS_WORKER_UNDEF);
      DBUG_ASSERT(gaq->assigned_group_index < gaq->size);
      DBUG_ASSERT(gaq->get_job_group(rli->gaq->assigned_group_index)->
                  group_relay_log_name == NULL);
      DBUG_ASSERT(rli->last_assigned_worker == NULL ||
                  !is_mts_db_partitioned(rli));

      if (is_s_event || is_gtid_event(this))
      {
        Log_event *ptr_curr_ev= this;
        // B-event is appended to the Deferred Array associated with GCAP
        insert_dynamic(&rli->curr_group_da,
                       (uchar*) &ptr_curr_ev);

        DBUG_ASSERT(rli->curr_group_da.elements == 1);

        if (starts_group())
        {
          // mark the current group as started with explicit B-event
          rli->mts_end_group_sets_max_dbs= true;
          rli->curr_group_seen_begin= true;
        }
     
        if (is_gtid_event(this))
          // mark the current group as started with explicit Gtid-event
          rli->curr_group_seen_gtid= true;
        if (schedule_next_event(this, rli))
        {
          rli->abort_slave= 1;
          DBUG_RETURN(NULL);
        }
        DBUG_RETURN(ret_worker);
      }
    }
    else
    {
      /*
       The block is a result of not making GTID event as group starter.
       TODO: Make GITD event as B-event that is starts_group() to
       return true.
      */

      Log_event *ptr_curr_ev= this;
      // B-event is appended to the Deferred Array associated with GCAP
      insert_dynamic(&rli->curr_group_da, (uchar*) &ptr_curr_ev);
      rli->curr_group_seen_begin= true;
      rli->mts_end_group_sets_max_dbs= true;
      if (!rli->curr_group_seen_gtid && schedule_next_event(this, rli))
      {
        rli->abort_slave= 1;
        DBUG_RETURN(NULL);
      }

      DBUG_ASSERT(rli->curr_group_da.elements == 2);
      DBUG_ASSERT(starts_group());
      DBUG_RETURN (ret_worker);
    }
    if (schedule_next_event(this, rli))
    {
      rli->abort_slave= 1;
      DBUG_RETURN(NULL);
    }
  }

  ptr_group= gaq->get_job_group(rli->gaq->assigned_group_index);
  if (!is_mts_db_partitioned(rli))
  {
    mts_group_idx= gaq->assigned_group_index;
    /* Get least occupied worker */
    ret_worker=
      rli->current_mts_submode->get_least_occupied_worker(rli, &rli->workers,
                                                          this);
    ptr_group->worker_id= ret_worker->id;
  }
  else if (contains_partition_info(rli->mts_end_group_sets_max_dbs))
  {
    int i= 0;
    num_dbs= mts_number_dbs();
    List_iterator<char> it(*get_mts_dbs(&rli->mts_coor_mem_root));
    it++;

    /*
      Bug 12982188 - MTS: SBR ABORTS WITH ERROR 1742 ON LOAD DATA
      Logging on master can create a group with no events holding
      the partition info.
      The following assert proves there's the only reason
      for such group.
    */
    DBUG_ASSERT(!ends_group() ||
                /*
                  This is an empty group being processed due to gtids.
                */
                (rli->curr_group_seen_begin && rli->curr_group_seen_gtid &&
                 ends_group()) ||
                (rli->mts_end_group_sets_max_dbs &&
                 ((rli->curr_group_da.elements == 3 && rli->curr_group_seen_gtid) ||
                 (rli->curr_group_da.elements == 2 && !rli->curr_group_seen_gtid)) &&
                 ((*(Log_event **) dynamic_array_ptr(&rli->curr_group_da,
                                     rli->curr_group_da.elements - 1))->
                                get_type_code() == BEGIN_LOAD_QUERY_EVENT)));

    // partioning info is found which drops the flag
    rli->mts_end_group_sets_max_dbs= false;
    ret_worker= rli->last_assigned_worker;
    if (num_dbs == OVER_MAX_DBS_IN_EVENT_MTS)
    {
      // Worker with id 0 to handle serial execution
      if (!ret_worker)
        ret_worker= *(Slave_worker**) dynamic_array_ptr(&rli->workers, 0);
      // No need to know a possible error out of synchronization call.
      (void)rli->current_mts_submode-> wait_for_workers_to_finish(rli,
                                                                  ret_worker);
      /*
        this marking is transferred further into T-event of the current group.
      */
      rli->curr_group_isolated= TRUE;
    }

    do
    {
      char **ref_cur_db= it.ref();
      
      if (!(ret_worker=
            map_db_to_worker(*ref_cur_db, rli,
                             &mts_assigned_partitions[i],
                             /*
                               todo: optimize it. Although pure 
                               rows- event load in insensetive to the flag value
                             */
                             TRUE,
                             ret_worker)))
      {
        llstr(rli->get_event_relay_log_pos(), llbuff);
        my_error(ER_MTS_CANT_PARALLEL, MYF(0),
                 get_type_str(), rli->get_event_relay_log_name(), llbuff,
                 "could not distribute the event to a Worker");
        DBUG_RETURN(ret_worker);
      }
      // all temporary tables are transferred from Coordinator in over-max case
      DBUG_ASSERT(num_dbs != OVER_MAX_DBS_IN_EVENT_MTS || !rli_thd->temporary_tables);
      DBUG_ASSERT(!strcmp(mts_assigned_partitions[i]->db, *ref_cur_db));
      DBUG_ASSERT(ret_worker == mts_assigned_partitions[i]->worker);
      DBUG_ASSERT(mts_assigned_partitions[i]->usage >= 0);

      i++;
    } while (it++);

    if ((ptr_group= gaq->get_job_group(rli->gaq->assigned_group_index))->
        worker_id == MTS_WORKER_UNDEF)
    {
      ptr_group->worker_id= ret_worker->id;
      
      DBUG_ASSERT(ptr_group->group_relay_log_name == NULL);
    }

    DBUG_ASSERT(i == num_dbs || num_dbs == OVER_MAX_DBS_IN_EVENT_MTS);
  }
  else 
  {
    // a mini-group internal "regular" event
    if (rli->last_assigned_worker)
    {
      ret_worker= rli->last_assigned_worker;
      
      DBUG_ASSERT(rli->curr_group_assigned_parts.elements > 0 ||
                  ret_worker->id == 0);
    }
    else // int_, rand_, user_ var:s, load-data events
    {
      Log_event *ptr_curr_ev= this;

      if (!(get_type_code() == INTVAR_EVENT ||
            get_type_code() == RAND_EVENT ||
            get_type_code() == USER_VAR_EVENT ||
            get_type_code() == ROWS_QUERY_LOG_EVENT ||
            get_type_code() == BEGIN_LOAD_QUERY_EVENT ||
            get_type_code() == APPEND_BLOCK_EVENT))
      {
        DBUG_ASSERT(!ret_worker);
        
        llstr(rli->get_event_relay_log_pos(), llbuff);
        my_error(ER_MTS_CANT_PARALLEL, MYF(0),
                 get_type_str(), rli->get_event_relay_log_name(), llbuff,
                 "the event is a part of a group that is unsupported in "
                 "the parallel execution mode");

        DBUG_RETURN(ret_worker);
      }

      insert_dynamic(&rli->curr_group_da, (uchar*) &ptr_curr_ev);
      
      DBUG_ASSERT(!ret_worker);
      DBUG_RETURN (ret_worker);
    }
  }

  DBUG_ASSERT(ret_worker);
  // T-event: Commit, Xid, a DDL query or dml query of B-less group.4

  /*
    Preparing event physical coordinates info for Worker before any
    event got scheduled so when Worker error-stopped at the first
    event it would be aware of where exactly in the event stream.
  */
  if (!ret_worker->master_log_change_notified)
  {
    if (!ptr_group)
      ptr_group= gaq->get_job_group(rli->gaq->assigned_group_index);
    ptr_group->group_master_log_name=
      my_strdup(key_memory_log_event, rli->get_group_master_log_name(), MYF(MY_WME));
    ret_worker->master_log_change_notified= true;

    DBUG_ASSERT(!ptr_group->notified);
#ifndef DBUG_OFF
    ptr_group->notified= true;
#endif
  }

  if (ends_group() || !rli->curr_group_seen_begin)
  {
    rli->mts_group_status= Relay_log_info::MTS_END_GROUP;
    if (rli->curr_group_isolated)
      set_mts_isolate_group();
    if (!ptr_group)
      ptr_group= gaq->get_job_group(rli->gaq->assigned_group_index);

    DBUG_ASSERT(ret_worker != NULL);
    
    /*
      The following two blocks are executed if the worker has not been
      notified about new relay-log or a new checkpoints. 
      Relay-log string is freed by Coordinator, Worker deallocates
      strings in the checkpoint block.
      However if the worker exits earlier reclaiming for both happens anyway at
      GAQ delete.
    */
    if (!ret_worker->relay_log_change_notified)
    {
      /*
        Prior this event, C rotated the relay log to drop each
        Worker's notified flag. Now group terminating event initiates
        the new relay-log (where the current event is from) name
        delivery to Worker that will receive it in commit_positions().
      */
      DBUG_ASSERT(ptr_group->group_relay_log_name == NULL);

      ptr_group->group_relay_log_name= (char *)
        my_malloc(key_memory_log_event,
                  strlen(rli->
                         get_group_relay_log_name()) + 1, MYF(MY_WME));
      strcpy(ptr_group->group_relay_log_name,
             rli->get_event_relay_log_name());

      DBUG_ASSERT(ptr_group->group_relay_log_name != NULL);

      ret_worker->relay_log_change_notified= TRUE;
    }

    if (!ret_worker->checkpoint_notified)
    {
      if (!ptr_group)
        ptr_group= gaq->get_job_group(rli->gaq->assigned_group_index);
      ptr_group->checkpoint_log_name=
        my_strdup(key_memory_log_event, rli->get_group_master_log_name(), MYF(MY_WME));
      ptr_group->checkpoint_log_pos= rli->get_group_master_log_pos();
      ptr_group->checkpoint_relay_log_name=
        my_strdup(key_memory_log_event, rli->get_group_relay_log_name(), MYF(MY_WME));
      ptr_group->checkpoint_relay_log_pos= rli->get_group_relay_log_pos();
      ptr_group->shifted= ret_worker->bitmap_shifted;
      ret_worker->bitmap_shifted= 0;
      ret_worker->checkpoint_notified= TRUE;
    }
    ptr_group->checkpoint_seqno= rli->checkpoint_seqno;
    ptr_group->ts= when.tv_sec + (time_t) exec_time; // Seconds_behind_master related
    rli->checkpoint_seqno++;

    // reclaiming resources allocated during the group scheduling
    free_root(&rli->mts_coor_mem_root, MYF(MY_KEEP_PREALLOC));

#ifndef DBUG_OFF
    w_rr++;
#endif

  }

  DBUG_RETURN (ret_worker);
}

/**
   Scheduling event to execute in parallel or execute it directly.
   In MTS case the event gets associated with either Coordinator or a
   Worker.  A special case of the association is NULL when the Worker
   can't be decided yet.  In the single threaded sequential mode the
   event maps to SQL thread rli.

   @note in case of MTS failure Coordinator destroys all gathered
         deferred events.

   @return 0 as success, otherwise a failure.
*/
int Log_event::apply_event(Relay_log_info *rli)
{
  DBUG_ENTER("LOG_EVENT:apply_event");
  bool parallel= FALSE;
  enum enum_mts_event_exec_mode actual_exec_mode= EVENT_EXEC_PARALLEL;
  THD *rli_thd= rli->info_thd;

  worker= rli;

  if (rli->is_mts_recovery())
  {
    bool skip= 
      bitmap_is_set(&rli->recovery_groups, rli->mts_recovery_index) &&
      (get_mts_execution_mode(::server_id,
       rli->mts_group_status == Relay_log_info::MTS_IN_GROUP)
       == EVENT_EXEC_PARALLEL);
    if (skip)
    {
      DBUG_RETURN(0);
    }
    else
    { 
      DBUG_RETURN(do_apply_event(rli));
    }
  }

  if (!(parallel= rli->is_parallel_exec()) ||
      ((actual_exec_mode= 
        get_mts_execution_mode(::server_id, 
                           rli->mts_group_status == Relay_log_info::MTS_IN_GROUP))
       != EVENT_EXEC_PARALLEL))
  {
    if (parallel)
    {
      /* 
         There are two classes of events that Coordinator executes
         itself. One e.g the master Rotate requires all Workers to finish up 
         their assignments. The other async class, e.g the slave Rotate,
         can't have this such synchronization because Worker might be waiting
         for terminal events to finish.
      */

      if (actual_exec_mode != EVENT_EXEC_ASYNC)
      {     
        /*
          this  event does not split the current group but is indeed
          a separator beetwen two master's binlog therefore requiring
          Workers to sync.
        */
        if (rli->curr_group_da.elements > 0 &&
            is_mts_db_partitioned(rli))
        {
          char llbuff[22];
          /* 
             Possible reason is a old version binlog sequential event
             wrappped with BEGIN/COMMIT or preceeded by User|Int|Random- var.
             MTS has to stop to suggest restart in the permanent sequential mode.
          */
          llstr(rli->get_event_relay_log_pos(), llbuff);
          my_error(ER_MTS_CANT_PARALLEL, MYF(0),
                   get_type_str(), rli->get_event_relay_log_name(), llbuff,
                   "possible malformed group of events from an old master");

          /* Coordinator cant continue, it marks MTS group status accordingly */
          rli->mts_group_status= Relay_log_info::MTS_KILLED_GROUP;

          goto err;
        }
        /*
          Marking sure the event will be executed in sequential mode.
        */
        if (rli->current_mts_submode->wait_for_workers_to_finish(rli) == -1)
        {
          // handle synchronization error
          rli->report(WARNING_LEVEL, 0,
                      "Slave worker thread has failed to apply an event. As a "
                      "consequence, the coordinator thread is stopping "
                      "execution.");
          DBUG_RETURN(-1);
        }
        /*
          Given not in-group mark the event handler can invoke checkpoint
          update routine in the following course.
        */
        DBUG_ASSERT(rli->mts_group_status == Relay_log_info::MTS_NOT_IN_GROUP
                    || !is_mts_db_partitioned(rli));

#ifndef DBUG_OFF
        /* all Workers are idle as done through wait_for_workers_to_finish */
        for (uint k= 0; k < rli->curr_group_da.elements; k++)
        {
          DBUG_ASSERT(!(*(Slave_worker **)
                        dynamic_array_ptr(&rli->workers, k))->usage_partition);
          DBUG_ASSERT(!(*(Slave_worker **)
                        dynamic_array_ptr(&rli->workers, k))->jobs.len);
        }
#endif
      }
      else
      {
        DBUG_ASSERT(actual_exec_mode == EVENT_EXEC_ASYNC);
      }
    }
    DBUG_RETURN(do_apply_event(rli));
  }

  DBUG_ASSERT(actual_exec_mode == EVENT_EXEC_PARALLEL);
  DBUG_ASSERT(!(rli->curr_group_seen_begin && ends_group()) ||
              /*
                This is an empty group being processed due to gtids.
              */
              (rli->curr_group_seen_begin && rli->curr_group_seen_gtid
              && ends_group()) || is_mts_db_partitioned(rli) ||
              rli->last_assigned_worker ||
              /*
                Begin_load_query can be logged w/o db info and within
                Begin/Commit. That's a pattern forcing sequential
                applying of LOAD-DATA.
              */
              (*(Log_event **)
               dynamic_array_ptr(&rli->curr_group_da,
                                 rli->curr_group_da.elements - 1))-> 
              get_type_code() == BEGIN_LOAD_QUERY_EVENT);

  worker= NULL;
  rli->mts_group_status= Relay_log_info::MTS_IN_GROUP;

  worker= (Relay_log_info*)
    (rli->last_assigned_worker= get_slave_worker(rli));

#ifndef DBUG_OFF
  if (rli->last_assigned_worker)
    DBUG_PRINT("mts", ("Assigning job to worker %lu",
               rli->last_assigned_worker->id));
#endif

err:
  if (rli_thd->is_error())
  {
    DBUG_ASSERT(!worker);

    /*
      Destroy all deferred buffered events but the current prior to exit.
      The current one will be deleted as an event never destined/assigned
      to any Worker in Coordinator's regular execution path.
    */
    for (uint k= 0; k < rli->curr_group_da.elements; k++)
    {
      Log_event *ev_buf=
        *(Log_event**) dynamic_array_ptr(&rli->curr_group_da, k);
      if (this != ev_buf)
        delete ev_buf;
    }
    rli->curr_group_da.elements= 0;
  }
  else
  {
    DBUG_ASSERT(worker || rli->curr_group_assigned_parts.elements == 0);
  }

  DBUG_RETURN((!rli_thd->is_error() ||
               DBUG_EVALUATE_IF("fault_injection_get_slave_worker", 1, 0)) ?
              0 : -1);
}

#endif

/**************************************************************************
	Query_log_event methods
**************************************************************************/

#if defined(HAVE_REPLICATION) && !defined(MYSQL_CLIENT)

/**
  This (which is used only for SHOW BINLOG EVENTS) could be updated to
  print SET @@session_var=. But this is not urgent, as SHOW BINLOG EVENTS is
  only an information, it does not produce suitable queries to replay (for
  example it does not print LOAD DATA INFILE).
  @todo
    show the catalog ??
*/

int Query_log_event::pack_info(Protocol *protocol)
{
  // TODO: show the catalog ??
  String str_buf;
  // Add use `DB` to the string if required
  if (!(flags & LOG_EVENT_SUPPRESS_USE_F)
      && db && db_len)
  {
    str_buf.append("use ");
    append_identifier(this->thd, &str_buf, db, db_len);
    str_buf.append("; ");
  }
  // Add the query to the string
  if (query && q_len)
    str_buf.append(query);
 // persist the buffer in protocol
  protocol->store(str_buf.ptr(), str_buf.length(), &my_charset_bin);
  return 0;
}
#endif

#ifndef MYSQL_CLIENT

/**
  Utility function for the next method (Query_log_event::write()) .
*/
static void write_str_with_code_and_len(uchar **dst, const char *src,
                                        uint len, uint code)
{
  /*
    only 1 byte to store the length of catalog, so it should not
    surpass 255
  */
  DBUG_ASSERT(len <= 255);
  DBUG_ASSERT(src);
  *((*dst)++)= code;
  *((*dst)++)= (uchar) len;
  memmove(*dst, src, len);
  (*dst)+= len;
}


/**
  Query_log_event::write().

  @note
    In this event we have to modify the header to have the correct
    EVENT_LEN_OFFSET as we don't yet know how many status variables we
    will print!
*/

bool Query_log_event::write(IO_CACHE* file)
{
  uchar buf[QUERY_HEADER_LEN + MAX_SIZE_LOG_EVENT_STATUS];
  uchar *start, *start_of_status;
  ulong event_length;

  if (!query)
    return 1;                                   // Something wrong with event

  /*
    We want to store the thread id:
    (- as an information for the user when he reads the binlog)
    - if the query uses temporary table: for the slave SQL thread to know to
    which master connection the temp table belongs.
    Now imagine we (write()) are called by the slave SQL thread (we are
    logging a query executed by this thread; the slave runs with
    --log-slave-updates). Then this query will be logged with
    thread_id=the_thread_id_of_the_SQL_thread. Imagine that 2 temp tables of
    the same name were created simultaneously on the master (in the master
    binlog you have
    CREATE TEMPORARY TABLE t; (thread 1)
    CREATE TEMPORARY TABLE t; (thread 2)
    ...)
    then in the slave's binlog there will be
    CREATE TEMPORARY TABLE t; (thread_id_of_the_slave_SQL_thread)
    CREATE TEMPORARY TABLE t; (thread_id_of_the_slave_SQL_thread)
    which is bad (same thread id!).

    To avoid this, we log the thread's thread id EXCEPT for the SQL
    slave thread for which we log the original (master's) thread id.
    Now this moves the bug: what happens if the thread id on the
    master was 10 and when the slave replicates the query, a
    connection number 10 is opened by a normal client on the slave,
    and updates a temp table of the same name? We get a problem
    again. To avoid this, in the handling of temp tables (sql_base.cc)
    we use thread_id AND server_id.  TODO when this is merged into
    4.1: in 4.1, slave_proxy_id has been renamed to pseudo_thread_id
    and is a session variable: that's to make mysqlbinlog work with
    temp tables. We probably need to introduce

    SET PSEUDO_SERVER_ID
    for mysqlbinlog in 4.1. mysqlbinlog would print:
    SET PSEUDO_SERVER_ID=
    SET PSEUDO_THREAD_ID=
    for each query using temp tables.
  */
  int4store(buf + Q_THREAD_ID_OFFSET, slave_proxy_id);
  int4store(buf + Q_EXEC_TIME_OFFSET, exec_time);
  buf[Q_DB_LEN_OFFSET] = (char) db_len;
  int2store(buf + Q_ERR_CODE_OFFSET, error_code);

  /*
    You MUST always write status vars in increasing order of code. This
    guarantees that a slightly older slave will be able to parse those he
    knows.
  */
  start_of_status= start= buf+QUERY_HEADER_LEN;
  if (flags2_inited)
  {
    *start++= Q_FLAGS2_CODE;
    int4store(start, flags2);
    start+= 4;
  }
  if (sql_mode_inited)
  {
    *start++= Q_SQL_MODE_CODE;
    int8store(start, sql_mode);
    start+= 8;
  }
  if (catalog_len) // i.e. this var is inited (false for 4.0 events)
  {
    write_str_with_code_and_len(&start,
                                catalog, catalog_len, Q_CATALOG_NZ_CODE);
    /*
      In 5.0.x where x<4 masters we used to store the end zero here. This was
      a waste of one byte so we don't do it in x>=4 masters. We change code to
      Q_CATALOG_NZ_CODE, because re-using the old code would make x<4 slaves
      of this x>=4 master segfault (expecting a zero when there is
      none). Remaining compatibility problems are: the older slave will not
      find the catalog; but it is will not crash, and it's not an issue
      that it does not find the catalog as catalogs were not used in these
      older MySQL versions (we store it in binlog and read it from relay log
      but do nothing useful with it). What is an issue is that the older slave
      will stop processing the Q_* blocks (and jumps to the db/query) as soon
      as it sees unknown Q_CATALOG_NZ_CODE; so it will not be able to read
      Q_AUTO_INCREMENT*, Q_CHARSET and so replication will fail silently in
      various ways. Documented that you should not mix alpha/beta versions if
      they are not exactly the same version, with example of 5.0.3->5.0.2 and
      5.0.4->5.0.3. If replication is from older to new, the new will
      recognize Q_CATALOG_CODE and have no problem.
    */
  }
  if (auto_increment_increment != 1 || auto_increment_offset != 1)
  {
    *start++= Q_AUTO_INCREMENT;
    int2store(start, auto_increment_increment);
    int2store(start+2, auto_increment_offset);
    start+= 4;
  }
  if (charset_inited)
  {
    *start++= Q_CHARSET_CODE;
    memcpy(start, charset, 6);
    start+= 6;
  }
  if (time_zone_len)
  {
    /* In the TZ sys table, column Name is of length 64 so this should be ok */
    DBUG_ASSERT(time_zone_len <= MAX_TIME_ZONE_NAME_LENGTH);
    write_str_with_code_and_len(&start,
                                time_zone_str, time_zone_len, Q_TIME_ZONE_CODE);
  }
  if (lc_time_names_number)
  {
    DBUG_ASSERT(lc_time_names_number <= 0xFFFF);
    *start++= Q_LC_TIME_NAMES_CODE;
    int2store(start, lc_time_names_number);
    start+= 2;
  }
  if (charset_database_number)
  {
    DBUG_ASSERT(charset_database_number <= 0xFFFF);
    *start++= Q_CHARSET_DATABASE_CODE;
    int2store(start, charset_database_number);
    start+= 2;
  }
  if (table_map_for_update)
  {
    *start++= Q_TABLE_MAP_FOR_UPDATE_CODE;
    int8store(start, table_map_for_update);
    start+= 8;
  }
  if (master_data_written != 0)
  {
    /*
      Q_MASTER_DATA_WRITTEN_CODE only exists in relay logs where the master
      has binlog_version<4 and the slave has binlog_version=4. See comment
      for master_data_written in log_event.h for details.
    */
    *start++= Q_MASTER_DATA_WRITTEN_CODE;
    int4store(start, master_data_written);
    start+= 4;
  }

  if (thd && thd->need_binlog_invoker())
  {
    LEX_STRING invoker_user;
    LEX_STRING invoker_host;
    memset(&invoker_user, 0, sizeof(invoker_user));
    memset(&invoker_host, 0, sizeof(invoker_host));

    if (thd->slave_thread && thd->has_invoker())
    {
      /* user will be null, if master is older than this patch */
      invoker_user= thd->get_invoker_user();
      invoker_host= thd->get_invoker_host();
    }
    else if (thd->security_ctx->priv_user)
    {
      Security_context *ctx= thd->security_ctx;

      invoker_user.length= strlen(ctx->priv_user);
      invoker_user.str= ctx->priv_user;
      if (ctx->priv_host[0] != '\0')
      {
        invoker_host.str= ctx->priv_host;
        invoker_host.length= strlen(ctx->priv_host);
      }
    }

    if (invoker_user.length > 0)
    {
      *start++= Q_INVOKER;

      /*
        Store user length and user. The max length of use is 16, so 1 byte is
        enough to store the user's length.
       */
      *start++= (uchar)invoker_user.length;
      memcpy(start, invoker_user.str, invoker_user.length);
      start+= invoker_user.length;

      /*
        Store host length and host. The max length of host is 60, so 1 byte is
        enough to store the host's length.
       */
      *start++= (uchar)invoker_host.length;
      memcpy(start, invoker_host.str, invoker_host.length);
      start+= invoker_host.length;
    }
  }

  if (thd && thd->get_binlog_accessed_db_names() != NULL)
  {
    uchar dbs;
    *start++= Q_UPDATED_DB_NAMES;

    compile_time_assert(MAX_DBS_IN_EVENT_MTS <= OVER_MAX_DBS_IN_EVENT_MTS);

    /* 
       In case of the number of db:s exceeds MAX_DBS_IN_EVENT_MTS
       no db:s is written and event will require the sequential applying on slave.
    */
    dbs=
      (thd->get_binlog_accessed_db_names()->elements <= MAX_DBS_IN_EVENT_MTS) ?
      thd->get_binlog_accessed_db_names()->elements : OVER_MAX_DBS_IN_EVENT_MTS;

    DBUG_ASSERT(dbs != 0);

    if (dbs <= MAX_DBS_IN_EVENT_MTS)
    {
      List_iterator_fast<char> it(*thd->get_binlog_accessed_db_names());
      char *db_name= it++;
      /* 
         the single "" db in the acccessed db list corresponds to the same as
         exceeds MAX_DBS_IN_EVENT_MTS case, so dbs is set to the over-max.
      */
      if (dbs == 1 && !strcmp(db_name, ""))
        dbs= OVER_MAX_DBS_IN_EVENT_MTS;
      *start++= dbs;
      if (dbs != OVER_MAX_DBS_IN_EVENT_MTS)
        do
        {
          strcpy((char*) start, db_name);
          start += strlen(db_name) + 1;
        } while ((db_name= it++));
    }
    else
    {
      *start++= dbs;
    }
  }

  if (thd && thd->query_start_usec_used)
  {
    *start++= Q_MICROSECONDS;
    get_time();
    int3store(start, when.tv_usec);
    start+= 3;
  }

  /*
    We store -1 in the following status var since we don't have the
    commit timestamp. The logical timestamp will be updated in the
    do_write_cache.
  */
  if (file->commit_seq_offset == 0)
  {
    file->commit_seq_offset= QUERY_HEADER_LEN +
                             (uint)(start-start_of_status);
    *start++= Q_COMMIT_TS;
    int8store(start, SEQ_UNINIT);
    start+= COMMIT_SEQ_LEN;
  }
  /*
    NOTE: When adding new status vars, please don't forget to update
    the MAX_SIZE_LOG_EVENT_STATUS in log_event.h and update the function
    code_name() in this file.
   
    Here there could be code like
    if (command-line-option-which-says-"log_this_variable" && inited)
    {
    *start++= Q_THIS_VARIABLE_CODE;
    int4store(start, this_variable);
    start+= 4;
    }
  */
  
  /* Store length of status variables */
  status_vars_len= (uint) (start-start_of_status);
  DBUG_ASSERT(status_vars_len <= MAX_SIZE_LOG_EVENT_STATUS);
  int2store(buf + Q_STATUS_VARS_LEN_OFFSET, status_vars_len);

  /*
    Calculate length of whole event
    The "1" below is the \0 in the db's length
  */
  event_length= (uint) (start-buf) + get_post_header_size_for_derived() + db_len + 1 + q_len;

  return (write_header(file, event_length) ||
          wrapper_my_b_safe_write(file, (uchar*) buf, QUERY_HEADER_LEN) ||
          write_post_header_for_derived(file) ||
          wrapper_my_b_safe_write(file, (uchar*) start_of_status,
                          (uint) (start-start_of_status)) ||
          wrapper_my_b_safe_write(file, (db) ? (uchar*) db : (uchar*)"", db_len + 1) ||
          wrapper_my_b_safe_write(file, (uchar*) query, q_len) ||
	  write_footer(file)) ? 1 : 0;
}

/**
  The simplest constructor that could possibly work.  This is used for
  creating static objects that have a special meaning and are invisible
  to the log.  
*/
Query_log_event::Query_log_event()
  :Log_event(), data_buf(0)
{
  memset(&user, 0, sizeof(user));
  memset(&host, 0, sizeof(host));
}


/**
  Creates a Query Log Event.

  @param thd_arg      Thread handle
  @param query_arg    Array of char representing the query
  @param query_length Size of the 'query_arg' array
  @param using_trans  Indicates that there are transactional changes.
  @param immediate    After being written to the binary log, the event
                      must be flushed immediately. This indirectly implies
                      the stmt-cache.
  @param suppress_use Suppress the generation of 'USE' statements
  @param errcode      The error code of the query
  @param ignore       Ignore user's statement, i.e. lex information, while
                      deciding which cache must be used.
*/
Query_log_event::Query_log_event(THD* thd_arg, const char* query_arg,
				 size_t query_length, bool using_trans,
				 bool immediate, bool suppress_use,
                                 int errcode, bool ignore_cmd_internals)

  :Log_event(thd_arg,
             (thd_arg->thread_specific_used ? LOG_EVENT_THREAD_SPECIFIC_F :
              0) |
             (suppress_use ? LOG_EVENT_SUPPRESS_USE_F : 0),
	     using_trans ? Log_event::EVENT_TRANSACTIONAL_CACHE :
                          Log_event::EVENT_STMT_CACHE,
             Log_event::EVENT_NORMAL_LOGGING),
   data_buf(0), query(query_arg), catalog(thd_arg->catalog),
   db(thd_arg->db), q_len((uint32) query_length),
   thread_id(thd_arg->thread_id),
   /* save the original thread id; we already know the server id */
   slave_proxy_id(thd_arg->variables.pseudo_thread_id),
   flags2_inited(1), sql_mode_inited(1), charset_inited(1),
   sql_mode(thd_arg->variables.sql_mode),
   auto_increment_increment(thd_arg->variables.auto_increment_increment),
   auto_increment_offset(thd_arg->variables.auto_increment_offset),
   lc_time_names_number(thd_arg->variables.lc_time_names->number),
   charset_database_number(0),
   table_map_for_update((ulonglong)thd_arg->table_map_for_update),
   master_data_written(0), mts_accessed_dbs(0)
{

  memset(&user, 0, sizeof(user));
  memset(&host, 0, sizeof(host));

  error_code= errcode;

  /*
  exec_time calculation has changed to use the same method that is used
  to fill out "thd_arg->start_time"
  */

  struct timeval end_time;
  ulonglong micro_end_time= my_micro_time();
  my_micro_time_to_timeval(micro_end_time, &end_time);

  exec_time= end_time.tv_sec - thd_arg->start_time.tv_sec;

  /**
    @todo this means that if we have no catalog, then it is replicated
    as an existing catalog of length zero. is that safe? /sven
  */
  catalog_len = (catalog) ? (uint32) strlen(catalog) : 0;
  /* status_vars_len is set just before writing the event */
  db_len = (db) ? (uint32) strlen(db) : 0;
  if (thd_arg->variables.collation_database != thd_arg->db_charset)
    charset_database_number= thd_arg->variables.collation_database->number;
  
  /*
    We only replicate over the bits of flags2 that we need: the rest
    are masked out by "& OPTIONS_WRITTEN_TO_BINLOG".

    We also force AUTOCOMMIT=1.  Rationale (cf. BUG#29288): After
    fixing BUG#26395, we always write BEGIN and COMMIT around all
    transactions (even single statements in autocommit mode).  This is
    so that replication from non-transactional to transactional table
    and error recovery from XA to non-XA table should work as
    expected.  The BEGIN/COMMIT are added in log.cc. However, there is
    one exception: MyISAM bypasses log.cc and writes directly to the
    binlog.  So if autocommit is off, master has MyISAM, and slave has
    a transactional engine, then the slave will just see one long
    never-ending transaction.  The only way to bypass explicit
    BEGIN/COMMIT in the binlog is by using a non-transactional table.
    So setting AUTOCOMMIT=1 will make this work as expected.

    Note: explicitly replicate AUTOCOMMIT=1 from master. We do not
    assume AUTOCOMMIT=1 on slave; the slave still reads the state of
    the autocommit flag as written by the master to the binlog. This
    behavior may change after WL#4162 has been implemented.
  */
  flags2= (uint32) (thd_arg->variables.option_bits &
                    (OPTIONS_WRITTEN_TO_BIN_LOG & ~OPTION_NOT_AUTOCOMMIT));
  DBUG_ASSERT(thd_arg->variables.character_set_client->number < 256*256);
  DBUG_ASSERT(thd_arg->variables.collation_connection->number < 256*256);
  DBUG_ASSERT(thd_arg->variables.collation_server->number < 256*256);
  DBUG_ASSERT(thd_arg->variables.character_set_client->mbminlen == 1);
  int2store(charset, thd_arg->variables.character_set_client->number);
  int2store(charset+2, thd_arg->variables.collation_connection->number);
  int2store(charset+4, thd_arg->variables.collation_server->number);
  if (thd_arg->time_zone_used)
  {
    /*
      Note that our event becomes dependent on the Time_zone object
      representing the time zone. Fortunately such objects are never deleted
      or changed during mysqld's lifetime.
    */
    time_zone_len= thd_arg->variables.time_zone->get_name()->length();
    time_zone_str= thd_arg->variables.time_zone->get_name()->ptr();
  }
  else
    time_zone_len= 0;

  /*
    In what follows, we define in which cache, trx-cache or stmt-cache,
    this Query Log Event will be written to.

    If ignore_cmd_internals is defined, we rely on the is_trans flag to
    choose the cache and this is done in the base class Log_event. False
    means that the stmt-cache will be used and upon statement commit/rollback
    the cache will be flushed to disk. True means that the trx-cache will
    be used and upon transaction commit/rollback the cache will be flushed
    to disk.

    If set immediate cache is defined, for convenience, we automatically
    use the stmt-cache. This mean that the statement will be written
    to the stmt-cache and immediately flushed to disk without waiting
    for a commit/rollback notification.

    For example, the cluster/ndb captures a request to execute a DDL
    statement and synchronously propagate it to all available MySQL
    servers. Unfortunately, the current protocol assumes that the
    generated events are immediately written to diks and does not check
    for commit/rollback.

    Upon dropping a connection, DDLs (i.e. DROP TEMPORARY TABLE) are
    generated and in this case the statements have the immediate flag
    set because there is no commit/rollback.

    If the immediate flag is not set, the decision on the cache is based
    on the current statement and the flag is_trans, which indicates if
    a transactional engine was updated. 

    Statements are classifed as row producers (i.e. can_generate_row_events())
    or non-row producers. Non-row producers, DDL in general, are treated
    as the immediate flag was set and for convenience are written to the
    stmt-cache and immediately flushed to disk. 

    Row producers are handled in general according to the is_trans flag.
    False means that the stmt-cache will be used and upon statement
    commit/rollback the cache will be flushed to disk. True means that the
    trx-cache will be used and upon transaction commit/rollback the cache
    will be flushed to disk.

    Unfortunately, there are exceptions to this non-row and row producer
    rules:

      . The SAVEPOINT, ROLLBACK TO SAVEPOINT, RELEASE SAVEPOINT does not
        have the flag is_trans set because there is no updated engine but
        must be written to the trx-cache.

      . SET If auto-commit is on, it must not go through a cache.

      . CREATE TABLE is classfied as non-row producer but CREATE TEMPORARY
        must be handled as row producer.

      . DROP TABLE is classfied as non-row producer but DROP TEMPORARY
        must be handled as row producer.

    Finally, some statements that does not have the flag is_trans set may
    be written to the trx-cache based on the following criteria:

      . updated both a transactional and a non-transactional engine (i.e.
        stmt_has_updated_trans_table()).

      . accessed both a transactional and a non-transactional engine and
        is classified as unsafe (i.e. is_mixed_stmt_unsafe()).

      . is executed within a transaction and previously a transactional
        engine was updated and the flag binlog_direct_non_trans_update
        is set.
  */
  if (ignore_cmd_internals)
    return;

  /*
    TRUE defines that the trx-cache must be used.
  */
  bool cmd_can_generate_row_events= FALSE;
  /*
    TRUE defines that the trx-cache must be used.
  */
  bool cmd_must_go_to_trx_cache= FALSE;
   
  LEX *lex= thd->lex;
  if (!immediate)
  {
    switch (lex->sql_command)
    {
      case SQLCOM_DROP_TABLE:
        cmd_can_generate_row_events= lex->drop_temporary &&
                                     thd->in_multi_stmt_transaction_mode();
      break;
      case SQLCOM_CREATE_TABLE:
        cmd_must_go_to_trx_cache= lex->select_lex->item_list.elements &&
                                  thd->is_current_stmt_binlog_format_row();
        cmd_can_generate_row_events= 
          ((lex->create_info.options & HA_LEX_CREATE_TMP_TABLE) &&
            thd->in_multi_stmt_transaction_mode()) || cmd_must_go_to_trx_cache;
        break;
      case SQLCOM_SET_OPTION:
        if (lex->autocommit)
          cmd_can_generate_row_events= cmd_must_go_to_trx_cache= FALSE;
        else
          cmd_can_generate_row_events= TRUE;
        break;
      case SQLCOM_RELEASE_SAVEPOINT:
      case SQLCOM_ROLLBACK_TO_SAVEPOINT:
      case SQLCOM_SAVEPOINT:
        cmd_can_generate_row_events= cmd_must_go_to_trx_cache= TRUE;
        break;
      default:
        cmd_can_generate_row_events= sqlcom_can_generate_row_events(thd);
        break;
    }
  }
  
  if (cmd_can_generate_row_events)
  {
    cmd_must_go_to_trx_cache= cmd_must_go_to_trx_cache || using_trans;
    if (cmd_must_go_to_trx_cache || stmt_has_updated_trans_table(thd) ||
        thd->lex->is_mixed_stmt_unsafe(thd->in_multi_stmt_transaction_mode(),
                                       thd->variables.binlog_direct_non_trans_update,
                                       trans_has_updated_trans_table(thd),
                                       thd->tx_isolation) ||
        (!thd->variables.binlog_direct_non_trans_update && trans_has_updated_trans_table(thd)))
    {
      event_logging_type= Log_event::EVENT_NORMAL_LOGGING; 
      event_cache_type= Log_event::EVENT_TRANSACTIONAL_CACHE;
    }
    else
    {
      event_logging_type= Log_event::EVENT_NORMAL_LOGGING; 
      event_cache_type= Log_event::EVENT_STMT_CACHE;
    }
  }
  else
  {
    event_logging_type= Log_event::EVENT_IMMEDIATE_LOGGING;
    event_cache_type= Log_event::EVENT_STMT_CACHE;
  }

  DBUG_ASSERT(event_cache_type != Log_event::EVENT_INVALID_CACHE);
  DBUG_ASSERT(event_logging_type != Log_event::EVENT_INVALID_LOGGING);
  DBUG_PRINT("info",("Query_log_event has flags2: %lu  sql_mode: %llu",
                     (ulong) flags2, sql_mode));
}
#endif /* MYSQL_CLIENT */


/* 2 utility functions for the next method */

/**
   Read a string with length from memory.

   This function reads the string-with-length stored at
   <code>src</code> and extract the length into <code>*len</code> and
   a pointer to the start of the string into <code>*dst</code>. The
   string can then be copied using <code>memcpy()</code> with the
   number of bytes given in <code>*len</code>.

   @param src Pointer to variable holding a pointer to the memory to
              read the string from.
   @param dst Pointer to variable holding a pointer where the actual
              string starts. Starting from this position, the string
              can be copied using @c memcpy().
   @param len Pointer to variable where the length will be stored.
   @param end One-past-the-end of the memory where the string is
              stored.

   @return    Zero if the entire string can be copied successfully,
              @c UINT_MAX if the length could not be read from memory
              (that is, if <code>*src >= end</code>), otherwise the
              number of bytes that are missing to read the full
              string, which happends <code>*dst + *len >= end</code>.
*/
static int
get_str_len_and_pointer(const Log_event::Byte **src,
                        const char **dst,
                        uint *len,
                        const Log_event::Byte *end)
{
  if (*src >= end)
    return -1;       // Will be UINT_MAX in two-complement arithmetics
  uint length= **src;
  if (length > 0)
  {
    if (*src + length >= end)
      return *src + length - end + 1;       // Number of bytes missing
    *dst= (char *)*src + 1;                    // Will be copied later
  }
  *len= length;
  *src+= length + 1;
  return 0;
}

static void copy_str_and_move(const char **src, 
                              Log_event::Byte **dst, 
                              uint len)
{
  memcpy(*dst, *src, len);
  *src= (const char *)*dst;
  (*dst)+= len;
  *(*dst)++= 0;
}


#ifndef DBUG_OFF
static char const *
code_name(int code)
{
  static char buf[255];
  switch (code) {
  case Q_FLAGS2_CODE: return "Q_FLAGS2_CODE";
  case Q_SQL_MODE_CODE: return "Q_SQL_MODE_CODE";
  case Q_CATALOG_CODE: return "Q_CATALOG_CODE";
  case Q_AUTO_INCREMENT: return "Q_AUTO_INCREMENT";
  case Q_CHARSET_CODE: return "Q_CHARSET_CODE";
  case Q_TIME_ZONE_CODE: return "Q_TIME_ZONE_CODE";
  case Q_CATALOG_NZ_CODE: return "Q_CATALOG_NZ_CODE";
  case Q_LC_TIME_NAMES_CODE: return "Q_LC_TIME_NAMES_CODE";
  case Q_CHARSET_DATABASE_CODE: return "Q_CHARSET_DATABASE_CODE";
  case Q_TABLE_MAP_FOR_UPDATE_CODE: return "Q_TABLE_MAP_FOR_UPDATE_CODE";
  case Q_MASTER_DATA_WRITTEN_CODE: return "Q_MASTER_DATA_WRITTEN_CODE";
  case Q_UPDATED_DB_NAMES: return "Q_UPDATED_DB_NAMES";
  case Q_MICROSECONDS: return "Q_MICROSECONDS";
  case Q_COMMIT_TS: return "Q_COMMIT_TS";
  }
  sprintf(buf, "CODE#%d", code);
  return buf;
}
#endif

/**
   Macro to check that there is enough space to read from memory.

   @param PTR Pointer to memory
   @param END End of memory
   @param CNT Number of bytes that should be read.
 */
#define CHECK_SPACE(PTR,END,CNT)                      \
  do {                                                \
    DBUG_PRINT("info", ("Read %s", code_name(pos[-1]))); \
    DBUG_ASSERT((PTR) + (CNT) <= (END));              \
    if ((PTR) + (CNT) > (END)) {                      \
      DBUG_PRINT("info", ("query= 0"));               \
      query= 0;                                       \
      DBUG_VOID_RETURN;                               \
    }                                                 \
  } while (0)


/**
  This is used by the SQL slave thread to prepare the event before execution.
*/
Query_log_event::Query_log_event(const char* buf, uint event_len,
                                 const Format_description_log_event
                                 *description_event,
                                 Log_event_type event_type)
  :Log_event(buf, description_event), data_buf(0), query(NullS),
   db(NullS), catalog_len(0), status_vars_len(0),
   flags2_inited(0), sql_mode_inited(0), charset_inited(0),
   auto_increment_increment(1), auto_increment_offset(1),
   time_zone_len(0), lc_time_names_number(0), charset_database_number(0),
   table_map_for_update(0), master_data_written(0),
   mts_accessed_dbs(OVER_MAX_DBS_IN_EVENT_MTS)
{
  ulong data_len;
  uint32 tmp;
  uint8 common_header_len, post_header_len;
  Log_event::Byte *start;
  const Log_event::Byte *end;
  bool catalog_nz= 1;
  DBUG_ENTER("Query_log_event::Query_log_event(char*,...)");

  memset(&user, 0, sizeof(user));
  memset(&host, 0, sizeof(host));
  commit_seq_no= SEQ_UNINIT;
  common_header_len= description_event->common_header_len;
  post_header_len= description_event->post_header_len[event_type-1];
  DBUG_PRINT("info",("event_len: %u  common_header_len: %d  post_header_len: %d",
                     event_len, common_header_len, post_header_len));
  
  /*
    We test if the event's length is sensible, and if so we compute data_len.
    We cannot rely on QUERY_HEADER_LEN here as it would not be format-tolerant.
    We use QUERY_HEADER_MINIMAL_LEN which is the same for 3.23, 4.0 & 5.0.
  */
  if (event_len < (uint)(common_header_len + post_header_len))
    DBUG_VOID_RETURN;				
  data_len = event_len - (common_header_len + post_header_len);
  buf+= common_header_len;
  
  slave_proxy_id= thread_id = uint4korr(buf + Q_THREAD_ID_OFFSET);
  exec_time = uint4korr(buf + Q_EXEC_TIME_OFFSET);
  db_len = (uint)buf[Q_DB_LEN_OFFSET]; // TODO: add a check of all *_len vars
  error_code = uint2korr(buf + Q_ERR_CODE_OFFSET);

  /*
    5.0 format starts here.
    Depending on the format, we may or not have affected/warnings etc
    The remnent post-header to be parsed has length:
  */
  tmp= post_header_len - QUERY_HEADER_MINIMAL_LEN; 
  if (tmp)
  {
    status_vars_len= uint2korr(buf + Q_STATUS_VARS_LEN_OFFSET);
    /*
      Check if status variable length is corrupt and will lead to very
      wrong data. We could be even more strict and require data_len to
      be even bigger, but this will suffice to catch most corruption
      errors that can lead to a crash.
    */
    if (status_vars_len > min<ulong>(data_len, MAX_SIZE_LOG_EVENT_STATUS))
    {
      DBUG_PRINT("info", ("status_vars_len (%u) > data_len (%lu); query= 0",
                          status_vars_len, data_len));
      query= 0;
      DBUG_VOID_RETURN;
    }
    data_len-= status_vars_len;
    DBUG_PRINT("info", ("Query_log_event has status_vars_len: %u",
                        (uint) status_vars_len));
    tmp-= 2;
  } 
  else
  {
    /*
      server version < 5.0 / binlog_version < 4 master's event is 
      relay-logged with storing the original size of the event in
      Q_MASTER_DATA_WRITTEN_CODE status variable.
      The size is to be restored at reading Q_MASTER_DATA_WRITTEN_CODE-marked
      event from the relay log.
    */
    DBUG_ASSERT(description_event->binlog_version < 4);
    master_data_written= data_written;
  }
  /*
    We have parsed everything we know in the post header for QUERY_EVENT,
    the rest of post header is either comes from older version MySQL or
    dedicated to derived events (e.g. Execute_load_query...)
  */

  /* variable-part: the status vars; only in MySQL 5.0  */
  
  start= (Log_event::Byte*) (buf+post_header_len);
  end= (const Log_event::Byte*) (start+status_vars_len);
  for (const Log_event::Byte* pos= start; pos < end;)
  {
    switch (*pos++) {
    case Q_FLAGS2_CODE:
      CHECK_SPACE(pos, end, 4);
      flags2_inited= 1;
      flags2= uint4korr(pos);
      DBUG_PRINT("info",("In Query_log_event, read flags2: %lu", (ulong) flags2));
      pos+= 4;
      break;
    case Q_SQL_MODE_CODE:
    {
#ifndef DBUG_OFF
      char buff[22];
#endif
      CHECK_SPACE(pos, end, 8);
      sql_mode_inited= 1;
      sql_mode= uint8korr(pos);
      DBUG_PRINT("info",("In Query_log_event, read sql_mode: %s",
			 llstr(sql_mode, buff)));
      pos+= 8;
      break;
    }
    case Q_CATALOG_NZ_CODE:
      DBUG_PRINT("info", ("case Q_CATALOG_NZ_CODE; pos: 0x%lx; end: 0x%lx",
                          (ulong) pos, (ulong) end));
      if (get_str_len_and_pointer(&pos, &catalog, &catalog_len, end))
      {
        DBUG_PRINT("info", ("query= 0"));
        query= 0;
        DBUG_VOID_RETURN;
      }
      break;
    case Q_AUTO_INCREMENT:
      CHECK_SPACE(pos, end, 4);
      auto_increment_increment= uint2korr(pos);
      auto_increment_offset=    uint2korr(pos+2);
      pos+= 4;
      break;
    case Q_CHARSET_CODE:
    {
      CHECK_SPACE(pos, end, 6);
      charset_inited= 1;
      memcpy(charset, pos, 6);
      pos+= 6;
      break;
    }
    case Q_TIME_ZONE_CODE:
    {
      if (get_str_len_and_pointer(&pos, &time_zone_str, &time_zone_len, end))
      {
        DBUG_PRINT("info", ("Q_TIME_ZONE_CODE: query= 0"));
        query= 0;
        DBUG_VOID_RETURN;
      }
      break;
    }
    case Q_CATALOG_CODE: /* for 5.0.x where 0<=x<=3 masters */
      CHECK_SPACE(pos, end, 1);
      if ((catalog_len= *pos))
        catalog= (char*) pos+1;                           // Will be copied later
      CHECK_SPACE(pos, end, catalog_len + 2);
      pos+= catalog_len+2; // leap over end 0
      catalog_nz= 0; // catalog has end 0 in event
      break;
    case Q_LC_TIME_NAMES_CODE:
      CHECK_SPACE(pos, end, 2);
      lc_time_names_number= uint2korr(pos);
      pos+= 2;
      break;
    case Q_CHARSET_DATABASE_CODE:
      CHECK_SPACE(pos, end, 2);
      charset_database_number= uint2korr(pos);
      pos+= 2;
      break;
    case Q_TABLE_MAP_FOR_UPDATE_CODE:
      CHECK_SPACE(pos, end, 8);
      table_map_for_update= uint8korr(pos);
      pos+= 8;
      break;
    case Q_MASTER_DATA_WRITTEN_CODE:
      CHECK_SPACE(pos, end, 4);
      data_written= master_data_written= uint4korr(pos);
      pos+= 4;
      break;
    case Q_MICROSECONDS:
    {
      CHECK_SPACE(pos, end, 3);
      when.tv_usec= uint3korr(pos);
      pos+= 3;
      break;
    }
    case Q_INVOKER:
    {
      CHECK_SPACE(pos, end, 1);
      user.length= *pos++;
      CHECK_SPACE(pos, end, user.length);
      user.str= (char *)pos;
      pos+= user.length;

      CHECK_SPACE(pos, end, 1);
      host.length= *pos++;
      CHECK_SPACE(pos, end, host.length);
      host.str= (char *)pos;
      pos+= host.length;
      break;
    }
    case Q_UPDATED_DB_NAMES:
    {
      uchar i= 0;
      CHECK_SPACE(pos, end, 1);
      mts_accessed_dbs= *pos++;
      /* 
         Notice, the following check is positive also in case of
         the master's MAX_DBS_IN_EVENT_MTS > the slave's one and the event 
         contains e.g the master's MAX_DBS_IN_EVENT_MTS db:s.
      */
      if (mts_accessed_dbs > MAX_DBS_IN_EVENT_MTS)
      {
        mts_accessed_dbs= OVER_MAX_DBS_IN_EVENT_MTS;
        break;
      }

      DBUG_ASSERT(mts_accessed_dbs != 0);

      for (i= 0; i < mts_accessed_dbs && pos < start + status_vars_len; i++)
      {
        DBUG_EXECUTE_IF("query_log_event_mts_corrupt_db_names",
                        {
                          if (mts_accessed_dbs == 2)
                          {
                            ((char*) pos)[sizeof("d?") - 1]= 'a';
                          }});
        strncpy(mts_accessed_db_names[i], (char*) pos,
                min<ulong>(NAME_LEN, start + status_vars_len - pos));
        mts_accessed_db_names[i][NAME_LEN - 1]= 0;
        pos+= 1 + strlen((const char*) pos);
      }
      if (i != mts_accessed_dbs || pos > start + status_vars_len)
        DBUG_VOID_RETURN;
      break;
    }
    case Q_COMMIT_TS:
      CHECK_SPACE(pos, end, COMMIT_SEQ_LEN);
      commit_seq_no= (int64)uint8korr(pos);
      pos+= COMMIT_SEQ_LEN;
      break;
    default:
      /* That's why you must write status vars in growing order of code */
      DBUG_PRINT("info",("Query_log_event has unknown status vars (first has\
 code: %u), skipping the rest of them", (uint) *(pos-1)));
      pos= (const uchar*) end;                         // Break loop
    }
  }

  /**
    Layout for the data buffer is as follows
    +--------+-----------+------+------+---------+----+-------+
    | catlog | time_zone | user | host | db name | \0 | Query |
    +--------+-----------+------+------+---------+----+-------+

    To support the query cache we append the following buffer to the above
    +-------+----------------------------------------+-------+
    |db len | uninitiatlized space of size of db len | FLAGS |
    +-------+----------------------------------------+-------+

    The area of buffer starting from Query field all the way to the end belongs
    to the Query buffer and its structure is described in alloc_query() in
    sql_parse.cc
    */

#if !defined(MYSQL_CLIENT)
  if (!(start= data_buf = (Log_event::Byte*) my_malloc(key_memory_log_event,
                                                       catalog_len + 1
                                                    +  time_zone_len + 1
                                                    +  user.length + 1
                                                    +  host.length + 1
                                                    +  data_len + 1
                                                    +  sizeof(size_t)//for db_len
                                                    +  db_len + 1
                                                    +  QUERY_CACHE_FLAGS_SIZE,
                                                       MYF(MY_WME))))
#else
  if (!(start= data_buf = (Log_event::Byte*) my_malloc(key_memory_log_event,
                                                       catalog_len + 1
                                                    +  time_zone_len + 1
                                                    +  user.length + 1
                                                    +  host.length + 1
                                                    +  data_len + 1,
                                                       MYF(MY_WME))))
#endif
      DBUG_VOID_RETURN;
  if (catalog_len)                                  // If catalog is given
  {
    /**
      @todo we should clean up and do only copy_str_and_move; it
      works for both cases.  Then we can remove the catalog_nz
      flag. /sven
    */
    if (likely(catalog_nz)) // true except if event comes from 5.0.0|1|2|3.
      copy_str_and_move(&catalog, &start, catalog_len);
    else
    {
      memcpy(start, catalog, catalog_len+1); // copy end 0
      catalog= (const char *)start;
      start+= catalog_len+1;
    }
  }
  if (time_zone_len)
    copy_str_and_move(&time_zone_str, &start, time_zone_len);

  if (user.length > 0)
    copy_str_and_move((const char **)&(user.str), &start, user.length);
  if (host.length > 0)
    copy_str_and_move((const char **)&(host.str), &start, host.length);

  /**
    if time_zone_len or catalog_len are 0, then time_zone and catalog
    are uninitialized at this point.  shouldn't they point to the
    zero-length null-terminated strings we allocated space for in the
    my_alloc call above? /sven
  */

  /* A 2nd variable part; this is common to all versions */ 
  memcpy((char*) start, end, data_len);          // Copy db and query
  start[data_len]= '\0';              // End query with \0 (For safetly)
  db= (char *)start;
  query= (char *)(start + db_len + 1);
  q_len= data_len - db_len -1;
  /**
    Append the db length at the end of the buffer. This will be used by
    Query_cache::send_result_to_client() in case the query cache is On.
   */
#if !defined(MYSQL_CLIENT)
  size_t db_length= (size_t)db_len;
  memcpy(start + data_len + 1, &db_length, sizeof(size_t));
#endif
  DBUG_VOID_RETURN;
}


#ifdef MYSQL_CLIENT
/**
  Query_log_event::print().

  @todo
    print the catalog ??
*/
void Query_log_event::print_query_header(IO_CACHE* file,
					 PRINT_EVENT_INFO* print_event_info)
{
  // TODO: print the catalog ??
  char buff[48], *end;  // Enough for "SET TIMESTAMP=1305535348.123456"
  char quoted_id[1+ 2*FN_REFLEN+ 2];
  int quoted_len= 0;
  bool different_db= 1;
  uint32 tmp;

  if (!print_event_info->short_form)
  {
    print_header(file, print_event_info, FALSE);
    my_b_printf(file, "\t%s\tthread_id=%lu\texec_time=%lu\terror_code=%d\n",
                get_type_str(), (ulong) thread_id, (ulong) exec_time,
                error_code);
  }

  bool suppress_use_flag= is_binlog_rewrite_db(db);
  if ((flags & LOG_EVENT_SUPPRESS_USE_F))
  {
    if (!is_trans_keyword())
      print_event_info->db[0]= '\0';
  }

/*
  option_rewrite_set is used to check whether the USE DATABASE command needs
  to be suppressed or not.
  Suppress if the database being processed is in the list of database that
  needs to be rewritten. Skip otherwise.
*/
  else if (db && !suppress_use_flag)
  {
#ifdef MYSQL_SERVER
    quoted_len= my_strmov_quoted_identifier(this->thd, (char*)quoted_id, db, 0);
#else
    quoted_len= my_strmov_quoted_identifier((char*)quoted_id, db);
#endif
    quoted_id[quoted_len]= '\0';
    different_db= memcmp(print_event_info->db, db, db_len + 1);
    if (different_db)
      memcpy(print_event_info->db, db, db_len + 1);
    if (db[0] && different_db) 
      my_b_printf(file, "use %s%s\n", quoted_id, print_event_info->delimiter);
  }

  end=int10_to_str((long) when.tv_sec, my_stpcpy(buff,"SET TIMESTAMP="),10);
  if (when.tv_usec)
    end+= sprintf(end, ".%06d", (int) when.tv_usec);
  end= my_stpcpy(end, print_event_info->delimiter);
  *end++='\n';
  DBUG_ASSERT(end < buff + sizeof(buff));
  my_b_write(file, (uchar*) buff, (uint) (end-buff));
  if ((!print_event_info->thread_id_printed ||
       ((flags & LOG_EVENT_THREAD_SPECIFIC_F) &&
        thread_id != print_event_info->thread_id)))
  {
    // If --short-form, print deterministic value instead of pseudo_thread_id.
    my_b_printf(file,"SET @@session.pseudo_thread_id=%lu%s\n",
                short_form ? 999999999 : (ulong)thread_id,
                print_event_info->delimiter);
    print_event_info->thread_id= thread_id;
    print_event_info->thread_id_printed= 1;
  }

  /*
    If flags2_inited==0, this is an event from 3.23 or 4.0; nothing to
    print (remember we don't produce mixed relay logs so there cannot be
    5.0 events before that one so there is nothing to reset).
  */
  if (likely(flags2_inited)) /* likely as this will mainly read 5.0 logs */
  {
    /* tmp is a bitmask of bits which have changed. */
    if (likely(print_event_info->flags2_inited)) 
      /* All bits which have changed */
      tmp= (print_event_info->flags2) ^ flags2;
    else /* that's the first Query event we read */
    {
      print_event_info->flags2_inited= 1;
      tmp= ~((uint32)0); /* all bits have changed */
    }

    if (unlikely(tmp)) /* some bits have changed */
    {
      bool need_comma= 0;
      my_b_printf(file, "SET ");
      print_set_option(file, tmp, OPTION_NO_FOREIGN_KEY_CHECKS, ~flags2,
                       "@@session.foreign_key_checks", &need_comma);
      print_set_option(file, tmp, OPTION_AUTO_IS_NULL, flags2,
                       "@@session.sql_auto_is_null", &need_comma);
      print_set_option(file, tmp, OPTION_RELAXED_UNIQUE_CHECKS, ~flags2,
                       "@@session.unique_checks", &need_comma);
      print_set_option(file, tmp, OPTION_NOT_AUTOCOMMIT, ~flags2,
                       "@@session.autocommit", &need_comma);
      my_b_printf(file,"%s\n", print_event_info->delimiter);
      print_event_info->flags2= flags2;
    }
  }

  /*
    Now the session variables;
    it's more efficient to pass SQL_MODE as a number instead of a
    comma-separated list.
    FOREIGN_KEY_CHECKS, SQL_AUTO_IS_NULL, UNIQUE_CHECKS are session-only
    variables (they have no global version; they're not listed in
    sql_class.h), The tests below work for pure binlogs or pure relay
    logs. Won't work for mixed relay logs but we don't create mixed
    relay logs (that is, there is no relay log with a format change
    except within the 3 first events, which mysqlbinlog handles
    gracefully). So this code should always be good.
  */

  if (likely(sql_mode_inited) &&
      (unlikely(print_event_info->sql_mode != sql_mode ||
                !print_event_info->sql_mode_inited)))
  {
    my_b_printf(file,"SET @@session.sql_mode=%lu%s\n",
                (ulong)sql_mode, print_event_info->delimiter);
    print_event_info->sql_mode= sql_mode;
    print_event_info->sql_mode_inited= 1;
  }
  if (print_event_info->auto_increment_increment != auto_increment_increment ||
      print_event_info->auto_increment_offset != auto_increment_offset)
  {
    my_b_printf(file,"SET @@session.auto_increment_increment=%lu, @@session.auto_increment_offset=%lu%s\n",
                auto_increment_increment,auto_increment_offset,
                print_event_info->delimiter);
    print_event_info->auto_increment_increment= auto_increment_increment;
    print_event_info->auto_increment_offset=    auto_increment_offset;
  }

  /* TODO: print the catalog when we feature SET CATALOG */

  if (likely(charset_inited) &&
      (unlikely(!print_event_info->charset_inited ||
                memcmp(print_event_info->charset, charset, 6))))
  {
    char *charset_p= charset; // Avoid type-punning warning.
    CHARSET_INFO *cs_info= get_charset(uint2korr(charset_p), MYF(MY_WME));
    if (cs_info)
    {
      /* for mysql client */
      my_b_printf(file, "/*!\\C %s */%s\n",
                  cs_info->csname, print_event_info->delimiter);
    }
    my_b_printf(file,"SET "
                "@@session.character_set_client=%d,"
                "@@session.collation_connection=%d,"
                "@@session.collation_server=%d"
                "%s\n",
                uint2korr(charset_p),
                uint2korr(charset+2),
                uint2korr(charset+4),
                print_event_info->delimiter);
    memcpy(print_event_info->charset, charset, 6);
    print_event_info->charset_inited= 1;
  }
  if (time_zone_len)
  {
    if (memcmp(print_event_info->time_zone_str,
               time_zone_str, time_zone_len+1))
    {
      my_b_printf(file,"SET @@session.time_zone='%s'%s\n",
                  time_zone_str, print_event_info->delimiter);
      memcpy(print_event_info->time_zone_str, time_zone_str, time_zone_len+1);
    }
  }
  if (lc_time_names_number != print_event_info->lc_time_names_number)
  {
    my_b_printf(file, "SET @@session.lc_time_names=%d%s\n",
                lc_time_names_number, print_event_info->delimiter);
    print_event_info->lc_time_names_number= lc_time_names_number;
  }
  if (charset_database_number != print_event_info->charset_database_number)
  {
    if (charset_database_number)
      my_b_printf(file, "SET @@session.collation_database=%d%s\n",
                  charset_database_number, print_event_info->delimiter);
    else
      my_b_printf(file, "SET @@session.collation_database=DEFAULT%s\n",
                  print_event_info->delimiter);
    print_event_info->charset_database_number= charset_database_number;
  }
}


void Query_log_event::print(FILE* file, PRINT_EVENT_INFO* print_event_info)
{
  IO_CACHE *const head= &print_event_info->head_cache;

  /**
    reduce the size of io cache so that the write function is called
    for every call to my_b_write().
   */
  DBUG_EXECUTE_IF ("simulate_file_write_error",
                   {head->write_pos= head->write_end- 500;});
  print_query_header(head, print_event_info);
  my_b_write(head, (uchar*) query, q_len);
  my_b_printf(head, "\n%s\n", print_event_info->delimiter);
}
#endif /* MYSQL_CLIENT */

#if defined(HAVE_REPLICATION) && !defined(MYSQL_CLIENT)

/**
   Associating slave Worker thread to a subset of temporary tables.

   @param thd_arg THD instance pointer
   @param rli     Relay_log_info of the worker
*/
void Query_log_event::attach_temp_tables_worker(THD *thd_arg,
                                                const Relay_log_info* rli)
{
  rli->current_mts_submode->attach_temp_tables(thd_arg, rli, this);
}

/**
   Dissociating slave Worker thread from its thd->temporary_tables
   to possibly update the involved entries of db-to-worker hash
   with new values of temporary_tables.

   @param thd_arg THD instance pointer
   @param rli     relay log info of the worker thread
*/
void Query_log_event::detach_temp_tables_worker(THD *thd_arg,
                                                const Relay_log_info *rli)
{
  rli->current_mts_submode->detach_temp_tables(thd_arg, rli, this);
}

/*
  Query_log_event::do_apply_event()
*/
int Query_log_event::do_apply_event(Relay_log_info const *rli)
{
  return do_apply_event(rli, query, q_len);
}

/*
  is_silent_error

  Return true if the thread has an error which should be
  handled silently
*/
  
static bool is_silent_error(THD* thd)
{
  DBUG_ENTER("is_silent_error");
  Diagnostics_area::Sql_condition_iterator it=
    thd->get_stmt_da()->sql_conditions();
  const Sql_condition *err;
  while ((err= it++))
  {
    DBUG_PRINT("info", ("has condition %d %s", err->mysql_errno(),
                        err->message_text()));
    switch (err->mysql_errno())
    {
    case ER_SLAVE_SILENT_RETRY_TRANSACTION:
    {
      DBUG_RETURN(true);
    }
    default:
      break;
    }
  }
  DBUG_RETURN(false);
}

/**
  @todo
  Compare the values of "affected rows" around here. Something
  like:
  @code
     if ((uint32) affected_in_event != (uint32) affected_on_slave)
     {
     sql_print_error("Slave: did not get the expected number of affected \
     rows running query from master - expected %d, got %d (this numbers \
     should have matched modulo 4294967296).", 0, ...);
     thd->query_error = 1;
     }
  @endcode
  We may also want an option to tell the slave to ignore "affected"
  mismatch. This mismatch could be implemented with a new ER_ code, and
  to ignore it you would use --slave-skip-errors...
*/
int Query_log_event::do_apply_event(Relay_log_info const *rli,
                                      const char *query_arg, uint32 q_len_arg)
{
  int expected_error,actual_error= 0;
  HA_CREATE_INFO db_options;

  /*
    Colleagues: please never free(thd->catalog) in MySQL. This would
    lead to bugs as here thd->catalog is a part of an alloced block,
    not an entire alloced block (see
    Query_log_event::do_apply_event()). Same for thd->db.  Thank
    you.
  */
  thd->catalog= catalog_len ? (char *) catalog : (char *)"";
  set_thd_db(thd, db, db_len);

  /*
    Setting the character set and collation of the current database thd->db.
   */
  load_db_opt_by_name(thd, thd->db, &db_options);
  if (db_options.default_table_charset)
    thd->db_charset= db_options.default_table_charset;
  thd->variables.auto_increment_increment= auto_increment_increment;
  thd->variables.auto_increment_offset=    auto_increment_offset;

  /*
    InnoDB internally stores the master log position it has executed so far,
    i.e. the position just after the COMMIT event.
    When InnoDB will want to store, the positions in rli won't have
    been updated yet, so group_master_log_* will point to old BEGIN
    and event_master_log* will point to the beginning of current COMMIT.
    But log_pos of the COMMIT Query event is what we want, i.e. the pos of the
    END of the current log event (COMMIT). We save it in rli so that InnoDB can
    access it.
  */
  const_cast<Relay_log_info*>(rli)->set_future_group_master_log_pos(log_pos);
  DBUG_PRINT("info", ("log_pos: %lu", (ulong) log_pos));

  /*
    todo: such cleanup should not be specific to Query event and therefore
          is preferable at a common with other event pre-execution point
  */
  clear_all_errors(thd, const_cast<Relay_log_info*>(rli));
  if (strcmp("COMMIT", query) == 0 && rli->tables_to_lock != NULL)
  {
    /*
      Cleaning-up the last statement context:
      the terminal event of the current statement flagged with
      STMT_END_F got filtered out in ndb circular replication.
    */
    int error;
    char llbuff[22];
    if ((error= rows_event_stmt_cleanup(const_cast<Relay_log_info*>(rli), thd)))
    {
      const_cast<Relay_log_info*>(rli)->report(ERROR_LEVEL, error,
                  "Error in cleaning up after an event preceeding the commit; "
                  "the group log file/position: %s %s",
                  const_cast<Relay_log_info*>(rli)->get_group_master_log_name(),
                  llstr(const_cast<Relay_log_info*>(rli)->get_group_master_log_pos(),
                        llbuff));
    }
    /*
      Executing a part of rli->stmt_done() logics that does not deal
      with group position change. The part is redundant now but is 
      future-change-proof addon, e.g if COMMIT handling will start checking
      invariants like IN_STMT flag must be off at committing the transaction.
    */
    const_cast<Relay_log_info*>(rli)->inc_event_relay_log_pos();
    const_cast<Relay_log_info*>(rli)->clear_flag(Relay_log_info::IN_STMT);
  }
  else
  {
    const_cast<Relay_log_info*>(rli)->slave_close_thread_tables(thd);
  }

  /*
    Note:   We do not need to execute reset_one_shot_variables() if this
            db_ok() test fails.
    Reason: The db stored in binlog events is the same for SET and for
            its companion query.  If the SET is ignored because of
            db_ok(), the companion query will also be ignored, and if
            the companion query is ignored in the db_ok() test of
            ::do_apply_event(), then the companion SET also have so
            we don't need to reset_one_shot_variables().
  */
  if (is_trans_keyword() || rpl_filter->db_ok(thd->db))
  {
    thd->set_time(&when);
    thd->set_query_and_id(query_arg, q_len_arg, next_query_id());
    thd->variables.pseudo_thread_id= thread_id;		// for temp tables
    attach_temp_tables_worker(thd, rli);
    DBUG_PRINT("query",("%s", thd->query().str));

    if (ignored_error_code((expected_error= error_code)) ||
	!unexpected_error_code(expected_error))
    {
      if (flags2_inited)
        /*
          all bits of thd->variables.option_bits which are 1 in OPTIONS_WRITTEN_TO_BIN_LOG
          must take their value from flags2.
        */
        thd->variables.option_bits= flags2|(thd->variables.option_bits & ~OPTIONS_WRITTEN_TO_BIN_LOG);
      /*
        else, we are in a 3.23/4.0 binlog; we previously received a
        Rotate_log_event which reset thd->variables.option_bits and sql_mode etc, so
        nothing to do.
      */
      /*
        We do not replicate MODE_NO_DIR_IN_CREATE. That is, if the master is a
        slave which runs with SQL_MODE=MODE_NO_DIR_IN_CREATE, this should not
        force us to ignore the dir too. Imagine you are a ring of machines, and
        one has a disk problem so that you temporarily need
        MODE_NO_DIR_IN_CREATE on this machine; you don't want it to propagate
        elsewhere (you don't want all slaves to start ignoring the dirs).
      */
      if (sql_mode_inited)
        thd->variables.sql_mode=
          (sql_mode_t) ((thd->variables.sql_mode & MODE_NO_DIR_IN_CREATE) |
                       (sql_mode & ~(ulonglong) MODE_NO_DIR_IN_CREATE));
      if (charset_inited)
      {
        if (rli->cached_charset_compare(charset))
        {
          char *charset_p= charset; // Avoid type-punning warning.
          /* Verify that we support the charsets found in the event. */
          if (!(thd->variables.character_set_client=
                get_charset(uint2korr(charset_p), MYF(MY_WME))) ||
              !(thd->variables.collation_connection=
                get_charset(uint2korr(charset+2), MYF(MY_WME))) ||
              !(thd->variables.collation_server=
                get_charset(uint2korr(charset+4), MYF(MY_WME))))
          {
            /*
              We updated the thd->variables with nonsensical values (0). Let's
              set them to something safe (i.e. which avoids crash), and we'll
              stop with EE_UNKNOWN_CHARSET in compare_errors (unless set to
              ignore this error).
            */
            set_slave_thread_default_charset(thd, rli);
            goto compare_errors;
          }
          thd->update_charset(); // for the charset change to take effect
          /*
            Reset thd->query_string.cs to the newly set value.
            Note, there is a small flaw here. For a very short time frame
            if the new charset is different from the old charset and
            if another thread executes "SHOW PROCESSLIST" after
            the above thd->set_query_and_id() and before this thd->set_query(),
            and if the current query has some non-ASCII characters,
            the another thread may see some '?' marks in the PROCESSLIST
            result. This should be acceptable now. This is a reminder
            to fix this if any refactoring happens here sometime.
          */
          thd->set_query(query_arg, q_len_arg);
        }
      }
      if (time_zone_len)
      {
        String tmp(time_zone_str, time_zone_len, &my_charset_bin);
        if (!(thd->variables.time_zone= my_tz_find(thd, &tmp)))
        {
          my_error(ER_UNKNOWN_TIME_ZONE, MYF(0), tmp.c_ptr());
          thd->variables.time_zone= global_system_variables.time_zone;
          goto compare_errors;
        }
      }
      if (lc_time_names_number)
      {
        if (!(thd->variables.lc_time_names=
              my_locale_by_number(lc_time_names_number)))
        {
          my_printf_error(ER_UNKNOWN_ERROR,
                      "Unknown locale: '%d'", MYF(0), lc_time_names_number);
          thd->variables.lc_time_names= &my_locale_en_US;
          goto compare_errors;
        }
      }
      else
        thd->variables.lc_time_names= &my_locale_en_US;
      if (charset_database_number)
      {
        CHARSET_INFO *cs;
        if (!(cs= get_charset(charset_database_number, MYF(0))))
        {
          char buf[20];
          int10_to_str((int) charset_database_number, buf, -10);
          my_error(ER_UNKNOWN_COLLATION, MYF(0), buf);
          goto compare_errors;
        }
        thd->variables.collation_database= cs;
      }
      else
        thd->variables.collation_database= thd->db_charset;
      
      thd->table_map_for_update= (table_map)table_map_for_update;
      thd->set_invoker(&user, &host);
      /*
        Flag if we need to rollback the statement transaction on
        slave if it by chance succeeds.
        If we expected a non-zero error code and get nothing and,
        it is a concurrency issue or ignorable issue, effects
        of the statement should be rolled back.
      */
      if (expected_error &&
          (ignored_error_code(expected_error) ||
           concurrency_error_code(expected_error)))
      {
        thd->variables.option_bits|= OPTION_MASTER_SQL_ERROR;
      }
      /* Execute the query (note that we bypass dispatch_command()) */
      Parser_state parser_state;
      if (!parser_state.init(thd, thd->query().str, thd->query().length))
      {
        thd->m_statement_psi= MYSQL_START_STATEMENT(&thd->m_statement_state,
                                                    stmt_info_rpl.m_key,
                                                    thd->db, thd->db_length,
<<<<<<< HEAD
                                                    thd->charset(), NULL, NULL);
        THD_STAGE_INFO(thd, stage_init);
=======
                                                    thd->charset(), NULL);
        THD_STAGE_INFO(thd, stage_starting);
>>>>>>> 9545bebf
        MYSQL_SET_STATEMENT_TEXT(thd->m_statement_psi, thd->query().str,
                                 thd->query().length);

        mysql_parse(thd, &parser_state);
        /* Finalize server status flags after executing a statement. */
        thd->update_server_status();
        log_slow_statement(thd);
      }

      thd->variables.option_bits&= ~OPTION_MASTER_SQL_ERROR;

      /*
        Resetting the enable_slow_log thd variable.

        We need to reset it back to the opt_log_slow_slave_statements
        value after the statement execution (and slow logging
        is done). It might have changed if the statement was an
        admin statement (in which case, down in mysql_parse execution
        thd->enable_slow_log is set to the value of
        opt_log_slow_admin_statements).
      */
      thd->enable_slow_log= opt_log_slow_slave_statements;
    }
    else
    {
      /*
        The query got a really bad error on the master (thread killed etc),
        which could be inconsistent. Parse it to test the table names: if the
        replicate-*-do|ignore-table rules say "this query must be ignored" then
        we exit gracefully; otherwise we warn about the bad error and tell DBA
        to check/fix it.
      */
      if (mysql_test_parse_for_slave(thd))
        clear_all_errors(thd, const_cast<Relay_log_info*>(rli)); /* Can ignore query */
      else
      {
        rli->report(ERROR_LEVEL, ER_ERROR_ON_MASTER, ER(ER_ERROR_ON_MASTER),
                    expected_error, thd->query().str);
        thd->is_slave_error= 1;
      }
      goto end;
    }

    /* If the query was not ignored, it is printed to the general log */
    if (!thd->is_error() ||
        thd->get_stmt_da()->mysql_errno() != ER_SLAVE_IGNORED_TABLE)
    {
      /* log the rewritten query if the query was rewritten 
         and the option to log raw was not set.
        
         There is an assumption here. We assume that query log
         events can never have multi-statement queries, thus the
         parsed statement is the same as the raw one.
       */
      if (opt_general_log_raw || thd->rewritten_query.length() == 0)
        query_logger.general_log_write(thd, COM_QUERY, thd->query().str,
                                       thd->query().length);
      else
        query_logger.general_log_write(thd, COM_QUERY,
                                       thd->rewritten_query.c_ptr_safe(),
                                       thd->rewritten_query.length());
    }

compare_errors:
    /*
      In the slave thread, we may sometimes execute some DROP / * 40005
      TEMPORARY * / TABLE that come from parts of binlogs (likely if we
      use RESET SLAVE or CHANGE MASTER TO), while the temporary table
      has already been dropped. To ignore such irrelevant "table does
      not exist errors", we silently clear the error if TEMPORARY was used.
    */
    if (thd->lex->sql_command == SQLCOM_DROP_TABLE &&
        thd->lex->drop_temporary &&
        thd->is_error() &&
        thd->get_stmt_da()->mysql_errno() == ER_BAD_TABLE_ERROR &&
        !expected_error)
      thd->get_stmt_da()->reset_diagnostics_area();
    /*
      If we expected a non-zero error code, and we don't get the same error
      code, and it should be ignored or is related to a concurrency issue.
    */
    actual_error= thd->is_error() ? thd->get_stmt_da()->mysql_errno() : 0;
    DBUG_PRINT("info",("expected_error: %d  sql_errno: %d",
                       expected_error, actual_error));

    if ((expected_error && expected_error != actual_error &&
         !concurrency_error_code(expected_error)) &&
        !ignored_error_code(actual_error) &&
        !ignored_error_code(expected_error))
    {
      rli->report(ERROR_LEVEL, ER_INCONSISTENT_ERROR, ER(ER_INCONSISTENT_ERROR),
                  ER_SAFE(expected_error), expected_error,
                  (actual_error ?
                   thd->get_stmt_da()->message_text() :
                   "no error"),
                  actual_error, print_slave_db_safe(db), query_arg);
      thd->is_slave_error= 1;
    }
    /*
      If we get the same error code as expected and it is not a concurrency
      issue, or should be ignored.
    */
    else if ((expected_error == actual_error &&
              !concurrency_error_code(expected_error)) ||
             ignored_error_code(actual_error))
    {
      DBUG_PRINT("info",("error ignored"));
      if (ignored_error_code(actual_error))
      {
        rli->report(INFORMATION_LEVEL, actual_error,
                    "Could not execute %s event. Detailed error: %s;",
                    get_type_str(), thd->get_stmt_da()->message_text());
      }
      clear_all_errors(thd, const_cast<Relay_log_info*>(rli));
      thd->killed= THD::NOT_KILLED;
    }
    /*
      Other cases: mostly we expected no error and get one.
    */
    else if (thd->is_slave_error || thd->is_fatal_error)
    {
      if (!is_silent_error(thd))
      {
        rli->report(ERROR_LEVEL, actual_error,
                    "Error '%s' on query. Default database: '%s'. Query: '%s'",
                    (actual_error ?
                     thd->get_stmt_da()->message_text() :
                     "unexpected success or fatal error"),
                    print_slave_db_safe(thd->db), query_arg);
      }
      thd->is_slave_error= 1;
    }

    /*
      TODO: compare the values of "affected rows" around here. Something
      like:
      if ((uint32) affected_in_event != (uint32) affected_on_slave)
      {
      sql_print_error("Slave: did not get the expected number of affected \
      rows running query from master - expected %d, got %d (this numbers \
      should have matched modulo 4294967296).", 0, ...);
      thd->is_slave_error = 1;
      }
      We may also want an option to tell the slave to ignore "affected"
      mismatch. This mismatch could be implemented with a new ER_ code, and
      to ignore it you would use --slave-skip-errors...

      To do the comparison we need to know the value of "affected" which the
      above mysql_parse() computed. And we need to know the value of
      "affected" in the master's binlog. Both will be implemented later. The
      important thing is that we now have the format ready to log the values
      of "affected" in the binlog. So we can release 5.0.0 before effectively
      logging "affected" and effectively comparing it.
    */
  } /* End of if (db_ok(... */

  {
    /**
      The following failure injecion works in cooperation with tests
      setting @@global.debug= 'd,stop_slave_middle_group'.
      The sql thread receives the killed status and will proceed
      to shutdown trying to finish incomplete events group.
    */

    // TODO: address the middle-group killing in MTS case

    DBUG_EXECUTE_IF("stop_slave_middle_group",
                    if (strcmp("COMMIT", query) != 0 &&
                        strcmp("BEGIN", query) != 0)
                    {
                      if (thd->transaction.all.cannot_safely_rollback())
                        const_cast<Relay_log_info*>(rli)->abort_slave= 1;
                    };);
  }

end:

  if (thd->temporary_tables)
    detach_temp_tables_worker(thd, rli);
  /*
    Probably we have set thd->query, thd->db, thd->catalog to point to places
    in the data_buf of this event. Now the event is going to be deleted
    probably, so data_buf will be freed, so the thd->... listed above will be
    pointers to freed memory.
    So we must set them to 0, so that those bad pointers values are not later
    used. Note that "cleanup" queries like automatic DROP TEMPORARY TABLE
    don't suffer from these assignments to 0 as DROP TEMPORARY
    TABLE uses the db.table syntax.
  */
  thd->catalog= 0;
  thd->set_db(NULL, 0);                 /* will free the current database */
  thd->reset_query();
  thd->lex->sql_command= SQLCOM_END;
  DBUG_PRINT("info", ("end: query= 0"));

  /* Mark the statement completed. */
  MYSQL_END_STATEMENT(thd->m_statement_psi, thd->get_stmt_da());
  thd->m_statement_psi= NULL;

  /*
    As a disk space optimization, future masters will not log an event for
    LAST_INSERT_ID() if that function returned 0 (and thus they will be able
    to replace the THD::stmt_depends_on_first_successful_insert_id_in_prev_stmt
    variable by (THD->first_successful_insert_id_in_prev_stmt > 0) ; with the
    resetting below we are ready to support that.
  */
  thd->first_successful_insert_id_in_prev_stmt_for_binlog= 0;
  thd->first_successful_insert_id_in_prev_stmt= 0;
  thd->stmt_depends_on_first_successful_insert_id_in_prev_stmt= 0;
  free_root(thd->mem_root,MYF(MY_KEEP_PREALLOC));
  return thd->is_slave_error;
}

int Query_log_event::do_update_pos(Relay_log_info *rli)
{
  /*
    Note that we will not increment group* positions if we are just
    after a SET ONE_SHOT, because SET ONE_SHOT should not be separated
    from its following updating query.
  */
  int ret= 0;
  if (thd->one_shot_set)
  {
    rli->inc_event_relay_log_pos();
  }
  else
    ret= Log_event::do_update_pos(rli);

  DBUG_EXECUTE_IF("crash_after_commit_and_update_pos",
       if (!strcmp("COMMIT", query))
       {
         sql_print_information("Crashing crash_after_commit_and_update_pos.");
         rli->flush_info(true);
         ha_flush_logs(0); 
         DBUG_SUICIDE();
       }
  );
  
  return ret;
}


Log_event::enum_skip_reason
Query_log_event::do_shall_skip(Relay_log_info *rli)
{
  DBUG_ENTER("Query_log_event::do_shall_skip");
  DBUG_PRINT("debug", ("query: %s; q_len: %d", query, q_len));
  DBUG_ASSERT(query && q_len > 0);

  if (rli->slave_skip_counter > 0)
  {
    if (strcmp("BEGIN", query) == 0)
    {
      thd->variables.option_bits|= OPTION_BEGIN;
      DBUG_RETURN(Log_event::continue_group(rli));
    }

    if (strcmp("COMMIT", query) == 0 || strcmp("ROLLBACK", query) == 0)
    {
      thd->variables.option_bits&= ~OPTION_BEGIN;
      DBUG_RETURN(Log_event::EVENT_SKIP_COUNT);
    }
  }
  DBUG_RETURN(Log_event::do_shall_skip(rli));
}

#endif


/**************************************************************************
	Start_log_event_v3 methods
**************************************************************************/

#ifndef MYSQL_CLIENT
Start_log_event_v3::Start_log_event_v3()
  :Log_event(), created(0), binlog_version(BINLOG_VERSION),
   dont_set_created(0)
{
  memcpy(server_version, ::server_version, ST_SERVER_VER_LEN);
}
#endif

/*
  Start_log_event_v3::pack_info()
*/

#if defined(HAVE_REPLICATION) && !defined(MYSQL_CLIENT)
int Start_log_event_v3::pack_info(Protocol *protocol)
{
  char buf[12 + ST_SERVER_VER_LEN + 14 + 22], *pos;
  pos= my_stpcpy(buf, "Server ver: ");
  pos= my_stpcpy(pos, server_version);
  pos= my_stpcpy(pos, ", Binlog ver: ");
  pos= int10_to_str(binlog_version, pos, 10);
  protocol->store(buf, (uint) (pos-buf), &my_charset_bin);
  return 0;
}
#endif


/*
  Start_log_event_v3::print()
*/

#ifdef MYSQL_CLIENT
void Start_log_event_v3::print(FILE* file, PRINT_EVENT_INFO* print_event_info)
{
  DBUG_ENTER("Start_log_event_v3::print");

  IO_CACHE *const head= &print_event_info->head_cache;

  if (!print_event_info->short_form)
  {
    print_header(head, print_event_info, FALSE);
    my_b_printf(head, "\tStart: binlog v %d, server v %s created ",
                binlog_version, server_version);
    print_timestamp(head, NULL);
    if (created)
      my_b_printf(head," at startup");
    my_b_printf(head, "\n");
    if (flags & LOG_EVENT_BINLOG_IN_USE_F)
      my_b_printf(head, "# Warning: this binlog is either in use or was not "
                  "closed properly.\n");
  }
  if (!is_artificial_event() && created)
  {
#ifdef WHEN_WE_HAVE_THE_RESET_CONNECTION_SQL_COMMAND
    /*
      This is for mysqlbinlog: like in replication, we want to delete the stale
      tmp files left by an unclean shutdown of mysqld (temporary tables)
      and rollback unfinished transaction.
      Probably this can be done with RESET CONNECTION (syntax to be defined).
    */
    my_b_printf(head,"RESET CONNECTION%s\n", print_event_info->delimiter);
#else
    my_b_printf(head,"ROLLBACK%s\n", print_event_info->delimiter);
#endif
  }
  if (temp_buf &&
      print_event_info->base64_output_mode != BASE64_OUTPUT_NEVER &&
      !print_event_info->short_form)
  {
    if (print_event_info->base64_output_mode != BASE64_OUTPUT_DECODE_ROWS)
      my_b_printf(head, "BINLOG '\n");
    print_base64(head, print_event_info, FALSE);
    print_event_info->printed_fd_event= TRUE;
  }
  DBUG_VOID_RETURN;
}
#endif /* MYSQL_CLIENT */

/*
  Start_log_event_v3::Start_log_event_v3()
*/

Start_log_event_v3::Start_log_event_v3(const char* buf,
                                       const Format_description_log_event
                                       *description_event)
  :Log_event(buf, description_event)
{
  buf+= description_event->common_header_len;
  binlog_version= uint2korr(buf+ST_BINLOG_VER_OFFSET);
  memcpy(server_version, buf+ST_SERVER_VER_OFFSET,
	 ST_SERVER_VER_LEN);
  // prevent overrun if log is corrupted on disk
  server_version[ST_SERVER_VER_LEN-1]= 0;
  created= uint4korr(buf+ST_CREATED_OFFSET);
  dont_set_created= 1;
}


/*
  Start_log_event_v3::write()
*/

#ifndef MYSQL_CLIENT
bool Start_log_event_v3::write(IO_CACHE* file)
{
  char buff[START_V3_HEADER_LEN];
  int2store(buff + ST_BINLOG_VER_OFFSET,binlog_version);
  memcpy(buff + ST_SERVER_VER_OFFSET,server_version,ST_SERVER_VER_LEN);
  if (!dont_set_created)
    created= get_time();
  int4store(buff + ST_CREATED_OFFSET,created);
  return (write_header(file, sizeof(buff)) ||
          wrapper_my_b_safe_write(file, (uchar*) buff, sizeof(buff)) ||
	  write_footer(file));
}
#endif


#if defined(HAVE_REPLICATION) && !defined(MYSQL_CLIENT)

/**
  Start_log_event_v3::do_apply_event() .
  The master started

    IMPLEMENTATION
    - To handle the case where the master died without having time to write
    DROP TEMPORARY TABLE, DO RELEASE_LOCK (prepared statements' deletion is
    TODO), we clean up all temporary tables that we got, if we are sure we
    can (see below).

  @todo
    - Remove all active user locks.
    Guilhem 2003-06: this is true but not urgent: the worst it can cause is
    the use of a bit of memory for a user lock which will not be used
    anymore. If the user lock is later used, the old one will be released. In
    other words, no deadlock problem.
*/

int Start_log_event_v3::do_apply_event(Relay_log_info const *rli)
{
  DBUG_ENTER("Start_log_event_v3::do_apply_event");
  int error= 0;
  switch (binlog_version)
  {
  case 3:
  case 4:
    /*
      This can either be 4.x (then a Start_log_event_v3 is only at master
      startup so we are sure the master has restarted and cleared his temp
      tables; the event always has 'created'>0) or 5.0 (then we have to test
      'created').
    */
    if (created)
    {
      error= close_temporary_tables(thd);
      cleanup_load_tmpdir();
    }
    else
    {
      /*
        Set all temporary tables thread references to the current thread
        as they may point to the "old" SQL slave thread in case of its
        restart.
      */
      TABLE *table;
      for (table= thd->temporary_tables; table; table= table->next)
        table->in_use= thd;
    }
    break;

    /*
       Now the older formats; in that case load_tmpdir is cleaned up by the I/O
       thread.
    */
  case 1:
    if (strncmp(rli->get_rli_description_event()->server_version,
                "3.23.57",7) >= 0 && created)
    {
      /*
        Can distinguish, based on the value of 'created': this event was
        generated at master startup.
      */
      error= close_temporary_tables(thd);
    }
    /*
      Otherwise, can't distinguish a Start_log_event generated at
      master startup and one generated by master FLUSH LOGS, so cannot
      be sure temp tables have to be dropped. So do nothing.
    */
    break;
  default:
    /* this case is impossible */
    DBUG_RETURN(1);
  }
  DBUG_RETURN(error);
}
#endif /* defined(HAVE_REPLICATION) && !defined(MYSQL_CLIENT) */

/***************************************************************************
       Format_description_log_event methods
****************************************************************************/

/**
  Format_description_log_event 1st ctor.

    Ctor. Can be used to create the event to write to the binary log (when the
    server starts or when FLUSH LOGS), or to create artificial events to parse
    binlogs from MySQL 3.23 or 4.x.
    When in a client, only the 2nd use is possible.

  @param binlog_version         the binlog version for which we want to build
                                an event. Can be 1 (=MySQL 3.23), 3 (=4.0.x
                                x>=2 and 4.1) or 4 (MySQL 5.0). Note that the
                                old 4.0 (binlog version 2) is not supported;
                                it should not be used for replication with
                                5.0.
  @param server_ver             a string containing the server version.
*/

Format_description_log_event::
Format_description_log_event(uint8 binlog_ver, const char* server_ver)
  :Start_log_event_v3(), event_type_permutation(0)
{
  binlog_version= binlog_ver;
  switch (binlog_ver) {
  case 4: /* MySQL 5.0 */
    memcpy(server_version, ::server_version, ST_SERVER_VER_LEN);
    DBUG_EXECUTE_IF("pretend_version_50034_in_binlog",
                    my_stpcpy(server_version, "5.0.34"););
    common_header_len= LOG_EVENT_HEADER_LEN;
    number_of_event_types= LOG_EVENT_TYPES;
    /* we'll catch my_malloc() error in is_valid() */
    post_header_len=(uint8*) my_malloc(key_memory_log_event,
                                       number_of_event_types*sizeof(uint8)
                                       + BINLOG_CHECKSUM_ALG_DESC_LEN,
                                       MYF(0));
    /*
      This long list of assignments is not beautiful, but I see no way to
      make it nicer, as the right members are #defines, not array members, so
      it's impossible to write a loop.
    */
    if (post_header_len)
    {
#ifndef DBUG_OFF
      // Allows us to sanity-check that all events initialized their
      // events (see the end of this 'if' block).
      memset(post_header_len, 255, number_of_event_types*sizeof(uint8));
#endif

      /* Note: all event types must explicitly fill in their lengths here. */
      post_header_len[START_EVENT_V3-1]= START_V3_HEADER_LEN;
      post_header_len[QUERY_EVENT-1]= QUERY_HEADER_LEN;
      post_header_len[STOP_EVENT-1]= STOP_HEADER_LEN;
      post_header_len[ROTATE_EVENT-1]= ROTATE_HEADER_LEN;
      post_header_len[INTVAR_EVENT-1]= INTVAR_HEADER_LEN;
      post_header_len[LOAD_EVENT-1]= LOAD_HEADER_LEN;
      post_header_len[SLAVE_EVENT-1]= 0;   /* Unused because the code for Slave log event was removed. (15th Oct. 2010) */
      post_header_len[CREATE_FILE_EVENT-1]= CREATE_FILE_HEADER_LEN;
      post_header_len[APPEND_BLOCK_EVENT-1]= APPEND_BLOCK_HEADER_LEN;
      post_header_len[EXEC_LOAD_EVENT-1]= EXEC_LOAD_HEADER_LEN;
      post_header_len[DELETE_FILE_EVENT-1]= DELETE_FILE_HEADER_LEN;
      post_header_len[NEW_LOAD_EVENT-1]= NEW_LOAD_HEADER_LEN;
      post_header_len[RAND_EVENT-1]= RAND_HEADER_LEN;
      post_header_len[USER_VAR_EVENT-1]= USER_VAR_HEADER_LEN;
      post_header_len[FORMAT_DESCRIPTION_EVENT-1]= FORMAT_DESCRIPTION_HEADER_LEN;
      post_header_len[XID_EVENT-1]= XID_HEADER_LEN;
      post_header_len[BEGIN_LOAD_QUERY_EVENT-1]= BEGIN_LOAD_QUERY_HEADER_LEN;
      post_header_len[EXECUTE_LOAD_QUERY_EVENT-1]= EXECUTE_LOAD_QUERY_HEADER_LEN;
      /*
        The PRE_GA events are never be written to any binlog, but
        their lengths are included in Format_description_log_event.
        Hence, we need to be assign some value here, to avoid reading
        uninitialized memory when the array is written to disk.
      */
      post_header_len[PRE_GA_WRITE_ROWS_EVENT-1] = 0;
      post_header_len[PRE_GA_UPDATE_ROWS_EVENT-1] = 0;
      post_header_len[PRE_GA_DELETE_ROWS_EVENT-1] = 0;

      post_header_len[TABLE_MAP_EVENT-1]=       TABLE_MAP_HEADER_LEN;
      post_header_len[WRITE_ROWS_EVENT_V1-1]=   ROWS_HEADER_LEN_V1;
      post_header_len[UPDATE_ROWS_EVENT_V1-1]=  ROWS_HEADER_LEN_V1;
      post_header_len[DELETE_ROWS_EVENT_V1-1]=  ROWS_HEADER_LEN_V1;
      /*
        We here have the possibility to simulate a master of before we changed
        the table map id to be stored in 6 bytes: when it was stored in 4
        bytes (=> post_header_len was 6). This is used to test backward
        compatibility.
        This code can be removed after a few months (today is Dec 21st 2005),
        when we know that the 4-byte masters are not deployed anymore (check
        with Tomas Ulin first!), and the accompanying test (rpl_row_4_bytes)
        too.
      */
      DBUG_EXECUTE_IF("old_row_based_repl_4_byte_map_id_master",
                      post_header_len[TABLE_MAP_EVENT-1]=
                      post_header_len[WRITE_ROWS_EVENT_V1-1]=
                      post_header_len[UPDATE_ROWS_EVENT_V1-1]=
                      post_header_len[DELETE_ROWS_EVENT_V1-1]= 6;);
      post_header_len[INCIDENT_EVENT-1]= INCIDENT_HEADER_LEN;
      post_header_len[HEARTBEAT_LOG_EVENT-1]= 0;
      post_header_len[IGNORABLE_LOG_EVENT-1]= IGNORABLE_HEADER_LEN;
      post_header_len[ROWS_QUERY_LOG_EVENT-1]= IGNORABLE_HEADER_LEN;
      post_header_len[WRITE_ROWS_EVENT-1]=  ROWS_HEADER_LEN_V2;
      post_header_len[UPDATE_ROWS_EVENT-1]= ROWS_HEADER_LEN_V2;
      post_header_len[DELETE_ROWS_EVENT-1]= ROWS_HEADER_LEN_V2;
      post_header_len[GTID_LOG_EVENT-1]=
        post_header_len[ANONYMOUS_GTID_LOG_EVENT-1]=
        Gtid_log_event::POST_HEADER_LENGTH;
      post_header_len[PREVIOUS_GTIDS_LOG_EVENT-1]= IGNORABLE_HEADER_LEN;

      // Sanity-check that all post header lengths are initialized.
      int i;
      for (i=0; i<number_of_event_types; i++)
        DBUG_ASSERT(post_header_len[i] != 255);
    }
    break;

  case 1: /* 3.23 */
  case 3: /* 4.0.x x>=2 */
    /*
      We build an artificial (i.e. not sent by the master) event, which
      describes what those old master versions send.
    */
    if (binlog_ver==1)
      my_stpcpy(server_version, server_ver ? server_ver : "3.23");
    else
      my_stpcpy(server_version, server_ver ? server_ver : "4.0");
    common_header_len= binlog_ver==1 ? OLD_HEADER_LEN :
      LOG_EVENT_MINIMAL_HEADER_LEN;
    /*
      The first new event in binlog version 4 is Format_desc. So any event type
      after that does not exist in older versions. We use the events known by
      version 3, even if version 1 had only a subset of them (this is not a
      problem: it uses a few bytes for nothing but unifies code; it does not
      make the slave detect less corruptions).
    */
    number_of_event_types= FORMAT_DESCRIPTION_EVENT - 1;
    post_header_len=(uint8*) my_malloc(key_memory_log_event,
                                       number_of_event_types*sizeof(uint8),
                                       MYF(0));
    if (post_header_len)
    {
      post_header_len[START_EVENT_V3-1]= START_V3_HEADER_LEN;
      post_header_len[QUERY_EVENT-1]= QUERY_HEADER_MINIMAL_LEN;
      post_header_len[STOP_EVENT-1]= 0;
      post_header_len[ROTATE_EVENT-1]= (binlog_ver==1) ? 0 : ROTATE_HEADER_LEN;
      post_header_len[INTVAR_EVENT-1]= 0;
      post_header_len[LOAD_EVENT-1]= LOAD_HEADER_LEN;
      post_header_len[SLAVE_EVENT-1]= 0;  /* Unused because the code for Slave log event was removed. (15th Oct. 2010) */
      post_header_len[CREATE_FILE_EVENT-1]= CREATE_FILE_HEADER_LEN;
      post_header_len[APPEND_BLOCK_EVENT-1]= APPEND_BLOCK_HEADER_LEN;
      post_header_len[EXEC_LOAD_EVENT-1]= EXEC_LOAD_HEADER_LEN;
      post_header_len[DELETE_FILE_EVENT-1]= DELETE_FILE_HEADER_LEN;
      post_header_len[NEW_LOAD_EVENT-1]= post_header_len[LOAD_EVENT-1];
      post_header_len[RAND_EVENT-1]= 0;
      post_header_len[USER_VAR_EVENT-1]= 0;
    }
    break;
  default: /* Includes binlog version 2 i.e. 4.0.x x<=1 */
    post_header_len= 0; /* will make is_valid() fail */
    break;
  }
  calc_server_version_split();
  checksum_alg= (uint8) BINLOG_CHECKSUM_ALG_UNDEF;
}


/**
  The problem with this constructor is that the fixed header may have a
  length different from this version, but we don't know this length as we
  have not read the Format_description_log_event which says it, yet. This
  length is in the post-header of the event, but we don't know where the
  post-header starts.

  So this type of event HAS to:
  - either have the header's length at the beginning (in the header, at a
  fixed position which will never be changed), not in the post-header. That
  would make the header be "shifted" compared to other events.
  - or have a header of size LOG_EVENT_MINIMAL_HEADER_LEN (19), in all future
  versions, so that we know for sure.

  I (Guilhem) chose the 2nd solution. Rotate has the same constraint (because
  it is sent before Format_description_log_event).
*/

Format_description_log_event::
Format_description_log_event(const char* buf,
                             uint event_len,
                             const
                             Format_description_log_event*
                             description_event)
  :Start_log_event_v3(buf, description_event), event_type_permutation(0)
{
  ulong ver_calc;
  DBUG_ENTER("Format_description_log_event::Format_description_log_event(char*,...)");
  buf+= LOG_EVENT_MINIMAL_HEADER_LEN;
  if ((common_header_len=buf[ST_COMMON_HEADER_LEN_OFFSET]) < OLD_HEADER_LEN)
    DBUG_VOID_RETURN; /* sanity check */
  number_of_event_types=
    event_len - (LOG_EVENT_MINIMAL_HEADER_LEN + ST_COMMON_HEADER_LEN_OFFSET + 1);
  DBUG_PRINT("info", ("common_header_len=%d number_of_event_types=%d",
                      common_header_len, number_of_event_types));
  /* If alloc fails, we'll detect it in is_valid() */

  post_header_len= (uint8*) my_memdup(key_memory_log_event,
                                      (uchar*)buf+ST_COMMON_HEADER_LEN_OFFSET+1,
                                      number_of_event_types*
                                      sizeof(*post_header_len),
                                      MYF(0));
  calc_server_version_split();
  if ((ver_calc= get_version_product()) >= checksum_version_product)
  {
    /* the last bytes are the checksum alg desc and value (or value's room) */
    number_of_event_types -= BINLOG_CHECKSUM_ALG_DESC_LEN;
    /*
      FD from the checksum-home version server (ver_calc ==
      checksum_version_product) must have 
      number_of_event_types == LOG_EVENT_TYPES.
    */
    DBUG_ASSERT(ver_calc != checksum_version_product ||
                number_of_event_types == LOG_EVENT_TYPES);
    checksum_alg= post_header_len[number_of_event_types];
  }
  else
  {
    checksum_alg= (uint8) BINLOG_CHECKSUM_ALG_UNDEF;
  }

  /*
    In some previous versions, the events were given other event type
    id numbers than in the present version. When replicating from such
    a version, we therefore set up an array that maps those id numbers
    to the id numbers of the present server.

    If post_header_len is null, it means malloc failed, and is_valid
    will fail, so there is no need to do anything.

    The trees in which events have wrong id's are:

    mysql-5.1-wl1012.old mysql-5.1-wl2325-5.0-drop6p13-alpha
    mysql-5.1-wl2325-5.0-drop6 mysql-5.1-wl2325-5.0
    mysql-5.1-wl2325-no-dd

    (this was found by grepping for two lines in sequence where the
    first matches "FORMAT_DESCRIPTION_EVENT," and the second matches
    "TABLE_MAP_EVENT," in log_event.h in all trees)

    In these trees, the following server_versions existed since
    TABLE_MAP_EVENT was introduced:

    5.1.1-a_drop5p3   5.1.1-a_drop5p4        5.1.1-alpha
    5.1.2-a_drop5p10  5.1.2-a_drop5p11       5.1.2-a_drop5p12
    5.1.2-a_drop5p13  5.1.2-a_drop5p14       5.1.2-a_drop5p15
    5.1.2-a_drop5p16  5.1.2-a_drop5p16b      5.1.2-a_drop5p16c
    5.1.2-a_drop5p17  5.1.2-a_drop5p4        5.1.2-a_drop5p5
    5.1.2-a_drop5p6   5.1.2-a_drop5p7        5.1.2-a_drop5p8
    5.1.2-a_drop5p9   5.1.3-a_drop5p17       5.1.3-a_drop5p17b
    5.1.3-a_drop5p17c 5.1.4-a_drop5p18       5.1.4-a_drop5p19
    5.1.4-a_drop5p20  5.1.4-a_drop6p0        5.1.4-a_drop6p1
    5.1.4-a_drop6p2   5.1.5-a_drop5p20       5.2.0-a_drop6p3
    5.2.0-a_drop6p4   5.2.0-a_drop6p5        5.2.0-a_drop6p6
    5.2.1-a_drop6p10  5.2.1-a_drop6p11       5.2.1-a_drop6p12
    5.2.1-a_drop6p6   5.2.1-a_drop6p7        5.2.1-a_drop6p8
    5.2.2-a_drop6p13  5.2.2-a_drop6p13-alpha 5.2.2-a_drop6p13b
    5.2.2-a_drop6p13c

    (this was found by grepping for "mysql," in all historical
    versions of configure.in in the trees listed above).

    There are 5.1.1-alpha versions that use the new event id's, so we
    do not test that version string.  So replication from 5.1.1-alpha
    with the other event id's to a new version does not work.
    Moreover, we can safely ignore the part after drop[56].  This
    allows us to simplify the big list above to the following regexes:

    5\.1\.[1-5]-a_drop5.*
    5\.1\.4-a_drop6.*
    5\.2\.[0-2]-a_drop6.*

    This is what we test for in the 'if' below.
  */
  if (post_header_len &&
      server_version[0] == '5' && server_version[1] == '.' &&
      server_version[3] == '.' &&
      strncmp(server_version + 5, "-a_drop", 7) == 0 &&
      ((server_version[2] == '1' &&
        server_version[4] >= '1' && server_version[4] <= '5' &&
        server_version[12] == '5') ||
       (server_version[2] == '1' &&
        server_version[4] == '4' &&
        server_version[12] == '6') ||
       (server_version[2] == '2' &&
        server_version[4] >= '0' && server_version[4] <= '2' &&
        server_version[12] == '6')))
  {
    if (number_of_event_types != 22)
    {
      DBUG_PRINT("info", (" number_of_event_types=%d",
                          number_of_event_types));
      /* this makes is_valid() return false. */
      my_free(post_header_len);
      post_header_len= NULL;
      DBUG_VOID_RETURN;
    }
    static const uint8 perm[23]=
      {
        UNKNOWN_EVENT, START_EVENT_V3, QUERY_EVENT, STOP_EVENT, ROTATE_EVENT,
        INTVAR_EVENT, LOAD_EVENT, SLAVE_EVENT, CREATE_FILE_EVENT,
        APPEND_BLOCK_EVENT, EXEC_LOAD_EVENT, DELETE_FILE_EVENT,
        NEW_LOAD_EVENT,
        RAND_EVENT, USER_VAR_EVENT,
        FORMAT_DESCRIPTION_EVENT,
        TABLE_MAP_EVENT,
        PRE_GA_WRITE_ROWS_EVENT,
        PRE_GA_UPDATE_ROWS_EVENT,
        PRE_GA_DELETE_ROWS_EVENT,
        XID_EVENT,
        BEGIN_LOAD_QUERY_EVENT,
        EXECUTE_LOAD_QUERY_EVENT,
      };
    event_type_permutation= perm;
    /*
      Since we use (permuted) event id's to index the post_header_len
      array, we need to permute the post_header_len array too.
    */
    uint8 post_header_len_temp[23];
    for (int i= 1; i < 23; i++)
      post_header_len_temp[perm[i] - 1]= post_header_len[i - 1];
    for (int i= 0; i < 22; i++)
      post_header_len[i] = post_header_len_temp[i];
  }
  DBUG_VOID_RETURN;
}

#ifndef MYSQL_CLIENT
bool Format_description_log_event::write(IO_CACHE* file)
{
  bool ret;
  bool no_checksum;
  /*
    We don't call Start_log_event_v3::write() because this would make 2
    my_b_safe_write().
  */
  uchar buff[FORMAT_DESCRIPTION_HEADER_LEN + BINLOG_CHECKSUM_ALG_DESC_LEN];
  size_t rec_size= sizeof(buff);
  int2store(buff + ST_BINLOG_VER_OFFSET,binlog_version);
  memcpy((char*) buff + ST_SERVER_VER_OFFSET,server_version,ST_SERVER_VER_LEN);
  if (!dont_set_created)
    created= get_time();
  int4store(buff + ST_CREATED_OFFSET,created);
  buff[ST_COMMON_HEADER_LEN_OFFSET]= LOG_EVENT_HEADER_LEN;
  memcpy((char*) buff+ST_COMMON_HEADER_LEN_OFFSET + 1, (uchar*) post_header_len,
         LOG_EVENT_TYPES);
  /*
    if checksum is requested
    record the checksum-algorithm descriptor next to
    post_header_len vector which will be followed by the checksum value.
    Master is supposed to trigger checksum computing by binlog_checksum_options,
    slave does it via marking the event according to
    FD_queue checksum_alg value.
  */
  compile_time_assert(sizeof(BINLOG_CHECKSUM_ALG_DESC_LEN == 1));
#ifndef DBUG_OFF
  data_written= 0; // to prepare for need_checksum assert
#endif
  buff[FORMAT_DESCRIPTION_HEADER_LEN]= need_checksum() ?
    checksum_alg : (uint8) BINLOG_CHECKSUM_ALG_OFF;
  /* 
     FD of checksum-aware server is always checksum-equipped, (V) is in,
     regardless of @@global.binlog_checksum policy.
     Thereby a combination of (A) == 0, (V) != 0 means
     it's the checksum-aware server's FD event that heads checksum-free binlog
     file. 
     Here 0 stands for checksumming OFF to evaluate (V) as 0 is that case.
     A combination of (A) != 0, (V) != 0 denotes FD of the checksum-aware server
     heading the checksummed binlog.
     (A), (V) presence in FD of the checksum-aware server makes the event
     1 + 4 bytes bigger comparing to the former FD.
  */

  if ((no_checksum= (checksum_alg == BINLOG_CHECKSUM_ALG_OFF)))
  {
    checksum_alg= BINLOG_CHECKSUM_ALG_CRC32;  // Forcing (V) room to fill anyway
  }
  ret= (write_header(file, rec_size) ||
        wrapper_my_b_safe_write(file, buff, rec_size) ||
        write_footer(file));
  if (no_checksum)
    checksum_alg= BINLOG_CHECKSUM_ALG_OFF;
  return ret;
}
#endif

#if defined(HAVE_REPLICATION) && !defined(MYSQL_CLIENT)
int Format_description_log_event::do_apply_event(Relay_log_info const *rli)
{
  int ret= 0;
  DBUG_ENTER("Format_description_log_event::do_apply_event");

  /*
    As a transaction NEVER spans on 2 or more binlogs:
    if we have an active transaction at this point, the master died
    while writing the transaction to the binary log, i.e. while
    flushing the binlog cache to the binlog. XA guarantees that master has
    rolled back. So we roll back.
    Note: this event could be sent by the master to inform us of the
    format of its binlog; in other words maybe it is not at its
    original place when it comes to us; we'll know this by checking
    log_pos ("artificial" events have log_pos == 0).
  */
  if (!is_artificial_event() && created && thd->transaction.all.ha_list)
  {
    /* This is not an error (XA is safe), just an information */
    rli->report(INFORMATION_LEVEL, 0,
                "Rolling back unfinished transaction (no COMMIT "
                "or ROLLBACK in relay log). A probable cause is that "
                "the master died while writing the transaction to "
                "its binary log, thus rolled back too."); 
    const_cast<Relay_log_info*>(rli)->cleanup_context(thd, 1);
  }

  /*
    If this event comes from ourselves, there is no cleaning task to
    perform, we don't call Start_log_event_v3::do_apply_event()
    (this was just to update the log's description event).
  */
  if (server_id != (uint32) ::server_id)
  {
    /*
      If the event was not requested by the slave i.e. the master sent
      it while the slave asked for a position >4, the event will make
      rli->group_master_log_pos advance. Say that the slave asked for
      position 1000, and the Format_desc event's end is 96. Then in
      the beginning of replication rli->group_master_log_pos will be
      0, then 96, then jump to first really asked event (which is
      >96). So this is ok.
    */
    ret= Start_log_event_v3::do_apply_event(rli);
  }

  if (!ret)
  {
    /* Save the information describing this binlog */
    const_cast<Relay_log_info *>(rli)->set_rli_description_event(this);
  }

  DBUG_RETURN(ret);
}

int Format_description_log_event::do_update_pos(Relay_log_info *rli)
{
  if (server_id == (uint32) ::server_id)
  {
    /*
      We only increase the relay log position if we are skipping
      events and do not touch any group_* variables, nor flush the
      relay log info.  If there is a crash, we will have to re-skip
      the events again, but that is a minor issue.

      If we do not skip stepping the group log position (and the
      server id was changed when restarting the server), it might well
      be that we start executing at a position that is invalid, e.g.,
      at a Rows_log_event or a Query_log_event preceeded by a
      Intvar_log_event instead of starting at a Table_map_log_event or
      the Intvar_log_event respectively.
     */
    rli->inc_event_relay_log_pos();
    return 0;
  }
  else
  {
    return Log_event::do_update_pos(rli);
  }
}

Log_event::enum_skip_reason
Format_description_log_event::do_shall_skip(Relay_log_info *rli)
{
  return Log_event::EVENT_SKIP_NOT;
}

#endif


/**
   'server_version_split' is used for lookups to find if the server which
   created this event has some known bug.
*/
void Format_description_log_event::calc_server_version_split()
{
  do_server_version_split(server_version, server_version_split);

  DBUG_PRINT("info",("Format_description_log_event::server_version_split:"
                     " '%s' %d %d %d", server_version,
                     server_version_split[0],
                     server_version_split[1], server_version_split[2]));
}

/**
   @return integer representing the version of server that originated
   the current FD instance.
*/
ulong Format_description_log_event::get_version_product() const
{ 
  return version_product(server_version_split);
}

/**
   @return TRUE is the event's version is earlier than one that introduced
   the replication event checksum. FALSE otherwise.
*/
bool Format_description_log_event::is_version_before_checksum() const
{
  return get_version_product() < checksum_version_product;
}

/**
   @param buf buffer holding serialized FD event
   @param len netto (possible checksum is stripped off) length of the event buf
   
   @return  the version-safe checksum alg descriptor where zero
            designates no checksum, 255 - the orginator is
            checksum-unaware (effectively no checksum) and the actuall
            [1-254] range alg descriptor.
*/
uint8 get_checksum_alg(const char* buf, ulong len)
{
  uint8 ret;
  char version[ST_SERVER_VER_LEN];
  uchar version_split[3];

  DBUG_ENTER("get_checksum_alg");
  DBUG_ASSERT(buf[EVENT_TYPE_OFFSET] == FORMAT_DESCRIPTION_EVENT);

  memcpy(version, buf +
         buf[LOG_EVENT_MINIMAL_HEADER_LEN + ST_COMMON_HEADER_LEN_OFFSET]
         + ST_SERVER_VER_OFFSET, ST_SERVER_VER_LEN);
  version[ST_SERVER_VER_LEN - 1]= 0;
  
  do_server_version_split(version, version_split);
  ret= (version_product(version_split) < checksum_version_product) ?
    (uint8) BINLOG_CHECKSUM_ALG_UNDEF :
    * (uint8*) (buf + len - BINLOG_CHECKSUM_LEN - BINLOG_CHECKSUM_ALG_DESC_LEN);
  DBUG_ASSERT(ret == BINLOG_CHECKSUM_ALG_OFF ||
              ret == BINLOG_CHECKSUM_ALG_UNDEF ||
              ret == BINLOG_CHECKSUM_ALG_CRC32);
  DBUG_RETURN(ret);
}
  

  /**************************************************************************
        Load_log_event methods
   General note about Load_log_event: the binlogging of LOAD DATA INFILE is
   going to be changed in 5.0 (or maybe in 5.1; not decided yet).
   However, the 5.0 slave could still have to read such events (from a 4.x
   master), convert them (which just means maybe expand the header, when 5.0
   servers have a UID in events) (remember that whatever is after the header
   will be like in 4.x, as this event's format is not modified in 5.0 as we
   will use new types of events to log the new LOAD DATA INFILE features).
   To be able to read/convert, we just need to not assume that the common
   header is of length LOG_EVENT_HEADER_LEN (we must use the description
   event).
   Note that I (Guilhem) manually tested replication of a big LOAD DATA INFILE
   between 3.23 and 5.0, and between 4.0 and 5.0, and it works fine (and the
   positions displayed in SHOW SLAVE STATUS then are fine too).
  **************************************************************************/

#if defined(HAVE_REPLICATION) && !defined(MYSQL_CLIENT)
uint Load_log_event::get_query_buffer_length()
{
  return
    //the DB name may double if we escape the quote character
    5 + 2*db_len + 3 +
    18 + fname_len + 2 +                    // "LOAD DATA INFILE 'file''"
    11 +                                    // "CONCURRENT "
    7 +					    // LOCAL
    9 +                                     // " REPLACE or IGNORE "
    13 + table_name_len*2 +                 // "INTO TABLE `table`"
    21 + sql_ex.field_term_len*4 + 2 +      // " FIELDS TERMINATED BY 'str'"
    23 + sql_ex.enclosed_len*4 + 2 +        // " OPTIONALLY ENCLOSED BY 'str'"
    12 + sql_ex.escaped_len*4 + 2 +         // " ESCAPED BY 'str'"
    21 + sql_ex.line_term_len*4 + 2 +       // " LINES TERMINATED BY 'str'"
    19 + sql_ex.line_start_len*4 + 2 +      // " LINES STARTING BY 'str'"
    15 + 22 +                               // " IGNORE xxx  LINES"
    3 + (num_fields-1)*2 + field_block_len; // " (field1, field2, ...)"
}


void Load_log_event::print_query(bool need_db, const char *cs, char *buf,
                                 char **end, char **fn_start, char **fn_end)
{
  char quoted_id[1 + NAME_LEN * 2 + 2];//quoted  length
  int  quoted_id_len= 0;
  char *pos= buf;

  if (need_db && db && db_len)
  {
    pos= my_stpcpy(pos, "use ");
#ifdef MYSQL_SERVER
    quoted_id_len= my_strmov_quoted_identifier(this->thd, (char *) quoted_id,
                                               db, 0);
#else
    quoted_id_len= my_strmov_quoted_identifier((char *) quoted_id, db);
#endif
    quoted_id[quoted_id_len]= '\0';
    pos= my_stpcpy(pos, quoted_id);
    pos= my_stpcpy(pos, "; ");
  }

  pos= my_stpcpy(pos, "LOAD DATA ");

  if (is_concurrent)
    pos= my_stpcpy(pos, "CONCURRENT ");

  if (fn_start)
    *fn_start= pos;

  if (check_fname_outside_temp_buf())
    pos= my_stpcpy(pos, "LOCAL ");
  pos= my_stpcpy(pos, "INFILE '");
  memcpy(pos, fname, fname_len);
  pos= my_stpcpy(pos+fname_len, "' ");

  if (sql_ex.opt_flags & REPLACE_FLAG)
    pos= my_stpcpy(pos, "REPLACE ");
  else if (sql_ex.opt_flags & IGNORE_FLAG)
    pos= my_stpcpy(pos, "IGNORE ");

  pos= my_stpcpy(pos ,"INTO");

  if (fn_end)
    *fn_end= pos;

  pos= my_stpcpy(pos ," TABLE ");
  memcpy(pos, table_name, table_name_len);
  pos+= table_name_len;

  if (cs != NULL)
  {
    pos= my_stpcpy(pos ," CHARACTER SET ");
    pos= my_stpcpy(pos ,  cs);
  }

  /* We have to create all optional fields as the default is not empty */
  pos= my_stpcpy(pos, " FIELDS TERMINATED BY ");
  pos= pretty_print_str(pos, sql_ex.field_term, sql_ex.field_term_len);
  if (sql_ex.opt_flags & OPT_ENCLOSED_FLAG)
    pos= my_stpcpy(pos, " OPTIONALLY ");
  pos= my_stpcpy(pos, " ENCLOSED BY ");
  pos= pretty_print_str(pos, sql_ex.enclosed, sql_ex.enclosed_len);

  pos= my_stpcpy(pos, " ESCAPED BY ");
  pos= pretty_print_str(pos, sql_ex.escaped, sql_ex.escaped_len);

  pos= my_stpcpy(pos, " LINES TERMINATED BY ");
  pos= pretty_print_str(pos, sql_ex.line_term, sql_ex.line_term_len);
  if (sql_ex.line_start_len)
  {
    pos= my_stpcpy(pos, " STARTING BY ");
    pos= pretty_print_str(pos, sql_ex.line_start, sql_ex.line_start_len);
  }

  if ((long) skip_lines > 0)
  {
    pos= my_stpcpy(pos, " IGNORE ");
    pos= longlong10_to_str((longlong) skip_lines, pos, 10);
    pos= my_stpcpy(pos," LINES ");    
  }

  if (num_fields)
  {
    uint i;
    const char *field= fields;
    pos= my_stpcpy(pos, " (");
    for (i = 0; i < num_fields; i++)
    {
      if (i)
      {
        *pos++= ' ';
        *pos++= ',';
      }
      quoted_id_len= my_strmov_quoted_identifier(this->thd, quoted_id, field,
                                                 0);
      memcpy(pos, quoted_id, quoted_id_len-1);
    }
    *pos++= ')';
  }

  *end= pos;
}


int Load_log_event::pack_info(Protocol *protocol)
{
  char *buf, *end;

  if (!(buf= (char*) my_malloc(key_memory_log_event,
                               get_query_buffer_length(), MYF(MY_WME))))
    return 1;
  print_query(TRUE, NULL, buf, &end, 0, 0);
  protocol->store(buf, end-buf, &my_charset_bin);
  my_free(buf);
  return 0;
}
#endif /* defined(HAVE_REPLICATION) && !defined(MYSQL_CLIENT) */


#ifndef MYSQL_CLIENT

/*
  Load_log_event::write_data_header()
*/

bool Load_log_event::write_data_header(IO_CACHE* file)
{
  char buf[LOAD_HEADER_LEN];
  int4store(buf + L_THREAD_ID_OFFSET, slave_proxy_id);
  int4store(buf + L_EXEC_TIME_OFFSET, exec_time);
  int4store(buf + L_SKIP_LINES_OFFSET, skip_lines);
  buf[L_TBL_LEN_OFFSET] = (char)table_name_len;
  buf[L_DB_LEN_OFFSET] = (char)db_len;
  int4store(buf + L_NUM_FIELDS_OFFSET, num_fields);
  return my_b_safe_write(file, (uchar*)buf, LOAD_HEADER_LEN) != 0;
}


/*
  Load_log_event::write_data_body()
*/

bool Load_log_event::write_data_body(IO_CACHE* file)
{
  if (sql_ex.write_data(file))
    return 1;
  if (num_fields && fields && field_lens)
  {
    if (my_b_safe_write(file, (uchar*)field_lens, num_fields) ||
	my_b_safe_write(file, (uchar*)fields, field_block_len))
      return 1;
  }
  return (my_b_safe_write(file, (uchar*)table_name, table_name_len + 1) ||
	  my_b_safe_write(file, (uchar*)db, db_len + 1) ||
	  my_b_safe_write(file, (uchar*)fname, fname_len));
}


/*
  Load_log_event::Load_log_event()
*/

Load_log_event::Load_log_event(THD *thd_arg, sql_exchange *ex,
			       const char *db_arg, const char *table_name_arg,
			       List<Item> &fields_arg,
                               bool is_concurrent_arg,
			       enum enum_duplicates handle_dup,
			       bool ignore, bool using_trans)
  :Log_event(thd_arg,
             thd_arg->thread_specific_used ? LOG_EVENT_THREAD_SPECIFIC_F : 0,
             using_trans ? Log_event::EVENT_TRANSACTIONAL_CACHE :
                           Log_event::EVENT_STMT_CACHE,
             Log_event::EVENT_NORMAL_LOGGING),
   thread_id(thd_arg->thread_id),
   slave_proxy_id(thd_arg->variables.pseudo_thread_id),
   num_fields(0),fields(0),
   field_lens(0),field_block_len(0),
   table_name(table_name_arg ? table_name_arg : ""),
   db(db_arg), fname(ex->file_name), local_fname(FALSE),
   is_concurrent(is_concurrent_arg)
{

  /*
  exec_time calculation has changed to use the same method that is used
  to fill out "thd_arg->start_time"
  */

  struct timeval end_time;
  ulonglong micro_end_time= my_micro_time();
  my_micro_time_to_timeval(micro_end_time, &end_time);

  exec_time= end_time.tv_sec - thd_arg->start_time.tv_sec;

  /* db can never be a zero pointer in 4.0 */
  db_len = (uint32) strlen(db);
  table_name_len = (uint32) strlen(table_name);
  fname_len = (fname) ? (uint) strlen(fname) : 0;
  sql_ex.field_term = (char*) ex->field_term->ptr();
  sql_ex.field_term_len = (uint8) ex->field_term->length();
  sql_ex.enclosed = (char*) ex->enclosed->ptr();
  sql_ex.enclosed_len = (uint8) ex->enclosed->length();
  sql_ex.line_term = (char*) ex->line_term->ptr();
  sql_ex.line_term_len = (uint8) ex->line_term->length();
  sql_ex.line_start = (char*) ex->line_start->ptr();
  sql_ex.line_start_len = (uint8) ex->line_start->length();
  sql_ex.escaped = (char*) ex->escaped->ptr();
  sql_ex.escaped_len = (uint8) ex->escaped->length();
  sql_ex.opt_flags = 0;
  sql_ex.cached_new_format = -1;
    
  if (ex->dumpfile)
    sql_ex.opt_flags|= DUMPFILE_FLAG;
  if (ex->opt_enclosed)
    sql_ex.opt_flags|= OPT_ENCLOSED_FLAG;

  sql_ex.empty_flags= 0;

  switch (handle_dup) {
  case DUP_REPLACE:
    sql_ex.opt_flags|= REPLACE_FLAG;
    break;
  case DUP_UPDATE:				// Impossible here
  case DUP_ERROR:
    break;	
  }
  if (ignore)
    sql_ex.opt_flags|= IGNORE_FLAG;

  if (!ex->field_term->length())
    sql_ex.empty_flags |= FIELD_TERM_EMPTY;
  if (!ex->enclosed->length())
    sql_ex.empty_flags |= ENCLOSED_EMPTY;
  if (!ex->line_term->length())
    sql_ex.empty_flags |= LINE_TERM_EMPTY;
  if (!ex->line_start->length())
    sql_ex.empty_flags |= LINE_START_EMPTY;
  if (!ex->escaped->length())
    sql_ex.empty_flags |= ESCAPED_EMPTY;
    
  skip_lines = ex->skip_lines;

  List_iterator<Item> li(fields_arg);
  field_lens_buf.length(0);
  fields_buf.length(0);
  Item* item;
  while ((item = li++))
  {
    num_fields++;
    uchar len= (uchar) item->item_name.length();
    field_block_len += len + 1;
    fields_buf.append(item->item_name.ptr(), len + 1);
    field_lens_buf.append((char*)&len, 1);
  }

  field_lens = (const uchar*)field_lens_buf.ptr();
  fields = fields_buf.ptr();
}
#endif /* !MYSQL_CLIENT */


/**
  @note
    The caller must do buf[event_len] = 0 before he starts using the
    constructed event.
*/
Load_log_event::Load_log_event(const char *buf, uint event_len,
                               const Format_description_log_event *description_event)
  :Log_event(buf, description_event), num_fields(0), fields(0),
   field_lens(0),field_block_len(0),
   table_name(0), db(0), fname(0), local_fname(FALSE),
   /*
     Load_log_event which comes from the binary log does not contain
     information about the type of insert which was used on the master.
     Assume that it was an ordinary, non-concurrent LOAD DATA.
    */
   is_concurrent(FALSE)
{
  DBUG_ENTER("Load_log_event");
  /*
    I (Guilhem) manually tested replication of LOAD DATA INFILE for 3.23->5.0,
    4.0->5.0 and 5.0->5.0 and it works.
  */
  if (event_len)
    copy_log_event(buf, event_len,
                   ((buf[EVENT_TYPE_OFFSET] == LOAD_EVENT) ?
                    LOAD_HEADER_LEN + 
                    description_event->common_header_len :
                    LOAD_HEADER_LEN + LOG_EVENT_HEADER_LEN),
                   description_event);
  /* otherwise it's a derived class, will call copy_log_event() itself */
  DBUG_VOID_RETURN;
}


/*
  Load_log_event::copy_log_event()
*/

int Load_log_event::copy_log_event(const char *buf, ulong event_len,
                                   int body_offset,
                                   const Format_description_log_event *description_event)
{
  DBUG_ENTER("Load_log_event::copy_log_event");
  uint data_len;
  char* buf_end = (char*)buf + event_len;
  /* this is the beginning of the post-header */
  const char* data_head = buf + description_event->common_header_len;
  slave_proxy_id= thread_id= uint4korr(data_head + L_THREAD_ID_OFFSET);
  exec_time = uint4korr(data_head + L_EXEC_TIME_OFFSET);
  skip_lines = uint4korr(data_head + L_SKIP_LINES_OFFSET);
  table_name_len = (uint)data_head[L_TBL_LEN_OFFSET];
  db_len = (uint)data_head[L_DB_LEN_OFFSET];
  num_fields = uint4korr(data_head + L_NUM_FIELDS_OFFSET);
	  
  if ((int) event_len < body_offset)
    DBUG_RETURN(1);
  /*
    Sql_ex.init() on success returns the pointer to the first byte after
    the sql_ex structure, which is the start of field lengths array.
  */
  if (!(field_lens= (uchar*)sql_ex.init((char*)buf + body_offset,
                                        buf_end,
                                        buf[EVENT_TYPE_OFFSET] != LOAD_EVENT)))
    DBUG_RETURN(1);
  
  data_len = event_len - body_offset;
  if (num_fields > data_len) // simple sanity check against corruption
    DBUG_RETURN(1);
  for (uint i = 0; i < num_fields; i++)
    field_block_len += (uint)field_lens[i] + 1;

  fields = (char*)field_lens + num_fields;
  table_name  = fields + field_block_len;
  db = table_name + table_name_len + 1;
  DBUG_EXECUTE_IF ("simulate_invalid_address",
                   db_len = data_len;);
  fname = db + db_len + 1;
  if ((db_len > data_len) || (fname > buf_end))
    goto err;
  fname_len = (uint) strlen(fname);
  if ((fname_len > data_len) || (fname + fname_len > buf_end))
    goto err;
  // null termination is accomplished by the caller doing buf[event_len]=0

  DBUG_RETURN(0);

err:
  // Invalid event.
  table_name = 0;
  DBUG_RETURN(1);
}


/*
  Load_log_event::print()
*/

#ifdef MYSQL_CLIENT
void Load_log_event::print(FILE* file, PRINT_EVENT_INFO* print_event_info)
{
  print(file, print_event_info, 0);
}


void Load_log_event::print(FILE* file_arg, PRINT_EVENT_INFO* print_event_info,
			   bool commented)
{
  IO_CACHE *const head= &print_event_info->head_cache;
  size_t id_len= 0;
  char str_buf[1 + 2*FN_REFLEN + 2];

  DBUG_ENTER("Load_log_event::print");
  if (!print_event_info->short_form)
  {
    print_header(head, print_event_info, FALSE);
    my_b_printf(head, "\tQuery\tthread_id=%ld\texec_time=%ld\n",
                thread_id, exec_time);
  }

  bool different_db= 1;
  if (db)
  {
    /*
      If the database is different from the one of the previous statement, we
      need to print the "use" command, and we update the last_db.
      But if commented, the "use" is going to be commented so we should not
      update the last_db.
    */
    if ((different_db= memcmp(print_event_info->db, db, db_len + 1)) &&
        !commented)
      memcpy(print_event_info->db, db, db_len + 1);
  }
  
  if (db && db[0] && different_db)
  {
#ifdef MYSQL_SERVER
    id_len= my_strmov_quoted_identifier(this->thd, str_buf, db, 0);
#else
    id_len= my_strmov_quoted_identifier(str_buf, db);
#endif
    str_buf[id_len]= '\0';
    my_b_printf(head, "%suse %s%s\n",
                commented ? "# " : "", str_buf, print_event_info->delimiter);
  }
  if (flags & LOG_EVENT_THREAD_SPECIFIC_F)
    my_b_printf(head,"%sSET @@session.pseudo_thread_id=%lu%s\n",
            commented ? "# " : "", (ulong)thread_id,
            print_event_info->delimiter);
  my_b_printf(head, "%sLOAD DATA ",
              commented ? "# " : "");
  if (check_fname_outside_temp_buf())
    my_b_printf(head, "LOCAL ");
  my_b_printf(head, "INFILE '%-*s' ", fname_len, fname);

  if (sql_ex.opt_flags & REPLACE_FLAG)
    my_b_printf(head,"REPLACE ");
  else if (sql_ex.opt_flags & IGNORE_FLAG)
    my_b_printf(head,"IGNORE ");

#ifdef MYSQL_SERVER
    id_len= my_strmov_quoted_identifier(this->thd, str_buf, table_name, 0);
#else
    id_len= my_strmov_quoted_identifier(str_buf, table_name);
#endif
  str_buf[id_len]= '\0';
  my_b_printf(head, "INTO TABLE %s", str_buf);

  my_b_printf(head, " FIELDS TERMINATED BY ");
  pretty_print_str(head, sql_ex.field_term, sql_ex.field_term_len);

  if (sql_ex.opt_flags & OPT_ENCLOSED_FLAG)
    my_b_printf(head," OPTIONALLY ");
  my_b_printf(head, " ENCLOSED BY ");
  pretty_print_str(head, sql_ex.enclosed, sql_ex.enclosed_len);
     
  my_b_printf(head, " ESCAPED BY ");
  pretty_print_str(head, sql_ex.escaped, sql_ex.escaped_len);
     
  my_b_printf(head," LINES TERMINATED BY ");
  pretty_print_str(head, sql_ex.line_term, sql_ex.line_term_len);


  if (sql_ex.line_start)
  {
    my_b_printf(head," STARTING BY ");
    pretty_print_str(head, sql_ex.line_start, sql_ex.line_start_len);
  }
  if ((long) skip_lines > 0)
    my_b_printf(head, " IGNORE %ld LINES", (long) skip_lines);

  if (num_fields)
  {
    uint i;
    const char* field = fields;
    my_b_printf(head, " (");
    for (i = 0; i < num_fields; i++)
    {
      if (i)
        my_b_printf(head, ",");
      id_len= my_strmov_quoted_identifier((char *) str_buf, field);
      str_buf[id_len]= '\0';
      my_b_printf(head, "%s", str_buf);

      field += field_lens[i]  + 1;
    }
    my_b_printf(head, ")");
  }

  my_b_printf(head, "%s\n", print_event_info->delimiter);
  DBUG_VOID_RETURN;
}
#endif /* MYSQL_CLIENT */

#ifndef MYSQL_CLIENT

/**
  Load_log_event::set_fields()

  @note
    This function can not use the member variable 
    for the database, since LOAD DATA INFILE on the slave
    can be for a different database than the current one.
    This is the reason for the affected_db argument to this method.
*/

void Load_log_event::set_fields(const char* affected_db, 
				List<Item> &field_list,
                                Name_resolution_context *context)
{
  uint i;
  const char* field = fields;
  for (i= 0; i < num_fields; i++)
  {
    field_list.push_back(new Item_field(context,
                                        affected_db, table_name, field));
    field+= field_lens[i]  + 1;
  }
}
#endif /* !MYSQL_CLIENT */


#if defined(HAVE_REPLICATION) && !defined(MYSQL_CLIENT)
/**
  Does the data loading job when executing a LOAD DATA on the slave.

  @param net
  @param rli
  @param use_rli_only_for_errors     If set to 1, rli is provided to
                                     Load_log_event::exec_event only for this
                                     function to have rli->get_rpl_log_name and
                                     rli->last_slave_error, both being used by
                                     error reports. rli's position advancing
                                     is skipped (done by the caller which is
                                     Execute_load_log_event::exec_event).
                                     If set to 0, rli is provided for full use,
                                     i.e. for error reports and position
                                     advancing.

  @todo
    fix this; this can be done by testing rules in
    Create_file_log_event::exec_event() and then discarding Append_block and
    al.
  @todo
    this is a bug - this needs to be moved to the I/O thread

  @retval
    0           Success
  @retval
    1           Failure
*/

int Load_log_event::do_apply_event(NET* net, Relay_log_info const *rli,
                                   bool use_rli_only_for_errors)
{
  DBUG_ASSERT(thd->query().str == NULL);
  thd->reset_query();                    // Should not be needed
  set_thd_db(thd, db, db_len);
  thd->is_slave_error= 0;
  clear_all_errors(thd, const_cast<Relay_log_info*>(rli));

  /* see Query_log_event::do_apply_event() and BUG#13360 */
  DBUG_ASSERT(!rli->m_table_map.count());
  /*
    Usually lex_start() is called by mysql_parse(), but we need it here
    as the present method does not call mysql_parse().
  */
  lex_start(thd);
  thd->lex->local_file= local_fname;
  mysql_reset_thd_for_next_command(thd);

  if (!use_rli_only_for_errors)
  {
    /*
      Saved for InnoDB, see comment in
      Query_log_event::do_apply_event()
    */
    const_cast<Relay_log_info*>(rli)->set_future_group_master_log_pos(log_pos);
    DBUG_PRINT("info", ("log_pos: %lu", (ulong) log_pos));
  }
 
   /*
    We test replicate_*_db rules. Note that we have already prepared
    the file to load, even if we are going to ignore and delete it
    now. So it is possible that we did a lot of disk writes for
    nothing. In other words, a big LOAD DATA INFILE on the master will
    still consume a lot of space on the slave (space in the relay log
    + space of temp files: twice the space of the file to load...)
    even if it will finally be ignored.  TODO: fix this; this can be
    done by testing rules in Create_file_log_event::do_apply_event()
    and then discarding Append_block and al. Another way is do the
    filtering in the I/O thread (more efficient: no disk writes at
    all).


    Note:   We do not need to execute reset_one_shot_variables() if this
            db_ok() test fails.
    Reason: The db stored in binlog events is the same for SET and for
            its companion query.  If the SET is ignored because of
            db_ok(), the companion query will also be ignored, and if
            the companion query is ignored in the db_ok() test of
            ::do_apply_event(), then the companion SET also have so
            we don't need to reset_one_shot_variables().
  */
  if (rpl_filter->db_ok(thd->db))
  {
    thd->set_time(&when);
    thd->set_query_id(next_query_id());
    DBUG_ASSERT(!thd->get_stmt_da()->is_set());

    TABLE_LIST tables;
    char table_buf[NAME_LEN + 1];
    my_stpcpy(table_buf, table_name);
    if (lower_case_table_names)
      my_casedn_str(system_charset_info, table_buf);
    tables.init_one_table(thd->strmake(thd->db, thd->db_length),
                          thd->db_length,
                          table_buf, strlen(table_buf),
                          table_buf, TL_WRITE);
    tables.updating= 1;

    // the table will be opened in mysql_load    
    if (rpl_filter->is_on() && !rpl_filter->tables_ok(thd->db, &tables))
    {
      // TODO: this is a bug - this needs to be moved to the I/O thread
      if (net)
        skip_load_data_infile(net);
    }
    else
    {
      char llbuff[22];
      char *end;
      enum enum_duplicates handle_dup;
      bool ignore= 0;
      char *load_data_query;

      /*
        Forge LOAD DATA INFILE query which will be used in SHOW PROCESS LIST
        and written to slave's binlog if binlogging is on.
      */
      if (!(load_data_query= (char *)thd->alloc(get_query_buffer_length() + 1)))
      {
        /*
          This will set thd->fatal_error in case of OOM. So we surely will notice
          that something is wrong.
        */
        goto error;
      }

      print_query(FALSE, NULL, load_data_query, &end, NULL, NULL);
      *end= 0;
      thd->set_query(load_data_query, static_cast<size_t>(end - load_data_query));

      if (sql_ex.opt_flags & REPLACE_FLAG)
        handle_dup= DUP_REPLACE;
      else if (sql_ex.opt_flags & IGNORE_FLAG)
      {
        ignore= 1;
        handle_dup= DUP_ERROR;
      }
      else
      {
        /*
          When replication is running fine, if it was DUP_ERROR on the
          master then we could choose IGNORE here, because if DUP_ERROR
          suceeded on master, and data is identical on the master and slave,
          then there should be no uniqueness errors on slave, so IGNORE is
          the same as DUP_ERROR. But in the unlikely case of uniqueness errors
          (because the data on the master and slave happen to be different
          (user error or bug), we want LOAD DATA to print an error message on
          the slave to discover the problem.

          If reading from net (a 3.23 master), mysql_load() will change this
          to IGNORE.
        */
        handle_dup= DUP_ERROR;
      }
      /*
        We need to set thd->lex->sql_command and thd->lex->duplicates
        since InnoDB tests these variables to decide if this is a LOAD
        DATA ... REPLACE INTO ... statement even though mysql_parse()
        is not called.  This is not needed in 5.0 since there the LOAD
        DATA ... statement is replicated using mysql_parse(), which
        sets the thd->lex fields correctly.
      */
      thd->lex->sql_command= SQLCOM_LOAD;
      thd->lex->duplicates= handle_dup;

      sql_exchange ex((char*)fname, sql_ex.opt_flags & DUMPFILE_FLAG);
      String field_term(sql_ex.field_term,sql_ex.field_term_len,log_cs);
      String enclosed(sql_ex.enclosed,sql_ex.enclosed_len,log_cs);
      String line_term(sql_ex.line_term,sql_ex.line_term_len,log_cs);
      String line_start(sql_ex.line_start,sql_ex.line_start_len,log_cs);
      String escaped(sql_ex.escaped,sql_ex.escaped_len, log_cs);
      const String empty_str("", 0, log_cs);
      ex.field_term= &field_term;
      ex.enclosed= &enclosed;
      ex.line_term= &line_term;
      ex.line_start= &line_start;
      ex.escaped= &escaped;

      ex.opt_enclosed = (sql_ex.opt_flags & OPT_ENCLOSED_FLAG);
      if (sql_ex.empty_flags & FIELD_TERM_EMPTY)
        ex.field_term= &empty_str;

      ex.skip_lines = skip_lines;
      List<Item> field_list;
      thd->lex->select_lex->context.resolve_in_table_list_only(&tables);
      set_fields(tables.db, field_list, &thd->lex->select_lex->context);
      thd->variables.pseudo_thread_id= thread_id;
      if (net)
      {
        // mysql_load will use thd->net to read the file
        thd->net.vio = net->vio;
        // Make sure the client does not get confused about the packet sequence
        thd->net.pkt_nr = net->pkt_nr;
      }
      /*
        It is safe to use tmp_list twice because we are not going to
        update it inside mysql_load().
      */
      List<Item> tmp_list;
      if (open_temporary_tables(thd, &tables) ||
          mysql_load(thd, &ex, &tables, field_list, tmp_list, tmp_list,
                     handle_dup, ignore, net != 0))
        thd->is_slave_error= 1;
      if (thd->cuted_fields)
      {
        /* log_pos is the position of the LOAD event in the master log */
        sql_print_warning("Slave: load data infile on table '%s' at "
                          "log position %s in log '%s' produced %ld "
                          "warning(s). Default database: '%s'",
                          (char*) table_name,
                          llstr(log_pos,llbuff),
                          const_cast<Relay_log_info*>(rli)->get_rpl_log_name(),
                          (ulong) thd->cuted_fields,
                          print_slave_db_safe(thd->db));
      }
      if (net)
        net->pkt_nr= thd->net.pkt_nr;
    }
  }
  else
  {
    /*
      We will just ask the master to send us /dev/null if we do not
      want to load the data.
      TODO: this a bug - needs to be done in I/O thread
    */
    if (net)
      skip_load_data_infile(net);
  }

error:
  thd->net.vio = 0; 
  const char *remember_db= thd->db;
  thd->catalog= 0;
  thd->set_db(NULL, 0);                   /* will free the current database */
  thd->reset_query();
  thd->get_stmt_da()->set_overwrite_status(true);
  thd->is_error() ? trans_rollback_stmt(thd) : trans_commit_stmt(thd);
  thd->get_stmt_da()->set_overwrite_status(false);
  close_thread_tables(thd);
  /*
    - If transaction rollback was requested due to deadlock
      perform it and release metadata locks.
    - If inside a multi-statement transaction,
    defer the release of metadata locks until the current
    transaction is either committed or rolled back. This prevents
    other statements from modifying the table for the entire
    duration of this transaction.  This provides commit ordering
    and guarantees serializability across multiple transactions.
    - If in autocommit mode, or outside a transactional context,
    automatically release metadata locks of the current statement.
  */
  if (thd->transaction_rollback_request)
  {
    trans_rollback_implicit(thd);
    thd->mdl_context.release_transactional_locks();
  }
  else if (! thd->in_multi_stmt_transaction_mode())
    thd->mdl_context.release_transactional_locks();
  else
    thd->mdl_context.release_statement_locks();

  DBUG_EXECUTE_IF("LOAD_DATA_INFILE_has_fatal_error",
                  thd->is_slave_error= 0; thd->is_fatal_error= 1;);

  if (thd->is_slave_error)
  {
    /* this err/sql_errno code is copy-paste from net_send_error() */
    const char *err;
    int sql_errno;
    if (thd->is_error())
    {
      err= thd->get_stmt_da()->message_text();
      sql_errno= thd->get_stmt_da()->mysql_errno();
    }
    else
    {
      sql_errno=ER_UNKNOWN_ERROR;
      err=ER(sql_errno);       
    }
    rli->report(ERROR_LEVEL, sql_errno,"\
Error '%s' running LOAD DATA INFILE on table '%s'. Default database: '%s'",
                    err, (char*)table_name, print_slave_db_safe(remember_db));
    free_root(thd->mem_root,MYF(MY_KEEP_PREALLOC));
    return 1;
  }
  free_root(thd->mem_root,MYF(MY_KEEP_PREALLOC));

  if (thd->is_fatal_error)
  {
    char buf[256];
    my_snprintf(buf, sizeof(buf),
                "Running LOAD DATA INFILE on table '%-.64s'."
                " Default database: '%-.64s'",
                (char*)table_name,
                print_slave_db_safe(remember_db));

    rli->report(ERROR_LEVEL, ER_SLAVE_FATAL_ERROR,
                ER(ER_SLAVE_FATAL_ERROR), buf);
    return 1;
  }

  return ( use_rli_only_for_errors ? 0 : Log_event::do_apply_event(rli) ); 
}
#endif


/**************************************************************************
  Rotate_log_event methods
**************************************************************************/

/*
  Rotate_log_event::pack_info()
*/

#if defined(HAVE_REPLICATION) && !defined(MYSQL_CLIENT)
int Rotate_log_event::pack_info(Protocol *protocol)
{
  char buf1[256], buf[22];
  String tmp(buf1, sizeof(buf1), log_cs);
  tmp.length(0);
  tmp.append(new_log_ident, ident_len);
  tmp.append(STRING_WITH_LEN(";pos="));
  tmp.append(llstr(pos,buf));
  protocol->store(tmp.ptr(), tmp.length(), &my_charset_bin);
  return 0;
}
#endif


/*
  Rotate_log_event::print()
*/

#ifdef MYSQL_CLIENT
void Rotate_log_event::print(FILE* file, PRINT_EVENT_INFO* print_event_info)
{
  char buf[22];
  IO_CACHE *const head= &print_event_info->head_cache;

  if (print_event_info->short_form)
    return;
  print_header(head, print_event_info, FALSE);
  my_b_printf(head, "\tRotate to ");
  if (new_log_ident)
    my_b_write(head, (uchar*) new_log_ident, (uint)ident_len);
  my_b_printf(head, "  pos: %s\n", llstr(pos, buf));
}
#endif /* MYSQL_CLIENT */



/*
  Rotate_log_event::Rotate_log_event() (2 constructors)
*/


#ifndef MYSQL_CLIENT
Rotate_log_event::Rotate_log_event(const char* new_log_ident_arg,
                                   uint ident_len_arg, ulonglong pos_arg,
                                   uint flags_arg)
  :Log_event(Log_event::EVENT_NO_CACHE, Log_event::EVENT_IMMEDIATE_LOGGING),
   new_log_ident(new_log_ident_arg), pos(pos_arg),ident_len(ident_len_arg ?
   ident_len_arg : (uint) strlen(new_log_ident_arg)), flags(flags_arg)
{
#ifndef DBUG_OFF
  char buff[22];
  DBUG_ENTER("Rotate_log_event::Rotate_log_event(...,flags)");
  DBUG_PRINT("enter",("new_log_ident: %s  pos: %s  flags: %lu", new_log_ident_arg,
                      llstr(pos_arg, buff), (ulong) flags));
#endif
  if (flags & DUP_NAME)
    new_log_ident= my_strndup(key_memory_log_event,
                              new_log_ident_arg, ident_len, MYF(MY_WME));
  if (flags & RELAY_LOG)
    set_relay_log_event();
  DBUG_VOID_RETURN;
}
#endif


Rotate_log_event::Rotate_log_event(const char* buf, uint event_len,
                                   const Format_description_log_event* description_event)
  :Log_event(buf, description_event) ,new_log_ident(0), flags(DUP_NAME)
{
  DBUG_ENTER("Rotate_log_event::Rotate_log_event(char*,...)");
  // The caller will ensure that event_len is what we have at EVENT_LEN_OFFSET
  uint8 header_size= description_event->common_header_len;
  uint8 post_header_len= description_event->post_header_len[ROTATE_EVENT-1];
  uint ident_offset;
  if (event_len < header_size)
    DBUG_VOID_RETURN;
  buf += header_size;
  pos = post_header_len ? uint8korr(buf + R_POS_OFFSET) : 4;
  ident_len = (uint)(event_len -
                     (header_size+post_header_len)); 
  ident_offset = post_header_len; 
  set_if_smaller(ident_len,FN_REFLEN-1);
  new_log_ident= my_strndup(key_memory_log_event,
                            buf + ident_offset, (uint) ident_len, MYF(MY_WME));
  DBUG_PRINT("debug", ("new_log_ident: '%s'", new_log_ident));
  DBUG_VOID_RETURN;
}


/*
  Rotate_log_event::write()
*/

#ifndef MYSQL_CLIENT
bool Rotate_log_event::write(IO_CACHE* file)
{
  char buf[ROTATE_HEADER_LEN];
  int8store(buf + R_POS_OFFSET, pos);
  return (write_header(file, ROTATE_HEADER_LEN + ident_len) || 
          wrapper_my_b_safe_write(file, (uchar*) buf, ROTATE_HEADER_LEN) ||
          wrapper_my_b_safe_write(file, (uchar*) new_log_ident,
                                     (uint) ident_len) ||
          write_footer(file));
}
#endif


#if defined(HAVE_REPLICATION) && !defined(MYSQL_CLIENT)

/*
  Got a rotate log event from the master.

  This is mainly used so that we can later figure out the logname and
  position for the master.

  We can't rotate the slave's BINlog as this will cause infinitive rotations
  in a A -> B -> A setup.
  The NOTES below is a wrong comment which will disappear when 4.1 is merged.

  This must only be called from the Slave SQL thread, since it calls
  flush_relay_log_info().

  @retval
    0	ok
*/
int Rotate_log_event::do_update_pos(Relay_log_info *rli)
{
  int error= 0;
  DBUG_ENTER("Rotate_log_event::do_update_pos");
#ifndef DBUG_OFF
  char buf[32];
#endif

  DBUG_PRINT("info", ("server_id=%lu; ::server_id=%lu",
                      (ulong) this->server_id, (ulong) ::server_id));
  DBUG_PRINT("info", ("new_log_ident: %s", this->new_log_ident));
  DBUG_PRINT("info", ("pos: %s", llstr(this->pos, buf)));

  /*
    If we are in a transaction or in a group: the only normal case is
    when the I/O thread was copying a big transaction, then it was
    stopped and restarted: we have this in the relay log:

    BEGIN
    ...
    ROTATE (a fake one)
    ...
    COMMIT or ROLLBACK

    In that case, we don't want to touch the coordinates which
    correspond to the beginning of the transaction.  Starting from
    5.0.0, there also are some rotates from the slave itself, in the
    relay log, which shall not change the group positions.
  */
  if ((server_id != ::server_id || rli->replicate_same_server_id) &&
      !is_relay_log_event() &&
      ((!rli->is_parallel_exec() && !rli->is_in_group()) ||
       rli->mts_group_status != Relay_log_info::MTS_IN_GROUP))
  {
    if (!is_mts_db_partitioned(rli) && server_id != ::server_id && log_pos )
    {
      // force the coordinator to start a new group.
      static_cast<Mts_submode_logical_clock*>
        (rli->current_mts_submode)->start_new_group();
    }
    if (rli->is_parallel_exec())
    {
      /*
        Rotate events are special events that are handled as a
        synchronization point. For that reason, the checkpoint
        routine is being called here.
      */
      if ((error= mts_checkpoint_routine(rli, 0, false,
                                         true/*need_data_lock=true*/)))
        goto err;
    }

    mysql_mutex_lock(&rli->data_lock);
    DBUG_PRINT("info", ("old group_master_log_name: '%s'  "
                        "old group_master_log_pos: %lu",
                        rli->get_group_master_log_name(),
                        (ulong) rli->get_group_master_log_pos()));

    memcpy((void *)rli->get_group_master_log_name(),
           new_log_ident, ident_len + 1);
    rli->notify_group_master_log_name_update();
    if ((error= rli->inc_group_relay_log_pos(pos,
                                             false/*need_data_lock=false*/)))
    {
      mysql_mutex_unlock(&rli->data_lock);
      goto err;
    }

    DBUG_PRINT("info", ("new group_master_log_name: '%s'  "
                        "new group_master_log_pos: %lu",
                        rli->get_group_master_log_name(),
                        (ulong) rli->get_group_master_log_pos()));
    mysql_mutex_unlock(&rli->data_lock);
    if (rli->is_parallel_exec())
      rli->reset_notified_checkpoint(0, when.tv_sec + (time_t) exec_time,
                                     true/*need_data_lock=true*/);

    /*
      Reset thd->variables.option_bits and sql_mode etc, because this could be the signal of
      a master's downgrade from 5.0 to 4.0.
      However, no need to reset rli_description_event: indeed, if the next
      master is 5.0 (even 5.0.1) we will soon get a Format_desc; if the next
      master is 4.0 then the events are in the slave's format (conversion).
    */
    set_slave_thread_options(thd);
    set_slave_thread_default_charset(thd, rli);
    thd->variables.sql_mode= global_system_variables.sql_mode;
    thd->variables.auto_increment_increment=
      thd->variables.auto_increment_offset= 1;
  }
  else
    rli->inc_event_relay_log_pos();

err:
  DBUG_RETURN(error);
}


Log_event::enum_skip_reason
Rotate_log_event::do_shall_skip(Relay_log_info *rli)
{
  enum_skip_reason reason= Log_event::do_shall_skip(rli);

  switch (reason) {
  case Log_event::EVENT_SKIP_NOT:
  case Log_event::EVENT_SKIP_COUNT:
    return Log_event::EVENT_SKIP_NOT;

  case Log_event::EVENT_SKIP_IGNORE:
    return Log_event::EVENT_SKIP_IGNORE;
  }
  DBUG_ASSERT(0);
  return Log_event::EVENT_SKIP_NOT;             // To keep compiler happy
}

#endif


/**************************************************************************
	Intvar_log_event methods
**************************************************************************/

/*
  Intvar_log_event::pack_info()
*/

#if defined(HAVE_REPLICATION) && !defined(MYSQL_CLIENT)
int Intvar_log_event::pack_info(Protocol *protocol)
{
  char buf[256], *pos;
  pos= strmake(buf, get_var_type_name(), sizeof(buf)-23);
  *pos++= '=';
  pos= longlong10_to_str(val, pos, -10);
  protocol->store(buf, (uint) (pos-buf), &my_charset_bin);
  return 0;
}
#endif


/*
  Intvar_log_event::Intvar_log_event()
*/

Intvar_log_event::Intvar_log_event(const char* buf,
                                   const Format_description_log_event* description_event)
  :Log_event(buf, description_event)
{
  /* The Post-Header is empty. The Varible Data part begins immediately. */
  buf+= description_event->common_header_len +
    description_event->post_header_len[INTVAR_EVENT-1];
  type= buf[I_TYPE_OFFSET];
  val= uint8korr(buf+I_VAL_OFFSET);
}


/*
  Intvar_log_event::get_var_type_name()
*/

const char* Intvar_log_event::get_var_type_name()
{
  switch(type) {
  case LAST_INSERT_ID_EVENT: return "LAST_INSERT_ID";
  case INSERT_ID_EVENT: return "INSERT_ID";
  default: /* impossible */ return "UNKNOWN";
  }
}


/*
  Intvar_log_event::write()
*/

#ifndef MYSQL_CLIENT
bool Intvar_log_event::write(IO_CACHE* file)
{
  uchar buf[9];
  buf[I_TYPE_OFFSET]= (uchar) type;
  int8store(buf + I_VAL_OFFSET, val);
  return (write_header(file, sizeof(buf)) ||
          wrapper_my_b_safe_write(file, buf, sizeof(buf)) ||
	  write_footer(file));
}
#endif


/*
  Intvar_log_event::print()
*/

#ifdef MYSQL_CLIENT
void Intvar_log_event::print(FILE* file, PRINT_EVENT_INFO* print_event_info)
{
  char llbuff[22];
  const char *msg;
  LINT_INIT(msg);
  IO_CACHE *const head= &print_event_info->head_cache;

  if (!print_event_info->short_form)
  {
    print_header(head, print_event_info, FALSE);
    my_b_printf(head, "\tIntvar\n");
  }

  my_b_printf(head, "SET ");
  switch (type) {
  case LAST_INSERT_ID_EVENT:
    msg="LAST_INSERT_ID";
    break;
  case INSERT_ID_EVENT:
    msg="INSERT_ID";
    break;
  case INVALID_INT_EVENT:
  default: // cannot happen
    msg="INVALID_INT";
    break;
  }
  my_b_printf(head, "%s=%s%s\n",
              msg, llstr(val,llbuff), print_event_info->delimiter);
}
#endif


#if defined(HAVE_REPLICATION)&& !defined(MYSQL_CLIENT)

/*
  Intvar_log_event::do_apply_event()
*/

int Intvar_log_event::do_apply_event(Relay_log_info const *rli)
{
  /*
    We are now in a statement until the associated query log event has
    been processed.
   */
  const_cast<Relay_log_info*>(rli)->set_flag(Relay_log_info::IN_STMT);

  if (rli->deferred_events_collecting)
    return rli->deferred_events->add(this);

  switch (type) {
  case LAST_INSERT_ID_EVENT:
    thd->first_successful_insert_id_in_prev_stmt= val;
    break;
  case INSERT_ID_EVENT:
    thd->force_one_auto_inc_interval(val);
    break;
  }
  return 0;
}

int Intvar_log_event::do_update_pos(Relay_log_info *rli)
{
  rli->inc_event_relay_log_pos();
  return 0;
}


Log_event::enum_skip_reason
Intvar_log_event::do_shall_skip(Relay_log_info *rli)
{
  /*
    It is a common error to set the slave skip counter to 1 instead of
    2 when recovering from an insert which used a auto increment,
    rand, or user var.  Therefore, if the slave skip counter is 1, we
    just say that this event should be skipped by ignoring it, meaning
    that we do not change the value of the slave skip counter since it
    will be decreased by the following insert event.
  */
  return continue_group(rli);
}

#endif


/**************************************************************************
  Rand_log_event methods
**************************************************************************/

#if defined(HAVE_REPLICATION) && !defined(MYSQL_CLIENT)
int Rand_log_event::pack_info(Protocol *protocol)
{
  char buf1[256], *pos;
  pos= my_stpcpy(buf1,"rand_seed1=");
  pos= int10_to_str((long) seed1, pos, 10);
  pos= my_stpcpy(pos, ",rand_seed2=");
  pos= int10_to_str((long) seed2, pos, 10);
  protocol->store(buf1, (uint) (pos-buf1), &my_charset_bin);
  return 0;
}
#endif


Rand_log_event::Rand_log_event(const char* buf,
                               const Format_description_log_event* description_event)
  :Log_event(buf, description_event)
{
  /* The Post-Header is empty. The Variable Data part begins immediately. */
  buf+= description_event->common_header_len +
    description_event->post_header_len[RAND_EVENT-1];
  seed1= uint8korr(buf+RAND_SEED1_OFFSET);
  seed2= uint8korr(buf+RAND_SEED2_OFFSET);
}


#ifndef MYSQL_CLIENT
bool Rand_log_event::write(IO_CACHE* file)
{
  uchar buf[16];
  int8store(buf + RAND_SEED1_OFFSET, seed1);
  int8store(buf + RAND_SEED2_OFFSET, seed2);
  return (write_header(file, sizeof(buf)) ||
          wrapper_my_b_safe_write(file, buf, sizeof(buf)) ||
	  write_footer(file));
}
#endif


#ifdef MYSQL_CLIENT
void Rand_log_event::print(FILE* file, PRINT_EVENT_INFO* print_event_info)
{
  IO_CACHE *const head= &print_event_info->head_cache;

  char llbuff[22],llbuff2[22];
  if (!print_event_info->short_form)
  {
    print_header(head, print_event_info, FALSE);
    my_b_printf(head, "\tRand\n");
  }
  my_b_printf(head, "SET @@RAND_SEED1=%s, @@RAND_SEED2=%s%s\n",
              llstr(seed1, llbuff),llstr(seed2, llbuff2),
              print_event_info->delimiter);
}
#endif /* MYSQL_CLIENT */


#if defined(HAVE_REPLICATION) && !defined(MYSQL_CLIENT)
int Rand_log_event::do_apply_event(Relay_log_info const *rli)
{
  /*
    We are now in a statement until the associated query log event has
    been processed.
   */
  const_cast<Relay_log_info*>(rli)->set_flag(Relay_log_info::IN_STMT);

  if (rli->deferred_events_collecting)
    return rli->deferred_events->add(this);

  thd->rand.seed1= (ulong) seed1;
  thd->rand.seed2= (ulong) seed2;
  return 0;
}

int Rand_log_event::do_update_pos(Relay_log_info *rli)
{
  rli->inc_event_relay_log_pos();
  return 0;
}


Log_event::enum_skip_reason
Rand_log_event::do_shall_skip(Relay_log_info *rli)
{
  /*
    It is a common error to set the slave skip counter to 1 instead of
    2 when recovering from an insert which used a auto increment,
    rand, or user var.  Therefore, if the slave skip counter is 1, we
    just say that this event should be skipped by ignoring it, meaning
    that we do not change the value of the slave skip counter since it
    will be decreased by the following insert event.
  */
  return continue_group(rli);
}

/**
   Exec deferred Int-, Rand- and User- var events prefixing
   a Query-log-event event.

   @param thd THD handle

   @return false on success, true if a failure in an event applying occurred.
*/
bool slave_execute_deferred_events(THD *thd)
{
  bool res= false;
  Relay_log_info *rli= thd->rli_slave;

  DBUG_ASSERT(rli && (!rli->deferred_events_collecting || rli->deferred_events));

  if (!rli->deferred_events_collecting || rli->deferred_events->is_empty())
    return res;

  res= rli->deferred_events->execute(rli);
  rli->deferred_events->rewind();
  return res;
}

#endif /* !MYSQL_CLIENT */


/**************************************************************************
  Xid_log_event methods
**************************************************************************/

#if defined(HAVE_REPLICATION) && !defined(MYSQL_CLIENT)
int Xid_log_event::pack_info(Protocol *protocol)
{
  char buf[128], *pos;
  pos= my_stpcpy(buf, "COMMIT /* xid=");
  pos= longlong10_to_str(xid, pos, 10);
  pos= my_stpcpy(pos, " */");
  protocol->store(buf, (uint) (pos-buf), &my_charset_bin);
  return 0;
}
#endif

/**
  @note
  It's ok not to use int8store here,
  as long as xid_t::set(ulonglong) and
  xid_t::get_my_xid doesn't do it either.
  We don't care about actual values of xids as long as
  identical numbers compare identically
*/

Xid_log_event::
Xid_log_event(const char* buf,
              const Format_description_log_event *description_event)
  :Log_event(buf, description_event)
{
  /* The Post-Header is empty. The Variable Data part begins immediately. */
  buf+= description_event->common_header_len +
    description_event->post_header_len[XID_EVENT-1];
  memcpy((char*) &xid, buf, sizeof(xid));
}


#ifndef MYSQL_CLIENT
bool Xid_log_event::write(IO_CACHE* file)
{
  DBUG_EXECUTE_IF("do_not_write_xid", return 0;);
  return (write_header(file, sizeof(xid)) ||
	  wrapper_my_b_safe_write(file, (uchar*) &xid, sizeof(xid)) ||
	  write_footer(file));
}
#endif


#ifdef MYSQL_CLIENT
void Xid_log_event::print(FILE* file, PRINT_EVENT_INFO* print_event_info)
{
  IO_CACHE *const head= &print_event_info->head_cache;

  if (!print_event_info->short_form)
  {
    char buf[64];
    longlong10_to_str(xid, buf, 10);

    print_header(head, print_event_info, FALSE);
    my_b_printf(head, "\tXid = %s\n", buf);
  }
  my_b_printf(head, "COMMIT%s\n", print_event_info->delimiter);
}
#endif /* MYSQL_CLIENT */


#if defined(HAVE_REPLICATION) && !defined(MYSQL_CLIENT)
/**
   The methods combines few commit actions to make it useable
   as in the single- so multi- threaded case.

   @param  thd_arg a pointer to THD handle
   @return false  as success and
           true   as an error 
*/

bool Xid_log_event::do_commit(THD *thd_arg)
{
  DBUG_EXECUTE_IF("dbug.reached_commit",
                  {DBUG_SET("+d,dbug.enabled_commit");});
  bool error= trans_commit(thd_arg); /* Automatically rolls back on error. */
  DBUG_EXECUTE_IF("crash_after_apply", 
                  sql_print_information("Crashing crash_after_apply.");
                  DBUG_SUICIDE(););
  thd_arg->mdl_context.release_transactional_locks();

  if (thd_arg->variables.gtid_next.type == GTID_GROUP &&
      thd_arg->owned_gtid.sidno != 0)
  {
    // GTID logging and cleanup runs regardless of the current res
    error |= gtid_empty_group_log_and_cleanup(thd_arg);
  }

  /*
    Increment the global status commit count variable
  */
  if (!error)
    thd_arg->status_var.com_stat[SQLCOM_COMMIT]++;

  return error;
}

/**
   Worker commits Xid transaction and in case of its transactional
   info table marks the current group as done in the Coordnator's 
   Group Assigned Queue.

   @return zero as success or non-zero as an error 
*/
int Xid_log_event::do_apply_event_worker(Slave_worker *w)
{
  int error= 0;
  Slave_committed_queue *coordinator_gaq= w->c_rli->gaq;

  /* For a slave Xid_log_event is COMMIT */
  query_logger.general_log_print(thd, COM_QUERY,
                                 "COMMIT /* implicit, from Xid_log_event */");

  DBUG_PRINT("mts", ("do_apply group master %s %llu  group relay %s %llu event %s %llu.",
                     w->get_group_master_log_name(),
                     w->get_group_master_log_pos(),
                     w->get_group_relay_log_name(),
                     w->get_group_relay_log_pos(),
                     w->get_event_relay_log_name(),
                     w->get_event_relay_log_pos()));

  DBUG_EXECUTE_IF("crash_before_update_pos",
                  sql_print_information("Crashing crash_before_update_pos.");
                  DBUG_SUICIDE(););

  ulong gaq_idx= mts_group_idx;
  Slave_job_group *ptr_group= coordinator_gaq->get_job_group(gaq_idx);

  if ((error= w->commit_positions(this, ptr_group,
                                  w->c_rli->is_transactional())))
    goto err;

  DBUG_PRINT("mts", ("do_apply group master %s %llu  group relay %s %llu event %s %llu.",
                     w->get_group_master_log_name(),
                     w->get_group_master_log_pos(),
                     w->get_group_relay_log_name(),
                     w->get_group_relay_log_pos(),
                     w->get_event_relay_log_name(),
                     w->get_event_relay_log_pos()));

  DBUG_EXECUTE_IF("crash_after_update_pos_before_apply",
                  sql_print_information("Crashing crash_after_update_pos_before_apply.");
                  DBUG_SUICIDE(););

  error= do_commit(thd);
err:
  return error;
}

int Xid_log_event::do_apply_event(Relay_log_info const *rli)
{
  int error= 0;
  lex_start(thd);
  mysql_reset_thd_for_next_command(thd);
  Relay_log_info *rli_ptr= const_cast<Relay_log_info *>(rli);

  /* For a slave Xid_log_event is COMMIT */
  query_logger.general_log_print(thd, COM_QUERY,
                                 "COMMIT /* implicit, from Xid_log_event */");

  mysql_mutex_lock(&rli_ptr->data_lock);

  DBUG_PRINT("info", ("do_apply group master %s %llu  group relay %s %llu event %s %llu\n",
    rli_ptr->get_group_master_log_name(),
    rli_ptr->get_group_master_log_pos(),
    rli_ptr->get_group_relay_log_name(),
    rli_ptr->get_group_relay_log_pos(),
    rli_ptr->get_event_relay_log_name(),
    rli_ptr->get_event_relay_log_pos()));

  DBUG_EXECUTE_IF("crash_before_update_pos",
                  sql_print_information("Crashing crash_before_update_pos.");
                  DBUG_SUICIDE(););

  /*
    We need to update the positions in here to make it transactional.  
  */
  rli_ptr->inc_event_relay_log_pos();
  rli_ptr->set_group_relay_log_pos(rli_ptr->get_event_relay_log_pos());
  rli_ptr->set_group_relay_log_name(rli_ptr->get_event_relay_log_name());

  rli_ptr->notify_group_relay_log_name_update();

  if (log_pos) // 3.23 binlogs don't have log_posx
    rli_ptr->set_group_master_log_pos(log_pos);
  
  if ((error= rli_ptr->flush_info(rli_ptr->is_transactional())))
    goto err;

  DBUG_PRINT("info", ("do_apply group master %s %llu  group relay %s %llu event %s %llu\n",
    rli_ptr->get_group_master_log_name(),
    rli_ptr->get_group_master_log_pos(),
    rli_ptr->get_group_relay_log_name(),
    rli_ptr->get_group_relay_log_pos(),
    rli_ptr->get_event_relay_log_name(),
    rli_ptr->get_event_relay_log_pos()));

  DBUG_EXECUTE_IF("crash_after_update_pos_before_apply",
                  sql_print_information("Crashing crash_after_update_pos_before_apply.");
                  DBUG_SUICIDE(););

  /**
    Commit operation expects the global transaction state variable 'xa_state'to
    be set to 'XA_NOTR'. In order to simulate commit failure we set
    the 'xa_state' to 'XA_IDLE' so that the commit reports 'ER_XAER_RMFAIL'
    error.
   */
  DBUG_EXECUTE_IF("simulate_commit_failure",
                  {
                    thd->transaction.xid_state.set_state(XID_STATE::XA_IDLE);
                  });
  error= do_commit(thd);
  if(error)
    rli->report(ERROR_LEVEL, thd->get_stmt_da()->mysql_errno(),
                "Error in Xid_log_event: Commit could not be completed, '%s'",
                thd->get_stmt_da()->message_text());
err:
  mysql_cond_broadcast(&rli_ptr->data_cond);
  mysql_mutex_unlock(&rli_ptr->data_lock);

  return error;
}

Log_event::enum_skip_reason
Xid_log_event::do_shall_skip(Relay_log_info *rli)
{
  DBUG_ENTER("Xid_log_event::do_shall_skip");
  if (rli->slave_skip_counter > 0) {
    thd->variables.option_bits&= ~OPTION_BEGIN;
    DBUG_RETURN(Log_event::EVENT_SKIP_COUNT);
  }
  DBUG_RETURN(Log_event::do_shall_skip(rli));
}
#endif /* !MYSQL_CLIENT */


/**************************************************************************
  User_var_log_event methods
**************************************************************************/

#if defined(HAVE_REPLICATION) && !defined(MYSQL_CLIENT)
int User_var_log_event::pack_info(Protocol* protocol)
{
  char *buf= 0;
  char quoted_id[1 + FN_REFLEN * 2 + 2];// quoted identifier
  int id_len= my_strmov_quoted_identifier(this->thd, quoted_id, name, name_len);
  quoted_id[id_len]= '\0';
  uint val_offset= 2 + id_len;
  uint event_len= val_offset;

  if (is_null)
  {
    if (!(buf= (char*) my_malloc(key_memory_log_event,
                                 val_offset + 5, MYF(MY_WME))))
      return 1;
    my_stpcpy(buf + val_offset, "NULL");
    event_len= val_offset + 4;
  }
  else
  {
    switch (type) {
    case REAL_RESULT:
      double real_val;
      float8get(real_val, val);
      if (!(buf= (char*) my_malloc(key_memory_log_event,
                                   val_offset + MY_GCVT_MAX_FIELD_WIDTH + 1,
                                   MYF(MY_WME))))
        return 1;
      event_len+= my_gcvt(real_val, MY_GCVT_ARG_DOUBLE, MY_GCVT_MAX_FIELD_WIDTH,
                          buf + val_offset, NULL);
      break;
    case INT_RESULT:
      if (!(buf= (char*) my_malloc(key_memory_log_event,
                                   val_offset + 22, MYF(MY_WME))))
        return 1;
      event_len= longlong10_to_str(uint8korr(val), buf + val_offset, 
                                   ((flags & User_var_log_event::UNSIGNED_F) ? 
                                    10 : -10))-buf;
      break;
    case DECIMAL_RESULT:
    {
      if (!(buf= (char*) my_malloc(key_memory_log_event,
                                   val_offset + DECIMAL_MAX_STR_LENGTH + 1,
                                   MYF(MY_WME))))
        return 1;
      String str(buf+val_offset, DECIMAL_MAX_STR_LENGTH + 1, &my_charset_bin);
      my_decimal dec;
      binary2my_decimal(E_DEC_FATAL_ERROR, (uchar*) (val+2), &dec, val[0],
                        val[1]);
      my_decimal2string(E_DEC_FATAL_ERROR, &dec, 0, 0, 0, &str);
      event_len= str.length() + val_offset;
      break;
    } 
    case STRING_RESULT:
      /* 15 is for 'COLLATE' and other chars */
      buf= (char*) my_malloc(key_memory_log_event,
                             event_len+val_len*2+1+2*MY_CS_NAME_SIZE+15,
                             MYF(MY_WME));
      CHARSET_INFO *cs;
      if (!buf)
        return 1;
      if (!(cs= get_charset(charset_number, MYF(0))))
      {
        my_stpcpy(buf+val_offset, "???");
        event_len+= 3;
      }
      else
      {
        char *p= strxmov(buf + val_offset, "_", cs->csname, " ", NullS);
        p= str_to_hex(p, val, val_len);
        p= strxmov(p, " COLLATE ", cs->name, NullS);
        event_len= p-buf;
      }
      break;
    case ROW_RESULT:
    default:
      DBUG_ASSERT(1);
      return 1;
    }
  }
  buf[0]= '@';
  memcpy(buf + 1, quoted_id, id_len);
  buf[1 + id_len]= '=';
  protocol->store(buf, event_len, &my_charset_bin);
  my_free(buf);
  return 0;
}
#endif /* !MYSQL_CLIENT */


User_var_log_event::
User_var_log_event(const char* buf, uint event_len,
                   const Format_description_log_event* description_event)
  :Log_event(buf, description_event)
#ifndef MYSQL_CLIENT
  , deferred(false), query_id(0)
#endif
{
  bool error= false;
  const char* buf_start= buf;
  /* The Post-Header is empty. The Variable Data part begins immediately. */
  const char *start= buf;
  buf+= description_event->common_header_len +
    description_event->post_header_len[USER_VAR_EVENT-1];
  name_len= uint4korr(buf);
  name= (char *) buf + UV_NAME_LEN_SIZE;

  /*
    We don't know yet is_null value, so we must assume that name_len
    may have the bigger value possible, is_null= True and there is no
    payload for val, or even that name_len is 0.
  */
  if (!valid_buffer_range<uint>(name_len, buf_start, name,
                                event_len - UV_VAL_IS_NULL))
  {
    error= true;
    goto err;
  }

  buf+= UV_NAME_LEN_SIZE + name_len;
  is_null= (bool) *buf;
  flags= User_var_log_event::UNDEF_F;    // defaults to UNDEF_F
  if (is_null)
  {
    type= STRING_RESULT;
    charset_number= my_charset_bin.number;
    val_len= 0;
    val= 0;  
  }
  else
  {
    if (!valid_buffer_range<uint>(UV_VAL_IS_NULL + UV_VAL_TYPE_SIZE
                                  + UV_CHARSET_NUMBER_SIZE + UV_VAL_LEN_SIZE,
                                  buf_start, buf, event_len))
    {
      error= true;
      goto err;
    }

    type= (Item_result) buf[UV_VAL_IS_NULL];
    charset_number= uint4korr(buf + UV_VAL_IS_NULL + UV_VAL_TYPE_SIZE);
    val_len= uint4korr(buf + UV_VAL_IS_NULL + UV_VAL_TYPE_SIZE +
                       UV_CHARSET_NUMBER_SIZE);
    val= (char *) (buf + UV_VAL_IS_NULL + UV_VAL_TYPE_SIZE +
                   UV_CHARSET_NUMBER_SIZE + UV_VAL_LEN_SIZE);

    if (!valid_buffer_range<uint>(val_len, buf_start, val, event_len))
    {
      error= true;
      goto err;
    }

    /**
      We need to check if this is from an old server
      that did not pack information for flags.
      We do this by checking if there are extra bytes
      after the packed value. If there are we take the
      extra byte and it's value is assumed to contain
      the flags value.

      Old events will not have this extra byte, thence,
      we keep the flags set to UNDEF_F.
    */
    uint bytes_read= ((val + val_len) - start);
#ifndef DBUG_OFF
    bool old_pre_checksum_fd= description_event->is_version_before_checksum();
#endif
    DBUG_ASSERT((bytes_read == data_written -
                 (old_pre_checksum_fd ||
                  (description_event->checksum_alg ==
                   BINLOG_CHECKSUM_ALG_OFF)) ?
                 0 : BINLOG_CHECKSUM_LEN)
                ||
                (bytes_read == data_written -1 -
                 (old_pre_checksum_fd ||
                  (description_event->checksum_alg ==
                   BINLOG_CHECKSUM_ALG_OFF)) ?
                 0 : BINLOG_CHECKSUM_LEN));
    if ((data_written - bytes_read) > 0)
    {
      flags= (uint) *(buf + UV_VAL_IS_NULL + UV_VAL_TYPE_SIZE +
                    UV_CHARSET_NUMBER_SIZE + UV_VAL_LEN_SIZE +
                    val_len);
    }
  }

err:
  if (error)
    name= 0;
}


#ifndef MYSQL_CLIENT
bool User_var_log_event::write(IO_CACHE* file)
{
  char buf[UV_NAME_LEN_SIZE];
  char buf1[UV_VAL_IS_NULL + UV_VAL_TYPE_SIZE + 
	    UV_CHARSET_NUMBER_SIZE + UV_VAL_LEN_SIZE];
  uchar buf2[MY_MAX(8, DECIMAL_MAX_FIELD_SIZE + 2)], *pos= buf2;
  uint unsigned_len= 0;
  uint buf1_length;
  ulong event_length;

  int4store(buf, name_len);
  
  if ((buf1[0]= is_null))
  {
    buf1_length= 1;
    val_len= 0;                                 // Length of 'pos'
  }    
  else
  {
    buf1[1]= type;
    int4store(buf1 + 2, charset_number);

    switch (type) {
    case REAL_RESULT:
      float8store(buf2, *(double*) val);
      break;
    case INT_RESULT:
      int8store(buf2, *(longlong*) val);
      unsigned_len= 1;
      break;
    case DECIMAL_RESULT:
    {
      my_decimal *dec= (my_decimal *)val;
      dec->fix_buffer_pointer();
      buf2[0]= (char)(dec->intg + dec->frac);
      buf2[1]= (char)dec->frac;
      decimal2bin((decimal_t*)val, buf2+2, buf2[0], buf2[1]);
      val_len= decimal_bin_size(buf2[0], buf2[1]) + 2;
      break;
    }
    case STRING_RESULT:
      pos= (uchar*) val;
      break;
    case ROW_RESULT:
    default:
      DBUG_ASSERT(1);
      return 0;
    }
    int4store(buf1 + 2 + UV_CHARSET_NUMBER_SIZE, val_len);
    buf1_length= 10;
  }

  /* Length of the whole event */
  event_length= sizeof(buf)+ name_len + buf1_length + val_len + unsigned_len;

  return (write_header(file, event_length) ||
          wrapper_my_b_safe_write(file, (uchar*) buf, sizeof(buf))   ||
	  wrapper_my_b_safe_write(file, (uchar*) name, name_len)     ||
	  wrapper_my_b_safe_write(file, (uchar*) buf1, buf1_length) ||
	  wrapper_my_b_safe_write(file, pos, val_len) ||
          wrapper_my_b_safe_write(file, &flags, unsigned_len) ||
	  write_footer(file));
}
#endif


/*
  User_var_log_event::print()
*/

#ifdef MYSQL_CLIENT
void User_var_log_event::print(FILE* file, PRINT_EVENT_INFO* print_event_info)
{
  IO_CACHE *const head= &print_event_info->head_cache;
  char quoted_id[1 + NAME_LEN * 2 + 2];// quoted length of the identifier
  char name_id[NAME_LEN];
  int quoted_len= 0;

  if (!print_event_info->short_form)
  {
    print_header(head, print_event_info, FALSE);
    my_b_printf(head, "\tUser_var\n");
  }
  my_stpcpy(name_id, name);
  name_id[name_len]= '\0';
  my_b_printf(head, "SET @");
  quoted_len= my_strmov_quoted_identifier((char *) quoted_id,
                                          (const char *) name_id);
  quoted_id[quoted_len]= '\0';
  my_b_write(head, (uchar*) quoted_id, quoted_len);

  if (is_null)
  {
    my_b_printf(head, ":=NULL%s\n", print_event_info->delimiter);
  }
  else
  {
    switch (type) {
    case REAL_RESULT:
      double real_val;
      char real_buf[FMT_G_BUFSIZE(14)];
      float8get(real_val, val);
      sprintf(real_buf, "%.14g", real_val);
      my_b_printf(head, ":=%s%s\n", real_buf, print_event_info->delimiter);
      break;
    case INT_RESULT:
      char int_buf[22];
      longlong10_to_str(uint8korr(val), int_buf, 
                        ((flags & User_var_log_event::UNSIGNED_F) ? 10 : -10));
      my_b_printf(head, ":=%s%s\n", int_buf, print_event_info->delimiter);
      break;
    case DECIMAL_RESULT:
    {
      char str_buf[200];
      int str_len= sizeof(str_buf) - 1;
      int precision= (int)val[0];
      int scale= (int)val[1];
      decimal_digit_t dec_buf[10];
      decimal_t dec;
      dec.len= 10;
      dec.buf= dec_buf;

      bin2decimal((uchar*) val+2, &dec, precision, scale);
      decimal2string(&dec, str_buf, &str_len, 0, 0, 0);
      str_buf[str_len]= 0;
      my_b_printf(head, ":=%s%s\n", str_buf, print_event_info->delimiter);
      break;
    }
    case STRING_RESULT:
    {
      /*
        Let's express the string in hex. That's the most robust way. If we
        print it in character form instead, we need to escape it with
        character_set_client which we don't know (we will know it in 5.0, but
        in 4.1 we don't know it easily when we are printing
        User_var_log_event). Explanation why we would need to bother with
        character_set_client (quoting Bar):
        > Note, the parser doesn't switch to another unescaping mode after
        > it has met a character set introducer.
        > For example, if an SJIS client says something like:
        > SET @a= _ucs2 \0a\0b'
        > the string constant is still unescaped according to SJIS, not
        > according to UCS2.
      */
      char *hex_str;
      CHARSET_INFO *cs;

      hex_str= (char *)my_malloc(key_memory_log_event,
                                 2*val_len+1+2,MYF(MY_WME)); // 2 hex digits / byte
      if (!hex_str)
        return;
      str_to_hex(hex_str, val, val_len);
      /*
        For proper behaviour when mysqlbinlog|mysql, we need to explicitely
        specify the variable's collation. It will however cause problems when
        people want to mysqlbinlog|mysql into another server not supporting the
        character set. But there's not much to do about this and it's unlikely.
      */
      if (!(cs= get_charset(charset_number, MYF(0))))
        /*
          Generate an unusable command (=> syntax error) is probably the best
          thing we can do here.
        */
        my_b_printf(head, ":=???%s\n", print_event_info->delimiter);
      else
        my_b_printf(head, ":=_%s %s COLLATE `%s`%s\n",
                    cs->csname, hex_str, cs->name,
                    print_event_info->delimiter);
      my_free(hex_str);
    }
      break;
    case ROW_RESULT:
    default:
      DBUG_ASSERT(1);
      return;
    }
  }
}
#endif


/*
  User_var_log_event::do_apply_event()
*/

#if defined(HAVE_REPLICATION) && !defined(MYSQL_CLIENT)
int User_var_log_event::do_apply_event(Relay_log_info const *rli)
{
  Item *it= 0;
  CHARSET_INFO *charset;
  query_id_t sav_query_id= 0; /* memorize orig id when deferred applying */

  if (rli->deferred_events_collecting)
  {
    set_deferred(current_thd->query_id);
    return rli->deferred_events->add(this);
  } else if (is_deferred())
  {
    sav_query_id= current_thd->query_id;
    current_thd->query_id= query_id; /* recreating original time context */
  }

  if (!(charset= get_charset(charset_number, MYF(MY_WME))))
    return 1;
  double real_val;
  longlong int_val;

  /*
    We are now in a statement until the associated query log event has
    been processed.
   */
  const_cast<Relay_log_info*>(rli)->set_flag(Relay_log_info::IN_STMT);

  if (is_null)
  {
    it= new Item_null();
  }
  else
  {
    switch (type) {
    case REAL_RESULT:
      float8get(real_val, val);
      it= new Item_float(real_val, 0);
      val= (char*) &real_val;		// Pointer to value in native format
      val_len= 8;
      break;
    case INT_RESULT:
      int_val= (longlong) uint8korr(val);
      it= new Item_int(int_val);
      val= (char*) &int_val;		// Pointer to value in native format
      val_len= 8;
      break;
    case DECIMAL_RESULT:
    {
      Item_decimal *dec= new Item_decimal((uchar*) val+2, val[0], val[1]);
      it= dec;
      val= (char *)dec->val_decimal(NULL);
      val_len= sizeof(my_decimal);
      break;
    }
    case STRING_RESULT:
      it= new Item_string(val, val_len, charset);
      break;
    case ROW_RESULT:
    default:
      DBUG_ASSERT(1);
      return 0;
    }
  }
  Item_func_set_user_var *e=
    new Item_func_set_user_var(Name_string(name, name_len, false), it, false);
  /*
    Item_func_set_user_var can't substitute something else on its place =>
    0 can be passed as last argument (reference on item)

    Fix_fields() can fail, in which case a call of update_hash() might
    crash the server, so if fix fields fails, we just return with an
    error.
  */
  if (e->fix_fields(thd, 0))
    return 1;

  /*
    A variable can just be considered as a table with
    a single record and with a single column. Thus, like
    a column value, it could always have IMPLICIT derivation.
   */
  e->update_hash(val, val_len, type, charset, DERIVATION_IMPLICIT,
                 (flags & User_var_log_event::UNSIGNED_F));
  if (!is_deferred())
    free_root(thd->mem_root, 0);
  else
    current_thd->query_id= sav_query_id; /* restore current query's context */

  return 0;
}

int User_var_log_event::do_update_pos(Relay_log_info *rli)
{
  rli->inc_event_relay_log_pos();
  return 0;
}

Log_event::enum_skip_reason
User_var_log_event::do_shall_skip(Relay_log_info *rli)
{
  /*
    It is a common error to set the slave skip counter to 1 instead
    of 2 when recovering from an insert which used a auto increment,
    rand, or user var.  Therefore, if the slave skip counter is 1, we
    just say that this event should be skipped by ignoring it, meaning
    that we do not change the value of the slave skip counter since it
    will be decreased by the following insert event.
  */
  return continue_group(rli);
}
#endif /* !MYSQL_CLIENT */


/**************************************************************************
  Unknown_log_event methods
**************************************************************************/

#ifdef HAVE_REPLICATION
#ifdef MYSQL_CLIENT
void Unknown_log_event::print(FILE* file_arg, PRINT_EVENT_INFO* print_event_info)
{
  if (print_event_info->short_form)
    return;
  print_header(&print_event_info->head_cache, print_event_info, FALSE);
  my_b_printf(&print_event_info->head_cache, "\n# %s", "Unknown event\n");
}
#endif  

/**************************************************************************
	Stop_log_event methods
**************************************************************************/

/*
  Stop_log_event::print()
*/

#ifdef MYSQL_CLIENT
void Stop_log_event::print(FILE* file, PRINT_EVENT_INFO* print_event_info)
{
  if (print_event_info->short_form)
    return;

  print_header(&print_event_info->head_cache, print_event_info, FALSE);
  my_b_printf(&print_event_info->head_cache, "\tStop\n");
}
#endif /* MYSQL_CLIENT */


#ifndef MYSQL_CLIENT
/*
  The master stopped.  We used to clean up all temporary tables but
  this is useless as, as the master has shut down properly, it has
  written all DROP TEMPORARY TABLE (prepared statements' deletion is
  TODO only when we binlog prep stmts).  We used to clean up
  slave_load_tmpdir, but this is useless as it has been cleared at the
  end of LOAD DATA INFILE.  So we have nothing to do here.  The place
  were we must do this cleaning is in
  Start_log_event_v3::do_apply_event(), not here. Because if we come
  here, the master was sane.

  This must only be called from the Slave SQL thread, since it calls
  flush_relay_log_info().
*/
int Stop_log_event::do_update_pos(Relay_log_info *rli)
{
  int error_inc= 0;
  int error_flush= 0;
  /*
    We do not want to update master_log pos because we get a rotate event
    before stop, so by now group_master_log_name is set to the next log.
    If we updated it, we will have incorrect master coordinates and this
    could give false triggers in MASTER_POS_WAIT() that we have reached
    the target position when in fact we have not.
    The group position is always unchanged in MTS mode because the event
    is never executed so can't be scheduled to a Worker.
  */
  if ((thd->variables.option_bits & OPTION_BEGIN) || rli->is_parallel_exec())
    rli->inc_event_relay_log_pos();
  else
  {
    error_inc= rli->inc_group_relay_log_pos(0, true/*need_data_lock=true*/);
    error_flush= rli->flush_info(TRUE);
  }
  return (error_inc || error_flush);
}

#endif /* !MYSQL_CLIENT */
#endif /* HAVE_REPLICATION */


/**************************************************************************
	Create_file_log_event methods
**************************************************************************/

/*
  Create_file_log_event ctor
*/

#ifndef MYSQL_CLIENT
Create_file_log_event::
Create_file_log_event(THD* thd_arg, sql_exchange* ex,
		      const char* db_arg, const char* table_name_arg,
                      List<Item>& fields_arg,
                      bool is_concurrent_arg,
                      enum enum_duplicates handle_dup,
                      bool ignore,
		      uchar* block_arg, uint block_len_arg, bool using_trans)
  :Load_log_event(thd_arg, ex, db_arg, table_name_arg, fields_arg,
                  is_concurrent_arg,
                  handle_dup, ignore, using_trans),
   fake_base(0), block(block_arg), event_buf(0), block_len(block_len_arg),
   file_id(thd_arg->file_id = mysql_bin_log.next_file_id())
{
  DBUG_ENTER("Create_file_log_event");
  sql_ex.force_new_format();
  DBUG_VOID_RETURN;
}


/*
  Create_file_log_event::write_data_body()
*/

bool Create_file_log_event::write_data_body(IO_CACHE* file)
{
  bool res;
  if ((res= Load_log_event::write_data_body(file)) || fake_base)
    return res;
  return (my_b_safe_write(file, (uchar*) "", 1) ||
          my_b_safe_write(file, (uchar*) block, block_len));
}


/*
  Create_file_log_event::write_data_header()
*/

bool Create_file_log_event::write_data_header(IO_CACHE* file)
{
  bool res;
  uchar buf[CREATE_FILE_HEADER_LEN];
  if ((res= Load_log_event::write_data_header(file)) || fake_base)
    return res;
  int4store(buf + CF_FILE_ID_OFFSET, file_id);
  return my_b_safe_write(file, buf, CREATE_FILE_HEADER_LEN) != 0;
}


/*
  Create_file_log_event::write_base()
*/

bool Create_file_log_event::write_base(IO_CACHE* file)
{
  bool res;
  fake_base= 1;                                 // pretend we are Load event
  DBUG_EXECUTE_IF("simulate_cache_write_failure",
                  {
                  res= TRUE;
                  my_error(ER_UNKNOWN_ERROR, MYF(0));
                  return res;
                  });
  res= write(file);
  fake_base= 0;
  return res;
}

#endif /* !MYSQL_CLIENT */

/*
  Create_file_log_event ctor
*/

Create_file_log_event::Create_file_log_event(const char* buf, uint len,
                                             const Format_description_log_event* description_event)
  :Load_log_event(buf,0,description_event),fake_base(0),block(0),inited_from_old(0)
{
  DBUG_ENTER("Create_file_log_event::Create_file_log_event(char*,...)");
  uint block_offset;
  uint header_len= description_event->common_header_len;
  uint8 load_header_len= description_event->post_header_len[LOAD_EVENT-1];
  uint8 create_file_header_len= description_event->post_header_len[CREATE_FILE_EVENT-1];
  if (!(event_buf= (char*) my_memdup(key_memory_log_event,
                                     buf, len, MYF(MY_WME))) ||
      copy_log_event(event_buf,len,
                     ((buf[EVENT_TYPE_OFFSET] == LOAD_EVENT) ?
                      load_header_len + header_len :
                      (fake_base ? (header_len+load_header_len) :
                       (header_len+load_header_len) +
                       create_file_header_len)),
                     description_event))
    DBUG_VOID_RETURN;
  if (description_event->binlog_version!=1)
  {
    file_id= uint4korr(buf + 
                       header_len +
		       load_header_len + CF_FILE_ID_OFFSET);
    /*
      Note that it's ok to use get_data_size() below, because it is computed
      with values we have already read from this event (because we called
      copy_log_event()); we are not using slave's format info to decode
      master's format, we are really using master's format info.
      Anyway, both formats should be identical (except the common_header_len)
      as these Load events are not changed between 4.0 and 5.0 (as logging of
      LOAD DATA INFILE does not use Load_log_event in 5.0).

      The + 1 is for \0 terminating fname  
    */
    block_offset= (description_event->common_header_len +
                   Load_log_event::get_data_size() +
                   create_file_header_len + 1);
    if (len < block_offset)
      DBUG_VOID_RETURN;
    block = (uchar*)buf + block_offset;
    block_len = len - block_offset;
  }
  else
  {
    sql_ex.force_new_format();
    inited_from_old = 1;
  }
  DBUG_VOID_RETURN;
}


/*
  Create_file_log_event::print()
*/

#ifdef MYSQL_CLIENT
void Create_file_log_event::print(FILE* file, PRINT_EVENT_INFO* print_event_info,
				  bool enable_local)
{
  if (print_event_info->short_form)
  {
    if (enable_local && check_fname_outside_temp_buf())
      Load_log_event::print(file, print_event_info);
    return;
  }

  if (enable_local)
  {
    Load_log_event::print(file, print_event_info,
			  !check_fname_outside_temp_buf());
    /**
      reduce the size of io cache so that the write function is called
      for every call to my_b_printf().
     */
    DBUG_EXECUTE_IF ("simulate_create_event_write_error",
                     {(&print_event_info->head_cache)->write_pos=
                     (&print_event_info->head_cache)->write_end;
                     DBUG_SET("+d,simulate_file_write_error");});
    /* 
       That one is for "file_id: etc" below: in mysqlbinlog we want the #, in
       SHOW BINLOG EVENTS we don't.
    */
    my_b_printf(&print_event_info->head_cache, "#");
  }

  my_b_printf(&print_event_info->head_cache,
              " file_id: %d  block_len: %d\n", file_id, block_len);
}


void Create_file_log_event::print(FILE* file, PRINT_EVENT_INFO* print_event_info)
{
  print(file, print_event_info, 0);
}
#endif /* MYSQL_CLIENT */


/*
  Create_file_log_event::pack_info()
*/

#if defined(HAVE_REPLICATION) && !defined(MYSQL_CLIENT)
int Create_file_log_event::pack_info(Protocol *protocol)
{
  char buf[NAME_LEN*2 + 30 + 21*2], *pos;
  pos= my_stpcpy(buf, "db=");
  memcpy(pos, db, db_len);
  pos= my_stpcpy(pos + db_len, ";table=");
  memcpy(pos, table_name, table_name_len);
  pos= my_stpcpy(pos + table_name_len, ";file_id=");
  pos= int10_to_str((long) file_id, pos, 10);
  pos= my_stpcpy(pos, ";block_len=");
  pos= int10_to_str((long) block_len, pos, 10);
  protocol->store(buf, (uint) (pos-buf), &my_charset_bin);
  return 0;
}
#endif /* defined(HAVE_REPLICATION) && !defined(MYSQL_CLIENT) */


/**
  Create_file_log_event::do_apply_event()
  Constructor for Create_file_log_event to intantiate an event
  from the relay log on the slave.

  @retval
    0           Success
  @retval
    1           Failure
*/

#if defined(HAVE_REPLICATION) && !defined(MYSQL_CLIENT)
int Create_file_log_event::do_apply_event(Relay_log_info const *rli)
{
  char fname_buf[FN_REFLEN+TEMP_FILE_MAX_LEN];
  char *ext;
  int fd = -1;
  IO_CACHE file;
  int error = 1;

  lex_start(thd);
  mysql_reset_thd_for_next_command(thd);
  THD_STAGE_INFO(thd, stage_making_temp_file_create_before_load_data);
  memset(&file, 0, sizeof(file));
  ext= slave_load_file_stem(fname_buf, file_id, server_id, ".info");
  /* old copy may exist already */
  mysql_file_delete(key_file_log_event_info, fname_buf, MYF(0));
  /**
    To simulate file creation failure, convert the file name to a
    directory by appending a "/" to the file name.
   */
  DBUG_EXECUTE_IF("simulate_file_create_error_create_log_event",
                  {
                  strcat(fname_buf,"/");
                  });
  if ((fd= mysql_file_create(key_file_log_event_info,
                             fname_buf, CREATE_MODE,
                             O_WRONLY | O_BINARY | O_EXCL | O_NOFOLLOW,
                             MYF(MY_WME))) < 0 ||
      init_io_cache(&file, fd, IO_SIZE, WRITE_CACHE, (my_off_t)0, 0,
		    MYF(MY_WME|MY_NABP)))
  {
    rli->report(ERROR_LEVEL, thd->get_stmt_da()->mysql_errno(),
                "Error in Create_file event: could not open file '%s', '%s'",
                fname_buf, thd->get_stmt_da()->message_text());
    goto err;
  }
  
  // a trick to avoid allocating another buffer
  fname= fname_buf;
  fname_len= (uint) (my_stpcpy(ext, ".data") - fname);
  if (write_base(&file))
  {
    my_stpcpy(ext, ".info"); // to have it right in the error message
    rli->report(ERROR_LEVEL, thd->get_stmt_da()->mysql_errno(),
                "Error in Create_file event: could not write to file '%s', '%s'",
                fname_buf, thd->get_stmt_da()->message_text());
    goto err;
  }
  end_io_cache(&file);
  mysql_file_close(fd, MYF(0));
  
  // fname_buf now already has .data, not .info, because we did our trick
  /* old copy may exist already */
  mysql_file_delete(key_file_log_event_data, fname_buf, MYF(0));
  DBUG_EXECUTE_IF("simulate_file_create_error_create_log_event_2",
                  {
                  strcat(fname_buf, "/");
                  });
  if ((fd= mysql_file_create(key_file_log_event_data,
                             fname_buf, CREATE_MODE,
                             O_WRONLY | O_BINARY | O_EXCL | O_NOFOLLOW,
                             MYF(MY_WME))) < 0)
  {
    rli->report(ERROR_LEVEL, thd->get_stmt_da()->mysql_errno(),
                "Error in Create_file event: could not open file '%s', '%s'",
                fname_buf, thd->get_stmt_da()->message_text());
    goto err;
  }
  /**
    To simulate file write failure,close the file before the write operation.
    Write will fail with an error reporting file is UNOPENED. 
   */
  DBUG_EXECUTE_IF("simulate_file_write_error_create_log_event",
                  {
                  mysql_file_close(fd, MYF(0));
                  });
  if (mysql_file_write(fd, (uchar*) block, block_len, MYF(MY_WME+MY_NABP)))
  {
    rli->report(ERROR_LEVEL, thd->get_stmt_da()->mysql_errno(),
                "Error in Create_file event: write to '%s' failed, '%s'",
                fname_buf, thd->get_stmt_da()->message_text());
    goto err;
  }
  error=0;					// Everything is ok

err:
  if (error)
  {
    end_io_cache(&file);
    /*
      Error occured. Delete .info and .data files if they are created.
    */
    my_stpcpy(ext,".info");
    mysql_file_delete(key_file_log_event_info, fname_buf, MYF(0));
    my_stpcpy(ext,".data");
    mysql_file_delete(key_file_log_event_data, fname_buf, MYF(0));
  }
  if (fd >= 0)
    mysql_file_close(fd, MYF(0));
  return error != 0;
}
#endif /* defined(HAVE_REPLICATION) && !defined(MYSQL_CLIENT) */


/**************************************************************************
	Append_block_log_event methods
**************************************************************************/

/*
  Append_block_log_event ctor
*/

#ifndef MYSQL_CLIENT  
Append_block_log_event::Append_block_log_event(THD *thd_arg,
                                               const char *db_arg,
					       uchar *block_arg,
					       uint block_len_arg,
					       bool using_trans)
  :Log_event(thd_arg, 0,
             using_trans ? Log_event::EVENT_TRANSACTIONAL_CACHE :
                           Log_event::EVENT_STMT_CACHE,
             Log_event::EVENT_NORMAL_LOGGING),
   block(block_arg),
   block_len(block_len_arg), file_id(thd_arg->file_id), db(db_arg)
{
}
#endif


/*
  Append_block_log_event ctor
*/

Append_block_log_event::Append_block_log_event(const char* buf, uint len,
                                               const Format_description_log_event* description_event)
  :Log_event(buf, description_event),block(0)
{
  DBUG_ENTER("Append_block_log_event::Append_block_log_event(char*,...)");
  uint8 common_header_len= description_event->common_header_len; 
  uint8 append_block_header_len=
    description_event->post_header_len[APPEND_BLOCK_EVENT-1];
  uint total_header_len= common_header_len+append_block_header_len;
  if (len < total_header_len)
    DBUG_VOID_RETURN;
  file_id= uint4korr(buf + common_header_len + AB_FILE_ID_OFFSET);
  block= (uchar*)buf + total_header_len;
  block_len= len - total_header_len;
  DBUG_VOID_RETURN;
}


/*
  Append_block_log_event::write()
*/

#ifndef MYSQL_CLIENT
bool Append_block_log_event::write(IO_CACHE* file)
{
  uchar buf[APPEND_BLOCK_HEADER_LEN];
  int4store(buf + AB_FILE_ID_OFFSET, file_id);
  return (write_header(file, APPEND_BLOCK_HEADER_LEN + block_len) ||
          wrapper_my_b_safe_write(file, buf, APPEND_BLOCK_HEADER_LEN) ||
	  wrapper_my_b_safe_write(file, (uchar*) block, block_len) ||
	  write_footer(file));
}
#endif


/*
  Append_block_log_event::print()
*/

#ifdef MYSQL_CLIENT  
void Append_block_log_event::print(FILE* file,
				   PRINT_EVENT_INFO* print_event_info)
{
  if (print_event_info->short_form)
    return;
  print_header(&print_event_info->head_cache, print_event_info, FALSE);
  my_b_printf(&print_event_info->head_cache,
              "\n#%s: file_id: %d  block_len: %d\n",
              get_type_str(), file_id, block_len);
}
#endif /* MYSQL_CLIENT */


/*
  Append_block_log_event::pack_info()
*/

#if defined(HAVE_REPLICATION) && !defined(MYSQL_CLIENT)
int Append_block_log_event::pack_info(Protocol *protocol)
{
  char buf[256];
  size_t length;
  length= my_snprintf(buf, sizeof(buf), ";file_id=%u;block_len=%u",
                      file_id, block_len);
  protocol->store(buf, length, &my_charset_bin);
  return 0;
}


/*
  Append_block_log_event::get_create_or_append()
*/

int Append_block_log_event::get_create_or_append() const
{
  return 0; /* append to the file, fail if not exists */
}

/*
  Append_block_log_event::do_apply_event()
*/

int Append_block_log_event::do_apply_event(Relay_log_info const *rli)
{
  char fname[FN_REFLEN+TEMP_FILE_MAX_LEN];
  int fd;
  int error = 1;
  DBUG_ENTER("Append_block_log_event::do_apply_event");

  THD_STAGE_INFO(thd, stage_making_temp_file_append_before_load_data);
  slave_load_file_stem(fname, file_id, server_id, ".data");
  if (get_create_or_append())
  {
    /*
      Usually lex_start() is called by mysql_parse(), but we need it here
      as the present method does not call mysql_parse().
    */
    lex_start(thd);
    mysql_reset_thd_for_next_command(thd);
    /* old copy may exist already */
    mysql_file_delete(key_file_log_event_data, fname, MYF(0));
    DBUG_EXECUTE_IF("simulate_file_create_error_Append_block_event",
                    {
                    strcat(fname, "/");
                    });
    if ((fd= mysql_file_create(key_file_log_event_data,
                               fname, CREATE_MODE,
                               O_WRONLY | O_BINARY | O_EXCL | O_NOFOLLOW,
                               MYF(MY_WME))) < 0)
    {
      rli->report(ERROR_LEVEL, thd->get_stmt_da()->mysql_errno(),
                  "Error in %s event: could not create file '%s', '%s'",
                  get_type_str(), fname,
                  thd->get_stmt_da()->message_text());
      goto err;
    }
  }
  else if ((fd= mysql_file_open(key_file_log_event_data,
                                fname,
                                O_WRONLY | O_APPEND | O_BINARY | O_NOFOLLOW,
                                MYF(MY_WME))) < 0)
  {
    rli->report(ERROR_LEVEL, thd->get_stmt_da()->mysql_errno(),
                "Error in %s event: could not open file '%s', '%s'",
                get_type_str(), fname, thd->get_stmt_da()->message_text());
    goto err;
  }
  DBUG_EXECUTE_IF("remove_slave_load_file_before_write",
                  {
                    my_delete_allow_opened(fname, MYF(0));
                  });

  DBUG_EXECUTE_IF("simulate_file_write_error_Append_block_event",
                  {
                    mysql_file_close(fd, MYF(0));
                  });
  if (mysql_file_write(fd, (uchar*) block, block_len, MYF(MY_WME+MY_NABP)))
  {
    rli->report(ERROR_LEVEL, thd->get_stmt_da()->mysql_errno(),
                "Error in %s event: write to '%s' failed, '%s'",
                get_type_str(), fname, thd->get_stmt_da()->message_text());
    goto err;
  }
  error=0;

err:
  if (fd >= 0)
    mysql_file_close(fd, MYF(0));
  DBUG_RETURN(error);
}
#endif


/**************************************************************************
	Delete_file_log_event methods
**************************************************************************/

/*
  Delete_file_log_event ctor
*/

#ifndef MYSQL_CLIENT
Delete_file_log_event::Delete_file_log_event(THD *thd_arg, const char* db_arg,
					     bool using_trans)
  :Log_event(thd_arg, 0, 
             using_trans ? Log_event::EVENT_TRANSACTIONAL_CACHE :
                           Log_event::EVENT_STMT_CACHE,
             Log_event::EVENT_NORMAL_LOGGING),
  file_id(thd_arg->file_id), db(db_arg)
{
}
#endif

/*
  Delete_file_log_event ctor
*/

Delete_file_log_event::Delete_file_log_event(const char* buf, uint len,
                                             const Format_description_log_event* description_event)
  :Log_event(buf, description_event),file_id(0)
{
  uint8 common_header_len= description_event->common_header_len;
  uint8 delete_file_header_len= description_event->post_header_len[DELETE_FILE_EVENT-1];
  if (len < (uint)(common_header_len + delete_file_header_len))
    return;
  file_id= uint4korr(buf + common_header_len + DF_FILE_ID_OFFSET);
}


/*
  Delete_file_log_event::write()
*/

#ifndef MYSQL_CLIENT
bool Delete_file_log_event::write(IO_CACHE* file)
{
 uchar buf[DELETE_FILE_HEADER_LEN];
 int4store(buf + DF_FILE_ID_OFFSET, file_id);
 return (write_header(file, sizeof(buf)) ||
         wrapper_my_b_safe_write(file, buf, sizeof(buf)) ||
	 write_footer(file));
}
#endif


/*
  Delete_file_log_event::print()
*/

#ifdef MYSQL_CLIENT  
void Delete_file_log_event::print(FILE* file,
				  PRINT_EVENT_INFO* print_event_info)
{
  if (print_event_info->short_form)
    return;
  print_header(&print_event_info->head_cache, print_event_info, FALSE);
  my_b_printf(&print_event_info->head_cache,
              "\n#Delete_file: file_id=%u\n", file_id);
}
#endif /* MYSQL_CLIENT */

/*
  Delete_file_log_event::pack_info()
*/

#if defined(HAVE_REPLICATION) && !defined(MYSQL_CLIENT)
int Delete_file_log_event::pack_info(Protocol *protocol)
{
  char buf[64];
  size_t length;
  length= my_snprintf(buf, sizeof(buf), ";file_id=%u", (uint) file_id);
  protocol->store(buf, length, &my_charset_bin);
  return 0;
}
#endif

/*
  Delete_file_log_event::do_apply_event()
*/

#if defined(HAVE_REPLICATION) && !defined(MYSQL_CLIENT)
int Delete_file_log_event::do_apply_event(Relay_log_info const *rli)
{
  char fname[FN_REFLEN+TEMP_FILE_MAX_LEN];
  lex_start(thd);
  mysql_reset_thd_for_next_command(thd);
  char *ext= slave_load_file_stem(fname, file_id, server_id, ".data");
  mysql_file_delete(key_file_log_event_data, fname, MYF(MY_WME));
  my_stpcpy(ext, ".info");
  mysql_file_delete(key_file_log_event_info, fname, MYF(MY_WME));
  return 0;
}
#endif /* defined(HAVE_REPLICATION) && !defined(MYSQL_CLIENT) */


/**************************************************************************
	Execute_load_log_event methods
**************************************************************************/

/*
  Execute_load_log_event ctor
*/

#ifndef MYSQL_CLIENT  
Execute_load_log_event::Execute_load_log_event(THD *thd_arg,
                                               const char* db_arg,
					       bool using_trans)
  :Log_event(thd_arg, 0,
             using_trans ? Log_event::EVENT_TRANSACTIONAL_CACHE :
                           Log_event::EVENT_STMT_CACHE,
             Log_event::EVENT_NORMAL_LOGGING),
  file_id(thd_arg->file_id), db(db_arg)
{
}
#endif
  

/*
  Execute_load_log_event ctor
*/

Execute_load_log_event::Execute_load_log_event(const char* buf, uint len,
                                               const Format_description_log_event* description_event)
  :Log_event(buf, description_event), file_id(0)
{
  uint8 common_header_len= description_event->common_header_len;
  uint8 exec_load_header_len= description_event->post_header_len[EXEC_LOAD_EVENT-1];
  if (len < (uint)(common_header_len+exec_load_header_len))
    return;
  file_id= uint4korr(buf + common_header_len + EL_FILE_ID_OFFSET);
}


/*
  Execute_load_log_event::write()
*/

#ifndef MYSQL_CLIENT
bool Execute_load_log_event::write(IO_CACHE* file)
{
  uchar buf[EXEC_LOAD_HEADER_LEN];
  int4store(buf + EL_FILE_ID_OFFSET, file_id);
  return (write_header(file, sizeof(buf)) || 
          wrapper_my_b_safe_write(file, buf, sizeof(buf)) ||
	  write_footer(file));
}
#endif


/*
  Execute_load_log_event::print()
*/

#ifdef MYSQL_CLIENT  
void Execute_load_log_event::print(FILE* file,
				   PRINT_EVENT_INFO* print_event_info)
{
  if (print_event_info->short_form)
    return;
  print_header(&print_event_info->head_cache, print_event_info, FALSE);
  my_b_printf(&print_event_info->head_cache, "\n#Exec_load: file_id=%d\n",
              file_id);
}
#endif

/*
  Execute_load_log_event::pack_info()
*/

#if defined(HAVE_REPLICATION) && !defined(MYSQL_CLIENT)
int Execute_load_log_event::pack_info(Protocol *protocol)
{
  char buf[64];
  size_t length;
  length= my_snprintf(buf, sizeof(buf), ";file_id=%u", (uint) file_id);
  protocol->store(buf, length, &my_charset_bin);
  return 0;
}


/*
  Execute_load_log_event::do_apply_event()
*/

int Execute_load_log_event::do_apply_event(Relay_log_info const *rli)
{
  char fname[FN_REFLEN+TEMP_FILE_MAX_LEN];
  char *ext;
  int fd;
  int error= 1;
  IO_CACHE file;
  Load_log_event *lev= 0;

  lex_start(thd);
  mysql_reset_thd_for_next_command(thd);
  ext= slave_load_file_stem(fname, file_id, server_id, ".info");
  /**
    To simulate file open failure, convert the file name to a
    directory by appending a "/" to the file name. File open
    will fail with an error reporting it is not a directory.
   */
  DBUG_EXECUTE_IF("simulate_file_open_error_exec_event",
                  {
                  strcat(fname,"/");
                  });
  if ((fd= mysql_file_open(key_file_log_event_info,
                           fname, O_RDONLY | O_BINARY | O_NOFOLLOW,
                           MYF(MY_WME))) < 0 ||
      init_io_cache(&file, fd, IO_SIZE, READ_CACHE, (my_off_t)0, 0,
		    MYF(MY_WME|MY_NABP)))
  {
    rli->report(ERROR_LEVEL, thd->get_stmt_da()->mysql_errno(),
                "Error in Exec_load event: could not open file, '%s'",
                thd->get_stmt_da()->message_text());
    goto err;
  }
  if (!(lev= (Load_log_event*)
        Log_event::read_log_event(&file,
                                  (mysql_mutex_t*) 0,
                                  rli->get_rli_description_event(),
                                  opt_slave_sql_verify_checksum)) ||
      lev->get_type_code() != NEW_LOAD_EVENT)
  {
    rli->report(ERROR_LEVEL, ER_FILE_CORRUPT, ER(ER_FILE_CORRUPT),
                fname);
    goto err;
  }
  lev->thd = thd;
  /*
    lev->do_apply_event should use rli only for errors i.e. should
    not advance rli's position.

    lev->do_apply_event is the place where the table is loaded (it
    calls mysql_load()).
  */
  const_cast<Relay_log_info*>(rli)->set_future_group_master_log_pos(log_pos);
  if (lev->do_apply_event(0,rli,1)) 
  {
    /*
      We want to indicate the name of the file that could not be loaded
      (SQL_LOADxxx).
      But as we are here we are sure the error is in rli->last_slave_error and
      rli->last_slave_errno (example of error: duplicate entry for key), so we
      don't want to overwrite it with the filename.
      What we want instead is add the filename to the current error message.
    */
    char *tmp= my_strdup(key_memory_log_event,
                         rli->last_error().message, MYF(MY_WME));
    if (tmp)
    {
      rli->report(ERROR_LEVEL, rli->last_error().number,
                  "%s. Failed executing load from '%s'", tmp, fname);
      my_free(tmp);
    }
    goto err;
  }
  /*
    We have an open file descriptor to the .info file; we need to close it
    or Windows will refuse to delete the file in mysql_file_delete().
  */
  if (fd >= 0)
  {
    mysql_file_close(fd, MYF(0));
    end_io_cache(&file);
    fd= -1;
  }
  error = 0;

err:
  DBUG_EXECUTE_IF("simulate_file_open_error_exec_event",
                  {
                     my_stpcpy(ext, ".info");
                  });
  mysql_file_delete(key_file_log_event_info, fname, MYF(MY_WME));
  my_stpcpy(ext, ".data");
  mysql_file_delete(key_file_log_event_data, fname, MYF(MY_WME));
  delete lev;
  if (fd >= 0)
  {
    mysql_file_close(fd, MYF(0));
    end_io_cache(&file);
  }
  return error;
}

#endif /* defined(HAVE_REPLICATION) && !defined(MYSQL_CLIENT) */


/**************************************************************************
	Begin_load_query_log_event methods
**************************************************************************/

#ifndef MYSQL_CLIENT
Begin_load_query_log_event::
Begin_load_query_log_event(THD* thd_arg, const char* db_arg, uchar* block_arg,
                           uint block_len_arg, bool using_trans)
  :Append_block_log_event(thd_arg, db_arg, block_arg, block_len_arg,
                          using_trans)
{
   file_id= thd_arg->file_id= mysql_bin_log.next_file_id();
}
#endif


Begin_load_query_log_event::
Begin_load_query_log_event(const char* buf, uint len,
                           const Format_description_log_event* desc_event)
  :Append_block_log_event(buf, len, desc_event)
{
}


#if defined( HAVE_REPLICATION) && !defined(MYSQL_CLIENT)
int Begin_load_query_log_event::get_create_or_append() const
{
  return 1; /* create the file */
}
#endif /* defined( HAVE_REPLICATION) && !defined(MYSQL_CLIENT) */


#if !defined(MYSQL_CLIENT) && defined(HAVE_REPLICATION)
Log_event::enum_skip_reason
Begin_load_query_log_event::do_shall_skip(Relay_log_info *rli)
{
  /*
    If the slave skip counter is 1, then we should not start executing
    on the next event.
  */
  return continue_group(rli);
}
#endif


/**************************************************************************
	Execute_load_query_log_event methods
**************************************************************************/


#ifndef MYSQL_CLIENT
Execute_load_query_log_event::
Execute_load_query_log_event(THD *thd_arg, const char* query_arg,
                             ulong query_length_arg, uint fn_pos_start_arg,
                             uint fn_pos_end_arg,
                             enum_load_dup_handling dup_handling_arg,
                             bool using_trans, bool immediate, bool suppress_use,
                             int errcode):
  Query_log_event(thd_arg, query_arg, query_length_arg, using_trans, immediate,
                  suppress_use, errcode),
  file_id(thd_arg->file_id), fn_pos_start(fn_pos_start_arg),
  fn_pos_end(fn_pos_end_arg), dup_handling(dup_handling_arg)
{
}
#endif /* !MYSQL_CLIENT */


Execute_load_query_log_event::
Execute_load_query_log_event(const char* buf, uint event_len,
                             const Format_description_log_event* desc_event):
  Query_log_event(buf, event_len, desc_event, EXECUTE_LOAD_QUERY_EVENT),
  file_id(0), fn_pos_start(0), fn_pos_end(0)
{
  if (!Query_log_event::is_valid())
    return;

  buf+= desc_event->common_header_len;

  fn_pos_start= uint4korr(buf + ELQ_FN_POS_START_OFFSET);
  fn_pos_end= uint4korr(buf + ELQ_FN_POS_END_OFFSET);
  dup_handling= (enum_load_dup_handling)(*(buf + ELQ_DUP_HANDLING_OFFSET));

  if (fn_pos_start > q_len || fn_pos_end > q_len ||
      dup_handling > LOAD_DUP_REPLACE)
    return;

  file_id= uint4korr(buf + ELQ_FILE_ID_OFFSET);
}


ulong Execute_load_query_log_event::get_post_header_size_for_derived()
{
  return EXECUTE_LOAD_QUERY_EXTRA_HEADER_LEN;
}


#ifndef MYSQL_CLIENT
bool
Execute_load_query_log_event::write_post_header_for_derived(IO_CACHE* file)
{
  uchar buf[EXECUTE_LOAD_QUERY_EXTRA_HEADER_LEN];
  int4store(buf, file_id);
  int4store(buf + 4, fn_pos_start);
  int4store(buf + 4 + 4, fn_pos_end);
  *(buf + 4 + 4 + 4)= (uchar) dup_handling;
  return wrapper_my_b_safe_write(file, buf, EXECUTE_LOAD_QUERY_EXTRA_HEADER_LEN);
}
#endif


#ifdef MYSQL_CLIENT
void Execute_load_query_log_event::print(FILE* file,
                                         PRINT_EVENT_INFO* print_event_info)
{
  print(file, print_event_info, 0);
}

/**
  Prints the query as LOAD DATA LOCAL and with rewritten filename.
*/
void Execute_load_query_log_event::print(FILE* file,
                                         PRINT_EVENT_INFO* print_event_info,
                                         const char *local_fname)
{
  IO_CACHE *const head= &print_event_info->head_cache;

  print_query_header(head, print_event_info);
  /**
    reduce the size of io cache so that the write function is called
    for every call to my_b_printf().
   */
  DBUG_EXECUTE_IF ("simulate_execute_event_write_error",
                   {head->write_pos= head->write_end;
                   DBUG_SET("+d,simulate_file_write_error");});

  if (local_fname)
  {
    my_b_write(head, (uchar*) query, fn_pos_start);
    my_b_printf(head, " LOCAL INFILE \'");
    my_b_printf(head, "%s", local_fname);
    my_b_printf(head, "\'");
    if (dup_handling == LOAD_DUP_REPLACE)
      my_b_printf(head, " REPLACE");
    my_b_printf(head, " INTO");
    my_b_write(head, (uchar*) query + fn_pos_end, q_len-fn_pos_end);
    my_b_printf(head, "\n%s\n", print_event_info->delimiter);
  }
  else
  {
    my_b_write(head, (uchar*) query, q_len);
    my_b_printf(head, "\n%s\n", print_event_info->delimiter);
  }

  if (!print_event_info->short_form)
    my_b_printf(head, "# file_id: %d \n", file_id);
}
#endif


#if defined(HAVE_REPLICATION) && !defined(MYSQL_CLIENT)
int Execute_load_query_log_event::pack_info(Protocol *protocol)
{
  char *buf, *pos;
  if (!(buf= (char*) my_malloc(key_memory_log_event,
                               9 + (db_len * 2) + 2 + q_len + 10 + 21,
                               MYF(MY_WME))))
    return 1;
  pos= buf;
  if (db && db_len)
  {
    /*
      Statically allocates room to store '\0' and an identifier
      that may have NAME_LEN * 2 due to quoting and there are
      two quoting characters that wrap them.
    */
    char quoted_db[1 + NAME_LEN * 2 + 2];// quoted length of the identifier
    size_t size= 0;
    size= my_strmov_quoted_identifier(this->thd, quoted_db, db, 0);
    pos= my_stpcpy(buf, "use ");
    memcpy(pos, quoted_db, size);
    pos= my_stpcpy(pos + size, "; ");
  }
  if (query && q_len)
  {
    memcpy(pos, query, q_len);
    pos+= q_len;
  }
  pos= my_stpcpy(pos, " ;file_id=");
  pos= int10_to_str((long) file_id, pos, 10);
  protocol->store(buf, pos-buf, &my_charset_bin);
  my_free(buf);
  return 0;
}


int
Execute_load_query_log_event::do_apply_event(Relay_log_info const *rli)
{
  char *p;
  char *buf;
  char *fname;
  char *fname_end;
  int error;

  buf= (char*) my_malloc(key_memory_log_event,
                         q_len + 1 - (fn_pos_end - fn_pos_start) +
                         (FN_REFLEN + TEMP_FILE_MAX_LEN) + 10 + 8 + 5, MYF(MY_WME));

  DBUG_EXECUTE_IF("LOAD_DATA_INFILE_has_fatal_error", my_free(buf); buf= NULL;);

  /* Replace filename and LOCAL keyword in query before executing it */
  if (buf == NULL)
  {
    rli->report(ERROR_LEVEL, ER_SLAVE_FATAL_ERROR,
                ER(ER_SLAVE_FATAL_ERROR), "Not enough memory");
    return 1;
  }

  p= buf;
  memcpy(p, query, fn_pos_start);
  p+= fn_pos_start;
  fname= (p= strmake(p, STRING_WITH_LEN(" INFILE \'")));
  p= slave_load_file_stem(p, file_id, server_id, ".data");
  fname_end= p= strend(p);                      // Safer than p=p+5
  *(p++)='\'';
  switch (dup_handling) {
  case LOAD_DUP_IGNORE:
    p= strmake(p, STRING_WITH_LEN(" IGNORE"));
    break;
  case LOAD_DUP_REPLACE:
    p= strmake(p, STRING_WITH_LEN(" REPLACE"));
    break;
  default:
    /* Ordinary load data */
    break;
  }
  p= strmake(p, STRING_WITH_LEN(" INTO "));
  p= strmake(p, query+fn_pos_end, q_len-fn_pos_end);

  error= Query_log_event::do_apply_event(rli, buf, p-buf);

  /* Forging file name for deletion in same buffer */
  *fname_end= 0;

  /*
    If there was an error the slave is going to stop, leave the
    file so that we can re-execute this event at START SLAVE.
  */
  if (!error)
    mysql_file_delete(key_file_log_event_data, fname, MYF(MY_WME));

  my_free(buf);
  return error;
}
#endif


/**************************************************************************
	sql_ex_info methods
**************************************************************************/

/*
  sql_ex_info::write_data()
*/

bool sql_ex_info::write_data(IO_CACHE* file)
{
  if (new_format())
  {
    return (write_str_at_most_255_bytes(file, field_term, (uint) field_term_len) ||
	    write_str_at_most_255_bytes(file, enclosed,   (uint) enclosed_len) ||
	    write_str_at_most_255_bytes(file, line_term,  (uint) line_term_len) ||
	    write_str_at_most_255_bytes(file, line_start, (uint) line_start_len) ||
	    write_str_at_most_255_bytes(file, escaped,    (uint) escaped_len) ||
	    my_b_safe_write(file,(uchar*) &opt_flags,1));
  }
  else
  {
    /**
      @todo This is sensitive to field padding. We should write a
      char[7], not an old_sql_ex. /sven
    */
    old_sql_ex old_ex;
    old_ex.field_term= *field_term;
    old_ex.enclosed=   *enclosed;
    old_ex.line_term=  *line_term;
    old_ex.line_start= *line_start;
    old_ex.escaped=    *escaped;
    old_ex.opt_flags=  opt_flags;
    old_ex.empty_flags=empty_flags;
    return my_b_safe_write(file, (uchar*) &old_ex, sizeof(old_ex)) != 0;
  }
}


/*
  sql_ex_info::init()
*/

const char *sql_ex_info::init(const char *buf, const char *buf_end,
                              bool use_new_format)
{
  cached_new_format = use_new_format;
  if (use_new_format)
  {
    empty_flags=0;
    /*
      The code below assumes that buf will not disappear from
      under our feet during the lifetime of the event. This assumption
      holds true in the slave thread if the log is in new format, but is not
      the case when we have old format because we will be reusing net buffer
      to read the actual file before we write out the Create_file event.
    */
    if (read_str_at_most_255_bytes(&buf, buf_end, &field_term, &field_term_len) ||
        read_str_at_most_255_bytes(&buf, buf_end, &enclosed,   &enclosed_len) ||
        read_str_at_most_255_bytes(&buf, buf_end, &line_term,  &line_term_len) ||
        read_str_at_most_255_bytes(&buf, buf_end, &line_start, &line_start_len) ||
        read_str_at_most_255_bytes(&buf, buf_end, &escaped,    &escaped_len))
      return 0;
    opt_flags = *buf++;
  }
  else
  {
    field_term_len= enclosed_len= line_term_len= line_start_len= escaped_len=1;
    field_term = buf++;			// Use first byte in string
    enclosed=	 buf++;
    line_term=   buf++;
    line_start=  buf++;
    escaped=     buf++;
    opt_flags =  *buf++;
    empty_flags= *buf++;
    if (empty_flags & FIELD_TERM_EMPTY)
      field_term_len=0;
    if (empty_flags & ENCLOSED_EMPTY)
      enclosed_len=0;
    if (empty_flags & LINE_TERM_EMPTY)
      line_term_len=0;
    if (empty_flags & LINE_START_EMPTY)
      line_start_len=0;
    if (empty_flags & ESCAPED_EMPTY)
      escaped_len=0;
  }
  return buf;
}

#ifndef DBUG_OFF
#ifndef MYSQL_CLIENT
static uchar dbug_extra_row_data_val= 0;

/**
   set_extra_data

   Called during self-test to generate various
   self-consistent binlog row event extra
   thread data structures which can be checked
   when reading the binlog.

   @param arr  Buffer to use
*/
const uchar* set_extra_data(uchar* arr)
{
  uchar val= (dbug_extra_row_data_val++) %
    (EXTRA_ROW_INFO_MAX_PAYLOAD + 1); /* 0 .. MAX_PAYLOAD + 1 */
  arr[EXTRA_ROW_INFO_LEN_OFFSET]= val + EXTRA_ROW_INFO_HDR_BYTES;
  arr[EXTRA_ROW_INFO_FORMAT_OFFSET]= val;
  for (uchar i=0; i<val; i++)
    arr[EXTRA_ROW_INFO_HDR_BYTES+i]= val;

  return arr;
}

#endif // #ifndef MYSQL_CLIENT

/**
   check_extra_data

   Called during self-test to check that
   binlog row event extra data is self-
   consistent as defined by the set_extra_data
   function above.

   Will assert(false) if not.

   @param extra_row_data
*/
void check_extra_data(uchar* extra_row_data)
{
  assert(extra_row_data);
  uint16 len= extra_row_data[EXTRA_ROW_INFO_LEN_OFFSET];
  uint8 val= len - EXTRA_ROW_INFO_HDR_BYTES;
  assert(extra_row_data[EXTRA_ROW_INFO_FORMAT_OFFSET] == val);
  for (uint16 i= 0; i < val; i++)
  {
    assert(extra_row_data[EXTRA_ROW_INFO_HDR_BYTES + i] == val);
  }
}

#endif  // #ifndef DBUG_OFF

/**************************************************************************
	Rows_log_event member functions
**************************************************************************/

#ifndef MYSQL_CLIENT
Rows_log_event::Rows_log_event(THD *thd_arg, TABLE *tbl_arg, const Table_id& tid,
                               MY_BITMAP const *cols, bool using_trans,
                               Log_event_type event_type,
                               const uchar* extra_row_info)
  : Log_event(thd_arg, 0,
             using_trans ? Log_event::EVENT_TRANSACTIONAL_CACHE :
                           Log_event::EVENT_STMT_CACHE,
             Log_event::EVENT_NORMAL_LOGGING),
    m_row_count(0),
    m_table(tbl_arg),
    m_table_id(tid),
    m_width(tbl_arg ? tbl_arg->s->fields : 1),
    m_rows_buf(0), m_rows_cur(0), m_rows_end(0), m_flags(0),
    m_type(event_type), m_extra_row_data(0)
#ifdef HAVE_REPLICATION
    , m_curr_row(NULL), m_curr_row_end(NULL), m_key(NULL), last_hashed_key(NULL)
#endif
{
  DBUG_ASSERT(tbl_arg && tbl_arg->s && tid.is_valid());

  if (thd_arg->variables.option_bits & OPTION_NO_FOREIGN_KEY_CHECKS)
      set_flags(NO_FOREIGN_KEY_CHECKS_F);
  if (thd_arg->variables.option_bits & OPTION_RELAXED_UNIQUE_CHECKS)
      set_flags(RELAXED_UNIQUE_CHECKS_F);
#ifndef DBUG_OFF
  uchar extra_data[255];
  DBUG_EXECUTE_IF("extra_row_data_set",
                  /* Set extra row data to a known value */
                  extra_row_info = set_extra_data(extra_data););
#endif
  if (extra_row_info)
  {
    /* Copy Extra data from thd into new event */
    uint8 extra_data_len= extra_row_info[EXTRA_ROW_INFO_LEN_OFFSET];
    assert(extra_data_len >= EXTRA_ROW_INFO_HDR_BYTES);

    m_extra_row_data= (uchar*) my_malloc(key_memory_log_event,
                                         extra_data_len, MYF(MY_WME));

    if (likely(m_extra_row_data != NULL))
    {
      memcpy(m_extra_row_data, extra_row_info,
             extra_data_len);
    }
  }

  /* if bitmap_init fails, caught in is_valid() */
  if (likely(!bitmap_init(&m_cols,
                          m_width <= sizeof(m_bitbuf)*8 ? m_bitbuf : NULL,
                          m_width,
                          false)))
  {
    /* Cols can be zero if this is a dummy binrows event */
    if (likely(cols != NULL))
    {
      memcpy(m_cols.bitmap, cols->bitmap, no_bytes_in_map(cols));
      create_last_word_mask(&m_cols);
    }
  }
  else
  {
    // Needed because bitmap_init() does not set it to null on failure
    m_cols.bitmap= 0;
  }
}
#endif

Rows_log_event::Rows_log_event(const char *buf, uint event_len,
                               const Format_description_log_event
                               *description_event)
  : Log_event(buf, description_event),
    m_row_count(0),
#ifndef MYSQL_CLIENT
    m_table(NULL),
#endif
    m_table_id(0), m_rows_buf(0), m_rows_cur(0), m_rows_end(0),
    m_extra_row_data(0)
#if !defined(MYSQL_CLIENT) && defined(HAVE_REPLICATION)
    , m_curr_row(NULL), m_curr_row_end(NULL), m_key(NULL), last_hashed_key(NULL)
#endif
{
  DBUG_ENTER("Rows_log_event::Rows_log_event(const char*,...)");
  uint8 const common_header_len= description_event->common_header_len;
  Log_event_type event_type= (Log_event_type) buf[EVENT_TYPE_OFFSET];
  m_type= event_type;
  
  uint8 const post_header_len= description_event->post_header_len[event_type-1];
  memset(&m_cols, 0, sizeof(m_cols));

  DBUG_PRINT("enter",("event_len: %u  common_header_len: %d  "
		      "post_header_len: %d",
		      event_len, common_header_len,
		      post_header_len));

  const char *post_start= buf + common_header_len;
  post_start+= RW_MAPID_OFFSET;
  if (post_header_len == 6)
  {
    /* Master is of an intermediate source tree before 5.1.4. Id is 4 bytes */
    m_table_id= uint4korr(post_start);
    post_start+= 4;
  }
  else
  {
    m_table_id= uint6korr(post_start);
    post_start+= RW_FLAGS_OFFSET;
  }

  m_flags= uint2korr(post_start);
  post_start+= 2;

  uint16 var_header_len= 0;
  if (post_header_len == ROWS_HEADER_LEN_V2)
  {
    /*
      Have variable length header, check length,
      which includes length bytes
    */
    var_header_len= uint2korr(post_start);
    if (var_header_len < 2)
      DBUG_VOID_RETURN;

    var_header_len-= 2;

    /* Iterate over var-len header, extracting 'chunks' */
    const char* start= post_start + 2;
    const char* end= start + var_header_len;
    for (const char* pos= start; pos < end;)
    {
      switch(*pos++)
      {
      case RW_V_EXTRAINFO_TAG:
      {
        /* Have an 'extra info' section, read it in */
        if ((end - pos) < EXTRA_ROW_INFO_HDR_BYTES)
          DBUG_VOID_RETURN;

        uint8 infoLen= pos[EXTRA_ROW_INFO_LEN_OFFSET];
        if ((end - pos) < infoLen)
          DBUG_VOID_RETURN;

        /* Just store/use the first tag of this type, skip others */
        if (likely(!m_extra_row_data))
        {
          m_extra_row_data= (uchar*) my_malloc(key_memory_log_event,
                                               infoLen,
                                               MYF(MY_WME));
          if (likely(m_extra_row_data != NULL))
          {
            memcpy(m_extra_row_data, pos, infoLen);
          }
          DBUG_EXECUTE_IF("extra_row_data_check",
                          /* Check extra data has expected value */
                          check_extra_data(m_extra_row_data););
        }
        pos+= infoLen;
        break;
      }
      default:
        /* Unknown code, we will not understand anything further here */
        pos= end; /* Break loop */
      }
    }
  }

  uchar const *const var_start=
    (const uchar *)buf + common_header_len + post_header_len + var_header_len;
  uchar const *const ptr_width= var_start;
  uchar *ptr_after_width= (uchar*) ptr_width;
  DBUG_PRINT("debug", ("Reading from %p", ptr_after_width));
  m_width = net_field_length(&ptr_after_width);
  DBUG_PRINT("debug", ("m_width=%lu", m_width));
  /* if bitmap_init fails, catched in is_valid() */
  if (likely(!bitmap_init(&m_cols,
                          m_width <= sizeof(m_bitbuf)*8 ? m_bitbuf : NULL,
                          m_width,
                          false)))
  {
    DBUG_PRINT("debug", ("Reading from %p", ptr_after_width));
    memcpy(m_cols.bitmap, ptr_after_width, (m_width + 7) / 8);
    create_last_word_mask(&m_cols);
    ptr_after_width+= (m_width + 7) / 8;
    DBUG_DUMP("m_cols", (uchar*) m_cols.bitmap, no_bytes_in_map(&m_cols));
  }
  else
  {
    // Needed because bitmap_init() does not set it to null on failure
    m_cols.bitmap= NULL;
    DBUG_VOID_RETURN;
  }

  m_cols_ai.bitmap= m_cols.bitmap; /* See explanation in is_valid() */

  if ((event_type == UPDATE_ROWS_EVENT) ||
      (event_type == UPDATE_ROWS_EVENT_V1))
  {
    DBUG_PRINT("debug", ("Reading from %p", ptr_after_width));

    /* if bitmap_init fails, caught in is_valid() */
    if (likely(!bitmap_init(&m_cols_ai,
                            m_width <= sizeof(m_bitbuf_ai)*8 ? m_bitbuf_ai : NULL,
                            m_width,
                            false)))
    {
      DBUG_PRINT("debug", ("Reading from %p", ptr_after_width));
      memcpy(m_cols_ai.bitmap, ptr_after_width, (m_width + 7) / 8);
      create_last_word_mask(&m_cols_ai);
      ptr_after_width+= (m_width + 7) / 8;
      DBUG_DUMP("m_cols_ai", (uchar*) m_cols_ai.bitmap,
                no_bytes_in_map(&m_cols_ai));
    }
    else
    {
      // Needed because bitmap_init() does not set it to null on failure
      m_cols_ai.bitmap= 0;
      DBUG_VOID_RETURN;
    }
  }

  const uchar* const ptr_rows_data= (const uchar*) ptr_after_width;

  size_t const data_size= event_len - (ptr_rows_data - (const uchar *) buf);
  DBUG_PRINT("info",("m_table_id: %llu  m_flags: %d  m_width: %lu  data_size: %lu",
                     m_table_id.id(), m_flags, m_width, (ulong) data_size));

  m_rows_buf= (uchar*) my_malloc(key_memory_log_event,
                                 data_size, MYF(MY_WME));
  if (likely((bool)m_rows_buf))
  {
#if !defined(MYSQL_CLIENT) && defined(HAVE_REPLICATION)
    m_curr_row= m_rows_buf;
#endif
    m_rows_end= m_rows_buf + data_size;
    m_rows_cur= m_rows_end;
    memcpy(m_rows_buf, ptr_rows_data, data_size);
  }
  else
    m_cols.bitmap= 0; // to not free it

  DBUG_VOID_RETURN;
}

Rows_log_event::~Rows_log_event()
{
  if (m_cols.bitmap == m_bitbuf) // no my_malloc happened
    m_cols.bitmap= 0; // so no my_free in bitmap_free
  bitmap_free(&m_cols); // To pair with bitmap_init().
  if (m_rows_buf)
    my_free(m_rows_buf);
  if (m_extra_row_data)
    my_free(m_extra_row_data);
}

int Rows_log_event::get_data_size()
{
  int const general_type_code= get_general_type_code();

  uchar buf[sizeof(m_width) + 1];
  uchar *end= net_store_length(buf, m_width);

  DBUG_EXECUTE_IF("old_row_based_repl_4_byte_map_id_master",
                  return 6 + no_bytes_in_map(&m_cols) + (end - buf) +
                  (general_type_code == UPDATE_ROWS_EVENT ? no_bytes_in_map(&m_cols_ai) : 0) +
                  (m_rows_cur - m_rows_buf););

  int data_size= 0;
  bool is_v2_event= get_type_code() > DELETE_ROWS_EVENT_V1;
  if (is_v2_event)
  {
    data_size= ROWS_HEADER_LEN_V2 +
      (m_extra_row_data ?
       RW_V_TAG_LEN + m_extra_row_data[EXTRA_ROW_INFO_LEN_OFFSET]:
       0);
  }
  else
  {
    data_size= ROWS_HEADER_LEN_V1;
  }
  data_size+= no_bytes_in_map(&m_cols);
  data_size+= (uint) (end - buf);

  if (general_type_code == UPDATE_ROWS_EVENT)
    data_size+= no_bytes_in_map(&m_cols_ai);

  data_size+= (uint) (m_rows_cur - m_rows_buf);
  return data_size; 
}


#ifndef MYSQL_CLIENT
int Rows_log_event::do_add_row_data(uchar *row_data, size_t length)
{
  /*
    When the table has a primary key, we would probably want, by default, to
    log only the primary key value instead of the entire "before image". This
    would save binlog space. TODO
  */
  DBUG_ENTER("Rows_log_event::do_add_row_data");
  DBUG_PRINT("enter", ("row_data: 0x%lx  length: %lu", (ulong) row_data,
                       (ulong) length));

  /*
    If length is zero, there is nothing to write, so we just
    return. Note that this is not an optimization, since calling
    realloc() with size 0 means free().
   */
  if (length == 0)
  {
    m_row_count++;
    DBUG_RETURN(0);
  }

  /*
    Don't print debug messages when running valgrind since they can
    trigger false warnings.
   */
#ifndef HAVE_purify
  DBUG_DUMP("row_data", row_data, min<size_t>(length, 32));
#endif

  DBUG_ASSERT(m_rows_buf <= m_rows_cur);
  DBUG_ASSERT(!m_rows_buf || (m_rows_end && m_rows_buf < m_rows_end));
  DBUG_ASSERT(m_rows_cur <= m_rows_end);

  /* The cast will always work since m_rows_cur <= m_rows_end */
  if (static_cast<size_t>(m_rows_end - m_rows_cur) <= length)
  {
    size_t const block_size= 1024;
    ulong cur_size= m_rows_cur - m_rows_buf;
    DBUG_EXECUTE_IF("simulate_too_big_row_case1",
                     cur_size= UINT_MAX32 - (block_size * 10);
                     length= UINT_MAX32 - (block_size * 10););
    DBUG_EXECUTE_IF("simulate_too_big_row_case2",
                     cur_size= UINT_MAX32 - (block_size * 10);
                     length= block_size * 10;);
    DBUG_EXECUTE_IF("simulate_too_big_row_case3",
                     cur_size= block_size * 10;
                     length= UINT_MAX32 - (block_size * 10););
    DBUG_EXECUTE_IF("simulate_too_big_row_case4",
                     cur_size= UINT_MAX32 - (block_size * 10);
                     length= (block_size * 10) - block_size + 1;);
    ulong remaining_space= UINT_MAX32 - cur_size;
    /* Check that the new data fits within remaining space and we can add
       block_size without wrapping.
     */
    if (length > remaining_space ||
        ((length + block_size) > remaining_space))
    {
      sql_print_error("The row data is greater than 4GB, which is too big to "
                      "write to the binary log.");
      DBUG_RETURN(ER_BINLOG_ROW_LOGGING_FAILED);
    }
    ulong const new_alloc= 
        block_size * ((cur_size + length + block_size - 1) / block_size);

    uchar* const new_buf=
      (uchar*)my_realloc(key_memory_log_event,
                         (uchar*)m_rows_buf, (uint) new_alloc,
                         MYF(MY_ALLOW_ZERO_PTR|MY_WME));
    if (unlikely(!new_buf))
      DBUG_RETURN(HA_ERR_OUT_OF_MEM);

    /* If the memory moved, we need to move the pointers */
    if (new_buf != m_rows_buf)
    {
      m_rows_buf= new_buf;
      m_rows_cur= m_rows_buf + cur_size;
    }

    /*
       The end pointer should always be changed to point to the end of
       the allocated memory.
    */
    m_rows_end= m_rows_buf + new_alloc;
  }

  DBUG_ASSERT(m_rows_cur + length <= m_rows_end);
  memcpy(m_rows_cur, row_data, length);
  m_rows_cur+= length;
  m_row_count++;
  DBUG_RETURN(0);
}
#endif

#if !defined(MYSQL_CLIENT) && defined(HAVE_REPLICATION)

/**
  Checks if any of the columns in the given table is
  signaled in the bitmap.

  For each column in the given table checks if it is
  signaled in the bitmap. This is most useful when deciding
  whether a before image (BI) can be used or not for
  searching a row. If no column is signaled, then the
  image cannot be used for searching a record (regardless
  of using position(), index scan or table scan). Here is
  an example:

  MASTER> SET @@binlog_row_image='MINIMAL';
  MASTER> CREATE TABLE t1 (a int, b int, c int, primary key(c));
  SLAVE>  CREATE TABLE t1 (a int, b int);
  MASTER> INSERT INTO t1 VALUES (1,2,3);
  MASTER> UPDATE t1 SET a=2 WHERE b=2;

  For the update statement only the PK (column c) is
  logged in the before image (BI). As such, given that
  the slave has no column c, it will not be able to
  find the row, because BI has no values for the columns
  the slave knows about (column a and b).

  @param table   the table reference on the slave.
  @param cols the bitmap signaling columns available in
                 the BI.

  @return TRUE if BI contains usable colums for searching,
          FALSE otherwise.
*/
static
my_bool is_any_column_signaled_for_table(TABLE *table, MY_BITMAP *cols)
{
  DBUG_ENTER("is_any_column_signaled_for_table");

  for (Field **ptr= table->field ;
       *ptr && ((*ptr)->field_index < cols->n_bits);
       ptr++)
  {
    if (bitmap_is_set(cols, (*ptr)->field_index))
      DBUG_RETURN(TRUE);
  }

  DBUG_RETURN (FALSE);
}

/**
  Checks if the fields in the given key are signaled in
  the bitmap.

  Validates whether the before image is usable for the
  given key. It can be the case that the before image
  does not contain values for the key (eg, master was
  using 'minimal' option for image logging and slave has
  different index structure on the table). Here is an
  example:

  MASTER> SET @@binlog_row_image='MINIMAL';
  MASTER> CREATE TABLE t1 (a int, b int, c int, primary key(c));
  SLAVE> CREATE TABLE t1 (a int, b int, c int, key(a,c));
  MASTER> INSERT INTO t1 VALUES (1,2,3);
  MASTER> UPDATE t1 SET a=2 WHERE b=2;

  When finding the row on the slave, one cannot use the
  index (a,c) to search for the row, because there is only
  data in the before image for column c. This function
  checks the fields needed for a given key and searches
  the bitmap to see if all the fields required are
  signaled.

  @param keyinfo  reference to key.
  @param cols     the bitmap signaling which columns
                  have available data.

  @return TRUE if all fields are signaled in the bitmap
          for the given key, FALSE otherwise.
*/
static
my_bool are_all_columns_signaled_for_key(KEY *keyinfo, MY_BITMAP *cols)
{
  DBUG_ENTER("are_all_columns_signaled_for_key");

  for (uint i=0 ; i < keyinfo->user_defined_key_parts ;i++)
  {
    uint fieldnr= keyinfo->key_part[i].fieldnr - 1;
    if (fieldnr >= cols->n_bits ||
        !bitmap_is_set(cols, fieldnr))
      DBUG_RETURN(FALSE);
  }

  DBUG_RETURN(TRUE);
}

/**
  Searches the table for a given key that can be used
  according to the existing values, ie, columns set
  in the bitmap.

  The caller can specify which type of key to find by
  setting the following flags in the key_type parameter:

    - PRI_KEY_FLAG
      Returns the primary key.

    - UNIQUE_KEY_FLAG
      Returns a unique key (flagged with HA_NOSAME)

    - MULTIPLE_KEY_FLAG
      Returns a key that is not unique (flagged with HA_NOSAME
      and without HA_NULL_PART_KEY) nor PK.

  The above flags can be used together, in which case, the
  search is conducted in the above listed order. Eg, the
  following flag:

    (PRI_KEY_FLAG | UNIQUE_KEY_FLAG | MULTIPLE_KEY_FLAG)

  means that a primary key is returned if it is suitable. If
  not then the unique keys are searched. If no unique key is
  suitable, then the keys are searched. Finally, if no key
  is suitable, MAX_KEY is returned.

  @param table    reference to the table.
  @param bi_cols  a bitmap that filters out columns that should
                  not be considered while searching the key.
                  Columns that should be considered are set.
  @param key_type the type of key to search for.

  @return MAX_KEY if no key, according to the key_type specified
          is suitable. Returns the key otherwise.

*/
static
uint
search_key_in_table(TABLE *table, MY_BITMAP *bi_cols, uint key_type)
{
  DBUG_ENTER("search_key_in_table");

  KEY *keyinfo;
  uint res= MAX_KEY;
  uint key;

  if (key_type & PRI_KEY_FLAG &&
      (table->s->primary_key < MAX_KEY))
  {
    DBUG_PRINT("debug", ("Searching for PK"));
    keyinfo= table->s->key_info + (uint) table->s->primary_key;
    if (are_all_columns_signaled_for_key(keyinfo, bi_cols))
      DBUG_RETURN(table->s->primary_key);
  }

  DBUG_PRINT("debug", ("Unique keys count: %u", table->s->uniques));

  if (key_type & UNIQUE_KEY_FLAG && table->s->uniques)
  {
    DBUG_PRINT("debug", ("Searching for UK"));
    for (key=0,keyinfo= table->key_info ;
         (key < table->s->keys) && (res == MAX_KEY);
         key++,keyinfo++)
    {
      /*
        - Unique keys cannot be disabled, thence we skip the check.
        - Skip unique keys with nullable parts
        - Skip primary keys
      */
      if (!((keyinfo->flags & (HA_NOSAME | HA_NULL_PART_KEY)) == HA_NOSAME) ||
          (key == table->s->primary_key))
        continue;
      res= are_all_columns_signaled_for_key(keyinfo, bi_cols) ?
           key : MAX_KEY;

      if (res < MAX_KEY)
        DBUG_RETURN(res);
    }
    DBUG_PRINT("debug", ("UK has NULLABLE parts or not all columns signaled."));
  }

  if (key_type & MULTIPLE_KEY_FLAG && table->s->keys)
  {
    DBUG_PRINT("debug", ("Searching for K."));
    for (key=0,keyinfo= table->key_info ;
         (key < table->s->keys) && (res == MAX_KEY);
         key++,keyinfo++)
    {
      /*
        - Skip innactive keys
        - Skip unique keys without nullable parts
        - Skip indices that do not support ha_index_next() e.g. full-text
        - Skip primary keys
      */
      if (!(table->s->keys_in_use.is_set(key)) ||
          ((keyinfo->flags & (HA_NOSAME | HA_NULL_PART_KEY)) == HA_NOSAME) ||
          !(table->file->index_flags(key, 0, true) & HA_READ_NEXT) ||
          (key == table->s->primary_key))
        continue;

      res= are_all_columns_signaled_for_key(keyinfo, bi_cols) ?
           key : MAX_KEY;

      if (res < MAX_KEY)
        DBUG_RETURN(res);
    }
    DBUG_PRINT("debug", ("Not all columns signaled for K."));
  }

  DBUG_RETURN(res);
}

void
Rows_log_event::decide_row_lookup_algorithm_and_key()
{

  DBUG_ENTER("decide_row_lookup_algorithm_and_key");

  /*
    Decision table:
    - I  --> Index scan / search
    - T  --> Table scan
    - Hi --> Hash over index
    - Ht --> Hash over the entire table

    |--------------+-----------+------+------+------|
    | Index\Option | I , T , H | I, T | I, H | T, H |
    |--------------+-----------+------+------+------|
    | PK / UK      | I         | I    | I    | Hi   |
    | K            | Hi        | I    | Hi   | Hi   |
    | No Index     | Ht        | T    | Ht   | Ht   |
    |--------------+-----------+------+------+------|

  */

  TABLE *table= this->m_table;
  uint event_type= this->get_general_type_code();
  MY_BITMAP *cols= &this->m_cols;
  this->m_rows_lookup_algorithm= ROW_LOOKUP_NOT_NEEDED;
  this->m_key_index= MAX_KEY;

  if (event_type == WRITE_ROWS_EVENT)  // row lookup not needed
    DBUG_VOID_RETURN;

  if (!(slave_rows_search_algorithms_options & SLAVE_ROWS_INDEX_SCAN))
    goto TABLE_OR_INDEX_HASH_SCAN;

  /* PK or UK => use LOOKUP_INDEX_SCAN */
  this->m_key_index= search_key_in_table(table, cols, (PRI_KEY_FLAG | UNIQUE_KEY_FLAG));
  if (this->m_key_index != MAX_KEY)
  {
    DBUG_PRINT("info", ("decide_row_lookup_algorithm_and_key: decided - INDEX_SCAN"));
    this->m_rows_lookup_algorithm= ROW_LOOKUP_INDEX_SCAN;
    goto end;
  }

TABLE_OR_INDEX_HASH_SCAN:

  /*
     NOTE: Engines like Blackhole cannot use HASH_SCAN, because
           they do not syncronize reads .
   */
  if (!(slave_rows_search_algorithms_options & SLAVE_ROWS_HASH_SCAN) ||
      (table->file->ha_table_flags() & HA_READ_OUT_OF_SYNC))
    goto TABLE_OR_INDEX_FULL_SCAN;

  /* search for a key to see if we can narrow the lookup domain further. */
  this->m_key_index= search_key_in_table(table, cols, (PRI_KEY_FLAG | UNIQUE_KEY_FLAG | MULTIPLE_KEY_FLAG));
  this->m_rows_lookup_algorithm= ROW_LOOKUP_HASH_SCAN;
  DBUG_PRINT("info", ("decide_row_lookup_algorithm_and_key: decided - HASH_SCAN"));
  goto end;

TABLE_OR_INDEX_FULL_SCAN:

  this->m_key_index= MAX_KEY;

  /* If we can use an index, try to narrow the scan a bit further. */
  if (slave_rows_search_algorithms_options & SLAVE_ROWS_INDEX_SCAN)
    this->m_key_index= search_key_in_table(table, cols, (PRI_KEY_FLAG | UNIQUE_KEY_FLAG | MULTIPLE_KEY_FLAG));

  if (this->m_key_index != MAX_KEY)
  {
    DBUG_PRINT("info", ("decide_row_lookup_algorithm_and_key: decided - INDEX_SCAN"));
    this->m_rows_lookup_algorithm= ROW_LOOKUP_INDEX_SCAN;
  }
  else
  {
    DBUG_PRINT("info", ("decide_row_lookup_algorithm_and_key: decided - TABLE_SCAN"));
    this->m_rows_lookup_algorithm= ROW_LOOKUP_TABLE_SCAN;
  }

end:
#ifndef DBUG_OFF
  const char* s= ((m_rows_lookup_algorithm == Rows_log_event::ROW_LOOKUP_TABLE_SCAN) ? "TABLE_SCAN" :
                  ((m_rows_lookup_algorithm == Rows_log_event::ROW_LOOKUP_HASH_SCAN) ? "HASH_SCAN" :
                   "INDEX_SCAN"));

  // only for testing purposes
  slave_rows_last_search_algorithm_used= m_rows_lookup_algorithm;
  DBUG_PRINT("debug", ("Row lookup method: %s", s));
#endif

  DBUG_VOID_RETURN;
}

/*
  Encapsulates the  operations to be done before applying
  row events for update and delete.

  @ret value error code
             0 success
*/
int
Rows_log_event::row_operations_scan_and_key_setup()
{
  int error= 0;
  DBUG_ENTER("Row_log_event::row_operations_scan_and_key_setup");

  /*
     Prepare memory structures for search operations. If
     search is performed:

     1. using hash search => initialize the hash
     2. using key => decide on key to use and allocate mem structures
     3. using table scan => do nothing
   */
  decide_row_lookup_algorithm_and_key();

  switch (m_rows_lookup_algorithm)
  {
  case ROW_LOOKUP_HASH_SCAN:
    {
      if (m_hash.init())
        error= HA_ERR_OUT_OF_MEM;
      goto err;
    }
  case ROW_LOOKUP_INDEX_SCAN:
    {
      DBUG_ASSERT (m_key_index < MAX_KEY);
      // Allocate buffer for key searches
      m_key= (uchar*)my_malloc(key_memory_log_event,
                               MAX_KEY_LENGTH, MYF(MY_WME));
      if (!m_key)
        error= HA_ERR_OUT_OF_MEM;
      goto err;
    }
  case ROW_LOOKUP_TABLE_SCAN:
  default: break;
  }
err:
  DBUG_RETURN(error);
}

/*
  Encapsulates the  operations to be done after applying
  row events for update and delete.

  @ret value error code
             0 success
*/

int
Rows_log_event::row_operations_scan_and_key_teardown(int error)
{
  DBUG_ENTER("Rows_log_event::row_operations_scan_and_key_teardown");

  DBUG_ASSERT(!m_table->file->inited);
  switch (m_rows_lookup_algorithm)
  {
  case ROW_LOOKUP_HASH_SCAN:
    {
      m_hash.deinit(); // we don't need the hash anymore.
      goto err;
    }

  case ROW_LOOKUP_INDEX_SCAN:
    {
      if (m_table->s->keys > 0)
      {
        my_free(m_key); // Free for multi_malloc
        m_key= NULL;
        m_key_index= MAX_KEY;
      }
     goto err;
    }

  case ROW_LOOKUP_TABLE_SCAN:
  default: break;
  }

err:
  m_rows_lookup_algorithm= ROW_LOOKUP_UNDEFINED;
  DBUG_RETURN(error);
}

/*
  Compares table->record[0] and table->record[1]

  Returns TRUE if different.
*/
static bool record_compare(TABLE *table, MY_BITMAP *cols)
{
  DBUG_ENTER("record_compare");

  /*
    Need to set the X bit and the filler bits in both records since
    there are engines that do not set it correctly.

    In addition, since MyISAM checks that one hasn't tampered with the
    record, it is necessary to restore the old bytes into the record
    after doing the comparison.

    TODO[record format ndb]: Remove it once NDB returns correct
    records. Check that the other engines also return correct records.
   */

  DBUG_DUMP("record[0]", table->record[0], table->s->reclength);
  DBUG_DUMP("record[1]", table->record[1], table->s->reclength);

  bool result= false;
  uchar saved_x[2]= {0, 0}, saved_filler[2]= {0, 0};

  if (table->s->null_bytes > 0)
  {
    for (int i = 0 ; i < 2 ; ++i)
    {
      /*
        If we have an X bit then we need to take care of it.
      */
      if (!(table->s->db_options_in_use & HA_OPTION_PACK_RECORD))
      {
        saved_x[i]= table->record[i][0];
        table->record[i][0]|= 1U;
      }

      /*
         If (last_null_bit_pos == 0 && null_bytes > 1), then:

         X bit (if any) + N nullable fields + M Field_bit fields = 8 bits

         Ie, the entire byte is used.
      */
      if (table->s->last_null_bit_pos > 0)
      {
        saved_filler[i]= table->record[i][table->s->null_bytes - 1];
        table->record[i][table->s->null_bytes - 1]|=
          256U - (1U << table->s->last_null_bit_pos);
      }
    }
  }

  /**
    Compare full record only if:
    - there are no blob fields (otherwise we would also need
      to compare blobs contents as well);
    - there are no varchar fields (otherwise we would also need
      to compare varchar contents as well);
    - there are no null fields, otherwise NULLed fields
      contents (i.e., the don't care bytes) may show arbitrary
      values, depending on how each engine handles internally.
    - if all the bitmap is set (both are full rows)
    */
  if ((table->s->blob_fields +
       table->s->varchar_fields +
       table->s->null_fields) == 0 &&
      bitmap_is_set_all(cols))
  {
    result= cmp_record(table,record[1]);
  }

  /*
    Fallback to field-by-field comparison:
    1. start by checking if the field is signaled:
    2. if it is, first compare the null bit if the field is nullable
    3. then compare the contents of the field, if it is not
       set to null
   */
  else
  {
    for (Field **ptr=table->field ;
         *ptr && ((*ptr)->field_index < cols->n_bits) && !result;
         ptr++)
    {
      Field *field= *ptr;
      if (bitmap_is_set(cols, field->field_index))
      {
        /* compare null bit */
        if (field->is_null() != field->is_null_in_record(table->record[1]))
          result= true;

        /* compare content, only if fields are not set to NULL */
        else if (!field->is_null())
          result= field->cmp_binary_offset(table->s->rec_buff_length);
      }
    }
  }

  /*
    Restore the saved bytes.

    TODO[record format ndb]: Remove this code once NDB returns the
    correct record format.
  */
  if (table->s->null_bytes > 0)
  {
    for (int i = 0 ; i < 2 ; ++i)
    {
      if (!(table->s->db_options_in_use & HA_OPTION_PACK_RECORD))
        table->record[i][0]= saved_x[i];

      if (table->s->last_null_bit_pos)
        table->record[i][table->s->null_bytes - 1]= saved_filler[i];
    }
  }

  DBUG_RETURN(result);
}

void Rows_log_event::do_post_row_operations(Relay_log_info const *rli, int error)
{

  /*
    If m_curr_row_end  was not set during event execution (e.g., because
    of errors) we can't proceed to the next row. If the error is transient
    (i.e., error==0 at this point) we must call unpack_current_row() to set
    m_curr_row_end.
  */

  DBUG_PRINT("info", ("curr_row: 0x%lu; curr_row_end: 0x%lu; rows_end: 0x%lu",
                      (ulong) m_curr_row, (ulong) m_curr_row_end, (ulong) m_rows_end));

  if (!m_curr_row_end && !error)
  {
    error= unpack_current_row(rli, &m_cols);
  }

  // at this moment m_curr_row_end should be set
  DBUG_ASSERT(error || m_curr_row_end != NULL);
  DBUG_ASSERT(error || m_curr_row <= m_curr_row_end);
  DBUG_ASSERT(error || m_curr_row_end <= m_rows_end);

  m_curr_row= m_curr_row_end;

  if (error == 0 && !m_table->file->has_transactions())
  {
    thd->transaction.all.set_unsafe_rollback_flags(TRUE);
    thd->transaction.stmt.set_unsafe_rollback_flags(TRUE);
  }
}

int Rows_log_event::handle_idempotent_and_ignored_errors(Relay_log_info const *rli, int *err)
{
  int error= *err;
  if (error)
  {
    int actual_error= convert_handler_error(error, thd, m_table);
    bool idempotent_error= (idempotent_error_code(error) &&
                           (rbr_exec_mode == RBR_EXEC_MODE_IDEMPOTENT));
    bool ignored_error= (idempotent_error == 0 ?
                         ignored_error_code(actual_error) : 0);

    if (idempotent_error || ignored_error)
    {
      loglevel ll;
      if (idempotent_error)
        ll= WARNING_LEVEL;
      else
        ll= INFORMATION_LEVEL;
      slave_rows_error_report(ll, error, rli, thd, m_table,
                              get_type_str(),
                              const_cast<Relay_log_info*>(rli)->get_rpl_log_name(),
                              (ulong) log_pos);
      thd->get_stmt_da()->reset_condition_info(thd);
      clear_all_errors(thd, const_cast<Relay_log_info*>(rli));
      *err= 0;
      if (idempotent_error == 0)
        return ignored_error;
    }
  }

  return *err;
}

int Rows_log_event::do_apply_row(Relay_log_info const *rli)
{
  DBUG_ENTER("Rows_log_event::do_apply_row");

  int error= 0;

  /* in_use can have been set to NULL in close_tables_for_reopen */
  THD* old_thd= m_table->in_use;
  if (!m_table->in_use)
    m_table->in_use= thd;

  error= do_exec_row(rli);

  if(error)
  {
    DBUG_PRINT("info", ("error: %s", HA_ERR(error)));
    DBUG_ASSERT(error != HA_ERR_RECORD_DELETED);
  }

  m_table->in_use = old_thd;

  DBUG_RETURN(error);
}

/**
   Does the cleanup
     -  deallocates all the elements in m_distinct_key_list if any
     -  closes the index if opened by open_record_scan
     -  closes the table if opened for scanning.
*/
int
Rows_log_event::close_record_scan()
{
  DBUG_ENTER("Rows_log_event::close_record_scan");
  int error= 0;

  // if there is something to actually close
  if (m_key_index < MAX_KEY)
  {
    if (m_table->file->inited)
      error= m_table->file->ha_index_end();

    if(m_rows_lookup_algorithm == ROW_LOOKUP_HASH_SCAN)
    {
      uchar *key_val;
      /* free the allocated memory for each key values */
      List_iterator_fast<uchar> it(m_distinct_key_list);
      while((key_val= it++) && (key_val))
        my_free(key_val);
    }
  }
  else if (m_table->file->inited)
    error= m_table->file->ha_rnd_end();

  DBUG_RETURN(error);
}

/**
  Fetches next row. If it is a HASH_SCAN over an index, it populates
  table->record[0] with the next row corresponding to the index. If
  the indexes are in non-contigous ranges it fetches record corresponding
  to the key value in the next range.

  @parms: bool first_read : signifying if this is the first time we are reading a row
          over an index.
  @return_value: -  error code when there are no more reeords to be fetched or some other
                    error occured,
                 -  0 otherwise.
*/
int
Rows_log_event::next_record_scan(bool first_read)
{
  DBUG_ENTER("Rows_log_event::next_record_scan");
  DBUG_ASSERT(m_table->file->inited);
  TABLE *table= m_table;
  int error= 0;

  if (m_key_index >= MAX_KEY)
    error= table->file->ha_rnd_next(table->record[0]);
  else
  {
    KEY *keyinfo= m_table->key_info + m_key_index;
    /*
      We need to set the null bytes to ensure that the filler bit are
      all set when returning.  There are storage engines that just set
      the necessary bits on the bytes and don't set the filler bits
      correctly.
    */
    if (table->s->null_bytes > 0)
      table->record[0][table->s->null_bytes - 1]|=
        256U - (1U << table->s->last_null_bit_pos);

    if (!first_read)
    {
      /*
        if we fail to fetch next record corresponding to an index value, we
        move to the next key value. If we are out of key values as well an error
        will be returned.
       */
      error= table->file->ha_index_next(table->record[0]);
      if(m_rows_lookup_algorithm == ROW_LOOKUP_HASH_SCAN)
        /*
          if we are out of rows for this particular key value
          or we have jumped to the next key value, we reposition the
          marker according to the next key value that we have in the
          list.
         */
        if ((error) ||
            (key_cmp(keyinfo->key_part, m_key, keyinfo->key_length) != 0))
        {
          if ((m_key= m_itr++))
            first_read= true;
          else
            error= HA_ERR_KEY_NOT_FOUND;
        }
    }

    if (first_read)
      if ((error= table->file->ha_index_read_map(table->record[0], m_key,
                                                 HA_WHOLE_KEY,
                                                 HA_READ_KEY_EXACT)))
      {
        DBUG_PRINT("info",("no record matching the key found in the table"));
        if (error == HA_ERR_RECORD_DELETED)
          error= HA_ERR_KEY_NOT_FOUND;
      }
  }

  DBUG_RETURN(error);
}

/**
  Initializes scanning of rows. Opens an index and initializes an iterator
  over a list of distinct keys (m_distinct_key_list) if it is a HASH_SCAN
  over an index or the table if its a HASH_SCAN over the table.
*/
int
Rows_log_event::open_record_scan()
{
  int error= 0;
  TABLE *table= m_table;
  DBUG_ENTER("Rows_log_event::open_record_scan");

  if (m_key_index < MAX_KEY )
  {
    KEY *keyinfo= m_table->key_info + m_key_index;
    if(m_rows_lookup_algorithm == ROW_LOOKUP_HASH_SCAN)
    {
      /* initialize the iterator over the list of distinct keys that we have */
      m_itr.init(m_distinct_key_list);

      /* get the first element from the list of keys and increment the
         iterator
       */
      m_key= m_itr++;
    }
    else {
      /* this is an INDEX_SCAN we need to store the key in m_key */
      DBUG_ASSERT((m_rows_lookup_algorithm == ROW_LOOKUP_INDEX_SCAN) && m_key);
      key_copy(m_key, m_table->record[0], keyinfo, 0);
    }

    /*
      Save copy of the record in table->record[1]. It might be needed
      later if linear search is used to find exact match.
     */
    store_record(table,record[1]);

    DBUG_PRINT("info",("locating record using a key (index_read)"));

    /* The m_key_index'th key is active and usable: search the table using the index */
    if (!table->file->inited && (error= table->file->ha_index_init(m_key_index, FALSE)))
    {
      DBUG_PRINT("info",("ha_index_init returns error %d",error));
      goto end;
    }

    /*
      Don't print debug messages when running valgrind since they can
      trigger false warnings.
     */
#ifndef HAVE_purify
    DBUG_DUMP("key data", m_key, keyinfo->key_length);
#endif
  }
  else
  {
    if ((error= table->file->ha_rnd_init(1)))
    {
      DBUG_PRINT("info",("error initializing table scan"
          " (ha_rnd_init returns %d)",error));
      table->file->print_error(error, MYF(0));
    }
  }

end:
  DBUG_RETURN(error);
}

/**
  Populates the m_distinct_key_list with unique keys to be modified
  during HASH_SCAN over keys.
  @return_value -0 success
                -Err_code
*/
int
Rows_log_event::add_key_to_distinct_keyset()
{
  int error= 0;
  bool distinct= true;
  DBUG_ENTER("Rows_log_event::add_key_to_distinct_keyset");
  DBUG_ASSERT(m_key_index < MAX_KEY);
  KEY *cur_key_info= m_table->key_info + m_key_index;

  if ((last_hashed_key))
    distinct= key_cmp(cur_key_info->key_part, last_hashed_key,
                      cur_key_info->key_length);

  if (distinct)
  {
    uchar *cur_key= (uchar *)my_malloc(key_memory_log_event,
                                       cur_key_info->key_length,
                                       MYF(MY_WME));
    if (!cur_key )
    {
      error= HA_ERR_OUT_OF_MEM;
      goto err;
    }
    m_distinct_key_list.push_back(cur_key);
    last_hashed_key= cur_key;
    key_copy(cur_key, m_table->record[0], cur_key_info, 0);
  }

err:
  DBUG_RETURN(error);
}


int Rows_log_event::do_index_scan_and_update(Relay_log_info const *rli)
{
  DBUG_ENTER("Rows_log_event::do_index_scan_and_update");
  DBUG_ASSERT(m_table && m_table->in_use != NULL);

  KEY *keyinfo= NULL;
  TABLE *table= m_table;
  int error= 0;
  const uchar *saved_m_curr_row= m_curr_row;

  /*
    rpl_row_tabledefs.test specifies that
    if the extra field on the slave does not have a default value
    and this is okay with Delete or Update events.
    Todo: fix wl3228 hld that requires defaults for all types of events
  */

  prepare_record(table, &m_cols, FALSE);
  if ((error= unpack_current_row(rli, &m_cols)))
    goto end;

  // Temporary fix to find out why it fails [/Matz]
  memcpy(m_table->read_set->bitmap, m_cols.bitmap, (m_table->read_set->n_bits + 7) / 8);

  /*
    Trying to do an index scan without a usable key
    This is a valid state because we allow the user
    to set Slave_rows_search_algorithm= 'INDEX_SCAN'.

    Therefore on tables with no indexes we will end
    up here.
   */
  if (m_key_index >= MAX_KEY)
  {
    error= HA_ERR_END_OF_FILE;
    goto end;
  }

#ifndef DBUG_OFF
  DBUG_PRINT("info",("looking for the following record"));
  DBUG_DUMP("record[0]", table->record[0], table->s->reclength);
#endif

  if (m_key_index != m_table->s->primary_key)
    /* we dont have a PK, or PK is not usable */
    goto INDEX_SCAN;

  if ((table->file->ha_table_flags() & HA_READ_BEFORE_WRITE_REMOVAL))
  {
    /*
      Read removal is possible since the engine supports write without
      previous read using full primary key
    */
    DBUG_PRINT("info", ("using read before write removal"));
    DBUG_ASSERT(m_key_index == m_table->s->primary_key);

    /*
      Tell the handler to ignore if key exists or not, since it's
      not yet known if the key does exist(when using rbwr)
    */
    table->file->extra(HA_EXTRA_IGNORE_NO_KEY);

    goto end;
  }

  if ((table->file->ha_table_flags() & HA_PRIMARY_KEY_REQUIRED_FOR_POSITION))
  {
    /*
      Use a more efficient method to fetch the record given by
      table->record[0] if the engine allows it.  We first compute a
      row reference using the position() member function (it will be
      stored in table->file->ref) and then use rnd_pos() to position
      the "cursor" (i.e., record[0] in this case) at the correct row.

      TODO: Check that the correct record has been fetched by
      comparing it with the original record. Take into account that the
      record on the master and slave can be of different
      length. Something along these lines should work:

      ADD>>>  store_record(table,record[1]);
              int error= table->file->rnd_pos(table->record[0], table->file->ref);
      ADD>>>  DBUG_ASSERT(memcmp(table->record[1], table->record[0],
                                 table->s->reclength) == 0);

    */

    DBUG_PRINT("info",("locating record using primary key (position)"));
    if (table->file->inited && (error= table->file->ha_index_end()))
      goto end;

    if ((error= table->file->ha_rnd_init(FALSE)))
      goto end;

    error= table->file->rnd_pos_by_record(table->record[0]);

    table->file->ha_rnd_end();
    if (error)
    {
      DBUG_PRINT("info",("rnd_pos returns error %d",error));
      if (error == HA_ERR_RECORD_DELETED)
        error= HA_ERR_KEY_NOT_FOUND;
    }

    goto end;
  }

  // We can't use position() - try other methods.

INDEX_SCAN:

  /* Use the m_key_index'th key */
  keyinfo= table->key_info + m_key_index;

  if ((error= open_record_scan()))
    goto end;

  error= next_record_scan(true);
  if (error)
  {
    DBUG_PRINT("info",("no record matching the key found in the table"));
    if (error == HA_ERR_RECORD_DELETED)
      error= HA_ERR_KEY_NOT_FOUND;
    goto end;
  }


  /*
    Don't print debug messages when running valgrind since they can
    trigger false warnings.
   */
#ifndef HAVE_purify
  DBUG_PRINT("info",("found first matching record"));
  DBUG_DUMP("record[0]", table->record[0], table->s->reclength);
#endif
  /*
    Below is a minor "optimization".  If the key (i.e., key number
    0) has the HA_NOSAME flag set, we know that we have found the
    correct record (since there can be no duplicates); otherwise, we
    have to compare the record with the one found to see if it is
    the correct one.

    CAVEAT! This behaviour is essential for the replication of,
    e.g., the mysql.proc table since the correct record *shall* be
    found using the primary key *only*.  There shall be no
    comparison of non-PK columns to decide if the correct record is
    found.  I can see no scenario where it would be incorrect to
    chose the row to change only using a PK or an UNNI.
  */
  if (keyinfo->flags & HA_NOSAME || m_key_index == table->s->primary_key)
  {
    /* Unique does not have non nullable part */
    if (!(keyinfo->flags & (HA_NULL_PART_KEY)))
      goto end;  // record found
    else
    {
      /*
        Unique has nullable part. We need to check if there is any field in the
        BI image that is null and part of UNNI.
      */
      bool null_found= FALSE;
      for (uint i=0; i < keyinfo->user_defined_key_parts && !null_found; i++)
      {
        uint fieldnr= keyinfo->key_part[i].fieldnr - 1;
        Field **f= table->field+fieldnr;
        null_found= (*f)->is_null();
      }

      if (!null_found)
        goto end;           // record found

      /* else fall through to index scan */
    }
  }

  /*
    In case key is not unique, we still have to iterate over records found
    and find the one which is identical to the row given. A copy of the
    record we are looking for is stored in record[1].
   */
  DBUG_PRINT("info",("non-unique index, scanning it to find matching record"));

  while (record_compare(table, &m_cols))
  {
    while((error= next_record_scan(false)))
    {
      /* We just skip records that has already been deleted */
      if (error == HA_ERR_RECORD_DELETED)
        continue;
      DBUG_PRINT("info",("no record matching the given row found"));
      goto end;
    }
  }

end:

  DBUG_ASSERT(error != HA_ERR_RECORD_DELETED);

  if (error && error != HA_ERR_RECORD_DELETED)
    table->file->print_error(error, MYF(0));
  else
    error= do_apply_row(rli);

  if (!error)
    error= close_record_scan();  
  else
    /* 
      we are already with errors. Keep the error code and 
      try to close the scan anyway.
    */
    (void) close_record_scan(); 

  if ((get_general_type_code() == UPDATE_ROWS_EVENT) &&
      (saved_m_curr_row == m_curr_row))
  {
    /* we need to unpack the AI so that positions get updated */
    m_curr_row= m_curr_row_end;
    unpack_current_row(rli, &m_cols);
  }
  table->default_column_bitmaps();
  DBUG_RETURN(error);

}

int Rows_log_event::do_hash_row(Relay_log_info const *rli)
{
  DBUG_ENTER("Rows_log_event::do_hash_row");
  DBUG_ASSERT(m_table && m_table->in_use != NULL);
  int error= 0;

  /* create an empty entry to add to the hash table */
  HASH_ROW_ENTRY* entry= m_hash.make_entry();

  /* Prepare the record, unpack and save positions. */
  entry->positions->bi_start= m_curr_row;        // save the bi start pos
  prepare_record(m_table, &m_cols, false);
  if ((error= unpack_current_row(rli, &m_cols)))
    goto end;
  entry->positions->bi_ends= m_curr_row_end;    // save the bi end pos

  /*
    Now that m_table->record[0] is filled in, we can add the entry
    to the hash table. Note that the put operation calculates the
    key based on record[0] contents (including BLOB fields).
   */
  m_hash.put(m_table, &m_cols, entry);

  if (m_key_index < MAX_KEY)
    add_key_to_distinct_keyset();

  /*
    We need to unpack the AI to advance the positions, so we
    know when we have reached m_rows_end and that we do not
    unpack the AI in the next iteration as if it was a BI.
  */
  if (get_general_type_code() == UPDATE_ROWS_EVENT)
  {
    /* Save a copy of the BI. */
    store_record(m_table, record[1]);

     /*
      This is the situation after hashing the BI:

      ===|=== before image ====|=== after image ===|===
         ^                     ^
         m_curr_row            m_curr_row_end
    */

    /* Set the position to the start of the record to be unpacked. */
    m_curr_row= m_curr_row_end;

    /* We shouldn't need this, but lets not leave loose ends */
    prepare_record(m_table, &m_cols, false);
    error= unpack_current_row(rli, &m_cols_ai);

    /*
      This is the situation after unpacking the AI:

      ===|=== before image ====|=== after image ===|===
                               ^                   ^
                               m_curr_row          m_curr_row_end
    */

    /* Restore back the copy of the BI. */
    restore_record(m_table, record[1]);
  }

end:
  DBUG_RETURN(error);
}

int Rows_log_event::do_scan_and_update(Relay_log_info const *rli)
{
  DBUG_ENTER("Rows_log_event::do_scan_and_update");
  DBUG_ASSERT(m_table && m_table->in_use != NULL);
  DBUG_ASSERT(m_hash.is_empty() == false);
  TABLE *table= m_table;
  int error= 0;
  const uchar *saved_last_m_curr_row= NULL;
  const uchar *saved_last_m_curr_row_end= NULL;
  /* create an empty entry to add to the hash table */
  HASH_ROW_ENTRY* entry= NULL;
  int idempotent_errors= 0;
  int i= 0;

  saved_last_m_curr_row=m_curr_row;
  saved_last_m_curr_row_end=m_curr_row_end;

  DBUG_PRINT("info",("Hash was populated with %d records!", m_hash.size()));

  /* open table or index depending on whether we have set m_key_index or not. */
  if ((error= open_record_scan()))
    goto err;

  /*
     Scan the table only once and compare against entries in hash.
     When a match is found, apply the changes.
   */
  do
  {
    /* get the next record from the table */
    error= next_record_scan(i == 0);
    i++;

    if(error)
      DBUG_PRINT("info", ("error: %s", HA_ERR(error)));
    switch (error) {
      case 0:
      {
        entry= m_hash.get(table, &m_cols);
        store_record(table, record[1]);

        /**
           If there are collisions we need to be sure that this is
           indeed the record we want.  Loop through all records for
           the given key and explicitly compare them against the
           record we got from the storage engine.
         */
        while(entry)
        {
          m_curr_row= entry->positions->bi_start;
          m_curr_row_end= entry->positions->bi_ends;

          prepare_record(table, &m_cols, false);
          if ((error= unpack_current_row(rli, &m_cols)))
            goto close_table;

          if (record_compare(table, &m_cols))
            m_hash.next(&entry);
          else
            break;   // we found a match
        }

        /**
           We found the entry we needed, just apply the changes.
         */
        if (entry)
        {
          // just to be safe, copy the record from the SE to table->record[0]
          restore_record(table, record[1]);

          /**
             At this point, both table->record[0] and
             table->record[1] have the SE row that matched the one
             in the hash table.

             Thence if this is a DELETE we wouldn't need to mess
             around with positions anymore, but since this can be an
             update, we need to provide positions so that AI is
             unpacked correctly to table->record[0] in UPDATE
             implementation of do_exec_row().
          */
          m_curr_row= entry->positions->bi_start;
          m_curr_row_end= entry->positions->bi_ends;

          /* we don't need this entry anymore, just delete it */
          if ((error= m_hash.del(entry)))
            goto err;

          if ((error= do_apply_row(rli)))
          {
            if (handle_idempotent_and_ignored_errors(rli, &error))
              goto close_table;

            do_post_row_operations(rli, error);
          }
        }
      }
      break;

      case HA_ERR_RECORD_DELETED:
        // get next
        continue;

      case HA_ERR_KEY_NOT_FOUND:
        /* If the slave exec mode is idempotent or the error is
            skipped error, then don't break */
        if (handle_idempotent_and_ignored_errors(rli, &error))
          goto close_table;
        idempotent_errors++;
        continue;

      case HA_ERR_END_OF_FILE:
      default:
        // exception (hash is not empty and we have reached EOF or
        // other error happened)
        goto close_table;
    }
  }
  /**
    if the rbr_exec_mode is set to Idempotent, we cannot expect the hash to
    be empty. In such cases we count the number of idempotent errors and check
    if it is equal to or greater than the number of rows left in the hash.
   */
  while (((idempotent_errors < m_hash.size()) && !m_hash.is_empty()) &&
         (!error || (error == HA_ERR_RECORD_DELETED)));

close_table:
  if (error == HA_ERR_RECORD_DELETED)
    error= 0;

  if (error)
  {
    table->file->print_error(error, MYF(0));
    DBUG_PRINT("info", ("Failed to get next record"
                        " (ha_rnd_next returns %d)",error));
    /*
      we are already with errors. Keep the error code and
      try to close the scan anyway.
    */
    (void) close_record_scan();
  }
  else
    error= close_record_scan();

  DBUG_ASSERT((m_hash.is_empty() && !error) ||
              (!m_hash.is_empty() &&
               ((error) || (idempotent_errors >= m_hash.size()))));

err:

  if ((m_hash.is_empty() && !error) || (idempotent_errors >= m_hash.size()))
  {
    /**
       Reset the last positions, because the positions are lost while
       handling entries in the hash.
     */
    m_curr_row= saved_last_m_curr_row;
    m_curr_row_end= saved_last_m_curr_row_end;
  }

  DBUG_RETURN(error);
}

int Rows_log_event::do_hash_scan_and_update(Relay_log_info const *rli)
{
  DBUG_ENTER("Rows_log_event::do_hash_scan_and_update");
  DBUG_ASSERT(m_table && m_table->in_use != NULL);

  // HASHING PART

  /* unpack the BI (and AI, if it exists) and add it to the hash map. */
  if (int error= this->do_hash_row(rli))
    DBUG_RETURN(error);

  /* We have not yet hashed all rows in the buffer. Do not proceed to the SCAN part. */
  if (m_curr_row_end < m_rows_end)
    DBUG_RETURN (0);

  DBUG_PRINT("info",("Hash was populated with %d records!", m_hash.size()));
  DBUG_ASSERT(m_curr_row_end == m_rows_end);

  // SCANNING & UPDATE PART

  DBUG_RETURN(this->do_scan_and_update(rli));
}

int Rows_log_event::do_table_scan_and_update(Relay_log_info const *rli)
{
  int error= 0;
  const uchar* saved_m_curr_row= m_curr_row;
  TABLE* table= m_table;

  DBUG_ENTER("Rows_log_event::do_table_scan_and_update");
  DBUG_ASSERT(m_curr_row != m_rows_end);
  DBUG_PRINT("info",("locating record using table scan (ha_rnd_next)"));

  saved_m_curr_row= m_curr_row;

  /** unpack the before image */
  prepare_record(table, &m_cols, FALSE);
  if (!(error= unpack_current_row(rli, &m_cols)))
  {
    // Temporary fix to find out why it fails [/Matz]
    memcpy(m_table->read_set->bitmap, m_cols.bitmap, (m_table->read_set->n_bits + 7) / 8);

    /** save a copy so that we can compare against it later */
    store_record(m_table, record[1]);

    int restart_count= 0; // Number of times scanning has restarted from top

    if ((error= m_table->file->ha_rnd_init(1)))
    {
      DBUG_PRINT("info",("error initializing table scan"
                         " (ha_rnd_init returns %d)",error));
      goto end;
    }

    /* Continue until we find the right record or have made a full loop */
    do
    {
      error= m_table->file->ha_rnd_next(m_table->record[0]);
      if (error)
        DBUG_PRINT("info", ("error: %s", HA_ERR(error)));
      switch (error) {
      case HA_ERR_END_OF_FILE:
        // restart scan from top
        if (++restart_count < 2)
          error= m_table->file->ha_rnd_init(1);
        break;

      case HA_ERR_RECORD_DELETED:
        // fetch next
      case 0:
        // we're good, check if record matches
        break;

      default:
        // exception
        goto end;
      }
    }
    while ((error == HA_ERR_END_OF_FILE && restart_count < 2) ||
           (error == HA_ERR_RECORD_DELETED) ||
           (!error && record_compare(m_table, &m_cols)));
  }

end:

  DBUG_ASSERT(error != HA_ERR_RECORD_DELETED);

  /* either we report error or apply the changes */
  if (error && error != HA_ERR_RECORD_DELETED)
  {
    DBUG_PRINT("info", ("Failed to get next record"
                        " (ha_rnd_next returns %d)",error));
    m_table->file->print_error(error, MYF(0));
  }
  else
    error= do_apply_row(rli);


  if (!error)
    error= close_record_scan();  
  else
    /* 
      we are already with errors. Keep the error code and 
      try to close the scan anyway.
    */
    (void) close_record_scan(); 

  if ((get_general_type_code() == UPDATE_ROWS_EVENT) &&
      (saved_m_curr_row == m_curr_row)) // we need to unpack the AI
  {
    m_curr_row= m_curr_row_end;
    unpack_current_row(rli, &m_cols);
  }

  table->default_column_bitmaps();
  DBUG_RETURN(error);
}

int Rows_log_event::do_apply_event(Relay_log_info const *rli)
{
  DBUG_ENTER("Rows_log_event::do_apply_event(Relay_log_info*)");
  int error= 0;

  if (opt_bin_log)
  {
    enum_gtid_statement_status state= gtid_pre_statement_checks(thd);
    if (state == GTID_STATEMENT_CANCEL)
      // error has already been printed; don't print anything more here
      DBUG_RETURN(-1);
    else if (state == GTID_STATEMENT_SKIP)
      DBUG_RETURN(0);
  }

  /*
    'thd' has been set by exec_relay_log_event(), just before calling
    do_apply_event(). We still check here to prevent future coding
    errors.
  */
  DBUG_ASSERT(rli->info_thd == thd);

  /*
    If there is no locks taken, this is the first binrow event seen
    after the table map events.  We should then lock all the tables
    used in the transaction and proceed with execution of the actual
    event.
  */
  if (!thd->lock)
  {
    /*
      Lock_tables() reads the contents of thd->lex, so they must be
      initialized.

      We also call the mysql_reset_thd_for_next_command(), since this
      is the logical start of the next "statement". Note that this
      call might reset the value of current_stmt_binlog_format, so
      we need to do any changes to that value after this function.
    */
    lex_start(thd);
    mysql_reset_thd_for_next_command(thd);
    /*
      The current statement is just about to begin and 
      has not yet modified anything. Note, all.modified is reset
      by mysql_reset_thd_for_next_command.
    */
    thd->transaction.stmt.reset_unsafe_rollback_flags();
    /*
      This is a row injection, so we flag the "statement" as
      such. Note that this code is called both when the slave does row
      injections and when the BINLOG statement is used to do row
      injections.
    */
    thd->lex->set_stmt_row_injection();

    /*
      There are a few flags that are replicated with each row event.
      Make sure to set/clear them before executing the main body of
      the event.
    */
    if (get_flags(NO_FOREIGN_KEY_CHECKS_F))
        thd->variables.option_bits|= OPTION_NO_FOREIGN_KEY_CHECKS;
    else
        thd->variables.option_bits&= ~OPTION_NO_FOREIGN_KEY_CHECKS;

    if (get_flags(RELAXED_UNIQUE_CHECKS_F))
        thd->variables.option_bits|= OPTION_RELAXED_UNIQUE_CHECKS;
    else
        thd->variables.option_bits&= ~OPTION_RELAXED_UNIQUE_CHECKS;

    thd->binlog_row_event_extra_data = m_extra_row_data;

    /* A small test to verify that objects have consistent types */
    DBUG_ASSERT(sizeof(thd->variables.option_bits) == sizeof(OPTION_RELAXED_UNIQUE_CHECKS));

    if (open_and_lock_tables(thd, rli->tables_to_lock, FALSE, 0))
    {
      uint actual_error= thd->get_stmt_da()->mysql_errno();
      if (thd->is_slave_error || thd->is_fatal_error)
      {
        /*
          Error reporting borrowed from Query_log_event with many excessive
          simplifications. 
          We should not honour --slave-skip-errors at this point as we are
          having severe errors which should not be skiped.
        */
        rli->report(ERROR_LEVEL, actual_error,
                    "Error executing row event: '%s'",
                    (actual_error ? thd->get_stmt_da()->message_text() :
                     "unexpected success or fatal error"));
        thd->is_slave_error= 1;
      }
      const_cast<Relay_log_info*>(rli)->slave_close_thread_tables(thd);
      DBUG_RETURN(actual_error);
    }

    /*
      When the open and locking succeeded, we check all tables to
      ensure that they still have the correct type.

      We can use a down cast here since we know that every table added
      to the tables_to_lock is a RPL_TABLE_LIST.
    */

    {
      DBUG_PRINT("debug", ("Checking compability of tables to lock - tables_to_lock: %p",
                           rli->tables_to_lock));

      /**
        When using RBR and MyISAM MERGE tables the base tables that make
        up the MERGE table can be appended to the list of tables to lock.
  
        Thus, we just check compatibility for those that tables that have
        a correspondent table map event (ie, those that are actually going
        to be accessed while applying the event). That's why the loop stops
        at rli->tables_to_lock_count .

        NOTE: The base tables are added here are removed when 
              close_thread_tables is called.
       */
      RPL_TABLE_LIST *ptr= rli->tables_to_lock;
      for (uint i= 0 ; ptr && (i < rli->tables_to_lock_count);
           ptr= static_cast<RPL_TABLE_LIST*>(ptr->next_global), i++)
      {
        DBUG_ASSERT(ptr->m_tabledef_valid);
        TABLE *conv_table;
        if (!ptr->m_tabledef.compatible_with(thd, const_cast<Relay_log_info*>(rli),
                                             ptr->table, &conv_table))
        {
          DBUG_PRINT("debug", ("Table: %s.%s is not compatible with master",
                               ptr->table->s->db.str,
                               ptr->table->s->table_name.str));
          /*
            We should not honour --slave-skip-errors at this point as we are
            having severe errors which should not be skiped.
          */
          thd->is_slave_error= 1;
          const_cast<Relay_log_info*>(rli)->slave_close_thread_tables(thd);
          DBUG_RETURN(ERR_BAD_TABLE_DEF);
        }
        DBUG_PRINT("debug", ("Table: %s.%s is compatible with master"
                             " - conv_table: %p",
                             ptr->table->s->db.str,
                             ptr->table->s->table_name.str, conv_table));
        ptr->m_conv_table= conv_table;
      }
    }

    /*
      ... and then we add all the tables to the table map and but keep
      them in the tables to lock list.

      We also invalidate the query cache for all the tables, since
      they will now be changed.

      TODO [/Matz]: Maybe the query cache should not be invalidated
      here? It might be that a table is not changed, even though it
      was locked for the statement.  We do know that each
      Rows_log_event contain at least one row, so after processing one
      Rows_log_event, we can invalidate the query cache for the
      associated table.
     */
    TABLE_LIST *ptr= rli->tables_to_lock;
    for (uint i=0 ;  ptr && (i < rli->tables_to_lock_count); ptr= ptr->next_global, i++)
      const_cast<Relay_log_info*>(rli)->m_table_map.set_table(ptr->table_id, ptr->table);

    query_cache.invalidate_locked_for_write(rli->tables_to_lock);
  }

  TABLE* 
    table= 
    m_table= const_cast<Relay_log_info*>(rli)->m_table_map.get_table(m_table_id);

  DBUG_PRINT("debug", ("m_table: 0x%lx, m_table_id: %llu", (ulong) m_table,
                       m_table_id.id()));

  if (table)
  {
    /*
      table == NULL means that this table should not be replicated
      (this was set up by Table_map_log_event::do_apply_event()
      which tested replicate-* rules).
    */

    /*
      It's not needed to set_time() but
      1) it continues the property that "Time" in SHOW PROCESSLIST shows how
      much slave is behind
      2) it will be needed when we allow replication from a table with no
      TIMESTAMP column to a table with one.
      So we call set_time(), like in SBR. Presently it changes nothing.
    */
    thd->set_time(&when);

    thd->binlog_row_event_extra_data = m_extra_row_data;

    /*
      Now we are in a statement and will stay in a statement until we
      see a STMT_END_F.

      We set this flag here, before actually applying any rows, in
      case the SQL thread is stopped and we need to detect that we're
      inside a statement and halting abruptly might cause problems
      when restarting.
     */
    const_cast<Relay_log_info*>(rli)->set_flag(Relay_log_info::IN_STMT);

     if ( m_width == table->s->fields && bitmap_is_set_all(&m_cols))
      set_flags(COMPLETE_ROWS_F);

    /*
      Set tables write and read sets.

      Read_set contains all slave columns (in case we are going to fetch
      a complete record from slave)

      Write_set equals the m_cols bitmap sent from master but it can be
      longer if slave has extra columns.
     */

    DBUG_PRINT_BITSET("debug", "Setting table's read_set from: %s", &m_cols);

    bitmap_set_all(table->read_set);
    if (get_general_type_code() == DELETE_ROWS_EVENT ||
        get_general_type_code() == UPDATE_ROWS_EVENT)
        bitmap_intersect(table->read_set,&m_cols);

    bitmap_set_all(table->write_set);

    /* WRITE ROWS EVENTS store the bitmap in m_cols instead of m_cols_ai */
    MY_BITMAP *after_image= ((get_general_type_code() == UPDATE_ROWS_EVENT) ?
                             &m_cols_ai : &m_cols);
    bitmap_intersect(table->write_set, after_image);

    if (thd->slave_thread) // set the mode for slave
      this->rbr_exec_mode= slave_exec_mode_options;
    else //set the mode for user thread
      this->rbr_exec_mode= thd->variables.rbr_exec_mode_options;

    // Do event specific preparations
    error= do_before_row_operations(rli);

    /*
      Bug#56662 Assertion failed: next_insert_id == 0, file handler.cc
      Don't allow generation of auto_increment value when processing
      rows event by setting 'MODE_NO_AUTO_VALUE_ON_ZERO'. The exception
      to this rule happens when the auto_inc column exists on some
      extra columns on the slave. In that case, do not force
      MODE_NO_AUTO_VALUE_ON_ZERO.
    */
    ulong saved_sql_mode= thd->variables.sql_mode;
    if (!is_auto_inc_in_extra_columns())
      thd->variables.sql_mode= MODE_NO_AUTO_VALUE_ON_ZERO;

    // row processing loop

    /*
      set the initial time of this ROWS statement if it was not done
      before in some other ROWS event.
     */
    const_cast<Relay_log_info*>(rli)->set_row_stmt_start_timestamp();

    const uchar *saved_m_curr_row= m_curr_row;

    int (Rows_log_event::*do_apply_row_ptr)(Relay_log_info const *)= NULL;

    /**
       Skip update rows events that don't have data for this slave's
       table.
     */
    if ((get_general_type_code() == UPDATE_ROWS_EVENT) &&
        !is_any_column_signaled_for_table(table, &m_cols_ai))
      goto AFTER_MAIN_EXEC_ROW_LOOP;

    /**
       If there are no columns marked in the read_set for this table,
       that means that we cannot lookup any row using the available BI
       in the binarr log. Thence, we immediatly raise an error:
       HA_ERR_END_OF_FILE.
     */

    if ((m_rows_lookup_algorithm != ROW_LOOKUP_NOT_NEEDED) &&
        !is_any_column_signaled_for_table(table, &m_cols))
    {
      error= HA_ERR_END_OF_FILE;
      goto AFTER_MAIN_EXEC_ROW_LOOP;
    }
    switch (m_rows_lookup_algorithm)
    {
      case ROW_LOOKUP_HASH_SCAN:
        do_apply_row_ptr= &Rows_log_event::do_hash_scan_and_update;
        break;

      case ROW_LOOKUP_INDEX_SCAN:
        do_apply_row_ptr= &Rows_log_event::do_index_scan_and_update;
        break;

      case ROW_LOOKUP_TABLE_SCAN:
        do_apply_row_ptr= &Rows_log_event::do_table_scan_and_update;
        break;

      case ROW_LOOKUP_NOT_NEEDED:
        DBUG_ASSERT(get_general_type_code() == WRITE_ROWS_EVENT);

        /* No need to scan for rows, just apply it */
        do_apply_row_ptr= &Rows_log_event::do_apply_row;
        break;

      default:
        DBUG_ASSERT(0);
        error= 1;
        goto AFTER_MAIN_EXEC_ROW_LOOP;
        break;
    }

    do {

      error= (this->*do_apply_row_ptr)(rli);

      if (handle_idempotent_and_ignored_errors(rli, &error))
        break;

      /* this advances m_curr_row */
      do_post_row_operations(rli, error);

    } while (!error && (m_curr_row != m_rows_end));

AFTER_MAIN_EXEC_ROW_LOOP:

    if (saved_m_curr_row != m_curr_row && !table->file->has_transactions())
    {
      /*
        Usually, the trans_commit_stmt() propagates unsafe_rollback_flags
        from statement to transaction level. However, we cannot rely on
        this when row format is in use as several events can be processed
        before calling this function. This happens because it is called
        only when the latest event generated by a statement is processed.

        There are however upper level functions that execute per event
        and check transaction's status. So if the unsafe_rollback_flags
        are not propagated here, this can lead to errors.

        For example, a transaction that updates non-transactional tables
        may be stopped in the middle thus leading to inconsistencies
        after a restart.
      */
      thd->transaction.stmt.mark_modified_non_trans_table();
      thd->transaction.merge_unsafe_rollback_flags();
    }

    /*
      Restore the sql_mode after the rows event is processed.
    */
    thd->variables.sql_mode= saved_sql_mode;

    {/*
         The following failure injecion works in cooperation with tests
         setting @@global.debug= 'd,stop_slave_middle_group'.
         The sql thread receives the killed status and will proceed
         to shutdown trying to finish incomplete events group.
     */
      DBUG_EXECUTE_IF("stop_slave_middle_group",
                      if (thd->transaction.all.cannot_safely_rollback())
                        const_cast<Relay_log_info*>(rli)->abort_slave= 1;);
    }

    if ((error= do_after_row_operations(rli, error)) &&
        ignored_error_code(convert_handler_error(error, thd, table)))
    {
      slave_rows_error_report(INFORMATION_LEVEL, error, rli, thd, table,
                              get_type_str(),
                              const_cast<Relay_log_info*>(rli)->get_rpl_log_name(),
                              (ulong) log_pos);
      thd->get_stmt_da()->reset_condition_info(thd);
      clear_all_errors(thd, const_cast<Relay_log_info*>(rli));
      error= 0;
    }
  } // if (table)

  if (error)
  {
    slave_rows_error_report(ERROR_LEVEL, error, rli, thd, table,
                             get_type_str(),
                             const_cast<Relay_log_info*>(rli)->get_rpl_log_name(),
                             (ulong) log_pos);
    /*
      @todo We should probably not call
      reset_current_stmt_binlog_format_row() from here.

      Note: this applies to log_event_old.cc too.
      /Sven
    */
    thd->reset_current_stmt_binlog_format_row();
    thd->is_slave_error= 1;
    DBUG_RETURN(error);
  }

  if (get_flags(STMT_END_F) && (error= rows_event_stmt_cleanup(rli, thd)))
    slave_rows_error_report(ERROR_LEVEL,
                            thd->is_error() ? 0 : error,
                            rli, thd, table,
                            get_type_str(),
                            const_cast<Relay_log_info*>(rli)->get_rpl_log_name(),
                            (ulong) log_pos);
  DBUG_RETURN(error);
}

Log_event::enum_skip_reason
Rows_log_event::do_shall_skip(Relay_log_info *rli)
{
  /*
    If the slave skip counter is 1 and this event does not end a
    statement, then we should not start executing on the next event.
    Otherwise, we defer the decision to the normal skipping logic.
  */
  if (rli->slave_skip_counter == 1 && !get_flags(STMT_END_F))
    return Log_event::EVENT_SKIP_IGNORE;
  else
    return Log_event::do_shall_skip(rli);
}

/**
   The function is called at Rows_log_event statement commit time,
   normally from Rows_log_event::do_update_pos() and possibly from
   Query_log_event::do_apply_event() of the COMMIT.
   The function commits the last statement for engines, binlog and
   releases resources have been allocated for the statement.

   @retval  0         Ok.
   @retval  non-zero  Error at the commit.
 */

static int rows_event_stmt_cleanup(Relay_log_info const *rli, THD * thd)
{
  int error;
  {
    /*
      This is the end of a statement or transaction, so close (and
      unlock) the tables we opened when processing the
      Table_map_log_event starting the statement.

      OBSERVER.  This will clear *all* mappings, not only those that
      are open for the table. There is not good handle for on-close
      actions for tables.

      NOTE. Even if we have no table ('table' == 0) we still need to be
      here, so that we increase the group relay log position. If we didn't, we
      could have a group relay log position which lags behind "forever"
      (assume the last master's transaction is ignored by the slave because of
      replicate-ignore rules).
    */
    error= thd->binlog_flush_pending_rows_event(TRUE);

    /*
      If this event is not in a transaction, the call below will, if some
      transactional storage engines are involved, commit the statement into
      them and flush the pending event to binlog.
      If this event is in a transaction, the call will do nothing, but a
      Xid_log_event will come next which will, if some transactional engines
      are involved, commit the transaction and flush the pending event to the
      binlog.
      If there was a deadlock the transaction should have been rolled back
      already. So there should be no need to rollback the transaction.
    */
    DBUG_ASSERT(! thd->transaction_rollback_request);
    error|= (error ? trans_rollback_stmt(thd) : trans_commit_stmt(thd));

    /*
      Now what if this is not a transactional engine? we still need to
      flush the pending event to the binlog; we did it with
      thd->binlog_flush_pending_rows_event(). Note that we imitate
      what is done for real queries: a call to
      ha_autocommit_or_rollback() (sometimes only if involves a
      transactional engine), and a call to be sure to have the pending
      event flushed.
    */

    /*
      @todo We should probably not call
      reset_current_stmt_binlog_format_row() from here.

      Note: this applies to log_event_old.cc too

      Btw, the previous comment about transactional engines does not
      seem related to anything that happens here.
      /Sven
    */
    thd->reset_current_stmt_binlog_format_row();

    const_cast<Relay_log_info*>(rli)->cleanup_context(thd, 0);
  }
  return error;
}

/**
   The method either increments the relay log position or
   commits the current statement and increments the master group
   possition if the event is STMT_END_F flagged and
   the statement corresponds to the autocommit query (i.e replicated
   without wrapping in BEGIN/COMMIT)

   @retval 0         Success
   @retval non-zero  Error in the statement commit
 */
int
Rows_log_event::do_update_pos(Relay_log_info *rli)
{
  DBUG_ENTER("Rows_log_event::do_update_pos");
  int error= 0;

  DBUG_PRINT("info", ("flags: %s",
                      get_flags(STMT_END_F) ? "STMT_END_F " : ""));

  /* Worker does not execute binlog update position logics */
  DBUG_ASSERT(!is_mts_worker(rli->info_thd));

  if (get_flags(STMT_END_F))
  {
    /*
      Indicate that a statement is finished.
      Step the group log position if we are not in a transaction,
      otherwise increase the event log position.
    */
    error= rli->stmt_done(log_pos);
  }
  else
  {
    rli->inc_event_relay_log_pos();
  }

  DBUG_RETURN(error);
}

#endif /* !defined(MYSQL_CLIENT) && defined(HAVE_REPLICATION) */

#ifndef MYSQL_CLIENT
bool Rows_log_event::write_data_header(IO_CACHE *file)
{
  uchar buf[ROWS_HEADER_LEN_V2];	// No need to init the buffer
  DBUG_ASSERT(m_table_id.is_valid());
  DBUG_EXECUTE_IF("old_row_based_repl_4_byte_map_id_master",
                  {
                    int4store(buf + 0, (ulong) m_table_id.id());
                    int2store(buf + 4, m_flags);
                    return (wrapper_my_b_safe_write(file, buf, 6));
                  });
  int6store(buf + RW_MAPID_OFFSET, m_table_id.id());
  int2store(buf + RW_FLAGS_OFFSET, m_flags);
  int rc = 0;
  if (likely(!log_bin_use_v1_row_events))
  {
    /*
       v2 event, with variable header portion.
       Determine length of variable header payload
    */
    uint16 vhlen= 2;
    uint16 vhpayloadlen= 0;
    uint16 extra_data_len= 0;
    if (m_extra_row_data)
    {
      extra_data_len= m_extra_row_data[EXTRA_ROW_INFO_LEN_OFFSET];
      vhpayloadlen= RW_V_TAG_LEN + extra_data_len;
    }

    /* Var-size header len includes len itself */
    int2store(buf + RW_VHLEN_OFFSET, vhlen + vhpayloadlen);
    rc= wrapper_my_b_safe_write(file, buf, ROWS_HEADER_LEN_V2);

    /* Write var-sized payload, if any */
    if ((vhpayloadlen > 0) &&
        (rc == 0))
    {
      /* Add tag and extra row info */
      uchar type_code= RW_V_EXTRAINFO_TAG;
      rc= wrapper_my_b_safe_write(file, &type_code, RW_V_TAG_LEN);
      if (rc==0)
        rc= wrapper_my_b_safe_write(file, m_extra_row_data, extra_data_len);
    }
  }
  else
  {
    rc= wrapper_my_b_safe_write(file, buf, ROWS_HEADER_LEN_V1);
  }

  return (rc != 0);
}

bool Rows_log_event::write_data_body(IO_CACHE*file)
{
  /*
     Note that this should be the number of *bits*, not the number of
     bytes.
  */
  uchar sbuf[sizeof(m_width) + 1];
  my_ptrdiff_t const data_size= m_rows_cur - m_rows_buf;
  bool res= false;
  uchar *const sbuf_end= net_store_length(sbuf, (size_t) m_width);
  DBUG_ASSERT(static_cast<size_t>(sbuf_end - sbuf) <= sizeof(sbuf));

  DBUG_DUMP("m_width", sbuf, (size_t) (sbuf_end - sbuf));
  res= res || wrapper_my_b_safe_write(file, sbuf, (size_t) (sbuf_end - sbuf));

  DBUG_DUMP("m_cols", (uchar*) m_cols.bitmap, no_bytes_in_map(&m_cols));
  res= res || wrapper_my_b_safe_write(file, (uchar*) m_cols.bitmap,
                              no_bytes_in_map(&m_cols));
  /*
    TODO[refactor write]: Remove the "down cast" here (and elsewhere).
   */
  if (get_general_type_code() == UPDATE_ROWS_EVENT)
  {
    DBUG_DUMP("m_cols_ai", (uchar*) m_cols_ai.bitmap,
              no_bytes_in_map(&m_cols_ai));
    res= res || wrapper_my_b_safe_write(file, (uchar*) m_cols_ai.bitmap,
                                no_bytes_in_map(&m_cols_ai));
  }
  DBUG_DUMP("rows", m_rows_buf, data_size);
  res= res || wrapper_my_b_safe_write(file, m_rows_buf, (size_t) data_size);

  return res;

}
#endif

#if defined(HAVE_REPLICATION) && !defined(MYSQL_CLIENT)
int Rows_log_event::pack_info(Protocol *protocol)
{
  char buf[256];
  char const *const flagstr=
    get_flags(STMT_END_F) ? " flags: STMT_END_F" : "";
  size_t bytes= my_snprintf(buf, sizeof(buf),
                            "table_id: %llu%s", m_table_id.id(), flagstr);
  protocol->store(buf, bytes, &my_charset_bin);
  return 0;
}
#endif

#ifdef MYSQL_CLIENT
void Rows_log_event::print_helper(FILE *file,
                                  PRINT_EVENT_INFO *print_event_info,
                                  char const *const name)
{
  IO_CACHE *const head= &print_event_info->head_cache;
  IO_CACHE *const body= &print_event_info->body_cache;
  if (!print_event_info->short_form)
  {
    bool const last_stmt_event= get_flags(STMT_END_F);
    print_header(head, print_event_info, !last_stmt_event);
    my_b_printf(head, "\t%s: table id %llu%s\n",
                name, m_table_id.id(),
                last_stmt_event ? " flags: STMT_END_F" : "");
    print_base64(body, print_event_info, !last_stmt_event);
  }
}
#endif

/**************************************************************************
	Table_map_log_event member functions and support functions
**************************************************************************/

/**
  @page How replication of field metadata works.
  
  When a table map is created, the master first calls 
  Table_map_log_event::save_field_metadata() which calculates how many 
  values will be in the field metadata. Only those fields that require the 
  extra data are added. The method also loops through all of the fields in 
  the table calling the method Field::save_field_metadata() which returns the
  values for the field that will be saved in the metadata and replicated to
  the slave. Once all fields have been processed, the table map is written to
  the binlog adding the size of the field metadata and the field metadata to
  the end of the body of the table map.

  When a table map is read on the slave, the field metadata is read from the 
  table map and passed to the table_def class constructor which saves the 
  field metadata from the table map into an array based on the type of the 
  field. Field metadata values not present (those fields that do not use extra 
  data) in the table map are initialized as zero (0). The array size is the 
  same as the columns for the table on the slave.

  Additionally, values saved for field metadata on the master are saved as a 
  string of bytes (uchar) in the binlog. A field may require 1 or more bytes
  to store the information. In cases where values require multiple bytes 
  (e.g. values > 255), the endian-safe methods are used to properly encode 
  the values on the master and decode them on the slave. When the field
  metadata values are captured on the slave, they are stored in an array of
  type uint16. This allows the least number of casts to prevent casting bugs
  when the field metadata is used in comparisons of field attributes. When
  the field metadata is used for calculating addresses in pointer math, the
  type used is uint32. 
*/

#if !defined(MYSQL_CLIENT)
/**
  Save the field metadata based on the real_type of the field.
  The metadata saved depends on the type of the field. Some fields
  store a single byte for pack_length() while others store two bytes
  for field_length (max length).
  
  @retval  0  Ok.

  @todo
  We may want to consider changing the encoding of the information.
  Currently, the code attempts to minimize the number of bytes written to 
  the tablemap. There are at least two other alternatives; 1) using 
  net_store_length() to store the data allowing it to choose the number of
  bytes that are appropriate thereby making the code much easier to 
  maintain (only 1 place to change the encoding), or 2) use a fixed number
  of bytes for each field. The problem with option 1 is that net_store_length()
  will use one byte if the value < 251, but 3 bytes if it is > 250. Thus,
  for fields like CHAR which can be no larger than 255 characters, the method
  will use 3 bytes when the value is > 250. Further, every value that is
  encoded using 2 parts (e.g., pack_length, field_length) will be numerically
  > 250 therefore will use 3 bytes for eah value. The problem with option 2
  is less wasteful for space but does waste 1 byte for every field that does
  not encode 2 parts. 
*/
int Table_map_log_event::save_field_metadata()
{
  DBUG_ENTER("Table_map_log_event::save_field_metadata");
  int index= 0;
  for (unsigned int i= 0 ; i < m_table->s->fields ; i++)
  {
    DBUG_PRINT("debug", ("field_type: %d", m_coltype[i]));
    index+= m_table->s->field[i]->save_field_metadata(&m_field_metadata[index]);
  }
  DBUG_RETURN(index);
}
#endif /* !defined(MYSQL_CLIENT) */

/*
  Constructor used to build an event for writing to the binary log.
  Mats says tbl->s lives longer than this event so it's ok to copy pointers
  (tbl->s->db etc) and not pointer content.
 */
#if !defined(MYSQL_CLIENT)
Table_map_log_event::Table_map_log_event(THD *thd_arg, TABLE *tbl,
                                         const Table_id& tid,
                                         bool using_trans)
  : Log_event(thd_arg, 0,
              using_trans ? Log_event::EVENT_TRANSACTIONAL_CACHE :
                            Log_event::EVENT_STMT_CACHE,
              Log_event::EVENT_NORMAL_LOGGING),
    m_table(tbl),
    m_dbnam(tbl->s->db.str),
    m_dblen(m_dbnam ? tbl->s->db.length : 0),
    m_tblnam(tbl->s->table_name.str),
    m_tbllen(tbl->s->table_name.length),
    m_colcnt(tbl->s->fields),
    m_memory(NULL),
    m_table_id(tid),
    m_flags(TM_BIT_LEN_EXACT_F),
    m_data_size(0),
    m_field_metadata(0),
    m_field_metadata_size(0),
    m_null_bits(0),
    m_meta_memory(NULL)
{
  uchar cbuf[sizeof(m_colcnt) + 1];
  uchar *cbuf_end;
  DBUG_ASSERT(m_table_id.is_valid());
  /*
    In TABLE_SHARE, "db" and "table_name" are 0-terminated (see this comment in
    table.cc / alloc_table_share():
      Use the fact the key is db/0/table_name/0
    As we rely on this let's assert it.
  */
  DBUG_ASSERT((tbl->s->db.str == 0) ||
              (tbl->s->db.str[tbl->s->db.length] == 0));
  DBUG_ASSERT(tbl->s->table_name.str[tbl->s->table_name.length] == 0);


  m_data_size=  TABLE_MAP_HEADER_LEN;
  DBUG_EXECUTE_IF("old_row_based_repl_4_byte_map_id_master", m_data_size= 6;);
  m_data_size+= m_dblen + 2;	// Include length and terminating \0
  m_data_size+= m_tbllen + 2;	// Include length and terminating \0
  cbuf_end= net_store_length(cbuf, (size_t) m_colcnt);
  DBUG_ASSERT(static_cast<size_t>(cbuf_end - cbuf) <= sizeof(cbuf));
  m_data_size+= (cbuf_end - cbuf) + m_colcnt;	// COLCNT and column types

  /* If malloc fails, caught in is_valid() */
  if ((m_memory= (uchar*) my_malloc(key_memory_log_event,
                                    m_colcnt, MYF(MY_WME))))
  {
    m_coltype= reinterpret_cast<uchar*>(m_memory);
    for (unsigned int i= 0 ; i < m_table->s->fields ; ++i)
      m_coltype[i]= m_table->field[i]->binlog_type();
  }

  /*
    Calculate a bitmap for the results of maybe_null() for all columns.
    The bitmap is used to determine when there is a column from the master
    that is not on the slave and is null and thus not in the row data during
    replication.
  */
  uint num_null_bytes= (m_table->s->fields + 7) / 8;
  m_data_size+= num_null_bytes;
  m_meta_memory= (uchar *)my_multi_malloc(key_memory_log_event,
                                          MYF(MY_WME),
                                 &m_null_bits, num_null_bytes,
                                 &m_field_metadata, (m_colcnt * 2),
                                 NULL);

  memset(m_field_metadata, 0, (m_colcnt * 2));

  /*
    Create an array for the field metadata and store it.
  */
  m_field_metadata_size= save_field_metadata();
  DBUG_ASSERT(m_field_metadata_size <= (m_colcnt * 2));

  /*
    Now set the size of the data to the size of the field metadata array
    plus one or three bytes (see pack.c:net_store_length) for number of 
    elements in the field metadata array.
  */
  if (m_field_metadata_size < 251)
    m_data_size+= m_field_metadata_size + 1; 
  else
    m_data_size+= m_field_metadata_size + 3; 

  memset(m_null_bits, 0, num_null_bytes);
  for (unsigned int i= 0 ; i < m_table->s->fields ; ++i)
    if (m_table->field[i]->maybe_null())
      m_null_bits[(i / 8)]+= 1 << (i % 8);
  /*
    Marking event to require sequential execution in MTS
    if the query might have updated FK-referenced db.
    Unlike Query_log_event where this fact is encoded through 
    the accessed db list in the Table_map case m_flags is exploited.
  */
  uchar dbs= thd_arg->get_binlog_accessed_db_names() ?
    thd_arg->get_binlog_accessed_db_names()->elements : 0;
  if (dbs == 1)
  {
    char *db_name= thd_arg->get_binlog_accessed_db_names()->head();
    if (!strcmp(db_name, ""))
      m_flags |= TM_REFERRED_FK_DB_F;
  }
}
#endif /* !defined(MYSQL_CLIENT) */

/*
  Constructor used by slave to read the event from the binary log.
 */
#if defined(HAVE_REPLICATION)
Table_map_log_event::Table_map_log_event(const char *buf, uint event_len,
                                         const Format_description_log_event
                                         *description_event)

  : Log_event(buf, description_event),
#ifndef MYSQL_CLIENT
    m_table(NULL),
#endif
    m_dbnam(NULL), m_dblen(0), m_tblnam(NULL), m_tbllen(0),
    m_colcnt(0), m_coltype(0),
    m_memory(NULL), m_table_id(ULONGLONG_MAX), m_flags(0),
    m_data_size(0), m_field_metadata(0), m_field_metadata_size(0),
    m_null_bits(0), m_meta_memory(NULL)
{
  unsigned int bytes_read= 0;
  DBUG_ENTER("Table_map_log_event::Table_map_log_event(const char*,uint,...)");

  uint8 common_header_len= description_event->common_header_len;
  uint8 post_header_len= description_event->post_header_len[TABLE_MAP_EVENT-1];
  DBUG_PRINT("info",("event_len: %u  common_header_len: %d  post_header_len: %d",
                     event_len, common_header_len, post_header_len));

  /* Set the event data size = post header + body */
  m_data_size= event_len - common_header_len;

  /*
    Don't print debug messages when running valgrind since they can
    trigger false warnings.
   */
#ifndef HAVE_purify
  DBUG_DUMP("event buffer", (uchar*) buf, event_len);
#endif

  /* Read the post-header */
  const char *post_start= buf + common_header_len;

  post_start+= TM_MAPID_OFFSET;
  if (post_header_len == 6)
  {
    /* Master is of an intermediate source tree before 5.1.4. Id is 4 bytes */
    m_table_id= uint4korr(post_start);
    post_start+= 4;
  }
  else
  {
    DBUG_ASSERT(post_header_len == TABLE_MAP_HEADER_LEN);
    m_table_id= uint6korr(post_start);
    post_start+= TM_FLAGS_OFFSET;
  }

  m_flags= uint2korr(post_start);

  /* Read the variable part of the event */
  const char *const vpart= buf + common_header_len + post_header_len;

  /* Extract the length of the various parts from the buffer */
  uchar const *const ptr_dblen= (uchar const*)vpart + 0;
  m_dblen= *(uchar*) ptr_dblen;

  /* Length of database name + counter + terminating null */
  uchar const *const ptr_tbllen= ptr_dblen + m_dblen + 2;
  m_tbllen= *(uchar*) ptr_tbllen;

  /* Length of table name + counter + terminating null */
  uchar const *const ptr_colcnt= ptr_tbllen + m_tbllen + 2;
  uchar *ptr_after_colcnt= (uchar*) ptr_colcnt;
  m_colcnt= net_field_length(&ptr_after_colcnt);

  DBUG_PRINT("info",("m_dblen: %lu  off: %ld  m_tbllen: %lu  off: %ld  m_colcnt: %lu  off: %ld",
                     (ulong) m_dblen, (long) (ptr_dblen-(const uchar*)vpart), 
                     (ulong) m_tbllen, (long) (ptr_tbllen-(const uchar*)vpart),
                     m_colcnt, (long) (ptr_colcnt-(const uchar*)vpart)));

  /* Allocate mem for all fields in one go. If fails, caught in is_valid() */
  m_memory= (uchar*) my_multi_malloc(key_memory_log_event,
                                     MYF(MY_WME),
                                     &m_dbnam, (uint) m_dblen + 1,
                                     &m_tblnam, (uint) m_tbllen + 1,
                                     &m_coltype, (uint) m_colcnt,
                                     NullS);

  if (m_memory)
  {
    /* Copy the different parts into their memory */
    strncpy(const_cast<char*>(m_dbnam), (const char*)ptr_dblen  + 1, m_dblen + 1);
    strncpy(const_cast<char*>(m_tblnam), (const char*)ptr_tbllen + 1, m_tbllen + 1);
    memcpy(m_coltype, ptr_after_colcnt, m_colcnt);

    ptr_after_colcnt= ptr_after_colcnt + m_colcnt;
    bytes_read= (uint) (ptr_after_colcnt - (uchar *)buf);
    DBUG_PRINT("info", ("Bytes read: %d.\n", bytes_read));
    if (bytes_read < event_len)
    {
      m_field_metadata_size= net_field_length(&ptr_after_colcnt);
      if (m_field_metadata_size > (m_colcnt * 2))
        DBUG_VOID_RETURN;
      uint num_null_bytes= (m_colcnt + 7) / 8;
      m_meta_memory= (uchar *)my_multi_malloc(key_memory_log_event,
                                              MYF(MY_WME),
                                     &m_null_bits, num_null_bytes,
                                     &m_field_metadata, m_field_metadata_size,
                                     NULL);
      memcpy(m_field_metadata, ptr_after_colcnt, m_field_metadata_size);
      ptr_after_colcnt= (uchar*)ptr_after_colcnt + m_field_metadata_size;
      memcpy(m_null_bits, ptr_after_colcnt, num_null_bytes);
    }
  }

  DBUG_VOID_RETURN;
}
#endif

Table_map_log_event::~Table_map_log_event()
{
  if (m_meta_memory)
    my_free(m_meta_memory);
  if (m_memory)
    my_free(m_memory);
}

/*
  Return value is an error code, one of:

      -1     Failure to open table   [from open_tables()]
       0     Success
       1     No room for more tables [from set_table()]
       2     Out of memory           [from set_table()]
       3     Wrong table definition
       4     Daisy-chaining RBR with SBR not possible
 */

#if !defined(MYSQL_CLIENT) && defined(HAVE_REPLICATION)

enum enum_tbl_map_status
{
  /* no duplicate identifier found */
  OK_TO_PROCESS= 0,

  /* this table map must be filtered out */
  FILTERED_OUT= 1,

  /* identifier mapping table with different properties */
  SAME_ID_MAPPING_DIFFERENT_TABLE= 2,
  
  /* a duplicate identifier was found mapping the same table */
  SAME_ID_MAPPING_SAME_TABLE= 3
};

/*
  Checks if this table map event should be processed or not. First
  it checks the filtering rules, and then looks for duplicate identifiers
  in the existing list of rli->tables_to_lock.

  It checks that there hasn't been any corruption by verifying that there
  are no duplicate entries with different properties.

  In some cases, some binary logs could get corrupted, showing several
  tables mapped to the same table_id, 0 (see: BUG#56226). Thus we do this
  early sanity check for such cases and avoid that the server crashes 
  later.

  In some corner cases, the master logs duplicate table map events, i.e.,
  same id, same database name, same table name (see: BUG#37137). This is
  different from the above as it's the same table that is mapped again 
  to the same identifier. Thus we cannot just check for same ids and 
  assume that the event is corrupted we need to check every property. 

  NOTE: in the event that BUG#37137 ever gets fixed, this extra check 
        will still be valid because we would need to support old binary 
        logs anyway.

  @param rli The relay log info reference.
  @param table_list A list element containing the table to check against.
  @return OK_TO_PROCESS 
            if there was no identifier already in rli->tables_to_lock 
            
          FILTERED_OUT
            if the event is filtered according to the filtering rules

          SAME_ID_MAPPING_DIFFERENT_TABLE 
            if the same identifier already maps a different table in 
            rli->tables_to_lock

          SAME_ID_MAPPING_SAME_TABLE 
            if the same identifier already maps the same table in 
            rli->tables_to_lock.
*/
static enum_tbl_map_status
check_table_map(Relay_log_info const *rli, RPL_TABLE_LIST *table_list)
{
  DBUG_ENTER("check_table_map");
  enum_tbl_map_status res= OK_TO_PROCESS;

  if (rli->info_thd->slave_thread /* filtering is for slave only */ &&
      (!rpl_filter->db_ok(table_list->db) ||
       (rpl_filter->is_on() && !rpl_filter->tables_ok("", table_list))))
    res= FILTERED_OUT;
  else
  {
    RPL_TABLE_LIST *ptr= static_cast<RPL_TABLE_LIST*>(rli->tables_to_lock);
    for(uint i=0 ; ptr && (i< rli->tables_to_lock_count); 
        ptr= static_cast<RPL_TABLE_LIST*>(ptr->next_local), i++)
    {
      if (ptr->table_id == table_list->table_id)
      {

        if (strcmp(ptr->db, table_list->db) || 
            strcmp(ptr->alias, table_list->table_name) || 
            ptr->lock_type != TL_WRITE) // the ::do_apply_event always sets TL_WRITE
          res= SAME_ID_MAPPING_DIFFERENT_TABLE;
        else
          res= SAME_ID_MAPPING_SAME_TABLE;

        break;
      }
    }
  }

  DBUG_PRINT("debug", ("check of table map ended up with: %u", res));

  DBUG_RETURN(res);
}

int Table_map_log_event::do_apply_event(Relay_log_info const *rli)
{
  RPL_TABLE_LIST *table_list;
  char *db_mem, *tname_mem, *ptr;
  size_t dummy_len;
  void *memory;
  DBUG_ENTER("Table_map_log_event::do_apply_event(Relay_log_info*)");
  DBUG_ASSERT(rli->info_thd == thd);

  /* Step the query id to mark what columns that are actually used. */
  thd->set_query_id(next_query_id());

  if (!(memory= my_multi_malloc(key_memory_log_event,
                                MYF(MY_WME),
                                &table_list, (uint) sizeof(RPL_TABLE_LIST),
                                &db_mem, (uint) NAME_LEN + 1,
                                &tname_mem, (uint) NAME_LEN + 1,
                                NullS)))
    DBUG_RETURN(HA_ERR_OUT_OF_MEM);

  my_stpcpy(db_mem, m_dbnam);
  my_stpcpy(tname_mem, m_tblnam);

  if (lower_case_table_names)
  {
    my_casedn_str(system_charset_info, db_mem);
    my_casedn_str(system_charset_info, tname_mem);
  }

  /* rewrite rules changed the database */
  if (((ptr= (char*) rpl_filter->get_rewrite_db(db_mem, &dummy_len)) != db_mem))
    my_stpcpy(db_mem, ptr);

  table_list->init_one_table(db_mem, strlen(db_mem),
                             tname_mem, strlen(tname_mem),
                             tname_mem, TL_WRITE);

  table_list->table_id=
    DBUG_EVALUATE_IF("inject_tblmap_same_id_maps_diff_table", 0, m_table_id.id());
  table_list->updating= 1;
  table_list->required_type= FRMTYPE_TABLE;
  DBUG_PRINT("debug", ("table: %s is mapped to %llu", table_list->table_name,
                       table_list->table_id.id()));

  enum_tbl_map_status tblmap_status= check_table_map(rli, table_list);
  if (tblmap_status == OK_TO_PROCESS)
  {
    DBUG_ASSERT(thd->lex->query_tables != table_list);

    /*
      Use placement new to construct the table_def instance in the
      memory allocated for it inside table_list.

      The memory allocated by the table_def structure (i.e., not the
      memory allocated *for* the table_def structure) is released
      inside Relay_log_info::clear_tables_to_lock() by calling the
      table_def destructor explicitly.
    */
    new (&table_list->m_tabledef)
      table_def(m_coltype, m_colcnt,
                m_field_metadata, m_field_metadata_size,
                m_null_bits, m_flags);
    table_list->m_tabledef_valid= TRUE;
    table_list->m_conv_table= NULL;
    table_list->open_type= OT_BASE_ONLY;

    /*
      We record in the slave's information that the table should be
      locked by linking the table into the list of tables to lock.
    */
    table_list->next_global= table_list->next_local= rli->tables_to_lock;
    const_cast<Relay_log_info*>(rli)->tables_to_lock= table_list;
    const_cast<Relay_log_info*>(rli)->tables_to_lock_count++;
    /* 'memory' is freed in clear_tables_to_lock */
  }
  else  // FILTERED_OUT, SAME_ID_MAPPING_*
  {
    /*
      If mapped already but with different properties, we raise an
      error.
      If mapped already but with same properties we skip the event.
      If filtered out we skip the event.

      In all three cases, we need to free the memory previously 
      allocated.
     */
    if (tblmap_status == SAME_ID_MAPPING_DIFFERENT_TABLE)
    {
      /*
        Something bad has happened. We need to stop the slave as strange things
        could happen if we proceed: slave crash, wrong table being updated, ...
        As a consequence we push an error in this case.
       */

      char buf[256];

      my_snprintf(buf, sizeof(buf), 
                  "Found table map event mapping table id %llu which "
                  "was already mapped but with different settings.",
                  table_list->table_id.id());

      if (thd->slave_thread)
        rli->report(ERROR_LEVEL, ER_SLAVE_FATAL_ERROR, 
                    ER(ER_SLAVE_FATAL_ERROR), buf);
      else
        /* 
          For the cases in which a 'BINLOG' statement is set to 
          execute in a user session 
         */
        my_printf_error(ER_SLAVE_FATAL_ERROR, ER(ER_SLAVE_FATAL_ERROR), 
                        MYF(0), buf);
    } 
    
    my_free(memory);
  }

  DBUG_RETURN(tblmap_status == SAME_ID_MAPPING_DIFFERENT_TABLE);
}

Log_event::enum_skip_reason
Table_map_log_event::do_shall_skip(Relay_log_info *rli)
{
  /*
    If the slave skip counter is 1, then we should not start executing
    on the next event.
  */
  return continue_group(rli);
}

int Table_map_log_event::do_update_pos(Relay_log_info *rli)
{
  rli->inc_event_relay_log_pos();
  return 0;
}

#endif /* !defined(MYSQL_CLIENT) && defined(HAVE_REPLICATION) */

#ifndef MYSQL_CLIENT
bool Table_map_log_event::write_data_header(IO_CACHE *file)
{
  DBUG_ASSERT(m_table_id.is_valid());
  uchar buf[TABLE_MAP_HEADER_LEN];
  DBUG_EXECUTE_IF("old_row_based_repl_4_byte_map_id_master",
                  {
                    int4store(buf + 0, m_table_id.id());
                    int2store(buf + 4, m_flags);
                    return (wrapper_my_b_safe_write(file, buf, 6));
                  });
  int6store(buf + TM_MAPID_OFFSET, m_table_id.id());
  int2store(buf + TM_FLAGS_OFFSET, m_flags);
  return (wrapper_my_b_safe_write(file, buf, TABLE_MAP_HEADER_LEN));
}

bool Table_map_log_event::write_data_body(IO_CACHE *file)
{
  DBUG_ASSERT(m_dbnam != NULL);
  DBUG_ASSERT(m_tblnam != NULL);
  /* We use only one byte per length for storage in event: */
  DBUG_ASSERT(m_dblen <= 128);
  DBUG_ASSERT(m_tbllen <= 128);

  uchar const dbuf[]= { (uchar) m_dblen };
  uchar const tbuf[]= { (uchar) m_tbllen };

  uchar cbuf[sizeof(m_colcnt) + 1];
  uchar *const cbuf_end= net_store_length(cbuf, (size_t) m_colcnt);
  DBUG_ASSERT(static_cast<size_t>(cbuf_end - cbuf) <= sizeof(cbuf));

  /*
    Store the size of the field metadata.
  */
  uchar mbuf[sizeof(m_field_metadata_size)];
  uchar *const mbuf_end= net_store_length(mbuf, m_field_metadata_size);

  return (wrapper_my_b_safe_write(file, dbuf,      sizeof(dbuf)) ||
          wrapper_my_b_safe_write(file, (const uchar*)m_dbnam,   m_dblen+1) ||
          wrapper_my_b_safe_write(file, tbuf,      sizeof(tbuf)) ||
          wrapper_my_b_safe_write(file, (const uchar*)m_tblnam,  m_tbllen+1) ||
          wrapper_my_b_safe_write(file, cbuf, (size_t) (cbuf_end - cbuf)) ||
          wrapper_my_b_safe_write(file, m_coltype, m_colcnt) ||
          wrapper_my_b_safe_write(file, mbuf, (size_t) (mbuf_end - mbuf)) ||
          wrapper_my_b_safe_write(file, m_field_metadata, m_field_metadata_size),
          wrapper_my_b_safe_write(file, m_null_bits, (m_colcnt + 7) / 8));
 }
#endif

#if defined(HAVE_REPLICATION) && !defined(MYSQL_CLIENT)

/*
  Print some useful information for the SHOW BINARY LOG information
  field.
 */

#if defined(HAVE_REPLICATION) && !defined(MYSQL_CLIENT)
int Table_map_log_event::pack_info(Protocol *protocol)
{
  char buf[256];
  size_t bytes= my_snprintf(buf, sizeof(buf),
                            "table_id: %llu (%s.%s)",
                            m_table_id.id(), m_dbnam, m_tblnam);
  protocol->store(buf, bytes, &my_charset_bin);
  return 0;
}
#endif


#endif


#ifdef MYSQL_CLIENT
void Table_map_log_event::print(FILE *, PRINT_EVENT_INFO *print_event_info)
{
  if (!print_event_info->short_form)
  {
    print_header(&print_event_info->head_cache, print_event_info, TRUE);
    my_b_printf(&print_event_info->head_cache,
                "\tTable_map: `%s`.`%s` mapped to number %llu\n",
                m_dbnam, m_tblnam, m_table_id.id());
    print_base64(&print_event_info->body_cache, print_event_info, TRUE);
  }
}
#endif

/**************************************************************************
	Write_rows_log_event member functions
**************************************************************************/

/*
  Constructor used to build an event for writing to the binary log.
 */
#if !defined(MYSQL_CLIENT)
Write_rows_log_event::Write_rows_log_event(THD *thd_arg, TABLE *tbl_arg,
                                           const Table_id& tid_arg,
                                           bool is_transactional,
                                           const uchar* extra_row_info)
  : Rows_log_event(thd_arg, tbl_arg, tid_arg, tbl_arg->write_set, is_transactional,
                   log_bin_use_v1_row_events?
                   WRITE_ROWS_EVENT_V1:
                   WRITE_ROWS_EVENT,
                   extra_row_info)
{
}
#endif

/*
  Constructor used by slave to read the event from the binary log.
 */
#ifdef HAVE_REPLICATION
Write_rows_log_event::Write_rows_log_event(const char *buf, uint event_len,
                                           const Format_description_log_event
                                           *description_event)
: Rows_log_event(buf, event_len, description_event)
{
}
#endif

#if !defined(MYSQL_CLIENT) && defined(HAVE_REPLICATION)
int 
Write_rows_log_event::do_before_row_operations(const Slave_reporting_capability *const)
{
  int error= 0;

  /*
    Increment the global status insert count variable
  */
  if (get_flags(STMT_END_F))
    thd->status_var.com_stat[SQLCOM_INSERT]++;

  /**
     todo: to introduce a property for the event (handler?) which forces
     applying the event in the replace (idempotent) fashion.
  */
  if ((rbr_exec_mode == RBR_EXEC_MODE_IDEMPOTENT) ||
      (m_table->s->db_type()->db_type == DB_TYPE_NDBCLUSTER))
  {
    /*
      We are using REPLACE semantics and not INSERT IGNORE semantics
      when writing rows, that is: new rows replace old rows.  We need to
      inform the storage engine that it should use this behaviour.
    */
    
    /* Tell the storage engine that we are using REPLACE semantics. */
    thd->lex->duplicates= DUP_REPLACE;
    
    /*
      Pretend we're executing a REPLACE command: this is needed for
      InnoDB and NDB Cluster since they are not (properly) checking the
      lex->duplicates flag.
    */
    thd->lex->sql_command= SQLCOM_REPLACE;
    /* 
       Do not raise the error flag in case of hitting to an unique attribute
    */
    m_table->file->extra(HA_EXTRA_IGNORE_DUP_KEY);
    /* 
       NDB specific: update from ndb master wrapped as Write_rows
       so that the event should be applied to replace slave's row
    */
    m_table->file->extra(HA_EXTRA_WRITE_CAN_REPLACE);
    /* 
       NDB specific: if update from ndb master wrapped as Write_rows
       does not find the row it's assumed idempotent binlog applying
       is taking place; don't raise the error.
    */
    m_table->file->extra(HA_EXTRA_IGNORE_NO_KEY);
    /*
      TODO: the cluster team (Tomas?) says that it's better if the engine knows
      how many rows are going to be inserted, then it can allocate needed memory
      from the start.
    */
  }

 
  /* Honor next number column if present */
  m_table->next_number_field= m_table->found_next_number_field;
  /*
   * Fixed Bug#45999, In RBR, Store engine of Slave auto-generates new
   * sequence numbers for auto_increment fields if the values of them are 0.
   * If generateing a sequence number is decided by the values of
   * table->auto_increment_field_not_null and SQL_MODE(if includes
   * MODE_NO_AUTO_VALUE_ON_ZERO) in update_auto_increment function.
   * SQL_MODE of slave sql thread is always consistency with master's.
   * In RBR, auto_increment fields never are NULL, except if the auto_inc
   * column exists only on the slave side (i.e., in an extra column
   * on the slave's table).
   */
  if (!is_auto_inc_in_extra_columns())
    m_table->auto_increment_field_not_null= TRUE;
  else
  {
    /*
      Here we have checked that there is an extra field
      on this server's table that has an auto_inc column.

      Mark that the auto_increment field is null and mark
      the read and write set bits.

      (There can only be one AUTO_INC column, it is always
       indexed and it cannot have a DEFAULT value).
    */
    m_table->auto_increment_field_not_null= FALSE;
    m_table->mark_auto_increment_column();
  }

  /**
     Sets it to ROW_LOOKUP_NOT_NEEDED.
   */
  decide_row_lookup_algorithm_and_key();
  DBUG_ASSERT(m_rows_lookup_algorithm==ROW_LOOKUP_NOT_NEEDED);

  return error;
}

int 
Write_rows_log_event::do_after_row_operations(const Slave_reporting_capability *const,
                                              int error)
{
  int local_error= 0;

  /**
    Clear the write_set bit for auto_inc field that only
    existed on the destination table as an extra column.
   */
  if (is_auto_inc_in_extra_columns())
  {
    bitmap_clear_bit(m_table->write_set, m_table->next_number_field->field_index);
    bitmap_clear_bit( m_table->read_set, m_table->next_number_field->field_index);

    if (get_flags(STMT_END_F))
      m_table->file->ha_release_auto_increment();
  }
  m_table->next_number_field=0;
  m_table->auto_increment_field_not_null= FALSE;
  if ((rbr_exec_mode == RBR_EXEC_MODE_IDEMPOTENT) ||
      m_table->s->db_type()->db_type == DB_TYPE_NDBCLUSTER)
  {
    m_table->file->extra(HA_EXTRA_NO_IGNORE_DUP_KEY);
    m_table->file->extra(HA_EXTRA_WRITE_CANNOT_REPLACE);
    /*
      resetting the extra with 
      table->file->extra(HA_EXTRA_NO_IGNORE_NO_KEY); 
      fires bug#27077
      explanation: file->reset() performs this duty
      ultimately. Still todo: fix
    */
  }
  if ((local_error= m_table->file->ha_end_bulk_insert()))
  {
    m_table->file->print_error(local_error, MYF(0));
  }

  m_rows_lookup_algorithm= ROW_LOOKUP_UNDEFINED;

  return error? error : local_error;
}

#if !defined(MYSQL_CLIENT) && defined(HAVE_REPLICATION)

/*
  Check if there are more UNIQUE keys after the given key.
*/
static int
last_uniq_key(TABLE *table, uint keyno)
{
  while (++keyno < table->s->keys)
    if (table->key_info[keyno].flags & HA_NOSAME)
      return 0;
  return 1;
}

/**
   Check if an error is a duplicate key error.

   This function is used to check if an error code is one of the
   duplicate key error, i.e., and error code for which it is sensible
   to do a <code>get_dup_key()</code> to retrieve the duplicate key.

   @param errcode The error code to check.

   @return <code>true</code> if the error code is such that
   <code>get_dup_key()</code> will return true, <code>false</code>
   otherwise.
 */
bool
is_duplicate_key_error(int errcode)
{
  switch (errcode)
  {
  case HA_ERR_FOUND_DUPP_KEY:
  case HA_ERR_FOUND_DUPP_UNIQUE:
    return true;
  }
  return false;
}

/**
  Write the current row into event's table.

  The row is located in the row buffer, pointed by @c m_curr_row member.
  Number of columns of the row is stored in @c m_width member (it can be 
  different from the number of columns in the table to which we insert). 
  Bitmap @c m_cols indicates which columns are present in the row. It is assumed 
  that event's table is already open and pointed by @c m_table.

  If the same record already exists in the table it can be either overwritten 
  or an error is reported depending on the value of @c overwrite flag 
  (error reporting not yet implemented). Note that the matching record can be
  different from the row we insert if we use primary keys to identify records in
  the table.

  The row to be inserted can contain values only for selected columns. The 
  missing columns are filled with default values using @c prepare_record() 
  function. If a matching record is found in the table and @c overwritte is
  true, the missing columns are taken from it.

  @param  rli   Relay log info (needed for row unpacking).
  @param  overwrite  
                Shall we overwrite if the row already exists or signal 
                error (currently ignored).

  @returns Error code on failure, 0 on success.

  This method, if successful, sets @c m_curr_row_end pointer to point at the
  next row in the rows buffer. This is done when unpacking the row to be 
  inserted.

  @note If a matching record is found, it is either updated using 
  @c ha_update_row() or first deleted and then new record written.
*/ 

int
Write_rows_log_event::write_row(const Relay_log_info *const rli,
                                const bool overwrite)
{
  DBUG_ENTER("write_row");
  DBUG_ASSERT(m_table != NULL && thd != NULL);

  TABLE *table= m_table;  // pointer to event's table
  int error;
  int UNINIT_VAR(keynum);
  auto_afree_ptr<char> key(NULL);

  prepare_record(table, &m_cols,
                 table->file->ht->db_type != DB_TYPE_NDBCLUSTER);

  /* unpack row into table->record[0] */
  if ((error= unpack_current_row(rli, &m_cols)))
    DBUG_RETURN(error);

  if (m_curr_row == m_rows_buf)
  {
    /* this is the first row to be inserted, we estimate the rows with
       the size of the first row and use that value to initialize
       storage engine for bulk insertion */
    DBUG_ASSERT(!(m_curr_row > m_curr_row_end));
    ulong estimated_rows= 0;
    if (m_curr_row < m_curr_row_end)
      estimated_rows= (m_rows_end - m_curr_row) / (m_curr_row_end - m_curr_row);
    else if (m_curr_row == m_curr_row_end)
      estimated_rows= 1;

    m_table->file->ha_start_bulk_insert(estimated_rows);
  }

  /*
    Explicitly set the auto_inc to null to make sure that
    it gets an auto_generated value.
  */
  if (is_auto_inc_in_extra_columns())
    m_table->next_number_field->set_null();
  
#ifndef DBUG_OFF
  DBUG_DUMP("record[0]", table->record[0], table->s->reclength);
  DBUG_PRINT_BITSET("debug", "write_set = %s", table->write_set);
  DBUG_PRINT_BITSET("debug", "read_set = %s", table->read_set);
#endif

  /* 
    Try to write record. If a corresponding record already exists in the table,
    we try to change it using ha_update_row() if possible. Otherwise we delete
    it and repeat the whole process again. 

    TODO: Add safety measures against infinite looping. 
   */

  m_table->mark_columns_per_binlog_row_image();

  while ((error= table->file->ha_write_row(table->record[0])))
  {
    if (error == HA_ERR_LOCK_DEADLOCK ||
        error == HA_ERR_LOCK_WAIT_TIMEOUT ||
        (keynum= table->file->get_dup_key(error)) < 0 ||
        !overwrite)
    {
      DBUG_PRINT("info",("get_dup_key returns %d)", keynum));
      /*
        Deadlock, waiting for lock or just an error from the handler
        such as HA_ERR_FOUND_DUPP_KEY when overwrite is false.
        Retrieval of the duplicate key number may fail
        - either because the error was not "duplicate key" error
        - or because the information which key is not available
      */
      table->file->print_error(error, MYF(0));
      goto error;
    }
    /*
      key index value is either valid in the range [0-MAX_KEY) or
      has value MAX_KEY as a marker for the case when no information
      about key can be found. In the last case we have to require
      that storage engine has the flag HA_DUPLICATE_POS turned on.
      If this invariant is false then DBUG_ASSERT will crash
      the server built in debug mode. For the server that was built
      without DEBUG we have additional check for the value of key index
      in the code below in order to report about error in any case.
    */
    DBUG_ASSERT(keynum != MAX_KEY ||
                (keynum == MAX_KEY &&
                 (table->file->ha_table_flags() & HA_DUPLICATE_POS)));
    /*
       We need to retrieve the old row into record[1] to be able to
       either update or delete the offending record.  We either:

       - use ha_rnd_pos() with a row-id (available as dupp_row) to the
         offending row, if that is possible (MyISAM and Blackhole), or else

       - use ha_index_read_idx_map() with the key that is duplicated, to
         retrieve the offending row.
     */
    if (table->file->ha_table_flags() & HA_DUPLICATE_POS)
    {
      DBUG_PRINT("info",("Locating offending record using ha_rnd_pos()"));

      if (table->file->inited && (error= table->file->ha_index_end()))
      {
        table->file->print_error(error, MYF(0));
        goto error;
      }
      if ((error= table->file->ha_rnd_init(FALSE)))
      {
        table->file->print_error(error, MYF(0));
        goto error;
      }

      error= table->file->ha_rnd_pos(table->record[1], table->file->dup_ref);

      table->file->ha_rnd_end();
      if (error)
      {
        DBUG_PRINT("info",("ha_rnd_pos() returns error %d",error));
        if (error == HA_ERR_RECORD_DELETED)
          error= HA_ERR_KEY_NOT_FOUND;
        table->file->print_error(error, MYF(0));
        goto error;
      }
    }
    else
    {
      DBUG_PRINT("info",("Locating offending record using index_read_idx()"));

      if (table->file->extra(HA_EXTRA_FLUSH_CACHE))
      {
        DBUG_PRINT("info",("Error when setting HA_EXTRA_FLUSH_CACHE"));
        error= my_errno;
        goto error;
      }

      if (key.get() == NULL)
      {
        key.assign(static_cast<char*>(my_alloca(table->s->max_unique_length)));
        if (key.get() == NULL)
        {
          DBUG_PRINT("info",("Can't allocate key buffer"));
          error= ENOMEM;
          goto error;
        }
      }

      if ((uint)keynum < MAX_KEY)
      {
        key_copy((uchar*)key.get(), table->record[0], table->key_info + keynum,
                 0);
        error= table->file->ha_index_read_idx_map(table->record[1], keynum,
                                                  (const uchar*)key.get(),
                                                  HA_WHOLE_KEY,
                                                  HA_READ_KEY_EXACT);
      }
      else
        /*
          For the server built in non-debug mode returns error if
          handler::get_dup_key() returned MAX_KEY as the value of key index.
        */
        error= HA_ERR_FOUND_DUPP_KEY;

      if (error)
      {
        DBUG_PRINT("info",("ha_index_read_idx_map() returns %s", HA_ERR(error)));
        if (error == HA_ERR_RECORD_DELETED)
          error= HA_ERR_KEY_NOT_FOUND;
        table->file->print_error(error, MYF(0));
        goto error;
      }
    }

    /*
       Now, record[1] should contain the offending row.  That
       will enable us to update it or, alternatively, delete it (so
       that we can insert the new row afterwards).
     */

    /*
      If row is incomplete we will use the record found to fill
      missing columns.
    */
    if (!get_flags(COMPLETE_ROWS_F))
    {
      restore_record(table,record[1]);
      error= unpack_current_row(rli, &m_cols);
    }

#ifndef DBUG_OFF
    DBUG_PRINT("debug",("preparing for update: before and after image"));
    DBUG_DUMP("record[1] (before)", table->record[1], table->s->reclength);
    DBUG_DUMP("record[0] (after)", table->record[0], table->s->reclength);
#endif

    /*
       REPLACE is defined as either INSERT or DELETE + INSERT.  If
       possible, we can replace it with an UPDATE, but that will not
       work on InnoDB if FOREIGN KEY checks are necessary.

       I (Matz) am not sure of the reason for the last_uniq_key()
       check as, but I'm guessing that it's something along the
       following lines.

       Suppose that we got the duplicate key to be a key that is not
       the last unique key for the table and we perform an update:
       then there might be another key for which the unique check will
       fail, so we're better off just deleting the row and inserting
       the correct row.
     */
    if (last_uniq_key(table, keynum) &&
        !table->file->referenced_by_foreign_key())
    {
      DBUG_PRINT("info",("Updating row using ha_update_row()"));
      error=table->file->ha_update_row(table->record[1],
                                       table->record[0]);
      switch (error) {
                
      case HA_ERR_RECORD_IS_THE_SAME:
        DBUG_PRINT("info",("ignoring HA_ERR_RECORD_IS_THE_SAME error from"
                           " ha_update_row()"));
        error= 0;
      
      case 0:
        break;
        
      default:    
        DBUG_PRINT("info",("ha_update_row() returns error %d",error));
        table->file->print_error(error, MYF(0));
      }
      
      goto error;
    }
    else
    {
      DBUG_PRINT("info",("Deleting offending row and trying to write new one again"));
      if ((error= table->file->ha_delete_row(table->record[1])))
      {
        DBUG_PRINT("info",("ha_delete_row() returns error %d",error));
        table->file->print_error(error, MYF(0));
        goto error;
      }
      /* Will retry ha_write_row() with the offending row removed. */
    }
  }

error:
  m_table->default_column_bitmaps();
  DBUG_RETURN(error);
}

#endif

int
Write_rows_log_event::do_exec_row(const Relay_log_info *const rli)
{
  DBUG_ASSERT(m_table != NULL);
  int error= write_row(rli, rbr_exec_mode == RBR_EXEC_MODE_IDEMPOTENT);

  if (error && !thd->is_error())
  {
    DBUG_ASSERT(0);
    my_error(ER_UNKNOWN_ERROR, MYF(0));
  }

  return error;
}

#endif /* !defined(MYSQL_CLIENT) && defined(HAVE_REPLICATION) */

#ifdef MYSQL_CLIENT
void Write_rows_log_event::print(FILE *file, PRINT_EVENT_INFO* print_event_info)
{
  DBUG_EXECUTE_IF("simulate_cache_read_error",
                  {DBUG_SET("+d,simulate_my_b_fill_error");});
  Rows_log_event::print_helper(file, print_event_info, "Write_rows");
}
#endif

/**************************************************************************
	Delete_rows_log_event member functions
**************************************************************************/

/*
  Constructor used to build an event for writing to the binary log.
 */

#ifndef MYSQL_CLIENT
Delete_rows_log_event::Delete_rows_log_event(THD *thd_arg, TABLE *tbl_arg,
                                             const Table_id& tid,
                                             bool is_transactional,
                                             const uchar* extra_row_info)
  : Rows_log_event(thd_arg, tbl_arg, tid, tbl_arg->read_set, is_transactional,
                   log_bin_use_v1_row_events?
                   DELETE_ROWS_EVENT_V1:
                   DELETE_ROWS_EVENT,
                   extra_row_info)
{
}
#endif /* #if !defined(MYSQL_CLIENT) */

/*
  Constructor used by slave to read the event from the binary log.
 */
#ifdef HAVE_REPLICATION
Delete_rows_log_event::Delete_rows_log_event(const char *buf, uint event_len,
                                             const Format_description_log_event
                                             *description_event)
  : Rows_log_event(buf, event_len, description_event)
{
}
#endif

#if !defined(MYSQL_CLIENT) && defined(HAVE_REPLICATION)

int
Delete_rows_log_event::do_before_row_operations(const Slave_reporting_capability *const)
{
  int error= 0;
  DBUG_ENTER("Delete_rows_log_event::do_before_row_operations");
  /*
    Increment the global status delete count variable
   */
  if (get_flags(STMT_END_F))
    thd->status_var.com_stat[SQLCOM_DELETE]++;
  error= row_operations_scan_and_key_setup();
  DBUG_RETURN(error);

}

int
Delete_rows_log_event::do_after_row_operations(const Slave_reporting_capability *const,
                                               int error)
{
  DBUG_ENTER("Delete_rows_log_event::do_after_row_operations");
  error= row_operations_scan_and_key_teardown(error);
  DBUG_RETURN(error);
}

int Delete_rows_log_event::do_exec_row(const Relay_log_info *const rli)
{
  int error;
  DBUG_ASSERT(m_table != NULL);
  /* m_table->record[0] contains the BI */
  m_table->mark_columns_per_binlog_row_image();
  error= m_table->file->ha_delete_row(m_table->record[0]);
  m_table->default_column_bitmaps();
  return error;
}

#endif /* !defined(MYSQL_CLIENT) && defined(HAVE_REPLICATION) */

#ifdef MYSQL_CLIENT
void Delete_rows_log_event::print(FILE *file,
                                  PRINT_EVENT_INFO* print_event_info)
{
  Rows_log_event::print_helper(file, print_event_info, "Delete_rows");
}
#endif


/**************************************************************************
	Update_rows_log_event member functions
**************************************************************************/

/*
  Constructor used to build an event for writing to the binary log.
 */
#if !defined(MYSQL_CLIENT)
Update_rows_log_event::Update_rows_log_event(THD *thd_arg, TABLE *tbl_arg,
                                             const Table_id& tid,
                                             bool is_transactional,
                                             const uchar* extra_row_info)
: Rows_log_event(thd_arg, tbl_arg, tid, tbl_arg->read_set, is_transactional,
                 log_bin_use_v1_row_events?
                 UPDATE_ROWS_EVENT_V1:
                 UPDATE_ROWS_EVENT,
                 extra_row_info)
{
  init(tbl_arg->write_set);
}

void Update_rows_log_event::init(MY_BITMAP const *cols)
{
  /* if bitmap_init fails, caught in is_valid() */
  if (likely(!bitmap_init(&m_cols_ai,
                          m_width <= sizeof(m_bitbuf_ai)*8 ? m_bitbuf_ai : NULL,
                          m_width,
                          false)))
  {
    /* Cols can be zero if this is a dummy binrows event */
    if (likely(cols != NULL))
    {
      memcpy(m_cols_ai.bitmap, cols->bitmap, no_bytes_in_map(cols));
      create_last_word_mask(&m_cols_ai);
    }
  }
}
#endif /* !defined(MYSQL_CLIENT) */


Update_rows_log_event::~Update_rows_log_event()
{
  if (m_cols_ai.bitmap == m_bitbuf_ai) // no my_malloc happened
    m_cols_ai.bitmap= 0; // so no my_free in bitmap_free
  bitmap_free(&m_cols_ai); // To pair with bitmap_init().
}


/*
  Constructor used by slave to read the event from the binary log.
 */
#ifdef HAVE_REPLICATION
Update_rows_log_event::Update_rows_log_event(const char *buf, uint event_len,
                                             const
                                             Format_description_log_event
                                             *description_event)
  : Rows_log_event(buf, event_len, description_event)
{
}
#endif

#if !defined(MYSQL_CLIENT) && defined(HAVE_REPLICATION)

int
Update_rows_log_event::do_before_row_operations(const Slave_reporting_capability *const)
{
  int error= 0;
  DBUG_ENTER("Update_rows_log_event::do_before_row_operations");
  /*
    Increment the global status update count variable
  */
  if (get_flags(STMT_END_F))
    thd->status_var.com_stat[SQLCOM_UPDATE]++;
  error= row_operations_scan_and_key_setup();
  DBUG_RETURN(error);

}

int
Update_rows_log_event::do_after_row_operations(const Slave_reporting_capability *const,
                                               int error)
{
  DBUG_ENTER("Update_rows_log_event::do_after_row_operations");
  error= row_operations_scan_and_key_teardown(error);
  DBUG_RETURN(error);
}

int
Update_rows_log_event::do_exec_row(const Relay_log_info *const rli)
{
  DBUG_ASSERT(m_table != NULL);
  int error= 0;

  /*
    This is the situation after locating BI:

    ===|=== before image ====|=== after image ===|===
       ^                     ^
       m_curr_row            m_curr_row_end

    BI found in the table is stored in record[0]. We copy it to record[1]
    and unpack AI to record[0].
   */

  store_record(m_table,record[1]);

  m_curr_row= m_curr_row_end;
  /* this also updates m_curr_row_end */
  if ((error= unpack_current_row(rli, &m_cols_ai)))
    return error;

  /*
    Now we have the right row to update.  The old row (the one we're
    looking for) is in record[1] and the new row is in record[0].
  */
#ifndef HAVE_purify
  /*
    Don't print debug messages when running valgrind since they can
    trigger false warnings.
   */
  DBUG_PRINT("info",("Updating row in table"));
  DBUG_DUMP("old record", m_table->record[1], m_table->s->reclength);
  DBUG_DUMP("new values", m_table->record[0], m_table->s->reclength);
#endif

  // Temporary fix to find out why it fails [/Matz]
  memcpy(m_table->read_set->bitmap, m_cols.bitmap, (m_table->read_set->n_bits + 7) / 8);
  memcpy(m_table->write_set->bitmap, m_cols_ai.bitmap, (m_table->write_set->n_bits + 7) / 8);

  m_table->mark_columns_per_binlog_row_image();
  error= m_table->file->ha_update_row(m_table->record[1], m_table->record[0]);
  if (error == HA_ERR_RECORD_IS_THE_SAME)
    error= 0;
  m_table->default_column_bitmaps();

  return error;
}

#endif /* !defined(MYSQL_CLIENT) && defined(HAVE_REPLICATION) */

#ifdef MYSQL_CLIENT
void Update_rows_log_event::print(FILE *file,
				  PRINT_EVENT_INFO* print_event_info)
{
  Rows_log_event::print_helper(file, print_event_info, "Update_rows");
}
#endif


Incident_log_event::Incident_log_event(const char *buf, uint event_len,
                                       const Format_description_log_event *descr_event)
  : Log_event(buf, descr_event)
{
  DBUG_ENTER("Incident_log_event::Incident_log_event");
  uint8 const common_header_len=
    descr_event->common_header_len;
  uint8 const post_header_len=
    descr_event->post_header_len[INCIDENT_EVENT-1];

  DBUG_PRINT("info",("event_len: %u; common_header_len: %d; post_header_len: %d",
                     event_len, common_header_len, post_header_len));

  m_message.str= NULL;
  m_message.length= 0;
  int incident_number= uint2korr(buf + common_header_len);
  if (incident_number >= INCIDENT_COUNT ||
      incident_number <= INCIDENT_NONE)
  {
    // If the incident is not recognized, this binlog event is
    // invalid.  If we set incident_number to INCIDENT_NONE, the
    // invalidity will be detected by is_valid().
    m_incident= INCIDENT_NONE;
    DBUG_VOID_RETURN;
  }
  m_incident= static_cast<Incident>(incident_number);
  char const *ptr= buf + common_header_len + post_header_len;
  char const *const str_end= buf + event_len;
  uint8 len= 0;                   // Assignment to keep compiler happy
  const char *str= NULL;          // Assignment to keep compiler happy
  read_str_at_most_255_bytes(&ptr, str_end, &str, &len);
  if (!(m_message.str= (char*) my_malloc(key_memory_log_event,
                                         len+1, MYF(MY_WME))))
  {
    /* Mark this event invalid */
    m_incident= INCIDENT_NONE;
    DBUG_VOID_RETURN;
  }
  strmake(m_message.str, str, len);
  m_message.length= len;
  DBUG_PRINT("info", ("m_incident: %d", m_incident));
  DBUG_VOID_RETURN;
}


Incident_log_event::~Incident_log_event()
{
  if (m_message.str)
    my_free(m_message.str);
}


const char *
Incident_log_event::description() const
{
  static const char *const description[]= {
    "NOTHING",                                  // Not used
    "LOST_EVENTS"
  };

  DBUG_PRINT("info", ("m_incident: %d", m_incident));

  return description[m_incident];
}


#ifndef MYSQL_CLIENT
int Incident_log_event::pack_info(Protocol *protocol)
{
  char buf[256];
  size_t bytes;
  if (m_message.length > 0)
    bytes= my_snprintf(buf, sizeof(buf), "#%d (%s)",
                       m_incident, description());
  else
    bytes= my_snprintf(buf, sizeof(buf), "#%d (%s): %s",
                       m_incident, description(), m_message.str);
  protocol->store(buf, bytes, &my_charset_bin);
  return 0;
}
#endif


#ifdef MYSQL_CLIENT
void
Incident_log_event::print(FILE *file,
                          PRINT_EVENT_INFO *print_event_info)
{
  if (print_event_info->short_form)
    return;

  print_header(&print_event_info->head_cache, print_event_info, FALSE);
  my_b_printf(&print_event_info->head_cache,
              "\n# Incident: %s\nRELOAD DATABASE; # Shall generate syntax error\n",
              description());
}
#endif

#if defined(HAVE_REPLICATION) && !defined(MYSQL_CLIENT)
int
Incident_log_event::do_apply_event(Relay_log_info const *rli)
{
  DBUG_ENTER("Incident_log_event::do_apply_event");

  if (ignored_error_code(ER_SLAVE_INCIDENT))
  {
    DBUG_PRINT("info", ("Ignoring Incident"));
    DBUG_RETURN(0);
  }
   
  rli->report(ERROR_LEVEL, ER_SLAVE_INCIDENT,
              ER(ER_SLAVE_INCIDENT),
              description(),
              m_message.length > 0 ? m_message.str : "<none>");
  DBUG_RETURN(1);
}
#endif

bool
Incident_log_event::write_data_header(IO_CACHE *file)
{
  DBUG_ENTER("Incident_log_event::write_data_header");
  DBUG_PRINT("enter", ("m_incident: %d", m_incident));
  uchar buf[sizeof(int16)];
  int2store(buf, (int16) m_incident);
#ifndef MYSQL_CLIENT
  DBUG_RETURN(wrapper_my_b_safe_write(file, buf, sizeof(buf)));
#else
   DBUG_RETURN(my_b_safe_write(file, buf, sizeof(buf)));
#endif
}

bool
Incident_log_event::write_data_body(IO_CACHE *file)
{
  uchar tmp[1];
  DBUG_ENTER("Incident_log_event::write_data_body");
  tmp[0]= (uchar) m_message.length;
  crc= my_checksum(crc, (uchar*) tmp, 1);
  if (m_message.length > 0)
  {
    crc= my_checksum(crc, (uchar*) m_message.str, m_message.length);
    // todo: report a bug on write_str accepts uint but treats it as uchar
  }
  DBUG_RETURN(write_str_at_most_255_bytes(file, m_message.str, (uint) m_message.length));
}


Ignorable_log_event::Ignorable_log_event(const char *buf,
                                         const Format_description_log_event *descr_event)
  : Log_event(buf, descr_event)
{
  DBUG_ENTER("Ignorable_log_event::Ignorable_log_event");
  DBUG_VOID_RETURN;
}

Ignorable_log_event::~Ignorable_log_event()
{
}

#ifndef MYSQL_CLIENT
/* Pack info for its unrecognized ignorable event */
int Ignorable_log_event::pack_info(Protocol *protocol)
{
  char buf[256];
  size_t bytes;
  bytes= my_snprintf(buf, sizeof(buf), "# Unrecognized ignorable event");
  protocol->store(buf, bytes, &my_charset_bin);
  return 0;
}
#endif

#ifdef MYSQL_CLIENT
/* Print for its unrecognized ignorable event */
void
Ignorable_log_event::print(FILE *file,
                           PRINT_EVENT_INFO *print_event_info)
{
  if (print_event_info->short_form)
    return;

  print_header(&print_event_info->head_cache, print_event_info, FALSE);
  my_b_printf(&print_event_info->head_cache, "\tIgnorable\n");
  my_b_printf(&print_event_info->head_cache,
              "# Unrecognized ignorable event\n");
}
#endif


Rows_query_log_event::Rows_query_log_event(const char *buf, uint event_len,
                                           const Format_description_log_event *descr_event)
  : Ignorable_log_event(buf, descr_event)
{
  DBUG_ENTER("Rows_query_log_event::Rows_query_log_event");
  uint8 const common_header_len=
    descr_event->common_header_len;
  uint8 const post_header_len=
    descr_event->post_header_len[ROWS_QUERY_LOG_EVENT-1];

  DBUG_PRINT("info",("event_len: %u; common_header_len: %d; post_header_len: %d",
                     event_len, common_header_len, post_header_len));

  /*
   m_rows_query length is stored using only one byte, but that length is
   ignored and the complete query is read.
  */
  int offset= common_header_len + post_header_len + 1;
  int len= event_len - offset;
  if (!(m_rows_query= (char*) my_malloc(key_memory_log_event,
                                        len+1, MYF(MY_WME))))
    return;
  strmake(m_rows_query, buf + offset, len);
  DBUG_PRINT("info", ("m_rows_query: %s", m_rows_query));
  DBUG_VOID_RETURN;
}

Rows_query_log_event::~Rows_query_log_event()
{
  my_free(m_rows_query);
}

#ifndef MYSQL_CLIENT
int Rows_query_log_event::pack_info(Protocol *protocol)
{
  char *buf;
  size_t bytes;
  ulong len= sizeof("# ") + (ulong) strlen(m_rows_query);
  if (!(buf= (char*) my_malloc(key_memory_log_event,
                               len, MYF(MY_WME))))
    return 1;
  bytes= my_snprintf(buf, len, "# %s", m_rows_query);
  protocol->store(buf, bytes, &my_charset_bin);
  my_free(buf);
  return 0;
}
#endif

#ifdef MYSQL_CLIENT
void
Rows_query_log_event::print(FILE *file,
                            PRINT_EVENT_INFO *print_event_info)
{
  if (!print_event_info->short_form && print_event_info->verbose > 1)
  {
    IO_CACHE *const head= &print_event_info->head_cache;
    IO_CACHE *const body= &print_event_info->body_cache;
    char *token= NULL, *saveptr= NULL;
    char *rows_query_copy= NULL;
    if (!(rows_query_copy= my_strdup(key_memory_log_event,
                                     m_rows_query, MYF(MY_WME))))
      return;

    print_header(head, print_event_info, FALSE);
    my_b_printf(head, "\tRows_query\n");
    /*
      Prefix every line of a multi-line query with '#' to prevent the
      statement from being executed when binary log will be processed
      using 'mysqlbinlog --verbose --verbose'.
    */
    for (token= strtok_r(rows_query_copy, "\n", &saveptr); token;
         token= strtok_r(NULL, "\n", &saveptr))
      my_b_printf(head, "# %s\n", token);
    my_free(rows_query_copy);
    print_base64(body, print_event_info, true);
  }
}
#endif

bool
Rows_query_log_event::write_data_body(IO_CACHE *file)
{
  DBUG_ENTER("Rows_query_log_event::write_data_body");
  /*
   m_rows_query length will be stored using only one byte, but on read
   that length will be ignored and the complete query will be read.
  */
  DBUG_RETURN(write_str_at_most_255_bytes(file, m_rows_query,
              (uint) strlen(m_rows_query)));
}

#if defined(MYSQL_SERVER) && defined(HAVE_REPLICATION)
int Rows_query_log_event::do_apply_event(Relay_log_info const *rli)
{
  DBUG_ENTER("Rows_query_log_event::do_apply_event");
  DBUG_ASSERT(rli->info_thd == thd);
  /* Set query for writing Rows_query log event into binlog later.*/
  thd->set_query(m_rows_query, strlen(m_rows_query));

  DBUG_ASSERT(rli->rows_query_ev == NULL);

  const_cast<Relay_log_info*>(rli)->rows_query_ev= this;

  DBUG_RETURN(0);
}
#endif


const char *Gtid_log_event::SET_STRING_PREFIX= "SET @@SESSION.GTID_NEXT= '";


Gtid_log_event::Gtid_log_event(const char *buffer, uint event_len,
                               const Format_description_log_event *descr_event)
  : Log_event(buffer, descr_event)
{
  DBUG_ENTER("Gtid_log_event::Gtid_log_event(const char *, uint, const Format_description_log_event *");
  uint8 const common_header_len=
    descr_event->common_header_len;

#ifndef DBUG_OFF
  uint8 const post_header_len=
    buffer[EVENT_TYPE_OFFSET] == ANONYMOUS_GTID_LOG_EVENT ?
    descr_event->post_header_len[ANONYMOUS_GTID_LOG_EVENT - 1] :
    descr_event->post_header_len[GTID_LOG_EVENT - 1];
  DBUG_PRINT("info",("event_len: %u; common_header_len: %d; post_header_len: %d",
                     event_len, common_header_len, post_header_len));
#endif
/*
  The layout of the buffer is as follows
   +-------------+-------------+------------+------------+--------------+
   | commit flag | ENCODED SID | ENCODED GNO| G_COMMIT_TS| commit_seq_no|
   +-------------+-------------+------------+------------+--------------+
*/
  char const *ptr_buffer= buffer + common_header_len;

  spec.type= buffer[EVENT_TYPE_OFFSET] == ANONYMOUS_GTID_LOG_EVENT ? 
    ANONYMOUS_GROUP : GTID_GROUP;

  commit_flag= *ptr_buffer != 0;
  ptr_buffer+= ENCODED_FLAG_LENGTH;

  sid.copy_from((uchar *)ptr_buffer);
  ptr_buffer+= ENCODED_SID_LENGTH;

  // SIDNO is only generated if needed, in get_sidno().
  spec.gtid.sidno= -1;

  spec.gtid.gno= uint8korr(ptr_buffer);
  ptr_buffer+= ENCODED_GNO_LENGTH;

  /* fetch the commit timestamp */
  if (
      /*Old masters will not have this part, so we should prevent segfaulting */
      (uint)(ptr_buffer-buffer) < event_len &&
      *ptr_buffer == G_COMMIT_TS)
  {
    ptr_buffer++;
    commit_seq_no= (int64)uint8korr(ptr_buffer);
    ptr_buffer+= COMMIT_SEQ_LEN;
  }
  else
    /* We let coordinator complain when it sees that we have first
       event and the master has not sent us the commit sequence number
       Also, we can be rest assured that this is an old master, because new
       master would have compained of the missing commit seq no while flushing.*/
    commit_seq_no= SEQ_UNINIT;

  DBUG_VOID_RETURN;
}

#ifndef MYSQL_CLIENT
Gtid_log_event::Gtid_log_event(THD* thd_arg, bool using_trans,
                               const Gtid_specification *spec_arg)
: Log_event(thd_arg, thd_arg->variables.gtid_next.type == ANONYMOUS_GROUP ?
            LOG_EVENT_IGNORABLE_F : 0,
            using_trans ? Log_event::EVENT_TRANSACTIONAL_CACHE :
            Log_event::EVENT_STMT_CACHE, Log_event::EVENT_NORMAL_LOGGING),
  commit_flag(true)
{
  DBUG_ENTER("Gtid_log_event::Gtid_log_event(THD *)");
  spec= spec_arg ? *spec_arg : thd_arg->variables.gtid_next;
  if (spec.type == GTID_GROUP)
  {
    global_sid_lock->rdlock();
    sid= global_sid_map->sidno_to_sid(spec.gtid.sidno);
    global_sid_lock->unlock();
  }
  else
    sid.clear();
#ifndef DBUG_OFF
  char buf[MAX_SET_STRING_LENGTH + 1];
  to_string(buf);
  DBUG_PRINT("info", ("%s", buf));
#endif
  DBUG_VOID_RETURN;
}
#endif

#ifndef MYSQL_CLIENT
int Gtid_log_event::pack_info(Protocol *protocol)
{
  char buffer[MAX_SET_STRING_LENGTH + 1];
  size_t len= to_string(buffer);
  protocol->store(buffer, len, &my_charset_bin);
  return 0;
}
#endif

size_t Gtid_log_event::to_string(char *buf) const
{
  char *p= buf;
  DBUG_ASSERT(strlen(SET_STRING_PREFIX) == SET_STRING_PREFIX_LENGTH);
  strcpy(p, SET_STRING_PREFIX);
  p+= SET_STRING_PREFIX_LENGTH;
  p+= spec.to_string(&sid, p);
  *p++= '\'';
  *p= '\0';
  return p - buf;
}

#ifdef MYSQL_CLIENT
void
Gtid_log_event::print(FILE *file, PRINT_EVENT_INFO *print_event_info)
{
  char buffer[MAX_SET_STRING_LENGTH + 1];
  IO_CACHE *const head= &print_event_info->head_cache;
  if (!print_event_info->short_form)
  {
    print_header(head, print_event_info, FALSE);
    my_b_printf(head, "\tGTID [commit=%s]\n", commit_flag ? "yes" : "no");
  }
  to_string(buffer);
  my_b_printf(head, "%s%s\n", buffer, print_event_info->delimiter);
}
#endif

#ifdef MYSQL_SERVER
bool Gtid_log_event::write_data_header(IO_CACHE *file)
{
  DBUG_ENTER("Gtid_log_event::write_data_header");
  char buffer[POST_HEADER_LENGTH];
  char* ptr_buffer= buffer;

  *ptr_buffer= commit_flag ? 1 : 0;
  ptr_buffer+= ENCODED_FLAG_LENGTH;

#ifndef DBUG_OFF
  char buf[rpl_sid::TEXT_LENGTH + 1];
  sid.to_string(buf);
  DBUG_PRINT("info", ("sid=%s sidno=%d gno=%lld",
                      buf, spec.gtid.sidno, spec.gtid.gno));
#endif

  sid.copy_to((uchar *)ptr_buffer);
  ptr_buffer+= ENCODED_SID_LENGTH;

  int8store(ptr_buffer, spec.gtid.gno);
  ptr_buffer+= ENCODED_GNO_LENGTH;
  file->commit_seq_offset= ptr_buffer- buffer;
  *ptr_buffer++= G_COMMIT_TS;
  int8store(ptr_buffer, SEQ_UNINIT);
  ptr_buffer+= COMMIT_SEQ_LEN;

  DBUG_ASSERT(ptr_buffer == (buffer + sizeof(buffer)));
  DBUG_RETURN(wrapper_my_b_safe_write(file, (uchar *) buffer, sizeof(buffer)));
}
#endif // MYSQL_SERVER

#if defined(MYSQL_SERVER) && defined(HAVE_REPLICATION)
int Gtid_log_event::do_apply_event(Relay_log_info const *rli)
{
  DBUG_ENTER("Gtid_log_event::do_apply_event");
  DBUG_ASSERT(rli->info_thd == thd);

  // Gtid_log_events should be filtered out at earlier stages if gtid_mode == 0
  DBUG_ASSERT(gtid_mode > 0);

  rpl_sidno sidno= get_sidno(true);
  if (sidno < 0)
    DBUG_RETURN(1); // out of memory
  if (thd->owned_gtid.sidno)
  {
    gtid_rollback(thd);
  }
  thd->variables.gtid_next.set(sidno, spec.gtid.gno);

  /*
    The variable 'currently_executing_gtid' is used to fill
    last_seen_transaction column of the table
    performance_schema.replication_execute_status_by_worker
    to show the GTID of last transaction picked up by this worker thread.
  */
  const Slave_worker* my_worker;
  my_worker= dynamic_cast<const Slave_worker* >(rli);
  if (is_mts_worker(thd))
    my_worker->currently_executing_gtid= thd->variables.gtid_next.gtid;
  DBUG_PRINT("info", ("setting gtid_next=%d:%lld",
                      sidno, spec.gtid.gno));

  if (gtid_acquire_ownership_single(thd))
    DBUG_RETURN(1);

  DBUG_RETURN(0);
}

int Gtid_log_event::do_update_pos(Relay_log_info *rli)
{
  /*
    This event does not increment group positions. This means
    that if there is a failure after it has been processed,
    it will be automatically re-executed.
  */
  rli->inc_event_relay_log_pos();
  DBUG_EXECUTE_IF("crash_after_update_pos_gtid",
                  sql_print_information("Crashing crash_after_update_pos_gtid.");
                  DBUG_SUICIDE(););
  return 0;
}
#endif

Previous_gtids_log_event::Previous_gtids_log_event(
  const char *buffer, uint event_len,
  const Format_description_log_event *descr_event)
  : Log_event(buffer, descr_event)
{
  DBUG_ENTER("Previous_gtids_log_event::Previous_gtids_log_event");
  uint8 const common_header_len=
    descr_event->common_header_len;
  uint8 const post_header_len=
    descr_event->post_header_len[PREVIOUS_GTIDS_LOG_EVENT - 1];

  DBUG_PRINT("info",("event_len: %u; common_header_len: %d; post_header_len: %d",
                     event_len, common_header_len, post_header_len));

  buf= (const uchar *)buffer + common_header_len + post_header_len;
  buf_size= (const uchar *)buffer + event_len - buf;
  DBUG_PRINT("info", ("data size of the event: %d", buf_size));
  DBUG_VOID_RETURN;
}

#ifndef MYSQL_CLIENT
Previous_gtids_log_event::Previous_gtids_log_event(const Gtid_set *set)
: Log_event(Log_event::EVENT_NO_CACHE,
            Log_event::EVENT_IMMEDIATE_LOGGING)
{
  DBUG_ENTER("Previous_gtids_log_event::Previous_gtids_log_event(THD *, const Gtid_set *)");
  global_sid_lock->assert_some_lock();
  buf_size= set->get_encoded_length();
  uchar *buffer= (uchar *) my_malloc(key_memory_log_event,
                                     buf_size, MYF(MY_WME));
  if (buffer != NULL)
  {
    set->encode(buffer);
    register_temp_buf((char *)buffer);
  }
  this->buf= buffer;
  // if buf == NULL, is_valid will return false
  DBUG_VOID_RETURN;
}
#endif

#ifndef MYSQL_CLIENT
int Previous_gtids_log_event::pack_info(Protocol *protocol)
{
  size_t length= 0;
  global_sid_lock->rdlock();
  char *str= get_str(&length, &Gtid_set::default_string_format);
  global_sid_lock->unlock();
  if (str == NULL)
    return 1;
  protocol->store(str, length, &my_charset_bin);
  my_free(str);
  return 0;
}
#endif

#ifdef MYSQL_CLIENT
void Previous_gtids_log_event::print(FILE *file,
                                     PRINT_EVENT_INFO *print_event_info)
{
  IO_CACHE *const head= &print_event_info->head_cache;

  global_sid_lock->rdlock();
  char *str= get_str(NULL, &Gtid_set::commented_string_format);
  global_sid_lock->unlock();
  if (str != NULL)
  {
    if (!print_event_info->short_form)
    {
      print_header(head, print_event_info, FALSE);
      my_b_printf(head, "\tPrevious-GTIDs\n");
    }
    my_b_printf(head, "%s\n", str);
    my_free(str);
  }
}
#endif

int Previous_gtids_log_event::add_to_set(Gtid_set *target) const
{
  DBUG_ENTER("Previous_gtids_log_event::add_to_set(Gtid_set *)");
  size_t end_pos= 0;
  size_t add_size= DBUG_EVALUATE_IF("gtid_has_extra_data", 10, 0);
  /* Silently ignore additional unknown data at the end of the encoding */
  PROPAGATE_REPORTED_ERROR_INT(target->add_gtid_encoding(buf,
                                                         buf_size + add_size,
                                                         &end_pos));
  DBUG_ASSERT(end_pos <= (size_t) buf_size);
  DBUG_RETURN(0);
}

char *Previous_gtids_log_event::get_str(
  size_t *length_p, const Gtid_set::String_format *string_format) const
{
  DBUG_ENTER("Previous_gtids_log_event::get_str(size_t *)");
  Sid_map sid_map(NULL);
  Gtid_set set(&sid_map, NULL);
  DBUG_PRINT("info", ("temp_buf=%p buf=%p", temp_buf, buf));
  if (set.add_gtid_encoding(buf, buf_size) != RETURN_STATUS_OK)
    DBUG_RETURN(NULL);
  set.dbug_print("set");
  size_t length= set.get_string_length(string_format);
  DBUG_PRINT("info", ("string length= %lu", (ulong) length));
  char* str= (char *)my_malloc(key_memory_log_event,
                               length + 1, MYF(MY_WME));
  if (str != NULL)
  {
    set.to_string(str, string_format);
    if (length_p != NULL)
      *length_p= length;
  }
  DBUG_RETURN(str);
}

#ifndef MYSQL_CLIENT
bool Previous_gtids_log_event::write_data_body(IO_CACHE *file)
{
  DBUG_ENTER("Previous_gtids_log_event::write_data_body");
  DBUG_PRINT("info", ("size=%d", buf_size));
  bool ret= wrapper_my_b_safe_write(file, buf, buf_size);
  DBUG_RETURN(ret);
}
#endif

#if defined(MYSQL_SERVER) && defined(HAVE_REPLICATION)
int Previous_gtids_log_event::do_update_pos(Relay_log_info *rli)
{
  rli->inc_event_relay_log_pos();
  return 0;
}
#endif


#ifdef MYSQL_CLIENT
/**
  The default values for these variables should be values that are
  *incorrect*, i.e., values that cannot occur in an event.  This way,
  they will always be printed for the first event.
*/
st_print_event_info::st_print_event_info()
  :flags2_inited(0), sql_mode_inited(0), sql_mode(0),
   auto_increment_increment(0),auto_increment_offset(0), charset_inited(0),
   lc_time_names_number(~0),
   charset_database_number(ILLEGAL_CHARSET_INFO_NUMBER),
   thread_id(0), thread_id_printed(false),
   base64_output_mode(BASE64_OUTPUT_UNSPEC), printed_fd_event(FALSE),
   have_unflushed_events(FALSE), skipped_event_in_transaction(false)
{
  /*
    Currently we only use static PRINT_EVENT_INFO objects, so zeroed at
    program's startup, but these explicit memset() is for the day someone
    creates dynamic instances.
  */
  memset(db, 0, sizeof(db));
  memset(charset, 0, sizeof(charset));
  memset(time_zone_str, 0, sizeof(time_zone_str));
  delimiter[0]= ';';
  delimiter[1]= 0;
  myf const flags = MYF(MY_WME | MY_NABP);
  open_cached_file(&head_cache, NULL, NULL, 0, flags);
  open_cached_file(&body_cache, NULL, NULL, 0, flags);
  open_cached_file(&footer_cache, NULL, NULL, 0, flags);
}
#endif


#if defined(HAVE_REPLICATION) && !defined(MYSQL_CLIENT)
Heartbeat_log_event::Heartbeat_log_event(const char* buf, uint event_len,
                    const Format_description_log_event* description_event)
  :Log_event(buf, description_event)
{
  uint8 header_size= description_event->common_header_len;
  ident_len = event_len - header_size;
  set_if_smaller(ident_len,FN_REFLEN-1);
  log_ident= buf + header_size;
}
#endif

#ifdef MYSQL_SERVER
/*
  This is a utility function that adds a quoted identifier into the a buffer.
  This also escapes any existance of the quote string inside the identifier.

  SYNOPSIS
    my_strmov_quoted_identifier
    thd                   thread handler
    buffer                target buffer
    identifier            the identifier to be quoted
    length                length of the identifier
*/
size_t my_strmov_quoted_identifier(THD* thd, char *buffer,
                                   const char* identifier,
                                   uint length)
{
  int q= thd ? get_quote_char_for_identifier(thd, identifier, length) : '`';
  return my_strmov_quoted_identifier_helper(q, buffer, identifier, length);
}
#else
size_t my_strmov_quoted_identifier(char *buffer,  const char* identifier)
{
  int q= '`';
  return my_strmov_quoted_identifier_helper(q, buffer, identifier, 0);
}

#endif

size_t my_strmov_quoted_identifier_helper(int q, char *buffer,
                                          const char* identifier,
                                          uint length)
{
  size_t written= 0;
  char quote_char;
  uint id_length= (length) ? length : strlen(identifier);

  if (q == EOF)
  {
    (void) strncpy(buffer, identifier, id_length);
    return id_length;
  }
  quote_char= (char) q;
  *buffer++= quote_char;
  written++;
  while (id_length--)
  {
    if (*identifier == quote_char)
    {
      *buffer++= quote_char;
      written++;
    }
    *buffer++= *identifier++;
    written++;
  }
  *buffer++= quote_char;
  return ++written;
}
<|MERGE_RESOLUTION|>--- conflicted
+++ resolved
@@ -5023,13 +5023,8 @@
         thd->m_statement_psi= MYSQL_START_STATEMENT(&thd->m_statement_state,
                                                     stmt_info_rpl.m_key,
                                                     thd->db, thd->db_length,
-<<<<<<< HEAD
                                                     thd->charset(), NULL, NULL);
         THD_STAGE_INFO(thd, stage_init);
-=======
-                                                    thd->charset(), NULL);
-        THD_STAGE_INFO(thd, stage_starting);
->>>>>>> 9545bebf
         MYSQL_SET_STATEMENT_TEXT(thd->m_statement_psi, thd->query().str,
                                  thd->query().length);
 
