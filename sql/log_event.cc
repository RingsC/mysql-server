--- conflicted
+++ resolved
@@ -1185,14 +1185,6 @@
     case ROTATE_EVENT:
       ev = new Rotate_log_event(buf, event_len, description_event);
       break;
-<<<<<<< HEAD
-#ifdef HAVE_REPLICATION
-    case SLAVE_EVENT: /* can never happen (unused event) */
-      ev = new Slave_log_event(buf, event_len, description_event);
-      break;
-#endif /* HAVE_REPLICATION */
-=======
->>>>>>> 90df1bfd
     case CREATE_FILE_EVENT:
       ev = new Create_file_log_event(buf, event_len, description_event);
       break;
@@ -5972,153 +5964,6 @@
 }
 #endif  
 
-<<<<<<< HEAD
-#ifndef MYSQL_CLIENT
-void Slave_log_event::pack_info(Protocol *protocol)
-{
-  char buf[256+HOSTNAME_LENGTH], *pos;
-  pos= strmov(buf, "host=");
-  pos= strnmov(pos, master_host, HOSTNAME_LENGTH);
-  pos= strmov(pos, ",port=");
-  pos= int10_to_str((long) master_port, pos, 10);
-  pos= strmov(pos, ",log=");
-  pos= strmov(pos, master_log);
-  pos= strmov(pos, ",pos=");
-  pos= longlong10_to_str(master_pos, pos, 10);
-  protocol->store(buf, pos-buf, &my_charset_bin);
-}
-#endif /* !MYSQL_CLIENT */
-
-
-#ifndef MYSQL_CLIENT
-/**
-  @todo
-  re-write this better without holding both locks at the same time
-*/
-Slave_log_event::Slave_log_event(THD* thd_arg,
-				 Relay_log_info* rli)
-  :Log_event(thd_arg, 0, 0) , mem_pool(0), master_host(0)
-{
-  DBUG_ENTER("Slave_log_event");
-  if (!rli->inited)				// QQ When can this happen ?
-    DBUG_VOID_RETURN;
-
-  Master_info* mi = rli->mi;
-  // TODO: re-write this better without holding both locks at the same time
-  mysql_mutex_lock(&mi->data_lock);
-  mysql_mutex_lock(&rli->data_lock);
-  master_host_len = strlen(mi->host);
-  master_log_len = strlen(rli->get_group_master_log_name());
-  // on OOM, just do not initialize the structure and print the error
-  if ((mem_pool = (char*)my_malloc(get_data_size() + 1,
-                                   MYF(MY_WME))))
-  {
-    master_host = mem_pool + SL_MASTER_HOST_OFFSET ;
-    memcpy(master_host, mi->host, master_host_len + 1);
-    master_log = master_host + master_host_len + 1;
-    memcpy(master_log, rli->get_group_master_log_name(), master_log_len + 1);
-    master_port = mi->port;
-    master_pos = rli->get_group_master_log_pos();
-    DBUG_PRINT("info", ("master_log: %s  pos: %lu", master_log,
-                        (ulong) master_pos));
-  }
-  else
-    sql_print_error("Out of memory while recording slave event");
-  mysql_mutex_unlock(&rli->data_lock);
-  mysql_mutex_unlock(&mi->data_lock);
-  DBUG_VOID_RETURN;
-}
-#endif /* !MYSQL_CLIENT */
-
-
-Slave_log_event::~Slave_log_event()
-{
-  my_free(mem_pool);
-}
-
-
-#ifdef MYSQL_CLIENT
-void Slave_log_event::print(FILE* file, PRINT_EVENT_INFO* print_event_info)
-{
-  char llbuff[22];
-  if (print_event_info->short_form)
-    return;
-  print_header(&print_event_info->head_cache, print_event_info, FALSE);
-  my_b_printf(&print_event_info->head_cache, "\n\
-Slave: master_host: '%s'  master_port: %d  master_log: '%s'  master_pos: %s\n",
-	  master_host, master_port, master_log, llstr(master_pos, llbuff));
-}
-#endif /* MYSQL_CLIENT */
-
-
-int Slave_log_event::get_data_size()
-{
-  return master_host_len + master_log_len + 1 + SL_MASTER_HOST_OFFSET;
-}
-
-
-#ifndef MYSQL_CLIENT
-bool Slave_log_event::write(IO_CACHE* file)
-{
-  ulong event_length= get_data_size();
-  int8store(mem_pool + SL_MASTER_POS_OFFSET, master_pos);
-  int2store(mem_pool + SL_MASTER_PORT_OFFSET, master_port);
-  // log and host are already there
-
-  return (write_header(file, event_length) ||
-          my_b_safe_write(file, (uchar*) mem_pool, event_length));
-}
-#endif
-
-
-void Slave_log_event::init_from_mem_pool(int data_size)
-{
-  master_pos = uint8korr(mem_pool + SL_MASTER_POS_OFFSET);
-  master_port = uint2korr(mem_pool + SL_MASTER_PORT_OFFSET);
-  master_host = mem_pool + SL_MASTER_HOST_OFFSET;
-  master_host_len = (uint) strlen(master_host);
-  // safety
-  master_log = master_host + master_host_len + 1;
-  if (master_log > mem_pool + data_size)
-  {
-    master_host = 0;
-    return;
-  }
-  master_log_len = (uint) strlen(master_log);
-}
-
-
-/** This code is not used, so has not been updated to be format-tolerant. */
-/* We are using description_event so that slave does not crash on Log_event
-  constructor */
-Slave_log_event::Slave_log_event(const char* buf, 
-                                 uint event_len,
-                                 const Format_description_log_event* description_event)
-  :Log_event(buf,description_event),mem_pool(0),master_host(0)
-{
-  if (event_len < LOG_EVENT_HEADER_LEN)
-    return;
-  event_len -= LOG_EVENT_HEADER_LEN;
-  if (!(mem_pool = (char*) my_malloc(event_len + 1, MYF(MY_WME))))
-    return;
-  memcpy(mem_pool, buf + LOG_EVENT_HEADER_LEN, event_len);
-  mem_pool[event_len] = 0;
-  init_from_mem_pool(event_len);
-}
-
-
-#ifndef MYSQL_CLIENT
-int Slave_log_event::do_apply_event(Relay_log_info const *rli)
-{
-  if (mysql_bin_log.is_open())
-    return mysql_bin_log.write(this);
-  return 0;
-}
-#endif /* !MYSQL_CLIENT */
-
-
-=======
->>>>>>> 90df1bfd
 /**************************************************************************
 	Stop_log_event methods
 **************************************************************************/
