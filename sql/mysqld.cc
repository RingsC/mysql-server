/* Copyright (c) 2000, 2015, Oracle and/or its affiliates. All rights reserved.

   This program is free software; you can redistribute it and/or modify
   it under the terms of the GNU General Public License as published by
   the Free Software Foundation; version 2 of the License.

   This program is distributed in the hope that it will be useful,
   but WITHOUT ANY WARRANTY; without even the implied warranty of
   MERCHANTABILITY or FITNESS FOR A PARTICULAR PURPOSE.  See the
   GNU General Public License for more details.

   You should have received a copy of the GNU General Public License
   along with this program; if not, write to the Free Software
   Foundation, Inc., 51 Franklin St, Fifth Floor, Boston, MA 02110-1301  USA */

#include "mysqld.h"
#include "mysqld_daemon.h"

#include <vector>
#include <algorithm>
#include <functional>
#include <list>
#include <set>
#include <string>

#include <fenv.h>
#include <signal.h>
#ifdef HAVE_SYS_WAIT_H
#include <sys/wait.h>
#endif
#ifdef HAVE_PWD_H
#include <pwd.h>
#endif
#ifdef HAVE_GRP_H
#include <grp.h>
#endif
#ifdef HAVE_SYS_RESOURCE_H
#include <sys/resource.h>
#endif
#ifdef _WIN32
#include <crtdbg.h>
#endif

#include "psi_memory_key.h"
#include "sql_parse.h"    // test_if_data_home_dir
#include "sql_cache.h"    // query_cache, query_cache_*
#include "sql_locale.h"   // MY_LOCALES, my_locales, my_locale_by_name
#include "sql_show.h"     // free_status_vars, add_status_vars,
                          // reset_status_vars
#include "strfunc.h"      // find_set_from_flags
#include "parse_file.h"   // File_parser_dummy_hook
#include "sql_db.h"       // my_dboptions_cache_free
                          // my_dboptions_cache_init
#include "sql_table.h"    // release_ddl_log, execute_ddl_log_recovery
#include "sql_connect.h"  // free_max_user_conn, init_max_user_conn,
                          // handle_one_connection
#include "sql_time.h"     // known_date_time_formats,
                          // get_date_time_format_str
#include "tztime.h"       // my_tz_free, my_tz_init, my_tz_SYSTEM
#include "hostname.h"     // hostname_cache_free, hostname_cache_init
#include "auth_common.h"  // set_default_auth_plugin
                          // acl_free, acl_init
                          // grant_free, grant_init
#include "sql_base.h"     // table_def_free, table_def_init,
                          // Table_cache,
                          // cached_table_definitions
#include "sql_test.h"     // mysql_print_status
#include "item_create.h"  // item_create_cleanup, item_create_init
#include "sql_servers.h"  // servers_free, servers_init
#include "init.h"         // unireg_init
#include "derror.h"       // init_errmessage
#include "des_key_file.h" // load_des_key_file
#include "sql_manager.h"  // stop_handle_manager, start_handle_manager
#include "bootstrap.h"    // bootstrap
#include <m_ctype.h>
#include <my_dir.h>
#include <my_bit.h>
#include "options_mysqld.h"
#include "rpl_gtid.h"
#include "rpl_gtid_persist.h"
#include "rpl_slave.h"
#include "rpl_msr.h"
#include "rpl_master.h"
#include "rpl_mi.h"
#include "rpl_filter.h"
#include <sql_common.h>
#include <my_stacktrace.h>
#include "mysys_err.h"
#include "events.h"
#include "sql_audit.h"
#include "probes_mysql.h"
#include "debug_sync.h"
#include "sql_callback.h"
#include "opt_trace_context.h"
#include "opt_costconstantcache.h"
#include "sql_plugin.h"                         // plugin_shutdown
#include "sql_initialize.h"
#include "log_event.h"
#include "log.h"
#include "binlog.h"
#include "rpl_rli.h"     // Relay_log_info
#include "replication.h" // thd_enter_cond

#include "my_default.h"
#include "current_thd.h"
#include "mysql_version.h"

#ifdef WITH_PERFSCHEMA_STORAGE_ENGINE
#include "../storage/perfschema/pfs_server.h"
#include <pfs_idle_provider.h>
#endif /* WITH_PERFSCHEMA_STORAGE_ENGINE */

#include "pfs_file_provider.h"
#include "mysql/psi/mysql_file.h"

#include <mysql/psi/mysql_idle.h>
#include <mysql/psi/mysql_socket.h>
#include <mysql/psi/mysql_memory.h>
#include <mysql/psi/mysql_statement.h>

#include "mysql_com_server.h"
#include "keycaches.h"
#include "../storage/myisam/ha_myisam.h"
#include "set_var.h"
#include "sys_vars_shared.h"
#include "rpl_injector.h"
#include "rpl_handler.h"
#include <ft_global.h>
#include <errmsg.h>
#include "sp_rcontext.h"
#include "sql_reload.h"  // reload_acl_and_cache
#include "sp_head.h"  // init_sp_psi_keys
#include "event_data_objects.h" //init_scheduler_psi_keys
#include "my_timer.h"    // my_timer_init, my_timer_deinit
#include "table_cache.h"                // table_cache_manager
#include "connection_acceptor.h"        // Connection_acceptor
#include "connection_handler_impl.h"    // *_connection_handler
#include "connection_handler_manager.h" // Connection_handler_manager
#include "socket_connection.h"          // Mysqld_socket_listener
#include "mysqld_thd_manager.h"         // Global_THD_manager
#include "my_getopt.h"
#include "partitioning/partition_handler.h" // partitioning_init
#include "item_cmpfunc.h"               // arg_cmp_func
#include "item_strfunc.h"               // Item_func_uuid

#ifdef _WIN32
#include "named_pipe.h"
#include "named_pipe_connection.h"
#include "shared_memory_connection.h"
#endif

using std::min;
using std::max;
using std::vector;

#define mysqld_charset &my_charset_latin1

#if defined(HAVE_SOLARIS_LARGE_PAGES) && defined(__GNUC__)
extern "C" int getpagesizes(size_t *, int);
extern "C" int memcntl(caddr_t, size_t, int, caddr_t, int, int);
#endif

#ifdef HAVE_FPU_CONTROL_H
# include <fpu_control.h>
#elif defined(__i386__)
# define fpu_control_t unsigned int
# define _FPU_EXTENDED 0x300
# define _FPU_DOUBLE 0x200
# if defined(__GNUC__) || defined(__SUNPRO_CC)
#  define _FPU_GETCW(cw) asm volatile ("fnstcw %0" : "=m" (*&cw))
#  define _FPU_SETCW(cw) asm volatile ("fldcw %0" : : "m" (*&cw))
# else
#  define _FPU_GETCW(cw) (cw= 0)
#  define _FPU_SETCW(cw)
# endif
#endif

inline void setup_fpu()
{
#ifdef HAVE_FEDISABLEEXCEPT
  fedisableexcept(FE_ALL_EXCEPT);
#endif

  /* Set FPU rounding mode to "round-to-nearest" */
  fesetround(FE_TONEAREST);

  /*
    x86 (32-bit) requires FPU precision to be explicitly set to 64 bit
    (double precision) for portable results of floating point operations.
    However, there is no need to do so if compiler is using SSE2 for floating
    point, double values will be stored and processed in 64 bits anyway.
  */
#if defined(__i386__) && !defined(__SSE2_MATH__)
#if defined(_WIN32)
#if !defined(_WIN64)
  _control87(_PC_53, MCW_PC);
#endif /* !_WIN64 */
#else /* !_WIN32 */
  fpu_control_t cw;
  _FPU_GETCW(cw);
  cw= (cw & ~_FPU_EXTENDED) | _FPU_DOUBLE;
  _FPU_SETCW(cw);
#endif /* _WIN32 && */
#endif /* __i386__ */

}

#ifndef EMBEDDED_LIBRARY
extern "C" void handle_fatal_signal(int sig);
#endif

/* Constants */

#include <welcome_copyright_notice.h> // ORACLE_WELCOME_COPYRIGHT_NOTICE

const char *show_comp_option_name[]= {"YES", "NO", "DISABLED"};

static const char *tc_heuristic_recover_names[]=
{
  "OFF", "COMMIT", "ROLLBACK", NullS
};
static TYPELIB tc_heuristic_recover_typelib=
{
  array_elements(tc_heuristic_recover_names)-1,"",
  tc_heuristic_recover_names, NULL
};

const char *first_keyword= "first", *binary_keyword= "BINARY";
const char *my_localhost= "localhost";

bool opt_large_files= sizeof(my_off_t) > 4;
static my_bool opt_autocommit; ///< for --autocommit command-line option

/*
  Used with --help for detailed option
*/
static my_bool opt_help= 0, opt_verbose= 0;

arg_cmp_func Arg_comparator::comparator_matrix[5][2] =
{{&Arg_comparator::compare_string,     &Arg_comparator::compare_e_string},
 {&Arg_comparator::compare_real,       &Arg_comparator::compare_e_real},
 {&Arg_comparator::compare_int_signed, &Arg_comparator::compare_e_int},
 {&Arg_comparator::compare_row,        &Arg_comparator::compare_e_row},
 {&Arg_comparator::compare_decimal,    &Arg_comparator::compare_e_decimal}};

#ifdef HAVE_PSI_INTERFACE
#ifndef EMBEDDED_LIBRARY
#if defined(_WIN32)
static PSI_thread_key key_thread_handle_con_namedpipes;
static PSI_thread_key key_thread_handle_con_sharedmem;
static PSI_thread_key key_thread_handle_con_sockets;
static PSI_mutex_key key_LOCK_handler_count;
static PSI_cond_key key_COND_handler_count;
static PSI_thread_key key_thread_handle_shutdown;
#else
static PSI_mutex_key key_LOCK_socket_listener_active;
static PSI_cond_key key_COND_socket_listener_active;
static PSI_mutex_key key_LOCK_start_signal_handler;
static PSI_cond_key key_COND_start_signal_handler;
#endif // _WIN32
#endif // !EMBEDDED_LIBRARY
static PSI_mutex_key key_LOCK_server_started;
static PSI_cond_key key_COND_server_started;
#endif /* HAVE_PSI_INTERFACE */

/**
  Statement instrumentation key for replication.
*/
#ifdef HAVE_PSI_STATEMENT_INTERFACE
PSI_statement_info stmt_info_rpl;
#endif

/* the default log output is log tables */
static bool lower_case_table_names_used= 0;
#if !defined(_WIN32) && !defined(EMBEDDED_LIBRARY)
static bool socket_listener_active= false;
static int pipe_write_fd= -1;
static my_bool opt_daemonize= 0;
#endif
static my_bool opt_debugging= 0, opt_external_locking= 0, opt_console= 0;
static my_bool opt_short_log_format= 0;
static char *mysqld_user, *mysqld_chroot;
static char *default_character_set_name;
static char *character_set_filesystem_name;
static char *lc_messages;
static char *lc_time_names_name;
char *my_bind_addr_str;
static char *default_collation_name;
char *default_storage_engine;
char *default_tmp_storage_engine;
/**
   Use to mark which engine should be choosen to create internal
   temp table
 */
ulong internal_tmp_disk_storage_engine;
static char compiled_default_collation_name[]= MYSQL_DEFAULT_COLLATION_NAME;
static bool binlog_format_used= false;

LEX_STRING opt_init_connect, opt_init_slave;

/* Global variables */

bool opt_bin_log, opt_ignore_builtin_innodb= 0;
bool opt_general_log, opt_slow_log, opt_general_log_raw;
ulonglong log_output_options;
my_bool opt_log_queries_not_using_indexes= 0;
ulong opt_log_throttle_queries_not_using_indexes= 0;
bool opt_error_log= IF_WIN(1,0);
bool opt_disable_networking=0, opt_skip_show_db=0;
bool opt_skip_name_resolve=0;
my_bool opt_character_set_client_handshake= 1;
bool server_id_supplied = false;
bool opt_endinfo, using_udf_functions;
my_bool locked_in_memory;
bool opt_using_transactions;
int32 volatile connection_events_loop_aborted_flag;
ulong log_warnings;
bool  opt_log_syslog_enable;
char *opt_log_syslog_tag= NULL;
#ifndef _WIN32
bool  opt_log_syslog_include_pid;
char *opt_log_syslog_facility;

#else
/*
  Thread handle of shutdown event handler thread.
  It is used as argument during thread join.
*/
my_thread_handle shutdown_thr_handle;
#endif
uint host_cache_size;
ulong log_error_verbosity= 3; // have a non-zero value during early start-up

#if MYSQL_VERSION_ID >= 50801
#error "show_compatibility_56 is to be removed in MySQL 5.8"
#else
/*
  Default value TRUE for the EMBEDDED_LIBRARY,
  default value from Sys_show_compatibility_56 otherwise.
*/
my_bool show_compatibility_56= TRUE;
#endif /* MYSQL_VERSION_ID >= 50800 */

#if defined(_WIN32) && !defined(EMBEDDED_LIBRARY)
ulong slow_start_timeout;
#endif

my_bool opt_bootstrap= 0;
my_bool opt_initialize= 0;
my_bool opt_skip_slave_start = 0; ///< If set, slave is not autostarted
my_bool opt_reckless_slave = 0;
my_bool opt_enable_named_pipe= 0;
my_bool opt_local_infile, opt_slave_compressed_protocol;
my_bool opt_safe_user_create = 0;
my_bool opt_show_slave_auth_info;
my_bool opt_log_slave_updates= 0;
char *opt_slave_skip_errors;
my_bool opt_slave_allow_batching= 0;

/**
  compatibility option:
    - index usage hints (USE INDEX without a FOR clause) behave as in 5.0
*/
my_bool old_mode;

/*
  Legacy global handlerton. These will be removed (please do not add more).
*/
handlerton *heap_hton;
handlerton *myisam_hton;
handlerton *innodb_hton;

uint opt_server_id_bits= 0;
ulong opt_server_id_mask= 0;
my_bool read_only= 0, opt_readonly= 0;
my_bool use_temp_pool, relay_log_purge;
my_bool relay_log_recovery;
my_bool opt_allow_suspicious_udfs;
my_bool opt_secure_auth= 0;
char* opt_secure_file_priv;
my_bool opt_log_slow_admin_statements= 0;
my_bool opt_log_slow_slave_statements= 0;
my_bool lower_case_file_system= 0;
my_bool opt_large_pages= 0;
my_bool opt_super_large_pages= 0;
my_bool opt_myisam_use_mmap= 0;
my_bool offline_mode= 0;
my_bool opt_log_backward_compatible_user_definitions= 0;
uint   opt_large_page_size= 0;
uint default_password_lifetime= 0;

mysql_mutex_t LOCK_default_password_lifetime;

#if defined(ENABLED_DEBUG_SYNC)
MYSQL_PLUGIN_IMPORT uint    opt_debug_sync_timeout= 0;
#endif /* defined(ENABLED_DEBUG_SYNC) */
my_bool opt_old_style_user_limits= 0, trust_function_creators= 0;
my_bool check_proxy_users= 0, mysql_native_password_proxy_users= 0, sha256_password_proxy_users= 0;
/*
  True if there is at least one per-hour limit for some user, so we should
  check them before each query (and possibly reset counters when hour is
  changed). False otherwise.
*/
volatile bool mqh_used = 0;
my_bool opt_noacl= 0;
my_bool sp_automatic_privileges= 1;

ulong opt_binlog_rows_event_max_size;
const char *binlog_checksum_default= "NONE";
ulong binlog_checksum_options;
my_bool opt_master_verify_checksum= 0;
my_bool opt_slave_sql_verify_checksum= 1;
const char *binlog_format_names[]= {"MIXED", "STATEMENT", "ROW", NullS};
my_bool binlog_gtid_simple_recovery;
ulong binlog_error_action;
const char *binlog_error_action_list[]= {"IGNORE_ERROR", "ABORT_SERVER", NullS};
uint32 gtid_executed_compression_period= 0;

#ifdef HAVE_INITGROUPS
volatile sig_atomic_t calling_initgroups= 0; /**< Used in SIGSEGV handler. */
#endif
const char *timestamp_type_names[]= {"UTC", "SYSTEM", NullS};
ulong opt_log_timestamps;
uint mysqld_port, test_flags, select_errors, dropping_tables, ha_open_options;
uint mysqld_port_timeout;
ulong delay_key_write_options;
uint protocol_version;
uint lower_case_table_names;
long tc_heuristic_recover;
ulong back_log, connect_timeout, server_id;
ulong table_cache_size, table_def_size;
ulong table_cache_instances;
ulong table_cache_size_per_instance;
ulong what_to_log;
ulong slow_launch_time;
int32 slave_open_temp_tables;
ulong open_files_limit, max_binlog_size, max_relay_log_size;
ulong slave_trans_retries;
uint  slave_net_timeout;
ulong slave_exec_mode_options;
ulonglong slave_type_conversions_options;
ulong opt_mts_slave_parallel_workers;
ulonglong opt_mts_pending_jobs_size_max;
ulonglong slave_rows_search_algorithms_options;

#ifdef HAVE_REPLICATION
my_bool opt_slave_preserve_commit_order;
#endif

#ifndef DBUG_OFF
uint slave_rows_last_search_algorithm_used;
#endif
ulong mts_parallel_option;
ulong binlog_cache_size=0;
ulonglong  max_binlog_cache_size=0;
ulong slave_max_allowed_packet= 0;
ulong binlog_stmt_cache_size=0;
int32 opt_binlog_max_flush_queue_time= 0;
ulong opt_binlog_group_commit_sync_delay= 0;
ulong opt_binlog_group_commit_sync_no_delay_count= 0;
ulonglong  max_binlog_stmt_cache_size=0;
ulong query_cache_size=0;
ulong refresh_version;  /* Increments on each reload */
query_id_t global_query_id;
ulong aborted_threads;
ulong delayed_insert_timeout, delayed_insert_limit, delayed_queue_size;
ulong delayed_insert_threads, delayed_insert_writes, delayed_rows_in_use;
ulong delayed_insert_errors,flush_time;
ulong specialflag=0;
ulong binlog_cache_use= 0, binlog_cache_disk_use= 0;
ulong binlog_stmt_cache_use= 0, binlog_stmt_cache_disk_use= 0;
ulong max_connections, max_connect_errors;
ulong max_digest_length= 0;
ulong rpl_stop_slave_timeout= LONG_TIMEOUT;
my_bool log_bin_use_v1_row_events= 0;
bool thread_cache_size_specified= false;
bool host_cache_size_specified= false;
bool table_definition_cache_specified= false;
ulong locked_account_connection_count= 0;

/**
  Limit of the total number of prepared statements in the server.
  Is necessary to protect the server against out-of-memory attacks.
*/
ulong max_prepared_stmt_count;
/**
  Current total number of prepared statements in the server. This number
  is exact, and therefore may not be equal to the difference between
  `com_stmt_prepare' and `com_stmt_close' (global status variables), as
  the latter ones account for all registered attempts to prepare
  a statement (including unsuccessful ones).  Prepared statements are
  currently connection-local: if the same SQL query text is prepared in
  two different connections, this counts as two distinct prepared
  statements.
*/
ulong prepared_stmt_count=0;
ulong current_pid;
uint sync_binlog_period= 0, sync_relaylog_period= 0,
     sync_relayloginfo_period= 0, sync_masterinfo_period= 0,
     opt_mts_checkpoint_period, opt_mts_checkpoint_group;
ulong expire_logs_days = 0;
/**
  Soft upper limit for number of sp_head objects that can be stored
  in the sp_cache for one connection.
*/
ulong stored_program_cache_size= 0;
/**
  Compatibility option to prevent auto upgrade of old temporals
  during certain ALTER TABLE operations.
*/
my_bool avoid_temporal_upgrade;

const double log_10[] = {
  1e000, 1e001, 1e002, 1e003, 1e004, 1e005, 1e006, 1e007, 1e008, 1e009,
  1e010, 1e011, 1e012, 1e013, 1e014, 1e015, 1e016, 1e017, 1e018, 1e019,
  1e020, 1e021, 1e022, 1e023, 1e024, 1e025, 1e026, 1e027, 1e028, 1e029,
  1e030, 1e031, 1e032, 1e033, 1e034, 1e035, 1e036, 1e037, 1e038, 1e039,
  1e040, 1e041, 1e042, 1e043, 1e044, 1e045, 1e046, 1e047, 1e048, 1e049,
  1e050, 1e051, 1e052, 1e053, 1e054, 1e055, 1e056, 1e057, 1e058, 1e059,
  1e060, 1e061, 1e062, 1e063, 1e064, 1e065, 1e066, 1e067, 1e068, 1e069,
  1e070, 1e071, 1e072, 1e073, 1e074, 1e075, 1e076, 1e077, 1e078, 1e079,
  1e080, 1e081, 1e082, 1e083, 1e084, 1e085, 1e086, 1e087, 1e088, 1e089,
  1e090, 1e091, 1e092, 1e093, 1e094, 1e095, 1e096, 1e097, 1e098, 1e099,
  1e100, 1e101, 1e102, 1e103, 1e104, 1e105, 1e106, 1e107, 1e108, 1e109,
  1e110, 1e111, 1e112, 1e113, 1e114, 1e115, 1e116, 1e117, 1e118, 1e119,
  1e120, 1e121, 1e122, 1e123, 1e124, 1e125, 1e126, 1e127, 1e128, 1e129,
  1e130, 1e131, 1e132, 1e133, 1e134, 1e135, 1e136, 1e137, 1e138, 1e139,
  1e140, 1e141, 1e142, 1e143, 1e144, 1e145, 1e146, 1e147, 1e148, 1e149,
  1e150, 1e151, 1e152, 1e153, 1e154, 1e155, 1e156, 1e157, 1e158, 1e159,
  1e160, 1e161, 1e162, 1e163, 1e164, 1e165, 1e166, 1e167, 1e168, 1e169,
  1e170, 1e171, 1e172, 1e173, 1e174, 1e175, 1e176, 1e177, 1e178, 1e179,
  1e180, 1e181, 1e182, 1e183, 1e184, 1e185, 1e186, 1e187, 1e188, 1e189,
  1e190, 1e191, 1e192, 1e193, 1e194, 1e195, 1e196, 1e197, 1e198, 1e199,
  1e200, 1e201, 1e202, 1e203, 1e204, 1e205, 1e206, 1e207, 1e208, 1e209,
  1e210, 1e211, 1e212, 1e213, 1e214, 1e215, 1e216, 1e217, 1e218, 1e219,
  1e220, 1e221, 1e222, 1e223, 1e224, 1e225, 1e226, 1e227, 1e228, 1e229,
  1e230, 1e231, 1e232, 1e233, 1e234, 1e235, 1e236, 1e237, 1e238, 1e239,
  1e240, 1e241, 1e242, 1e243, 1e244, 1e245, 1e246, 1e247, 1e248, 1e249,
  1e250, 1e251, 1e252, 1e253, 1e254, 1e255, 1e256, 1e257, 1e258, 1e259,
  1e260, 1e261, 1e262, 1e263, 1e264, 1e265, 1e266, 1e267, 1e268, 1e269,
  1e270, 1e271, 1e272, 1e273, 1e274, 1e275, 1e276, 1e277, 1e278, 1e279,
  1e280, 1e281, 1e282, 1e283, 1e284, 1e285, 1e286, 1e287, 1e288, 1e289,
  1e290, 1e291, 1e292, 1e293, 1e294, 1e295, 1e296, 1e297, 1e298, 1e299,
  1e300, 1e301, 1e302, 1e303, 1e304, 1e305, 1e306, 1e307, 1e308
};

time_t server_start_time, flush_status_time;

char server_uuid[UUID_LENGTH+1];
const char *server_uuid_ptr;
char mysql_home[FN_REFLEN], pidfile_name[FN_REFLEN], system_time_zone[30];
char default_logfile_name[FN_REFLEN];
char *default_tz_name;
char log_error_file[FN_REFLEN], glob_hostname[FN_REFLEN];
char mysql_real_data_home[FN_REFLEN],
     lc_messages_dir[FN_REFLEN], reg_ext[FN_EXTLEN],
     mysql_charsets_dir[FN_REFLEN],
     *opt_init_file, *opt_tc_log_file;
char *lc_messages_dir_ptr, *log_error_file_ptr;
char mysql_unpacked_real_data_home[FN_REFLEN];
size_t mysql_unpacked_real_data_home_len;
size_t mysql_real_data_home_len, mysql_data_home_len= 1;
uint reg_ext_length;
const Key_map key_map_empty(0);
Key_map key_map_full(0);                        // Will be initialized later
char logname_path[FN_REFLEN];
char slow_logname_path[FN_REFLEN];
char secure_file_real_path[FN_REFLEN];

Date_time_format global_date_format, global_datetime_format, global_time_format;
Time_zone *default_tz;

char *mysql_data_home= const_cast<char*>(".");
const char *mysql_real_data_home_ptr= mysql_real_data_home;
char server_version[SERVER_VERSION_LENGTH];
char *mysqld_unix_port, *opt_mysql_tmpdir;

/** name of reference on left expression in rewritten IN subquery */
const char *in_left_expr_name= "<left expr>";
/** name of additional condition */
const char *in_additional_cond= "<IN COND>";
const char *in_having_cond= "<IN HAVING>";

my_decimal decimal_zero;
#ifndef EMBEDDED_LIBRARY
/** Number of connection errors from internal server errors. */
ulong connection_errors_internal= 0;
/** Number of errors when reading the peer address. */
ulong connection_errors_peer_addr= 0;
#endif

/* classes for comparation parsing/processing */
Eq_creator eq_creator;
Ne_creator ne_creator;
Equal_creator equal_creator;
Gt_creator gt_creator;
Lt_creator lt_creator;
Ge_creator ge_creator;
Le_creator le_creator;

Rpl_filter* rpl_filter;
Rpl_filter* binlog_filter;

struct System_variables global_system_variables;
struct System_variables max_system_variables;
struct System_status_var global_status_var;

MY_TMPDIR mysql_tmpdir_list;
MY_BITMAP temp_pool;

CHARSET_INFO *system_charset_info, *files_charset_info ;
CHARSET_INFO *national_charset_info, *table_alias_charset;
CHARSET_INFO *character_set_filesystem;
CHARSET_INFO *error_message_charset_info;

MY_LOCALE *my_default_lc_messages;
MY_LOCALE *my_default_lc_time_names;

SHOW_COMP_OPTION have_ssl, have_symlink, have_dlopen, have_query_cache;
SHOW_COMP_OPTION have_geometry, have_rtree_keys;
SHOW_COMP_OPTION have_crypt, have_compress;
SHOW_COMP_OPTION have_profiling;
SHOW_COMP_OPTION have_statement_timeout= SHOW_OPTION_DISABLED;

/* Thread specific variables */

thread_local_key_t THR_MALLOC;
bool THR_MALLOC_initialized= false;

mysql_mutex_t
  LOCK_status, LOCK_error_log, LOCK_uuid_generator,
  LOCK_crypt,
  LOCK_global_system_variables,
  LOCK_user_conn, LOCK_slave_list, LOCK_msr_map,
  LOCK_error_messages;
mysql_mutex_t LOCK_sql_rand;

/**
  The below lock protects access to two global server variables:
  max_prepared_stmt_count and prepared_stmt_count. These variables
  set the limit and hold the current total number of prepared statements
  in the server, respectively. As PREPARE/DEALLOCATE rate in a loaded
  server may be fairly high, we need a dedicated lock.
*/
mysql_mutex_t LOCK_prepared_stmt_count;

/*
 The below two locks are introudced as guards (second mutex) for
  the global variables sql_slave_skip_counter and slave_net_timeout
  respectively. See fix_slave_skip_counter/fix_slave_net_timeout
  for more details
*/
mysql_mutex_t LOCK_sql_slave_skip_counter;
mysql_mutex_t LOCK_slave_net_timeout;
mysql_mutex_t LOCK_log_throttle_qni;
mysql_mutex_t LOCK_offline_mode;
#ifdef HAVE_OPENSSL
mysql_mutex_t LOCK_des_key_file;
#endif
mysql_rwlock_t LOCK_sys_init_connect, LOCK_sys_init_slave;
mysql_rwlock_t LOCK_system_variables_hash;
my_thread_handle signal_thread_id;
my_thread_attr_t connection_attrib;
mysql_mutex_t LOCK_server_started;
mysql_cond_t COND_server_started;
mysql_mutex_t LOCK_reset_gtid_table;
mysql_mutex_t LOCK_compress_gtid_table;
mysql_cond_t COND_compress_gtid_table;
#if !defined (EMBEDDED_LIBRARY) && !defined(_WIN32)
mysql_mutex_t LOCK_socket_listener_active;
mysql_cond_t COND_socket_listener_active;
mysql_mutex_t LOCK_start_signal_handler;
mysql_cond_t COND_start_signal_handler;
#endif

bool mysqld_server_started= false;

File_parser_dummy_hook file_parser_dummy_hook;

/* replication parameters, if master_host is not NULL, we are a slave */
uint report_port= 0;
ulong master_retry_count=0;
char *master_info_file;
char *relay_log_info_file, *report_user, *report_password, *report_host;
char *opt_relay_logname = 0, *opt_relaylog_index_name=0;
char *opt_general_logname, *opt_slow_logname, *opt_bin_logname;

/* Static variables */

static volatile sig_atomic_t kill_in_progress;


static my_bool opt_myisam_log;
static int cleanup_done;
static ulong opt_specialflag;
static char *opt_update_logname;
char *opt_binlog_index_name;
char *mysql_home_ptr, *pidfile_name_ptr;
char *default_auth_plugin;
/** Initial command line arguments (count), after load_defaults().*/
static int defaults_argc;
/**
  Initial command line arguments (arguments), after load_defaults().
  This memory is allocated by @c load_defaults() and should be freed
  using @c free_defaults().
  Do not modify defaults_argc / defaults_argv,
  use remaining_argc / remaining_argv instead to parse the command
  line arguments in multiple steps.
*/
static char **defaults_argv;
/** Remaining command line arguments (count), filtered by handle_options().*/
static int remaining_argc;
/** Remaining command line arguments (arguments), filtered by handle_options().*/
static char **remaining_argv;

int orig_argc;
char **orig_argv;

#if defined(HAVE_OPENSSL) && !defined(HAVE_YASSL)
bool init_rsa_keys(void);
void deinit_rsa_keys(void);
int show_rsa_public_key(THD *thd, SHOW_VAR *var, char *buff);
#endif

Connection_acceptor<Mysqld_socket_listener> *mysqld_socket_acceptor= NULL;
#ifdef _WIN32
Connection_acceptor<Named_pipe_listener> *named_pipe_acceptor= NULL;
Connection_acceptor<Shared_mem_listener> *shared_mem_acceptor= NULL;
#endif

Checkable_rwlock *global_sid_lock= NULL;
Sid_map *global_sid_map= NULL;
Gtid_state *gtid_state= NULL;
Gtid_table_persistor *gtid_table_persistor= NULL;


void set_remaining_args(int argc, char **argv)
{
  remaining_argc= argc;
  remaining_argv= argv;
}
/* 
  Multiple threads of execution use the random state maintained in global
  sql_rand to generate random numbers. sql_rnd_with_mutex use mutex
  LOCK_sql_rand to protect sql_rand across multiple instantiations that use
  sql_rand to generate random numbers.
 */
ulong sql_rnd_with_mutex()
{
  mysql_mutex_lock(&LOCK_sql_rand);
  ulong tmp=(ulong) (my_rnd(&sql_rand) * 0xffffffff); /* make all bits random */
  mysql_mutex_unlock(&LOCK_sql_rand);
  return tmp;
}


/**
  A log message for the error log, buffered in memory.
  Log messages are temporarily buffered when generated before the error log
  is initialized, and then printed once the error log is ready.
*/
class Buffered_log : public Sql_alloc
{
public:
  Buffered_log(enum loglevel level, const char *message);

  ~Buffered_log()
  {}

  void print(void);

private:
  /** Log message level. */
  enum loglevel m_level;
  /** Log message text. */
  String m_message;
};

/**
  Constructor.
  @param level          the message log level
  @param message        the message text
*/
Buffered_log::Buffered_log(enum loglevel level, const char *message)
  : m_level(level), m_message()
{
  m_message.copy(message, strlen(message), &my_charset_latin1);
}

/**
  Print a buffered log to the real log file.
*/
void Buffered_log::print()
{
  if (!(static_cast<ulong>(m_level) < log_error_verbosity))
    return;

  /*
    Since messages are buffered, they can be printed out
    of order with other entries in the log.
    Add "Buffered xxx" to the message text to prevent confusion.
  */
  switch(m_level)
  {
  case ERROR_LEVEL:
    sql_print_error("Buffered error: %s", m_message.c_ptr_safe());
    break;
  case WARNING_LEVEL:
    sql_print_warning("Buffered warning: %s", m_message.c_ptr_safe());
    break;
  case INFORMATION_LEVEL:
    /*
      Messages printed as "information" still end up in the mysqld *error* log,
      but with a [Note] tag instead of an [ERROR] tag.
    */
    sql_print_information("Buffered note: %s", m_message.c_ptr_safe());
    break;
  }
}

/**
  Collection of all the buffered log messages.
*/
class Buffered_logs
{
public:
  Buffered_logs()
  {}

  ~Buffered_logs()
  {}

  void init();
  void cleanup();

  void buffer(enum loglevel m_level, const char *msg);
  void print();
private:
  /**
    Memory root to use to store buffered logs.
    This memory root lifespan is between init and cleanup.
    Once the buffered logs are printed, they are not needed anymore,
    and all the memory used is reclaimed.
  */
  MEM_ROOT m_root;
  /** List of buffered log messages. */
  List<Buffered_log> m_list;
};

void Buffered_logs::init()
{
  init_alloc_root(key_memory_buffered_logs, &m_root, 1024, 0);
}

void Buffered_logs::cleanup()
{
  m_list.delete_elements();
  free_root(&m_root, MYF(0));
}

/**
  Add a log message to the buffer.
*/
void Buffered_logs::buffer(enum loglevel level, const char *msg)
{
  /*
    Do not let Sql_alloc::operator new(size_t) allocate memory,
    there is no memory root associated with the main() thread.
    Give explicitly the proper memory root to use to
    Sql_alloc::operator new(size_t, MEM_ROOT *) instead.
  */
  Buffered_log *log= new (&m_root) Buffered_log(level, msg);
  if (log)
    m_list.push_back(log, &m_root);
}

/**
  Print buffered log messages.
*/
void Buffered_logs::print()
{
  Buffered_log *log;
  List_iterator_fast<Buffered_log> it(m_list);
  while ((log= it++))
    log->print();
}

/** Logs reported before a logger is available. */
static Buffered_logs buffered_logs;

/**
  Error reporter that buffer log messages.
  @param level          log message level
  @param format         log message format string
*/
C_MODE_START
static void buffered_option_error_reporter(enum loglevel level,
                                           const char *format, ...)
{
  va_list args;
  char buffer[1024];

  va_start(args, format);
  my_vsnprintf(buffer, sizeof(buffer), format, args);
  va_end(args);
  buffered_logs.buffer(level, buffer);
}


/**
  Character set and collation error reporter that prints to sql error log.
  @param level          log message level
  @param format         log message format string

  This routine is used to print character set and collation
  warnings and errors inside an already running mysqld server,
  e.g. when a character set or collation is requested for the very first time
  and its initialization does not go well for some reasons.

  Note: At early mysqld initialization stage,
  when error log is not yet available,
  we use buffered_option_error_reporter() instead,
  to print general character set subsystem initialization errors,
  such as Index.xml syntax problems, bad XML tag hierarchy, etc.
*/
static void charset_error_reporter(enum loglevel level,
                                   const char *format, ...)
{
  va_list args;
  va_start(args, format);
  error_log_print(level, format, args);
  va_end(args);
}
C_MODE_END

struct rand_struct sql_rand; ///< used by sql_class.cc:THD::THD()

#ifndef EMBEDDED_LIBRARY
struct passwd *user_info= NULL;
#ifndef _WIN32
static my_thread_t main_thread_id;
#endif // !_WIN32
#endif // !EMBEDDED_LIBRARY

/* OS specific variables */

#ifdef _WIN32
#include <process.h>

static bool start_mode=0, use_opt_args;
static int opt_argc;
static char **opt_argv;

#if !defined(EMBEDDED_LIBRARY)
static mysql_mutex_t LOCK_handler_count;
static mysql_cond_t COND_handler_count;
static HANDLE hEventShutdown;
char *shared_memory_base_name= default_shared_memory_base_name;
my_bool opt_enable_shared_memory;
static char shutdown_event_name[40];
#include "nt_servc.h"
static   NTService  Service;        ///< Service object for WinNT
#endif /* EMBEDDED_LIBRARY */
#endif /* _WIN32 */

#ifndef EMBEDDED_LIBRARY
bool mysqld_embedded=0;
#else
bool mysqld_embedded=1;
#endif

static my_bool plugins_are_initialized= FALSE;

#ifndef DBUG_OFF
static const char* default_dbug_option;
#endif
ulong query_cache_min_res_unit= QUERY_CACHE_MIN_RESULT_DATA_SIZE;
Query_cache query_cache;

my_bool opt_use_ssl= 1;
char *opt_ssl_ca= NULL, *opt_ssl_capath= NULL, *opt_ssl_cert= NULL,
     *opt_ssl_cipher= NULL, *opt_ssl_key= NULL, *opt_ssl_crl= NULL,
     *opt_ssl_crlpath= NULL;

#ifdef HAVE_OPENSSL
char *des_key_file;
#ifndef EMBEDDED_LIBRARY
struct st_VioSSLFd *ssl_acceptor_fd;
SSL *ssl_acceptor;
#endif
#endif /* HAVE_OPENSSL */

/* Function declarations */

extern "C" void *signal_hand(void *arg);
static int mysql_init_variables(void);
static int get_options(int *argc_ptr, char ***argv_ptr);
static void add_terminator(vector<my_option> *options);
extern "C" my_bool mysqld_get_one_option(int, const struct my_option *, char *);
static void set_server_version(void);
static int init_thread_environment();
static char *get_relative_path(const char *path);
static int fix_paths(void);
static bool read_init_file(char *file_name);
static void clean_up(bool print_message);
static int test_if_case_insensitive(const char *dir_name);
static void end_ssl();

#ifndef EMBEDDED_LIBRARY
static bool pid_file_created= false;
static void usage(void);
static void clean_up_mutexes(void);
static void create_pid_file();
static void mysqld_exit(int exit_code) __attribute__((noreturn));
static void delete_pid_file(myf flags);
#endif // !EMBEDDED_LIBRARY


/**
  Notify any waiters that the server components have been initialized.
  Used by the signal handler thread and by Cluster.

  @see signal_hand
*/

static void server_components_initialized()
{
  mysql_mutex_lock(&LOCK_server_started);
  mysqld_server_started= true;
  mysql_cond_broadcast(&COND_server_started);
  mysql_mutex_unlock(&LOCK_server_started);
}


#ifndef EMBEDDED_LIBRARY
/**
  Block and wait until server components have been initialized.
*/

static void server_components_init_wait()
{
  mysql_mutex_lock(&LOCK_server_started);
  while (!mysqld_server_started)
    mysql_cond_wait(&COND_server_started, &LOCK_server_started);
  mysql_mutex_unlock(&LOCK_server_started);
}


/****************************************************************************
** Code to end mysqld
****************************************************************************/

/**
  This class implements callback function used by close_connections()
  to set KILL_CONNECTION flag on all thds in thd list.
  If m_kill_dump_thread_flag is not set it kills all other threads
  except dump threads. If this flag is set, it kills dump threads.
*/
class Set_kill_conn : public Do_THD_Impl
{
private:
  int m_dump_thread_count;
  bool m_kill_dump_threads_flag;
public:
  Set_kill_conn()
    : m_dump_thread_count(0),
      m_kill_dump_threads_flag(false)
  {}

  void set_dump_thread_flag()
  {
    m_kill_dump_threads_flag= true;
  }

  int get_dump_thread_count() const
  {
    return m_dump_thread_count;
  }

  virtual void operator()(THD *killing_thd)
  {
    DBUG_PRINT("quit",("Informing thread %u that it's time to die",
                       killing_thd->thread_id()));
    if (!m_kill_dump_threads_flag)
    {
      // We skip slave threads & scheduler on this first loop through.
      if (killing_thd->slave_thread)
        return;

      if (killing_thd->get_command() == COM_BINLOG_DUMP ||
          killing_thd->get_command() == COM_BINLOG_DUMP_GTID)
      {
        ++m_dump_thread_count;
        return;
      }
      DBUG_EXECUTE_IF("Check_dump_thread_is_alive",
                      {
                        DBUG_ASSERT(killing_thd->get_command() != COM_BINLOG_DUMP &&
                                    killing_thd->get_command() != COM_BINLOG_DUMP_GTID);
                      };);
    }
    mysql_mutex_lock(&killing_thd->LOCK_thd_data);
    killing_thd->killed= THD::KILL_CONNECTION;
    MYSQL_CALLBACK(Connection_handler_manager::event_functions,
                   post_kill_notification, (killing_thd));
    if (killing_thd->mysys_var)
    {
      mysql_mutex_lock(&killing_thd->LOCK_current_cond);
      killing_thd->mysys_var->abort= 1;
      if (killing_thd->current_cond)
      {
        mysql_mutex_lock(killing_thd->current_mutex);
        mysql_cond_broadcast(killing_thd->current_cond);
        mysql_mutex_unlock(killing_thd->current_mutex);
      }
      mysql_mutex_unlock(&killing_thd->LOCK_current_cond);
    }
    mysql_mutex_unlock(&killing_thd->LOCK_thd_data);
  }
};

/**
  This class implements callback function used by close_connections()
  to close vio connection for all thds in thd list
*/
class Call_close_conn : public Do_THD_Impl
{
public:
  Call_close_conn()
  {}

  virtual void operator()(THD *closing_thd)
  {
    if (closing_thd->vio_ok())
    {
      LEX_CSTRING main_sctx_user= closing_thd->m_main_security_ctx.user();
      sql_print_warning(ER_DEFAULT(ER_FORCING_CLOSE),my_progname,
                        closing_thd->thread_id(),
                        (main_sctx_user.length ? main_sctx_user.str : ""));
      close_connection(closing_thd);
    }
  }
};

static void close_connections(void)
{
  DBUG_ENTER("close_connections");
  (void) RUN_HOOK(server_state, before_server_shutdown, (NULL));

  Per_thread_connection_handler::kill_blocked_pthreads();

  uint dump_thread_count= 0;
  uint dump_thread_kill_retries= 8;

  // Clean up connection acceptors
  if (mysqld_socket_acceptor != NULL)
  {
    delete mysqld_socket_acceptor;
    mysqld_socket_acceptor= NULL;
  }
#ifdef _WIN32
  if (named_pipe_acceptor != NULL)
  {
    delete named_pipe_acceptor;
    named_pipe_acceptor= NULL;
  }
  if (shared_mem_acceptor != NULL)
  {
    delete shared_mem_acceptor;
    shared_mem_acceptor= NULL;
  }
#endif

  /*
    First signal all threads that it's time to die
    This will give the threads some time to gracefully abort their
    statements and inform their clients that the server is about to die.
  */

  Global_THD_manager *thd_manager= Global_THD_manager::get_instance();
  sql_print_information("Giving %d client threads a chance to die gracefully",
                        static_cast<int>(thd_manager->get_thd_count()));

  Set_kill_conn set_kill_conn;
  thd_manager->do_for_all_thd(&set_kill_conn);
  sql_print_information("Shutting down slave threads");
  end_slave();

  if (set_kill_conn.get_dump_thread_count())
  {
    /*
      Replication dump thread should be terminated after the clients are
      terminated. Wait for few more seconds for other sessions to end.
     */
    while (thd_manager->get_thd_count() > dump_thread_count &&
           dump_thread_kill_retries)
    {
      sleep(1);
      dump_thread_kill_retries--;
    }
    set_kill_conn.set_dump_thread_flag();
    thd_manager->do_for_all_thd(&set_kill_conn);
  }
  if (thd_manager->get_thd_count() > 0)
    sleep(2);         // Give threads time to die

  /*
    Force remaining threads to die by closing the connection to the client
    This will ensure that threads that are waiting for a command from the
    client on a blocking read call are aborted.
  */

  sql_print_information("Forcefully disconnecting %d remaining clients",
                        static_cast<int>(thd_manager->get_thd_count()));

  Call_close_conn call_close_conn;
  thd_manager->do_for_all_thd(&call_close_conn);

  /*
    All threads have now been aborted. Stop event scheduler thread
    after aborting all client connections, otherwise user may
    start/stop event scheduler after Events::deinit() deallocates
    scheduler object(static member in Events class)
  */
  Events::deinit();
  DBUG_PRINT("quit",("Waiting for threads to die (count=%u)",
                     thd_manager->get_thd_count()));
  thd_manager->wait_till_no_thd();

  delete_slave_info_objects();
  DBUG_PRINT("quit",("close_connections thread"));

  (void) RUN_HOOK(server_state, after_server_shutdown, (NULL));

  DBUG_VOID_RETURN;
}


void kill_mysql(void)
{
  DBUG_ENTER("kill_mysql");

#if defined(_WIN32)
  {
    if (!SetEvent(hEventShutdown))
    {
      DBUG_PRINT("error",("Got error: %ld from SetEvent",GetLastError()));
    }
    /*
      or:
      HANDLE hEvent=OpenEvent(0, FALSE, "MySqlShutdown");
      SetEvent(hEventShutdown);
      CloseHandle(hEvent);
    */
  }
#else
  if (pthread_kill(signal_thread_id.thread, SIGTERM))
  {
    DBUG_PRINT("error",("Got error %d from pthread_kill",errno)); /* purecov: inspected */
  }
#endif
  DBUG_PRINT("quit",("After pthread_kill"));
  DBUG_VOID_RETURN;
}


static void init_error_log_mutex()
{
  mysql_mutex_init(key_LOCK_error_log, &LOCK_error_log, MY_MUTEX_INIT_FAST);
}


static void clean_up_error_log_mutex()
{
  mysql_mutex_destroy(&LOCK_error_log);
}

extern "C" void unireg_abort(int exit_code)
{
  DBUG_ENTER("unireg_abort");

  if (opt_help)
    usage();
  if (exit_code)
    sql_print_error("Aborting\n");

#ifndef _WIN32
  if (signal_thread_id.thread != 0)
  {
    // Make sure the signal thread isn't blocked when we are trying to exit.
    server_components_initialized();

    pthread_kill(signal_thread_id.thread, SIGTERM);
    my_thread_join(&signal_thread_id, NULL);
  }
  signal_thread_id.thread= 0;

  if (opt_daemonize)
  {
    mysqld::runtime::signal_parent(pipe_write_fd,0);
  }
#endif

  clean_up(!opt_help && (exit_code || !opt_bootstrap)); /* purecov: inspected */
  DBUG_PRINT("quit",("done with cleanup in unireg_abort"));
  mysqld_exit(exit_code);
}

static void mysqld_exit(int exit_code)
{
  DBUG_ASSERT(exit_code >= MYSQLD_SUCCESS_EXIT
              && exit_code <= MYSQLD_FAILURE_EXIT);
  log_syslog_exit();
  mysql_audit_finalize();
  delete_optimizer_cost_module();
  clean_up_mutexes();
  my_end(opt_endinfo ? MY_CHECK_ERROR | MY_GIVE_INFO : 0);
  local_message_hook= my_message_local_stderr;
  clean_up_error_log_mutex();
#ifdef WITH_PERFSCHEMA_STORAGE_ENGINE
  shutdown_performance_schema();
#endif
#if defined(_WIN32)
  if (Service.IsNT() && start_mode)
  {
    Service.Stop();
  }
  else
  {
    Service.SetShutdownEvent(0);
    if (hEventShutdown)
      CloseHandle(hEventShutdown);
  }
#endif
  exit(exit_code); /* purecov: inspected */
}

#endif /* !EMBEDDED_LIBRARY */

/**
   GTID cleanup destroys objects and reset their pointer.
   Function is reentrant.
*/
void gtid_server_cleanup()
{
  if (gtid_state != NULL)
  {
    delete gtid_state;
    gtid_state= NULL;
  }
  if (global_sid_map != NULL)
  {
    delete global_sid_map;
    global_sid_map= NULL;
  }
  if (global_sid_lock != NULL)
  {
    delete global_sid_lock;
    global_sid_lock= NULL;
  }
  if (gtid_table_persistor != NULL)
  {
    delete gtid_table_persistor;
    gtid_table_persistor= NULL;
  }
  if (gtid_mode_lock)
  {
    delete gtid_mode_lock;
    gtid_mode_lock= NULL;
  }
}

/**
   GTID initialization.

   @return true if allocation does not succeed
           false if OK
*/
bool gtid_server_init()
{
  bool res=
    (!(global_sid_lock= new Checkable_rwlock(
#ifdef HAVE_PSI_INTERFACE
                                             key_rwlock_global_sid_lock
#endif
                                            )) ||
     !(gtid_mode_lock= new Checkable_rwlock(
#ifdef HAVE_PSI_INTERFACE
                                            key_rwlock_gtid_mode_lock
#endif
                                           )) ||
     !(global_sid_map= new Sid_map(global_sid_lock)) ||
     !(gtid_state= new Gtid_state(global_sid_lock, global_sid_map))||
     !(gtid_table_persistor= new Gtid_table_persistor()));
  if (res)
  {
    gtid_server_cleanup();
  }
  return res;
}


void clean_up(bool print_message)
{
  DBUG_PRINT("exit",("clean_up"));
  if (cleanup_done++)
    return; /* purecov: inspected */

  stop_handle_manager();
  release_ddl_log();

  memcached_shutdown();

  /*
    make sure that handlers finish up
    what they have that is dependent on the binlog
  */
  if ((opt_help == 0) || (opt_verbose > 0))
    sql_print_information("Binlog end");
  ha_binlog_end(current_thd);

  injector::free_instance();
  mysql_bin_log.cleanup();
  gtid_server_cleanup();

#ifdef HAVE_REPLICATION
  if (use_slave_mask)
    bitmap_free(&slave_error_mask);
#endif
  my_tz_free();
  my_dboptions_cache_free();
  ignore_db_dirs_free();
#ifndef NO_EMBEDDED_ACCESS_CHECKS
  servers_free(1);
  acl_free(1);
  grant_free();
#endif
  query_cache.destroy(NULL);
  hostname_cache_free();
  item_func_sleep_free();
  lex_free();       /* Free some memory */
  item_create_cleanup();
  if (!opt_noacl)
  {
    udf_free();
  }
  table_def_start_shutdown();
  plugin_shutdown();
  delete_optimizer_cost_module();
  ha_end();
  if (tc_log)
    tc_log->close();
  delegates_destroy();
  transaction_cache_free();
  table_def_free();
  mdl_destroy();
  key_caches.delete_elements((void (*)(const char*, uchar*)) free_key_cache);
  multi_keycache_free();
  free_status_vars();
  query_logger.cleanup();
  my_free_open_file_info();
  if (defaults_argv)
    free_defaults(defaults_argv);
  free_tmpdir(&mysql_tmpdir_list);
  my_free(opt_bin_logname);
  bitmap_free(&temp_pool);
  free_max_user_conn();
#ifdef HAVE_REPLICATION
  end_slave_list();
#endif
  delete binlog_filter;
  delete rpl_filter;
  end_ssl();
  vio_end();
  my_regex_end();
#if defined(ENABLED_DEBUG_SYNC)
  /* End the debug sync facility. See debug_sync.cc. */
  debug_sync_end();
#endif /* defined(ENABLED_DEBUG_SYNC) */

#ifndef EMBEDDED_LIBRARY
  delete_pid_file(MYF(0));
#endif

  if (print_message && my_default_lc_messages && server_start_time)
    sql_print_information(ER_DEFAULT(ER_SHUTDOWN_COMPLETE),my_progname);
  cleanup_errmsgs();

#ifndef EMBEDDED_LIBRARY
  Connection_handler_manager::destroy_instance();
#endif

  mysql_client_plugin_deinit();
  finish_client_errs();
  deinit_errmessage(); // finish server errs
  DBUG_PRINT("quit", ("Error messages freed"));

  free_charsets();
  sys_var_end();
  Global_THD_manager::destroy_instance();

  my_free(const_cast<char*>(log_bin_basename));
  my_free(const_cast<char*>(log_bin_index));
#ifndef EMBEDDED_LIBRARY
  my_free(const_cast<char*>(relay_log_basename));
  my_free(const_cast<char*>(relay_log_index));
#endif
  free_list(opt_plugin_load_list_ptr);

  if (THR_THD_initialized)
  {
    THR_THD_initialized= false;
    (void) my_delete_thread_local_key(THR_THD);
  }

  if (THR_MALLOC_initialized)
  {
    THR_MALLOC_initialized= false;
    (void) my_delete_thread_local_key(THR_MALLOC);
  }

  if (have_statement_timeout == SHOW_OPTION_YES)
    my_timer_deinitialize();

  have_statement_timeout= SHOW_OPTION_DISABLED;

  /*
    The following lines may never be executed as the main thread may have
    killed us
  */
  DBUG_PRINT("quit", ("done with cleanup"));
} /* clean_up */


#ifndef EMBEDDED_LIBRARY

static void clean_up_mutexes()
{
  mysql_mutex_destroy(&LOCK_log_throttle_qni);
  mysql_mutex_destroy(&LOCK_status);
  mysql_mutex_destroy(&LOCK_manager);
  mysql_mutex_destroy(&LOCK_crypt);
  mysql_mutex_destroy(&LOCK_user_conn);
#ifdef HAVE_OPENSSL
  mysql_mutex_destroy(&LOCK_des_key_file);
#endif
  mysql_mutex_destroy(&LOCK_msr_map);
  mysql_rwlock_destroy(&LOCK_sys_init_connect);
  mysql_rwlock_destroy(&LOCK_sys_init_slave);
  mysql_mutex_destroy(&LOCK_global_system_variables);
  mysql_rwlock_destroy(&LOCK_system_variables_hash);
  mysql_mutex_destroy(&LOCK_uuid_generator);
  mysql_mutex_destroy(&LOCK_sql_rand);
  mysql_mutex_destroy(&LOCK_prepared_stmt_count);
  mysql_mutex_destroy(&LOCK_sql_slave_skip_counter);
  mysql_mutex_destroy(&LOCK_slave_net_timeout);
  mysql_mutex_destroy(&LOCK_error_messages);
  mysql_mutex_destroy(&LOCK_offline_mode);
  mysql_mutex_destroy(&LOCK_default_password_lifetime);
  mysql_cond_destroy(&COND_manager);
#ifdef _WIN32
  mysql_cond_destroy(&COND_handler_count);
  mysql_mutex_destroy(&LOCK_handler_count);
#endif
#ifndef _WIN32
  mysql_cond_destroy(&COND_socket_listener_active);
  mysql_mutex_destroy(&LOCK_socket_listener_active);
  mysql_cond_destroy(&COND_start_signal_handler);
  mysql_mutex_destroy(&LOCK_start_signal_handler);
#endif
}


/****************************************************************************
** Init IP and UNIX socket
****************************************************************************/

static void set_ports()
{
  char  *env;
  if (!mysqld_port && !opt_disable_networking)
  {         // Get port if not from commandline
    mysqld_port= MYSQL_PORT;

    /*
      if builder specifically requested a default port, use that
      (even if it coincides with our factory default).
      only if they didn't do we check /etc/services (and, failing
      on that, fall back to the factory default of 3306).
      either default can be overridden by the environment variable
      MYSQL_TCP_PORT, which in turn can be overridden with command
      line options.
    */

#if MYSQL_PORT_DEFAULT == 0
    struct  servent *serv_ptr;
    if ((serv_ptr= getservbyname("mysql", "tcp")))
      mysqld_port= ntohs((u_short) serv_ptr->s_port); /* purecov: inspected */
#endif
    if ((env = getenv("MYSQL_TCP_PORT")))
      mysqld_port= (uint) atoi(env);    /* purecov: inspected */
  }
  if (!mysqld_unix_port)
  {
#ifdef _WIN32
    mysqld_unix_port= (char*) MYSQL_NAMEDPIPE;
#else
    mysqld_unix_port= (char*) MYSQL_UNIX_ADDR;
#endif
    if ((env = getenv("MYSQL_UNIX_PORT")))
      mysqld_unix_port= env;      /* purecov: inspected */
  }
}


#if !defined(_WIN32)
/* Change to run as another user if started with --user */

static struct passwd *check_user(const char *user)
{
  struct passwd *tmp_user_info;
  uid_t user_id= geteuid();

  // Don't bother if we aren't superuser
  if (user_id)
  {
    if (user)
    {
      /* Don't give a warning, if real user is same as given with --user */
      tmp_user_info= getpwnam(user);
      if ((!tmp_user_info || user_id != tmp_user_info->pw_uid))
        sql_print_warning(
                    "One can only use the --user switch if running as root\n");
    }
    return NULL;
  }
  if (!user)
  {
    if (!opt_bootstrap && !opt_help)
    {
      sql_print_error("Fatal error: Please read \"Security\" section of the manual to find out how to run mysqld as root!\n");
      unireg_abort(MYSQLD_ABORT_EXIT);
    }
    return NULL;
  }
  /* purecov: begin tested */
  if (!strcmp(user,"root"))
    return NULL;                        // Avoid problem with dynamic libraries

  if (!(tmp_user_info= getpwnam(user)))
  {
    // Allow a numeric uid to be used
    const char *pos;
    for (pos= user; my_isdigit(mysqld_charset,*pos); pos++) ;
    if (*pos)                                   // Not numeric id
      goto err;
    if (!(tmp_user_info= getpwuid(atoi(user))))
      goto err;
  }
  return tmp_user_info;
  /* purecov: end */

err:
  sql_print_error("Fatal error: Can't change to run as user '%s' ;  Please check that the user exists!\n",user);
  unireg_abort(MYSQLD_ABORT_EXIT);

#ifdef PR_SET_DUMPABLE
  if (test_flags & TEST_CORE_ON_SIGNAL)
  {
    /* inform kernel that process is dumpable */
    (void) prctl(PR_SET_DUMPABLE, 1);
  }
#endif

  return NULL;
}

static void set_user(const char *user, struct passwd *user_info_arg)
{
  /* purecov: begin tested */
  DBUG_ASSERT(user_info_arg != 0);
#ifdef HAVE_INITGROUPS
  /*
    We can get a SIGSEGV when calling initgroups() on some systems when NSS
    is configured to use LDAP and the server is statically linked.  We set
    calling_initgroups as a flag to the SIGSEGV handler that is then used to
    output a specific message to help the user resolve this problem.
  */
  calling_initgroups= 1;
  initgroups((char*) user, user_info_arg->pw_gid);
  calling_initgroups= 0;
#endif
  if (setgid(user_info_arg->pw_gid) == -1)
  {
    sql_print_error("setgid: %s", strerror(errno));
    unireg_abort(MYSQLD_ABORT_EXIT);
  }
  if (setuid(user_info_arg->pw_uid) == -1)
  {
    sql_print_error("setuid: %s", strerror(errno));
    unireg_abort(MYSQLD_ABORT_EXIT);
  }
  /* purecov: end */
}


static void set_effective_user(struct passwd *user_info_arg)
{
  DBUG_ASSERT(user_info_arg != 0);
  if (setregid((gid_t)-1, user_info_arg->pw_gid) == -1)
  {
    sql_print_error("setregid: %s", strerror(errno));
    unireg_abort(MYSQLD_ABORT_EXIT);
  }
  if (setreuid((uid_t)-1, user_info_arg->pw_uid) == -1)
  {
    sql_print_error("setreuid: %s", strerror(errno));
    unireg_abort(MYSQLD_ABORT_EXIT);
  }
}


/** Change root user if started with @c --chroot . */
static void set_root(const char *path)
{
  if (chroot(path) == -1)
  {
    sql_print_error("chroot: %s", strerror(errno));
    unireg_abort(MYSQLD_ABORT_EXIT);
  }
  my_setwd("/", MYF(0));
}
#endif // !_WIN32


static bool network_init(void)
{
  if (opt_bootstrap)
    return false;

  set_ports();

#ifdef HAVE_SYS_UN_H
  std::string const unix_sock_name(mysqld_unix_port ? mysqld_unix_port : "");
#else
  std::string const unix_sock_name("");
#endif

  if (!opt_disable_networking || unix_sock_name != "")
  {
    std::string const bind_addr_str(my_bind_addr_str ? my_bind_addr_str : "");

    Mysqld_socket_listener *mysqld_socket_listener=
      new (std::nothrow) Mysqld_socket_listener(bind_addr_str,
                                                mysqld_port, back_log,
                                                mysqld_port_timeout,
                                                unix_sock_name);
    if (mysqld_socket_listener == NULL)
      return true;

    mysqld_socket_acceptor=
      new (std::nothrow) Connection_acceptor<Mysqld_socket_listener>(mysqld_socket_listener);
    if (mysqld_socket_acceptor == NULL)
    {
      delete mysqld_socket_listener;
      return true;
    }

    if (mysqld_socket_acceptor->init_connection_acceptor())
    {
      delete mysqld_socket_acceptor;
      return true;
    }

    if (report_port == 0)
      report_port= mysqld_port;

    if (!opt_disable_networking)
      DBUG_ASSERT(report_port != 0);
  }
#ifdef _WIN32
  // Create named pipe
  if (opt_enable_named_pipe)
  {
    std::string pipe_name= mysqld_unix_port ? mysqld_unix_port : "";

    Named_pipe_listener *named_pipe_listener=
      new (std::nothrow) Named_pipe_listener(&pipe_name);
    if (named_pipe_listener == NULL)
      return true;

    named_pipe_acceptor=
      new (std::nothrow) Connection_acceptor<Named_pipe_listener>(named_pipe_listener);
    if (named_pipe_acceptor == NULL)
    {
      delete named_pipe_listener;
      return true;
    }

    if (named_pipe_acceptor->init_connection_acceptor())
    {
      delete named_pipe_acceptor;
      return true;
    }
  }

  // Setup shared_memory acceptor
  if (opt_enable_shared_memory)
  {
    std::string shared_mem_base_name= shared_memory_base_name ? shared_memory_base_name : "";

    Shared_mem_listener *shared_mem_listener=
      new (std::nothrow) Shared_mem_listener(&shared_mem_base_name);
    if (shared_mem_listener == NULL)
      return true;

    shared_mem_acceptor=
      new (std::nothrow) Connection_acceptor<Shared_mem_listener>(shared_mem_listener);
    if (shared_mem_acceptor == NULL)
    {
      delete shared_mem_acceptor;
      return true;
    }

    if (shared_mem_acceptor->init_connection_acceptor())
    {
      delete shared_mem_acceptor;
      return true;
    }
  }
#endif // _WIN32
  return false;
}

#ifdef _WIN32
static uint handler_count= 0;


static inline void decrement_handler_count()
{
  mysql_mutex_lock(&LOCK_handler_count);
  handler_count--;
  mysql_cond_signal(&COND_handler_count);
  mysql_mutex_unlock(&LOCK_handler_count);
}


extern "C" void *socket_conn_event_handler(void *arg)
{
  my_thread_init();

  Connection_acceptor<Mysqld_socket_listener> *conn_acceptor=
    static_cast<Connection_acceptor<Mysqld_socket_listener>*>(arg);
  conn_acceptor->connection_event_loop();

  decrement_handler_count();
  my_thread_end();
  return 0;
}


extern "C" void *named_pipe_conn_event_handler(void *arg)
{
  my_thread_init();

  Connection_acceptor<Named_pipe_listener> *conn_acceptor=
    static_cast<Connection_acceptor<Named_pipe_listener>*>(arg);
  conn_acceptor->connection_event_loop();

  decrement_handler_count();
  my_thread_end();
  return 0;
}


extern "C" void *shared_mem_conn_event_handler(void *arg)
{
  my_thread_init();

  Connection_acceptor<Shared_mem_listener> *conn_acceptor=
    static_cast<Connection_acceptor<Shared_mem_listener>*>(arg);
  conn_acceptor->connection_event_loop();

  decrement_handler_count();
  my_thread_end();
  return 0;
}


void setup_conn_event_handler_threads()
{
  my_thread_handle hThread;

  DBUG_ENTER("handle_connections_methods");

  if ((!have_tcpip || opt_disable_networking) &&
      !opt_enable_shared_memory && !opt_enable_named_pipe)
  {
    sql_print_error("TCP/IP, --shared-memory, or --named-pipe should be configured on NT OS");
    unireg_abort(MYSQLD_ABORT_EXIT);        // Will not return
  }

  mysql_mutex_lock(&LOCK_handler_count);
  handler_count=0;

  if (opt_enable_named_pipe)
  {
    int error= mysql_thread_create(key_thread_handle_con_namedpipes,
                                   &hThread, &connection_attrib,
                                   named_pipe_conn_event_handler,
                                   named_pipe_acceptor);
    if (!error)
      handler_count++;
    else
      sql_print_warning("Can't create thread to handle named pipes"
                        " (errno= %d)", error);
  }

  if (have_tcpip && !opt_disable_networking)
  {
    int error= mysql_thread_create(key_thread_handle_con_sockets,
                                   &hThread, &connection_attrib,
                                   socket_conn_event_handler,
                                   mysqld_socket_acceptor);
    if (!error)
      handler_count++;
    else
      sql_print_warning("Can't create thread to handle TCP/IP (errno= %d)",
                        error);
  }

  if (opt_enable_shared_memory)
  {
    int error= mysql_thread_create(key_thread_handle_con_sharedmem,
                                   &hThread, &connection_attrib,
                                   shared_mem_conn_event_handler,
                                   shared_mem_acceptor);
    if (!error)
      handler_count++;
    else
      sql_print_warning("Can't create thread to handle shared memory"
                        " (errno= %d)", error);
  }

  // Block until all connection listener threads have exited.
  while (handler_count > 0)
    mysql_cond_wait(&COND_handler_count, &LOCK_handler_count);
  mysql_mutex_unlock(&LOCK_handler_count);
  DBUG_VOID_RETURN;
}


/*
  On Windows, we use native SetConsoleCtrlHandler for handle events like Ctrl-C
  with graceful shutdown.
  Also, we do not use signal(), but SetUnhandledExceptionFilter instead - as it
  provides possibility to pass the exception to just-in-time debugger, collect
  dumps and potentially also the exception and thread context used to output
  callstack.
*/

static BOOL WINAPI console_event_handler( DWORD type )
{
  DBUG_ENTER("console_event_handler");
  if(type == CTRL_C_EVENT)
  {
     /*
       Do not shutdown before startup is finished and shutdown
       thread is initialized. Otherwise there is a race condition
       between main thread doing initialization and CTRL-C thread doing
       cleanup, which can result into crash.
     */
     if(hEventShutdown)
       kill_mysql();
     else
       sql_print_warning("CTRL-C ignored during startup");
     DBUG_RETURN(TRUE);
  }
  DBUG_RETURN(FALSE);
}


#ifdef DEBUG_UNHANDLED_EXCEPTION_FILTER
#define DEBUGGER_ATTACH_TIMEOUT 120
/*
  Wait for debugger to attach and break into debugger. If debugger is not attached,
  resume after timeout.
*/
static void wait_for_debugger(int timeout_sec)
{
   if(!IsDebuggerPresent())
   {
     int i;
     printf("Waiting for debugger to attach, pid=%u\n",GetCurrentProcessId());
     fflush(stdout);
     for(i= 0; i < timeout_sec; i++)
     {
       Sleep(1000);
       if(IsDebuggerPresent())
       {
         /* Break into debugger */
         __debugbreak();
         return;
       }
     }
     printf("pid=%u, debugger not attached after %d seconds, resuming\n",GetCurrentProcessId(),
       timeout_sec);
     fflush(stdout);
   }
}
#endif /* DEBUG_UNHANDLED_EXCEPTION_FILTER */

LONG WINAPI my_unhandler_exception_filter(EXCEPTION_POINTERS *ex_pointers)
{
   static BOOL first_time= TRUE;
   if(!first_time)
   {
     /*
       This routine can be called twice, typically
       when detaching in JIT debugger.
       Return EXCEPTION_EXECUTE_HANDLER to terminate process.
     */
     return EXCEPTION_EXECUTE_HANDLER;
   }
   first_time= FALSE;
#ifdef DEBUG_UNHANDLED_EXCEPTION_FILTER
   /*
    Unfortunately there is no clean way to debug unhandled exception filters,
    as debugger does not stop there(also documented in MSDN)
    To overcome, one could put a MessageBox, but this will not work in service.
    Better solution is to print error message and sleep some minutes
    until debugger is attached
  */
  wait_for_debugger(DEBUGGER_ATTACH_TIMEOUT);
#endif /* DEBUG_UNHANDLED_EXCEPTION_FILTER */
  __try
  {
    my_set_exception_pointers(ex_pointers);
    handle_fatal_signal(ex_pointers->ExceptionRecord->ExceptionCode);
  }
  __except(EXCEPTION_EXECUTE_HANDLER)
  {
    DWORD written;
    const char msg[] = "Got exception in exception handler!\n";
    WriteFile(GetStdHandle(STD_OUTPUT_HANDLE),msg, sizeof(msg)-1,
      &written,NULL);
  }
  /*
    Return EXCEPTION_CONTINUE_SEARCH to give JIT debugger
    (drwtsn32 or vsjitdebugger) possibility to attach,
    if JIT debugger is configured.
    Windows Error reporting might generate a dump here.
  */
  return EXCEPTION_CONTINUE_SEARCH;
}


void my_init_signals()
{
  if(opt_console)
    SetConsoleCtrlHandler(console_event_handler,TRUE);

    /* Avoid MessageBox()es*/
  _CrtSetReportMode(_CRT_WARN, _CRTDBG_MODE_FILE);
  _CrtSetReportFile(_CRT_WARN, _CRTDBG_FILE_STDERR);
  _CrtSetReportMode(_CRT_ERROR, _CRTDBG_MODE_FILE);
  _CrtSetReportFile(_CRT_ERROR, _CRTDBG_FILE_STDERR);
  _CrtSetReportMode(_CRT_ASSERT, _CRTDBG_MODE_FILE);
  _CrtSetReportFile(_CRT_ASSERT, _CRTDBG_FILE_STDERR);

   /*
     Do not use SEM_NOGPFAULTERRORBOX in the following SetErrorMode (),
     because it would prevent JIT debugger and Windows error reporting
     from working. We need WER or JIT-debugging, since our own unhandled
     exception filter is not guaranteed to work in all situation
     (like heap corruption or stack overflow)
   */
  SetErrorMode(SetErrorMode(0) | SEM_FAILCRITICALERRORS
                               | SEM_NOOPENFILEERRORBOX);
  SetUnhandledExceptionFilter(my_unhandler_exception_filter);
}

#else // !_WIN32

extern "C" {
static void empty_signal_handler(int sig __attribute__((unused)))
{ }
}


void my_init_signals()
{
  DBUG_ENTER("my_init_signals");
  struct sigaction sa;
  (void) sigemptyset(&sa.sa_mask);

  if (!(test_flags & TEST_NO_STACKTRACE) || (test_flags & TEST_CORE_ON_SIGNAL))
  {
#ifdef HAVE_STACKTRACE
    my_init_stacktrace();
#endif

    if (test_flags & TEST_CORE_ON_SIGNAL)
    {
      // Change limits so that we will get a core file.
      struct rlimit rl;
      rl.rlim_cur= rl.rlim_max= RLIM_INFINITY;
      if (setrlimit(RLIMIT_CORE, &rl))
        sql_print_warning("setrlimit could not change the size of core files to"
                          " 'infinity';  We may not be able to generate a"
                          " core file on signals");
    }

    /*
      SA_RESETHAND resets handler action to default when entering handler.
      SA_NODEFER allows receiving the same signal during handler.
      E.g. SIGABRT during our signal handler will dump core (default action).
    */
    sa.sa_flags= SA_RESETHAND | SA_NODEFER;
    sa.sa_handler= handle_fatal_signal;
    // Treat all these as fatal and handle them.
    (void) sigaction(SIGSEGV, &sa, NULL);
    (void) sigaction(SIGABRT, &sa, NULL);
    (void) sigaction(SIGBUS, &sa, NULL);
    (void) sigaction(SIGILL, &sa, NULL);
    (void) sigaction(SIGFPE, &sa, NULL);
  }

  // Ignore SIGPIPE and SIGALRM
  sa.sa_flags= 0;
  sa.sa_handler= SIG_IGN;
  (void) sigaction(SIGPIPE, &sa, NULL);
  (void) sigaction(SIGALRM, &sa, NULL);

  // SIGUSR1 is used to interrupt the socket listener.
  sa.sa_handler= empty_signal_handler;
  (void) sigaction(SIGUSR1, &sa, NULL);

  // Fix signals if ignored by parents (can happen on Mac OS X).
  sa.sa_handler= SIG_DFL;
  (void) sigaction(SIGTERM, &sa, NULL);
  (void) sigaction(SIGHUP, &sa, NULL);

  sigset_t set;
  (void) sigemptyset(&set);
  /*
    Block SIGQUIT, SIGHUP and SIGTERM.
    The signal handler thread does sigwait() on these.
  */
  (void) sigaddset(&set, SIGQUIT);
  (void) sigaddset(&set, SIGHUP);
  (void) sigaddset(&set, SIGTERM);
  (void) sigaddset(&set, SIGTSTP);
  /*
    Block SIGINT unless debugging to prevent Ctrl+C from causing
    unclean shutdown of the server.
  */
  if (!(test_flags & TEST_SIGINT))
    (void) sigaddset(&set, SIGINT);
  pthread_sigmask(SIG_SETMASK, &set, NULL);
  DBUG_VOID_RETURN;
}


static void start_signal_handler()
{
  int error;
  my_thread_attr_t thr_attr;
  DBUG_ENTER("start_signal_handler");

  (void) my_thread_attr_init(&thr_attr);
  (void) pthread_attr_setscope(&thr_attr, PTHREAD_SCOPE_SYSTEM);
  (void) pthread_attr_setdetachstate(&thr_attr, PTHREAD_CREATE_JOINABLE);

  size_t guardize= 0;
  (void) pthread_attr_getguardsize(&thr_attr, &guardize);
#if defined(__ia64__) || defined(__ia64)
  /*
    Peculiar things with ia64 platforms - it seems we only have half the
    stack size in reality, so we have to double it here
  */
  guardize= my_thread_stack_size;
#endif
  (void) my_thread_attr_setstacksize(&thr_attr, my_thread_stack_size + guardize);

  /*
    Set main_thread_id so that SIGTERM/SIGQUIT/SIGKILL can interrupt
    the socket listener successfully.
  */
  main_thread_id= my_thread_self();

  mysql_mutex_lock(&LOCK_start_signal_handler);
  if ((error=
       mysql_thread_create(key_thread_signal_hand,
                           &signal_thread_id, &thr_attr, signal_hand, 0)))
  {
    sql_print_error("Can't create interrupt-thread (error %d, errno: %d)",
                    error, errno);
    exit(MYSQLD_ABORT_EXIT);
  }
  mysql_cond_wait(&COND_start_signal_handler, &LOCK_start_signal_handler);
  mysql_mutex_unlock(&LOCK_start_signal_handler);

  (void) my_thread_attr_destroy(&thr_attr);
  DBUG_VOID_RETURN;
}


/** This thread handles SIGTERM, SIGQUIT and SIGHUP signals. */
/* ARGSUSED */
extern "C" void *signal_hand(void *arg __attribute__((unused)))
{
  my_thread_init();

  sigset_t set;
  (void) sigemptyset(&set);
  (void) sigaddset(&set, SIGTERM);
  (void) sigaddset(&set, SIGQUIT);
  (void) sigaddset(&set, SIGHUP);

  /*
    Signal to start_signal_handler that we are ready.
    This works by waiting for start_signal_handler to free mutex,
    after which we signal it that we are ready.
  */
  mysql_mutex_lock(&LOCK_start_signal_handler);
  mysql_cond_broadcast(&COND_start_signal_handler);
  mysql_mutex_unlock(&LOCK_start_signal_handler);

  /*
    Wait until that all server components have been successfully initialized.
    This step is mandatory since signal processing can be done safely only when
    all server components have been initialized.
  */
  server_components_init_wait();

  for (;;)
  {
    int sig;
    while (sigwait(&set, &sig) == EINTR)
    {}
    if (cleanup_done)
    {
      my_thread_end();
      my_thread_exit(0);      // Safety
      return NULL;            // Avoid compiler warnings
    }
    switch (sig) {
    case SIGTERM:
    case SIGQUIT:
      // Switch to the file log message processing.
      query_logger.set_handlers((log_output_options != LOG_NONE) ?
                                LOG_FILE : LOG_NONE);
      DBUG_PRINT("info", ("Got signal: %d  connection_events_loop_aborted: %d",
                 sig, connection_events_loop_aborted()));
      if (!connection_events_loop_aborted())
      {
        // Mark abort for threads.
        set_connection_events_loop_aborted(true);
#ifdef HAVE_PSI_THREAD_INTERFACE
        // Delete the instrumentation for the signal thread.
        PSI_THREAD_CALL(delete_current_thread)();
#endif
        /*
          Kill the socket listener.
          The main thread will then set socket_listener_active= false,
          and wait for us to finish all the cleanup below.
        */
        mysql_mutex_lock(&LOCK_socket_listener_active);
        while (socket_listener_active)
        {
          DBUG_PRINT("info",("Killing socket listener"));
          if (pthread_kill(main_thread_id, SIGUSR1))
          {
            DBUG_ASSERT(false);
            break;
          }
          mysql_cond_wait(&COND_socket_listener_active,
                          &LOCK_socket_listener_active);
        }
        mysql_mutex_unlock(&LOCK_socket_listener_active);

        close_connections();
      }
      my_thread_end();
      my_thread_exit(0);
      return NULL;  // Avoid compiler warnings
      break;
    case SIGHUP:
      if (!connection_events_loop_aborted())
      {
        int not_used;
        mysql_print_status();   // Print some debug info
        reload_acl_and_cache(NULL,
                             (REFRESH_LOG | REFRESH_TABLES | REFRESH_FAST |
                              REFRESH_GRANT | REFRESH_THREADS | REFRESH_HOSTS),
                             NULL, &not_used); // Flush logs
        // Reenable query logs after the options were reloaded.
        query_logger.set_handlers(log_output_options);
      }
      break;
    default:
      break;          /* purecov: tested */
    }
  }
  return NULL;        /* purecov: deadcode */
}

#endif // !_WIN32
#endif // !EMBEDDED_LIBRARY


#if HAVE_BACKTRACE && HAVE_ABI_CXA_DEMANGLE
#include <cxxabi.h>
extern "C" char *my_demangle(const char *mangled_name, int *status)
{
  return abi::__cxa_demangle(mangled_name, NULL, NULL, status);
}
#endif


/**
  All global error messages are sent here where the first one is stored
  for the client.
*/
/* ARGSUSED */
extern "C" void my_message_sql(uint error, const char *str, myf MyFlags);

void my_message_sql(uint error, const char *str, myf MyFlags)
{
  THD *thd= current_thd;
  DBUG_ENTER("my_message_sql");
  DBUG_PRINT("error", ("error: %u  message: '%s'", error, str));

  DBUG_ASSERT(str != NULL);
  /*
    An error should have a valid error number (!= 0), so it can be caught
    in stored procedures by SQL exception handlers.
    Calling my_error() with error == 0 is a bug.
    Remaining known places to fix:
    - storage/myisam/mi_create.c, my_printf_error()
    TODO:
    DBUG_ASSERT(error != 0);
  */

  if (error == 0)
  {
    /* At least, prevent new abuse ... */
    DBUG_ASSERT(strncmp(str, "MyISAM table", 12) == 0);
    error= ER_UNKNOWN_ERROR;
  }

#ifndef EMBEDDED_LIBRARY
  mysql_audit_general(thd, MYSQL_AUDIT_GENERAL_ERROR, error, str);
#endif

  if (thd)
  {
    if (MyFlags & ME_FATALERROR)
      thd->is_fatal_error= 1;
    (void) thd->raise_condition(error,
                                NULL,
                                Sql_condition::SL_ERROR,
                                str);
  }

  /* When simulating OOM, skip writing to error log to avoid mtr errors */
  DBUG_EXECUTE_IF("simulate_out_of_memory", DBUG_VOID_RETURN;);

  if (!thd || MyFlags & ME_ERRORLOG)
    sql_print_error("%s: %s",my_progname,str); /* purecov: inspected */
  DBUG_VOID_RETURN;
}


#ifndef EMBEDDED_LIBRARY
extern "C" void *my_str_malloc_mysqld(size_t size);
extern "C" void my_str_free_mysqld(void *ptr);
extern "C" void *my_str_realloc_mysqld(void *ptr, size_t size);

void *my_str_malloc_mysqld(size_t size)
{
  return my_malloc(key_memory_my_str_malloc,
                   size, MYF(MY_FAE));
}


void my_str_free_mysqld(void *ptr)
{
  my_free(ptr);
}

void *my_str_realloc_mysqld(void *ptr, size_t size)
{
  return my_realloc(key_memory_my_str_malloc,
                    ptr, size, MYF(MY_FAE));
}
#endif // !EMBEDDED_LIBRARY

const char *load_default_groups[]= {
#ifdef WITH_NDBCLUSTER_STORAGE_ENGINE
"mysql_cluster",
#endif
"mysqld","server", MYSQL_BASE_VERSION, 0, 0};

#if defined(_WIN32) && !defined(EMBEDDED_LIBRARY)
static const int load_default_groups_sz=
sizeof(load_default_groups)/sizeof(load_default_groups[0]);
#endif

#ifndef EMBEDDED_LIBRARY
/**
  This function is used to check for stack overrun for pathological
  cases of regular expressions and 'like' expressions.
  The call to current_thd is quite expensive, so we try to avoid it
  for the normal cases.
  The size of each stack frame for the wildcmp() routines is ~128 bytes,
  so checking *every* recursive call is not necessary.
 */
extern "C" int
check_enough_stack_size(int recurse_level)
{
  uchar stack_top;
  if (recurse_level % 16 != 0)
    return 0;

  THD *my_thd= current_thd;
  if (my_thd != NULL)
    return check_stack_overrun(my_thd, STACK_MIN_SIZE * 2, &stack_top);
  return 0;
}
#endif


/**
  Initialize one of the global date/time format variables.

  @param format_type    What kind of format should be supported
  @param var_ptr    Pointer to variable that should be updated

  @retval
    0 ok
  @retval
    1 error
*/

static bool init_global_datetime_format(timestamp_type format_type,
                                        Date_time_format *format)
{
  /*
    Get command line option
    format->format.str is already set by my_getopt
  */
  format->format.length= strlen(format->format.str);

  if (parse_date_time_format(format_type, format))
  {
    my_message_local(ERROR_LEVEL, "Wrong date/time format specifier: %s",
                     format->format.str);
    return true;
  }
  return false;
}

SHOW_VAR com_status_vars[]= {
  {"admin_commands",       (char*) offsetof(System_status_var, com_other),                                          SHOW_LONG_STATUS, SHOW_SCOPE_ALL},
  {"assign_to_keycache",   (char*) offsetof(System_status_var, com_stat[(uint) SQLCOM_ASSIGN_TO_KEYCACHE]),         SHOW_LONG_STATUS, SHOW_SCOPE_ALL},
  {"alter_db",             (char*) offsetof(System_status_var, com_stat[(uint) SQLCOM_ALTER_DB]),                   SHOW_LONG_STATUS, SHOW_SCOPE_ALL},
  {"alter_event",          (char*) offsetof(System_status_var, com_stat[(uint) SQLCOM_ALTER_EVENT]),                SHOW_LONG_STATUS, SHOW_SCOPE_ALL},
  {"alter_function",       (char*) offsetof(System_status_var, com_stat[(uint) SQLCOM_ALTER_FUNCTION]),             SHOW_LONG_STATUS, SHOW_SCOPE_ALL},
  {"alter_procedure",      (char*) offsetof(System_status_var, com_stat[(uint) SQLCOM_ALTER_PROCEDURE]),            SHOW_LONG_STATUS, SHOW_SCOPE_ALL},
  {"alter_server",         (char*) offsetof(System_status_var, com_stat[(uint) SQLCOM_ALTER_SERVER]),               SHOW_LONG_STATUS, SHOW_SCOPE_ALL},
  {"alter_table",          (char*) offsetof(System_status_var, com_stat[(uint) SQLCOM_ALTER_TABLE]),                SHOW_LONG_STATUS, SHOW_SCOPE_ALL},
  {"alter_tablespace",     (char*) offsetof(System_status_var, com_stat[(uint) SQLCOM_ALTER_TABLESPACE]),           SHOW_LONG_STATUS, SHOW_SCOPE_ALL},
  {"alter_user",           (char*) offsetof(System_status_var, com_stat[(uint) SQLCOM_ALTER_USER]),                 SHOW_LONG_STATUS, SHOW_SCOPE_ALL},
  {"analyze",              (char*) offsetof(System_status_var, com_stat[(uint) SQLCOM_ANALYZE]),                    SHOW_LONG_STATUS, SHOW_SCOPE_ALL},
  {"begin",                (char*) offsetof(System_status_var, com_stat[(uint) SQLCOM_BEGIN]),                      SHOW_LONG_STATUS, SHOW_SCOPE_ALL},
  {"binlog",               (char*) offsetof(System_status_var, com_stat[(uint) SQLCOM_BINLOG_BASE64_EVENT]),        SHOW_LONG_STATUS, SHOW_SCOPE_ALL},
  {"call_procedure",       (char*) offsetof(System_status_var, com_stat[(uint) SQLCOM_CALL]),                       SHOW_LONG_STATUS, SHOW_SCOPE_ALL},
  {"change_db",            (char*) offsetof(System_status_var, com_stat[(uint) SQLCOM_CHANGE_DB]),                  SHOW_LONG_STATUS, SHOW_SCOPE_ALL},
  {"change_master",        (char*) offsetof(System_status_var, com_stat[(uint) SQLCOM_CHANGE_MASTER]),              SHOW_LONG_STATUS, SHOW_SCOPE_ALL},
  {"change_repl_filter",   (char*) offsetof(System_status_var, com_stat[(uint) SQLCOM_CHANGE_REPLICATION_FILTER]),  SHOW_LONG_STATUS, SHOW_SCOPE_ALL},
  {"check",                (char*) offsetof(System_status_var, com_stat[(uint) SQLCOM_CHECK]),                      SHOW_LONG_STATUS, SHOW_SCOPE_ALL},
  {"checksum",             (char*) offsetof(System_status_var, com_stat[(uint) SQLCOM_CHECKSUM]),                   SHOW_LONG_STATUS, SHOW_SCOPE_ALL},
  {"commit",               (char*) offsetof(System_status_var, com_stat[(uint) SQLCOM_COMMIT]),                     SHOW_LONG_STATUS, SHOW_SCOPE_ALL},
  {"create_db",            (char*) offsetof(System_status_var, com_stat[(uint) SQLCOM_CREATE_DB]),                  SHOW_LONG_STATUS, SHOW_SCOPE_ALL},
  {"create_event",         (char*) offsetof(System_status_var, com_stat[(uint) SQLCOM_CREATE_EVENT]),               SHOW_LONG_STATUS, SHOW_SCOPE_ALL},
  {"create_function",      (char*) offsetof(System_status_var, com_stat[(uint) SQLCOM_CREATE_SPFUNCTION]),          SHOW_LONG_STATUS, SHOW_SCOPE_ALL},
  {"create_index",         (char*) offsetof(System_status_var, com_stat[(uint) SQLCOM_CREATE_INDEX]),               SHOW_LONG_STATUS, SHOW_SCOPE_ALL},
  {"create_procedure",     (char*) offsetof(System_status_var, com_stat[(uint) SQLCOM_CREATE_PROCEDURE]),           SHOW_LONG_STATUS, SHOW_SCOPE_ALL},
  {"create_server",        (char*) offsetof(System_status_var, com_stat[(uint) SQLCOM_CREATE_SERVER]),              SHOW_LONG_STATUS, SHOW_SCOPE_ALL},
  {"create_table",         (char*) offsetof(System_status_var, com_stat[(uint) SQLCOM_CREATE_TABLE]),               SHOW_LONG_STATUS, SHOW_SCOPE_ALL},
  {"create_trigger",       (char*) offsetof(System_status_var, com_stat[(uint) SQLCOM_CREATE_TRIGGER]),             SHOW_LONG_STATUS, SHOW_SCOPE_ALL},
  {"create_udf",           (char*) offsetof(System_status_var, com_stat[(uint) SQLCOM_CREATE_FUNCTION]),            SHOW_LONG_STATUS, SHOW_SCOPE_ALL},
  {"create_user",          (char*) offsetof(System_status_var, com_stat[(uint) SQLCOM_CREATE_USER]),                SHOW_LONG_STATUS, SHOW_SCOPE_ALL},
  {"create_view",          (char*) offsetof(System_status_var, com_stat[(uint) SQLCOM_CREATE_VIEW]),                SHOW_LONG_STATUS, SHOW_SCOPE_ALL},
  {"dealloc_sql",          (char*) offsetof(System_status_var, com_stat[(uint) SQLCOM_DEALLOCATE_PREPARE]),         SHOW_LONG_STATUS, SHOW_SCOPE_ALL},
  {"delete",               (char*) offsetof(System_status_var, com_stat[(uint) SQLCOM_DELETE]),                     SHOW_LONG_STATUS, SHOW_SCOPE_ALL},
  {"delete_multi",         (char*) offsetof(System_status_var, com_stat[(uint) SQLCOM_DELETE_MULTI]),               SHOW_LONG_STATUS, SHOW_SCOPE_ALL},
  {"do",                   (char*) offsetof(System_status_var, com_stat[(uint) SQLCOM_DO]),                         SHOW_LONG_STATUS, SHOW_SCOPE_ALL},
  {"drop_db",              (char*) offsetof(System_status_var, com_stat[(uint) SQLCOM_DROP_DB]),                    SHOW_LONG_STATUS, SHOW_SCOPE_ALL},
  {"drop_event",           (char*) offsetof(System_status_var, com_stat[(uint) SQLCOM_DROP_EVENT]),                 SHOW_LONG_STATUS, SHOW_SCOPE_ALL},
  {"drop_function",        (char*) offsetof(System_status_var, com_stat[(uint) SQLCOM_DROP_FUNCTION]),              SHOW_LONG_STATUS, SHOW_SCOPE_ALL},
  {"drop_index",           (char*) offsetof(System_status_var, com_stat[(uint) SQLCOM_DROP_INDEX]),                 SHOW_LONG_STATUS, SHOW_SCOPE_ALL},
  {"drop_procedure",       (char*) offsetof(System_status_var, com_stat[(uint) SQLCOM_DROP_PROCEDURE]),             SHOW_LONG_STATUS, SHOW_SCOPE_ALL},
  {"drop_server",          (char*) offsetof(System_status_var, com_stat[(uint) SQLCOM_DROP_SERVER]),                SHOW_LONG_STATUS, SHOW_SCOPE_ALL},
  {"drop_table",           (char*) offsetof(System_status_var, com_stat[(uint) SQLCOM_DROP_TABLE]),                 SHOW_LONG_STATUS, SHOW_SCOPE_ALL},
  {"drop_trigger",         (char*) offsetof(System_status_var, com_stat[(uint) SQLCOM_DROP_TRIGGER]),               SHOW_LONG_STATUS, SHOW_SCOPE_ALL},
  {"drop_user",            (char*) offsetof(System_status_var, com_stat[(uint) SQLCOM_DROP_USER]),                  SHOW_LONG_STATUS, SHOW_SCOPE_ALL},
  {"drop_view",            (char*) offsetof(System_status_var, com_stat[(uint) SQLCOM_DROP_VIEW]),                  SHOW_LONG_STATUS, SHOW_SCOPE_ALL},
  {"empty_query",          (char*) offsetof(System_status_var, com_stat[(uint) SQLCOM_EMPTY_QUERY]),                SHOW_LONG_STATUS, SHOW_SCOPE_ALL},
  {"execute_sql",          (char*) offsetof(System_status_var, com_stat[(uint) SQLCOM_EXECUTE]),                    SHOW_LONG_STATUS, SHOW_SCOPE_ALL},
  {"explain_other",        (char*) offsetof(System_status_var, com_stat[(uint) SQLCOM_EXPLAIN_OTHER]),              SHOW_LONG_STATUS, SHOW_SCOPE_ALL},
  {"flush",                (char*) offsetof(System_status_var, com_stat[(uint) SQLCOM_FLUSH]),                      SHOW_LONG_STATUS, SHOW_SCOPE_ALL},
  {"get_diagnostics",      (char*) offsetof(System_status_var, com_stat[(uint) SQLCOM_GET_DIAGNOSTICS]),            SHOW_LONG_STATUS, SHOW_SCOPE_ALL},
  {"grant",                (char*) offsetof(System_status_var, com_stat[(uint) SQLCOM_GRANT]),                      SHOW_LONG_STATUS, SHOW_SCOPE_ALL},
  {"ha_close",             (char*) offsetof(System_status_var, com_stat[(uint) SQLCOM_HA_CLOSE]),                   SHOW_LONG_STATUS, SHOW_SCOPE_ALL},
  {"ha_open",              (char*) offsetof(System_status_var, com_stat[(uint) SQLCOM_HA_OPEN]),                    SHOW_LONG_STATUS, SHOW_SCOPE_ALL},
  {"ha_read",              (char*) offsetof(System_status_var, com_stat[(uint) SQLCOM_HA_READ]),                    SHOW_LONG_STATUS, SHOW_SCOPE_ALL},
  {"help",                 (char*) offsetof(System_status_var, com_stat[(uint) SQLCOM_HELP]),                       SHOW_LONG_STATUS, SHOW_SCOPE_ALL},
  {"insert",               (char*) offsetof(System_status_var, com_stat[(uint) SQLCOM_INSERT]),                     SHOW_LONG_STATUS, SHOW_SCOPE_ALL},
  {"insert_select",        (char*) offsetof(System_status_var, com_stat[(uint) SQLCOM_INSERT_SELECT]),              SHOW_LONG_STATUS, SHOW_SCOPE_ALL},
  {"install_plugin",       (char*) offsetof(System_status_var, com_stat[(uint) SQLCOM_INSTALL_PLUGIN]),             SHOW_LONG_STATUS, SHOW_SCOPE_ALL},
  {"kill",                 (char*) offsetof(System_status_var, com_stat[(uint) SQLCOM_KILL]),                       SHOW_LONG_STATUS, SHOW_SCOPE_ALL},
  {"load",                 (char*) offsetof(System_status_var, com_stat[(uint) SQLCOM_LOAD]),                       SHOW_LONG_STATUS, SHOW_SCOPE_ALL},
  {"lock_tables",          (char*) offsetof(System_status_var, com_stat[(uint) SQLCOM_LOCK_TABLES]),                SHOW_LONG_STATUS, SHOW_SCOPE_ALL},
  {"optimize",             (char*) offsetof(System_status_var, com_stat[(uint) SQLCOM_OPTIMIZE]),                   SHOW_LONG_STATUS, SHOW_SCOPE_ALL},
  {"preload_keys",         (char*) offsetof(System_status_var, com_stat[(uint) SQLCOM_PRELOAD_KEYS]),               SHOW_LONG_STATUS, SHOW_SCOPE_ALL},
  {"prepare_sql",          (char*) offsetof(System_status_var, com_stat[(uint) SQLCOM_PREPARE]),                    SHOW_LONG_STATUS, SHOW_SCOPE_ALL},
  {"purge",                (char*) offsetof(System_status_var, com_stat[(uint) SQLCOM_PURGE]),                      SHOW_LONG_STATUS, SHOW_SCOPE_ALL},
  {"purge_before_date",    (char*) offsetof(System_status_var, com_stat[(uint) SQLCOM_PURGE_BEFORE]),               SHOW_LONG_STATUS, SHOW_SCOPE_ALL},
  {"release_savepoint",    (char*) offsetof(System_status_var, com_stat[(uint) SQLCOM_RELEASE_SAVEPOINT]),          SHOW_LONG_STATUS, SHOW_SCOPE_ALL},
  {"rename_table",         (char*) offsetof(System_status_var, com_stat[(uint) SQLCOM_RENAME_TABLE]),               SHOW_LONG_STATUS, SHOW_SCOPE_ALL},
  {"rename_user",          (char*) offsetof(System_status_var, com_stat[(uint) SQLCOM_RENAME_USER]),                SHOW_LONG_STATUS, SHOW_SCOPE_ALL},
  {"repair",               (char*) offsetof(System_status_var, com_stat[(uint) SQLCOM_REPAIR]),                     SHOW_LONG_STATUS, SHOW_SCOPE_ALL},
  {"replace",              (char*) offsetof(System_status_var, com_stat[(uint) SQLCOM_REPLACE]),                    SHOW_LONG_STATUS, SHOW_SCOPE_ALL},
  {"replace_select",       (char*) offsetof(System_status_var, com_stat[(uint) SQLCOM_REPLACE_SELECT]),             SHOW_LONG_STATUS, SHOW_SCOPE_ALL},
  {"reset",                (char*) offsetof(System_status_var, com_stat[(uint) SQLCOM_RESET]),                      SHOW_LONG_STATUS, SHOW_SCOPE_ALL},
  {"resignal",             (char*) offsetof(System_status_var, com_stat[(uint) SQLCOM_RESIGNAL]),                   SHOW_LONG_STATUS, SHOW_SCOPE_ALL},
  {"revoke",               (char*) offsetof(System_status_var, com_stat[(uint) SQLCOM_REVOKE]),                     SHOW_LONG_STATUS, SHOW_SCOPE_ALL},
  {"revoke_all",           (char*) offsetof(System_status_var, com_stat[(uint) SQLCOM_REVOKE_ALL]),                 SHOW_LONG_STATUS, SHOW_SCOPE_ALL},
  {"rollback",             (char*) offsetof(System_status_var, com_stat[(uint) SQLCOM_ROLLBACK]),                   SHOW_LONG_STATUS, SHOW_SCOPE_ALL},
  {"rollback_to_savepoint",(char*) offsetof(System_status_var, com_stat[(uint) SQLCOM_ROLLBACK_TO_SAVEPOINT]),      SHOW_LONG_STATUS, SHOW_SCOPE_ALL},
  {"savepoint",            (char*) offsetof(System_status_var, com_stat[(uint) SQLCOM_SAVEPOINT]),                  SHOW_LONG_STATUS, SHOW_SCOPE_ALL},
  {"select",               (char*) offsetof(System_status_var, com_stat[(uint) SQLCOM_SELECT]),                     SHOW_LONG_STATUS, SHOW_SCOPE_ALL},
  {"set_option",           (char*) offsetof(System_status_var, com_stat[(uint) SQLCOM_SET_OPTION]),                 SHOW_LONG_STATUS, SHOW_SCOPE_ALL},
  {"signal",               (char*) offsetof(System_status_var, com_stat[(uint) SQLCOM_SIGNAL]),                     SHOW_LONG_STATUS, SHOW_SCOPE_ALL},
  {"show_binlog_events",   (char*) offsetof(System_status_var, com_stat[(uint) SQLCOM_SHOW_BINLOG_EVENTS]),         SHOW_LONG_STATUS, SHOW_SCOPE_ALL},
  {"show_binlogs",         (char*) offsetof(System_status_var, com_stat[(uint) SQLCOM_SHOW_BINLOGS]),               SHOW_LONG_STATUS, SHOW_SCOPE_ALL},
  {"show_charsets",        (char*) offsetof(System_status_var, com_stat[(uint) SQLCOM_SHOW_CHARSETS]),              SHOW_LONG_STATUS, SHOW_SCOPE_ALL},
  {"show_collations",      (char*) offsetof(System_status_var, com_stat[(uint) SQLCOM_SHOW_COLLATIONS]),            SHOW_LONG_STATUS, SHOW_SCOPE_ALL},
  {"show_create_db",       (char*) offsetof(System_status_var, com_stat[(uint) SQLCOM_SHOW_CREATE_DB]),             SHOW_LONG_STATUS, SHOW_SCOPE_ALL},
  {"show_create_event",    (char*) offsetof(System_status_var, com_stat[(uint) SQLCOM_SHOW_CREATE_EVENT]),          SHOW_LONG_STATUS, SHOW_SCOPE_ALL},
  {"show_create_func",     (char*) offsetof(System_status_var, com_stat[(uint) SQLCOM_SHOW_CREATE_FUNC]),           SHOW_LONG_STATUS, SHOW_SCOPE_ALL},
  {"show_create_proc",     (char*) offsetof(System_status_var, com_stat[(uint) SQLCOM_SHOW_CREATE_PROC]),           SHOW_LONG_STATUS, SHOW_SCOPE_ALL},
  {"show_create_table",    (char*) offsetof(System_status_var, com_stat[(uint) SQLCOM_SHOW_CREATE]),                SHOW_LONG_STATUS, SHOW_SCOPE_ALL},
  {"show_create_trigger",  (char*) offsetof(System_status_var, com_stat[(uint) SQLCOM_SHOW_CREATE_TRIGGER]),        SHOW_LONG_STATUS, SHOW_SCOPE_ALL},
  {"show_databases",       (char*) offsetof(System_status_var, com_stat[(uint) SQLCOM_SHOW_DATABASES]),             SHOW_LONG_STATUS, SHOW_SCOPE_ALL},
  {"show_engine_logs",     (char*) offsetof(System_status_var, com_stat[(uint) SQLCOM_SHOW_ENGINE_LOGS]),           SHOW_LONG_STATUS, SHOW_SCOPE_ALL},
  {"show_engine_mutex",    (char*) offsetof(System_status_var, com_stat[(uint) SQLCOM_SHOW_ENGINE_MUTEX]),          SHOW_LONG_STATUS, SHOW_SCOPE_ALL},
  {"show_engine_status",   (char*) offsetof(System_status_var, com_stat[(uint) SQLCOM_SHOW_ENGINE_STATUS]),         SHOW_LONG_STATUS, SHOW_SCOPE_ALL},
  {"show_events",          (char*) offsetof(System_status_var, com_stat[(uint) SQLCOM_SHOW_EVENTS]),                SHOW_LONG_STATUS, SHOW_SCOPE_ALL},
  {"show_errors",          (char*) offsetof(System_status_var, com_stat[(uint) SQLCOM_SHOW_ERRORS]),                SHOW_LONG_STATUS, SHOW_SCOPE_ALL},
  {"show_fields",          (char*) offsetof(System_status_var, com_stat[(uint) SQLCOM_SHOW_FIELDS]),                SHOW_LONG_STATUS, SHOW_SCOPE_ALL},
  {"show_function_code",   (char*) offsetof(System_status_var, com_stat[(uint) SQLCOM_SHOW_FUNC_CODE]),             SHOW_LONG_STATUS, SHOW_SCOPE_ALL},
  {"show_function_status", (char*) offsetof(System_status_var, com_stat[(uint) SQLCOM_SHOW_STATUS_FUNC]),           SHOW_LONG_STATUS, SHOW_SCOPE_ALL},
  {"show_grants",          (char*) offsetof(System_status_var, com_stat[(uint) SQLCOM_SHOW_GRANTS]),                SHOW_LONG_STATUS, SHOW_SCOPE_ALL},
  {"show_keys",            (char*) offsetof(System_status_var, com_stat[(uint) SQLCOM_SHOW_KEYS]),                  SHOW_LONG_STATUS, SHOW_SCOPE_ALL},
  {"show_master_status",   (char*) offsetof(System_status_var, com_stat[(uint) SQLCOM_SHOW_MASTER_STAT]),           SHOW_LONG_STATUS, SHOW_SCOPE_ALL},
  {"show_open_tables",     (char*) offsetof(System_status_var, com_stat[(uint) SQLCOM_SHOW_OPEN_TABLES]),           SHOW_LONG_STATUS, SHOW_SCOPE_ALL},
  {"show_plugins",         (char*) offsetof(System_status_var, com_stat[(uint) SQLCOM_SHOW_PLUGINS]),               SHOW_LONG_STATUS, SHOW_SCOPE_ALL},
  {"show_privileges",      (char*) offsetof(System_status_var, com_stat[(uint) SQLCOM_SHOW_PRIVILEGES]),            SHOW_LONG_STATUS, SHOW_SCOPE_ALL},
  {"show_procedure_code",  (char*) offsetof(System_status_var, com_stat[(uint) SQLCOM_SHOW_PROC_CODE]),             SHOW_LONG_STATUS, SHOW_SCOPE_ALL},
  {"show_procedure_status",(char*) offsetof(System_status_var, com_stat[(uint) SQLCOM_SHOW_STATUS_PROC]),           SHOW_LONG_STATUS, SHOW_SCOPE_ALL},
  {"show_processlist",     (char*) offsetof(System_status_var, com_stat[(uint) SQLCOM_SHOW_PROCESSLIST]),           SHOW_LONG_STATUS, SHOW_SCOPE_ALL},
  {"show_profile",         (char*) offsetof(System_status_var, com_stat[(uint) SQLCOM_SHOW_PROFILE]),               SHOW_LONG_STATUS, SHOW_SCOPE_ALL},
  {"show_profiles",        (char*) offsetof(System_status_var, com_stat[(uint) SQLCOM_SHOW_PROFILES]),              SHOW_LONG_STATUS, SHOW_SCOPE_ALL},
  {"show_relaylog_events", (char*) offsetof(System_status_var, com_stat[(uint) SQLCOM_SHOW_RELAYLOG_EVENTS]),       SHOW_LONG_STATUS, SHOW_SCOPE_ALL},
  {"show_slave_hosts",     (char*) offsetof(System_status_var, com_stat[(uint) SQLCOM_SHOW_SLAVE_HOSTS]),           SHOW_LONG_STATUS, SHOW_SCOPE_ALL},
  {"show_slave_status",    (char*) offsetof(System_status_var, com_stat[(uint) SQLCOM_SHOW_SLAVE_STAT]),            SHOW_LONG_STATUS, SHOW_SCOPE_ALL},
  {"show_status",          (char*) offsetof(System_status_var, com_stat[(uint) SQLCOM_SHOW_STATUS]),                SHOW_LONG_STATUS, SHOW_SCOPE_ALL},
  {"show_storage_engines", (char*) offsetof(System_status_var, com_stat[(uint) SQLCOM_SHOW_STORAGE_ENGINES]),       SHOW_LONG_STATUS, SHOW_SCOPE_ALL},
  {"show_table_status",    (char*) offsetof(System_status_var, com_stat[(uint) SQLCOM_SHOW_TABLE_STATUS]),          SHOW_LONG_STATUS, SHOW_SCOPE_ALL},
  {"show_tables",          (char*) offsetof(System_status_var, com_stat[(uint) SQLCOM_SHOW_TABLES]),                SHOW_LONG_STATUS, SHOW_SCOPE_ALL},
  {"show_triggers",        (char*) offsetof(System_status_var, com_stat[(uint) SQLCOM_SHOW_TRIGGERS]),              SHOW_LONG_STATUS, SHOW_SCOPE_ALL},
  {"show_variables",       (char*) offsetof(System_status_var, com_stat[(uint) SQLCOM_SHOW_VARIABLES]),             SHOW_LONG_STATUS, SHOW_SCOPE_ALL},
  {"show_warnings",        (char*) offsetof(System_status_var, com_stat[(uint) SQLCOM_SHOW_WARNS]),                 SHOW_LONG_STATUS, SHOW_SCOPE_ALL},
  {"show_create_user",     (char*) offsetof(System_status_var, com_stat[(uint) SQLCOM_SHOW_CREATE_USER]),           SHOW_LONG_STATUS, SHOW_SCOPE_ALL},
  {"slave_start",          (char*) offsetof(System_status_var, com_stat[(uint) SQLCOM_SLAVE_START]),                SHOW_LONG_STATUS, SHOW_SCOPE_ALL},
  {"slave_stop",           (char*) offsetof(System_status_var, com_stat[(uint) SQLCOM_SLAVE_STOP]),                 SHOW_LONG_STATUS, SHOW_SCOPE_ALL},
  {"group_replication_start", (char*) offsetof(System_status_var, com_stat[(uint) SQLCOM_START_GROUP_REPLICATION]), SHOW_LONG_STATUS, SHOW_SCOPE_ALL},
  {"group_replication_stop",  (char*) offsetof(System_status_var, com_stat[(uint) SQLCOM_STOP_GROUP_REPLICATION]),  SHOW_LONG_STATUS, SHOW_SCOPE_ALL},
  {"stmt_execute",         (char*) offsetof(System_status_var, com_stmt_execute),                                   SHOW_LONG_STATUS, SHOW_SCOPE_ALL},
  {"stmt_close",           (char*) offsetof(System_status_var, com_stmt_close),                                     SHOW_LONG_STATUS, SHOW_SCOPE_ALL},
  {"stmt_fetch",           (char*) offsetof(System_status_var, com_stmt_fetch),                                     SHOW_LONG_STATUS, SHOW_SCOPE_ALL},
  {"stmt_prepare",         (char*) offsetof(System_status_var, com_stmt_prepare),                                   SHOW_LONG_STATUS, SHOW_SCOPE_ALL},
  {"stmt_reset",           (char*) offsetof(System_status_var, com_stmt_reset),                                     SHOW_LONG_STATUS, SHOW_SCOPE_ALL},
  {"stmt_send_long_data",  (char*) offsetof(System_status_var, com_stmt_send_long_data),                            SHOW_LONG_STATUS, SHOW_SCOPE_ALL},
  {"truncate",             (char*) offsetof(System_status_var, com_stat[(uint) SQLCOM_TRUNCATE]),                   SHOW_LONG_STATUS, SHOW_SCOPE_ALL},
  {"uninstall_plugin",     (char*) offsetof(System_status_var, com_stat[(uint) SQLCOM_UNINSTALL_PLUGIN]),           SHOW_LONG_STATUS, SHOW_SCOPE_ALL},
  {"unlock_tables",        (char*) offsetof(System_status_var, com_stat[(uint) SQLCOM_UNLOCK_TABLES]),              SHOW_LONG_STATUS, SHOW_SCOPE_ALL},
  {"update",               (char*) offsetof(System_status_var, com_stat[(uint) SQLCOM_UPDATE]),                     SHOW_LONG_STATUS, SHOW_SCOPE_ALL},
  {"update_multi",         (char*) offsetof(System_status_var, com_stat[(uint) SQLCOM_UPDATE_MULTI]),               SHOW_LONG_STATUS, SHOW_SCOPE_ALL},
  {"xa_commit",            (char*) offsetof(System_status_var, com_stat[(uint) SQLCOM_XA_COMMIT]),                  SHOW_LONG_STATUS, SHOW_SCOPE_ALL},
  {"xa_end",               (char*) offsetof(System_status_var, com_stat[(uint) SQLCOM_XA_END]),                     SHOW_LONG_STATUS, SHOW_SCOPE_ALL},
  {"xa_prepare",           (char*) offsetof(System_status_var, com_stat[(uint) SQLCOM_XA_PREPARE]),                 SHOW_LONG_STATUS, SHOW_SCOPE_ALL},
  {"xa_recover",           (char*) offsetof(System_status_var, com_stat[(uint) SQLCOM_XA_RECOVER]),                 SHOW_LONG_STATUS, SHOW_SCOPE_ALL},
  {"xa_rollback",          (char*) offsetof(System_status_var, com_stat[(uint) SQLCOM_XA_ROLLBACK]),                SHOW_LONG_STATUS, SHOW_SCOPE_ALL},
  {"xa_start",             (char*) offsetof(System_status_var, com_stat[(uint) SQLCOM_XA_START]),                   SHOW_LONG_STATUS, SHOW_SCOPE_ALL},
  {NullS, NullS, SHOW_LONG, SHOW_SCOPE_ALL}
};


#ifndef EMBEDDED_LIBRARY
LEX_CSTRING sql_statement_names[(uint) SQLCOM_END + 1];

static void init_sql_statement_names()
{
  static LEX_CSTRING empty= { C_STRING_WITH_LEN("") };

  char *first_com= (char*) offsetof(System_status_var, com_stat[0]);
  char *last_com= (char*) offsetof(System_status_var, com_stat[(uint) SQLCOM_END]);
  int record_size= (char*) offsetof(System_status_var, com_stat[1])
                   - (char*) offsetof(System_status_var, com_stat[0]);
  char *ptr;
  uint i;
  uint com_index;

  for (i= 0; i < ((uint) SQLCOM_END + 1); i++)
    sql_statement_names[i]= empty;

  SHOW_VAR *var= &com_status_vars[0];
  while (var->name != NULL)
  {
    ptr= var->value;
    if ((first_com <= ptr) && (ptr <= last_com))
    {
      com_index= ((int)(ptr - first_com))/record_size;
      DBUG_ASSERT(com_index < (uint) SQLCOM_END);
      sql_statement_names[com_index].str= var->name;
      /* TODO: Change SHOW_VAR::name to a LEX_STRING, to avoid strlen() */
      sql_statement_names[com_index].length= strlen(var->name);
    }
    var++;
  }

  DBUG_ASSERT(strcmp(sql_statement_names[(uint) SQLCOM_SELECT].str, "select") == 0);
  DBUG_ASSERT(strcmp(sql_statement_names[(uint) SQLCOM_SIGNAL].str, "signal") == 0);

  sql_statement_names[(uint) SQLCOM_END].str= "error";
}
#endif // !EMBEDDED_LIBRARY

#ifdef HAVE_PSI_STATEMENT_INTERFACE
PSI_statement_info sql_statement_info[(uint) SQLCOM_END + 1];
PSI_statement_info com_statement_info[(uint) COM_END + 1];

/**
  Initialize the command names array.
  Since we do not want to maintain a separate array,
  this is populated from data mined in com_status_vars,
  which already has one name for each command.
*/
void init_sql_statement_info()
{
  uint i;

  for (i= 0; i < ((uint) SQLCOM_END + 1); i++)
  {
    sql_statement_info[i].m_name= sql_statement_names[i].str;
    sql_statement_info[i].m_flags= 0;
  }

  /* "statement/sql/error" represents broken queries (syntax error). */
  sql_statement_info[(uint) SQLCOM_END].m_name= "error";
  sql_statement_info[(uint) SQLCOM_END].m_flags= 0;
}

void init_com_statement_info()
{
  uint index;

  for (index= 0; index < (uint) COM_END + 1; index++)
  {
    com_statement_info[index].m_name= command_name[index].str;
    com_statement_info[index].m_flags= 0;
  }

  /* "statement/abstract/query" can mutate into "statement/sql/..." */
  com_statement_info[(uint) COM_QUERY].m_flags= PSI_FLAG_MUTABLE;
}
#endif

/**
  Create a replication file name or base for file names.

  @param[in] opt Value of option, or NULL
  @param[in] def Default value if option value is not set.
  @param[in] ext Extension to use for the path

  @returns Pointer to string containing the full file path, or NULL if
  it was not possible to create the path.
 */
static inline const char *
rpl_make_log_name(PSI_memory_key key,
                  const char *opt,
                  const char *def,
                  const char *ext)
{
  DBUG_ENTER("rpl_make_log_name");
  DBUG_PRINT("enter", ("opt: %s, def: %s, ext: %s", opt, def, ext));
  char buff[FN_REFLEN];
  /*
    opt[0] needs to be checked to make sure opt name is not an empty
    string, incase it is an empty string default name will be considered
  */
  const char *base= (opt && opt[0]) ? opt : def;
  unsigned int options=
    MY_REPLACE_EXT | MY_UNPACK_FILENAME | MY_SAFE_PATH;

  /* mysql_real_data_home_ptr may be null if no value of datadir has been
     specified through command-line or througha cnf file. If that is the 
     case we make mysql_real_data_home_ptr point to mysql_real_data_home
     which, in that case holds the default path for data-dir.
  */

  DBUG_EXECUTE_IF("emulate_empty_datadir_param",
                  {
                    mysql_real_data_home_ptr= NULL;
                  };
                 );

  if(mysql_real_data_home_ptr == NULL)
    mysql_real_data_home_ptr= mysql_real_data_home;

  if (fn_format(buff, base, mysql_real_data_home_ptr, ext, options))
    DBUG_RETURN(my_strdup(key, buff, MYF(0)));
  else
    DBUG_RETURN(NULL);
}


int init_common_variables()
{
  umask(((~my_umask) & 0666));
  my_decimal_set_zero(&decimal_zero); // set decimal_zero constant;
  tzset();      // Set tzname

  max_system_variables.pseudo_thread_id= (my_thread_id) ~0;
  server_start_time= flush_status_time= my_time(0);

  rpl_filter= new Rpl_filter;
  binlog_filter= new Rpl_filter;
  if (!rpl_filter || !binlog_filter)
  {
    sql_print_error("Could not allocate replication and binlog filters: %s",
                    strerror(errno));
    return 1;
  }

  if (init_thread_environment() ||
      mysql_init_variables())
    return 1;

  ignore_db_dirs_init();

  {
    struct tm tm_tmp;
    localtime_r(&server_start_time,&tm_tmp);
    strmake(system_time_zone, tzname[tm_tmp.tm_isdst != 0 ? 1 : 0],
            sizeof(system_time_zone)-1);

 }

  /*
    We set SYSTEM time zone as reasonable default and
    also for failure of my_tz_init() and bootstrap mode.
    If user explicitly set time zone with --default-time-zone
    option we will change this value in my_tz_init().
  */
  global_system_variables.time_zone= my_tz_SYSTEM;

#ifdef HAVE_PSI_INTERFACE
  /*
    Complete the mysql_bin_log initialization.
    Instrumentation keys are known only after the performance schema initialization,
    and can not be set in the MYSQL_BIN_LOG constructor (called before main()).
  */
  mysql_bin_log.set_psi_keys(key_BINLOG_LOCK_index,
                             key_BINLOG_LOCK_commit,
                             key_BINLOG_LOCK_commit_queue,
                             key_BINLOG_LOCK_done,
                             key_BINLOG_LOCK_flush_queue,
                             key_BINLOG_LOCK_log,
                             key_BINLOG_LOCK_binlog_end_pos,
                             key_BINLOG_LOCK_sync,
                             key_BINLOG_LOCK_sync_queue,
                             key_BINLOG_LOCK_xids,
                             key_BINLOG_COND_done,
                             key_BINLOG_update_cond,
                             key_BINLOG_prep_xids_cond,
                             key_file_binlog,
                             key_file_binlog_index);
#endif

  /*
    Init mutexes for the global MYSQL_BIN_LOG objects.
    As safe_mutex depends on what MY_INIT() does, we can't init the mutexes of
    global MYSQL_BIN_LOGs in their constructors, because then they would be
    inited before MY_INIT(). So we do it here.
  */
  mysql_bin_log.init_pthread_objects();

  /* TODO: remove this when my_time_t is 64 bit compatible */
  if (!IS_TIME_T_VALID_FOR_TIMESTAMP(server_start_time))
  {
    sql_print_error("This MySQL server doesn't support dates later then 2038");
    return 1;
  }

  if (gethostname(glob_hostname,sizeof(glob_hostname)) < 0)
  {
    strmake(glob_hostname, STRING_WITH_LEN("localhost"));
    sql_print_warning("gethostname failed, using '%s' as hostname",
                      glob_hostname);
    strmake(default_logfile_name, STRING_WITH_LEN("mysql"));
  }
  else
    strmake(default_logfile_name, glob_hostname,
      sizeof(default_logfile_name)-5);

  strmake(pidfile_name, default_logfile_name, sizeof(pidfile_name)-5);
  my_stpcpy(fn_ext(pidfile_name),".pid");    // Add proper extension


  /*
    The default-storage-engine entry in my_long_options should have a
    non-null default value. It was earlier intialized as
    (longlong)"MyISAM" in my_long_options but this triggered a
    compiler error in the Sun Studio 12 compiler. As a work-around we
    set the def_value member to 0 in my_long_options and initialize it
    to the correct value here.

    From MySQL 5.5 onwards, the default storage engine is InnoDB
    (except in the embedded server, where the default continues to
    be MyISAM)
  */
#ifdef EMBEDDED_LIBRARY
  default_storage_engine= const_cast<char *>("MyISAM");
#else
  default_storage_engine= const_cast<char *>("InnoDB");
#endif
  default_tmp_storage_engine= default_storage_engine;


  /*
    Add server status variables to the dynamic list of
    status variables that is shown by SHOW STATUS.
    Later, in plugin_init, and mysql_install_plugin
    new entries could be added to that list.
  */
  if (add_status_vars(status_vars))
    return 1; // an error was already reported

#ifndef DBUG_OFF
  /*
    We have few debug-only commands in com_status_vars, only visible in debug
    builds. for simplicity we enable the assert only in debug builds

    There are 8 Com_ variables which don't have corresponding SQLCOM_ values:
    (TODO strictly speaking they shouldn't be here, should not have Com_ prefix
    that is. Perhaps Stmt_ ? Comstmt_ ? Prepstmt_ ?)

      Com_admin_commands       => com_other
      Com_stmt_close           => com_stmt_close
      Com_stmt_execute         => com_stmt_execute
      Com_stmt_fetch           => com_stmt_fetch
      Com_stmt_prepare         => com_stmt_prepare
      Com_stmt_reprepare       => com_stmt_reprepare
      Com_stmt_reset           => com_stmt_reset
      Com_stmt_send_long_data  => com_stmt_send_long_data

    With this correction the number of Com_ variables (number of elements in
    the array, excluding the last element - terminator) must match the number
    of SQLCOM_ constants.
  */
  compile_time_assert(sizeof(com_status_vars)/sizeof(com_status_vars[0]) - 1 ==
                     SQLCOM_END + 7);
#endif

  if (get_options(&remaining_argc, &remaining_argv))
    return 1;

  if (log_syslog_init())
    opt_log_syslog_enable= 0;

  if (set_default_auth_plugin(default_auth_plugin, strlen(default_auth_plugin)))
  {
    sql_print_error("Can't start server: "
		    "Invalid value for --default-authentication-plugin");
    return 1;
  }
  set_server_version();

  log_warnings= log_error_verbosity - 1; // backward compatibility

  sql_print_information("%s (mysqld %s) starting as process %lu ...",
                        my_progname, server_version, (ulong) getpid());


#ifndef EMBEDDED_LIBRARY
  if (opt_help && !opt_verbose)
    unireg_abort(MYSQLD_SUCCESS_EXIT);
#endif /*!EMBEDDED_LIBRARY*/

  DBUG_PRINT("info",("%s  Ver %s for %s on %s\n",my_progname,
         server_version, SYSTEM_TYPE,MACHINE_TYPE));

#ifdef HAVE_LINUX_LARGE_PAGES
  /* Initialize large page size */
  if (opt_large_pages && (opt_large_page_size= my_get_large_page_size()))
  {
      DBUG_PRINT("info", ("Large page set, large_page_size = %d",
                 opt_large_page_size));
      my_use_large_pages= 1;
      my_large_page_size= opt_large_page_size;
  }
  else
  {
    opt_large_pages= 0;
    /*
       Either not configured to use large pages or Linux haven't
       been compiled with large page support
    */
  }
#endif /* HAVE_LINUX_LARGE_PAGES */
#ifdef HAVE_SOLARIS_LARGE_PAGES
#define LARGE_PAGESIZE (4*1024*1024)  /* 4MB */
#define SUPER_LARGE_PAGESIZE (256*1024*1024)  /* 256MB */
  if (opt_large_pages)
  {
  /*
    tell the kernel that we want to use 4/256MB page for heap storage
    and also for the stack. We use 4 MByte as default and if the
    super-large-page is set we increase it to 256 MByte. 256 MByte
    is for server installations with GBytes of RAM memory where
    the MySQL Server will have page caches and other memory regions
    measured in a number of GBytes.
    We use as big pages as possible which isn't bigger than the above
    desired page sizes.
  */
   int nelem;
   size_t max_desired_page_size;
   if (opt_super_large_pages)
     max_desired_page_size= SUPER_LARGE_PAGESIZE;
   else
     max_desired_page_size= LARGE_PAGESIZE;
   nelem = getpagesizes(NULL, 0);
   if (nelem > 0)
   {
     size_t *pagesize = (size_t *) malloc(sizeof(size_t) * nelem);
     if (pagesize != NULL && getpagesizes(pagesize, nelem) > 0)
     {
       size_t max_page_size= 0;
       for (int i= 0; i < nelem; i++)
       {
         if (pagesize[i] > max_page_size &&
             pagesize[i] <= max_desired_page_size)
            max_page_size= pagesize[i];
       }
       free(pagesize);
       if (max_page_size > 0)
       {
         struct memcntl_mha mpss;

         mpss.mha_cmd= MHA_MAPSIZE_BSSBRK;
         mpss.mha_pagesize= max_page_size;
         mpss.mha_flags= 0;
         memcntl(NULL, 0, MC_HAT_ADVISE, (caddr_t)&mpss, 0, 0);
         mpss.mha_cmd= MHA_MAPSIZE_STACK;
         memcntl(NULL, 0, MC_HAT_ADVISE, (caddr_t)&mpss, 0, 0);
       }
     }
   }
  }
#endif /* HAVE_SOLARIS_LARGE_PAGES */

  longlong default_value;
  sys_var *var;
#ifndef EMBEDDED_LIBRARY
  /* Calculate and update default value for thread_cache_size. */
  if ((default_value= 8 + max_connections / 100) > 100)
    default_value= 100;
  var= intern_find_sys_var(STRING_WITH_LEN("thread_cache_size"));
  var->update_default(default_value);
#endif

  /* Calculate and update default value for host_cache_size. */
  if ((default_value= 128 + max_connections) > 628 &&
      (default_value= 628 + ((max_connections - 500) / 20)) > 2000)
    default_value= 2000;
  var= intern_find_sys_var(STRING_WITH_LEN("host_cache_size"));
  var->update_default(default_value);

#ifndef EMBEDDED_LIBRARY
  /* Fix thread_cache_size. */
  if (!thread_cache_size_specified &&
      (Per_thread_connection_handler::max_blocked_pthreads=
       8 + max_connections / 100) > 100)
    Per_thread_connection_handler::max_blocked_pthreads= 100;
#endif // !EMBEDDED_LIBRARY

  /* Fix host_cache_size. */
  if (!host_cache_size_specified &&
      (host_cache_size= 128 + max_connections) > 628 &&
      (host_cache_size= 628 + ((max_connections - 500) / 20)) > 2000)
    host_cache_size= 2000;

  /* Fix back_log */
  if (back_log == 0 && (back_log= 50 + max_connections / 5) > 900)
    back_log= 900;

  unireg_init(opt_specialflag); /* Set up extern variabels */
  if (!(my_default_lc_messages=
        my_locale_by_name(NULL, lc_messages)))
  {
    sql_print_error("Unknown locale: '%s'", lc_messages);
    return 1;
  }
  global_system_variables.lc_messages= my_default_lc_messages;
  if (init_errmessage())  /* Read error messages from file */
    return 1;
  init_client_errs();
  mysql_client_plugin_init();
  if (item_create_init())
    return 1;
  item_init();
#ifndef EMBEDDED_LIBRARY
  my_regex_init(&my_charset_latin1, check_enough_stack_size);
  my_string_stack_guard= check_enough_stack_size;
#else
  my_regex_init(&my_charset_latin1, NULL);
#endif
  /*
    Process a comma-separated character set list and choose
    the first available character set. This is mostly for
    test purposes, to be able to start "mysqld" even if
    the requested character set is not available (see bug#18743).
  */
  for (;;)
  {
    char *next_character_set_name= strchr(default_character_set_name, ',');
    if (next_character_set_name)
      *next_character_set_name++= '\0';
    if (!(default_charset_info=
          get_charset_by_csname(default_character_set_name,
                                MY_CS_PRIMARY, MYF(MY_WME))))
    {
      if (next_character_set_name)
      {
        default_character_set_name= next_character_set_name;
        default_collation_name= 0;          // Ignore collation
      }
      else
        return 1;                           // Eof of the list
    }
    else
      break;
  }

  if (default_collation_name)
  {
    CHARSET_INFO *default_collation;
    default_collation= get_charset_by_name(default_collation_name, MYF(0));
    if (!default_collation)
    {
#ifdef WITH_PERFSCHEMA_STORAGE_ENGINE
      buffered_logs.print();
      buffered_logs.cleanup();
#endif
      sql_print_error(ER_DEFAULT(ER_UNKNOWN_COLLATION), default_collation_name);
      return 1;
    }
    if (!my_charset_same(default_charset_info, default_collation))
    {
      sql_print_error(ER_DEFAULT(ER_COLLATION_CHARSET_MISMATCH),
          default_collation_name,
          default_charset_info->csname);
      return 1;
    }
    default_charset_info= default_collation;
  }
  /* Set collactions that depends on the default collation */
  global_system_variables.collation_server=  default_charset_info;
  global_system_variables.collation_database=  default_charset_info;

  if (is_supported_parser_charset(default_charset_info))
  {
    global_system_variables.collation_connection= default_charset_info;
    global_system_variables.character_set_results= default_charset_info;
    global_system_variables.character_set_client= default_charset_info;
  }
  else
  {
    sql_print_information("'%s' can not be used as client character set. "
                          "'%s' will be used as default client character set.",
                          default_charset_info->csname,
                          my_charset_latin1.csname);
    global_system_variables.collation_connection= &my_charset_latin1;
    global_system_variables.character_set_results= &my_charset_latin1;
    global_system_variables.character_set_client= &my_charset_latin1;
  }

  if (!(character_set_filesystem=
        get_charset_by_csname(character_set_filesystem_name,
                              MY_CS_PRIMARY, MYF(MY_WME))))
    return 1;
  global_system_variables.character_set_filesystem= character_set_filesystem;

  if (lex_init())
  {
    sql_print_error("Out of memory");
    return 1;
  }

  if (!(my_default_lc_time_names=
        my_locale_by_name(NULL, lc_time_names_name)))
  {
    sql_print_error("Unknown locale: '%s'", lc_time_names_name);
    return 1;
  }
  global_system_variables.lc_time_names= my_default_lc_time_names;

  /* check log options and issue warnings if needed */
  if (opt_general_log && opt_general_logname && !(log_output_options & LOG_FILE) &&
      !(log_output_options & LOG_NONE))
    sql_print_warning("Although a path was specified for the "
                      "--general-log-file option, log tables are used. "
                      "To enable logging to files use the --log-output=file option.");

  if (opt_slow_log && opt_slow_logname && !(log_output_options & LOG_FILE)
      && !(log_output_options & LOG_NONE))
    sql_print_warning("Although a path was specified for the "
                      "--slow-query-log-file option, log tables are used. "
                      "To enable logging to files use the --log-output=file option.");

#define FIX_LOG_VAR(VAR, ALT)                                   \
  if (!VAR || !*VAR)                                            \
    VAR= ALT;

  FIX_LOG_VAR(opt_general_logname,
              make_query_log_name(logname_path, QUERY_LOG_GENERAL));
  FIX_LOG_VAR(opt_slow_logname,
              make_query_log_name(slow_logname_path, QUERY_LOG_SLOW));

#if defined(ENABLED_DEBUG_SYNC)
  /* Initialize the debug sync facility. See debug_sync.cc. */
  if (debug_sync_init())
    return 1; /* purecov: tested */
#endif /* defined(ENABLED_DEBUG_SYNC) */

#if defined(__linux__)
  if (use_temp_pool && bitmap_init(&temp_pool,0,1024,1))
    return 1;
#else
  use_temp_pool= 0;
#endif

  if (my_dboptions_cache_init())
    return 1;

  /* create the data directory if requested */
  if (unlikely(opt_initialize) &&
      initialize_create_data_directory(mysql_real_data_home))
      return 1;


  /*
    Ensure that lower_case_table_names is set on system where we have case
    insensitive names.  If this is not done the users MyISAM tables will
    get corrupted if accesses with names of different case.
  */
  DBUG_PRINT("info", ("lower_case_table_names: %d", lower_case_table_names));
  lower_case_file_system= test_if_case_insensitive(mysql_real_data_home);
  if (!lower_case_table_names && lower_case_file_system == 1)
  {
    if (lower_case_table_names_used)
    {
      sql_print_warning("\
You have forced lower_case_table_names to 0 through a command-line \
option, even though your file system '%s' is case insensitive.  This means \
that you can corrupt a MyISAM table by accessing it with different cases. \
You should consider changing lower_case_table_names to 1 or 2",
      mysql_real_data_home);
    }
    else
    {
      sql_print_warning("Setting lower_case_table_names=2 because file system for %s is case insensitive", mysql_real_data_home);
      lower_case_table_names= 2;
    }
  }
  else if (lower_case_table_names == 2 &&
           !(lower_case_file_system=
             (test_if_case_insensitive(mysql_real_data_home) == 1)))
  {
    sql_print_warning("lower_case_table_names was set to 2, even though your "
                        "the file system '%s' is case sensitive.  Now setting "
                        "lower_case_table_names to 0 to avoid future problems.",
      mysql_real_data_home);
    lower_case_table_names= 0;
  }
  else
  {
    lower_case_file_system=
      (test_if_case_insensitive(mysql_real_data_home) == 1);
  }

  /* Reset table_alias_charset, now that lower_case_table_names is set. */
  table_alias_charset= (lower_case_table_names ?
      &my_charset_utf8_tolower_ci :
      &my_charset_bin);

  /*
    Build do_table and ignore_table rules to hush
    after the resetting of table_alias_charset
  */
  if (rpl_filter->build_do_table_hash() ||
      rpl_filter->build_ignore_table_hash())
  {
    sql_print_error("An error occurred while building do_table"
                    "and ignore_table rules to hush.");
    return 1;
  }

  if (ignore_db_dirs_process_additions())
  {
    sql_print_error("An error occurred while storing ignore_db_dirs to a hash.");
    return 1;
  }

  return 0;
}


static int init_thread_environment()
{
  mysql_mutex_init(key_LOCK_status, &LOCK_status, MY_MUTEX_INIT_FAST);
  mysql_mutex_init(key_LOCK_manager,
                   &LOCK_manager, MY_MUTEX_INIT_FAST);
  mysql_mutex_init(key_LOCK_crypt, &LOCK_crypt, MY_MUTEX_INIT_FAST);
  mysql_mutex_init(key_LOCK_user_conn, &LOCK_user_conn, MY_MUTEX_INIT_FAST);
  mysql_mutex_init(key_LOCK_msr_map, &LOCK_msr_map, MY_MUTEX_INIT_FAST);
  mysql_mutex_init(key_LOCK_global_system_variables,
                   &LOCK_global_system_variables, MY_MUTEX_INIT_FAST);
  mysql_rwlock_init(key_rwlock_LOCK_system_variables_hash,
                    &LOCK_system_variables_hash);
  mysql_mutex_init(key_LOCK_prepared_stmt_count,
                   &LOCK_prepared_stmt_count, MY_MUTEX_INIT_FAST);
  mysql_mutex_init(key_LOCK_sql_slave_skip_counter,
                   &LOCK_sql_slave_skip_counter, MY_MUTEX_INIT_FAST);
  mysql_mutex_init(key_LOCK_slave_net_timeout,
                   &LOCK_slave_net_timeout, MY_MUTEX_INIT_FAST);
  mysql_mutex_init(key_LOCK_error_messages,
                   &LOCK_error_messages, MY_MUTEX_INIT_FAST);
  mysql_mutex_init(key_LOCK_uuid_generator,
                   &LOCK_uuid_generator, MY_MUTEX_INIT_FAST);
  mysql_mutex_init(key_LOCK_sql_rand,
                   &LOCK_sql_rand, MY_MUTEX_INIT_FAST);
  mysql_mutex_init(key_LOCK_log_throttle_qni,
                   &LOCK_log_throttle_qni, MY_MUTEX_INIT_FAST);
  mysql_mutex_init(key_LOCK_offline_mode,
                   &LOCK_offline_mode, MY_MUTEX_INIT_FAST);
  mysql_mutex_init(key_LOCK_default_password_lifetime,
                   &LOCK_default_password_lifetime, MY_MUTEX_INIT_FAST);
#ifdef HAVE_OPENSSL
  mysql_mutex_init(key_LOCK_des_key_file,
                   &LOCK_des_key_file, MY_MUTEX_INIT_FAST);
#endif
  mysql_rwlock_init(key_rwlock_LOCK_sys_init_connect, &LOCK_sys_init_connect);
  mysql_rwlock_init(key_rwlock_LOCK_sys_init_slave, &LOCK_sys_init_slave);
  mysql_cond_init(key_COND_manager, &COND_manager);
  mysql_mutex_init(key_LOCK_server_started,
                   &LOCK_server_started, MY_MUTEX_INIT_FAST);
  mysql_cond_init(key_COND_server_started, &COND_server_started);
  mysql_mutex_init(key_LOCK_reset_gtid_table,
                   &LOCK_reset_gtid_table, MY_MUTEX_INIT_FAST);
  mysql_mutex_init(key_LOCK_compress_gtid_table,
                   &LOCK_compress_gtid_table, MY_MUTEX_INIT_FAST);
  mysql_cond_init(key_COND_compress_gtid_table,
                  &COND_compress_gtid_table);
#ifndef EMBEDDED_LIBRARY
  Events::init_mutexes();
#if defined(_WIN32)
  mysql_mutex_init(key_LOCK_handler_count,
                   &LOCK_handler_count, MY_MUTEX_INIT_FAST);
  mysql_cond_init(key_COND_handler_count, &COND_handler_count);
#else
  mysql_mutex_init(key_LOCK_socket_listener_active,
                   &LOCK_socket_listener_active, MY_MUTEX_INIT_FAST);
  mysql_cond_init(key_COND_socket_listener_active,
                  &COND_socket_listener_active);
  mysql_mutex_init(key_LOCK_start_signal_handler,
                   &LOCK_start_signal_handler, MY_MUTEX_INIT_FAST);
  mysql_cond_init(key_COND_start_signal_handler,
                  &COND_start_signal_handler);
#endif // _WIN32
#endif // !EMBEDDED_LIBRARY
  /* Parameter for threads created for connections */
  (void) my_thread_attr_init(&connection_attrib);
#ifndef _WIN32
  pthread_attr_setdetachstate(&connection_attrib, PTHREAD_CREATE_DETACHED);
  pthread_attr_setscope(&connection_attrib, PTHREAD_SCOPE_SYSTEM);
#endif

  DBUG_ASSERT(! THR_THD_initialized);
  DBUG_ASSERT(! THR_MALLOC_initialized);
  if (my_create_thread_local_key(&THR_THD,NULL) ||
      my_create_thread_local_key(&THR_MALLOC,NULL))
  {
    sql_print_error("Can't create thread-keys");
    return 1;
  }
  THR_THD_initialized= true;
  THR_MALLOC_initialized= true;
  return 0;
}

#ifndef EMBEDDED_LIBRARY
ssl_artifacts_status auto_detect_ssl()
{
  MY_STAT cert_stat, cert_key, ca_stat;
  uint result= 1;
  ssl_artifacts_status ret_status= SSL_ARTIFACTS_VIA_OPTIONS;

  if ((!opt_ssl_cert || !opt_ssl_cert[0]) &&
      (!opt_ssl_key || !opt_ssl_key[0]) &&
      (!opt_ssl_ca || !opt_ssl_ca[0]) &&
      (!opt_ssl_capath || !opt_ssl_capath[0]) &&
      (!opt_ssl_crl || !opt_ssl_crl[0]) &&
      (!opt_ssl_crlpath || !opt_ssl_crlpath[0]) &&
      (!opt_ssl_cipher || !opt_ssl_cipher[0]))
  {
    result= result << (my_stat(DEFAULT_SSL_SERVER_CERT, &cert_stat, MYF(0)) ? 1 : 0)
                   << (my_stat(DEFAULT_SSL_SERVER_KEY, &cert_key, MYF(0)) ? 1 : 0)
                   << (my_stat(DEFAULT_SSL_CA_CERT, &ca_stat, MYF(0)) ? 1 : 0);

    switch(result)
    {
      case 8:
        opt_ssl_ca= (char *)DEFAULT_SSL_CA_CERT;
        opt_ssl_cert= (char *)DEFAULT_SSL_SERVER_CERT;
        opt_ssl_key= (char *)DEFAULT_SSL_SERVER_KEY;
        ret_status= SSL_ARTIFACTS_AUTO_DETECTED;
        break;
      case 4:
      case 2:
        ret_status= SSL_ARTIFACT_TRACES_FOUND;
        break;
      default:
        ret_status= SSL_ARTIFACTS_NOT_FOUND;
        break;
    };
  }

  return ret_status;
}

int warn_one(const char *file_name)
{
  FILE *fp;
  char *issuer= NULL;
  char *subject= NULL;

  if (!(fp= my_fopen(file_name, O_RDONLY | O_BINARY, MYF(MY_WME))))
  {
    sql_print_error("Error opening CA certificate file");
    return 1;
  }

  X509 *ca_cert= PEM_read_X509(fp, 0, 0, 0);

  if (!ca_cert)
  {
    /* We are not interested in anything other than X509 certificates */
    my_fclose(fp, MYF(MY_WME));
    return 0;
  }

  issuer= X509_NAME_oneline(X509_get_issuer_name(ca_cert), 0, 0);
  subject= X509_NAME_oneline(X509_get_subject_name(ca_cert), 0, 0);

  if (!strcmp(issuer, subject))
  {
    sql_print_warning("CA certificate %s is self signed.", file_name);
  }

  OPENSSL_free(issuer);
  OPENSSL_free(subject);
  X509_free(ca_cert);
  my_fclose(fp, MYF(MY_WME));
  return 0;

}

int warn_self_signed_ca()
{
  int ret_val= 0;
  if (opt_ssl_ca && opt_ssl_ca[0])
  {
    if (warn_one(opt_ssl_ca))
      return 1;
  }
#ifndef HAVE_YASSL
  if (opt_ssl_capath && opt_ssl_capath[0])
  {
    /* We have ssl-capath. So search all files in the dir */
    MY_DIR *ca_dir;
    uint file_count;
    DYNAMIC_STRING file_path;
    char dir_separator[FN_REFLEN];
    size_t dir_path_length;

    init_dynamic_string(&file_path, opt_ssl_capath, FN_REFLEN, FN_REFLEN);
    dir_separator[0]= FN_LIBCHAR;
    dir_separator[1]= 0;
    dynstr_append(&file_path, dir_separator);
    dir_path_length= file_path.length;

    if (!(ca_dir= my_dir(opt_ssl_capath,MY_WANT_STAT|MY_DONT_SORT|MY_WME)))
    {
      sql_print_error("Error accessing directory pointed by --ssl-capath");
      return 1;
    }

    for (file_count = 0; file_count < ca_dir->number_off_files; file_count++)
    {
      if (!MY_S_ISDIR(ca_dir->dir_entry[file_count].mystat->st_mode))
      {
        file_path.length= dir_path_length;
        dynstr_append(&file_path, ca_dir->dir_entry[file_count].name);
        if ((ret_val= warn_one(file_path.str)))
          break;
      }
    }
    my_dirend(ca_dir);
    dynstr_free(&file_path);

    ca_dir= 0;
    memset(&file_path, 0, sizeof(file_path));
  }
#endif /* HAVE_YASSL */
  return ret_val;
}

#endif /* EMBEDDED_LIBRARY */

static int init_ssl()
{
#ifdef HAVE_OPENSSL
#ifndef HAVE_YASSL
  CRYPTO_malloc_init();
#endif
  ssl_start();
#ifndef EMBEDDED_LIBRARY

  if (opt_use_ssl)
  {
    ssl_artifacts_status auto_detection_status= auto_detect_ssl();
    if (auto_detection_status == SSL_ARTIFACTS_AUTO_DETECTED)
      sql_print_information("Found %s, %s and %s in data directory. "
                            "Trying to enable SSL support using them.",
                            DEFAULT_SSL_CA_CERT, DEFAULT_SSL_SERVER_CERT,
                            DEFAULT_SSL_SERVER_KEY);
#ifndef HAVE_YASSL
    if (do_auto_cert_generation(auto_detection_status) == false)
      return 1;
#endif

    enum enum_ssl_init_error error= SSL_INITERR_NOERROR;

    /* having ssl_acceptor_fd != 0 signals the use of SSL */
    ssl_acceptor_fd= new_VioSSLAcceptorFd(opt_ssl_key, opt_ssl_cert,
					  opt_ssl_ca, opt_ssl_capath,
					  opt_ssl_cipher, &error,
                                          opt_ssl_crl, opt_ssl_crlpath);
    DBUG_PRINT("info",("ssl_acceptor_fd: 0x%lx", (long) ssl_acceptor_fd));
    ERR_remove_state(0);
    if (!ssl_acceptor_fd)
    {
      sql_print_warning("Failed to setup SSL");
      sql_print_warning("SSL error: %s", sslGetErrString(error));
      opt_use_ssl = 0;
      have_ssl= SHOW_OPTION_DISABLED;
    }
    else
    {
      /* Check if CA certificate is self signed */
      if (warn_self_signed_ca())
        return 1;
      /* create one SSL that we can use to read information from */
      if (!(ssl_acceptor= SSL_new(ssl_acceptor_fd->ssl_context)))
        return 1;
    }
  }
  else
  {
    have_ssl= SHOW_OPTION_DISABLED;
  }
#else
  have_ssl= SHOW_OPTION_DISABLED;
#endif /* ! EMBEDDED_LIBRARY */
  if (des_key_file)
    load_des_key_file(des_key_file);
#ifndef HAVE_YASSL
  if (init_rsa_keys())
    return 1;
#endif
#endif /* HAVE_OPENSSL */
  return 0;
}


static void end_ssl()
{
#ifdef HAVE_OPENSSL
#ifndef EMBEDDED_LIBRARY
  if (ssl_acceptor_fd)
  {
    if (ssl_acceptor)
      SSL_free(ssl_acceptor);
    free_vio_ssl_acceptor_fd(ssl_acceptor_fd);
    ssl_acceptor_fd= 0;
  }
#endif /* ! EMBEDDED_LIBRARY */
#ifndef HAVE_YASSL
  deinit_rsa_keys();
#endif
#endif /* HAVE_OPENSSL */
}

/**
  Generate a UUID and save it into server_uuid variable.

  @return Retur 0 or 1 if an error occurred.
 */
static int generate_server_uuid()
{
  THD *thd;
  Item_func_uuid *func_uuid;
  String uuid;

  /*
    To be able to run this from boot, we allocate a temporary THD
   */
  if (!(thd=new THD))
  {
    sql_print_error("Failed to generate a server UUID because it is failed"
                    " to allocate the THD.");
    return 1;
  }
  thd->thread_stack= (char*) &thd;
  thd->store_globals();
  lex_start(thd);
  func_uuid= new (thd->mem_root) Item_func_uuid();
  func_uuid->fixed= 1;
  func_uuid->val_str(&uuid);

  delete thd;

  strncpy(server_uuid, uuid.c_ptr(), UUID_LENGTH);
  DBUG_EXECUTE_IF("server_uuid_deterministic",
                  strncpy(server_uuid, "00000000-1111-0000-1111-000000000000", UUID_LENGTH););
  server_uuid[UUID_LENGTH]= '\0';
  return 0;
}

/**
  Save all options which was auto-generated by server-self into the given file.

  @param fname The name of the file in which the auto-generated options will b
  e saved.

  @return Return 0 or 1 if an error occurred.
 */
int flush_auto_options(const char* fname)
{
  File fd;
  IO_CACHE io_cache;
  int result= 0;

  if ((fd= my_open((const char *)fname, O_CREAT|O_RDWR, MYF(MY_WME))) < 0)
  {
    sql_print_error("Failed to create file(file: '%s', errno %d)", fname, my_errno);
    return 1;
  }

  if (init_io_cache(&io_cache, fd, IO_SIZE*2, WRITE_CACHE, 0L, 0, MYF(MY_WME)))
  {
    sql_print_error("Failed to create a cache on (file: %s', errno %d)", fname, my_errno);
    my_close(fd, MYF(MY_WME));
    return 1;
  }

  my_b_seek(&io_cache, 0L);
  my_b_printf(&io_cache, "%s\n", "[auto]");
  my_b_printf(&io_cache, "server-uuid=%s\n", server_uuid);

  if (flush_io_cache(&io_cache) || my_sync(fd, MYF(MY_WME)))
    result= 1;

  my_close(fd, MYF(MY_WME));
  end_io_cache(&io_cache);
  return result;
}

/**
  File 'auto.cnf' resides in the data directory to hold values of options that
  server evaluates itself and that needs to be durable to sustain the server
  restart. There is only a section ['auto'] in the file. All these options are
  in the section. Only one option exists now, it is server_uuid.
  Note, the user may not supply any literal value to these auto-options, and
  only allowed to trigger (re)evaluation.
  For instance, 'server_uuid' value will be evaluated and stored if there is
  no corresponding line in the file.
  Because of the specifics of the auto-options, they need a seperate storage.
  Meanwhile, it is the 'auto.cnf' that has the same structure as 'my.cnf'.

  @todo consider to implement sql-query-able persistent storage by WL#5279.
  @return Return 0 or 1 if an error occurred.
 */
static int init_server_auto_options()
{
  bool flush= false;
  char fname[FN_REFLEN];
  char *name= (char *)"auto";
  const char *groups[]= {"auto", NULL};
  char *uuid= 0;
  my_option auto_options[]= {
    {"server-uuid", 0, "", &uuid, &uuid,
      0, GET_STR, REQUIRED_ARG, 0, 0, 0, 0, 0, 0},
    {0, 0, 0, 0, 0, 0, GET_NO_ARG, NO_ARG, 0, 0, 0, 0, 0, 0}
  };

  DBUG_ENTER("init_server_auto_options");

  if (NULL == fn_format(fname, "auto.cnf", mysql_data_home, "",
                        MY_UNPACK_FILENAME | MY_SAFE_PATH))
    DBUG_RETURN(1);

  /* load_defaults require argv[0] is not null */
  char **argv= &name;
  int argc= 1;
  if (!check_file_permissions(fname))
  {
    /*
      Found a world writable file hence removing it as it is dangerous to write
      a new UUID into the same file.
     */
    my_delete(fname,MYF(MY_WME));
    sql_print_warning("World-writable config file '%s' has been removed.\n",
                      fname);
  }

  /* load all options in 'auto.cnf'. */
  if (my_load_defaults(fname, groups, &argc, &argv, NULL))
    DBUG_RETURN(1);

  /*
    Record the origial pointer allocated by my_load_defaults for free,
    because argv will be changed by handle_options
   */
  char **old_argv= argv;
  if (handle_options(&argc, &argv, auto_options, mysqld_get_one_option))
    DBUG_RETURN(1);

  DBUG_PRINT("info", ("uuid=%p=%s server_uuid=%s", uuid, uuid, server_uuid));
  if (uuid)
  {
    if (!binary_log::Uuid::is_valid(uuid))
    {
      sql_print_error("The server_uuid stored in auto.cnf file is not a valid UUID.");
      goto err;
    }
    strcpy(server_uuid, uuid);
  }
  else
  {
    DBUG_PRINT("info", ("generating server_uuid"));
    flush= TRUE;
    /* server_uuid will be set in the function */
    if (generate_server_uuid())
      goto err;
    DBUG_PRINT("info", ("generated server_uuid=%s", server_uuid));
    sql_print_warning("No existing UUID has been found, so we assume that this"
                      " is the first time that this server has been started."
                      " Generating a new UUID: %s.",
                      server_uuid);
  }
  /*
    The uuid has been copied to server_uuid, so the memory allocated by
    my_load_defaults can be freed now.
   */
  free_defaults(old_argv);

  if (flush)
    DBUG_RETURN(flush_auto_options(fname));
  DBUG_RETURN(0);
err:
  free_defaults(argv);
  DBUG_RETURN(1);
}


static bool
initialize_storage_engine(char *se_name, const char *se_kind,
                          plugin_ref *dest_plugin)
{
  LEX_STRING name= { se_name, strlen(se_name) };
  plugin_ref plugin;
  handlerton *hton;
  if ((plugin= ha_resolve_by_name(0, &name, FALSE)))
    hton= plugin_data<handlerton*>(plugin);
  else
  {
    sql_print_error("Unknown/unsupported storage engine: %s", se_name);
    return true;
  }
  if (!ha_storage_engine_is_enabled(hton))
  {
    if (!opt_bootstrap)
    {
      sql_print_error("Default%s storage engine (%s) is not available",
                      se_kind, se_name);
      return true;
    }
    DBUG_ASSERT(*dest_plugin);
  }
  else
  {
    /*
      Need to unlock as global_system_variables.table_plugin
      was acquired during plugin_init()
    */
    plugin_unlock(0, *dest_plugin);
    *dest_plugin= plugin;
  }
  return false;
}


static void init_server_query_cache()
{
  ulong set_cache_size;

  query_cache.set_min_res_unit(query_cache_min_res_unit);
  query_cache.init();
	
  set_cache_size= query_cache.resize(NULL, query_cache_size);
  if (set_cache_size != query_cache_size)
  {
    sql_print_warning(ER_DEFAULT(ER_WARN_QC_RESIZE), query_cache_size,
                      set_cache_size);
    query_cache_size= set_cache_size;
  }
}


static int init_server_components()
{
  DBUG_ENTER("init_server_components");
  /*
    We need to call each of these following functions to ensure that
    all things are initialized so that unireg_abort() doesn't fail
  */
  mdl_init();
  partitioning_init();
  if (table_def_init() | hostname_cache_init(host_cache_size))
    unireg_abort(MYSQLD_ABORT_EXIT);

  if (my_timer_initialize())
    sql_print_error("Failed to initialize timer component (errno %d).", errno);
  else
    have_statement_timeout= SHOW_OPTION_YES;

  init_server_query_cache();

  randominit(&sql_rand,(ulong) server_start_time,(ulong) server_start_time/2);
  setup_fpu();
#ifdef HAVE_REPLICATION
  init_slave_list();
#endif

  /* Setup logs */

  /*
    Enable old-fashioned error log, except when the user has requested
    help information. Since the implementation of plugin server
    variables the help output is now written much later.
  */
  if (opt_error_log && !opt_help)
  {
    if (!log_error_file_ptr[0])
      fn_format(log_error_file, pidfile_name, mysql_data_home, ".err",
                MY_REPLACE_EXT); /* replace '.<domain>' by '.err', bug#4997 */
    else
      fn_format(log_error_file, log_error_file_ptr, mysql_data_home, ".err",
                MY_UNPACK_FILENAME | MY_SAFE_PATH);
    /*
      _ptr may have been set to my_disabled_option or "" if no argument was
      passed, but we need to show the real name in SHOW VARIABLES:
    */
    log_error_file_ptr= log_error_file;
    if (!log_error_file[0])
      opt_error_log= 0;                         // Too long file name
    else
    {
      my_bool res;
#ifndef EMBEDDED_LIBRARY
      res= reopen_fstreams(log_error_file, stdout, stderr);
#else
      res= reopen_fstreams(log_error_file, NULL, stderr);
#endif

      if (res)
      {
        sql_print_error("Could not open %s file for error logging: %s.",
                        log_error_file, strerror(errno));
        unireg_abort(MYSQLD_ABORT_EXIT);
      }
    }
  }
  else
    log_error_file_ptr= const_cast<char*>("stderr");

  enter_cond_hook= thd_enter_cond;
  exit_cond_hook= thd_exit_cond;

#ifdef WITH_PERFSCHEMA_STORAGE_ENGINE
  /*
    Parsing the performance schema command line option may have reported
    warnings/information messages.
    Now that the logger is finally available, and redirected
    to the proper file when the --log--error option is used,
    print the buffered messages to the log.
  */
  buffered_logs.print();
  buffered_logs.cleanup();
#endif /* WITH_PERFSCHEMA_STORAGE_ENGINE */

  /*
    Now that the logger is available, redirect character set
    errors directly to the logger
    (instead of the buffered_logs used at the server startup time).
  */
  my_charset_error_reporter= charset_error_reporter;

  if (transaction_cache_init())
  {
    sql_print_error("Out of memory");
    unireg_abort(MYSQLD_ABORT_EXIT);
  }

  /*
    initialize delegates for extension observers, errors have already
    been reported in the function
  */
  if (delegates_init())
    unireg_abort(MYSQLD_ABORT_EXIT);

  /* need to configure logging before initializing storage engines */
  if (opt_log_slave_updates && !opt_bin_log)
  {
    sql_print_warning("You need to use --log-bin to make "
                    "--log-slave-updates work.");
  }
  if (binlog_format_used && !opt_bin_log)
    sql_print_warning("You need to use --log-bin to make "
                      "--binlog-format work.");

  /* Check that we have not let the format to unspecified at this point */
  DBUG_ASSERT((uint)global_system_variables.binlog_format <=
              array_elements(binlog_format_names)-1);

#ifdef HAVE_REPLICATION
  if (opt_log_slave_updates && replicate_same_server_id)
  {
    if (opt_bin_log)
    {
      sql_print_error("using --replicate-same-server-id in conjunction with \
--log-slave-updates is impossible, it would lead to infinite loops in this \
server.");
      unireg_abort(MYSQLD_ABORT_EXIT);
    }
    else
      sql_print_warning("using --replicate-same-server-id in conjunction with \
--log-slave-updates would lead to infinite loops in this server. However this \
will be ignored as the --log-bin option is not defined.");
  }
#endif

  opt_server_id_mask = ~ulong(0);
#ifdef HAVE_REPLICATION
  opt_server_id_mask = (opt_server_id_bits == 32)?
    ~ ulong(0) : (1 << opt_server_id_bits) -1;
  if (server_id != (server_id & opt_server_id_mask))
  {
    sql_print_error("server-id configured is too large to represent with"
                    "server-id-bits configured.");
    unireg_abort(MYSQLD_ABORT_EXIT);
  }
#endif

  if (opt_bin_log)
  {
    /* Reports an error and aborts, if the --log-bin's path
       is a directory.*/
    if (opt_bin_logname &&
        opt_bin_logname[strlen(opt_bin_logname) - 1] == FN_LIBCHAR)
    {
      sql_print_error("Path '%s' is a directory name, please specify \
a file name for --log-bin option", opt_bin_logname);
      unireg_abort(MYSQLD_ABORT_EXIT);
    }

    /* Reports an error and aborts, if the --log-bin-index's path
       is a directory.*/
    if (opt_binlog_index_name &&
        opt_binlog_index_name[strlen(opt_binlog_index_name) - 1]
        == FN_LIBCHAR)
    {
      sql_print_error("Path '%s' is a directory name, please specify \
a file name for --log-bin-index option", opt_binlog_index_name);
      unireg_abort(MYSQLD_ABORT_EXIT);
    }

    char buf[FN_REFLEN];
    const char *ln;
    ln= mysql_bin_log.generate_name(opt_bin_logname, "-bin", buf);
    if (!opt_bin_logname && !opt_binlog_index_name)
    {
      /*
        User didn't give us info to name the binlog index file.
        Picking `hostname`-bin.index like did in 4.x, causes replication to
        fail if the hostname is changed later. So, we would like to instead
        require a name. But as we don't want to break many existing setups, we
        only give warning, not error.
      */
      sql_print_warning("No argument was provided to --log-bin, and "
                        "--log-bin-index was not used; so replication "
                        "may break when this MySQL server acts as a "
                        "master and has his hostname changed!! Please "
                        "use '--log-bin=%s' to avoid this problem.", ln);
    }
    if (ln == buf)
    {
      my_free(opt_bin_logname);
      opt_bin_logname=my_strdup(key_memory_opt_bin_logname,
                                buf, MYF(0));
    }
    if (mysql_bin_log.open_index_file(opt_binlog_index_name, ln, TRUE))
    {
      unireg_abort(MYSQLD_ABORT_EXIT);
    }
  }

  if (opt_bin_log)
  {
    /*
      opt_bin_logname[0] needs to be checked to make sure opt binlog name is
      not an empty string, incase it is an empty string default file
      extension will be passed
     */
    log_bin_basename=
      rpl_make_log_name(key_memory_MYSQL_BIN_LOG_basename,
                        opt_bin_logname, default_logfile_name,
                        (opt_bin_logname && opt_bin_logname[0]) ? "" : "-bin");
    log_bin_index=
      rpl_make_log_name(key_memory_MYSQL_BIN_LOG_index,
                        opt_binlog_index_name, log_bin_basename, ".index");
    if (log_bin_basename == NULL || log_bin_index == NULL)
    {
      sql_print_error("Unable to create replication path names:"
                      " out of memory or path names too long"
                      " (path name exceeds " STRINGIFY_ARG(FN_REFLEN)
                      " or file name exceeds " STRINGIFY_ARG(FN_LEN) ").");
      unireg_abort(MYSQLD_ABORT_EXIT);
    }
  }

#ifndef EMBEDDED_LIBRARY
  DBUG_PRINT("debug",
             ("opt_bin_logname: %s, opt_relay_logname: %s, pidfile_name: %s",
              opt_bin_logname, opt_relay_logname, pidfile_name));
  if (opt_relay_logname)
  {
    /*
      opt_relay_logname[0] needs to be checked to make sure opt relaylog name is
      not an empty string, incase it is an empty string default file
      extension will be passed
     */
    relay_log_basename=
      rpl_make_log_name(key_memory_MYSQL_RELAY_LOG_basename,
                        opt_relay_logname, default_logfile_name,
                        (opt_relay_logname && opt_relay_logname[0]) ? "" : "-relay-bin");
    relay_log_index=
      rpl_make_log_name(key_memory_MYSQL_RELAY_LOG_index,
                        opt_relaylog_index_name, relay_log_basename, ".index");
    if (relay_log_basename == NULL || relay_log_index == NULL)
    {
      sql_print_error("Unable to create replication path names:"
                      " out of memory or path names too long"
                      " (path name exceeds " STRINGIFY_ARG(FN_REFLEN)
                      " or file name exceeds " STRINGIFY_ARG(FN_LEN) ").");
      unireg_abort(MYSQLD_ABORT_EXIT);
    }
  }
#endif /* !EMBEDDED_LIBRARY */

  /* call ha_init_key_cache() on all key caches to init them */
  process_key_caches(&ha_init_key_cache);

  /* Allow storage engine to give real error messages */
  if (ha_init_errors())
    DBUG_RETURN(1);

  if (opt_ignore_builtin_innodb)
    sql_print_warning("ignore-builtin-innodb is ignored "
                      "and will be removed in future releases.");
  if (gtid_server_init())
  {
    sql_print_error("Failed to initialize GTID structures.");
    unireg_abort(MYSQLD_ABORT_EXIT);
  }

  /*
    Set tc_log to point to TC_LOG_DUMMY early in order to allow plugin_init()
    to commit attachable transaction after reading from mysql.plugin table.
    If necessary tc_log will be adjusted to point to correct TC_LOG instance
    later.
  */
  tc_log= &tc_log_dummy;

  if (plugin_init(&remaining_argc, remaining_argv,
                  (opt_noacl ? PLUGIN_INIT_SKIP_PLUGIN_TABLE : 0) |
                  (opt_help ? PLUGIN_INIT_SKIP_INITIALIZATION : 0)))
  {
    sql_print_error("Failed to initialize plugins.");
    unireg_abort(MYSQLD_ABORT_EXIT);
  }
  plugins_are_initialized= TRUE;  /* Don't separate from init function */

  Session_tracker session_track_system_variables_check;
  LEX_STRING var_list;
  char *tmp_str;
  size_t len= strlen(global_system_variables.track_sysvars_ptr);
  tmp_str= (char *)my_malloc(PSI_NOT_INSTRUMENTED, len*sizeof(char)+2,
                             MYF(MY_WME));
  strcpy(tmp_str,global_system_variables.track_sysvars_ptr);
  var_list.length= len;
  var_list.str= tmp_str;
  if (session_track_system_variables_check.server_boot_verify(system_charset_info,
	                                                      var_list))
  {
    sql_print_error("The variable session_track_system_variables either has "
	            "duplicate values or invalid values.");
    if (tmp_str)
      my_free(tmp_str);
    unireg_abort(MYSQLD_ABORT_EXIT);
  }
  if (tmp_str)
    my_free(tmp_str);
  /* we do want to exit if there are any other unknown options */
  if (remaining_argc > 1)
  {
    int ho_error;
    struct my_option no_opts[]=
    {
      {0, 0, 0, 0, 0, 0, GET_NO_ARG, NO_ARG, 0, 0, 0, 0, 0, 0}
    };
    /*
      We need to eat any 'loose' arguments first before we conclude
      that there are unprocessed options.
    */
    my_getopt_skip_unknown= 0;

    if ((ho_error= handle_options(&remaining_argc, &remaining_argv, no_opts,
                                  mysqld_get_one_option)))
      unireg_abort(MYSQLD_ABORT_EXIT);
    /* Add back the program name handle_options removes */
    remaining_argc++;
    remaining_argv--;
    my_getopt_skip_unknown= TRUE;

    if (remaining_argc > 1)
    {
      my_message_local(ERROR_LEVEL, "Too many arguments (first extra is '%s').",
                       remaining_argv[1]);
      my_message_local(INFORMATION_LEVEL, "Use --verbose --help to get a list "
                       "of available options!");
      unireg_abort(MYSQLD_ABORT_EXIT);

    }
  }

  if (opt_help)
    unireg_abort(MYSQLD_SUCCESS_EXIT);

  /* if the errmsg.sys is not loaded, terminate to maintain behaviour */
  if (!my_default_lc_messages->errmsgs->is_loaded())
  {
    sql_print_error("Unable to read errmsg.sys file");
    unireg_abort(MYSQLD_ABORT_EXIT);
  }

  /* We have to initialize the storage engines before CSV logging */
  if (ha_init())
  {
    sql_print_error("Can't init databases");
    unireg_abort(MYSQLD_ABORT_EXIT);
  }

  if (opt_bootstrap)
    log_output_options= LOG_FILE;

  /*
    Issue a warning if there were specified additional options to the
    log-output along with NONE. Probably this wasn't what user wanted.
  */
  if ((log_output_options & LOG_NONE) && (log_output_options & ~LOG_NONE))
    sql_print_warning("There were other values specified to "
                      "log-output besides NONE. Disabling slow "
                      "and general logs anyway.");

  if (log_output_options & LOG_TABLE)
  {
    /* Fall back to log files if the csv engine is not loaded. */
    LEX_CSTRING csv_name={C_STRING_WITH_LEN("csv")};
    if (!plugin_is_ready(csv_name, MYSQL_STORAGE_ENGINE_PLUGIN))
    {
      sql_print_error("CSV engine is not present, falling back to the "
                      "log files");
      log_output_options= (log_output_options & ~LOG_TABLE) | LOG_FILE;
    }
  }

  query_logger.set_handlers(log_output_options);

  // Open slow log file if enabled.
  if (opt_slow_log && query_logger.reopen_log_file(QUERY_LOG_SLOW))
    opt_slow_log= false;

  // Open general log file if enabled.
  if (opt_general_log && query_logger.reopen_log_file(QUERY_LOG_GENERAL))
    opt_general_log= false;

  /*
    Set the default storage engines
  */
  if (initialize_storage_engine(default_storage_engine, "",
                                &global_system_variables.table_plugin))
    unireg_abort(MYSQLD_ABORT_EXIT);
  if (initialize_storage_engine(default_tmp_storage_engine, " temp",
                                &global_system_variables.temp_table_plugin))
    unireg_abort(MYSQLD_ABORT_EXIT);

  if (total_ha_2pc > 1 || (1 == total_ha_2pc && opt_bin_log))
  {
    if (opt_bin_log)
      tc_log= &mysql_bin_log;
    else
      tc_log= &tc_log_mmap;
  }

  if (tc_log->open(opt_bin_log ? opt_bin_logname : opt_tc_log_file))
  {
    sql_print_error("Can't init tc log");
    unireg_abort(MYSQLD_ABORT_EXIT);
  }
  (void)RUN_HOOK(server_state, before_recovery, (NULL));

  if (ha_recover(0))
  {
    unireg_abort(MYSQLD_ABORT_EXIT);
  }

  /// @todo: this looks suspicious, revisit this /sven
  enum_gtid_mode gtid_mode= get_gtid_mode(GTID_MODE_LOCK_NONE);

<<<<<<< HEAD
  /* TODO: remove this. */
  if (gtid_mode != GTID_MODE_OFF && opt_bootstrap)
    _gtid_mode= GTID_MODE_OFF;

=======
>>>>>>> 2d1f90f1
  if (gtid_mode == GTID_MODE_ON &&
      _gtid_consistency_mode != GTID_CONSISTENCY_MODE_ON)
  {
    sql_print_error("GTID_MODE = ON requires ENFORCE_GTID_CONSISTENCY = ON.");
    unireg_abort(MYSQLD_ABORT_EXIT);
  }

  if (opt_bin_log)
  {
    /*
      Configures what object is used by the current log to store processed
      gtid(s). This is necessary in the MYSQL_BIN_LOG::MYSQL_BIN_LOG to
      corretly compute the set of previous gtids.
    */
    DBUG_ASSERT(!mysql_bin_log.is_relay_log);
    mysql_mutex_t *log_lock= mysql_bin_log.get_log_lock();
    mysql_mutex_lock(log_lock);

    if (mysql_bin_log.open_binlog(opt_bin_logname, 0,
                                  max_binlog_size, false,
                                  true/*need_lock_index=true*/,
                                  true/*need_sid_lock=true*/,
                                  NULL))
    {
      mysql_mutex_unlock(log_lock);
      unireg_abort(MYSQLD_ABORT_EXIT);
    }
    mysql_mutex_unlock(log_lock);
  }

#ifdef HAVE_REPLICATION
  if (opt_bin_log && expire_logs_days)
  {
    time_t purge_time= server_start_time - expire_logs_days*24*60*60;
    if (purge_time >= 0)
      mysql_bin_log.purge_logs_before_date(purge_time, true);
  }
#endif

  if (opt_myisam_log)
    (void) mi_log(1);

#if defined(HAVE_MLOCKALL) && defined(MCL_CURRENT) && !defined(EMBEDDED_LIBRARY)
  if (locked_in_memory && !getuid())
  {
    if (setreuid((uid_t)-1, 0) == -1)
    {                        // this should never happen
      sql_print_error("setreuid: %s", strerror(errno));
      unireg_abort(MYSQLD_ABORT_EXIT);
    }
    if (mlockall(MCL_CURRENT))
    {
      sql_print_warning("Failed to lock memory. Errno: %d\n",errno); /* purecov: inspected */
      locked_in_memory= 0;
    }
#ifndef _WIN32
    if (user_info)
      set_user(mysqld_user, user_info);
#endif
  }
  else
#endif
    locked_in_memory=0;

  /* Initialize the optimizer cost module */
  init_optimizer_cost_module(true);
  ft_init_stopwords();

  init_max_user_conn();
  init_update_queries();
  DBUG_RETURN(0);
}


#ifndef EMBEDDED_LIBRARY
#ifdef _WIN32

extern "C" void *handle_shutdown(void *arg)
{
  MSG msg;
  my_thread_init();
  /* This call should create the message queue for this thread. */
  PeekMessage(&msg, NULL, 1, 65534,PM_NOREMOVE);
  if (WaitForSingleObject(hEventShutdown,INFINITE)==WAIT_OBJECT_0)
  {
    sql_print_information(ER_DEFAULT(ER_NORMAL_SHUTDOWN), my_progname);
    set_connection_events_loop_aborted(true);
    close_connections();
    my_thread_end();
    my_thread_exit(0);
  }
  return 0;
}


static void create_shutdown_thread()
{
  hEventShutdown=CreateEvent(0, FALSE, FALSE, shutdown_event_name);
  my_thread_attr_t thr_attr;
  DBUG_ENTER("create_shutdown_thread");

  my_thread_attr_init(&thr_attr);

  if (my_thread_create(&shutdown_thr_handle, &thr_attr, handle_shutdown, 0))
    sql_print_warning("Can't create thread to handle shutdown requests"
                      " (errno= %d)", errno);
  my_thread_attr_destroy(&thr_attr);
  // On "Stop Service" we have to do regular shutdown
  Service.SetShutdownEvent(hEventShutdown);
}
#endif /* _WIN32 */

#ifndef DBUG_OFF
/*
  Debugging helper function to keep the locale database
  (see sql_locale.cc) and max_month_name_length and
  max_day_name_length variable values in consistent state.
*/
static void test_lc_time_sz()
{
  DBUG_ENTER("test_lc_time_sz");
  for (MY_LOCALE **loc= my_locales; *loc; loc++)
  {
    size_t max_month_len= 0;
    size_t max_day_len = 0;
    for (const char **month= (*loc)->month_names->type_names; *month; month++)
    {
      set_if_bigger(max_month_len,
                    my_numchars_mb(&my_charset_utf8_general_ci,
                                   *month, *month + strlen(*month)));
    }
    for (const char **day= (*loc)->day_names->type_names; *day; day++)
    {
      set_if_bigger(max_day_len,
                    my_numchars_mb(&my_charset_utf8_general_ci,
                                   *day, *day + strlen(*day)));
    }
    if ((*loc)->max_month_name_length != max_month_len ||
        (*loc)->max_day_name_length != max_day_len)
    {
      DBUG_PRINT("Wrong max day name(or month name) length for locale:",
                 ("%s", (*loc)->name));
      DBUG_ASSERT(0);
    }
  }
  DBUG_VOID_RETURN;
}
#endif//DBUG_OFF

#ifdef _WIN32
int win_main(int argc, char **argv)
#else
int mysqld_main(int argc, char **argv)
#endif
{
  /*
    Perform basic thread library and malloc initialization,
    to be able to read defaults files and parse options.
  */
  my_progname= argv[0];

#ifndef _WIN32
#ifdef WITH_PERFSCHEMA_STORAGE_ENGINE
  pre_initialize_performance_schema();
#endif /*WITH_PERFSCHEMA_STORAGE_ENGINE */
  // For windows, my_init() is called from the win specific mysqld_main
  if (my_init())                 // init my_sys library & pthreads
  {
    my_message_local(ERROR_LEVEL, "my_init() failed.");
    return 1;
  }
#endif /* _WIN32 */

  orig_argc= argc;
  orig_argv= argv;
  my_getopt_use_args_separator= TRUE;
  if (load_defaults(MYSQL_CONFIG_NAME, load_default_groups, &argc, &argv))
    return 1;
  my_getopt_use_args_separator= FALSE;
  defaults_argc= argc;
  defaults_argv= argv;
  remaining_argc= argc;
  remaining_argv= argv;

  /* Must be initialized early for comparison of options name */
  system_charset_info= &my_charset_utf8_general_ci;

  int ho_error;

#ifdef WITH_PERFSCHEMA_STORAGE_ENGINE
  /*
    Initialize the array of performance schema instrument configurations.
  */
  init_pfs_instrument_array();
#endif /* WITH_PERFSCHEMA_STORAGE_ENGINE */

  ho_error= handle_early_options();

#if !defined(_WIN32) && !defined(EMBEDDED_LIBARARY)

  if (opt_bootstrap && opt_daemonize)
  {
    fprintf(stderr, "Bootstrap and daemon options are incompatible.\n");
    exit(MYSQLD_ABORT_EXIT);
  }

  if (opt_daemonize && (isatty(STDOUT_FILENO) || isatty(STDERR_FILENO)))
  {
    fprintf(stderr, "Please set appopriate redirections for "
                    "standard output and/or standard error in daemon mode.\n");
    exit(MYSQLD_ABORT_EXIT);
  }

  if (opt_daemonize)
  {
    if (chdir("/") < 0)
    {
      fprintf(stderr, "Cannot change to root director: %s\n",
                      strerror(errno));
      exit(MYSQLD_ABORT_EXIT);
    }

    if ((pipe_write_fd= mysqld::runtime::mysqld_daemonize()) < 0)
    {
      fprintf(stderr, "mysqld_daemonize failed \n");
      exit(MYSQLD_ABORT_EXIT);
    }
  }
#endif

  init_sql_statement_names();
  sys_var_init();
  ulong requested_open_files;
  adjust_related_options(&requested_open_files);

#ifdef WITH_PERFSCHEMA_STORAGE_ENGINE
  if (ho_error == 0)
  {
    if (pfs_param.m_enabled && !opt_help && !opt_bootstrap)
    {
      /* Add sizing hints from the server sizing parameters. */
      pfs_param.m_hints.m_table_definition_cache= table_def_size;
      pfs_param.m_hints.m_table_open_cache= table_cache_size;
      pfs_param.m_hints.m_max_connections= max_connections;
      pfs_param.m_hints.m_open_files_limit= requested_open_files;
      pfs_param.m_hints.m_max_prepared_stmt_count= max_prepared_stmt_count;
      PSI_hook= initialize_performance_schema(&pfs_param);
      if (PSI_hook == NULL)
      {
        pfs_param.m_enabled= false;
        buffered_logs.buffer(WARNING_LEVEL,
                             "Performance schema disabled (reason: init failed).");
      }
    }
  }
#else
  /*
    Other provider of the instrumentation interface should
    initialize PSI_hook here:
    - HAVE_PSI_INTERFACE is for the instrumentation interface
    - WITH_PERFSCHEMA_STORAGE_ENGINE is for one implementation
      of the interface,
    but there could be alternate implementations, which is why
    these two defines are kept separate.
  */
#endif /* WITH_PERFSCHEMA_STORAGE_ENGINE */

#ifdef HAVE_PSI_INTERFACE
  /*
    Obtain the current performance schema instrumentation interface,
    if available.
  */
  if (PSI_hook)
  {
    PSI *psi_server= (PSI*) PSI_hook->get_interface(PSI_CURRENT_VERSION);
    if (likely(psi_server != NULL))
    {
      set_psi_server(psi_server);

      /*
        Now that we have parsed the command line arguments, and have initialized
        the performance schema itself, the next step is to register all the
        server instruments.
      */
      init_server_psi_keys();
      /* Instrument the main thread */
      PSI_thread *psi= PSI_THREAD_CALL(new_thread)(key_thread_main, NULL, 0);
      PSI_THREAD_CALL(set_thread)(psi);

      /*
        Now that some instrumentation is in place,
        recreate objects which were initialised early,
        so that they are instrumented as well.
      */
      my_thread_global_reinit();
    }
  }
#endif /* HAVE_PSI_INTERFACE */

  init_error_log_mutex();
  local_message_hook= error_log_print;  // we never change this in embedded

  /* Initialize audit interface globals. Audit plugins are inited later. */
  mysql_audit_initialize();

  /*
    Perform basic query log initialization. Should be called after
    MY_INIT, as it initializes mutexes.
  */
  query_logger.init();

  if (ho_error)
  {
    /*
      Parsing command line option failed,
      Since we don't have a workable remaining_argc/remaining_argv
      to continue the server initialization, this is as far as this
      code can go.
      This is the best effort to log meaningful messages:
      - messages will be printed to stderr, which is not redirected yet,
      - messages will be printed in the NT event log, for windows.
    */
    buffered_logs.print();
    buffered_logs.cleanup();
    /*
      Not enough initializations for unireg_abort()
      Using exit() for windows.
    */
    exit (MYSQLD_ABORT_EXIT);
  }

  if (init_common_variables())
    unireg_abort(MYSQLD_ABORT_EXIT);        // Will do exit

  my_init_signals();

  size_t guardize= 0;
#ifndef _WIN32
  int retval= pthread_attr_getguardsize(&connection_attrib, &guardize);
  DBUG_ASSERT(retval == 0);
  if (retval != 0)
    guardize= my_thread_stack_size;
#endif

#if defined(__ia64__) || defined(__ia64)
  /*
    Peculiar things with ia64 platforms - it seems we only have half the
    stack size in reality, so we have to double it here
  */
  guardize= my_thread_stack_size;
#endif

  my_thread_attr_setstacksize(&connection_attrib,
                            my_thread_stack_size + guardize);

  {
    /* Retrieve used stack size;  Needed for checking stack overflows */
    size_t stack_size= 0;
    my_thread_attr_getstacksize(&connection_attrib, &stack_size);

    /* We must check if stack_size = 0 as Solaris 2.9 can return 0 here */
    if (stack_size && stack_size < (my_thread_stack_size + guardize))
    {
      sql_print_warning("Asked for %lu thread stack, but got %ld",
                        my_thread_stack_size + guardize, (long) stack_size);
#if defined(__ia64__) || defined(__ia64)
      my_thread_stack_size= stack_size / 2;
#else
      my_thread_stack_size= static_cast<ulong>(stack_size - guardize);
#endif
    }
  }

#ifndef DBUG_OFF
  test_lc_time_sz();
  srand(static_cast<uint>(time(NULL)));
#endif

  /*
    We have enough space for fiddling with the argv, continue
  */
  if (my_setwd(mysql_real_data_home,MYF(MY_WME)) && !opt_help)
  {
    sql_print_error("failed to set datadir to %s", mysql_real_data_home);
    unireg_abort(MYSQLD_ABORT_EXIT);        /* purecov: inspected */
  }

#ifndef _WIN32
  if ((user_info= check_user(mysqld_user)))
  {
    /* need to change the owner of the freshly created data directory */
    if (unlikely(opt_initialize)
#if HAVE_CHOWN
        && chown(mysql_real_data_home, user_info->pw_uid, user_info->pw_gid)
#endif
       )
    {
      sql_print_error("Can't change data directory owner to %s", mysqld_user);
      unireg_abort(1);
    }


#if defined(HAVE_MLOCKALL) && defined(MCL_CURRENT)
    if (locked_in_memory) // getuid() == 0 here
      set_effective_user(user_info);
    else
#endif
      set_user(mysqld_user, user_info);
  }
#endif // !_WIN32

  //If the binlog is enabled, one needs to provide a server-id
  if (opt_bin_log && !(server_id_supplied) )
  {
    sql_print_error("You have enabled the binary log, but you haven't provided "
                    "the mandatory server-id. Please refer to the proper "
                    "server start-up parameters documentation");
    unireg_abort(MYSQLD_ABORT_EXIT);
  }

  /* 
   The subsequent calls may take a long time : e.g. innodb log read.
   Thus set the long running service control manager timeout
  */
#if defined(_WIN32)
  Service.SetSlowStarting(slow_start_timeout);
#endif

  if (init_server_components())
    unireg_abort(MYSQLD_ABORT_EXIT);

  /*
    Each server should have one UUID. We will create it automatically, if it
    does not exist.
   */
  if (init_server_auto_options())
  {
    sql_print_error("Initialization of the server's UUID failed because it could"
                    " not be read from the auto.cnf file. If this is a new"
                    " server, the initialization failed because it was not"
                    " possible to generate a new UUID.");
    unireg_abort(MYSQLD_ABORT_EXIT);
  }

  /*
    Add server_uuid to the sid_map.  This must be done after
    server_uuid has been initialized in init_server_auto_options and
    after the binary log (and sid_map file) has been initialized in
    init_server_components().

    No error message is needed: init_sid_map() prints a message.

    Strictly speaking, this is not currently needed when
    opt_bin_log==0, since the variables that gtid_state->init
    initializes are not currently used in that case.  But we call it
    regardless to avoid possible future bugs if gtid_state ever
    needs to do anything else.
  */
  global_sid_lock->rdlock();
  int gtid_ret= gtid_state->init();
  global_sid_lock->unlock();

  if (gtid_ret)
    unireg_abort(MYSQLD_ABORT_EXIT);

  // Initialize executed_gtids from mysql.gtid_executed table.
  if (gtid_state->read_gtid_executed_from_table() == -1)
    unireg_abort(1);

  if (opt_bin_log)
  {
    /*
      Initialize GLOBAL.GTID_EXECUTED and GLOBAL.GTID_PURGED from
      gtid_executed table and binlog files during server startup.
    */
    Gtid_set *executed_gtids=
      const_cast<Gtid_set *>(gtid_state->get_executed_gtids());
    Gtid_set *lost_gtids=
      const_cast<Gtid_set *>(gtid_state->get_lost_gtids());
    Gtid_set *gtids_only_in_table=
      const_cast<Gtid_set *>(gtid_state->get_gtids_only_in_table());
    Gtid_set *previous_gtids_logged=
      const_cast<Gtid_set *>(gtid_state->get_previous_gtids_logged());

    Gtid_set purged_gtids_from_binlog(global_sid_map, global_sid_lock);
    Gtid_set gtids_in_binlog(global_sid_map, global_sid_lock);
    Gtid_set gtids_in_binlog_not_in_table(global_sid_map, global_sid_lock);

    if (mysql_bin_log.init_gtid_sets(&gtids_in_binlog,
                                     &purged_gtids_from_binlog,
                                     opt_master_verify_checksum,
                                     true/*true=need lock*/,
                                     NULL/*trx_parser*/,
                                     NULL/*gtid_partial_trx*/,
                                     true/*is_server_starting*/))
      unireg_abort(MYSQLD_ABORT_EXIT);

    global_sid_lock->wrlock();

    if (!gtids_in_binlog.is_empty() &&
        !gtids_in_binlog.is_subset(executed_gtids))
    {
      gtids_in_binlog_not_in_table.add_gtid_set(&gtids_in_binlog);
      if (!executed_gtids->is_empty())
        gtids_in_binlog_not_in_table.remove_gtid_set(executed_gtids);
      /*
        Save unsaved GTIDs into gtid_executed table, in the following
        four cases:
          1. the upgrade case.
          2. the case that a slave is provisioned from a backup of
             the master and the slave is cleaned by RESET MASTER
             and RESET SLAVE before this.
          3. the case that no binlog rotation happened from the
             last RESET MASTER on the server before it crashes.
          4. The set of GTIDs of the last binlog is not saved into the
             gtid_executed table if server crashes, so we save it into
             gtid_executed table and executed_gtids during recovery
             from the crash.
      */
      if (gtid_state->save(&gtids_in_binlog_not_in_table) == -1)
      {
        global_sid_lock->unlock();
        unireg_abort(MYSQLD_ABORT_EXIT);
      }
      executed_gtids->add_gtid_set(&gtids_in_binlog_not_in_table);
    }

    /* gtids_only_in_table= executed_gtids - gtids_in_binlog */
    if (gtids_only_in_table->add_gtid_set(executed_gtids) !=
        RETURN_STATUS_OK)
    {
      global_sid_lock->unlock();
      unireg_abort(MYSQLD_ABORT_EXIT);
    }
    gtids_only_in_table->remove_gtid_set(&gtids_in_binlog);
    /*
      lost_gtids = executed_gtids -
                   (gtids_in_binlog - purged_gtids_from_binlog)
                 = gtids_only_in_table + purged_gtids_from_binlog;
    */
    DBUG_ASSERT(lost_gtids->is_empty());
    if (lost_gtids->add_gtid_set(gtids_only_in_table) != RETURN_STATUS_OK ||
        lost_gtids->add_gtid_set(&purged_gtids_from_binlog) !=
        RETURN_STATUS_OK)
    {
      global_sid_lock->unlock();
      unireg_abort(MYSQLD_ABORT_EXIT);
    }

    /* Prepare previous_gtids_logged for next binlog */
    if (previous_gtids_logged->add_gtid_set(&gtids_in_binlog) !=
        RETURN_STATUS_OK)
    {
      global_sid_lock->unlock();
      unireg_abort(MYSQLD_ABORT_EXIT);
    }

    /*
      Write the previous set of gtids at this point because during
      the creation of the binary log this is not done as we cannot
      move the init_gtid_sets() to a place before openning the binary
      log. This requires some investigation.

      /Alfranio
    */
    Previous_gtids_log_event prev_gtids_ev(&gtids_in_binlog);

    global_sid_lock->unlock();

    (prev_gtids_ev.common_footer)->checksum_alg=
      static_cast<enum_binlog_checksum_alg>(binlog_checksum_options);

    if (prev_gtids_ev.write(mysql_bin_log.get_log_file()))
      unireg_abort(MYSQLD_ABORT_EXIT);
    mysql_bin_log.add_bytes_written(
      prev_gtids_ev.common_header->data_written);

    if (flush_io_cache(mysql_bin_log.get_log_file()) ||
        mysql_file_sync(mysql_bin_log.get_log_file()->file, MYF(MY_WME)))
      unireg_abort(MYSQLD_ABORT_EXIT);
    mysql_bin_log.update_binlog_end_pos();

    (void) RUN_HOOK(server_state, after_engine_recovery, (NULL));
  }


  if (init_ssl())
    unireg_abort(MYSQLD_ABORT_EXIT);
  if (network_init())
    unireg_abort(MYSQLD_ABORT_EXIT);

#ifdef _WIN32
  if (!opt_console)
  {
    if (reopen_fstreams(log_error_file, stdout, stderr))
      unireg_abort(MYSQLD_ABORT_EXIT);
    setbuf(stderr, NULL);
    FreeConsole();        // Remove window
  }
#endif

  /*
   Initialize my_str_malloc(), my_str_realloc() and my_str_free()
  */
  my_str_malloc= &my_str_malloc_mysqld;
  my_str_free= &my_str_free_mysqld;
  my_str_realloc= &my_str_realloc_mysqld;

  error_handler_hook= my_message_sql;

  /* Save pid of this process in a file */
  if (!opt_bootstrap)
    create_pid_file();


  /* Read the optimizer cost model configuration tables */
  if (!opt_bootstrap)
    reload_optimizer_cost_constants();

  if (mysql_rm_tmp_tables() || acl_init(opt_noacl) ||
      my_tz_init((THD *)0, default_tz_name, opt_bootstrap))
  {
    set_connection_events_loop_aborted(true);

    delete_pid_file(MYF(MY_WME));

    if (mysqld_socket_acceptor != NULL)
    {
      delete mysqld_socket_acceptor;
      mysqld_socket_acceptor= NULL;
    }

    unireg_abort(MYSQLD_ABORT_EXIT);
  }

  if (!opt_noacl)
    (void) grant_init();

  if (!opt_bootstrap)
    servers_init(0);

  if (!opt_noacl)
  {
    udf_init();
  }

  init_status_vars();
  /* If running with bootstrap, do not start replication. */
  if (opt_bootstrap)
    opt_skip_slave_start= 1;

  check_binlog_cache_size(NULL);
  check_binlog_stmt_cache_size(NULL);

  binlog_unsafe_map_init();

  /* If running with bootstrap, do not start replication. */
  if (!opt_bootstrap)
  {
    // Make @@slave_skip_errors show the nice human-readable value.
    set_slave_skip_errors(&opt_slave_skip_errors);

    /*
      init_slave() must be called after the thread keys are created.
    */
    if (server_id != 0)
      init_slave(); /* Ignoring errors while configuring replication. */
  }

#ifdef WITH_PERFSCHEMA_STORAGE_ENGINE
  initialize_performance_schema_acl(opt_bootstrap);
  /*
    Do not check the structure of the performance schema tables
    during bootstrap:
    - the tables are not supposed to exist yet, bootstrap will create them
    - a check would print spurious error messages
  */
  if (! opt_bootstrap)
    check_performance_schema();
#endif

  initialize_information_schema_acl();

  execute_ddl_log_recovery();
  (void) RUN_HOOK(server_state, after_recovery, (NULL));

  if (Events::init(opt_noacl || opt_bootstrap))
    unireg_abort(MYSQLD_ABORT_EXIT);

#ifndef _WIN32
  //  Start signal handler thread.
  start_signal_handler();
#endif

  if (opt_bootstrap)
  {
    // Make sure we can process SIGHUP during bootstrap.
    server_components_initialized();

    int error= bootstrap(mysql_stdin);
    unireg_abort(error ? MYSQLD_ABORT_EXIT : MYSQLD_SUCCESS_EXIT);
  }
  if (opt_init_file && *opt_init_file)
  {
    if (read_init_file(opt_init_file))
      unireg_abort(MYSQLD_ABORT_EXIT);
  }

#ifdef _WIN32
  create_shutdown_thread();
#endif
  start_handle_manager();

  create_compress_gtid_table_thread();

  sql_print_information(ER_DEFAULT(ER_STARTUP),
                        my_progname,
                        server_version,
#ifdef HAVE_SYS_UN_H
                        (opt_bootstrap ? (char*) "" : mysqld_unix_port),
#else
                        (char*) "",
#endif
                         mysqld_port,
                         MYSQL_COMPILATION_COMMENT);
#if defined(_WIN32)
  Service.SetRunning();
#endif

  server_components_initialized();

#ifdef WITH_NDBCLUSTER_STORAGE_ENGINE
  /* engine specific hook, to be made generic */
  if (ndb_wait_setup_func && ndb_wait_setup_func(opt_ndb_wait_setup))
  {
    sql_print_warning("NDB : Tables not available after %lu seconds."
                      "  Consider increasing --ndb-wait-setup value",
                      opt_ndb_wait_setup);
  }
#endif
  (void) RUN_HOOK(server_state, before_handle_connection, (NULL));

  DBUG_PRINT("info", ("Block, listening for incoming connections"));

  (void)MYSQL_SET_STAGE(0 ,__FILE__, __LINE__);

#if defined(_WIN32)
  setup_conn_event_handler_threads();
#else
  mysql_mutex_lock(&LOCK_socket_listener_active);
  // Make it possible for the signal handler to kill the listener.
  socket_listener_active= true;
  mysql_mutex_unlock(&LOCK_socket_listener_active);

  if (opt_daemonize)
    mysqld::runtime::signal_parent(pipe_write_fd,1);

  (void) mysqld_socket_acceptor->connection_event_loop();
#endif /* _WIN32 */
  DBUG_PRINT("info", ("No longer listening for incoming connections"));

  terminate_compress_gtid_table_thread();
  /*
    Save set of GTIDs of the last binlog into gtid_executed table
    on server shutdown.
  */
  if (opt_bin_log)
    if (gtid_state->save_gtids_of_last_binlog_into_table(false))
      sql_print_warning("Failed to save the set of Global Transaction "
                        "Identifiers of the last binary log into the "
                        "mysql.gtid_executed table while the server was "
                        "shutting down. The next server restart will make "
                        "another attempt to save Global Transaction "
                        "Identifiers into the table.");

#ifndef _WIN32
  mysql_mutex_lock(&LOCK_socket_listener_active);
  // Notify the signal handler that we have stopped listening for connections.
  socket_listener_active= false;
  mysql_cond_broadcast(&COND_socket_listener_active);
  mysql_mutex_unlock(&LOCK_socket_listener_active);
#endif // !_WIN32

#ifdef HAVE_PSI_THREAD_INTERFACE
  /*
    Disable the main thread instrumentation,
    to avoid recording events during the shutdown.
  */
  PSI_THREAD_CALL(delete_current_thread)();
#endif

  DBUG_PRINT("info", ("Waiting for shutdown proceed"));
  int ret= 0;
#ifdef _WIN32
  if (shutdown_thr_handle.handle)
    ret= my_thread_join(&shutdown_thr_handle, NULL);
  shutdown_thr_handle.handle= NULL;
  if (0 != ret)
    sql_print_warning("Could not join shutdown thread. error:%d", ret);
#else
  if (signal_thread_id.thread != 0)
    ret= my_thread_join(&signal_thread_id, NULL);
  signal_thread_id.thread= 0;
  if (0 != ret)
    sql_print_warning("Could not join signal_thread. error:%d", ret);
#endif

  clean_up(1);
  mysqld_exit(MYSQLD_SUCCESS_EXIT);
}


/****************************************************************************
  Main and thread entry function for Win32
  (all this is needed only to run mysqld as a service on WinNT)
****************************************************************************/

#if defined(_WIN32)
int mysql_service(void *p)
{
  if (my_thread_init())
    return 1;

  if (use_opt_args)
    win_main(opt_argc, opt_argv);
  else
    win_main(Service.my_argc, Service.my_argv);

  my_thread_end();
  return 0;
}


/* Quote string if it contains space, else copy */

static char *add_quoted_string(char *to, const char *from, char *to_end)
{
  uint length= (uint) (to_end-to);

  if (!strchr(from, ' '))
    return strmake(to, from, length-1);
  return strxnmov(to, length-1, "\"", from, "\"", NullS);
}


/**
  Handle basic handling of services, like installation and removal.

  @param argv             Pointer to argument list
  @param servicename    Internal name of service
  @param displayname    Display name of service (in taskbar ?)
  @param file_path    Path to this program
  @param startup_option Startup option to mysqld

  @retval
    0   option handled
  @retval
    1   Could not handle option
*/

static bool
default_service_handling(char **argv,
       const char *servicename,
       const char *displayname,
       const char *file_path,
       const char *extra_opt,
       const char *account_name)
{
  char path_and_service[FN_REFLEN+FN_REFLEN+32], *pos, *end;
  const char *opt_delim;
  end= path_and_service + sizeof(path_and_service)-3;

  /* We have to quote filename if it contains spaces */
  pos= add_quoted_string(path_and_service, file_path, end);
  if (extra_opt && *extra_opt)
  {
    /*
     Add option after file_path. There will be zero or one extra option.  It's
     assumed to be --defaults-file=file but isn't checked.  The variable (not
     the option name) should be quoted if it contains a string.
    */
    *pos++= ' ';
    if (opt_delim= strchr(extra_opt, '='))
    {
      size_t length= ++opt_delim - extra_opt;
      pos= my_stpnmov(pos, extra_opt, length);
    }
    else
      opt_delim= extra_opt;

    pos= add_quoted_string(pos, opt_delim, end);
  }
  /* We must have servicename last */
  *pos++= ' ';
  (void) add_quoted_string(pos, servicename, end);

  if (Service.got_service_option(argv, "install"))
  {
    Service.Install(1, servicename, displayname, path_and_service,
                    account_name);
    return 0;
  }
  if (Service.got_service_option(argv, "install-manual"))
  {
    Service.Install(0, servicename, displayname, path_and_service,
                    account_name);
    return 0;
  }
  if (Service.got_service_option(argv, "remove"))
  {
    Service.Remove(servicename);
    return 0;
  }
  return 1;
}


int mysqld_main(int argc, char **argv)
{
  /*
    When several instances are running on the same machine, we
    need to have an  unique  named  hEventShudown  through the
    application PID e.g.: MySQLShutdown1890; MySQLShutdown2342
  */
  int10_to_str((int) GetCurrentProcessId(),my_stpcpy(shutdown_event_name,
                                                  "MySQLShutdown"), 10);

  /* Must be initialized early for comparison of service name */
  system_charset_info= &my_charset_utf8_general_ci;

#ifdef WITH_PERFSCHEMA_STORAGE_ENGINE
  pre_initialize_performance_schema();
#endif /*WITH_PERFSCHEMA_STORAGE_ENGINE */

  if (my_init())
  {
    my_message_local(ERROR_LEVEL, "my_init() failed.");
    return 1;
  }

  if (Service.GetOS())  /* true NT family */
  {
    char file_path[FN_REFLEN];
    my_path(file_path, argv[0], "");          /* Find name in path */
    fn_format(file_path,argv[0],file_path,"",
        MY_REPLACE_DIR | MY_UNPACK_FILENAME | MY_RESOLVE_SYMLINKS);

    if (argc == 2)
    {
      if (!default_service_handling(argv, MYSQL_SERVICENAME, MYSQL_SERVICENAME,
           file_path, "", NULL))
  return 0;
      if (Service.IsService(argv[1]))        /* Start an optional service */
      {
  /*
    Only add the service name to the groups read from the config file
    if it's not "MySQL". (The default service name should be 'mysqld'
    but we started a bad tradition by calling it MySQL from the start
    and we are now stuck with it.
  */
  if (my_strcasecmp(system_charset_info, argv[1],"mysql"))
    load_default_groups[load_default_groups_sz-2]= argv[1];
        start_mode= 1;
        Service.Init(argv[1], mysql_service);
        return 0;
      }
    }
    else if (argc == 3) /* install or remove any optional service */
    {
      if (!default_service_handling(argv, argv[2], argv[2], file_path, "",
                                    NULL))
  return 0;
      if (Service.IsService(argv[2]))
      {
  /*
    mysqld was started as
    mysqld --defaults-file=my_path\my.ini service-name
  */
  use_opt_args=1;
  opt_argc= 2;        // Skip service-name
  opt_argv=argv;
  start_mode= 1;
  if (my_strcasecmp(system_charset_info, argv[2],"mysql"))
    load_default_groups[load_default_groups_sz-2]= argv[2];
  Service.Init(argv[2], mysql_service);
  return 0;
      }
    }
    else if (argc == 4 || argc == 5)
    {
      /*
        This may seem strange, because we handle --local-service while
        preserving 4.1's behavior of allowing any one other argument that is
        passed to the service on startup. (The assumption is that this is
        --defaults-file=file, but that was not enforced in 4.1, so we don't
        enforce it here.)
      */
      const char *extra_opt= NullS;
      const char *account_name = NullS;
      int index;
      for (index = 3; index < argc; index++)
      {
        if (!strcmp(argv[index], "--local-service"))
          account_name= "NT AUTHORITY\\LocalService";
        else
          extra_opt= argv[index];
      }

      if (argc == 4 || account_name)
        if (!default_service_handling(argv, argv[2], argv[2], file_path,
                                      extra_opt, account_name))
          return 0;
    }
    else if (argc == 1 && Service.IsService(MYSQL_SERVICENAME))
    {
      /* start the default service */
      start_mode= 1;
      Service.Init(MYSQL_SERVICENAME, mysql_service);
      return 0;
    }
  }
  /* Start as standalone server */
  Service.my_argc=argc;
  Service.my_argv=argv;
  mysql_service(NULL);
  return 0;
}
#endif // _WIN32
#endif // !EMBEDDED_LIBRARY


static bool read_init_file(char *file_name)
{
  MYSQL_FILE *file;
  DBUG_ENTER("read_init_file");
  DBUG_PRINT("enter",("name: %s",file_name));

  sql_print_information("Execution of init_file \'%s\' started.", file_name);

  if (!(file= mysql_file_fopen(key_file_init, file_name,
                               O_RDONLY, MYF(MY_WME))))
    DBUG_RETURN(TRUE);
  (void) bootstrap(file);
  mysql_file_fclose(file, MYF(MY_WME));

  sql_print_information("Execution of init_file \'%s\' ended.", file_name);

  DBUG_RETURN(FALSE);
}


/****************************************************************************
  Handle start options
******************************************************************************/

/**
  Process command line options flagged as 'early'.
  Some components needs to be initialized as early as possible,
  because the rest of the server initialization depends on them.
  Options that needs to be parsed early includes:
  - the performance schema, when compiled in,
  - options related to the help,
  - options related to the bootstrap
  The performance schema needs to be initialized as early as possible,
  before to-be-instrumented objects of the server are initialized.
*/
int handle_early_options()
{
  int ho_error;
  vector<my_option> all_early_options;
  all_early_options.reserve(100);

  my_getopt_register_get_addr(NULL);
  /* Skip unknown options so that they may be processed later */
  my_getopt_skip_unknown= TRUE;

  /* Add the system variables parsed early */
  sys_var_add_options(&all_early_options, sys_var::PARSE_EARLY);

  /* Add the command line options parsed early */
  for (my_option *opt= my_long_early_options;
       opt->name != NULL;
       opt++)
    all_early_options.push_back(*opt);

  add_terminator(&all_early_options);

  /*
    Logs generated while parsing the command line
    options are buffered and printed later.
  */
  buffered_logs.init();
  my_getopt_error_reporter= buffered_option_error_reporter;
  my_charset_error_reporter= buffered_option_error_reporter;

  ho_error= handle_options(&remaining_argc, &remaining_argv,
                           &all_early_options[0], mysqld_get_one_option);
  if (ho_error == 0)
  {
    /* Add back the program name handle_options removes */
    remaining_argc++;
    remaining_argv--;

    /* adjust the bootstrap options */
    if (opt_bootstrap)
    {
      my_message_local(WARNING_LEVEL,
                       "--bootstrap is deprecated. "
                       "Please consider using --initialize instead");
    }
    if (opt_initialize_insecure)
      opt_initialize= TRUE;
    if (opt_initialize)
    {
      if (opt_bootstrap)
      {
        my_getopt_error_reporter(ERROR_LEVEL,
                                 "Both --bootstrap and --initialize specified."
                                 " Please pick one. Exiting.");
        ho_error= EXIT_AMBIGUOUS_OPTION;
      }
      opt_bootstrap= TRUE;
    }
  }

  // Swap with an empty vector, i.e. delete elements and free allocated space.
  vector<my_option>().swap(all_early_options);

  return ho_error;
}

/**
  Adjust @c open_files_limit.
  Computation is  based on:
  - @c max_connections,
  - @c table_cache_size,
  - the platform max open file limit.
*/
void adjust_open_files_limit(ulong *requested_open_files)
{
  ulong limit_1;
  ulong limit_2;
  ulong limit_3;
  ulong request_open_files;
  ulong effective_open_files;

  /* MyISAM requires two file handles per table. */
  limit_1= 10 + max_connections + table_cache_size * 2;

  /*
    We are trying to allocate no less than max_connections*5 file
    handles (i.e. we are trying to set the limit so that they will
    be available).
  */
  limit_2= max_connections * 5;

  /* Try to allocate no less than 5000 by default. */
  limit_3= open_files_limit ? open_files_limit : 5000;

  request_open_files= max<ulong>(max<ulong>(limit_1, limit_2), limit_3);

  /* Notice: my_set_max_open_files() may return more than requested. */
  effective_open_files= my_set_max_open_files(request_open_files);

  if (effective_open_files < request_open_files)
  {
    char msg[1024];

    if (open_files_limit == 0)
    {
      my_snprintf(msg, sizeof(msg),
                  "Changed limits: max_open_files: %lu (requested %lu)",
                  effective_open_files, request_open_files);
      buffered_logs.buffer(WARNING_LEVEL, msg);
    }
    else
    {
      my_snprintf(msg, sizeof(msg),
                  "Could not increase number of max_open_files to "
                  "more than %lu (request: %lu)",
                  effective_open_files, request_open_files);
      buffered_logs.buffer(WARNING_LEVEL, msg);
    }
  }

  open_files_limit= effective_open_files;
  if (requested_open_files)
    *requested_open_files= min<ulong>(effective_open_files, request_open_files);
}

void adjust_max_connections(ulong requested_open_files)
{
  ulong limit;

  limit= requested_open_files - 10 - TABLE_OPEN_CACHE_MIN * 2;

  if (limit < max_connections)
  {
    char msg[1024];

    my_snprintf(msg, sizeof(msg),
                "Changed limits: max_connections: %lu (requested %lu)",
                limit, max_connections);
    buffered_logs.buffer(WARNING_LEVEL, msg);

    // This can be done unprotected since it is only called on startup.
    max_connections= limit;
  }
}

void adjust_table_cache_size(ulong requested_open_files)
{
  ulong limit;

  limit= max<ulong>((requested_open_files - 10 - max_connections) / 2,
                    TABLE_OPEN_CACHE_MIN);

  if (limit < table_cache_size)
  {
    char msg[1024];

    my_snprintf(msg, sizeof(msg),
                "Changed limits: table_open_cache: %lu (requested %lu)",
                limit, table_cache_size);
    buffered_logs.buffer(WARNING_LEVEL, msg);

    table_cache_size= limit;
  }

  table_cache_size_per_instance= table_cache_size / table_cache_instances;
}

void adjust_table_def_size()
{
  ulong default_value;
  sys_var *var;

  default_value= min<ulong> (400 + table_cache_size / 2, 2000);
  var= intern_find_sys_var(STRING_WITH_LEN("table_definition_cache"));
  DBUG_ASSERT(var != NULL);
  var->update_default(default_value);

  if (! table_definition_cache_specified)
    table_def_size= default_value;
}

void adjust_related_options(ulong *requested_open_files)
{
  /* In bootstrap, disable grant tables (we are about to create them) */
  if (opt_bootstrap)
    opt_noacl= 1;

  /* The order is critical here, because of dependencies. */
  adjust_open_files_limit(requested_open_files);
  adjust_max_connections(*requested_open_files);
  adjust_table_cache_size(*requested_open_files);
  adjust_table_def_size();
}

vector<my_option> all_options;

struct my_option my_long_early_options[]=
{
  {"bootstrap", OPT_BOOTSTRAP, "Used by mysql installation scripts.", 0, 0, 0,
   GET_NO_ARG, NO_ARG, 0, 0, 0, 0, 0, 0},
#if !defined(_WIN32) && !defined(EMBEDDED_LIBRARY)
  {"daemonize", 0, "Run mysqld as sysv daemon", &opt_daemonize,
    &opt_daemonize, 0, GET_BOOL, NO_ARG, 0, 0, 0, 0, 0,0},
#endif
  {"skip-grant-tables", 0,
   "Start without grant tables. This gives all users FULL ACCESS to all tables.",
   &opt_noacl, &opt_noacl, 0, GET_BOOL, NO_ARG, 0, 0, 0, 0, 0,
   0},
  {"help", '?', "Display this help and exit.",
   &opt_help, &opt_help, 0, GET_BOOL, NO_ARG, 0, 0, 0, 0,
   0, 0},
  {"verbose", 'v', "Used with --help option for detailed help.",
   &opt_verbose, &opt_verbose, 0, GET_BOOL, NO_ARG, 0, 0, 0, 0, 0, 0},
  {"version", 'V', "Output version information and exit.", 0, 0, 0, GET_NO_ARG,
   NO_ARG, 0, 0, 0, 0, 0, 0},
  {"initialize", 0, "Create the default database and exit."
   " Create a super user with a random expired password and store it into the log.",
   &opt_initialize, &opt_initialize, 0, GET_BOOL, NO_ARG, 0, 0, 0, 0, 0, 0},
  {"initialize-insecure", 0, "Create the default database and exit."
   " Create a super user with empty password.",
   &opt_initialize_insecure, &opt_initialize_insecure, 0, GET_BOOL, NO_ARG,
   0, 0, 0, 0, 0, 0},
  { 0, 0, 0, 0, 0, 0, GET_NO_ARG, NO_ARG, 0, 0, 0, 0, 0, 0 }
};

/**
  System variables are automatically command-line options (few
  exceptions are documented in sys_var.h), so don't need
  to be listed here.
*/

struct my_option my_long_options[]=
{
#ifdef HAVE_REPLICATION
  {"abort-slave-event-count", 0,
   "Option used by mysql-test for debugging and testing of replication.",
   &abort_slave_event_count,  &abort_slave_event_count,
   0, GET_INT, REQUIRED_ARG, 0, 0, 0, 0, 0, 0},
#endif /* HAVE_REPLICATION */
  {"allow-suspicious-udfs", 0,
   "Allows use of UDFs consisting of only one symbol xxx() "
   "without corresponding xxx_init() or xxx_deinit(). That also means "
   "that one can load any function from any library, for example exit() "
   "from libc.so",
   &opt_allow_suspicious_udfs, &opt_allow_suspicious_udfs,
   0, GET_BOOL, NO_ARG, 0, 0, 0, 0, 0, 0},
  {"ansi", 'a', "Use ANSI SQL syntax instead of MySQL syntax. This mode "
   "will also set transaction isolation level 'serializable'.", 0, 0, 0,
   GET_NO_ARG, NO_ARG, 0, 0, 0, 0, 0, 0},
  /*
    Because Sys_var_bit does not support command-line options, we need to
    explicitely add one for --autocommit
  */
  {"autocommit", 0, "Set default value for autocommit (0 or 1)",
   &opt_autocommit, &opt_autocommit, 0,
   GET_BOOL, OPT_ARG, 1, 0, 0, 0, 0, NULL},
  {"binlog-do-db", OPT_BINLOG_DO_DB,
   "Tells the master it should log updates for the specified database, "
   "and exclude all others not explicitly mentioned.",
   0, 0, 0, GET_STR, REQUIRED_ARG, 0, 0, 0, 0, 0, 0},
  {"binlog-ignore-db", OPT_BINLOG_IGNORE_DB,
   "Tells the master that updates to the given database should not be logged to the binary log.",
   0, 0, 0, GET_STR, REQUIRED_ARG, 0, 0, 0, 0, 0, 0},
  {"binlog-row-event-max-size", 0,
   "The maximum size of a row-based binary log event in bytes. Rows will be "
   "grouped into events smaller than this size if possible. "
   "The value has to be a multiple of 256.",
   &opt_binlog_rows_event_max_size, &opt_binlog_rows_event_max_size,
   0, GET_ULONG, REQUIRED_ARG,
   /* def_value */ 8192, /* min_value */  256, /* max_value */ ULONG_MAX,
   /* sub_size */     0, /* block_size */ 256,
   /* app_type */ 0
  },
  {"character-set-client-handshake", 0,
   "Don't ignore client side character set value sent during handshake.",
   &opt_character_set_client_handshake,
   &opt_character_set_client_handshake,
    0, GET_BOOL, NO_ARG, 1, 0, 0, 0, 0, 0},
  {"character-set-filesystem", 0,
   "Set the filesystem character set.",
   &character_set_filesystem_name,
   &character_set_filesystem_name,
   0, GET_STR, REQUIRED_ARG, 0, 0, 0, 0, 0, 0 },
  {"character-set-server", 'C', "Set the default character set.",
   &default_character_set_name, &default_character_set_name,
   0, GET_STR, REQUIRED_ARG, 0, 0, 0, 0, 0, 0 },
  {"chroot", 'r', "Chroot mysqld daemon during startup.",
   &mysqld_chroot, &mysqld_chroot, 0, GET_STR, REQUIRED_ARG,
   0, 0, 0, 0, 0, 0},
  {"collation-server", 0, "Set the default collation.",
   &default_collation_name, &default_collation_name,
   0, GET_STR, REQUIRED_ARG, 0, 0, 0, 0, 0, 0 },
  {"console", OPT_CONSOLE, "Write error output on screen; don't remove the console window on windows.",
   &opt_console, &opt_console, 0, GET_BOOL, NO_ARG, 0, 0, 0,
   0, 0, 0},
  {"core-file", OPT_WANT_CORE, "Write core on errors.", 0, 0, 0, GET_NO_ARG,
   NO_ARG, 0, 0, 0, 0, 0, 0},
  /* default-storage-engine should have "MyISAM" as def_value. Instead
     of initializing it here it is done in init_common_variables() due
     to a compiler bug in Sun Studio compiler. */
  {"default-storage-engine", 0, "The default storage engine for new tables",
   &default_storage_engine, 0, 0, GET_STR, REQUIRED_ARG,
   0, 0, 0, 0, 0, 0 },
  {"default-tmp-storage-engine", 0, 
    "The default storage engine for new explict temporary tables",
   &default_tmp_storage_engine, 0, 0, GET_STR, REQUIRED_ARG,
   0, 0, 0, 0, 0, 0 },
  {"default-time-zone", 0, "Set the default time zone.",
   &default_tz_name, &default_tz_name,
   0, GET_STR, REQUIRED_ARG, 0, 0, 0, 0, 0, 0 },
#ifdef HAVE_OPENSSL
  {"des-key-file", 0,
   "Load keys for des_encrypt() and des_encrypt from given file.",
   &des_key_file, &des_key_file, 0, GET_STR, REQUIRED_ARG,
   0, 0, 0, 0, 0, 0},
#endif /* HAVE_OPENSSL */
#ifdef HAVE_REPLICATION
  {"disconnect-slave-event-count", 0,
   "Option used by mysql-test for debugging and testing of replication.",
   &disconnect_slave_event_count, &disconnect_slave_event_count,
   0, GET_INT, REQUIRED_ARG, 0, 0, 0, 0, 0, 0},
#endif /* HAVE_REPLICATION */
  {"exit-info", 'T', "Used for debugging. Use at your own risk.", 0, 0, 0,
   GET_LONG, OPT_ARG, 0, 0, 0, 0, 0, 0},

  {"external-locking", 0, "Use system (external) locking (disabled by "
   "default).  With this option enabled you can run myisamchk to test "
   "(not repair) tables while the MySQL server is running. Disable with "
   "--skip-external-locking.", &opt_external_locking, &opt_external_locking,
   0, GET_BOOL, NO_ARG, 0, 0, 0, 0, 0, 0},
  /* We must always support the next option to make scripts like mysqltest
     easier to do */
  {"gdb", 0,
   "Set up signals usable for debugging.",
   &opt_debugging, &opt_debugging,
   0, GET_BOOL, NO_ARG, 0, 0, 0, 0, 0, 0},
#if defined(HAVE_LINUX_LARGE_PAGES) || defined (HAVE_SOLARIS_LARGE_PAGES)
  {"super-large-pages", 0, "Enable support for super large pages.",
   &opt_super_large_pages, &opt_super_large_pages, 0,
   GET_BOOL, OPT_ARG, 0, 0, 1, 0, 1, 0},
#endif
  {"ignore-db-dir", OPT_IGNORE_DB_DIRECTORY,
   "Specifies a directory to add to the ignore list when collecting "
   "database names from the datadir. Put a blank argument to reset "
   "the list accumulated so far.", 0, 0, 0, GET_STR, REQUIRED_ARG, 
   0, 0, 0, 0, 0, 0},
  {"language", 'L',
   "Client error messages in given language. May be given as a full path. "
   "Deprecated. Use --lc-messages-dir instead.",
   &lc_messages_dir_ptr, &lc_messages_dir_ptr, 0,
   GET_STR, REQUIRED_ARG, 0, 0, 0, 0, 0, 0},
  {"lc-messages", 0,
   "Set the language used for the error messages.",
   &lc_messages, &lc_messages, 0, GET_STR, REQUIRED_ARG,
   0, 0, 0, 0, 0, 0 },
  {"lc-time-names", 0,
   "Set the language used for the month names and the days of the week.",
   &lc_time_names_name, &lc_time_names_name,
   0, GET_STR, REQUIRED_ARG, 0, 0, 0, 0, 0, 0 },
  {"log-bin", OPT_BIN_LOG,
   "Log update queries in binary format. Optional (but strongly recommended "
   "to avoid replication problems if server's hostname changes) argument "
   "should be the chosen location for the binary log files.",
   &opt_bin_logname, &opt_bin_logname, 0, GET_STR_ALLOC,
   OPT_ARG, 0, 0, 0, 0, 0, 0},
  {"log-bin-index", 0,
   "File that holds the names for binary log files.",
   &opt_binlog_index_name, &opt_binlog_index_name, 0, GET_STR,
   REQUIRED_ARG, 0, 0, 0, 0, 0, 0},
  {"relay-log-index", 0,
   "File that holds the names for relay log files.",
   &opt_relaylog_index_name, &opt_relaylog_index_name, 0, GET_STR,
   REQUIRED_ARG, 0, 0, 0, 0, 0, 0},
  {"log-isam", OPT_ISAM_LOG, "Log all MyISAM changes to file.",
   &myisam_log_filename, &myisam_log_filename, 0, GET_STR,
   OPT_ARG, 0, 0, 0, 0, 0, 0},
  {"log-raw", 0,
   "Log to general log before any rewriting of the query. For use in debugging, not production as "
   "sensitive information may be logged.",
   &opt_general_log_raw, &opt_general_log_raw,
   0, GET_BOOL, NO_ARG, 0, 0, 1, 0, 1, 0 },
  {"log-short-format", 0,
   "Don't log extra information to update and slow-query logs.",
   &opt_short_log_format, &opt_short_log_format,
   0, GET_BOOL, NO_ARG, 0, 0, 0, 0, 0, 0},
  {"log-tc", 0,
   "Path to transaction coordinator log (used for transactions that affect "
   "more than one storage engine, when binary log is disabled).",
   &opt_tc_log_file, &opt_tc_log_file, 0, GET_STR,
   REQUIRED_ARG, 0, 0, 0, 0, 0, 0},
  {"log-tc-size", 0, "Size of transaction coordinator log.",
   &opt_tc_log_size, &opt_tc_log_size, 0, GET_ULONG,
   REQUIRED_ARG, TC_LOG_MIN_SIZE, TC_LOG_MIN_SIZE, ULONG_MAX, 0,
   TC_LOG_PAGE_SIZE, 0},
  {"master-info-file", 0,
   "The location and name of the file that remembers the master and where "
   "the I/O replication thread is in the master's binlogs.",
   &master_info_file, &master_info_file, 0, GET_STR,
   REQUIRED_ARG, 0, 0, 0, 0, 0, 0},
  {"master-retry-count", OPT_MASTER_RETRY_COUNT,
   "The number of tries the slave will make to connect to the master before giving up. "
   "Deprecated option, use 'CHANGE MASTER TO master_retry_count = <num>' instead.",
   &master_retry_count, &master_retry_count, 0, GET_ULONG,
   REQUIRED_ARG, 3600*24, 0, 0, 0, 0, 0},
#ifdef HAVE_REPLICATION
  {"max-binlog-dump-events", 0,
   "Option used by mysql-test for debugging and testing of replication.",
   &max_binlog_dump_events, &max_binlog_dump_events, 0,
   GET_INT, REQUIRED_ARG, 0, 0, 0, 0, 0, 0},
#endif /* HAVE_REPLICATION */
  {"memlock", 0, "Lock mysqld in memory.", &locked_in_memory,
   &locked_in_memory, 0, GET_BOOL, NO_ARG, 0, 0, 0, 0, 0, 0},
  {"old-style-user-limits", 0,
   "Enable old-style user limits (before 5.0.3, user resources were counted "
   "per each user+host vs. per account).",
   &opt_old_style_user_limits, &opt_old_style_user_limits,
   0, GET_BOOL, NO_ARG, 0, 0, 0, 0, 0, 0},
  {"port-open-timeout", 0,
   "Maximum time in seconds to wait for the port to become free. "
   "(Default: No wait).", &mysqld_port_timeout, &mysqld_port_timeout, 0,
   GET_UINT, REQUIRED_ARG, 0, 0, 0, 0, 0, 0},
  {"replicate-do-db", OPT_REPLICATE_DO_DB,
   "Tells the slave thread to restrict replication to the specified database. "
   "To specify more than one database, use the directive multiple times, "
   "once for each database. Note that this will only work if you do not use "
   "cross-database queries such as UPDATE some_db.some_table SET foo='bar' "
   "while having selected a different or no database. If you need cross "
   "database updates to work, make sure you have 3.23.28 or later, and use "
   "replicate-wild-do-table=db_name.%.",
   0, 0, 0, GET_STR, REQUIRED_ARG, 0, 0, 0, 0, 0, 0},
  {"replicate-do-table", OPT_REPLICATE_DO_TABLE,
   "Tells the slave thread to restrict replication to the specified table. "
   "To specify more than one table, use the directive multiple times, once "
   "for each table. This will work for cross-database updates, in contrast "
   "to replicate-do-db.", 0, 0, 0, GET_STR, REQUIRED_ARG, 0, 0, 0, 0, 0, 0},
  {"replicate-ignore-db", OPT_REPLICATE_IGNORE_DB,
   "Tells the slave thread to not replicate to the specified database. To "
   "specify more than one database to ignore, use the directive multiple "
   "times, once for each database. This option will not work if you use "
   "cross database updates. If you need cross database updates to work, "
   "make sure you have 3.23.28 or later, and use replicate-wild-ignore-"
   "table=db_name.%. ", 0, 0, 0, GET_STR, REQUIRED_ARG, 0, 0, 0, 0, 0, 0},
  {"replicate-ignore-table", OPT_REPLICATE_IGNORE_TABLE,
   "Tells the slave thread to not replicate to the specified table. To specify "
   "more than one table to ignore, use the directive multiple times, once for "
   "each table. This will work for cross-database updates, in contrast to "
   "replicate-ignore-db.", 0, 0, 0, GET_STR, REQUIRED_ARG, 0, 0, 0, 0, 0, 0},
  {"replicate-rewrite-db", OPT_REPLICATE_REWRITE_DB,
   "Updates to a database with a different name than the original. Example: "
   "replicate-rewrite-db=master_db_name->slave_db_name.",
   0, 0, 0, GET_STR, REQUIRED_ARG, 0, 0, 0, 0, 0, 0},
#ifdef HAVE_REPLICATION
  {"replicate-same-server-id", 0,
   "In replication, if set to 1, do not skip events having our server id. "
   "Default value is 0 (to break infinite loops in circular replication). "
   "Can't be set to 1 if --log-slave-updates is used.",
   &replicate_same_server_id, &replicate_same_server_id,
   0, GET_BOOL, NO_ARG, 0, 0, 0, 0, 0, 0},
#endif
  {"replicate-wild-do-table", OPT_REPLICATE_WILD_DO_TABLE,
   "Tells the slave thread to restrict replication to the tables that match "
   "the specified wildcard pattern. To specify more than one table, use the "
   "directive multiple times, once for each table. This will work for cross-"
   "database updates. Example: replicate-wild-do-table=foo%.bar% will "
   "replicate only updates to tables in all databases that start with foo "
   "and whose table names start with bar.",
   0, 0, 0, GET_STR, REQUIRED_ARG, 0, 0, 0, 0, 0, 0},
  {"replicate-wild-ignore-table", OPT_REPLICATE_WILD_IGNORE_TABLE,
   "Tells the slave thread to not replicate to the tables that match the "
   "given wildcard pattern. To specify more than one table to ignore, use "
   "the directive multiple times, once for each table. This will work for "
   "cross-database updates. Example: replicate-wild-ignore-table=foo%.bar% "
   "will not do updates to tables in databases that start with foo and whose "
   "table names start with bar.",
   0, 0, 0, GET_STR, REQUIRED_ARG, 0, 0, 0, 0, 0, 0},
  {"safe-user-create", 0,
   "Don't allow new user creation by the user who has no write privileges to the mysql.user table.",
   &opt_safe_user_create, &opt_safe_user_create, 0, GET_BOOL,
   NO_ARG, 0, 0, 0, 0, 0, 0},
  {"show-slave-auth-info", 0,
   "Show user and password in SHOW SLAVE HOSTS on this master.",
   &opt_show_slave_auth_info, &opt_show_slave_auth_info, 0,
   GET_BOOL, NO_ARG, 0, 0, 0, 0, 0, 0},
  {"skip-host-cache", OPT_SKIP_HOST_CACHE, "Don't cache host names.", 0, 0, 0,
   GET_NO_ARG, NO_ARG, 0, 0, 0, 0, 0, 0},
  {"skip-new", OPT_SKIP_NEW, "Don't use new, possibly wrong routines.",
   0, 0, 0, GET_NO_ARG, NO_ARG, 0, 0, 0, 0, 0, 0},
  {"skip-slave-start", 0,
   "If set, slave is not autostarted.", &opt_skip_slave_start,
   &opt_skip_slave_start, 0, GET_BOOL, NO_ARG, 0, 0, 0, 0, 0, 0},
  {"skip-stack-trace", OPT_SKIP_STACK_TRACE,
   "Don't print a stack trace on failure.", 0, 0, 0, GET_NO_ARG, NO_ARG, 0, 0,
   0, 0, 0, 0},
#if defined(_WIN32) && !defined(EMBEDDED_LIBRARY)
  {"slow-start-timeout", 0,
   "Maximum number of milliseconds that the service control manager should wait "
   "before trying to kill the windows service during startup"
   "(Default: 15000).", &slow_start_timeout, &slow_start_timeout, 0,
   GET_ULONG, REQUIRED_ARG, 15000, 0, 0, 0, 0, 0},
#endif
#ifdef HAVE_REPLICATION
  {"sporadic-binlog-dump-fail", 0,
   "Option used by mysql-test for debugging and testing of replication.",
   &opt_sporadic_binlog_dump_fail,
   &opt_sporadic_binlog_dump_fail, 0, GET_BOOL, NO_ARG, 0, 0, 0, 0, 0,
   0},
#endif /* HAVE_REPLICATION */
#ifdef HAVE_OPENSSL
  {"ssl", 0,
   "Enable SSL for connection (automatically enabled with other flags).",
   &opt_use_ssl, &opt_use_ssl, 0, GET_BOOL, OPT_ARG, 1, 0, 0,
   0, 0, 0},
#endif
#ifdef _WIN32
  {"standalone", 0,
  "Dummy option to start as a standalone program (NT).", 0, 0, 0, GET_NO_ARG,
   NO_ARG, 0, 0, 0, 0, 0, 0},
#endif
  {"symbolic-links", 's', "Enable symbolic link support.",
   &my_enable_symlinks, &my_enable_symlinks, 0, GET_BOOL, NO_ARG,
   1, 0, 0, 0, 0, 0},
  {"sysdate-is-now", 0,
   "Non-default option to alias SYSDATE() to NOW() to make it safe-replicable. "
   "Since 5.0, SYSDATE() returns a `dynamic' value different for different "
   "invocations, even within the same statement.",
   &global_system_variables.sysdate_is_now,
   0, 0, GET_BOOL, NO_ARG, 0, 0, 1, 0, 1, 0},
  {"tc-heuristic-recover", 0,
   "Decision to use in heuristic recover process. Possible values are OFF, "
   "COMMIT or ROLLBACK.", &tc_heuristic_recover, &tc_heuristic_recover,
   &tc_heuristic_recover_typelib, GET_ENUM, REQUIRED_ARG,
   TC_HEURISTIC_NOT_USED, 0, 0, 0, 0, 0},
#if defined(ENABLED_DEBUG_SYNC)
  {"debug-sync-timeout", OPT_DEBUG_SYNC_TIMEOUT,
   "Enable the debug sync facility "
   "and optionally specify a default wait timeout in seconds. "
   "A zero value keeps the facility disabled.",
   &opt_debug_sync_timeout, 0,
   0, GET_UINT, OPT_ARG, 0, 0, UINT_MAX, 0, 0, 0},
#endif /* defined(ENABLED_DEBUG_SYNC) */
  {"temp-pool", 0,
#if defined(__linux__)
   "Using this option will cause most temporary files created to use a small "
   "set of names, rather than a unique name for each new file.",
#else
   "This option is ignored on this OS.",
#endif
   &use_temp_pool, &use_temp_pool, 0, GET_BOOL, NO_ARG, 1,
   0, 0, 0, 0, 0},
  {"transaction-isolation", 0,
   "Default transaction isolation level.",
   &global_system_variables.tx_isolation,
   &global_system_variables.tx_isolation, &tx_isolation_typelib,
   GET_ENUM, REQUIRED_ARG, ISO_REPEATABLE_READ, 0, 0, 0, 0, 0},
  {"transaction-read-only", 0,
   "Default transaction access mode. "
   "True if transactions are read-only.",
   &global_system_variables.tx_read_only,
   &global_system_variables.tx_read_only, 0,
   GET_BOOL, OPT_ARG, 0, 0, 0, 0, 0, 0},
  {"user", 'u', "Run mysqld daemon as user.", 0, 0, 0, GET_STR, REQUIRED_ARG,
   0, 0, 0, 0, 0, 0},
  {"plugin-load", OPT_PLUGIN_LOAD,
   "Optional semicolon-separated list of plugins to load, where each plugin is "
   "identified as name=library, where name is the plugin name and library "
   "is the plugin library in plugin_dir.",
   0, 0, 0,
   GET_STR, REQUIRED_ARG, 0, 0, 0, 0, 0, 0},
  {"plugin-load-add", OPT_PLUGIN_LOAD_ADD,
   "Optional semicolon-separated list of plugins to load, where each plugin is "
   "identified as name=library, where name is the plugin name and library "
   "is the plugin library in plugin_dir. This option adds to the list "
   "specified by --plugin-load in an incremental way. "
   "Multiple --plugin-load-add are supported.",
   0, 0, 0,
   GET_STR, REQUIRED_ARG, 0, 0, 0, 0, 0, 0},

  {"innodb", OPT_SKIP_INNODB,
   "Deprecated option. Provided for backward compatibility only. "
   "The option has no effect on the server behaviour. InnoDB is always enabled. "
   "The option will be removed in a future release.",
   0, 0, 0, GET_BOOL, OPT_ARG,
   0, 0, 0, 0, 0, 0},

  {0, 0, 0, 0, 0, 0, GET_NO_ARG, NO_ARG, 0, 0, 0, 0, 0, 0}
};


static int show_queries(THD *thd, SHOW_VAR *var, char *buff)
{
  var->type= SHOW_LONGLONG;
  var->value= (char *)&thd->query_id;
  return 0;
}


static int show_net_compression(THD *thd, SHOW_VAR *var, char *buff)
{
  var->type= SHOW_MY_BOOL;
  var->value= buff;
  *((bool *)buff)= thd->get_protocol()->get_compression();
  return 0;
}

static int show_starttime(THD *thd, SHOW_VAR *var, char *buff)
{
  var->type= SHOW_LONGLONG;
  var->value= buff;
  *((longlong *)buff)= (longlong) (thd->query_start() - server_start_time);
  return 0;
}

static int show_max_used_connections_time(THD *thd, SHOW_VAR *var, char *buff)
{
  MYSQL_TIME max_used_connections_time;
  var->type= SHOW_CHAR;
  var->value= buff;
  thd->variables.time_zone->gmt_sec_to_TIME(&max_used_connections_time,
    Connection_handler_manager::max_used_connections_time);
  my_datetime_to_str(&max_used_connections_time, buff, 0);
  return 0;
}

static int show_num_thread_running(THD *thd, SHOW_VAR *var, char *buff)
{
  var->type= SHOW_LONGLONG;
  var->value= buff;
  long long *value= reinterpret_cast<long long*>(buff);
  *value= static_cast<long long>(Global_THD_manager::get_instance()->
                                 get_num_thread_running());
  return 0;
}


static int show_num_thread_created(THD *thd, SHOW_VAR *var, char *buff)
{
  var->type= SHOW_LONG;
  var->value= buff;
  long *value= reinterpret_cast<long*>(buff);
  *value= static_cast<long>(Global_THD_manager::get_instance()->
                            get_num_thread_created());
  return 0;
}

static int show_thread_id_count(THD *thd, SHOW_VAR *var, char *buff)
{
  var->type= SHOW_LONG;
  var->value= buff;
  long *value= reinterpret_cast<long*>(buff);
  *value= static_cast<long>(Global_THD_manager::get_instance()->
                            get_thread_id());
  return 0;
}


#ifndef EMBEDDED_LIBRARY
static int show_aborted_connects(THD *thd, SHOW_VAR *var, char *buff)
{
  var->type= SHOW_LONG;
  var->value= buff;
  long *value= reinterpret_cast<long*>(buff);
  *value= static_cast<long>(Connection_handler_manager::get_instance()->
                            aborted_connects());
  return 0;
}


static int show_connection_errors_max_connection(THD *thd, SHOW_VAR *var,
                                                 char *buff)
{
  var->type= SHOW_LONG;
  var->value= buff;
  long *value= reinterpret_cast<long*>(buff);
  *value= static_cast<long>(Connection_handler_manager::get_instance()->
                            connection_errors_max_connection());
  return 0;
}

static int show_connection_errors_select(THD *thd, SHOW_VAR *var, char *buff)
{
  var->type= SHOW_LONG;
  var->value= buff;
  long *value= reinterpret_cast<long*>(buff);
  *value=
    static_cast<long>(Mysqld_socket_listener::get_connection_errors_select());
  return 0;
}

static int show_connection_errors_accept(THD *thd, SHOW_VAR *var, char *buff)
{
  var->type= SHOW_LONG;
  var->value= buff;
  long *value= reinterpret_cast<long*>(buff);
  *value=
    static_cast<long>(Mysqld_socket_listener::get_connection_errors_accept());
  return 0;
}

static int show_connection_errors_tcpwrap(THD *thd, SHOW_VAR *var, char *buff)
{
  var->type= SHOW_LONG;
  var->value= buff;
  long *value= reinterpret_cast<long*>(buff);
  *value=
    static_cast<long>(Mysqld_socket_listener::get_connection_errors_tcpwrap());
  return 0;
}
#endif


#ifdef ENABLED_PROFILING
static int show_flushstatustime(THD *thd, SHOW_VAR *var, char *buff)
{
  var->type= SHOW_LONGLONG;
  var->value= buff;
  *((longlong *)buff)= (longlong) (thd->query_start() - flush_status_time);
  return 0;
}
#endif

#ifdef HAVE_REPLICATION
/**
  After Multisource replication, this function only shows the value
  of default channel.  default channel if created during init_slave()
  always exist and is not destroyed, LOCK_msr_map is not needed.
  Initially, a lock was needed which was removed for the bug????

  To know the status of other channels, performance schema replication
  tables comes to the rescue.

  @TODO: any warning needed if multiple channels exist to request
         the users to start using replication performance schema
         tables.
*/
static int show_slave_running(THD *thd, SHOW_VAR *var, char *buff)
{

  Master_info *mi =msr_map.get_mi(msr_map.get_default_channel());

  if (mi)
  {
    var->type= SHOW_MY_BOOL;
    var->value= buff;
    *((my_bool *)buff)= (my_bool) (mi &&
                                   mi->slave_running == MYSQL_SLAVE_RUN_CONNECT &&
                                   mi->rli->slave_running);
  }
  else
    var->type= SHOW_UNDEF;

  return 0;
}


/**
  This status variable is also exclusively (look comments on
  show_slave_running()) for default channel.
*/
static int show_slave_retried_trans(THD *thd, SHOW_VAR *var, char *buff)
{

  Master_info *mi;
  mi= msr_map.get_mi(msr_map.get_default_channel());

  if (mi)
  {
    var->type= SHOW_LONG;
    var->value= buff;
    *((long *)buff)= (long)mi->rli->retried_trans;
  }
  else
    var->type= SHOW_UNDEF;

  return 0;
}

/**
  Only for default channel. Refer to comments on show_slave_running()
*/
static int show_slave_received_heartbeats(THD *thd, SHOW_VAR *var, char *buff)
{
  Master_info *mi;
  mi= msr_map.get_mi(msr_map.get_default_channel());

  if (mi)
  {
    var->type= SHOW_LONGLONG;
    var->value= buff;
    *((longlong *)buff)= mi->received_heartbeats;
  }
  else
    var->type= SHOW_UNDEF;

  return 0;
}

/**
  Only for default channel. Refer to comments on show_slave_running()
*/
static int show_slave_last_heartbeat(THD *thd, SHOW_VAR *var, char *buff)
{
  MYSQL_TIME received_heartbeat_time;

  Master_info *mi;
  mi= msr_map.get_mi(msr_map.get_default_channel());

  if (mi)
  {
    var->type= SHOW_CHAR;
    var->value= buff;
    if (mi->last_heartbeat == 0)
      buff[0]='\0';
    else
    {
      thd->variables.time_zone->gmt_sec_to_TIME(&received_heartbeat_time, 
        static_cast<my_time_t>(mi->last_heartbeat));
      my_datetime_to_str(&received_heartbeat_time, buff, 0);
    }
  }
  else
    var->type= SHOW_UNDEF;

  return 0;
}

/**
  Only for default channel. For details, refer to show_slave_running()
*/
static int show_heartbeat_period(THD *thd, SHOW_VAR *var, char *buff)
{
  DEBUG_SYNC(thd, "dsync_show_heartbeat_period");

  Master_info *mi;
  mi=  msr_map.get_mi(msr_map.get_default_channel());

  if (mi)
  {
    var->type= SHOW_CHAR;
    var->value= buff;
    sprintf(buff, "%.3f", mi->heartbeat_period);
  }
  else
    var->type= SHOW_UNDEF;

  return 0;
}

#ifndef DBUG_OFF
static int show_slave_rows_last_search_algorithm_used(THD *thd, SHOW_VAR *var, char *buff)
{
  uint res= slave_rows_last_search_algorithm_used;
  const char* s= ((res == Rows_log_event::ROW_LOOKUP_TABLE_SCAN) ? "TABLE_SCAN" :
                  ((res == Rows_log_event::ROW_LOOKUP_HASH_SCAN) ? "HASH_SCAN" : 
                   "INDEX_SCAN"));

  var->type= SHOW_CHAR;
  var->value= buff;
  sprintf(buff, "%s", s);

  return 0;
}

static int show_ongoing_automatic_gtid_violating_transaction_count(
  THD *thd, SHOW_VAR *var, char *buf)
{
  var->type= SHOW_CHAR;
  var->value= buf;
  sprintf(buf, "%d",
          gtid_state->get_automatic_gtid_violating_transaction_count());
  return 0;
}

static int show_ongoing_anonymous_gtid_violating_transaction_count(
  THD *thd, SHOW_VAR *var, char *buf)
{
  var->type= SHOW_CHAR;
  var->value= buf;
  sprintf(buf, "%d",
          gtid_state->get_anonymous_gtid_violating_transaction_count());
  return 0;
}

#endif

static int show_ongoing_anonymous_transaction_count(
  THD *thd, SHOW_VAR *var, char *buf)
{
  var->type= SHOW_CHAR;
  var->value= buf;
  sprintf(buf, "%d", gtid_state->get_anonymous_ownership_count());
  return 0;
}

#endif /* HAVE_REPLICATION */

static int show_open_tables(THD *thd, SHOW_VAR *var, char *buff)
{
  var->type= SHOW_LONG;
  var->value= buff;
  *((long *)buff)= (long)table_cache_manager.cached_tables();
  return 0;
}

static int show_prepared_stmt_count(THD *thd, SHOW_VAR *var, char *buff)
{
  var->type= SHOW_LONG;
  var->value= buff;
  mysql_mutex_lock(&LOCK_prepared_stmt_count);
  *((long *)buff)= (long)prepared_stmt_count;
  mysql_mutex_unlock(&LOCK_prepared_stmt_count);
  return 0;
}

static int show_table_definitions(THD *thd, SHOW_VAR *var, char *buff)
{
  var->type= SHOW_LONG;
  var->value= buff;
  *((long *)buff)= (long)cached_table_definitions();
  return 0;
}

#if defined(HAVE_OPENSSL) && !defined(EMBEDDED_LIBRARY)
/* Functions relying on CTX */
static int show_ssl_ctx_sess_accept(THD *thd, SHOW_VAR *var, char *buff)
{
  var->type= SHOW_LONG;
  var->value= buff;
  *((long *)buff)= (!ssl_acceptor_fd ? 0 :
                     SSL_CTX_sess_accept(ssl_acceptor_fd->ssl_context));
  return 0;
}

static int show_ssl_ctx_sess_accept_good(THD *thd, SHOW_VAR *var, char *buff)
{
  var->type= SHOW_LONG;
  var->value= buff;
  *((long *)buff)= (!ssl_acceptor_fd ? 0 :
                     SSL_CTX_sess_accept_good(ssl_acceptor_fd->ssl_context));
  return 0;
}

static int show_ssl_ctx_sess_connect_good(THD *thd, SHOW_VAR *var, char *buff)
{
  var->type= SHOW_LONG;
  var->value= buff;
  *((long *)buff)= (!ssl_acceptor_fd ? 0 :
                     SSL_CTX_sess_connect_good(ssl_acceptor_fd->ssl_context));
  return 0;
}

static int show_ssl_ctx_sess_accept_renegotiate(THD *thd, SHOW_VAR *var, char *buff)
{
  var->type= SHOW_LONG;
  var->value= buff;
  *((long *)buff)= (!ssl_acceptor_fd ? 0 :
                     SSL_CTX_sess_accept_renegotiate(ssl_acceptor_fd->ssl_context));
  return 0;
}

static int show_ssl_ctx_sess_connect_renegotiate(THD *thd, SHOW_VAR *var, char *buff)
{
  var->type= SHOW_LONG;
  var->value= buff;
  *((long *)buff)= (!ssl_acceptor_fd ? 0 :
                     SSL_CTX_sess_connect_renegotiate(ssl_acceptor_fd->ssl_context));
  return 0;
}

static int show_ssl_ctx_sess_cb_hits(THD *thd, SHOW_VAR *var, char *buff)
{
  var->type= SHOW_LONG;
  var->value= buff;
  *((long *)buff)= (!ssl_acceptor_fd ? 0 :
                     SSL_CTX_sess_cb_hits(ssl_acceptor_fd->ssl_context));
  return 0;
}

static int show_ssl_ctx_sess_hits(THD *thd, SHOW_VAR *var, char *buff)
{
  var->type= SHOW_LONG;
  var->value= buff;
  *((long *)buff)= (!ssl_acceptor_fd ? 0 :
                     SSL_CTX_sess_hits(ssl_acceptor_fd->ssl_context));
  return 0;
}

static int show_ssl_ctx_sess_cache_full(THD *thd, SHOW_VAR *var, char *buff)
{
  var->type= SHOW_LONG;
  var->value= buff;
  *((long *)buff)= (!ssl_acceptor_fd ? 0 :
                     SSL_CTX_sess_cache_full(ssl_acceptor_fd->ssl_context));
  return 0;
}

static int show_ssl_ctx_sess_misses(THD *thd, SHOW_VAR *var, char *buff)
{
  var->type= SHOW_LONG;
  var->value= buff;
  *((long *)buff)= (!ssl_acceptor_fd ? 0 :
                     SSL_CTX_sess_misses(ssl_acceptor_fd->ssl_context));
  return 0;
}

static int show_ssl_ctx_sess_timeouts(THD *thd, SHOW_VAR *var, char *buff)
{
  var->type= SHOW_LONG;
  var->value= buff;
  *((long *)buff)= (!ssl_acceptor_fd ? 0 :
                     SSL_CTX_sess_timeouts(ssl_acceptor_fd->ssl_context));
  return 0;
}

static int show_ssl_ctx_sess_number(THD *thd, SHOW_VAR *var, char *buff)
{
  var->type= SHOW_LONG;
  var->value= buff;
  *((long *)buff)= (!ssl_acceptor_fd ? 0 :
                     SSL_CTX_sess_number(ssl_acceptor_fd->ssl_context));
  return 0;
}

static int show_ssl_ctx_sess_connect(THD *thd, SHOW_VAR *var, char *buff)
{
  var->type= SHOW_LONG;
  var->value= buff;
  *((long *)buff)= (!ssl_acceptor_fd ? 0 :
                     SSL_CTX_sess_connect(ssl_acceptor_fd->ssl_context));
  return 0;
}

static int show_ssl_ctx_sess_get_cache_size(THD *thd, SHOW_VAR *var, char *buff)
{
  var->type= SHOW_LONG;
  var->value= buff;
  *((long *)buff)= (!ssl_acceptor_fd ? 0 :
                     SSL_CTX_sess_get_cache_size(ssl_acceptor_fd->ssl_context));
  return 0;
}

static int show_ssl_ctx_get_verify_mode(THD *thd, SHOW_VAR *var, char *buff)
{
  var->type= SHOW_LONG;
  var->value= buff;
  *((long *)buff)= (!ssl_acceptor_fd ? 0 :
                     SSL_CTX_get_verify_mode(ssl_acceptor_fd->ssl_context));
  return 0;
}

static int show_ssl_ctx_get_verify_depth(THD *thd, SHOW_VAR *var, char *buff)
{
  var->type= SHOW_LONG;
  var->value= buff;
  *((long *)buff)= (!ssl_acceptor_fd ? 0 :
                     SSL_CTX_get_verify_depth(ssl_acceptor_fd->ssl_context));
  return 0;
}

static int show_ssl_ctx_get_session_cache_mode(THD *thd, SHOW_VAR *var, char *buff)
{
  var->type= SHOW_CHAR;
  if (!ssl_acceptor_fd)
    var->value= const_cast<char*>("NONE");
  else
    switch (SSL_CTX_get_session_cache_mode(ssl_acceptor_fd->ssl_context))
    {
    case SSL_SESS_CACHE_OFF:
      var->value= const_cast<char*>("OFF"); break;
    case SSL_SESS_CACHE_CLIENT:
      var->value= const_cast<char*>("CLIENT"); break;
    case SSL_SESS_CACHE_SERVER:
      var->value= const_cast<char*>("SERVER"); break;
    case SSL_SESS_CACHE_BOTH:
      var->value= const_cast<char*>("BOTH"); break;
    case SSL_SESS_CACHE_NO_AUTO_CLEAR:
      var->value= const_cast<char*>("NO_AUTO_CLEAR"); break;
    case SSL_SESS_CACHE_NO_INTERNAL_LOOKUP:
      var->value= const_cast<char*>("NO_INTERNAL_LOOKUP"); break;
    default:
      var->value= const_cast<char*>("Unknown"); break;
    }
  return 0;
}

/*
   Functions relying on SSL
   Note: In the show_ssl_* functions, we need to check if we have a
         valid vio-object since this isn't always true, specifically
         when session_status or global_status is requested from
         inside an Event.
 */
static int show_ssl_get_version(THD *thd, SHOW_VAR *var, char *buff)
{
  var->type= SHOW_CHAR;
  if (thd->get_protocol()->get_ssl())
    var->value=
      const_cast<char*>(SSL_get_version(thd->get_protocol()->get_ssl()));
  else
    var->value= (char *)"";
  return 0;
}

static int show_ssl_session_reused(THD *thd, SHOW_VAR *var, char *buff)
{
  var->type= SHOW_LONG;
  var->value= buff;
  if (thd->get_protocol()->get_ssl())
    *((long *)buff)=
        (long)SSL_session_reused(thd->get_protocol()->get_ssl());
  else
    *((long *)buff)= 0;
  return 0;
}

static int show_ssl_get_default_timeout(THD *thd, SHOW_VAR *var, char *buff)
{
  var->type= SHOW_LONG;
  var->value= buff;
  if (thd->get_protocol()->get_ssl())
    *((long *)buff)=
      (long)SSL_get_default_timeout(thd->get_protocol()->get_ssl());
  else
    *((long *)buff)= 0;
  return 0;
}

static int show_ssl_get_verify_mode(THD *thd, SHOW_VAR *var, char *buff)
{
  var->type= SHOW_LONG;
  var->value= buff;
  if (thd->get_protocol()->get_ssl())
    *((long *)buff)=
      (long)SSL_get_verify_mode(thd->get_protocol()->get_ssl());
  else
    *((long *)buff)= 0;
  return 0;
}

static int show_ssl_get_verify_depth(THD *thd, SHOW_VAR *var, char *buff)
{
  var->type= SHOW_LONG;
  var->value= buff;
  if (thd->get_protocol()->get_ssl())
    *((long *)buff)=
        (long)SSL_get_verify_depth(thd->get_protocol()->get_ssl());
  else
    *((long *)buff)= 0;
  return 0;
}

static int show_ssl_get_cipher(THD *thd, SHOW_VAR *var, char *buff)
{
  var->type= SHOW_CHAR;
  if (thd->get_protocol()->get_ssl())
    var->value=
      const_cast<char*>(SSL_get_cipher(thd->get_protocol()->get_ssl()));
  else
    var->value= (char *)"";
  return 0;
}

static int show_ssl_get_cipher_list(THD *thd, SHOW_VAR *var, char *buff)
{
  var->type= SHOW_CHAR;
  var->value= buff;
  if (thd->get_protocol()->get_ssl())
  {
    int i;
    const char *p;
    char *end= buff + SHOW_VAR_FUNC_BUFF_SIZE;
    for (i=0; (p= SSL_get_cipher_list(thd->get_protocol()->get_ssl(),i)) &&
               buff < end; i++)
    {
      buff= my_stpnmov(buff, p, end-buff-1);
      *buff++= ':';
    }
    if (i)
      buff--;
  }
  *buff=0;
  return 0;
}


#ifdef HAVE_YASSL

static char *
my_asn1_time_to_string(ASN1_TIME *time, char *buf, size_t len)
{
  return yaSSL_ASN1_TIME_to_string(time, buf, len);
}

#else /* openssl */

static char *
my_asn1_time_to_string(ASN1_TIME *time, char *buf, size_t len)
{
  int n_read;
  char *res= NULL;
  BIO *bio= BIO_new(BIO_s_mem());

  if (bio == NULL)
    return NULL;

  if (!ASN1_TIME_print(bio, time))
    goto end;

  n_read= BIO_read(bio, buf, (int) (len - 1));

  if (n_read > 0)
  {
    buf[n_read]= 0;
    res= buf;
  }

end:
  BIO_free(bio);
  return res;
}

#endif


/**
  Handler function for the 'ssl_get_server_not_before' variable

  @param      thd  the mysql thread structure
  @param      var  the data for the variable
  @param[out] buf  the string to put the value of the variable into

  @return          status
  @retval     0    success
*/

static int
show_ssl_get_server_not_before(THD *thd, SHOW_VAR *var, char *buff)
{
  var->type= SHOW_CHAR;
  if (ssl_acceptor_fd)
  {
    X509 *cert= SSL_get_certificate(ssl_acceptor);
    ASN1_TIME *not_before= X509_get_notBefore(cert);

    var->value= my_asn1_time_to_string(not_before, buff,
                                       SHOW_VAR_FUNC_BUFF_SIZE);
    if (!var->value)
      return 1;
    var->value= buff;
  }
  else
    var->value= empty_c_string;
  return 0;
}


/**
  Handler function for the 'ssl_get_server_not_after' variable

  @param      thd  the mysql thread structure
  @param      var  the data for the variable
  @param[out] buf  the string to put the value of the variable into

  @return          status
  @retval     0    success
*/

static int
show_ssl_get_server_not_after(THD *thd, SHOW_VAR *var, char *buff)
{
  var->type= SHOW_CHAR;
  if (ssl_acceptor_fd)
  {
    X509 *cert= SSL_get_certificate(ssl_acceptor);
    ASN1_TIME *not_after= X509_get_notAfter(cert);

    var->value= my_asn1_time_to_string(not_after, buff,
                                       SHOW_VAR_FUNC_BUFF_SIZE);
    if (!var->value)
      return 1;
  }
  else
    var->value= empty_c_string;
  return 0;
}

#endif /* HAVE_OPENSSL && !EMBEDDED_LIBRARY */


/*
  Variables shown by SHOW STATUS in alphabetical order
*/

SHOW_VAR status_vars[]= {
  {"Aborted_clients",          (char*) &aborted_threads,                              SHOW_LONG,               SHOW_SCOPE_GLOBAL},
#ifndef EMBEDDED_LIBRARY
  {"Aborted_connects",         (char*) &show_aborted_connects,                        SHOW_FUNC,               SHOW_SCOPE_GLOBAL},
#endif
#ifdef HAVE_REPLICATION
#ifndef DBUG_OFF
  {"Ongoing_anonymous_gtid_violating_transaction_count",(char*) &show_ongoing_anonymous_gtid_violating_transaction_count, SHOW_FUNC, SHOW_SCOPE_GLOBAL},
#endif//!DBUG_OFF
  {"Ongoing_anonymous_transaction_count",(char*) &show_ongoing_anonymous_transaction_count, SHOW_FUNC, SHOW_SCOPE_GLOBAL},
#ifndef DBUG_OFF
  {"Ongoing_automatic_gtid_violating_transaction_count",(char*) &show_ongoing_automatic_gtid_violating_transaction_count, SHOW_FUNC, SHOW_SCOPE_GLOBAL},
#endif//!DBUG_OFF
#endif//HAVE_REPLICATION
  {"Binlog_cache_disk_use",    (char*) &binlog_cache_disk_use,                        SHOW_LONG,               SHOW_SCOPE_GLOBAL},
  {"Binlog_cache_use",         (char*) &binlog_cache_use,                             SHOW_LONG,               SHOW_SCOPE_GLOBAL},
  {"Binlog_stmt_cache_disk_use",(char*) &binlog_stmt_cache_disk_use,                  SHOW_LONG,               SHOW_SCOPE_GLOBAL},
  {"Binlog_stmt_cache_use",    (char*) &binlog_stmt_cache_use,                        SHOW_LONG,               SHOW_SCOPE_GLOBAL},
  {"Bytes_received",           (char*) offsetof(System_status_var, bytes_received),          SHOW_LONGLONG_STATUS,    SHOW_SCOPE_ALL},
  {"Bytes_sent",               (char*) offsetof(System_status_var, bytes_sent),              SHOW_LONGLONG_STATUS,    SHOW_SCOPE_ALL},
  {"Com",                      (char*) com_status_vars,                               SHOW_ARRAY,              SHOW_SCOPE_ALL},
  {"Com_stmt_reprepare",       (char*) offsetof(System_status_var, com_stmt_reprepare),      SHOW_LONG_STATUS, SHOW_SCOPE_ALL},
  {"Compression",              (char*) &show_net_compression,                         SHOW_FUNC,               SHOW_SCOPE_SESSION},
  {"Connections",              (char*) &show_thread_id_count,                         SHOW_FUNC,               SHOW_SCOPE_GLOBAL},
#ifndef EMBEDDED_LIBRARY
  {"Connection_errors_accept",   (char*) &show_connection_errors_accept,              SHOW_FUNC,               SHOW_SCOPE_GLOBAL},
  {"Connection_errors_internal", (char*) &connection_errors_internal,                 SHOW_LONG,               SHOW_SCOPE_GLOBAL},
  {"Connection_errors_max_connections",   (char*) &show_connection_errors_max_connection, SHOW_FUNC,           SHOW_SCOPE_GLOBAL},
  {"Connection_errors_peer_address", (char*) &connection_errors_peer_addr,            SHOW_LONG,               SHOW_SCOPE_GLOBAL},
  {"Connection_errors_select",   (char*) &show_connection_errors_select,              SHOW_FUNC,               SHOW_SCOPE_GLOBAL},
  {"Connection_errors_tcpwrap",  (char*) &show_connection_errors_tcpwrap,             SHOW_FUNC,               SHOW_SCOPE_GLOBAL},
#endif
  {"Created_tmp_disk_tables",  (char*) offsetof(System_status_var, created_tmp_disk_tables), SHOW_LONGLONG_STATUS,    SHOW_SCOPE_ALL},
  {"Created_tmp_files",        (char*) &my_tmp_file_created,                          SHOW_LONG,               SHOW_SCOPE_GLOBAL},
  {"Created_tmp_tables",       (char*) offsetof(System_status_var, created_tmp_tables),      SHOW_LONGLONG_STATUS,    SHOW_SCOPE_ALL},
  {"Delayed_errors",           (char*) &delayed_insert_errors,                        SHOW_LONG,               SHOW_SCOPE_GLOBAL},
  {"Delayed_insert_threads",   (char*) &delayed_insert_threads,                       SHOW_LONG_NOFLUSH,       SHOW_SCOPE_GLOBAL},
  {"Delayed_writes",           (char*) &delayed_insert_writes,                        SHOW_LONG,               SHOW_SCOPE_GLOBAL},
  {"Flush_commands",           (char*) &refresh_version,                              SHOW_LONG_NOFLUSH,       SHOW_SCOPE_GLOBAL},
  {"Handler_commit",           (char*) offsetof(System_status_var, ha_commit_count),         SHOW_LONGLONG_STATUS,    SHOW_SCOPE_ALL},
  {"Handler_delete",           (char*) offsetof(System_status_var, ha_delete_count),         SHOW_LONGLONG_STATUS,    SHOW_SCOPE_ALL},
  {"Handler_discover",         (char*) offsetof(System_status_var, ha_discover_count),       SHOW_LONGLONG_STATUS,    SHOW_SCOPE_ALL},
  {"Handler_external_lock",    (char*) offsetof(System_status_var, ha_external_lock_count),  SHOW_LONGLONG_STATUS,    SHOW_SCOPE_ALL},
  {"Handler_mrr_init",         (char*) offsetof(System_status_var, ha_multi_range_read_init_count), SHOW_LONGLONG_STATUS, SHOW_SCOPE_ALL},
  {"Handler_prepare",          (char*) offsetof(System_status_var, ha_prepare_count),        SHOW_LONGLONG_STATUS,    SHOW_SCOPE_ALL},
  {"Handler_read_first",       (char*) offsetof(System_status_var, ha_read_first_count),     SHOW_LONGLONG_STATUS,    SHOW_SCOPE_ALL},
  {"Handler_read_key",         (char*) offsetof(System_status_var, ha_read_key_count),       SHOW_LONGLONG_STATUS,    SHOW_SCOPE_ALL},
  {"Handler_read_last",        (char*) offsetof(System_status_var, ha_read_last_count),      SHOW_LONGLONG_STATUS,    SHOW_SCOPE_ALL},
  {"Handler_read_next",        (char*) offsetof(System_status_var, ha_read_next_count),      SHOW_LONGLONG_STATUS,    SHOW_SCOPE_ALL},
  {"Handler_read_prev",        (char*) offsetof(System_status_var, ha_read_prev_count),      SHOW_LONGLONG_STATUS,    SHOW_SCOPE_ALL},
  {"Handler_read_rnd",         (char*) offsetof(System_status_var, ha_read_rnd_count),       SHOW_LONGLONG_STATUS,    SHOW_SCOPE_ALL},
  {"Handler_read_rnd_next",    (char*) offsetof(System_status_var, ha_read_rnd_next_count),  SHOW_LONGLONG_STATUS,    SHOW_SCOPE_ALL},
  {"Handler_rollback",         (char*) offsetof(System_status_var, ha_rollback_count),       SHOW_LONGLONG_STATUS,    SHOW_SCOPE_ALL},
  {"Handler_savepoint",        (char*) offsetof(System_status_var, ha_savepoint_count),      SHOW_LONGLONG_STATUS,    SHOW_SCOPE_ALL},
  {"Handler_savepoint_rollback",(char*) offsetof(System_status_var, ha_savepoint_rollback_count), SHOW_LONGLONG_STATUS, SHOW_SCOPE_ALL},
  {"Handler_update",           (char*) offsetof(System_status_var, ha_update_count),         SHOW_LONGLONG_STATUS,    SHOW_SCOPE_ALL},
  {"Handler_write",            (char*) offsetof(System_status_var, ha_write_count),          SHOW_LONGLONG_STATUS,    SHOW_SCOPE_ALL},
  {"Key_blocks_not_flushed",   (char*) offsetof(KEY_CACHE, global_blocks_changed),    SHOW_KEY_CACHE_LONG,     SHOW_SCOPE_GLOBAL},
  {"Key_blocks_unused",        (char*) offsetof(KEY_CACHE, blocks_unused),            SHOW_KEY_CACHE_LONG,     SHOW_SCOPE_GLOBAL},
  {"Key_blocks_used",          (char*) offsetof(KEY_CACHE, blocks_used),              SHOW_KEY_CACHE_LONG,     SHOW_SCOPE_GLOBAL},
  {"Key_read_requests",        (char*) offsetof(KEY_CACHE, global_cache_r_requests),  SHOW_KEY_CACHE_LONGLONG, SHOW_SCOPE_GLOBAL},
  {"Key_reads",                (char*) offsetof(KEY_CACHE, global_cache_read),        SHOW_KEY_CACHE_LONGLONG, SHOW_SCOPE_GLOBAL},
  {"Key_write_requests",       (char*) offsetof(KEY_CACHE, global_cache_w_requests),  SHOW_KEY_CACHE_LONGLONG, SHOW_SCOPE_GLOBAL},
  {"Key_writes",               (char*) offsetof(KEY_CACHE, global_cache_write),       SHOW_KEY_CACHE_LONGLONG, SHOW_SCOPE_GLOBAL},
  {"Last_query_cost",          (char*) offsetof(System_status_var, last_query_cost),         SHOW_DOUBLE_STATUS,      SHOW_SCOPE_SESSION},
  {"Last_query_partial_plans", (char*) offsetof(System_status_var, last_query_partial_plans),SHOW_LONGLONG_STATUS,    SHOW_SCOPE_SESSION},
#ifndef EMBEDDED_LIBRARY
  {"Locked_connects",          (char*) &locked_account_connection_count,              SHOW_LONG,               SHOW_SCOPE_GLOBAL},
#endif
  {"Max_statement_time_exceeded",   (char*) offsetof(System_status_var, max_statement_time_exceeded),   SHOW_LONGLONG_STATUS, SHOW_SCOPE_ALL},
  {"Max_statement_time_set",        (char*) offsetof(System_status_var, max_statement_time_set),        SHOW_LONGLONG_STATUS, SHOW_SCOPE_ALL},
  {"Max_statement_time_set_failed", (char*) offsetof(System_status_var, max_statement_time_set_failed), SHOW_LONGLONG_STATUS, SHOW_SCOPE_ALL},
  {"Max_used_connections",     (char*) &Connection_handler_manager::max_used_connections,        SHOW_LONG,        SHOW_SCOPE_GLOBAL},
  {"Max_used_connections_time",(char*) &show_max_used_connections_time,               SHOW_FUNC,               SHOW_SCOPE_GLOBAL},
  {"Not_flushed_delayed_rows", (char*) &delayed_rows_in_use,                          SHOW_LONG_NOFLUSH,       SHOW_SCOPE_GLOBAL},
  {"Open_files",               (char*) &my_file_opened,                               SHOW_LONG_NOFLUSH,       SHOW_SCOPE_GLOBAL},
  {"Open_streams",             (char*) &my_stream_opened,                             SHOW_LONG_NOFLUSH,       SHOW_SCOPE_GLOBAL},
  {"Open_table_definitions",   (char*) &show_table_definitions,                       SHOW_FUNC,               SHOW_SCOPE_GLOBAL},
  {"Open_tables",              (char*) &show_open_tables,                             SHOW_FUNC,               SHOW_SCOPE_ALL},
  {"Opened_files",             (char*) &my_file_total_opened,                         SHOW_LONG_NOFLUSH,       SHOW_SCOPE_GLOBAL},
  {"Opened_tables",            (char*) offsetof(System_status_var, opened_tables),           SHOW_LONGLONG_STATUS,    SHOW_SCOPE_ALL},
  {"Opened_table_definitions", (char*) offsetof(System_status_var, opened_shares),           SHOW_LONGLONG_STATUS,    SHOW_SCOPE_ALL},
  {"Prepared_stmt_count",      (char*) &show_prepared_stmt_count,                     SHOW_FUNC,               SHOW_SCOPE_GLOBAL},
  {"Qcache_free_blocks",       (char*) &query_cache.free_memory_blocks,               SHOW_LONG_NOFLUSH,       SHOW_SCOPE_GLOBAL},
  {"Qcache_free_memory",       (char*) &query_cache.free_memory,                      SHOW_LONG_NOFLUSH,       SHOW_SCOPE_GLOBAL},
  {"Qcache_hits",              (char*) &query_cache.hits,                             SHOW_LONG,               SHOW_SCOPE_GLOBAL},
  {"Qcache_inserts",           (char*) &query_cache.inserts,                          SHOW_LONG,               SHOW_SCOPE_GLOBAL},
  {"Qcache_lowmem_prunes",     (char*) &query_cache.lowmem_prunes,                    SHOW_LONG,               SHOW_SCOPE_GLOBAL},
  {"Qcache_not_cached",        (char*) &query_cache.refused,                          SHOW_LONG,               SHOW_SCOPE_GLOBAL},
  {"Qcache_queries_in_cache",  (char*) &query_cache.queries_in_cache,                 SHOW_LONG_NOFLUSH,       SHOW_SCOPE_GLOBAL},
  {"Qcache_total_blocks",      (char*) &query_cache.total_blocks,                     SHOW_LONG_NOFLUSH,       SHOW_SCOPE_GLOBAL},
  {"Queries",                  (char*) &show_queries,                                 SHOW_FUNC,               SHOW_SCOPE_ALL},
  {"Questions",                (char*) offsetof(System_status_var, questions),               SHOW_LONGLONG_STATUS,    SHOW_SCOPE_ALL},
  {"Select_full_join",         (char*) offsetof(System_status_var, select_full_join_count),  SHOW_LONGLONG_STATUS,    SHOW_SCOPE_ALL},
  {"Select_full_range_join",   (char*) offsetof(System_status_var, select_full_range_join_count), SHOW_LONGLONG_STATUS, SHOW_SCOPE_ALL},
  {"Select_range",             (char*) offsetof(System_status_var, select_range_count),       SHOW_LONGLONG_STATUS,   SHOW_SCOPE_ALL},
  {"Select_range_check",       (char*) offsetof(System_status_var, select_range_check_count), SHOW_LONGLONG_STATUS,   SHOW_SCOPE_ALL},
  {"Select_scan",	       (char*) offsetof(System_status_var, select_scan_count),              SHOW_LONGLONG_STATUS,   SHOW_SCOPE_ALL},
  {"Slave_open_temp_tables",   (char*) &slave_open_temp_tables,                        SHOW_INT,               SHOW_SCOPE_GLOBAL},
#ifdef HAVE_REPLICATION
  {"Slave_retried_transactions",(char*) &show_slave_retried_trans,                     SHOW_FUNC,              SHOW_SCOPE_GLOBAL},
  {"Slave_heartbeat_period",   (char*) &show_heartbeat_period,                         SHOW_FUNC,              SHOW_SCOPE_GLOBAL},
  {"Slave_received_heartbeats",(char*) &show_slave_received_heartbeats,                SHOW_FUNC,              SHOW_SCOPE_GLOBAL},
  {"Slave_last_heartbeat",     (char*) &show_slave_last_heartbeat,                     SHOW_FUNC,              SHOW_SCOPE_GLOBAL},
#ifndef DBUG_OFF
  {"Slave_rows_last_search_algorithm_used",(char*) &show_slave_rows_last_search_algorithm_used, SHOW_FUNC,     SHOW_SCOPE_GLOBAL},
#endif
  {"Slave_running",            (char*) &show_slave_running,                            SHOW_FUNC,              SHOW_SCOPE_GLOBAL},
#endif
#ifndef EMBEDDED_LIBRARY
  {"Slow_launch_threads",      (char*) &Per_thread_connection_handler::slow_launch_threads, SHOW_LONG,         SHOW_SCOPE_ALL},
#endif
  {"Slow_queries",             (char*) offsetof(System_status_var, long_query_count),         SHOW_LONGLONG_STATUS,   SHOW_SCOPE_ALL},
  {"Sort_merge_passes",        (char*) offsetof(System_status_var, filesort_merge_passes),    SHOW_LONGLONG_STATUS,   SHOW_SCOPE_ALL},
  {"Sort_range",               (char*) offsetof(System_status_var, filesort_range_count),     SHOW_LONGLONG_STATUS,   SHOW_SCOPE_ALL},
  {"Sort_rows",                (char*) offsetof(System_status_var, filesort_rows),            SHOW_LONGLONG_STATUS,   SHOW_SCOPE_ALL},
  {"Sort_scan",                (char*) offsetof(System_status_var, filesort_scan_count),      SHOW_LONGLONG_STATUS,   SHOW_SCOPE_ALL},
#ifdef HAVE_OPENSSL
#ifndef EMBEDDED_LIBRARY
  {"Ssl_accept_renegotiates",  (char*) &show_ssl_ctx_sess_accept_renegotiate,          SHOW_FUNC,              SHOW_SCOPE_GLOBAL},
  {"Ssl_accepts",              (char*) &show_ssl_ctx_sess_accept,                      SHOW_FUNC,              SHOW_SCOPE_GLOBAL},
  {"Ssl_callback_cache_hits",  (char*) &show_ssl_ctx_sess_cb_hits,                     SHOW_FUNC,              SHOW_SCOPE_GLOBAL},
  {"Ssl_cipher",               (char*) &show_ssl_get_cipher,                           SHOW_FUNC,              SHOW_SCOPE_ALL},
  {"Ssl_cipher_list",          (char*) &show_ssl_get_cipher_list,                      SHOW_FUNC,              SHOW_SCOPE_ALL},
  {"Ssl_client_connects",      (char*) &show_ssl_ctx_sess_connect,                     SHOW_FUNC,              SHOW_SCOPE_GLOBAL},
  {"Ssl_connect_renegotiates", (char*) &show_ssl_ctx_sess_connect_renegotiate,         SHOW_FUNC,              SHOW_SCOPE_GLOBAL},
  {"Ssl_ctx_verify_depth",     (char*) &show_ssl_ctx_get_verify_depth,                 SHOW_FUNC,              SHOW_SCOPE_GLOBAL},
  {"Ssl_ctx_verify_mode",      (char*) &show_ssl_ctx_get_verify_mode,                  SHOW_FUNC,              SHOW_SCOPE_GLOBAL},
  {"Ssl_default_timeout",      (char*) &show_ssl_get_default_timeout,                  SHOW_FUNC,              SHOW_SCOPE_ALL},
  {"Ssl_finished_accepts",     (char*) &show_ssl_ctx_sess_accept_good,                 SHOW_FUNC,              SHOW_SCOPE_GLOBAL},
  {"Ssl_finished_connects",    (char*) &show_ssl_ctx_sess_connect_good,                SHOW_FUNC,              SHOW_SCOPE_GLOBAL},
  {"Ssl_session_cache_hits",   (char*) &show_ssl_ctx_sess_hits,                        SHOW_FUNC,              SHOW_SCOPE_GLOBAL},
  {"Ssl_session_cache_misses", (char*) &show_ssl_ctx_sess_misses,                      SHOW_FUNC,              SHOW_SCOPE_GLOBAL},
  {"Ssl_session_cache_mode",   (char*) &show_ssl_ctx_get_session_cache_mode,           SHOW_FUNC,              SHOW_SCOPE_GLOBAL},
  {"Ssl_session_cache_overflows", (char*) &show_ssl_ctx_sess_cache_full,               SHOW_FUNC,              SHOW_SCOPE_GLOBAL},
  {"Ssl_session_cache_size",   (char*) &show_ssl_ctx_sess_get_cache_size,              SHOW_FUNC,              SHOW_SCOPE_GLOBAL},
  {"Ssl_session_cache_timeouts", (char*) &show_ssl_ctx_sess_timeouts,                  SHOW_FUNC,              SHOW_SCOPE_GLOBAL},
  {"Ssl_sessions_reused",      (char*) &show_ssl_session_reused,                       SHOW_FUNC,              SHOW_SCOPE_ALL},
  {"Ssl_used_session_cache_entries",(char*) &show_ssl_ctx_sess_number,                 SHOW_FUNC,              SHOW_SCOPE_GLOBAL},
  {"Ssl_verify_depth",         (char*) &show_ssl_get_verify_depth,                     SHOW_FUNC,              SHOW_SCOPE_ALL},
  {"Ssl_verify_mode",          (char*) &show_ssl_get_verify_mode,                      SHOW_FUNC,              SHOW_SCOPE_ALL},
  {"Ssl_version",              (char*) &show_ssl_get_version,                          SHOW_FUNC,              SHOW_SCOPE_ALL},
  {"Ssl_server_not_before",    (char*) &show_ssl_get_server_not_before,                SHOW_FUNC,              SHOW_SCOPE_ALL},
  {"Ssl_server_not_after",     (char*) &show_ssl_get_server_not_after,                 SHOW_FUNC,              SHOW_SCOPE_ALL},
#ifndef HAVE_YASSL
  {"Rsa_public_key",           (char*) &show_rsa_public_key,                           SHOW_FUNC,              SHOW_SCOPE_GLOBAL},
#endif
#endif
#endif /* HAVE_OPENSSL */
  {"Table_locks_immediate",    (char*) &locks_immediate,                               SHOW_LONG,              SHOW_SCOPE_GLOBAL},
  {"Table_locks_waited",       (char*) &locks_waited,                                  SHOW_LONG,              SHOW_SCOPE_GLOBAL},
  {"Table_open_cache_hits",    (char*) offsetof(System_status_var, table_open_cache_hits),    SHOW_LONGLONG_STATUS,   SHOW_SCOPE_ALL},
  {"Table_open_cache_misses",  (char*) offsetof(System_status_var, table_open_cache_misses),  SHOW_LONGLONG_STATUS,   SHOW_SCOPE_ALL},
  {"Table_open_cache_overflows",(char*) offsetof(System_status_var, table_open_cache_overflows), SHOW_LONGLONG_STATUS,SHOW_SCOPE_ALL},
  {"Tc_log_max_pages_used",    (char*) &tc_log_max_pages_used,                         SHOW_LONG,              SHOW_SCOPE_GLOBAL},
  {"Tc_log_page_size",         (char*) &tc_log_page_size,                              SHOW_LONG_NOFLUSH,      SHOW_SCOPE_GLOBAL},
  {"Tc_log_page_waits",        (char*) &tc_log_page_waits,                             SHOW_LONG,              SHOW_SCOPE_GLOBAL},
#ifndef EMBEDDED_LIBRARY
  {"Threads_cached",           (char*) &Per_thread_connection_handler::blocked_pthread_count, SHOW_LONG_NOFLUSH, SHOW_SCOPE_GLOBAL},
#endif
  {"Threads_connected",        (char*) &Connection_handler_manager::connection_count,  SHOW_INT,               SHOW_SCOPE_GLOBAL},
  {"Threads_created",          (char*) &show_num_thread_created,                       SHOW_FUNC,              SHOW_SCOPE_GLOBAL},
  {"Threads_running",          (char*) &show_num_thread_running,                       SHOW_FUNC,              SHOW_SCOPE_GLOBAL},
  {"Uptime",                   (char*) &show_starttime,                                SHOW_FUNC,              SHOW_SCOPE_GLOBAL},
#ifdef ENABLED_PROFILING
  {"Uptime_since_flush_status",(char*) &show_flushstatustime,                          SHOW_FUNC,              SHOW_SCOPE_GLOBAL},
#endif
  {NullS, NullS, SHOW_LONG, SHOW_SCOPE_ALL}
};

void add_terminator(vector<my_option> *options)
{
  my_option empty_element=
    {0, 0, 0, 0, 0, 0, GET_NO_ARG, NO_ARG, 0, 0, 0, 0, 0, 0};
  options->push_back(empty_element);
}

#ifndef EMBEDDED_LIBRARY
static void print_version(void)
{
  set_server_version();

  printf("%s  Ver %s for %s on %s (%s)\n",my_progname,
   server_version,SYSTEM_TYPE,MACHINE_TYPE, MYSQL_COMPILATION_COMMENT);
}

/** Compares two options' names, treats - and _ the same */
static bool operator<(const my_option &a, const my_option &b)
{
  const char *sa= a.name;
  const char *sb= b.name;
  for (; *sa || *sb; sa++, sb++)
  {
    if (*sa < *sb)
    {
      if (*sa == '-' && *sb == '_')
        continue;
      else
        return true;
    }
    if (*sa > *sb)
    {
      if (*sa == '_' && *sb == '-')
        continue;
      else
        return false;
    }
  }
  DBUG_ASSERT(a.name == b.name);
  return false;
}

static void print_help()
{
  MEM_ROOT mem_root;
  init_alloc_root(key_memory_help, &mem_root, 4096, 4096);

  all_options.pop_back();
  sys_var_add_options(&all_options, sys_var::PARSE_EARLY);
  for (my_option *opt= my_long_early_options;
       opt->name != NULL;
       opt++)
  {
    all_options.push_back(*opt);
  }
  add_plugin_options(&all_options, &mem_root);
  std::sort(all_options.begin(), all_options.end(), std::less<my_option>());
  add_terminator(&all_options);

  my_print_help(&all_options[0]);
  my_print_variables(&all_options[0]);

  free_root(&mem_root, MYF(0));
  vector<my_option>().swap(all_options);  // Deletes the vector contents.
}

static void usage(void)
{
  DBUG_ENTER("usage");
  if (!(default_charset_info= get_charset_by_csname(default_character_set_name,
                     MY_CS_PRIMARY,
               MYF(MY_WME))))
    exit(MYSQLD_ABORT_EXIT);
  if (!default_collation_name)
    default_collation_name= (char*) default_charset_info->name;
  print_version();
  puts(ORACLE_WELCOME_COPYRIGHT_NOTICE("2000"));
  puts("Starts the MySQL database server.\n");
  printf("Usage: %s [OPTIONS]\n", my_progname);
  if (!opt_verbose)
    puts("\nFor more help options (several pages), use mysqld --verbose --help.");
  else
  {
#ifdef _WIN32
  puts("NT and Win32 specific options:\n\
  --install                     Install the default service (NT).\n\
  --install-manual              Install the default service started manually (NT).\n\
  --install service_name        Install an optional service (NT).\n\
  --install-manual service_name Install an optional service started manually (NT).\n\
  --remove                      Remove the default service from the service list (NT).\n\
  --remove service_name         Remove the service_name from the service list (NT).\n\
  --enable-named-pipe           Only to be used for the default server (NT).\n\
  --standalone                  Dummy option to start as a standalone server (NT).\
");
  puts("");
#endif
  print_defaults(MYSQL_CONFIG_NAME,load_default_groups);
  puts("");
  set_ports();

  /* Print out all the options including plugin supplied options */
  print_help();

  if (! plugins_are_initialized)
  {
    puts("\n\
Plugins have parameters that are not reflected in this list\n\
because execution stopped before plugins were initialized.");
  }

  puts("\n\
To see what values a running MySQL server is using, type\n\
'mysqladmin variables' instead of 'mysqld --verbose --help'.");
  }
  DBUG_VOID_RETURN;
}
#endif /*!EMBEDDED_LIBRARY*/

/**
  Initialize MySQL global variables to default values.

  @note
    The reason to set a lot of global variables to zero is to allow one to
    restart the embedded server with a clean environment
    It's also needed on some exotic platforms where global variables are
    not set to 0 when a program starts.

    We don't need to set variables refered to in my_long_options
    as these are initialized by my_getopt.
*/

static int mysql_init_variables(void)
{
  /* Things reset to zero */
  opt_skip_slave_start= opt_reckless_slave = 0;
  mysql_home[0]= pidfile_name[0]= log_error_file[0]= 0;
  myisam_test_invalid_symlink= test_if_data_home_dir;
  opt_general_log= opt_slow_log= false;
  opt_bin_log= 0;
  opt_disable_networking= opt_skip_show_db=0;
  opt_skip_name_resolve= 0;
  opt_ignore_builtin_innodb= 0;
  opt_general_logname= opt_update_logname= opt_binlog_index_name= opt_slow_logname= NULL;
  opt_tc_log_file= (char *)"tc.log";      // no hostname in tc_log file name !
  opt_secure_auth= 0;
  opt_myisam_log= 0;
  mqh_used= 0;
  kill_in_progress= 0;
  cleanup_done= 0;
  server_id_supplied= false;
  test_flags= select_errors= dropping_tables= ha_open_options=0;
  slave_open_temp_tables= 0;
  opt_endinfo= using_udf_functions= 0;
  opt_using_transactions= 0;
  set_connection_events_loop_aborted(false);
  aborted_threads= 0;
  delayed_insert_threads= delayed_insert_writes= delayed_rows_in_use= 0;
  delayed_insert_errors= 0;
  specialflag= 0;
  binlog_cache_use=  binlog_cache_disk_use= 0;
  mysqld_user= mysqld_chroot= opt_init_file= opt_bin_logname = 0;
  prepared_stmt_count= 0;
  mysqld_unix_port= opt_mysql_tmpdir= my_bind_addr_str= NullS;
  memset(&mysql_tmpdir_list, 0, sizeof(mysql_tmpdir_list));
  memset(&global_status_var, 0, sizeof(global_status_var));
  opt_large_pages= 0;
  opt_super_large_pages= 0;
#if defined(ENABLED_DEBUG_SYNC)
  opt_debug_sync_timeout= 0;
#endif /* defined(ENABLED_DEBUG_SYNC) */
  key_map_full.set_all();
  server_uuid[0]= 0;

  /* Character sets */
  system_charset_info= &my_charset_utf8_general_ci;
  files_charset_info= &my_charset_utf8_general_ci;
  national_charset_info= &my_charset_utf8_general_ci;
  table_alias_charset= &my_charset_bin;
  character_set_filesystem= &my_charset_bin;

  opt_specialflag= 0;
  mysql_home_ptr= mysql_home;
  pidfile_name_ptr= pidfile_name;
  log_error_file_ptr= log_error_file;
  lc_messages_dir_ptr= lc_messages_dir;
  protocol_version= PROTOCOL_VERSION;
  what_to_log= ~ (1L << (uint) COM_TIME);
  refresh_version= 1L;  /* Increments on each reload */
  global_query_id= 1L;
  my_stpcpy(server_version, MYSQL_SERVER_VERSION);
  key_caches.empty();
  if (!(dflt_key_cache= get_or_create_key_cache(default_key_cache_base.str,
                                                default_key_cache_base.length)))
  {
    sql_print_error("Cannot allocate the keycache");
    return 1;
  }
  /* set key_cache_hash.default_value = dflt_key_cache */
  multi_keycache_init();

  /* Set directory paths */
  mysql_real_data_home_len=
    strmake(mysql_real_data_home, get_relative_path(MYSQL_DATADIR),
            sizeof(mysql_real_data_home)-1) - mysql_real_data_home;
  /* Replication parameters */
  master_info_file= (char*) "master.info",
    relay_log_info_file= (char*) "relay-log.info";
  report_user= report_password = report_host= 0;  /* TO BE DELETED */
  opt_relay_logname= opt_relaylog_index_name= 0;
  log_bin_basename= NULL;
  log_bin_index= NULL;

  /* Handler variables */
  total_ha_2pc= 0;
  /* Variables in libraries */
  charsets_dir= 0;
  default_character_set_name= (char*) MYSQL_DEFAULT_CHARSET_NAME;
  default_collation_name= compiled_default_collation_name;
  character_set_filesystem_name= (char*) "binary";
  lc_messages= (char*) "en_US";
  lc_time_names_name= (char*) "en_US";

  /* Variables that depends on compile options */
#ifndef DBUG_OFF
  default_dbug_option=IF_WIN("d:t:i:O,\\mysqld.trace",
           "d:t:i:o,/tmp/mysqld.trace");
#endif
  opt_error_log= IF_WIN(1,0);
#ifdef ENABLED_PROFILING
    have_profiling = SHOW_OPTION_YES;
#else
    have_profiling = SHOW_OPTION_NO;
#endif

#ifdef HAVE_OPENSSL
  have_ssl=SHOW_OPTION_YES;
#else
  have_ssl=SHOW_OPTION_NO;
#endif

  have_symlink= SHOW_OPTION_YES;

  have_dlopen=SHOW_OPTION_YES;

  have_query_cache=SHOW_OPTION_YES;

  have_geometry=SHOW_OPTION_YES;

  have_rtree_keys=SHOW_OPTION_YES;

#ifdef HAVE_CRYPT
  have_crypt=SHOW_OPTION_YES;
#else
  have_crypt=SHOW_OPTION_NO;
#endif
#ifdef HAVE_COMPRESS
  have_compress= SHOW_OPTION_YES;
#else
  have_compress= SHOW_OPTION_NO;
#endif
#ifdef HAVE_OPENSSL
  des_key_file = 0;
#ifndef EMBEDDED_LIBRARY
  ssl_acceptor_fd= 0;
#endif /* ! EMBEDDED_LIBRARY */
#endif /* HAVE_OPENSSL */
#if defined (_WIN32) && !defined (EMBEDDED_LIBRARY)
  shared_memory_base_name= default_shared_memory_base_name;
#endif

#if defined(_WIN32)
  /* Allow Win32 users to move MySQL anywhere */
  {
    char prg_dev[LIBLEN];
    char executing_path_name[LIBLEN];
    if (!test_if_hard_path(my_progname))
    {
      // we don't want to use GetModuleFileName inside of my_path since
      // my_path is a generic path dereferencing function and here we care
      // only about the executing binary.
      GetModuleFileName(NULL, executing_path_name, sizeof(executing_path_name));
      my_path(prg_dev, executing_path_name, NULL);
    }
    else
      my_path(prg_dev, my_progname, "mysql/bin");
    strcat(prg_dev,"/../");     // Remove 'bin' to get base dir
    cleanup_dirname(mysql_home,prg_dev);
  }
#else
  const char *tmpenv;
  if (!(tmpenv = getenv("MY_BASEDIR_VERSION")))
    tmpenv = DEFAULT_MYSQL_HOME;
  (void) strmake(mysql_home, tmpenv, sizeof(mysql_home)-1);
#endif
  return 0;
}

my_bool
mysqld_get_one_option(int optid,
                      const struct my_option *opt __attribute__((unused)),
                      char *argument)
{
  switch(optid) {
  case '#':
#ifndef DBUG_OFF
    DBUG_SET_INITIAL(argument ? argument : default_dbug_option);
#endif
    opt_endinfo=1;        /* unireg: memory allocation */
    break;
  case 'a':
    global_system_variables.sql_mode= MODE_ANSI;
    global_system_variables.tx_isolation= ISO_SERIALIZABLE;
    break;
  case 'b':
    strmake(mysql_home,argument,sizeof(mysql_home)-1);
    break;
  case 'C':
    if (default_collation_name == compiled_default_collation_name)
      default_collation_name= 0;
    break;
  case 'h':
    strmake(mysql_real_data_home,argument, sizeof(mysql_real_data_home)-1);
    /* Correct pointer set by my_getopt (for embedded library) */
    mysql_real_data_home_ptr= mysql_real_data_home;
    break;
  case 'u':
    if (!mysqld_user || !strcmp(mysqld_user, argument))
      mysqld_user= argument;
    else
      sql_print_warning("Ignoring user change to '%s' because the user was set to '%s' earlier on the command line\n", argument, mysqld_user);
    break;
  case 'L':
    push_deprecated_warn(NULL, "--language/-l", "'--lc-messages-dir'");
    /* Note:  fall-through */
  case OPT_LC_MESSAGES_DIRECTORY:
    strmake(lc_messages_dir, argument, sizeof(lc_messages_dir)-1);
    lc_messages_dir_ptr= lc_messages_dir;
    break;
  case OPT_BINLOG_FORMAT:
    binlog_format_used= true;
    break;
#include <sslopt-case.h>
#ifndef EMBEDDED_LIBRARY
  case 'V':
    print_version();
    exit(MYSQLD_SUCCESS_EXIT);
#endif /*EMBEDDED_LIBRARY*/
  case 'W':
    push_deprecated_warn(NULL, "--log_warnings/-W", "'--log_error_verbosity'");
    if (!argument)
      log_error_verbosity++;
    else if (argument == disabled_my_option)
     log_error_verbosity= 1L;
    else
      log_error_verbosity= 1 + atoi(argument);
    log_error_verbosity= min(3UL, log_error_verbosity);
    break;
  case 'T':
    test_flags= argument ? (uint) atoi(argument) : 0;
    opt_endinfo=1;
    break;
  case (int) OPT_ISAM_LOG:
    opt_myisam_log=1;
    break;
  case (int) OPT_BIN_LOG:
    opt_bin_log= MY_TEST(argument != disabled_my_option);
    break;
#ifdef HAVE_REPLICATION
  case (int)OPT_REPLICATE_IGNORE_DB:
  {
    rpl_filter->add_ignore_db(argument);
    break;
  }
  case (int)OPT_REPLICATE_DO_DB:
  {
    rpl_filter->add_do_db(argument);
    break;
  }
  case (int)OPT_REPLICATE_REWRITE_DB:
  {
    char* key = argument,*p, *val;

    if (!(p= strstr(argument, "->")))
    {
      sql_print_error("Bad syntax in replicate-rewrite-db - missing '->'!\n");
      return 1;
    }
    val= p + 2;
    while(p > argument && my_isspace(mysqld_charset, p[-1]))
      p--;
    *p= 0;
    if (!*key)
    {
      sql_print_error("Bad syntax in replicate-rewrite-db - empty FROM db!\n");
      return 1;
    }
    while (*val && my_isspace(mysqld_charset, *val))
      val++;
    if (!*val)
    {
      sql_print_error("Bad syntax in replicate-rewrite-db - empty TO db!\n");
      return 1;
    }

    rpl_filter->add_db_rewrite(key, val);
    break;
  }

  case (int)OPT_BINLOG_IGNORE_DB:
  {
    binlog_filter->add_ignore_db(argument);
    break;
  }
  case (int)OPT_BINLOG_DO_DB:
  {
    binlog_filter->add_do_db(argument);
    break;
  }
  case (int)OPT_REPLICATE_DO_TABLE:
  {
    if (rpl_filter->add_do_table_array(argument))
    {
      sql_print_error("Could not add do table rule '%s'!\n", argument);
      return 1;
    }
    break;
  }
  case (int)OPT_REPLICATE_WILD_DO_TABLE:
  {
    if (rpl_filter->add_wild_do_table(argument))
    {
      sql_print_error("Could not add do table rule '%s'!\n", argument);
      return 1;
    }
    break;
  }
  case (int)OPT_REPLICATE_WILD_IGNORE_TABLE:
  {
    if (rpl_filter->add_wild_ignore_table(argument))
    {
      sql_print_error("Could not add ignore table rule '%s'!\n", argument);
      return 1;
    }
    break;
  }
  case (int)OPT_REPLICATE_IGNORE_TABLE:
  {
    if (rpl_filter->add_ignore_table_array(argument))
    {
      sql_print_error("Could not add ignore table rule '%s'!\n", argument);
      return 1;
    }
    break;
  }
#endif /* HAVE_REPLICATION */
  case (int) OPT_MASTER_RETRY_COUNT:
    push_deprecated_warn(NULL, "--master-retry-count", "'CHANGE MASTER TO master_retry_count = <num>'");
    break;
  case (int) OPT_SKIP_NEW:
    opt_specialflag|= SPECIAL_NO_NEW_FUNC;
    delay_key_write_options= DELAY_KEY_WRITE_NONE;
    myisam_concurrent_insert=0;
    myisam_recover_options= HA_RECOVER_OFF;
    sp_automatic_privileges=0;
    my_enable_symlinks= 0;
    ha_open_options&= ~(HA_OPEN_ABORT_IF_CRASHED | HA_OPEN_DELAY_KEY_WRITE);
    query_cache_size=0;
    break;
  case (int) OPT_SKIP_HOST_CACHE:
    opt_specialflag|= SPECIAL_NO_HOST_CACHE;
    break;
  case (int) OPT_SKIP_RESOLVE:
    opt_skip_name_resolve= 1;
    opt_specialflag|=SPECIAL_NO_RESOLVE;
    break;
  case (int) OPT_WANT_CORE:
    test_flags |= TEST_CORE_ON_SIGNAL;
    break;
  case (int) OPT_SKIP_STACK_TRACE:
    test_flags|=TEST_NO_STACKTRACE;
    break;
  case OPT_CONSOLE:
    if (opt_console)
      opt_error_log= 0;     // Force logs to stdout
    break;
  case OPT_BOOTSTRAP:
    opt_bootstrap= 1;
    break;
  case OPT_SERVER_ID:
    /*
     Consider that one received a Server Id when 2 conditions are present:
     1) The argument is on the list
     2) There is a value present
    */
    server_id_supplied= (*argument != 0);

    break;
  case OPT_LOWER_CASE_TABLE_NAMES:
    lower_case_table_names_used= 1;
    break;
#if defined(ENABLED_DEBUG_SYNC)
  case OPT_DEBUG_SYNC_TIMEOUT:
    /*
      Debug Sync Facility. See debug_sync.cc.
      Default timeout for WAIT_FOR action.
      Default value is zero (facility disabled).
      If option is given without an argument, supply a non-zero value.
    */
    if (!argument)
    {
      /* purecov: begin tested */
      opt_debug_sync_timeout= DEBUG_SYNC_DEFAULT_WAIT_TIMEOUT;
      /* purecov: end */
    }
    break;
#endif /* defined(ENABLED_DEBUG_SYNC) */
  case OPT_LOG_ERROR:
    /*
      "No --log-error" == "write errors to stderr",
      "--log-error without argument" == "write errors to a file".
    */
    if (argument == NULL) /* no argument */
      log_error_file_ptr= const_cast<char*>("");
    break;

  case OPT_IGNORE_DB_DIRECTORY:
    if (*argument == 0)
      ignore_db_dirs_reset();
    else
    {
      if (push_ignored_db_dir(argument))
      {
        sql_print_error("Can't start server: "
                        "cannot process --ignore-db-dir=%.*s", 
                        FN_REFLEN, argument);
        return 1;
      }
    }
    break;


  case OPT_PLUGIN_LOAD:
    free_list(opt_plugin_load_list_ptr);
    /* fall through */
  case OPT_PLUGIN_LOAD_ADD:
    opt_plugin_load_list_ptr->push_back(new i_string(argument));
    break;
  case OPT_SECURE_AUTH:
    push_deprecated_warn_no_replacement(NULL, "--secure-auth");
    if (!opt_secure_auth)
    {
      sql_print_error("Unsupported value 0 for secure-auth");
      return 1;
    }
    break;
  case OPT_PFS_INSTRUMENT:
    {
#ifdef WITH_PERFSCHEMA_STORAGE_ENGINE
#ifndef EMBEDDED_LIBRARY

      /*
        Parse instrument name and value from argument string. Handle leading
        and trailing spaces. Also handle single quotes.

        Acceptable:
          performance_schema_instrument = ' foo/%/bar/  =  ON  '
          performance_schema_instrument = '%=OFF'
        Not acceptable:
          performance_schema_instrument = '' foo/%/bar = ON ''
          performance_schema_instrument = '%='OFF''
      */
      char *name= argument,*p= NULL, *val= NULL;
      my_bool quote= false; /* true if quote detected */
      my_bool error= true;  /* false if no errors detected */
      const int PFS_BUFFER_SIZE= 128;
      char orig_argument[PFS_BUFFER_SIZE+1];
      orig_argument[0]= 0;

      if (!argument)
        goto pfs_error;

      /* Save original argument string for error reporting */
      strncpy(orig_argument, argument, PFS_BUFFER_SIZE);

      /* Split instrument name and value at the equal sign */
      if (!(p= strchr(argument, '=')))
        goto pfs_error;

      /* Get option value */
      val= p + 1;
      if (!*val)
        goto pfs_error;

      /* Trim leading spaces and quote from the instrument name */
      while (*name && (my_isspace(mysqld_charset, *name) || (*name == '\'')))
      {
        /* One quote allowed */
        if (*name == '\'')
        {
          if (!quote)
            quote= true;
          else
            goto pfs_error;
        }
        name++;
      }

      /* Trim trailing spaces from instrument name */
      while ((p > name) && my_isspace(mysqld_charset, p[-1]))
        p--;
      *p= 0;

      /* Remove trailing slash from instrument name */
      if (p > name && (p[-1] == '/'))
        p[-1]= 0;

      if (!*name)
        goto pfs_error;

      /* Trim leading spaces from option value */
      while (*val && my_isspace(mysqld_charset, *val))
        val++;

      /* Trim trailing spaces and matching quote from value */
      p= val + strlen(val);
      while (p > val && (my_isspace(mysqld_charset, p[-1]) || p[-1] == '\''))
      {
        /* One matching quote allowed */
        if (p[-1] == '\'')
        {
          if (quote)
            quote= false;
          else
            goto pfs_error;
        }
        p--;
      }

      *p= 0;

      if (!*val)
        goto pfs_error;

      /* Add instrument name and value to array of configuration options */
      if (add_pfs_instr_to_array(name, val))
        goto pfs_error;

      error= false;

pfs_error:
      if (error)
      {
        my_getopt_error_reporter(WARNING_LEVEL,
                                 "Invalid instrument name or value for "
                                 "performance_schema_instrument '%s'",
                                 orig_argument);
        return 0;
      }
#endif /* EMBEDDED_LIBRARY */
#endif /* WITH_PERFSCHEMA_STORAGE_ENGINE */
      break;
    }
  case OPT_THREAD_CACHE_SIZE:
    thread_cache_size_specified= true;
    break;
  case OPT_HOST_CACHE_SIZE:
    host_cache_size_specified= true;
    break;
  case OPT_TABLE_DEFINITION_CACHE:
    table_definition_cache_specified= true;
    break;
  case OPT_MDL_CACHE_SIZE:
    push_deprecated_warn_no_replacement(NULL, "--metadata_locks_cache_size");
    break;
  case OPT_MDL_HASH_INSTANCES:
    push_deprecated_warn_no_replacement(NULL,
                                        "--metadata_locks_hash_instances");
    break;
  case OPT_SKIP_INNODB:
    sql_print_warning("The use of InnoDB is mandatory since MySQL 5.7. "
                      "The former options like '--innodb=0/1/OFF/ON' or "
                      "'--skip-innodb' are ignored.");
  case OPT_AVOID_TEMPORAL_UPGRADE:
    push_deprecated_warn_no_replacement(NULL, "avoid_temporal_upgrade");
    break;
  case OPT_SHOW_OLD_TEMPORALS:
    push_deprecated_warn_no_replacement(NULL, "show_old_temporals");
    break;
  case OPT_ENFORCE_GTID_CONSISTENCY:
  {
    const char *wrong_value=
      fixup_enforce_gtid_consistency_command_line(argument);
    if (wrong_value != NULL)
      sql_print_warning("option 'enforce-gtid-consistency': value '%s' "
                        "was not recognized. Setting enforce-gtid-consistency "
                        "to OFF.", wrong_value);
  }
  }
  return 0;
}


/** Handle arguments for multiple key caches. */

C_MODE_START

static void*
mysql_getopt_value(const char *keyname, size_t key_length,
       const struct my_option *option, int *error)
{
  if (error)
    *error= 0;
  switch (option->id) {
  case OPT_KEY_BUFFER_SIZE:
  case OPT_KEY_CACHE_BLOCK_SIZE:
  case OPT_KEY_CACHE_DIVISION_LIMIT:
  case OPT_KEY_CACHE_AGE_THRESHOLD:
  {
    KEY_CACHE *key_cache;
    if (!(key_cache= get_or_create_key_cache(keyname, key_length)))
    {
      if (error)
        *error= EXIT_OUT_OF_MEMORY;
      return 0;
    }
    switch (option->id) {
    case OPT_KEY_BUFFER_SIZE:
      return &key_cache->param_buff_size;
    case OPT_KEY_CACHE_BLOCK_SIZE:
      return &key_cache->param_block_size;
    case OPT_KEY_CACHE_DIVISION_LIMIT:
      return &key_cache->param_division_limit;
    case OPT_KEY_CACHE_AGE_THRESHOLD:
      return &key_cache->param_age_threshold;
    }
  }
  }
  return option->value;
}

static void option_error_reporter(enum loglevel level, const char *format, ...)
{
  va_list args;
  va_start(args, format);

  /* Don't print warnings for --loose options during bootstrap */
  if (level == ERROR_LEVEL || !opt_bootstrap ||
      (log_error_verbosity > 1))
  {
    error_log_print(level, format, args);
  }
  va_end(args);
}

C_MODE_END

/**
  Ensure all the deprecared options with 1 possible value are
  within acceptable range.

  @retval true error in the values set
  @retval false all checked
*/
bool check_ghost_options()
{
  if (global_system_variables.old_passwords == 1)
  {
    sql_print_error("Invalid old_passwords mode: 1. Valid values are 2 and 0\n");
    return true;
  }
  if (!opt_secure_auth)
  {
    sql_print_error("Invalid secure_auth mode: 0. Valid value is 1\n");
    return true;
  }

  return false;
}


/**
  Get server options from the command line,
  and perform related server initializations.
  @param [in, out] argc_ptr       command line options (count)
  @param [in, out] argv_ptr       command line options (values)
  @return 0 on success

  @todo
  - FIXME add EXIT_TOO_MANY_ARGUMENTS to "mysys_err.h" and return that code?
*/
static int get_options(int *argc_ptr, char ***argv_ptr)
{
  int ho_error;

  my_getopt_register_get_addr(mysql_getopt_value);
  my_getopt_error_reporter= option_error_reporter;

  /* prepare all_options array */
  all_options.reserve(array_elements(my_long_options));
  for (my_option *opt= my_long_options;
       opt < my_long_options + array_elements(my_long_options) - 1;
       opt++)
  {
    all_options.push_back(*opt);
  }
  sys_var_add_options(&all_options, sys_var::PARSE_NORMAL);
  add_terminator(&all_options);

  if (opt_help || opt_bootstrap)
  {
    /*
      Show errors during --help, but gag everything else so the info the
      user actually wants isn't lost in the spam.  (For --help --verbose,
      we need to set up far enough to be able to print variables provided
      by plugins, so a good number of warnings/notes might get printed.)
      Likewise for --bootstrap.
    */
    struct my_option *opt= &all_options[0];
    for (; opt->name; opt++)
      if (!strcmp("log_error_verbosity", opt->name))
        opt->def_value= opt_initialize ? 2 : 1;
  }

  /* Skip unknown options so that they may be processed later by plugins */
  my_getopt_skip_unknown= TRUE;

  if ((ho_error= handle_options(argc_ptr, argv_ptr, &all_options[0],
                                mysqld_get_one_option)))
    return ho_error;

  if (!opt_help)
    vector<my_option>().swap(all_options);  // Deletes the vector contents.

  /* Add back the program name handle_options removes */
  (*argc_ptr)++;
  (*argv_ptr)--;

  /*
    Options have been parsed. Now some of them need additional special
    handling, like custom value checking, checking of incompatibilites
    between options, setting of multiple variables, etc.
    Do them here.
  */

  if (!opt_help && opt_verbose)
    sql_print_error("--verbose is for use with --help; "
                    "did you mean --log-error-verbosity?");

  if ((opt_log_slow_admin_statements || opt_log_queries_not_using_indexes ||
       opt_log_slow_slave_statements) &&
      !opt_slow_log)
    sql_print_warning("options --log-slow-admin-statements, "
                      "--log-queries-not-using-indexes and "
                      "--log-slow-slave-statements have no effect if "
                      "--slow-query-log is not set");
  if (global_system_variables.net_buffer_length >
      global_system_variables.max_allowed_packet)
  {
    sql_print_warning("net_buffer_length (%lu) is set to be larger "
                      "than max_allowed_packet (%lu). Please rectify.",
                      global_system_variables.net_buffer_length,
                      global_system_variables.max_allowed_packet);
  }

  /*
    TIMESTAMP columns get implicit DEFAULT values when
    --explicit_defaults_for_timestamp is not set. 
    This behavior is deprecated now.
  */
  if (!opt_help && !global_system_variables.explicit_defaults_for_timestamp)
    sql_print_warning("TIMESTAMP with implicit DEFAULT value is deprecated. "
                      "Please use --explicit_defaults_for_timestamp server "
                      "option (see documentation for more details).");

  if (log_error_file_ptr != disabled_my_option)
#ifdef _WIN32
    /*
      Enable the error log only if console option is not specified 
      and MySQL is not running as a service.
    */
    opt_error_log= (opt_console && !start_mode ) ? false : true;
#else
    opt_error_log= true;
#endif
  else
    log_error_file_ptr= const_cast<char*>("");

  opt_init_connect.length=strlen(opt_init_connect.str);
  opt_init_slave.length=strlen(opt_init_slave.str);

  if (global_system_variables.low_priority_updates)
    thr_upgraded_concurrent_insert_lock= TL_WRITE_LOW_PRIORITY;

  if (ft_boolean_check_syntax_string((uchar*) ft_boolean_syntax))
  {
    sql_print_error("Invalid ft-boolean-syntax string: %s\n",
                    ft_boolean_syntax);
    return 1;
  }

  if (opt_disable_networking)
    mysqld_port= 0;

  if (opt_skip_show_db)
    opt_specialflag|= SPECIAL_SKIP_SHOW_DB;

  if (check_ghost_options())
    return 1;

  if (myisam_flush)
    flush_time= 0;

#ifdef HAVE_REPLICATION
  if (opt_slave_skip_errors)
    add_slave_skip_errors(opt_slave_skip_errors);
#endif

  if (global_system_variables.max_join_size == HA_POS_ERROR)
    global_system_variables.option_bits|= OPTION_BIG_SELECTS;
  else
    global_system_variables.option_bits&= ~OPTION_BIG_SELECTS;

  // Synchronize @@global.autocommit on --autocommit
  const ulonglong turn_bit_on= opt_autocommit ?
    OPTION_AUTOCOMMIT : OPTION_NOT_AUTOCOMMIT;
  global_system_variables.option_bits=
    (global_system_variables.option_bits &
     ~(OPTION_NOT_AUTOCOMMIT | OPTION_AUTOCOMMIT)) | turn_bit_on;

  global_system_variables.sql_mode=
    expand_sql_mode(NULL, global_system_variables.sql_mode);

  if (!(global_system_variables.sql_mode & MODE_NO_AUTO_CREATE_USER))
  {
    sql_print_warning("'NO_AUTO_CREATE_USER' sql mode was not set.");
  }

  if (!my_enable_symlinks)
    have_symlink= SHOW_OPTION_DISABLED;

  if (opt_debugging)
  {
    /* Allow break with SIGINT, no core or stack trace */
    test_flags|= TEST_SIGINT | TEST_NO_STACKTRACE;
    test_flags&= ~TEST_CORE_ON_SIGNAL;
  }
  /* Set global MyISAM variables from delay_key_write_options */
  fix_delay_key_write(0, 0, OPT_GLOBAL);

#ifndef EMBEDDED_LIBRARY
#ifndef _WIN32
  if (mysqld_chroot)
    set_root(mysqld_chroot);
#endif
#else
  max_allowed_packet= global_system_variables.max_allowed_packet;
  net_buffer_length= global_system_variables.net_buffer_length;
#endif
  if (fix_paths())
    return 1;

  /*
    Set some global variables from the global_system_variables
    In most cases the global variables will not be used
  */
  my_disable_locking= myisam_single_user= MY_TEST(opt_external_locking == 0);
  my_default_record_cache_size=global_system_variables.read_buff_size;

  global_system_variables.long_query_time= (ulonglong)
    (global_system_variables.long_query_time_double * 1e6);

  if (opt_short_log_format)
    opt_specialflag|= SPECIAL_SHORT_LOG_FORMAT;

  if (init_global_datetime_format(MYSQL_TIMESTAMP_DATE,
                                  &global_date_format) ||
      init_global_datetime_format(MYSQL_TIMESTAMP_TIME,
                                  &global_time_format) ||
      init_global_datetime_format(MYSQL_TIMESTAMP_DATETIME,
                                  &global_datetime_format))
    return 1;

#ifndef EMBEDDED_LIBRARY
  if (Connection_handler_manager::init())
  {
    sql_print_error("Could not allocate memory for connection handling");
    return 1;
  }
#endif
  if (Global_THD_manager::create_instance())
  {
    sql_print_error("Could not allocate memory for thread handling");
    return 1;
  }

  opt_readonly= read_only;

  return 0;
}


/*
  Create version name for running mysqld version
  We automaticly add suffixes -debug, -embedded, -log, -valgrind and -asan
  to the version name to make the version more descriptive.
  (MYSQL_SERVER_SUFFIX is set by the compilation environment)
*/

/*
  The following code is quite ugly as there is no portable way to easily set a
  string to the value of a macro
*/
#ifdef MYSQL_SERVER_SUFFIX
#define MYSQL_SERVER_SUFFIX_STR STRINGIFY_ARG(MYSQL_SERVER_SUFFIX)
#else
#define MYSQL_SERVER_SUFFIX_STR MYSQL_SERVER_SUFFIX_DEF
#endif

static void set_server_version(void)
{
  char *end= strxmov(server_version, MYSQL_SERVER_VERSION,
                     MYSQL_SERVER_SUFFIX_STR, NullS);
#ifdef EMBEDDED_LIBRARY
  end= my_stpcpy(end, "-embedded");
#endif
#ifndef DBUG_OFF
  if (!strstr(MYSQL_SERVER_SUFFIX_STR, "-debug"))
    end= my_stpcpy(end, "-debug");
#endif
  if (opt_general_log || opt_slow_log || opt_bin_log)
    end= my_stpcpy(end, "-log");          // This may slow down system
#ifdef HAVE_VALGRIND
  if (SERVER_VERSION_LENGTH - (end - server_version) >
      static_cast<int>(sizeof("-valgrind")))
    end= my_stpcpy(end, "-valgrind"); 
#endif
#ifdef HAVE_ASAN
  if (SERVER_VERSION_LENGTH - (end - server_version) >
      static_cast<int>(sizeof("-asan")))
    end= my_stpcpy(end, "-asan");
#endif
}


static char *get_relative_path(const char *path)
{
  if (test_if_hard_path(path) &&
      is_prefix(path,DEFAULT_MYSQL_HOME) &&
      strcmp(DEFAULT_MYSQL_HOME,FN_ROOTDIR))
  {
    path+= strlen(DEFAULT_MYSQL_HOME);
    while (*path == FN_LIBCHAR || *path == FN_LIBCHAR2)
      path++;
  }
  return (char*) path;
}


/**
  Fix filename and replace extension where 'dir' is relative to
  mysql_real_data_home.
  @return
    1 if len(path) > FN_REFLEN
*/

bool
fn_format_relative_to_data_home(char * to, const char *name,
        const char *dir, const char *extension)
{
  char tmp_path[FN_REFLEN];
  if (!test_if_hard_path(dir))
  {
    strxnmov(tmp_path,sizeof(tmp_path)-1, mysql_real_data_home,
       dir, NullS);
    dir=tmp_path;
  }
  return !fn_format(to, name, dir, extension,
        MY_APPEND_EXT | MY_UNPACK_FILENAME | MY_SAFE_PATH);
}


/**
  Test a file path to determine if the path is compatible with the secure file
  path restriction.

  @param path null terminated character string

  @return
    @retval TRUE The path is secure
    @retval FALSE The path isn't secure
*/

bool is_secure_file_path(char *path)
{
  char buff1[FN_REFLEN], buff2[FN_REFLEN];
  size_t opt_secure_file_priv_len;
  /*
    All paths are secure if opt_secure_file_priv is 0
  */
  if (!opt_secure_file_priv[0])
    return TRUE;

  opt_secure_file_priv_len= strlen(opt_secure_file_priv);

  if (strlen(path) >= FN_REFLEN)
    return FALSE;

  if (!my_strcasecmp(system_charset_info, opt_secure_file_priv, "NULL"))
    return FALSE;

  if (my_realpath(buff1, path, 0))
  {
    /*
      The supplied file path might have been a file and not a directory.
    */
    int length= (int)dirname_length(path);
    if (length >= FN_REFLEN)
      return FALSE;
    memcpy(buff2, path, length);
    buff2[length]= '\0';
    if (length == 0 || my_realpath(buff1, buff2, 0))
      return FALSE;
  }
  convert_dirname(buff2, buff1, NullS);
  if (!lower_case_file_system)
  {
    if (strncmp(opt_secure_file_priv, buff2, opt_secure_file_priv_len))
      return FALSE;
  }
  else
  {
    if (files_charset_info->coll->strnncoll(files_charset_info,
                                            (uchar *) buff2, strlen(buff2),
                                            (uchar *) opt_secure_file_priv,
                                            opt_secure_file_priv_len,
                                            TRUE))
      return FALSE;
  }
  return TRUE;
}


/**
  check_secure_file_priv_path : Checks path specified through
  --secure-file-priv and raises warning in following cases:
  1. If path is empty string or NULL and mysqld is not running
     with --bootstrap mode.
  2. If path can access data directory
  3. If path points to a directory which is accessible by
     all OS users (non-Windows build only)

  It throws error in following cases:

  1. If path normalization fails
  2. If it can not get stats of the directory

  @params NONE

  Assumptions :
  1. Data directory path has been normalized
  2. opt_secure_file_priv has been normalized unless it is set
     to "NULL".

  @returns Status of validation
    @retval true : Validation is successful with/without warnings
    @retval false : Validation failed. Error is raised.
*/

bool check_secure_file_priv_path()
{
  char datadir_buffer[FN_REFLEN+1]={0};
  char plugindir_buffer[FN_REFLEN+1]={0};
  char whichdir[20]= {0};
  size_t opt_plugindir_len= 0;
  size_t opt_datadir_len= 0;
  size_t opt_secure_file_priv_len= 0;
  bool warn= false;
  bool case_insensitive_fs;
#ifndef _WIN32
  MY_STAT dir_stat;
#endif

  if (!opt_secure_file_priv[0])
  {
    if (opt_bootstrap)
    {
      /*
        Do not impose --secure-file-priv restriction
        in --bootstrap mode
      */
      sql_print_information("Ignoring --secure-file-priv value as server is "
                            "running with --initialize(-insecure) or "
                            "--bootstrap.");
    }
    else
    {
      sql_print_warning("Insecure configuration for --secure-file-priv: "
                        "Current value does not restrict location of generated "
                        "files. Consider setting it to a valid, "
                        "non-empty path.");
    }
    return true;
  }

  /*
    Setting --secure-file-priv to NULL would disable
    reading/writing from/to file
  */
  if(!my_strcasecmp(system_charset_info, opt_secure_file_priv, "NULL"))
  {
    sql_print_information("--secure-file-priv is set to NULL. "
                          "Operations related to importing and exporting "
                          "data are disabled");
    return true;
  }

  /*
    Check if --secure-file-priv can access data directory
  */
  opt_secure_file_priv_len= strlen(opt_secure_file_priv);

  /*
    Adds dir seperator at the end.
    This is required in subsequent comparison
  */
  convert_dirname(datadir_buffer, mysql_unpacked_real_data_home, NullS);
  opt_datadir_len= strlen(datadir_buffer);

  case_insensitive_fs=
    (test_if_case_insensitive(datadir_buffer) == 1);

  if (!case_insensitive_fs)
  {
    if (!strncmp(datadir_buffer, opt_secure_file_priv,
          opt_datadir_len < opt_secure_file_priv_len ?
          opt_datadir_len : opt_secure_file_priv_len))
    {
      warn= true;
      strcpy(whichdir, "Data directory");
    }
  }
  else
  {
    if (!files_charset_info->coll->strnncoll(files_charset_info,
          (uchar *) datadir_buffer,
          opt_datadir_len,
          (uchar *) opt_secure_file_priv,
          opt_secure_file_priv_len,
          TRUE))
    {
      warn= true;
      strcpy(whichdir, "Data directory");
    }
  }

  /*
    Don't bother comparing --secure-file-priv with --plugin-dir
    if we already have a match against --datdir or
    --plugin-dir is not pointing to a valid directory.
  */
  if (!warn && !my_realpath(plugindir_buffer, opt_plugin_dir, 0))
  {
    convert_dirname(plugindir_buffer, plugindir_buffer, NullS);
    opt_plugindir_len= strlen(plugindir_buffer);

    if (!case_insensitive_fs)
    {
      if (!strncmp(plugindir_buffer, opt_secure_file_priv,
          opt_plugindir_len < opt_secure_file_priv_len ?
          opt_plugindir_len : opt_secure_file_priv_len))
      {
        warn= true;
        strcpy(whichdir, "Plugin directory");
      }
    }
    else
    {
      if (!files_charset_info->coll->strnncoll(files_charset_info,
          (uchar *) plugindir_buffer,
          opt_plugindir_len,
          (uchar *) opt_secure_file_priv,
          opt_secure_file_priv_len,
          TRUE))
      {
        warn= true;
        strcpy(whichdir, "Plugin directory");
      }
    }
  }


  if (warn)
    sql_print_warning("Insecure configuration for --secure-file-priv: "
                      "%s is accessible through "
                      "--secure-file-priv. Consider choosing a different "
                      "directory.", whichdir);

#ifndef _WIN32
  /*
     Check for --secure-file-priv directory's permission
  */
  if (!(my_stat(opt_secure_file_priv, &dir_stat, MYF(0))))
  {
    sql_print_error("Failed to get stat for directory pointed out "
                    "by --secure-file-priv");
    return false;
  }

  if (dir_stat.st_mode & S_IRWXO)
    sql_print_warning("Insecure configuration for --secure-file-priv: "
                      "Location is accessible to all OS users. "
                      "Consider choosing a different directory.");
#endif
  return true;
}

static int fix_paths(void)
{
  char buff[FN_REFLEN],*pos;
  bool secure_file_priv_nonempty= false;
  convert_dirname(mysql_home,mysql_home,NullS);
  /* Resolve symlinks to allow 'mysql_home' to be a relative symlink */
  my_realpath(mysql_home,mysql_home,MYF(0));
  /* Ensure that mysql_home ends in FN_LIBCHAR */
  pos=strend(mysql_home);
  if (pos[-1] != FN_LIBCHAR)
  {
    pos[0]= FN_LIBCHAR;
    pos[1]= 0;
  }
  convert_dirname(lc_messages_dir, lc_messages_dir, NullS);
  convert_dirname(mysql_real_data_home,mysql_real_data_home,NullS);
  (void) my_load_path(mysql_home,mysql_home,""); // Resolve current dir
  (void) my_load_path(mysql_real_data_home,mysql_real_data_home,mysql_home);
  (void) my_load_path(pidfile_name, pidfile_name_ptr, mysql_real_data_home);

  convert_dirname(opt_plugin_dir, opt_plugin_dir_ptr ? opt_plugin_dir_ptr : 
                                  get_relative_path(PLUGINDIR), NullS);
  (void) my_load_path(opt_plugin_dir, opt_plugin_dir, mysql_home);
  opt_plugin_dir_ptr= opt_plugin_dir;

  my_realpath(mysql_unpacked_real_data_home, mysql_real_data_home, MYF(0));
  mysql_unpacked_real_data_home_len=
    strlen(mysql_unpacked_real_data_home);
  if (mysql_unpacked_real_data_home[mysql_unpacked_real_data_home_len-1] == FN_LIBCHAR)
    --mysql_unpacked_real_data_home_len;

  char *sharedir=get_relative_path(SHAREDIR);
  if (test_if_hard_path(sharedir))
    strmake(buff,sharedir,sizeof(buff)-1);    /* purecov: tested */
  else
    strxnmov(buff,sizeof(buff)-1,mysql_home,sharedir,NullS);
  convert_dirname(buff,buff,NullS);
  (void) my_load_path(lc_messages_dir, lc_messages_dir, buff);

  /* If --character-sets-dir isn't given, use shared library dir */
  if (charsets_dir)
    strmake(mysql_charsets_dir, charsets_dir, sizeof(mysql_charsets_dir)-1);
  else
    strxnmov(mysql_charsets_dir, sizeof(mysql_charsets_dir)-1, buff,
       CHARSET_DIR, NullS);
  (void) my_load_path(mysql_charsets_dir, mysql_charsets_dir, buff);
  convert_dirname(mysql_charsets_dir, mysql_charsets_dir, NullS);
  charsets_dir=mysql_charsets_dir;

  if (init_tmpdir(&mysql_tmpdir_list, opt_mysql_tmpdir))
    return 1;
  if (!opt_mysql_tmpdir)
    opt_mysql_tmpdir= mysql_tmpdir;
#ifdef HAVE_REPLICATION
  if (!slave_load_tmpdir)
    slave_load_tmpdir= mysql_tmpdir;
#endif /* HAVE_REPLICATION */
  /*
    Convert the secure-file-priv option to system format, allowing
    a quick strcmp to check if read or write is in an allowed dir
  */
  if (opt_bootstrap)
    opt_secure_file_priv= EMPTY_STR.str;
  secure_file_priv_nonempty= opt_secure_file_priv[0] ? true : false;

  if (secure_file_priv_nonempty && strlen(opt_secure_file_priv) > FN_REFLEN)
  {
    sql_print_warning("Value for --secure-file-priv is longer than maximum "
                      "limit of %d", FN_REFLEN-1);
    return 1;
  }

  memset(buff, 0, sizeof(buff));
  if (secure_file_priv_nonempty &&
      my_strcasecmp(system_charset_info, opt_secure_file_priv, "NULL"))
  {
    int retval= my_realpath(buff, opt_secure_file_priv, MYF(MY_WME));
    if (!retval)
    {
      convert_dirname(secure_file_real_path, buff, NullS);
#ifdef WIN32
      MY_DIR *dir= my_dir(secure_file_real_path, MYF(MY_DONT_SORT+MY_WME));
      if (!dir)
      {
        retval= 1;
      }
      else
      {
        my_dirend(dir);
      }
#endif
    }

    if (retval)
    {
      char err_buffer[FN_REFLEN];
      my_snprintf(err_buffer, FN_REFLEN-1,
                  "Failed to access directory for --secure-file-priv."
                  " Please make sure that directory exists and is "
                  "accessible by MySQL Server. Supplied value : %s",
                  opt_secure_file_priv);
      err_buffer[FN_REFLEN-1]='\0';
      sql_print_error("%s", err_buffer);
      return 1;
    }
    opt_secure_file_priv= secure_file_real_path;
  }

  if (!check_secure_file_priv_path())
    return 1;

  return 0;
}

/**
  Check if file system used for databases is case insensitive.

  @param dir_name     Directory to test

  @retval
    -1  Don't know (Test failed)
  @retval
    0   File system is case sensitive
  @retval
    1   File system is case insensitive
*/

static int test_if_case_insensitive(const char *dir_name)
{
  int result= 0;
  File file;
  char buff[FN_REFLEN], buff2[FN_REFLEN];
  MY_STAT stat_info;
  DBUG_ENTER("test_if_case_insensitive");

  fn_format(buff, glob_hostname, dir_name, ".lower-test",
      MY_UNPACK_FILENAME | MY_REPLACE_EXT | MY_REPLACE_DIR);
  fn_format(buff2, glob_hostname, dir_name, ".LOWER-TEST",
      MY_UNPACK_FILENAME | MY_REPLACE_EXT | MY_REPLACE_DIR);
  mysql_file_delete(key_file_casetest, buff2, MYF(0));
  if ((file= mysql_file_create(key_file_casetest,
                               buff, 0666, O_RDWR, MYF(0))) < 0)
  {
    sql_print_warning("Can't create test file %s", buff);
    DBUG_RETURN(-1);
  }
  mysql_file_close(file, MYF(0));
  if (mysql_file_stat(key_file_casetest, buff2, &stat_info, MYF(0)))
    result= 1;          // Can access file
  mysql_file_delete(key_file_casetest, buff, MYF(MY_WME));
  DBUG_PRINT("exit", ("result: %d", result));
  DBUG_RETURN(result);
}


#ifndef EMBEDDED_LIBRARY

/**
  Create file to store pid number.
*/
static void create_pid_file()
{
  File file;
  if ((file= mysql_file_create(key_file_pid, pidfile_name, 0664,
                               O_WRONLY | O_TRUNC, MYF(MY_WME))) >= 0)
  {
    char buff[MAX_BIGINT_WIDTH + 1], *end;
    end= int10_to_str((long) getpid(), buff, 10);
    *end++= '\n';
    if (!mysql_file_write(file, (uchar*) buff, (uint) (end-buff),
                          MYF(MY_WME | MY_NABP)))
    {
      mysql_file_close(file, MYF(0));
      pid_file_created= true;
      return;
    }
    mysql_file_close(file, MYF(0));
  }
  sql_print_error("Can't start server: can't create PID file: %s",
                  strerror(errno));
  exit(MYSQLD_ABORT_EXIT);
}


/**
  Remove the process' pid file.

  @param  flags  file operation flags
*/

static void delete_pid_file(myf flags)
{
  File file;
  if (opt_bootstrap ||
      !pid_file_created ||
      !(file= mysql_file_open(key_file_pid, pidfile_name,
                              O_RDONLY, flags)))
    return;

  if (file == -1)
  {
    sql_print_information("Unable to delete pid file: %s", strerror(errno));
    return;
  }

  uchar buff[MAX_BIGINT_WIDTH + 1];
  /* Make sure that the pid file was created by the same process. */
  size_t error= mysql_file_read(file, buff, sizeof(buff), flags);
  mysql_file_close(file, flags);
  buff[sizeof(buff) - 1]= '\0';
  if (error != MY_FILE_ERROR &&
      atol((char *) buff) == (long) getpid())
  {
    mysql_file_delete(key_file_pid, pidfile_name, flags);
    pid_file_created= false;
  }
  return;
}
#endif /* EMBEDDED_LIBRARY */


/**
  Reset status for all threads.
*/
class Reset_thd_status : public Do_THD_Impl
{
public:
  Reset_thd_status() { }
  virtual void operator()(THD *thd)
  {
    /*
      Add thread's status variabes to global status
      and reset thread's status variables.
    */
    add_to_status(&global_status_var, &thd->status_var, true, true);
  }

};

/**
  Reset global and session status variables.
*/
void refresh_status(THD *thd)
{
  mysql_mutex_lock(&LOCK_status);

  if (show_compatibility_56)
  {
    /*
      Add thread's status variabes to global status
      and reset thread's status variables.
    */
    add_to_status(&global_status_var, &thd->status_var, true, true);
  }
  else
  {
    /* For all threads, add status to global status and then reset. */
    Reset_thd_status reset_thd_status;
    Global_THD_manager::get_instance()->do_for_all_thd_copy(&reset_thd_status);
#ifndef EMBEDDED_LIBRARY
#ifdef WITH_PERFSCHEMA_STORAGE_ENGINE
    /* Reset aggregated status counters. */
    reset_pfs_status_stats();
#endif
#endif
  }

  /* Reset some global variables. */
  reset_status_vars();

  /* Reset the counters of all key caches (default and named). */
  process_key_caches(reset_key_cache_counters);
  flush_status_time= time((time_t*) 0);
  mysql_mutex_unlock(&LOCK_status);

#ifndef EMBEDDED_LIBRARY
  /*
    Set max_used_connections to the number of currently open
    connections.  Do this out of LOCK_status to avoid deadlocks.
    Status reset becomes not atomic, but status data is not exact anyway.
  */
  Connection_handler_manager::reset_max_used_connections();
#endif
}


/*****************************************************************************
  Instantiate variables for missing storage engines
  This section should go away soon
*****************************************************************************/

#ifdef HAVE_PSI_INTERFACE
PSI_mutex_key key_LOCK_tc;

#ifdef HAVE_OPENSSL
PSI_mutex_key key_LOCK_des_key_file;
#endif /* HAVE_OPENSSL */

PSI_mutex_key key_BINLOG_LOCK_commit;
PSI_mutex_key key_BINLOG_LOCK_commit_queue;
PSI_mutex_key key_BINLOG_LOCK_done;
PSI_mutex_key key_BINLOG_LOCK_flush_queue;
PSI_mutex_key key_BINLOG_LOCK_index;
PSI_mutex_key key_BINLOG_LOCK_log;
PSI_mutex_key key_BINLOG_LOCK_binlog_end_pos;
PSI_mutex_key key_BINLOG_LOCK_sync;
PSI_mutex_key key_BINLOG_LOCK_sync_queue;
PSI_mutex_key key_BINLOG_LOCK_xids;
PSI_mutex_key
  key_hash_filo_lock, key_LOCK_msr_map,
  Gtid_state::key_gtid_executed_free_intervals_mutex,
  key_LOCK_crypt, key_LOCK_error_log,
  key_LOCK_gdl, key_LOCK_global_system_variables,
  key_LOCK_manager,
  key_LOCK_prepared_stmt_count,
  key_LOCK_status,
  key_LOCK_sql_slave_skip_counter,
  key_LOCK_slave_net_timeout,
  key_LOCK_system_variables_hash, key_LOCK_table_share, key_LOCK_thd_data,
  key_LOCK_thd_sysvar,
  key_LOCK_user_conn, key_LOCK_uuid_generator, key_LOG_LOCK_log,
  key_master_info_data_lock, key_master_info_run_lock,
  key_master_info_sleep_lock, key_master_info_thd_lock,
  key_mutex_slave_reporting_capability_err_lock, key_relay_log_info_data_lock,
  key_relay_log_info_sleep_lock, key_relay_log_info_thd_lock,
  key_relay_log_info_log_space_lock, key_relay_log_info_run_lock,
  key_mutex_slave_parallel_pend_jobs, key_mutex_mts_temp_tables_lock,
  key_mutex_slave_parallel_worker_count,
  key_mutex_slave_parallel_worker,
  key_structure_guard_mutex, key_TABLE_SHARE_LOCK_ha_data,
  key_LOCK_error_messages,
  key_LOCK_log_throttle_qni, key_LOCK_query_plan, key_LOCK_thd_query,
  key_LOCK_cost_const, key_LOCK_current_cond;
PSI_mutex_key key_RELAYLOG_LOCK_commit;
PSI_mutex_key key_RELAYLOG_LOCK_commit_queue;
PSI_mutex_key key_RELAYLOG_LOCK_done;
PSI_mutex_key key_RELAYLOG_LOCK_flush_queue;
PSI_mutex_key key_RELAYLOG_LOCK_index;
PSI_mutex_key key_RELAYLOG_LOCK_log;
PSI_mutex_key key_RELAYLOG_LOCK_sync;
PSI_mutex_key key_RELAYLOG_LOCK_sync_queue;
PSI_mutex_key key_RELAYLOG_LOCK_xids;
PSI_mutex_key key_LOCK_sql_rand;
PSI_mutex_key key_gtid_ensure_index_mutex;
PSI_mutex_key key_mts_temp_table_LOCK;
PSI_mutex_key key_LOCK_reset_gtid_table;
PSI_mutex_key key_LOCK_compress_gtid_table;
PSI_mutex_key key_mts_gaq_LOCK;
PSI_mutex_key key_thd_timer_mutex;
PSI_mutex_key key_LOCK_offline_mode;
PSI_mutex_key key_LOCK_default_password_lifetime;

#ifdef HAVE_REPLICATION
PSI_mutex_key key_commit_order_manager_mutex;
PSI_mutex_key key_mutex_slave_worker_hash;
#endif

static PSI_mutex_info all_server_mutexes[]=
{
  { &key_LOCK_tc, "TC_LOG_MMAP::LOCK_tc", 0},

#ifdef HAVE_OPENSSL
  { &key_LOCK_des_key_file, "LOCK_des_key_file", PSI_FLAG_GLOBAL},
#endif /* HAVE_OPENSSL */

  { &key_BINLOG_LOCK_commit, "MYSQL_BIN_LOG::LOCK_commit", 0 },
  { &key_BINLOG_LOCK_commit_queue, "MYSQL_BIN_LOG::LOCK_commit_queue", 0 },
  { &key_BINLOG_LOCK_done, "MYSQL_BIN_LOG::LOCK_done", 0 },
  { &key_BINLOG_LOCK_flush_queue, "MYSQL_BIN_LOG::LOCK_flush_queue", 0 },
  { &key_BINLOG_LOCK_index, "MYSQL_BIN_LOG::LOCK_index", 0},
  { &key_BINLOG_LOCK_log, "MYSQL_BIN_LOG::LOCK_log", 0},
  { &key_BINLOG_LOCK_binlog_end_pos, "MYSQL_BIN_LOG::LOCK_binlog_end_pos", 0},
  { &key_BINLOG_LOCK_sync, "MYSQL_BIN_LOG::LOCK_sync", 0},
  { &key_BINLOG_LOCK_sync_queue, "MYSQL_BIN_LOG::LOCK_sync_queue", 0 },
  { &key_BINLOG_LOCK_xids, "MYSQL_BIN_LOG::LOCK_xids", 0 },
  { &key_RELAYLOG_LOCK_commit, "MYSQL_RELAY_LOG::LOCK_commit", 0},
  { &key_RELAYLOG_LOCK_commit_queue, "MYSQL_RELAY_LOG::LOCK_commit_queue", 0 },
  { &key_RELAYLOG_LOCK_done, "MYSQL_RELAY_LOG::LOCK_done", 0 },
  { &key_RELAYLOG_LOCK_flush_queue, "MYSQL_RELAY_LOG::LOCK_flush_queue", 0 },
  { &key_RELAYLOG_LOCK_index, "MYSQL_RELAY_LOG::LOCK_index", 0},
  { &key_RELAYLOG_LOCK_log, "MYSQL_RELAY_LOG::LOCK_log", 0},
  { &key_RELAYLOG_LOCK_sync, "MYSQL_RELAY_LOG::LOCK_sync", 0},
  { &key_RELAYLOG_LOCK_sync_queue, "MYSQL_RELAY_LOG::LOCK_sync_queue", 0 },
  { &key_RELAYLOG_LOCK_xids, "MYSQL_RELAY_LOG::LOCK_xids", 0},
  { &key_hash_filo_lock, "hash_filo::lock", 0},
  { &key_LOCK_msr_map, "LOCK_msr_map", PSI_FLAG_GLOBAL},
  { &Gtid_state::key_gtid_executed_free_intervals_mutex, "Gtid_state::gtid_executed::free_intervals_mutex", 0 },
  { &key_LOCK_crypt, "LOCK_crypt", PSI_FLAG_GLOBAL},
  { &key_LOCK_error_log, "LOCK_error_log", PSI_FLAG_GLOBAL},
  { &key_LOCK_gdl, "LOCK_gdl", PSI_FLAG_GLOBAL},
  { &key_LOCK_global_system_variables, "LOCK_global_system_variables", PSI_FLAG_GLOBAL},
#if defined(_WIN32) && !defined(EMBEDDED_LIBRARY)
  { &key_LOCK_handler_count, "LOCK_handler_count", PSI_FLAG_GLOBAL},
#endif
  { &key_LOCK_manager, "LOCK_manager", PSI_FLAG_GLOBAL},
  { &key_LOCK_prepared_stmt_count, "LOCK_prepared_stmt_count", PSI_FLAG_GLOBAL},
  { &key_LOCK_sql_slave_skip_counter, "LOCK_sql_slave_skip_counter", PSI_FLAG_GLOBAL},
  { &key_LOCK_slave_net_timeout, "LOCK_slave_net_timeout", PSI_FLAG_GLOBAL},
  { &key_LOCK_server_started, "LOCK_server_started", PSI_FLAG_GLOBAL},
#if !defined(EMBEDDED_LIBRARY) && !defined(_WIN32)
  { &key_LOCK_socket_listener_active, "LOCK_socket_listener_active", PSI_FLAG_GLOBAL},
  { &key_LOCK_start_signal_handler, "LOCK_start_signal_handler", PSI_FLAG_GLOBAL},
#endif
  { &key_LOCK_status, "LOCK_status", PSI_FLAG_GLOBAL},
  { &key_LOCK_system_variables_hash, "LOCK_system_variables_hash", PSI_FLAG_GLOBAL},
  { &key_LOCK_table_share, "LOCK_table_share", PSI_FLAG_GLOBAL},
  { &key_LOCK_thd_data, "THD::LOCK_thd_data", 0},
  { &key_LOCK_thd_query, "THD::LOCK_thd_query", 0},
  { &key_LOCK_thd_sysvar, "THD::LOCK_thd_sysvar", 0},
  { &key_LOCK_user_conn, "LOCK_user_conn", PSI_FLAG_GLOBAL},
  { &key_LOCK_uuid_generator, "LOCK_uuid_generator", PSI_FLAG_GLOBAL},
  { &key_LOCK_sql_rand, "LOCK_sql_rand", PSI_FLAG_GLOBAL},
  { &key_LOG_LOCK_log, "LOG::LOCK_log", 0},
  { &key_master_info_data_lock, "Master_info::data_lock", 0},
  { &key_master_info_run_lock, "Master_info::run_lock", 0},
  { &key_master_info_sleep_lock, "Master_info::sleep_lock", 0},
  { &key_master_info_thd_lock, "Master_info::info_thd_lock", 0},
  { &key_mutex_slave_reporting_capability_err_lock, "Slave_reporting_capability::err_lock", 0},
  { &key_relay_log_info_data_lock, "Relay_log_info::data_lock", 0},
  { &key_relay_log_info_sleep_lock, "Relay_log_info::sleep_lock", 0},
  { &key_relay_log_info_thd_lock, "Relay_log_info::info_thd_lock", 0},
  { &key_relay_log_info_log_space_lock, "Relay_log_info::log_space_lock", 0},
  { &key_relay_log_info_run_lock, "Relay_log_info::run_lock", 0},
  { &key_mutex_slave_parallel_pend_jobs, "Relay_log_info::pending_jobs_lock", 0},
  { &key_mutex_slave_parallel_worker_count, "Relay_log_info::exit_count_lock", 0},
  { &key_mutex_mts_temp_tables_lock, "Relay_log_info::temp_tables_lock", 0},
  { &key_mutex_slave_parallel_worker, "Worker_info::jobs_lock", 0},
  { &key_structure_guard_mutex, "Query_cache::structure_guard_mutex", 0},
  { &key_TABLE_SHARE_LOCK_ha_data, "TABLE_SHARE::LOCK_ha_data", 0},
  { &key_LOCK_error_messages, "LOCK_error_messages", PSI_FLAG_GLOBAL},
  { &key_LOCK_log_throttle_qni, "LOCK_log_throttle_qni", PSI_FLAG_GLOBAL},
  { &key_gtid_ensure_index_mutex, "Gtid_state", PSI_FLAG_GLOBAL},
  { &key_LOCK_query_plan, "THD::LOCK_query_plan", 0},
  { &key_LOCK_cost_const, "Cost_constant_cache::LOCK_cost_const",
    PSI_FLAG_GLOBAL},  
  { &key_LOCK_current_cond, "THD::LOCK_current_cond", 0},
  { &key_mts_temp_table_LOCK, "key_mts_temp_table_LOCK", 0},
  { &key_LOCK_reset_gtid_table, "LOCK_reset_gtid_table", PSI_FLAG_GLOBAL},
  { &key_LOCK_compress_gtid_table, "LOCK_compress_gtid_table", PSI_FLAG_GLOBAL},
  { &key_mts_gaq_LOCK, "key_mts_gaq_LOCK", 0},
  { &key_thd_timer_mutex, "thd_timer_mutex", 0},
#ifdef HAVE_REPLICATION
  { &key_commit_order_manager_mutex, "Commit_order_manager::m_mutex", 0},
  { &key_mutex_slave_worker_hash, "Relay_log_info::slave_worker_hash_lock", 0},
#endif
  { &key_LOCK_offline_mode, "LOCK_offline_mode", PSI_FLAG_GLOBAL},
  { &key_LOCK_default_password_lifetime, "LOCK_default_password_lifetime", PSI_FLAG_GLOBAL}
};

PSI_rwlock_key key_rwlock_LOCK_grant, key_rwlock_LOCK_logger,
  key_rwlock_LOCK_sys_init_connect, key_rwlock_LOCK_sys_init_slave,
  key_rwlock_LOCK_system_variables_hash, key_rwlock_query_cache_query_lock,
  key_rwlock_global_sid_lock, key_rwlock_gtid_mode_lock;

PSI_rwlock_key key_rwlock_Trans_delegate_lock;
PSI_rwlock_key key_rwlock_Server_state_delegate_lock;
PSI_rwlock_key key_rwlock_Binlog_storage_delegate_lock;
#ifdef HAVE_REPLICATION
PSI_rwlock_key key_rwlock_Binlog_transmit_delegate_lock;
PSI_rwlock_key key_rwlock_Binlog_relay_IO_delegate_lock;
#endif

static PSI_rwlock_info all_server_rwlocks[]=
{
#ifdef HAVE_REPLICATION
  { &key_rwlock_Binlog_transmit_delegate_lock, "Binlog_transmit_delegate::lock", PSI_FLAG_GLOBAL},
  { &key_rwlock_Binlog_relay_IO_delegate_lock, "Binlog_relay_IO_delegate::lock", PSI_FLAG_GLOBAL},
#endif
  { &key_rwlock_LOCK_grant, "LOCK_grant", 0},
  { &key_rwlock_LOCK_logger, "LOGGER::LOCK_logger", 0},
  { &key_rwlock_LOCK_sys_init_connect, "LOCK_sys_init_connect", PSI_FLAG_GLOBAL},
  { &key_rwlock_LOCK_sys_init_slave, "LOCK_sys_init_slave", PSI_FLAG_GLOBAL},
  { &key_rwlock_LOCK_system_variables_hash, "LOCK_system_variables_hash", PSI_FLAG_GLOBAL},
  { &key_rwlock_query_cache_query_lock, "Query_cache_query::lock", 0},
  { &key_rwlock_global_sid_lock, "gtid_commit_rollback", PSI_FLAG_GLOBAL},
  { &key_rwlock_gtid_mode_lock, "gtid_mode_lock", PSI_FLAG_GLOBAL},
  { &key_rwlock_Trans_delegate_lock, "Trans_delegate::lock", PSI_FLAG_GLOBAL},
  { &key_rwlock_Server_state_delegate_lock, "Server_state_delegate::lock", PSI_FLAG_GLOBAL},
  { &key_rwlock_Binlog_storage_delegate_lock, "Binlog_storage_delegate::lock", PSI_FLAG_GLOBAL}
};

PSI_cond_key key_PAGE_cond, key_COND_active, key_COND_pool;
PSI_cond_key key_BINLOG_update_cond,
  key_COND_cache_status_changed, key_COND_manager,
  key_item_func_sleep_cond, key_master_info_data_cond,
  key_master_info_start_cond, key_master_info_stop_cond,
  key_master_info_sleep_cond,
  key_relay_log_info_data_cond, key_relay_log_info_log_space_cond,
  key_relay_log_info_start_cond, key_relay_log_info_stop_cond,
  key_relay_log_info_sleep_cond, key_cond_slave_parallel_pend_jobs,
  key_cond_slave_parallel_worker, key_cond_mts_gaq,
  key_cond_mts_submode_logical_clock,
  key_TABLE_SHARE_cond, key_user_level_lock_cond;
PSI_cond_key key_RELAYLOG_update_cond;
PSI_cond_key key_BINLOG_COND_done;
PSI_cond_key key_RELAYLOG_COND_done;
PSI_cond_key key_BINLOG_prep_xids_cond;
PSI_cond_key key_RELAYLOG_prep_xids_cond;
PSI_cond_key key_gtid_ensure_index_cond;
PSI_cond_key key_COND_compress_gtid_table;
#ifdef HAVE_REPLICATION
PSI_cond_key key_commit_order_manager_cond;
PSI_cond_key key_cond_slave_worker_hash;
#endif

static PSI_cond_info all_server_conds[]=
{
  { &key_PAGE_cond, "PAGE::cond", 0},
  { &key_COND_active, "TC_LOG_MMAP::COND_active", 0},
  { &key_COND_pool, "TC_LOG_MMAP::COND_pool", 0},
  { &key_BINLOG_COND_done, "MYSQL_BIN_LOG::COND_done", 0},
  { &key_BINLOG_update_cond, "MYSQL_BIN_LOG::update_cond", 0},
  { &key_BINLOG_prep_xids_cond, "MYSQL_BIN_LOG::prep_xids_cond", 0},
  { &key_RELAYLOG_COND_done, "MYSQL_RELAY_LOG::COND_done", 0},
  { &key_RELAYLOG_update_cond, "MYSQL_RELAY_LOG::update_cond", 0},
  { &key_RELAYLOG_prep_xids_cond, "MYSQL_RELAY_LOG::prep_xids_cond", 0},
  { &key_COND_cache_status_changed, "Query_cache::COND_cache_status_changed", 0},
#if defined(_WIN32) && !defined(EMBEDDED_LIBRARY)
  { &key_COND_handler_count, "COND_handler_count", PSI_FLAG_GLOBAL},
#endif
  { &key_COND_manager, "COND_manager", PSI_FLAG_GLOBAL},
  { &key_COND_server_started, "COND_server_started", PSI_FLAG_GLOBAL},
#if !defined(EMBEDDED_LIBRARY) && !defined(_WIN32)
  { &key_COND_socket_listener_active, "COND_socket_listener_active", PSI_FLAG_GLOBAL},
  { &key_COND_start_signal_handler, "COND_start_signal_handler", PSI_FLAG_GLOBAL},
#endif
  { &key_item_func_sleep_cond, "Item_func_sleep::cond", 0},
  { &key_master_info_data_cond, "Master_info::data_cond", 0},
  { &key_master_info_start_cond, "Master_info::start_cond", 0},
  { &key_master_info_stop_cond, "Master_info::stop_cond", 0},
  { &key_master_info_sleep_cond, "Master_info::sleep_cond", 0},
  { &key_relay_log_info_data_cond, "Relay_log_info::data_cond", 0},
  { &key_relay_log_info_log_space_cond, "Relay_log_info::log_space_cond", 0},
  { &key_relay_log_info_start_cond, "Relay_log_info::start_cond", 0},
  { &key_relay_log_info_stop_cond, "Relay_log_info::stop_cond", 0},
  { &key_relay_log_info_sleep_cond, "Relay_log_info::sleep_cond", 0},
  { &key_cond_slave_parallel_pend_jobs, "Relay_log_info::pending_jobs_cond", 0},
  { &key_cond_slave_parallel_worker, "Worker_info::jobs_cond", 0},
  { &key_cond_mts_gaq, "Relay_log_info::mts_gaq_cond", 0},
  { &key_TABLE_SHARE_cond, "TABLE_SHARE::cond", 0},
  { &key_user_level_lock_cond, "User_level_lock::cond", 0},
  { &key_gtid_ensure_index_cond, "Gtid_state", PSI_FLAG_GLOBAL},
  { &key_COND_compress_gtid_table, "COND_compress_gtid_table", PSI_FLAG_GLOBAL}
#ifdef HAVE_REPLICATION
  ,
  { &key_commit_order_manager_cond, "Commit_order_manager::m_workers.cond", 0},
  { &key_cond_slave_worker_hash, "Relay_log_info::slave_worker_hash_lock", 0}
#endif
};

PSI_thread_key key_thread_bootstrap, key_thread_handle_manager, key_thread_main,
  key_thread_one_connection, key_thread_signal_hand,
  key_thread_compress_gtid_table, key_thread_parser_service;
PSI_thread_key key_thread_timer_notifier;

static PSI_thread_info all_server_threads[]=
{
#if defined (_WIN32) && !defined (EMBEDDED_LIBRARY)
  { &key_thread_handle_con_namedpipes, "con_named_pipes", PSI_FLAG_GLOBAL},
  { &key_thread_handle_con_sharedmem, "con_shared_mem", PSI_FLAG_GLOBAL},
  { &key_thread_handle_con_sockets, "con_sockets", PSI_FLAG_GLOBAL},
  { &key_thread_handle_shutdown, "shutdown", PSI_FLAG_GLOBAL},
#endif /* _WIN32 && !EMBEDDED_LIBRARY */
  { &key_thread_timer_notifier, "thread_timer_notifier", PSI_FLAG_GLOBAL},
  { &key_thread_bootstrap, "bootstrap", PSI_FLAG_GLOBAL},
  { &key_thread_handle_manager, "manager", PSI_FLAG_GLOBAL},
  { &key_thread_main, "main", PSI_FLAG_GLOBAL},
  { &key_thread_one_connection, "one_connection", 0},
  { &key_thread_signal_hand, "signal_handler", PSI_FLAG_GLOBAL},
  { &key_thread_compress_gtid_table, "compress_gtid_table", PSI_FLAG_GLOBAL},
  { &key_thread_parser_service, "parser_service", PSI_FLAG_GLOBAL}
};

PSI_file_key key_file_map;
PSI_file_key key_file_binlog, key_file_binlog_index, key_file_casetest,
  key_file_dbopt, key_file_des_key_file, key_file_ERRMSG, key_select_to_file,
  key_file_fileparser, key_file_frm, key_file_global_ddl_log, key_file_load,
  key_file_loadfile, key_file_log_event_data, key_file_log_event_info,
  key_file_master_info, key_file_misc, key_file_partition_ddl_log,
  key_file_pid, key_file_relay_log_info, key_file_send_file, key_file_tclog,
  key_file_trg, key_file_trn, key_file_init;
PSI_file_key key_file_general_log, key_file_slow_log;
PSI_file_key key_file_relaylog, key_file_relaylog_index;

static PSI_file_info all_server_files[]=
{
  { &key_file_map, "map", 0},
  { &key_file_binlog, "binlog", 0},
  { &key_file_binlog_index, "binlog_index", 0},
  { &key_file_relaylog, "relaylog", 0},
  { &key_file_relaylog_index, "relaylog_index", 0},
  { &key_file_casetest, "casetest", 0},
  { &key_file_dbopt, "dbopt", 0},
  { &key_file_des_key_file, "des_key_file", 0},
  { &key_file_ERRMSG, "ERRMSG", 0},
  { &key_select_to_file, "select_to_file", 0},
  { &key_file_fileparser, "file_parser", 0},
  { &key_file_frm, "FRM", 0},
  { &key_file_global_ddl_log, "global_ddl_log", 0},
  { &key_file_load, "load", 0},
  { &key_file_loadfile, "LOAD_FILE", 0},
  { &key_file_log_event_data, "log_event_data", 0},
  { &key_file_log_event_info, "log_event_info", 0},
  { &key_file_master_info, "master_info", 0},
  { &key_file_misc, "misc", 0},
  { &key_file_partition_ddl_log, "partition_ddl_log", 0},
  { &key_file_pid, "pid", 0},
  { &key_file_general_log, "query_log", 0},
  { &key_file_relay_log_info, "relay_log_info", 0},
  { &key_file_send_file, "send_file", 0},
  { &key_file_slow_log, "slow_log", 0},
  { &key_file_tclog, "tclog", 0},
  { &key_file_trg, "trigger_name", 0},
  { &key_file_trn, "trigger", 0},
  { &key_file_init, "init", 0}
};
#endif /* HAVE_PSI_INTERFACE */

PSI_stage_info stage_after_create= { 0, "After create", 0};
PSI_stage_info stage_allocating_local_table= { 0, "allocating local table", 0};
PSI_stage_info stage_alter_inplace_prepare= { 0, "preparing for alter table", 0};
PSI_stage_info stage_alter_inplace= { 0, "altering table", 0};
PSI_stage_info stage_alter_inplace_commit= { 0, "committing alter table to storage engine", 0};
PSI_stage_info stage_changing_master= { 0, "Changing master", 0};
PSI_stage_info stage_checking_master_version= { 0, "Checking master version", 0};
PSI_stage_info stage_checking_permissions= { 0, "checking permissions", 0};
PSI_stage_info stage_checking_privileges_on_cached_query= { 0, "checking privileges on cached query", 0};
PSI_stage_info stage_checking_query_cache_for_query= { 0, "checking query cache for query", 0};
PSI_stage_info stage_cleaning_up= { 0, "cleaning up", 0};
PSI_stage_info stage_closing_tables= { 0, "closing tables", 0};
PSI_stage_info stage_connecting_to_master= { 0, "Connecting to master", 0};
PSI_stage_info stage_converting_heap_to_ondisk= { 0, "converting HEAP to ondisk", 0};
PSI_stage_info stage_copying_to_group_table= { 0, "Copying to group table", 0};
PSI_stage_info stage_copying_to_tmp_table= { 0, "Copying to tmp table", 0};
PSI_stage_info stage_copy_to_tmp_table= { 0, "copy to tmp table", PSI_FLAG_STAGE_PROGRESS};
PSI_stage_info stage_creating_sort_index= { 0, "Creating sort index", 0};
PSI_stage_info stage_creating_table= { 0, "creating table", 0};
PSI_stage_info stage_creating_tmp_table= { 0, "Creating tmp table", 0};
PSI_stage_info stage_deleting_from_main_table= { 0, "deleting from main table", 0};
PSI_stage_info stage_deleting_from_reference_tables= { 0, "deleting from reference tables", 0};
PSI_stage_info stage_discard_or_import_tablespace= { 0, "discard_or_import_tablespace", 0};
PSI_stage_info stage_end= { 0, "end", 0};
PSI_stage_info stage_executing= { 0, "executing", 0};
PSI_stage_info stage_execution_of_init_command= { 0, "Execution of init_command", 0};
PSI_stage_info stage_explaining= { 0, "explaining", 0};
PSI_stage_info stage_finished_reading_one_binlog_switching_to_next_binlog= { 0, "Finished reading one binlog; switching to next binlog", 0};
PSI_stage_info stage_flushing_relay_log_and_master_info_repository= { 0, "Flushing relay log and master info repository.", 0};
PSI_stage_info stage_flushing_relay_log_info_file= { 0, "Flushing relay-log info file.", 0};
PSI_stage_info stage_freeing_items= { 0, "freeing items", 0};
PSI_stage_info stage_fulltext_initialization= { 0, "FULLTEXT initialization", 0};
PSI_stage_info stage_got_handler_lock= { 0, "got handler lock", 0};
PSI_stage_info stage_got_old_table= { 0, "got old table", 0};
PSI_stage_info stage_init= { 0, "init", 0};
PSI_stage_info stage_insert= { 0, "insert", 0};
PSI_stage_info stage_invalidating_query_cache_entries_table= { 0, "invalidating query cache entries (table)", 0};
PSI_stage_info stage_invalidating_query_cache_entries_table_list= { 0, "invalidating query cache entries (table list)", 0};
PSI_stage_info stage_killing_slave= { 0, "Killing slave", 0};
PSI_stage_info stage_logging_slow_query= { 0, "logging slow query", 0};
PSI_stage_info stage_making_temp_file_append_before_load_data= { 0, "Making temporary file (append) before replaying LOAD DATA INFILE", 0};
PSI_stage_info stage_making_temp_file_create_before_load_data= { 0, "Making temporary file (create) before replaying LOAD DATA INFILE", 0};
PSI_stage_info stage_manage_keys= { 0, "manage keys", 0};
PSI_stage_info stage_master_has_sent_all_binlog_to_slave= { 0, "Master has sent all binlog to slave; waiting for more updates", 0};
PSI_stage_info stage_opening_tables= { 0, "Opening tables", 0};
PSI_stage_info stage_optimizing= { 0, "optimizing", 0};
PSI_stage_info stage_preparing= { 0, "preparing", 0};
PSI_stage_info stage_purging_old_relay_logs= { 0, "Purging old relay logs", 0};
PSI_stage_info stage_query_end= { 0, "query end", 0};
PSI_stage_info stage_queueing_master_event_to_the_relay_log= { 0, "Queueing master event to the relay log", 0};
PSI_stage_info stage_reading_event_from_the_relay_log= { 0, "Reading event from the relay log", 0};
PSI_stage_info stage_registering_slave_on_master= { 0, "Registering slave on master", 0};
PSI_stage_info stage_removing_duplicates= { 0, "Removing duplicates", 0};
PSI_stage_info stage_removing_tmp_table= { 0, "removing tmp table", 0};
PSI_stage_info stage_rename= { 0, "rename", 0};
PSI_stage_info stage_rename_result_table= { 0, "rename result table", 0};
PSI_stage_info stage_requesting_binlog_dump= { 0, "Requesting binlog dump", 0};
PSI_stage_info stage_reschedule= { 0, "reschedule", 0};
PSI_stage_info stage_searching_rows_for_update= { 0, "Searching rows for update", 0};
PSI_stage_info stage_sending_binlog_event_to_slave= { 0, "Sending binlog event to slave", 0};
PSI_stage_info stage_sending_cached_result_to_client= { 0, "sending cached result to client", 0};
PSI_stage_info stage_sending_data= { 0, "Sending data", 0};
PSI_stage_info stage_setup= { 0, "setup", 0};
PSI_stage_info stage_slave_has_read_all_relay_log= { 0, "Slave has read all relay log; waiting for more updates", 0};
PSI_stage_info stage_sorting_for_group= { 0, "Sorting for group", 0};
PSI_stage_info stage_sorting_for_order= { 0, "Sorting for order", 0};
PSI_stage_info stage_sorting_result= { 0, "Sorting result", 0};
PSI_stage_info stage_statistics= { 0, "statistics", 0};
PSI_stage_info stage_sql_thd_waiting_until_delay= { 0, "Waiting until MASTER_DELAY seconds after master executed event", 0 };
PSI_stage_info stage_storing_result_in_query_cache= { 0, "storing result in query cache", 0};
PSI_stage_info stage_storing_row_into_queue= { 0, "storing row into queue", 0};
PSI_stage_info stage_system_lock= { 0, "System lock", 0};
PSI_stage_info stage_update= { 0, "update", 0};
PSI_stage_info stage_updating= { 0, "updating", 0};
PSI_stage_info stage_updating_main_table= { 0, "updating main table", 0};
PSI_stage_info stage_updating_reference_tables= { 0, "updating reference tables", 0};
PSI_stage_info stage_upgrading_lock= { 0, "upgrading lock", 0};
PSI_stage_info stage_user_sleep= { 0, "User sleep", 0};
PSI_stage_info stage_verifying_table= { 0, "verifying table", 0};
PSI_stage_info stage_waiting_for_gtid_to_be_written_to_binary_log= { 0, "waiting for GTID to be written to binary log", 0};
PSI_stage_info stage_waiting_for_handler_insert= { 0, "waiting for handler insert", 0};
PSI_stage_info stage_waiting_for_handler_lock= { 0, "waiting for handler lock", 0};
PSI_stage_info stage_waiting_for_handler_open= { 0, "waiting for handler open", 0};
PSI_stage_info stage_waiting_for_insert= { 0, "Waiting for INSERT", 0};
PSI_stage_info stage_waiting_for_master_to_send_event= { 0, "Waiting for master to send event", 0};
PSI_stage_info stage_waiting_for_master_update= { 0, "Waiting for master update", 0};
PSI_stage_info stage_waiting_for_relay_log_space= { 0, "Waiting for the slave SQL thread to free enough relay log space", 0};
PSI_stage_info stage_waiting_for_slave_mutex_on_exit= { 0, "Waiting for slave mutex on exit", 0};
PSI_stage_info stage_waiting_for_slave_thread_to_start= { 0, "Waiting for slave thread to start", 0};
PSI_stage_info stage_waiting_for_table_flush= { 0, "Waiting for table flush", 0};
PSI_stage_info stage_waiting_for_query_cache_lock= { 0, "Waiting for query cache lock", 0};
PSI_stage_info stage_waiting_for_the_next_event_in_relay_log= { 0, "Waiting for the next event in relay log", 0};
PSI_stage_info stage_waiting_for_the_slave_thread_to_advance_position= { 0, "Waiting for the slave SQL thread to advance position", 0};
PSI_stage_info stage_waiting_to_finalize_termination= { 0, "Waiting to finalize termination", 0};
PSI_stage_info stage_slave_waiting_workers_to_exit= { 0, "Waiting for workers to exit", 0};
PSI_stage_info stage_slave_waiting_worker_to_release_partition= { 0, "Waiting for Slave Worker to release partition", 0};
PSI_stage_info stage_slave_waiting_worker_to_free_events= { 0, "Waiting for Slave Workers to free pending events", 0};
PSI_stage_info stage_slave_waiting_worker_queue= { 0, "Waiting for Slave Worker queue", 0};
PSI_stage_info stage_slave_waiting_event_from_coordinator= { 0, "Waiting for an event from Coordinator", 0};
PSI_stage_info stage_slave_waiting_for_workers_to_finish= { 0, "Waiting for slave workers to finish.", 0};
PSI_stage_info stage_compressing_gtid_table= { 0, "Compressing gtid_executed table", 0};
PSI_stage_info stage_suspending= { 0, "Suspending", 0};
#ifdef HAVE_REPLICATION
PSI_stage_info stage_worker_waiting_for_its_turn_to_commit= { 0, "Waiting for its turn to commit.", 0};
PSI_stage_info stage_worker_waiting_for_commit_parent= { 0, "Waiting for dependent transaction to commit.", 0};
#endif
PSI_stage_info stage_starting= { 0, "starting", 0};
#ifdef HAVE_PSI_INTERFACE

PSI_stage_info *all_server_stages[]=
{
  & stage_after_create,
  & stage_allocating_local_table,
  & stage_alter_inplace_prepare,
  & stage_alter_inplace,
  & stage_alter_inplace_commit,
  & stage_changing_master,
  & stage_checking_master_version,
  & stage_checking_permissions,
  & stage_checking_privileges_on_cached_query,
  & stage_checking_query_cache_for_query,
  & stage_cleaning_up,
  & stage_closing_tables,
  & stage_connecting_to_master,
  & stage_converting_heap_to_ondisk,
  & stage_copying_to_group_table,
  & stage_copying_to_tmp_table,
  & stage_copy_to_tmp_table,
  & stage_creating_sort_index,
  & stage_creating_table,
  & stage_creating_tmp_table,
  & stage_deleting_from_main_table,
  & stage_deleting_from_reference_tables,
  & stage_discard_or_import_tablespace,
  & stage_end,
  & stage_executing,
  & stage_execution_of_init_command,
  & stage_explaining,
  & stage_finished_reading_one_binlog_switching_to_next_binlog,
  & stage_flushing_relay_log_and_master_info_repository,
  & stage_flushing_relay_log_info_file,
  & stage_freeing_items,
  & stage_fulltext_initialization,
  & stage_got_handler_lock,
  & stage_got_old_table,
  & stage_init,
  & stage_insert,
  & stage_invalidating_query_cache_entries_table,
  & stage_invalidating_query_cache_entries_table_list,
  & stage_killing_slave,
  & stage_logging_slow_query,
  & stage_making_temp_file_append_before_load_data,
  & stage_making_temp_file_create_before_load_data,
  & stage_manage_keys,
  & stage_master_has_sent_all_binlog_to_slave,
  & stage_opening_tables,
  & stage_optimizing,
  & stage_preparing,
  & stage_purging_old_relay_logs,
  & stage_query_end,
  & stage_queueing_master_event_to_the_relay_log,
  & stage_reading_event_from_the_relay_log,
  & stage_registering_slave_on_master,
  & stage_removing_duplicates,
  & stage_removing_tmp_table,
  & stage_rename,
  & stage_rename_result_table,
  & stage_requesting_binlog_dump,
  & stage_reschedule,
  & stage_searching_rows_for_update,
  & stage_sending_binlog_event_to_slave,
  & stage_sending_cached_result_to_client,
  & stage_sending_data,
  & stage_setup,
  & stage_slave_has_read_all_relay_log,
  & stage_sorting_for_group,
  & stage_sorting_for_order,
  & stage_sorting_result,
  & stage_sql_thd_waiting_until_delay,
  & stage_statistics,
  & stage_storing_result_in_query_cache,
  & stage_storing_row_into_queue,
  & stage_system_lock,
  & stage_update,
  & stage_updating,
  & stage_updating_main_table,
  & stage_updating_reference_tables,
  & stage_upgrading_lock,
  & stage_user_sleep,
  & stage_verifying_table,
  & stage_waiting_for_handler_insert,
  & stage_waiting_for_handler_lock,
  & stage_waiting_for_handler_open,
  & stage_waiting_for_insert,
  & stage_waiting_for_master_to_send_event,
  & stage_waiting_for_master_update,
  & stage_waiting_for_slave_mutex_on_exit,
  & stage_waiting_for_slave_thread_to_start,
  & stage_waiting_for_table_flush,
  & stage_waiting_for_query_cache_lock,
  & stage_waiting_for_the_next_event_in_relay_log,
  & stage_waiting_for_the_slave_thread_to_advance_position,
  & stage_waiting_to_finalize_termination,
  & stage_compressing_gtid_table,
  & stage_suspending,
  & stage_starting
};

PSI_socket_key key_socket_tcpip, key_socket_unix, key_socket_client_connection;

static PSI_socket_info all_server_sockets[]=
{
  { &key_socket_tcpip, "server_tcpip_socket", PSI_FLAG_GLOBAL},
  { &key_socket_unix, "server_unix_socket", PSI_FLAG_GLOBAL},
  { &key_socket_client_connection, "client_connection", 0}
};
#endif /* HAVE_PSI_INTERFACE */


#ifdef HAVE_PSI_INTERFACE

/* TODO: find a good header */
extern "C" void init_client_psi_keys(void);

/**
  Initialise all the performance schema instrumentation points
  used by the server.
*/
void init_server_psi_keys(void)
{
  const char* category= "sql";
  int count;

  count= array_elements(all_server_mutexes);
  mysql_mutex_register(category, all_server_mutexes, count);

  count= array_elements(all_server_rwlocks);
  mysql_rwlock_register(category, all_server_rwlocks, count);

  count= array_elements(all_server_conds);
  mysql_cond_register(category, all_server_conds, count);

  count= array_elements(all_server_threads);
  mysql_thread_register(category, all_server_threads, count);

  count= array_elements(all_server_files);
  mysql_file_register(category, all_server_files, count);

  count= array_elements(all_server_stages);
  mysql_stage_register(category, all_server_stages, count);

  count= array_elements(all_server_sockets);
  mysql_socket_register(category, all_server_sockets, count);

  register_server_memory_keys();

#ifdef HAVE_PSI_STATEMENT_INTERFACE
  init_sql_statement_info();
  count= array_elements(sql_statement_info);
  mysql_statement_register(category, sql_statement_info, count);

  init_sp_psi_keys();

  init_scheduler_psi_keys();

  category= "com";
  init_com_statement_info();

  /*
    Register [0 .. COM_QUERY - 1] as "statement/com/..."
  */
  count= (int) COM_QUERY;
  mysql_statement_register(category, com_statement_info, count);

  /*
    Register [COM_QUERY + 1 .. COM_END] as "statement/com/..."
  */
  count= (int) COM_END - (int) COM_QUERY;
  mysql_statement_register(category, & com_statement_info[(int) COM_QUERY + 1], count);

  category= "abstract";
  /*
    Register [COM_QUERY] as "statement/abstract/com_query"
  */
  mysql_statement_register(category, & com_statement_info[(int) COM_QUERY], 1);

  /*
    When a new packet is received,
    it is instrumented as "statement/abstract/new_packet".
    Based on the packet type found, it later mutates to the
    proper narrow type, for example
    "statement/abstract/query" or "statement/com/ping".
    In cases of "statement/abstract/query", SQL queries are given to
    the parser, which mutates the statement type to an even more
    narrow classification, for example "statement/sql/select".
  */
  stmt_info_new_packet.m_key= 0;
  stmt_info_new_packet.m_name= "new_packet";
  stmt_info_new_packet.m_flags= PSI_FLAG_MUTABLE;
  mysql_statement_register(category, &stmt_info_new_packet, 1);

  /*
    Statements processed from the relay log are initially instrumented as
    "statement/abstract/relay_log". The parser will mutate the statement type to
    a more specific classification, for example "statement/sql/insert".
  */
  stmt_info_rpl.m_key= 0;
  stmt_info_rpl.m_name= "relay_log";
  stmt_info_rpl.m_flags= PSI_FLAG_MUTABLE;
  mysql_statement_register(category, &stmt_info_rpl, 1);
#endif

  /* Common client and server code. */
  init_client_psi_keys();
  /* Vio */
  init_vio_psi_keys();
}

#endif /* HAVE_PSI_INTERFACE */
<|MERGE_RESOLUTION|>--- conflicted
+++ resolved
@@ -4186,13 +4186,6 @@
   /// @todo: this looks suspicious, revisit this /sven
   enum_gtid_mode gtid_mode= get_gtid_mode(GTID_MODE_LOCK_NONE);
 
-<<<<<<< HEAD
-  /* TODO: remove this. */
-  if (gtid_mode != GTID_MODE_OFF && opt_bootstrap)
-    _gtid_mode= GTID_MODE_OFF;
-
-=======
->>>>>>> 2d1f90f1
   if (gtid_mode == GTID_MODE_ON &&
       _gtid_consistency_mode != GTID_CONSISTENCY_MODE_ON)
   {
