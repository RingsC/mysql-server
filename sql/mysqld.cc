--- conflicted
+++ resolved
@@ -473,17 +473,7 @@
 ulong specialflag=0;
 ulong binlog_cache_use= 0, binlog_cache_disk_use= 0;
 ulong binlog_stmt_cache_use= 0, binlog_stmt_cache_disk_use= 0;
-<<<<<<< HEAD
-MYSQL_PLUGIN_IMPORT ulong max_connections;
-ulong max_connect_errors;
-=======
 ulong max_connections, max_connect_errors;
-/*
-  Maximum length of parameter value which can be set through
-  mysql_send_long_data() call.
-*/
-ulong max_long_data_size;
->>>>>>> 419e584b
 /**
   Limit of the total number of prepared statements in the server.
   Is necessary to protect the server against out-of-memory attacks.
