--- conflicted
+++ resolved
@@ -571,23 +571,14 @@
 */
 
 static bool generate_hash_pke(const std::string &pke, uint collation_conversion_algorithm, THD* thd
-<<<<<<< HEAD
-#ifndef DBUG_OFF
-=======
 #ifndef NDEBUG
->>>>>>> b1e7e5f6
                               , std::vector<std::string> &write_sets
                               , std::vector<uint64> &hash_list
 #endif
 )
 {
-<<<<<<< HEAD
-  DBUG_ASSERT(thd->variables.transaction_write_set_extraction !=
-              HASH_ALGORITHM_OFF);
-=======
   assert(thd->variables.transaction_write_set_extraction !=
          HASH_ALGORITHM_OFF);
->>>>>>> b1e7e5f6
 
   size_t length= (COLLATION_CONVERSION_ALGORITHM == collation_conversion_algorithm) ?
                    pke.size() : strlen(pke.c_str());
@@ -595,11 +586,7 @@
                                        pke.c_str(), length);
   if (thd->get_transaction()->get_transaction_write_set_ctx()->add_write_set(hash))
     return true;
-<<<<<<< HEAD
-#ifndef DBUG_OFF
-=======
 #ifndef NDEBUG
->>>>>>> b1e7e5f6
   write_sets.push_back(pke);
   hash_list.push_back(hash);
 #endif
@@ -783,11 +770,7 @@
         if (i == table->key_info[key_number].user_defined_key_parts)
         {
           if (generate_hash_pke(pke, collation_conversion_algorithm, thd
-<<<<<<< HEAD
-#ifndef DBUG_OFF
-=======
 #ifndef NDEBUG
->>>>>>> b1e7e5f6
                             , write_sets, hash_list
 #endif
           ))
@@ -893,11 +876,7 @@
               pke_prefix.append(value_length);
 
               if (generate_hash_pke(pke_prefix, collation_conversion_algorithm, thd
-<<<<<<< HEAD
-#ifndef DBUG_OFF
-=======
 #ifndef NDEBUG
->>>>>>> b1e7e5f6
                                 , write_sets, hash_list
 #endif
               ))
