--- conflicted
+++ resolved
@@ -481,19 +481,6 @@
     }
   }
 
-<<<<<<< HEAD
-  /* 
-    Turn off row binlogging of this statement and use statement-based 
-    so that all supporting tables are updated for UPDATE EVENT command.
-  */
-  if ((save_binlog_row_based= thd->is_current_stmt_binlog_format_row()))
-    thd->clear_current_stmt_binlog_format_row();
-=======
-  if (lock_object_name(thd, MDL_key::EVENT,
-                       parse_data->dbname.str, parse_data->name.str))
-    DBUG_RETURN(TRUE);
->>>>>>> 5e66ccb7
-
   /* On error conditions my_error() is called so no need to handle here */
   if (!(ret= db_repository->update_event(thd, parse_data,
                                          new_dbname, new_name)))
