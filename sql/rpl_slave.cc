/* Copyright (c) 2000, 2015, Oracle and/or its affiliates. All rights reserved.

   This program is free software; you can redistribute it and/or modify
   it under the terms of the GNU General Public License as published by
   the Free Software Foundation; version 2 of the License.

   This program is distributed in the hope that it will be useful,
   but WITHOUT ANY WARRANTY; without even the implied warranty of
   MERCHANTABILITY or FITNESS FOR A PARTICULAR PURPOSE.  See the
   GNU General Public License for more details.

   You should have received a copy of the GNU General Public License
   along with this program; if not, write to the Free Software Foundation,
   51 Franklin Street, Fifth Floor, Boston, MA  02110-1301, USA */


/**
  @addtogroup Replication
  @{

  @file sql/rpl_slave.cc

  @brief Code to run the io thread and the sql thread on the
  replication slave.
*/

#ifdef HAVE_REPLICATION
#include "rpl_slave.h"

#include "errmsg.h"                            // CR_*
#include "my_bitmap.h"                         // MY_BITMAP
#include "my_thread_local.h"                   // thread_local_key_t
#include "mysql.h"                             // MYSQL
#include "sql_common.h"                        // end_server
#include "auth_common.h"                       // any_db
#include "current_thd.h"
#include "debug_sync.h"                        // DEBUG_SYNC
#include "derror.h"                            // ER_THD
#include "dynamic_ids.h"                       // Server_ids
#include "log.h"                               // sql_print_error
#include "log_event.h"                         // Rotate_log_event
#include "mysqld.h"                            // ER
#include "mysqld_thd_manager.h"                // Global_THD_manager
#include "psi_memory_key.h"
#include "rpl_constants.h"                     // BINLOG_FLAGS_INFO_SIZE
#include "rpl_handler.h"                       // RUN_HOOK
#include "rpl_info_factory.h"                  // Rpl_info_factory
#include "rpl_msr.h"                           // Multisource_info
#include "rpl_rli.h"                           // Relay_log_info
#include "rpl_rli_pdb.h"                       // Slave_worker
#include "rpl_slave_commit_order_manager.h"    // Commit_order_manager
#include "sql_class.h"                         // THD
#include "sql_parse.h"                         // execute_init_command
#include "sql_plugin.h"                        // opt_plugin_dir_ptr
#include "transaction.h"                       // trans_begin
#include "tztime.h"                            // Time_zone
#include "rpl_group_replication.h"

#include "pfs_file_provider.h"
#include "mysql/psi/mysql_file.h"
#include "mysql/psi/mysql_memory.h"

#include <signal.h>
#include <algorithm>

using std::min;
using std::max;
using binary_log::checksum_crc32;
using binary_log::Log_event_header;

#define FLAGSTR(V,F) ((V)&(F)?#F" ":"")

/*
  a parameter of sql_slave_killed() to defer the killed status
*/
#define SLAVE_WAIT_GROUP_DONE 60
bool use_slave_mask = 0;
MY_BITMAP slave_error_mask;
char slave_skip_error_names[SHOW_VAR_FUNC_BUFF_SIZE];

char* slave_load_tmpdir = 0;
Master_info *active_mi= 0;
my_bool replicate_same_server_id;
ulonglong relay_log_space_limit = 0;

const char *relay_log_index= 0;
const char *relay_log_basename= 0;

/*
  MTS load-ballancing parameter.
  Max length of one MTS Worker queue. The value also determines the size
  of Relay_log_info::gaq (see @c slave_start_workers()).
  It can be set to any value in [1, ULONG_MAX - 1] range.
*/
const ulong mts_slave_worker_queue_len_max= 16384;

/*
  Statistics go to the error log every # of seconds when --log-warnings > 1
*/
const long mts_online_stat_period= 60 * 2;


/*
  MTS load-ballancing parameter.
  Time unit in microsecs to sleep by MTS Coordinator to avoid extra thread
  signalling in the case of Worker queues are close to be filled up.
*/
const ulong mts_coordinator_basic_nap= 5;

/*
  MTS load-ballancing parameter.
  Percent of Worker queue size at which Worker is considered to become
  hungry.

  C enqueues --+                   . underrun level
               V                   "
   +----------+-+------------------+--------------+
   | empty    |.|::::::::::::::::::|xxxxxxxxxxxxxx| ---> Worker dequeues
   +----------+-+------------------+--------------+

   Like in the above diagram enqueuing to the x-d area would indicate
   actual underrruning by Worker.
*/
const ulong mts_worker_underrun_level= 10;


/*
  When slave thread exits, we need to remember the temporary tables so we
  can re-use them on slave start.

  TODO: move the vars below under Master_info
*/

int disconnect_slave_event_count = 0, abort_slave_event_count = 0;

static thread_local_key_t RPL_MASTER_INFO;

enum enum_slave_reconnect_actions
{
  SLAVE_RECON_ACT_REG= 0,
  SLAVE_RECON_ACT_DUMP= 1,
  SLAVE_RECON_ACT_EVENT= 2,
  SLAVE_RECON_ACT_MAX
};

enum enum_slave_reconnect_messages
{
  SLAVE_RECON_MSG_WAIT= 0,
  SLAVE_RECON_MSG_KILLED_WAITING= 1,
  SLAVE_RECON_MSG_AFTER= 2,
  SLAVE_RECON_MSG_FAILED= 3,
  SLAVE_RECON_MSG_COMMAND= 4,
  SLAVE_RECON_MSG_KILLED_AFTER= 5,
  SLAVE_RECON_MSG_MAX
};

static const char *reconnect_messages[SLAVE_RECON_ACT_MAX][SLAVE_RECON_MSG_MAX]=
{
  {
    "Waiting to reconnect after a failed registration on master",
    "Slave I/O thread killed while waiting to reconnect after a failed \
registration on master",
    "Reconnecting after a failed registration on master",
    "failed registering on master, reconnecting to try again, \
log '%s' at position %s",
    "COM_REGISTER_SLAVE",
    "Slave I/O thread killed during or after reconnect"
  },
  {
    "Waiting to reconnect after a failed binlog dump request",
    "Slave I/O thread killed while retrying master dump",
    "Reconnecting after a failed binlog dump request",
    "failed dump request, reconnecting to try again, log '%s' at position %s",
    "COM_BINLOG_DUMP",
    "Slave I/O thread killed during or after reconnect"
  },
  {
    "Waiting to reconnect after a failed master event read",
    "Slave I/O thread killed while waiting to reconnect after a failed read",
    "Reconnecting after a failed master event read",
    "Slave I/O thread: Failed reading log event, reconnecting to retry, \
log '%s' at position %s",
    "",
    "Slave I/O thread killed during or after a reconnect done to recover from \
failed read"
  }
};

enum enum_slave_apply_event_and_update_pos_retval
{
  SLAVE_APPLY_EVENT_AND_UPDATE_POS_OK= 0,
  SLAVE_APPLY_EVENT_AND_UPDATE_POS_APPLY_ERROR= 1,
  SLAVE_APPLY_EVENT_AND_UPDATE_POS_UPDATE_POS_ERROR= 2,
  SLAVE_APPLY_EVENT_AND_UPDATE_POS_APPEND_JOB_ERROR= 3,
  SLAVE_APPLY_EVENT_AND_UPDATE_POS_MAX
};


static int process_io_rotate(Master_info* mi, Rotate_log_event* rev);
static int process_io_create_file(Master_info* mi, Create_file_log_event* cev);
static bool wait_for_relay_log_space(Relay_log_info* rli);
static inline bool io_slave_killed(THD* thd,Master_info* mi);
static int init_slave_thread(THD* thd, SLAVE_THD_TYPE thd_type);
static void print_slave_skip_errors(void);
static int safe_connect(THD* thd, MYSQL* mysql, Master_info* mi);
static int safe_reconnect(THD* thd, MYSQL* mysql, Master_info* mi,
                          bool suppress_warnings);
static int connect_to_master(THD* thd, MYSQL* mysql, Master_info* mi,
                             bool reconnect, bool suppress_warnings);
static int get_master_version_and_clock(MYSQL* mysql, Master_info* mi);
static int get_master_uuid(MYSQL *mysql, Master_info *mi);
int io_thread_init_commands(MYSQL *mysql, Master_info *mi);
static Log_event* next_event(Relay_log_info* rli);
static int terminate_slave_thread(THD *thd,
                                  mysql_mutex_t *term_lock,
                                  mysql_cond_t *term_cond,
                                  volatile uint *slave_running,
                                  ulong *stop_wait_timeout,
                                  bool need_lock_term);
static bool check_io_slave_killed(THD *thd, Master_info *mi, const char *info);
int slave_worker_exec_job_group(Slave_worker *w, Relay_log_info *rli);
static int mts_event_coord_cmp(LOG_POS_COORD *id1, LOG_POS_COORD *id2);

static int check_slave_sql_config_conflict(THD *thd, const Relay_log_info *rli);

/*
  Applier thread InnoDB priority.
  When two transactions conflict inside InnoDB, the one with
  greater priority wins.

  @param thd       Thread handler for slave
  @param priority  Thread priority
*/
static void set_thd_tx_priority(THD* thd, int priority)
{
  DBUG_ENTER("set_thd_tx_priority");
  DBUG_ASSERT(thd->system_thread == SYSTEM_THREAD_SLAVE_SQL ||
              thd->system_thread == SYSTEM_THREAD_SLAVE_WORKER);

  thd->thd_tx_priority= priority;
  DBUG_EXECUTE_IF("dbug_set_high_prio_sql_thread",
  {
    thd->thd_tx_priority= 1;
  });

  DBUG_VOID_RETURN;
}

/*
  Function to set the slave's max_allowed_packet based on the value
  of slave_max_allowed_packet.

    @in_param    thd    Thread handler for slave
    @in_param    mysql  MySQL connection handle
*/

static void set_slave_max_allowed_packet(THD *thd, MYSQL *mysql)
{
  DBUG_ENTER("set_slave_max_allowed_packet");
  // thd and mysql must be valid
  DBUG_ASSERT(thd && mysql);

  thd->variables.max_allowed_packet= slave_max_allowed_packet;
  /*
    Adding MAX_LOG_EVENT_HEADER_LEN to the max_packet_size on the I/O
    thread and the mysql->option max_allowed_packet, since a
    replication event can become this much  larger than
    the corresponding packet (query) sent from client to master.
  */
  thd->get_protocol_classic()->set_max_packet_size(
    slave_max_allowed_packet + MAX_LOG_EVENT_HEADER);
  /*
    Skipping the setting of mysql->net.max_packet size to slave
    max_allowed_packet since this is done during mysql_real_connect.
  */
  mysql->options.max_allowed_packet=
    slave_max_allowed_packet+MAX_LOG_EVENT_HEADER;
  DBUG_VOID_RETURN;
}

/*
  Find out which replications threads are running

  SYNOPSIS
    init_thread_mask()
    mask                Return value here
    mi                  master_info for slave
    inverse             If set, returns which threads are not running

  IMPLEMENTATION
    Get a bit mask for which threads are running so that we can later restart
    these threads.

  RETURN
    mask        If inverse == 0, running threads
                If inverse == 1, stopped threads
*/

void init_thread_mask(int* mask, Master_info* mi, bool inverse)
{
  bool set_io = mi->slave_running, set_sql = mi->rli->slave_running;
  int tmp_mask=0;
  DBUG_ENTER("init_thread_mask");

  if (set_io)
    tmp_mask |= SLAVE_IO;
  if (set_sql)
    tmp_mask |= SLAVE_SQL;
  if (inverse)
    tmp_mask^= (SLAVE_IO | SLAVE_SQL);
  *mask = tmp_mask;
  DBUG_VOID_RETURN;
}


/*
  lock_slave_threads()
*/

void lock_slave_threads(Master_info* mi)
{
  DBUG_ENTER("lock_slave_threads");

  //TODO: see if we can do this without dual mutex
  mysql_mutex_lock(&mi->run_lock);
  mysql_mutex_lock(&mi->rli->run_lock);
  DBUG_VOID_RETURN;
}


/*
  unlock_slave_threads()
*/

void unlock_slave_threads(Master_info* mi)
{
  DBUG_ENTER("unlock_slave_threads");

  //TODO: see if we can do this without dual mutex
  mysql_mutex_unlock(&mi->rli->run_lock);
  mysql_mutex_unlock(&mi->run_lock);
  DBUG_VOID_RETURN;
}

#ifdef HAVE_PSI_INTERFACE

static PSI_memory_key key_memory_rli_mts_coor;

static PSI_thread_key key_thread_slave_io, key_thread_slave_sql, key_thread_slave_worker;

static PSI_thread_info all_slave_threads[]=
{
  { &key_thread_slave_io, "slave_io", PSI_FLAG_GLOBAL},
  { &key_thread_slave_sql, "slave_sql", PSI_FLAG_GLOBAL},
  { &key_thread_slave_worker, "slave_worker", PSI_FLAG_GLOBAL}
};

static PSI_memory_info all_slave_memory[]=
{
  { &key_memory_rli_mts_coor, "Relay_log_info::mts_coor", 0}
};

static void init_slave_psi_keys(void)
{
  const char* category= "sql";
  int count;

  count= array_elements(all_slave_threads);
  mysql_thread_register(category, all_slave_threads, count);

  count= array_elements(all_slave_memory);
  mysql_memory_register(category, all_slave_memory, count);
}
#endif /* HAVE_PSI_INTERFACE */

/* Initialize slave structures */

int init_slave()
{
  DBUG_ENTER("init_slave");
  int error= 0;
  int thread_mask= SLAVE_SQL | SLAVE_IO;
  Master_info *mi= NULL;

#ifdef HAVE_PSI_INTERFACE
  init_slave_psi_keys();
#endif

  /*
    This is called when mysqld starts. Before client connections are
    accepted. However bootstrap may conflict with us if it does START SLAVE.
    So it's safer to take the lock.
  */
  channel_map.wrlock();

  if (my_create_thread_local_key(&RPL_MASTER_INFO, NULL))
    DBUG_RETURN(1);

  /*
    Create slave info objects by reading repositories of individual
    channels and add them into channel_map
  */
  if ((error= Rpl_info_factory::create_slave_info_objects(opt_mi_repository_id,
                                                          opt_rli_repository_id,
                                                          thread_mask,
                                                          &channel_map)))
  {
    sql_print_error("Failed to create or recover replication info repositories.");
    error = 1;
    goto err;
  }

  /*
     for only ndb, create active_mi. we removed
     active_mi from other part of the code except names and comments.
   */

  active_mi= channel_map.get_default_channel_mi();

#ifndef DBUG_OFF
  /* @todo: Print it for all the channels */
  {
    Master_info *default_mi;
    default_mi= channel_map.get_default_channel_mi();
    if (default_mi && default_mi->rli)
    {
      DBUG_PRINT("info", ("init group master %s %lu  group relay %s %lu event %s %lu\n",
                          default_mi->rli->get_group_master_log_name(),
                          (ulong) default_mi->rli->get_group_master_log_pos(),
                          default_mi->rli->get_group_relay_log_name(),
                          (ulong) default_mi->rli->get_group_relay_log_pos(),
                          default_mi->rli->get_event_relay_log_name(),
                          (ulong) default_mi->rli->get_event_relay_log_pos()));
    }
  }
#endif

  if (get_gtid_mode(GTID_MODE_LOCK_CHANNEL_MAP) == GTID_MODE_OFF)
  {
    for (mi_map::iterator it= channel_map.begin(); it != channel_map.end(); it++)
    {
      Master_info *mi= it->second;
      if (mi != NULL && mi->is_auto_position())
      {
        sql_print_warning("Detected misconfiguration: replication channel "
                          "'%.192s' was configured with AUTO_POSITION = 1, "
                          "but the server was started with --gtid-mode=off. "
                          "Either reconfigure replication using "
                          "CHANGE MASTER TO MASTER_AUTO_POSITION = 0 "
                          "FOR CHANNEL '%.192s', or change GTID_MODE to some "
                          "value other than OFF, before starting the slave "
                          "receiver thread.",
                          mi->get_channel(), mi->get_channel());
      }
    }
  }

  /*
    Loop through the channel_map and start slave threads for each channel.
  */
  if (!opt_skip_slave_start)
  {
    for (mi_map::iterator it= channel_map.begin(); it!=channel_map.end(); it++)
    {
      mi= it->second;

      /* If server id is not set, start_slave_thread() will say it */
      if (mi && mi->host[0])
      {
        /* same as in start_slave() cache the global var values into rli's members */
        mi->rli->opt_slave_parallel_workers= opt_mts_slave_parallel_workers;
        mi->rli->checkpoint_group= opt_mts_checkpoint_group;
        if (mts_parallel_option == MTS_PARALLEL_TYPE_DB_NAME)
          mi->rli->channel_mts_submode = MTS_PARALLEL_TYPE_DB_NAME;
        else
          mi->rli->channel_mts_submode = MTS_PARALLEL_TYPE_LOGICAL_CLOCK;
        if (start_slave_threads(true/*need_lock_slave=true*/,
                                false/*wait_for_start=false*/,
                                mi,
                                thread_mask))
        {
          /*
            Creation of slave threads for subsequent channels are stopped
            if a failure occurs in this iteration.
            @todo:have an option if the user wants to continue
            the replication for other channels.
          */
          sql_print_error("Failed to create slave threads");
          error= 1;
          goto err;
        }
      }
    }
  }

err:

  channel_map.unlock();
  if (error)
    sql_print_information("Check error log for additional messages. "
                          "You will not be able to start replication until "
                          "the issue is resolved and the server restarted.");
  DBUG_RETURN(error);
}


/**
   Function to start a slave for all channels.
   Used in Multisource replication.
   @param[in]        thd           THD object of the client.

   @retval false success
   @retval true error

    @todo  It is good to continue to start other channels
           when a slave start failed for other channels.

    @todo  The problem with the below code is if the slave is already
           stared, we would multple warnings called
           "Slave was already running" for each channel.
           A nice warning message  would be to add
           "Slave for channel '%s" was already running"
           but error messages are in different languages and cannot be tampered
           with so, we have to handle it case by case basis, whether
           only default channel exists or not and properly continue with
           starting other channels if one channel fails clearly giving
           an error message by displaying failed channels.
*/
bool start_slave(THD *thd)
{

  DBUG_ENTER("start_slave(THD)");
  Master_info *mi;
  bool channel_configured;

  if (channel_map.get_num_instances() == 1)
  {
    mi= channel_map.get_default_channel_mi();
    DBUG_ASSERT(mi);
    if (start_slave(thd, &thd->lex->slave_connection,
                    &thd->lex->mi, thd->lex->slave_thd_opt, mi, true))
      DBUG_RETURN(true);
  }
  else
  {
    /*
      Users cannot start more than one channel's applier thread
      if sql_slave_skip_counter > 0. It throws an error to the session.
    */
    mysql_mutex_lock(&LOCK_sql_slave_skip_counter);
    /* sql_slave_skip_counter > 0 && !(START SLAVE IO_THREAD) */
    if (sql_slave_skip_counter > 0 && !(thd->lex->slave_thd_opt & SLAVE_IO))
    {
      my_error(ER_SLAVE_CHANNEL_SQL_SKIP_COUNTER, MYF(0));
      mysql_mutex_unlock(&LOCK_sql_slave_skip_counter);
      DBUG_RETURN(true);
    }
    mysql_mutex_unlock(&LOCK_sql_slave_skip_counter);

    for (mi_map::iterator it= channel_map.begin(); it!= channel_map.end(); it++)
    {
      mi= it->second;

      channel_configured= mi && mi->inited && mi->host[0];   // channel properly configured.

      if (channel_configured)
      {
        if (start_slave(thd, &thd->lex->slave_connection,
                        &thd->lex->mi,
                        thd->lex->slave_thd_opt, mi, true))
        {
          sql_print_error("Slave: Could not start slave for channel '%s'."
                          " operation discontinued", mi->get_channel());
          DBUG_RETURN(true);
        }
      }
    }
  }
  /* no error */
  my_ok(thd);

  DBUG_RETURN(false);
}


/**
   Function to stop a slave for all channels.
   Used in Multisource replication.
   @param[in]        thd           THD object of the client.

   @return
    @retval           0            success
    @retval           1           error

    @todo  It is good to continue to stop other channels
           when a slave start failed for other channels.
*/
int stop_slave(THD *thd)
{
  DBUG_ENTER("stop_slave(THD)");
  bool push_temp_table_warning= true;
  Master_info *mi=0;
  int error= 0;
  bool channel_configured;

  if (channel_map.get_num_instances() == 1)
  {
    mi= channel_map.get_default_channel_mi();

    DBUG_ASSERT(!strcmp(mi->get_channel(),
                        channel_map.get_default_channel()));

    error= stop_slave(thd, mi, 1,
                      false /*for_one_channel*/, &push_temp_table_warning);

    if (error)
      goto err;
  }
  else
  {
    for(mi_map::iterator it= channel_map.begin(); it!= channel_map.end(); it++)
    {
      mi= it->second;

      channel_configured= mi && mi->host[0];

      if (channel_configured)
      {
        error= stop_slave(thd, mi, 1,
                          false /*for_one_channel*/, &push_temp_table_warning);

        if (error)
        {
          sql_print_error("Slave: Could not stop slave for channel '%s'"
                          " operation discontinued", mi->get_channel());
          goto err;
        }
      }
    }
  }
  /* no error */
  my_ok(thd);

err:
  DBUG_RETURN(error);
}


/**
  Entry point to the START SLAVE command. The function
  decides to start replication threads on several channels
  or a single given channel.

  @param[in]   thd        the client thread carrying the command.

  @return
    @retval      false      ok
    @retval      true       not ok.
*/
bool start_slave_cmd(THD *thd)
{
  DBUG_ENTER("start_slave_cmd");

  Master_info *mi;
  LEX *lex= thd->lex;
  bool res= true;  /* default, an error */

  channel_map.wrlock();

  if (!is_slave_configured())
  {
    my_error(ER_SLAVE_CONFIGURATION, MYF(0));
    goto err;
  }


  if (!lex->mi.for_channel)
  {
    /*
      If slave_until options are provided when multiple channels exist
      without explicitly providing FOR CHANNEL clause, error out.
    */
    if (lex->mi.slave_until && channel_map.get_num_instances() > 1)
    {
      my_error(ER_SLAVE_MULTIPLE_CHANNELS_CMD, MYF(0));
      goto err;
    }

    res= start_slave(thd);
  }
  else
  {
    mi= channel_map.get_mi(lex->mi.channel);

    /*
      If the channel being used is a group replication channel we need to
      disable this command here as, in some cases, group replication does not
      support them.

      For channel group_replication_applier we disable START SLAVE [IO_THREAD]
      command.

      For channel group_replication_recovery we disable START SLAVE command
      and its two thread variants.
    */
    if (mi &&
        channel_map.is_group_replication_channel_name(mi->get_channel()) &&
        ((!thd->lex->slave_thd_opt || (thd->lex->slave_thd_opt & SLAVE_IO)) ||
         (!(channel_map.is_group_replication_channel_name(mi->get_channel(), true))
          && (thd->lex->slave_thd_opt & SLAVE_SQL))))
    {
      const char *command= "START SLAVE FOR CHANNEL";
      if (thd->lex->slave_thd_opt & SLAVE_IO)
        command= "START SLAVE IO_THREAD FOR CHANNEL";
      else if (thd->lex->slave_thd_opt & SLAVE_SQL)
        command= "START SLAVE SQL_THREAD FOR CHANNEL";

      my_error(ER_SLAVE_CHANNEL_OPERATION_NOT_ALLOWED, MYF(0),
               command, mi->get_channel(), command);

      goto err;
    }

    if (mi)
      res= start_slave(thd, &thd->lex->slave_connection,
                       &thd->lex->mi, thd->lex->slave_thd_opt, mi, true);
    else if (strcmp(channel_map.get_default_channel(), lex->mi.channel))
      my_error(ER_SLAVE_CHANNEL_DOES_NOT_EXIST, MYF(0), lex->mi.channel);

    if (!res)
      my_ok(thd);

  }
err:
  channel_map.unlock();
  DBUG_RETURN(res);
}


/**
  Entry point for the STOP SLAVE command. This function stops replication
  threads for all channels or a single channel based on the  command
  options supplied.

  @param[in]     thd         the client thread.

  @return
   @retval       false            ok
   @retval       true             not ok.
*/
bool stop_slave_cmd(THD *thd)
{
  DBUG_ENTER("stop_slave_cmd");

  Master_info* mi;
  bool push_temp_table_warning= true;
  LEX *lex= thd->lex;
  bool res= true;    /*default, an error */

  channel_map.rdlock();

  if (!is_slave_configured())
  {
<<<<<<< HEAD
    my_error(ER_SLAVE_CONFIGURATION, MYF(0));
    mysql_mutex_unlock(&LOCK_msr_map);
=======
    my_message(ER_SLAVE_CONFIGURATION, ER(ER_SLAVE_CONFIGURATION), MYF(0));
    channel_map.unlock();
>>>>>>> f7647331
    DBUG_RETURN(res= true);
  }

  if (!lex->mi.for_channel)
    res= stop_slave(thd);
  else
  {
    mi= channel_map.get_mi(lex->mi.channel);

    /*
      If the channel being used is a group replication channel we need to
      disable this command here as, in some cases, group replication does not
      support them.

      For channel group_replication_applier we disable STOP SLAVE [IO_THREAD]
      command.

      For channel group_replication_recovery we disable STOP SLAVE command
      and its two thread variants.
    */
    if (mi &&
        channel_map.is_group_replication_channel_name(mi->get_channel()) &&
        ((!thd->lex->slave_thd_opt || (thd->lex->slave_thd_opt & SLAVE_IO)) ||
         (!(channel_map.is_group_replication_channel_name(mi->get_channel(), true))
          && (thd->lex->slave_thd_opt & SLAVE_SQL))))
    {
      const char *command= "STOP SLAVE FOR CHANNEL";
      if (thd->lex->slave_thd_opt & SLAVE_IO)
        command= "STOP SLAVE IO_THREAD FOR CHANNEL";
      else if (thd->lex->slave_thd_opt & SLAVE_SQL)
        command= "STOP SLAVE SQL_THREAD FOR CHANNEL";

      my_error(ER_SLAVE_CHANNEL_OPERATION_NOT_ALLOWED, MYF(0),
               command, mi->get_channel(), command);

      channel_map.unlock();
      DBUG_RETURN(true);
    }

    if (mi)
      res= stop_slave(thd, mi, 1 /*net report */,
                      true /*for_one_channel*/, &push_temp_table_warning);
    else if (strcmp(channel_map.get_default_channel(), lex->mi.channel))
      my_error(ER_SLAVE_CHANNEL_DOES_NOT_EXIST, MYF(0), lex->mi.channel);
  }

  channel_map.unlock();

  DBUG_RETURN(res);
}

/**
   Parse the given relay log and identify the rotate event from the master.
   Ignore the Format description event, Previous_gtid log event and ignorable
   events within the relay log. When a rotate event is found check if it is a
   rotate that is originated from the master or not based on the server_id. If
   the rotate is from slave or if it is a fake rotate event ignore the event.
   If any other events are encountered apart from the above events generate an
   error. From the rotate event extract the master's binary log name and
   position.

   @param filename
          Relay log name which needs to be parsed.

   @param[out] master_log_file
          Set the master_log_file to the log file name that is extracted from
          rotate event. The master_log_file should contain string of len
          FN_REFLEN.

   @param[out] master_log_pos
          Set the master_log_pos to the log position extracted from rotate
          event.

   @retval FOUND_ROTATE: When rotate event is found in the relay log
   @retval NOT_FOUND_ROTATE: When rotate event is not found in the relay log
   @retval ERROR: On error
 */
enum enum_read_rotate_from_relay_log_status
{ FOUND_ROTATE, NOT_FOUND_ROTATE, ERROR };

static enum_read_rotate_from_relay_log_status
read_rotate_from_relay_log(char *filename, char *master_log_file,
                           my_off_t *master_log_pos)
{
  DBUG_ENTER("read_rotate_from_relay_log");
  /*
    Create a Format_description_log_event that is used to read the
    first event of the log.
   */
  Format_description_log_event fd_ev(BINLOG_VERSION), *fd_ev_p= &fd_ev;
  DBUG_ASSERT(fd_ev.is_valid());
  IO_CACHE log;
  const char *errmsg= NULL;
  File file= open_binlog_file(&log, filename, &errmsg);
  if (file < 0)
  {
    sql_print_error("Error during --relay-log-recovery: %s", errmsg);
    DBUG_RETURN(ERROR);
  }
  my_b_seek(&log, BIN_LOG_HEADER_SIZE);
  Log_event *ev= NULL;
  bool done= false;
  enum_read_rotate_from_relay_log_status ret= NOT_FOUND_ROTATE;
  while (!done &&
         (ev= Log_event::read_log_event(&log, 0, fd_ev_p, opt_slave_sql_verify_checksum)) !=
         NULL)
  {
    DBUG_PRINT("info", ("Read event of type %s", ev->get_type_str()));
    switch (ev->get_type_code())
    {
    case binary_log::FORMAT_DESCRIPTION_EVENT:
      if (fd_ev_p != &fd_ev)
        delete fd_ev_p;
      fd_ev_p= (Format_description_log_event *)ev;
      break;
    case binary_log::ROTATE_EVENT:
      /*
        Check for rotate event from the master. Ignore the ROTATE event if it
        is a fake rotate event with server_id=0.
       */
      if (ev->server_id && ev->server_id != ::server_id)
      {
        Rotate_log_event *rotate_ev= (Rotate_log_event *)ev;
        DBUG_ASSERT(FN_REFLEN >= rotate_ev->ident_len + 1);
        memcpy(master_log_file, rotate_ev->new_log_ident, rotate_ev->ident_len + 1);
        *master_log_pos= rotate_ev->pos;
        ret= FOUND_ROTATE;
        done= true;
      }
      break;
    case binary_log::PREVIOUS_GTIDS_LOG_EVENT:
      break;
    case binary_log::IGNORABLE_LOG_EVENT:
      break;
    default:
      sql_print_error("Error during --relay-log-recovery: Could not locate "
                      "rotate event from the master.");
      ret= ERROR;
      done= true;
      break;
    }
    if (ev != fd_ev_p)
      delete ev;
  }
  if (log.error < 0)
  {
    sql_print_error("Error during --relay-log-recovery: Error reading events from relay log: %d",
                    log.error);
    DBUG_RETURN(ERROR);
  }

  if (fd_ev_p != &fd_ev)
  {
    delete fd_ev_p;
    fd_ev_p= &fd_ev;
  }

  if (mysql_file_close(file, MYF(MY_WME)))
    DBUG_RETURN(ERROR);
  if (end_io_cache(&log))
  {
    sql_print_error("Error during --relay-log-recovery: Error while freeing "
                    "IO_CACHE object");
    DBUG_RETURN(ERROR);
  }
  DBUG_RETURN(ret);
}

/**
   Reads relay logs one by one starting from the first relay log. Looks for
   the first rotate event from the master. If rotate is not found in the relay
   log search continues to next relay log. If rotate event from master is
   found then the extracted master_log_file and master_log_pos are used to set
   rli->group_master_log_name and rli->group_master_log_pos. If an error has
   occurred the error code is retuned back.

   @param rli
          Relay_log_info object to read relay log files and to set
          group_master_log_name and group_master_log_pos.

   @retval 0 On success
   @retval 1 On failure
 */
static int
find_first_relay_log_with_rotate_from_master(Relay_log_info* rli)
{
  DBUG_ENTER("find_first_relay_log_with_rotate_from_master");
  int error= 0;
  LOG_INFO linfo;
  bool got_rotate_from_master= false;
  int pos;
  char master_log_file[FN_REFLEN];
  my_off_t master_log_pos= 0;

  for (pos= rli->relay_log.find_log_pos(&linfo, NULL, true);
       !pos;
       pos= rli->relay_log.find_next_log(&linfo, true))
  {
    switch (read_rotate_from_relay_log(linfo.log_file_name, master_log_file,
                                       &master_log_pos))
    {
    case ERROR:
      error= 1;
      break;
    case FOUND_ROTATE:
      got_rotate_from_master= true;
      break;
    case NOT_FOUND_ROTATE:
      break;
    }
    if (error || got_rotate_from_master)
      break;
  }
  if (pos== LOG_INFO_IO)
  {
    error= 1;
    sql_print_error("Error during --relay-log-recovery: Could not read "
                    "relay log index file due to an IO error.");
    goto err;
  }
  if (pos== LOG_INFO_EOF)
  {
    error= 1;
    sql_print_error("Error during --relay-log-recovery: Could not locate "
                    "rotate event from master in relay log file.");
    goto err;
  }
  if (!error && got_rotate_from_master)
  {
    rli->set_group_master_log_name(master_log_file);
    rli->set_group_master_log_pos(master_log_pos);
  }
err:
  DBUG_RETURN(error);
}

/*
  Updates the master info based on the information stored in the
  relay info and ignores relay logs previously retrieved by the IO
  thread, which thus starts fetching again based on to the
  master_log_pos and master_log_name. Eventually, the old
  relay logs will be purged by the normal purge mechanism.

  There can be a special case where rli->group_master_log_name and
  rli->group_master_log_pos are not intialized, as the sql thread was never
  started at all. In those cases all the existing relay logs are parsed
  starting from the first one and the initial rotate event that was received
  from the master is identified. From the rotate event master_log_name and
  master_log_pos are extracted and they are set to rli->group_master_log_name
  and rli->group_master_log_pos.

  In the feature, we should improve this routine in order to avoid throwing
  away logs that are safely stored in the disk. Note also that this recovery
  routine relies on the correctness of the relay-log.info and only tolerates
  coordinate problems in master.info.

  In this function, there is no need for a mutex as the caller
  (i.e. init_slave) already has one acquired.

  Specifically, the following structures are updated:

  1 - mi->master_log_pos  <-- rli->group_master_log_pos
  2 - mi->master_log_name <-- rli->group_master_log_name
  3 - It moves the relay log to the new relay log file, by
      rli->group_relay_log_pos  <-- BIN_LOG_HEADER_SIZE;
      rli->event_relay_log_pos  <-- BIN_LOG_HEADER_SIZE;
      rli->group_relay_log_name <-- rli->relay_log.get_log_fname();
      rli->event_relay_log_name <-- rli->relay_log.get_log_fname();

   If there is an error, it returns (1), otherwise returns (0).
 */
int init_recovery(Master_info* mi, const char** errmsg)
{
  DBUG_ENTER("init_recovery");

  int error= 0;
  Relay_log_info *rli= mi->rli;
  char *group_master_log_name= NULL;

  if (rli->recovery_parallel_workers)
  {
    /*
      This is not idempotent and a crash after this function and before
      the recovery is actually done may lead the system to an inconsistent
      state.

      This may happen because the gap is not persitent stored anywhere
      and eventually old relay log files will be removed and further
      calculations on the gaps will be impossible.

      We need to improve this. /Alfranio.
    */
    error= mts_recovery_groups(rli);
    if (rli->mts_recovery_group_cnt)
    {
      if (get_gtid_mode(GTID_MODE_LOCK_NONE) == GTID_MODE_ON)
      {
        rli->recovery_parallel_workers= 0;
        rli->clear_mts_recovery_groups();
      }
      else
      {
        error= 1;
        sql_print_error("--relay-log-recovery cannot be executed when the slave "
                        "was stopped with an error or killed in MTS mode; "
                        "consider using RESET SLAVE or restart the server "
                        "with --relay-log-recovery = 0 followed by "
                        "START SLAVE UNTIL SQL_AFTER_MTS_GAPS");
      }
    }
  }

  group_master_log_name= const_cast<char *>(rli->get_group_master_log_name());
  if (!error)
  {
    if (!group_master_log_name[0])
    {
      if (rli->replicate_same_server_id)
      {
        error= 1;
        sql_print_error("Error during --relay-log-recovery: "
                        "replicate_same_server_id is in use and sql thread's "
                        "positions are not initialized, hence relay log "
                        "recovery cannot happen.");
        DBUG_RETURN(error);
      }
      error= find_first_relay_log_with_rotate_from_master(rli);
      if (error)
        DBUG_RETURN(error);
    }
    mi->set_master_log_pos(max<ulonglong>(BIN_LOG_HEADER_SIZE,
                                               rli->get_group_master_log_pos()));
    mi->set_master_log_name(rli->get_group_master_log_name());

    sql_print_warning("Recovery from master pos %ld and file %s%s. "
                      "Previous relay log pos and relay log file had "
                      "been set to %lld, %s respectively.",
                      (ulong) mi->get_master_log_pos(), mi->get_master_log_name(),
                      mi->get_for_channel_str(),
                      rli->get_group_relay_log_pos(), rli->get_group_relay_log_name());

    rli->set_group_relay_log_name(rli->relay_log.get_log_fname());
    rli->set_event_relay_log_name(rli->relay_log.get_log_fname());
    rli->set_group_relay_log_pos(BIN_LOG_HEADER_SIZE);
    rli->set_event_relay_log_pos(BIN_LOG_HEADER_SIZE);
  }

  /*
    Clear the retrieved GTID set so that events that are written partially
    will be fetched again.
    */
  global_sid_lock->wrlock();
  (const_cast<Gtid_set *>(rli->get_gtid_set()))->clear();
  global_sid_lock->unlock();
  DBUG_RETURN(error);
}

int global_init_info(Master_info* mi, bool ignore_if_no_info, int thread_mask)
{
  DBUG_ENTER("init_info");
  DBUG_ASSERT(mi != NULL && mi->rli != NULL);
  int init_error= 0;
  enum_return_check check_return= ERROR_CHECKING_REPOSITORY;
  THD *thd= current_thd;

  /*
    We need a mutex while we are changing master info parameters to
    keep other threads from reading bogus info
  */
  mysql_mutex_lock(&mi->data_lock);
  mysql_mutex_lock(&mi->rli->data_lock);

  /*
    When info tables are used and autocommit= 0 we force a new
    transaction start to avoid table access deadlocks when START SLAVE
    is executed after RESET SLAVE.
  */
  if (thd && thd->in_multi_stmt_transaction_mode() &&
      (opt_mi_repository_id == INFO_REPOSITORY_TABLE ||
       opt_rli_repository_id == INFO_REPOSITORY_TABLE))
    if (trans_begin(thd))
    {
      init_error= 1;
      goto end;
    }

  /*
    This takes care of the startup dependency between the master_info
    and relay_info. It initializes the master info if the SLAVE_IO
    thread is being started and the relay log info if either the
    SLAVE_SQL thread is being started or was not initialized as it is
    required by the SLAVE_IO thread.
  */
  check_return= mi->check_info();
  if (check_return == ERROR_CHECKING_REPOSITORY)
    goto end;

  if (!(ignore_if_no_info && check_return == REPOSITORY_DOES_NOT_EXIST))
  {
    if ((thread_mask & SLAVE_IO) != 0 && mi->mi_init_info())
      init_error= 1;
  }

  check_return= mi->rli->check_info();
  if (check_return == ERROR_CHECKING_REPOSITORY)
    goto end;
  if (!(ignore_if_no_info && check_return == REPOSITORY_DOES_NOT_EXIST))
  {
    if (((thread_mask & SLAVE_SQL) != 0 || !(mi->rli->inited))
        && mi->rli->rli_init_info())
      init_error= 1;
  }

end:
  /*
    When info tables are used and autocommit= 0 we force transaction
    commit to avoid table access deadlocks when START SLAVE is executed
    after RESET SLAVE.
  */
  if (thd && thd->in_multi_stmt_transaction_mode() &&
      (opt_mi_repository_id == INFO_REPOSITORY_TABLE ||
       opt_rli_repository_id == INFO_REPOSITORY_TABLE))
    if (trans_commit(thd))
      init_error= 1;

  mysql_mutex_unlock(&mi->rli->data_lock);
  mysql_mutex_unlock(&mi->data_lock);
  DBUG_RETURN(check_return == ERROR_CHECKING_REPOSITORY || init_error);
}

void end_info(Master_info* mi)
{
  DBUG_ENTER("end_info");
  DBUG_ASSERT(mi != NULL && mi->rli != NULL);

  /*
    The previous implementation was not acquiring locks.  We do the same here.
    However, this is quite strange.
  */
  mi->end_info();
  mi->rli->end_info();

  DBUG_VOID_RETURN;
}

int remove_info(Master_info* mi)
{
  int error= 1;
  DBUG_ENTER("remove_info");
  DBUG_ASSERT(mi != NULL && mi->rli != NULL);

  /*
    The previous implementation was not acquiring locks.
    We do the same here. However, this is quite strange.
  */
  /*
    Reset errors (the idea is that we forget about the
    old master).
  */
  mi->clear_error();
  mi->rli->clear_error();
  if (mi->rli->workers_array_initialized)
  {
    for(size_t i= 0; i < mi->rli->get_worker_count(); i++)
    {
      mi->rli->get_worker(i)->clear_error();
    }
  }
  mi->rli->clear_until_condition();
  mi->rli->clear_sql_delay();

  mi->end_info();
  mi->rli->end_info();

  if (mi->remove_info() || Rpl_info_factory::reset_workers(mi->rli) ||
      mi->rli->remove_info())
    goto err;

  error= 0;

err:
  DBUG_RETURN(error);
}

int flush_master_info(Master_info* mi, bool force)
{
  DBUG_ENTER("flush_master_info");
  DBUG_ASSERT(mi != NULL && mi->rli != NULL);
  /*
    The previous implementation was not acquiring locks.
    We do the same here. However, this is quite strange.
  */
  /*
    With the appropriate recovery process, we will not need to flush
    the content of the current log.

    For now, we flush the relay log BEFORE the master.info file, because
    if we crash, we will get a duplicate event in the relay log at restart.
    If we change the order, there might be missing events.

    If we don't do this and the slave server dies when the relay log has
    some parts (its last kilobytes) in memory only, with, say, from master's
    position 100 to 150 in memory only (not on disk), and with position 150
    in master.info, there will be missing information. When the slave restarts,
    the I/O thread will fetch binlogs from 150, so in the relay log we will
    have "[0, 100] U [150, infinity[" and nobody will notice it, so the SQL
    thread will jump from 100 to 150, and replication will silently break.
  */
  mysql_mutex_t *log_lock= mi->rli->relay_log.get_log_lock();

  mysql_mutex_lock(log_lock);

  int err=  (mi->rli->flush_current_log() ||
             mi->flush_info(force));

  mysql_mutex_unlock(log_lock);

  DBUG_RETURN (err);
}

/**
  Convert slave skip errors bitmap into a printable string.
*/

static void print_slave_skip_errors(void)
{
  /*
    To be safe, we want 10 characters of room in the buffer for a number
    plus terminators. Also, we need some space for constant strings.
    10 characters must be sufficient for a number plus {',' | '...'}
    plus a NUL terminator. That is a max 6 digit number.
  */
  const size_t MIN_ROOM= 10;
  DBUG_ENTER("print_slave_skip_errors");
  DBUG_ASSERT(sizeof(slave_skip_error_names) > MIN_ROOM);
  DBUG_ASSERT(MAX_SLAVE_ERROR <= 999999); // 6 digits

  if (!use_slave_mask || bitmap_is_clear_all(&slave_error_mask))
  {
    /* purecov: begin tested */
    memcpy(slave_skip_error_names, STRING_WITH_LEN("OFF"));
    /* purecov: end */
  }
  else if (bitmap_is_set_all(&slave_error_mask))
  {
    /* purecov: begin tested */
    memcpy(slave_skip_error_names, STRING_WITH_LEN("ALL"));
    /* purecov: end */
  }
  else
  {
    char *buff= slave_skip_error_names;
    char *bend= buff + sizeof(slave_skip_error_names);
    int  errnum;

    for (errnum= 0; errnum < MAX_SLAVE_ERROR; errnum++)
    {
      if (bitmap_is_set(&slave_error_mask, errnum))
      {
        if (buff + MIN_ROOM >= bend)
          break; /* purecov: tested */
        buff= int10_to_str(errnum, buff, 10);
        *buff++= ',';
      }
    }
    if (buff != slave_skip_error_names)
      buff--; // Remove last ','
    if (errnum < MAX_SLAVE_ERROR)
    {
      /* Couldn't show all errors */
      buff= my_stpcpy(buff, "..."); /* purecov: tested */
    }
    *buff=0;
  }
  DBUG_PRINT("init", ("error_names: '%s'", slave_skip_error_names));
  DBUG_VOID_RETURN;
}

/**
 Change arg to the string with the nice, human-readable skip error values.
   @param slave_skip_errors_ptr
          The pointer to be changed
*/
void set_slave_skip_errors(char** slave_skip_errors_ptr)
{
  DBUG_ENTER("set_slave_skip_errors");
  print_slave_skip_errors();
  *slave_skip_errors_ptr= slave_skip_error_names;
  DBUG_VOID_RETURN;
}

/**
  Init function to set up array for errors that should be skipped for slave
*/
static void init_slave_skip_errors()
{
  DBUG_ENTER("init_slave_skip_errors");
  DBUG_ASSERT(!use_slave_mask); // not already initialized

  if (bitmap_init(&slave_error_mask,0,MAX_SLAVE_ERROR,0))
  {
    fprintf(stderr, "Badly out of memory, please check your system status\n");
    exit(MYSQLD_ABORT_EXIT);
  }
  use_slave_mask = 1;
  DBUG_VOID_RETURN;
}

static void add_slave_skip_errors(const uint* errors, uint n_errors)
{
  DBUG_ENTER("add_slave_skip_errors");
  DBUG_ASSERT(errors);
  DBUG_ASSERT(use_slave_mask);

  for (uint i = 0; i < n_errors; i++)
  {
    const uint err_code = errors[i];
    if (err_code < MAX_SLAVE_ERROR)
       bitmap_set_bit(&slave_error_mask, err_code);
  }
  DBUG_VOID_RETURN;
}

/*
  Add errors that should be skipped for slave

  SYNOPSIS
    add_slave_skip_errors()
    arg         List of errors numbers to be added to skip, separated with ','

  NOTES
    Called from get_options() in mysqld.cc on start-up
*/

void add_slave_skip_errors(const char* arg)
{
  const char *p= NULL;
  /*
    ALL is only valid when nothing else is provided.
  */
  const uchar SKIP_ALL[]= "all";
  size_t SIZE_SKIP_ALL= strlen((const char *) SKIP_ALL) + 1;
  /*
    IGNORE_DDL_ERRORS can be combined with other parameters
    but must be the first one provided.
  */
  const uchar SKIP_DDL_ERRORS[]= "ddl_exist_errors";
  size_t SIZE_SKIP_DDL_ERRORS= strlen((const char *) SKIP_DDL_ERRORS);
  DBUG_ENTER("add_slave_skip_errors");

  // initialize mask if not done yet
  if (!use_slave_mask)
    init_slave_skip_errors();

  for (; my_isspace(system_charset_info,*arg); ++arg)
    /* empty */;
  if (!my_strnncoll(system_charset_info, (uchar*)arg, SIZE_SKIP_ALL,
                    SKIP_ALL, SIZE_SKIP_ALL))
  {
    bitmap_set_all(&slave_error_mask);
    DBUG_VOID_RETURN;
  }
  if (!my_strnncoll(system_charset_info, (uchar*)arg, SIZE_SKIP_DDL_ERRORS,
                    SKIP_DDL_ERRORS, SIZE_SKIP_DDL_ERRORS))
  {
    // DDL errors to be skipped for relaxed 'exist' handling
    const uint ddl_errors[] = {
      // error codes with create/add <schema object>
      ER_DB_CREATE_EXISTS, ER_TABLE_EXISTS_ERROR, ER_DUP_KEYNAME,
      ER_MULTIPLE_PRI_KEY,
      // error codes with change/rename <schema object>
      ER_BAD_FIELD_ERROR, ER_NO_SUCH_TABLE, ER_DUP_FIELDNAME,
      // error codes with drop <schema object>
      ER_DB_DROP_EXISTS, ER_BAD_TABLE_ERROR, ER_CANT_DROP_FIELD_OR_KEY
    };

    add_slave_skip_errors(ddl_errors,
                          sizeof(ddl_errors)/sizeof(ddl_errors[0]));
    /*
      After processing the SKIP_DDL_ERRORS, the pointer is
      increased to the position after the comma.
    */
    if (strlen(arg) > SIZE_SKIP_DDL_ERRORS + 1)
      arg+= SIZE_SKIP_DDL_ERRORS + 1;
  }
  for (p= arg ; *p; )
  {
    long err_code;
    if (!(p= str2int(p, 10, 0, LONG_MAX, &err_code)))
      break;
    if (err_code < MAX_SLAVE_ERROR)
       bitmap_set_bit(&slave_error_mask,(uint)err_code);
    while (!my_isdigit(system_charset_info,*p) && *p)
      p++;
  }
  DBUG_VOID_RETURN;
}

static void set_thd_in_use_temporary_tables(Relay_log_info *rli)
{
  TABLE *table;

  for (table= rli->save_temporary_tables ; table ; table= table->next)
  {
    table->in_use= rli->info_thd;
    if (table->file != NULL)
    {
      /*
        Since we are stealing opened temporary tables from one thread to another,
        we need to let the performance schema know that,
        for aggregates per thread to work properly.
      */
      table->file->unbind_psi();
      table->file->rebind_psi();
    }
  }
}

int terminate_slave_threads(Master_info* mi, int thread_mask,
                            ulong stop_wait_timeout, bool need_lock_term)
{
  DBUG_ENTER("terminate_slave_threads");

  if (!mi->inited)
    DBUG_RETURN(0); /* successfully do nothing */
  int error,force_all = (thread_mask & SLAVE_FORCE_ALL);
  mysql_mutex_t *sql_lock = &mi->rli->run_lock, *io_lock = &mi->run_lock;
  mysql_mutex_t *log_lock= mi->rli->relay_log.get_log_lock();
  /*
    Set it to a variable, so the value is shared by both stop methods.
    This guarantees that the user defined value for the timeout value is for
    the time the 2 threads take to shutdown, and not the time of each thread
    stop operation.
  */
  ulong total_stop_wait_timeout= stop_wait_timeout;

  if (thread_mask & (SLAVE_SQL|SLAVE_FORCE_ALL))
  {
    DBUG_PRINT("info",("Terminating SQL thread"));
    mi->rli->abort_slave= 1;
    if ((error=terminate_slave_thread(mi->rli->info_thd, sql_lock,
                                      &mi->rli->stop_cond,
                                      &mi->rli->slave_running,
                                      &total_stop_wait_timeout,
                                      need_lock_term)) &&
        !force_all)
    {
      if (error == 1)
      {
        DBUG_RETURN(ER_STOP_SLAVE_SQL_THREAD_TIMEOUT);
      }
      DBUG_RETURN(error);
    }
    mysql_mutex_lock(log_lock);

    DBUG_PRINT("info",("Flushing relay-log info file."));
    if (current_thd)
      THD_STAGE_INFO(current_thd, stage_flushing_relay_log_info_file);

    /*
      Flushes the relay log info regardles of the sync_relay_log_info option.
    */
    if (mi->rli->flush_info(TRUE))
    {
      mysql_mutex_unlock(log_lock);
      DBUG_RETURN(ER_ERROR_DURING_FLUSH_LOGS);
    }

    mysql_mutex_unlock(log_lock);
  }
  if (thread_mask & (SLAVE_IO|SLAVE_FORCE_ALL))
  {
    DBUG_PRINT("info",("Terminating IO thread"));
    mi->abort_slave=1;
    if ((error=terminate_slave_thread(mi->info_thd,io_lock,
                                      &mi->stop_cond,
                                      &mi->slave_running,
                                      &total_stop_wait_timeout,
                                      need_lock_term)) &&
        !force_all)
    {
      if (error == 1)
      {
        DBUG_RETURN(ER_STOP_SLAVE_IO_THREAD_TIMEOUT);
      }
      DBUG_RETURN(error);
    }
    mysql_mutex_lock(log_lock);

    DBUG_PRINT("info",("Flushing relay log and master info repository."));
    if (current_thd)
      THD_STAGE_INFO(current_thd, stage_flushing_relay_log_and_master_info_repository);

    /*
      Flushes the master info regardles of the sync_master_info option.
    */
    if (mi->flush_info(TRUE))
    {
      mysql_mutex_unlock(log_lock);
      DBUG_RETURN(ER_ERROR_DURING_FLUSH_LOGS);
    }

    /*
      Flushes the relay log regardles of the sync_relay_log option.
    */
    if (mi->rli->relay_log.is_open() &&
        mi->rli->relay_log.flush_and_sync(true))
    {
      mysql_mutex_unlock(log_lock);
      DBUG_RETURN(ER_ERROR_DURING_FLUSH_LOGS);
    }

    mysql_mutex_unlock(log_lock);
  }
  DBUG_RETURN(0);
}


/**
   Wait for a slave thread to terminate.

   This function is called after requesting the thread to terminate
   (by setting @c abort_slave member of @c Relay_log_info or @c
   Master_info structure to 1). Termination of the thread is
   controlled with the the predicate <code>*slave_running</code>.

   Function will acquire @c term_lock before waiting on the condition
   unless @c need_lock_term is false in which case the mutex should be
   owned by the caller of this function and will remain acquired after
   return from the function.

   @param term_lock
          Associated lock to use when waiting for @c term_cond

   @param term_cond
          Condition that is signalled when the thread has terminated

   @param slave_running
          Pointer to predicate to check for slave thread termination

   @param stop_wait_timeout
          A pointer to a variable that denotes the time the thread has
          to stop before we time out and throw an error.

   @param need_lock_term
          If @c false the lock will not be acquired before waiting on
          the condition. In this case, it is assumed that the calling
          function acquires the lock before calling this function.

   @retval 0 All OK, 1 on "STOP SLAVE" command timeout, ER_SLAVE_CHANNEL_NOT_RUNNING otherwise.

   @note  If the executing thread has to acquire term_lock
          (need_lock_term is true, the negative running status does not
          represent any issue therefore no error is reported.

 */
static int
terminate_slave_thread(THD *thd,
                       mysql_mutex_t *term_lock,
                       mysql_cond_t *term_cond,
                       volatile uint *slave_running,
                       ulong *stop_wait_timeout,
                       bool need_lock_term)
{
  DBUG_ENTER("terminate_slave_thread");
  if (need_lock_term)
  {
    mysql_mutex_lock(term_lock);
  }
  else
  {
    mysql_mutex_assert_owner(term_lock);
  }
  if (!*slave_running)
  {
    if (need_lock_term)
    {
      /*
        if run_lock (term_lock) is acquired locally then either
        slave_running status is fine
      */
      mysql_mutex_unlock(term_lock);
      DBUG_RETURN(0);
    }
    else
    {
      DBUG_RETURN(ER_SLAVE_CHANNEL_NOT_RUNNING);
    }
  }
  DBUG_ASSERT(thd != 0);
  THD_CHECK_SENTRY(thd);

  /*
    Is is critical to test if the slave is running. Otherwise, we might
    be referening freed memory trying to kick it
  */

  while (*slave_running)                        // Should always be true
  {
    DBUG_PRINT("loop", ("killing slave thread"));

    mysql_mutex_lock(&thd->LOCK_thd_data);
    /*
      Error codes from pthread_kill are:
      EINVAL: invalid signal number (can't happen)
      ESRCH: thread already killed (can happen, should be ignored)
    */
#ifndef _WIN32
    int err __attribute__((unused))= pthread_kill(thd->real_id, SIGUSR1);
    DBUG_ASSERT(err != EINVAL);
#endif
    thd->awake(THD::NOT_KILLED);
    mysql_mutex_unlock(&thd->LOCK_thd_data);

    /*
      There is a small chance that slave thread might miss the first
      alarm. To protect againts it, resend the signal until it reacts
    */
    struct timespec abstime;
    set_timespec(&abstime,2);
#ifndef DBUG_OFF
    int error=
#endif
      mysql_cond_timedwait(term_cond, term_lock, &abstime);
    if ((*stop_wait_timeout) >= 2)
      (*stop_wait_timeout)= (*stop_wait_timeout) - 2;
    else if (*slave_running)
    {
      if (need_lock_term)
        mysql_mutex_unlock(term_lock);
      DBUG_RETURN (1);
    }
    DBUG_ASSERT(error == ETIMEDOUT || error == 0);
  }

  DBUG_ASSERT(*slave_running == 0);

  if (need_lock_term)
    mysql_mutex_unlock(term_lock);
  DBUG_RETURN(0);
}


bool start_slave_thread(
#ifdef HAVE_PSI_INTERFACE
                        PSI_thread_key thread_key,
#endif
                        my_start_routine h_func, mysql_mutex_t *start_lock,
                        mysql_mutex_t *cond_lock,
                        mysql_cond_t *start_cond,
                        volatile uint *slave_running,
                        volatile ulong *slave_run_id,
                        Master_info* mi)
{
  bool is_error= false;
  my_thread_handle th;
  ulong start_id;
  DBUG_ENTER("start_slave_thread");

  if (start_lock)
    mysql_mutex_lock(start_lock);
  if (!server_id)
  {
    if (start_cond)
      mysql_cond_broadcast(start_cond);
    sql_print_error("Server id not set, will not start slave%s",
                    mi->get_for_channel_str());
    my_error(ER_BAD_SLAVE, MYF(0));
    goto err;
  }

  if (*slave_running)
  {
    if (start_cond)
      mysql_cond_broadcast(start_cond);
    my_error(ER_SLAVE_CHANNEL_MUST_STOP, MYF(0), mi->get_channel());
    goto err;
  }
  start_id= *slave_run_id;
  DBUG_PRINT("info", ("Creating new slave thread"));
  if (mysql_thread_create(thread_key, &th, &connection_attrib, h_func,
                          (void*)mi))
  {
    sql_print_error("Can't create slave thread%s.", mi->get_for_channel_str());
    my_error(ER_SLAVE_THREAD, MYF(0));
    goto err;
  }
  if (start_cond && cond_lock) // caller has cond_lock
  {
    THD* thd = current_thd;
    while (start_id == *slave_run_id && thd != NULL)
    {
      DBUG_PRINT("sleep",("Waiting for slave thread to start"));
      PSI_stage_info saved_stage= {0, "", 0};
      thd->ENTER_COND(start_cond, cond_lock,
                      & stage_waiting_for_slave_thread_to_start,
                      & saved_stage);
      /*
        It is not sufficient to test this at loop bottom. We must test
        it after registering the mutex in enter_cond(). If the kill
        happens after testing of thd->killed and before the mutex is
        registered, we could otherwise go waiting though thd->killed is
        set.
      */
      if (!thd->killed)
        mysql_cond_wait(start_cond, cond_lock);
      mysql_mutex_unlock(cond_lock);
      thd->EXIT_COND(& saved_stage);
      mysql_mutex_lock(cond_lock); // re-acquire it
      if (thd->killed)
      {
        int error= thd->killed_errno();
        my_error(error, MYF(0));
        goto err;
      }
    }
  }

  goto end;
err:
  is_error= true;
end:

  if (start_lock)
    mysql_mutex_unlock(start_lock);
  DBUG_RETURN(is_error);
}


/*
  start_slave_threads()

  NOTES
    SLAVE_FORCE_ALL is not implemented here on purpose since it does not make
    sense to do that for starting a slave--we always care if it actually
    started the threads that were not previously running
*/

bool start_slave_threads(bool need_lock_slave, bool wait_for_start,
                         Master_info* mi, int thread_mask)
{
  mysql_mutex_t *lock_io=0, *lock_sql=0, *lock_cond_io=0, *lock_cond_sql=0;
  mysql_cond_t* cond_io=0, *cond_sql=0;
  bool is_error= 0;
  DBUG_ENTER("start_slave_threads");
  DBUG_EXECUTE_IF("uninitialized_master-info_structure",
                   mi->inited= FALSE;);

  if (!mi->inited || !mi->rli->inited)
  {
    int error= (!mi->inited ? ER_SLAVE_MI_INIT_REPOSITORY :
                ER_SLAVE_RLI_INIT_REPOSITORY);
    Rpl_info *info= (!mi->inited ?  mi : static_cast<Rpl_info *>(mi->rli));
    const char* prefix= current_thd ? ER_THD(current_thd, error) : ER_DEFAULT(error);
    info->report(ERROR_LEVEL, error, prefix, NULL);
    my_error(error, MYF(0));
    DBUG_RETURN(true);
  }

  if (mi->is_auto_position() && (thread_mask & SLAVE_IO) &&
      get_gtid_mode(GTID_MODE_LOCK_NONE) == GTID_MODE_OFF)
  {
    my_error(ER_CANT_USE_AUTO_POSITION_WITH_GTID_MODE_OFF, MYF(0),
             mi->get_for_channel_str());
    DBUG_RETURN(true);
  }

  if (need_lock_slave)
  {
    lock_io = &mi->run_lock;
    lock_sql = &mi->rli->run_lock;
  }
  if (wait_for_start)
  {
    cond_io = &mi->start_cond;
    cond_sql = &mi->rli->start_cond;
    lock_cond_io = &mi->run_lock;
    lock_cond_sql = &mi->rli->run_lock;
  }

  if (thread_mask & SLAVE_IO)
    is_error= start_slave_thread(
#ifdef HAVE_PSI_INTERFACE
                                 key_thread_slave_io,
#endif
                                 handle_slave_io, lock_io, lock_cond_io,
                                 cond_io,
                                 &mi->slave_running, &mi->slave_run_id,
                                 mi);
  if (!is_error && (thread_mask & SLAVE_SQL))
  {
    /*
      MTS-recovery gaps gathering is placed onto common execution path
      for either START-SLAVE and --skip-start-slave= 0 
    */
    if (mi->rli->recovery_parallel_workers != 0)
    {
      if (mts_recovery_groups(mi->rli))
      {
        is_error= true;
        my_error(ER_MTS_RECOVERY_FAILURE, MYF(0));
      }
    }
    if (!is_error)
      is_error= start_slave_thread(
#ifdef HAVE_PSI_INTERFACE
                                   key_thread_slave_sql,
#endif
                                   handle_slave_sql, lock_sql, lock_cond_sql,
                                   cond_sql,
                                   &mi->rli->slave_running,
                                   &mi->rli->slave_run_id,
                                   mi);
    if (is_error)
      terminate_slave_threads(mi, thread_mask & SLAVE_IO,
                              rpl_stop_slave_timeout, need_lock_slave);
  }
  DBUG_RETURN(is_error);
}

/*
  Release slave threads at time of executing shutdown.

  SYNOPSIS
    end_slave()
*/

void end_slave()
{
  DBUG_ENTER("end_slave");

  Master_info *mi= 0;

  /*
    This is called when the server terminates, in close_connections().
    It terminates slave threads. However, some CHANGE MASTER etc may still be
    running presently. If a START SLAVE was in progress, the mutex lock below
    will make us wait until slave threads have started, and START SLAVE
    returns, then we terminate them here.
  */
  channel_map.wrlock();

  /* traverse through the map and terminate the threads */
  for(mi_map::iterator it= channel_map.begin(); it!=channel_map.end(); it++)
  {
    mi= it->second;

    if (mi)
      terminate_slave_threads(mi,SLAVE_FORCE_ALL,
                              rpl_stop_slave_timeout);
  }
  channel_map.unlock();
  DBUG_VOID_RETURN;
}

/**
   Free all resources used by slave threads at time of executing shutdown.
   The routine must be called after all possible users of channel_map
   have left.

*/
void delete_slave_info_objects()
{
  DBUG_ENTER("delete_slave_info_objects");

  Master_info *mi= 0;

  channel_map.wrlock();

  for (mi_map::iterator it= channel_map.begin(); it!=channel_map.end(); it++)
  {
    mi= it->second;

    if (mi)
    {
      mi->channel_wrlock();
      end_info(mi);
      if (mi->rli)
        delete mi->rli;
      delete mi;
      it->second= 0;
    }
  }

  //Clean other types of channel
  for (mi_map::iterator it= channel_map.begin(GROUP_REPLICATION_CHANNEL);
       it!=channel_map.end(GROUP_REPLICATION_CHANNEL); it++)
  {
    mi= it->second;

    if (mi)
    {
      mi->channel_wrlock();
      end_info(mi);
      if (mi->rli)
        delete mi->rli;
      delete mi;
      it->second= 0;
    }
  }

  channel_map.unlock();

  DBUG_VOID_RETURN;
}

static bool io_slave_killed(THD* thd, Master_info* mi)
{
  DBUG_ENTER("io_slave_killed");

  DBUG_ASSERT(mi->info_thd == thd);
  DBUG_ASSERT(mi->slave_running); // tracking buffer overrun
  DBUG_RETURN(mi->abort_slave || connection_events_loop_aborted() ||
              thd->killed);
}

/**
   The function analyzes a possible killed status and makes
   a decision whether to accept it or not.
   Normally upon accepting the sql thread goes to shutdown.
   In the event of deferring decision @c rli->last_event_start_time waiting
   timer is set to force the killed status be accepted upon its expiration.

   Notice Multi-Threaded-Slave behaves similarly in that when it's being
   stopped and the current group of assigned events has not yet scheduled 
   completely, Coordinator defers to accept to leave its read-distribute
   state. The above timeout ensures waiting won't last endlessly, and in
   such case an error is reported.

   @param thd   pointer to a THD instance
   @param rli   pointer to Relay_log_info instance

   @return TRUE the killed status is recognized, FALSE a possible killed
           status is deferred.
*/
bool sql_slave_killed(THD* thd, Relay_log_info* rli)
{
  bool ret= FALSE;
  bool is_parallel_warn= FALSE;

  DBUG_ENTER("sql_slave_killed");

  DBUG_ASSERT(rli->info_thd == thd);
  DBUG_ASSERT(rli->slave_running == 1);
  if (connection_events_loop_aborted() || thd->killed || rli->abort_slave)
  {
    is_parallel_warn= (rli->is_parallel_exec() && 
                       (rli->is_mts_in_group() || thd->killed));
    /*
      Slave can execute stop being in one of two MTS or Single-Threaded mode.
      The modes define different criteria to accept the stop.
      In particular that relates to the concept of groupping.
      Killed Coordinator thread expects the worst so it warns on
      possible consistency issue.
    */
    if (is_parallel_warn ||
        (!rli->is_parallel_exec() &&
         thd->get_transaction()->cannot_safely_rollback(
             Transaction_ctx::SESSION) &&
         rli->is_in_group()))
    {
      char msg_stopped[]=
        "... Slave SQL Thread stopped with incomplete event group "
        "having non-transactional changes. "
        "If the group consists solely of row-based events, you can try "
        "to restart the slave with --slave-exec-mode=IDEMPOTENT, which "
        "ignores duplicate key, key not found, and similar errors (see "
        "documentation for details).";
      char msg_stopped_mts[]=
        "... The slave coordinator and worker threads are stopped, possibly "
        "leaving data in inconsistent state. A restart should "
        "restore consistency automatically, although using non-transactional "
        "storage for data or info tables or DDL queries could lead to problems. "
        "In such cases you have to examine your data (see documentation for "
        "details).";

      ret= TRUE;
      if (rli->abort_slave)
      {
        DBUG_PRINT("info", ("Request to stop slave SQL Thread received while "
                            "applying an MTS group or a group that "
                            "has non-transactional "
                            "changes; waiting for completion of the group ... "));

        /*
          Slave sql thread shutdown in face of unfinished group modified 
          Non-trans table is handled via a timer. The slave may eventually
          give out to complete the current group and in that case there
          might be issues at consequent slave restart, see the error message.
          WL#2975 offers a robust solution requiring to store the last exectuted
          event's coordinates along with the group's coordianates
          instead of waiting with @c last_event_start_time the timer.
        */

        if (rli->last_event_start_time == 0)
          rli->last_event_start_time= my_time(0);
        ret= difftime(my_time(0), rli->last_event_start_time) <=
          SLAVE_WAIT_GROUP_DONE ? FALSE : TRUE;

        DBUG_EXECUTE_IF("stop_slave_middle_group", 
                        DBUG_EXECUTE_IF("incomplete_group_in_relay_log",
                                        ret= TRUE;);); // time is over

        if (!ret && !rli->reported_unsafe_warning)
        {
          rli->report(WARNING_LEVEL, 0,
                      !is_parallel_warn ?
                      "Request to stop slave SQL Thread received while "
                      "applying a group that has non-transactional "
                      "changes; waiting for completion of the group ... "
                      :
                      "Coordinator thread of multi-threaded slave is being "
                      "stopped in the middle of assigning a group of events; "
                      "deferring to exit until the group completion ... ");
          rli->reported_unsafe_warning= true;
        }
      }
      if (ret)
      {
        if (is_parallel_warn)
          rli->report(!rli->is_error() ? ERROR_LEVEL :
                      WARNING_LEVEL,    // an error was reported by Worker
                      ER_MTS_INCONSISTENT_DATA,
                      ER_THD(thd, ER_MTS_INCONSISTENT_DATA),
                      msg_stopped_mts);
        else
          rli->report(ERROR_LEVEL, ER_SLAVE_FATAL_ERROR,
                      ER_THD(thd, ER_SLAVE_FATAL_ERROR), msg_stopped);
      }
    }
    else
    {
      ret= TRUE;
    }
  }
  if (ret)
  {
    rli->last_event_start_time= 0;
    if (rli->mts_group_status == Relay_log_info::MTS_IN_GROUP)
    {
      rli->mts_group_status= Relay_log_info::MTS_KILLED_GROUP;
    }
  }
  
  DBUG_RETURN(ret);
}


/*
  skip_load_data_infile()

  NOTES
    This is used to tell a 3.23 master to break send_file()
*/

void skip_load_data_infile(NET *net)
{
  DBUG_ENTER("skip_load_data_infile");

  (void)net_request_file(net, "/dev/null");
  (void)my_net_read(net);                               // discard response
  (void)net_write_command(net, 0, (uchar*) "", 0, (uchar*) "", 0); // ok
  DBUG_VOID_RETURN;
}


bool net_request_file(NET* net, const char* fname)
{
  DBUG_ENTER("net_request_file");
  DBUG_RETURN(net_write_command(net, 251, (uchar*) fname, strlen(fname),
                                (uchar*) "", 0));
}

/*
  From other comments and tests in code, it looks like
  sometimes Query_log_event and Load_log_event can have db == 0
  (see rewrite_db() above for example)
  (cases where this happens are unclear; it may be when the master is 3.23).
*/

const char *print_slave_db_safe(const char* db)
{
  DBUG_ENTER("*print_slave_db_safe");

  DBUG_RETURN((db ? db : ""));
}

/*
  Check if the error is caused by network.
  @param[in]   errorno   Number of the error.
  RETURNS:
  TRUE         network error
  FALSE        not network error
*/

static bool is_network_error(uint errorno)
{
  return errorno == CR_CONNECTION_ERROR ||
      errorno == CR_CONN_HOST_ERROR ||
      errorno == CR_SERVER_GONE_ERROR ||
      errorno == CR_SERVER_LOST ||
      errorno == ER_CON_COUNT_ERROR ||
      errorno == ER_SERVER_SHUTDOWN ||
      errorno == ER_NET_READ_INTERRUPTED ||
      errorno == ER_NET_WRITE_INTERRUPTED;
}


/**
  Execute an initialization query for the IO thread.

  If there is an error, then this function calls mysql_free_result;
  otherwise the MYSQL object holds the result after this call.  If
  there is an error other than allowed_error, then this function
  prints a message and returns -1.

  @param mysql MYSQL object.
  @param query Query string.
  @param allowed_error Allowed error code, or 0 if no errors are allowed.
  @param[out] master_res If this is not NULL and there is no error, then
  mysql_store_result() will be called and the result stored in this pointer.
  @param[out] master_row If this is not NULL and there is no error, then
  mysql_fetch_row() will be called and the result stored in this pointer.

  @retval COMMAND_STATUS_OK No error.
  @retval COMMAND_STATUS_ALLOWED_ERROR There was an error and the
  error code was 'allowed_error'.
  @retval COMMAND_STATUS_ERROR There was an error and the error code
  was not 'allowed_error'.
*/
enum enum_command_status
{ COMMAND_STATUS_OK, COMMAND_STATUS_ERROR, COMMAND_STATUS_ALLOWED_ERROR };
static enum_command_status
io_thread_init_command(Master_info *mi, const char *query, int allowed_error,
                       MYSQL_RES **master_res= NULL,
                       MYSQL_ROW *master_row= NULL)
{
  DBUG_ENTER("io_thread_init_command");
  DBUG_PRINT("info", ("IO thread initialization command: '%s'", query));
  MYSQL *mysql= mi->mysql;
  int ret= mysql_real_query(mysql, query, static_cast<ulong>(strlen(query)));
  if (io_slave_killed(mi->info_thd, mi))
  {
    sql_print_information("The slave IO thread%s was killed while executing "
                          "initialization query '%s'",
                          mi->get_for_channel_str(), query);
    mysql_free_result(mysql_store_result(mysql));
    DBUG_RETURN(COMMAND_STATUS_ERROR);
  }
  if (ret != 0)
  {
    int err= mysql_errno(mysql);
    mysql_free_result(mysql_store_result(mysql));
    if (!err || err != allowed_error)
    {
      mi->report(is_network_error(err) ? WARNING_LEVEL : ERROR_LEVEL, err,
                 "The slave IO thread stops because the initialization query "
                 "'%s' failed with error '%s'.",
                 query, mysql_error(mysql));
      DBUG_RETURN(COMMAND_STATUS_ERROR);
    }
    DBUG_RETURN(COMMAND_STATUS_ALLOWED_ERROR);
  }
  if (master_res != NULL)
  {
    if ((*master_res= mysql_store_result(mysql)) == NULL)
    {
      mi->report(WARNING_LEVEL, mysql_errno(mysql),
                 "The slave IO thread stops because the initialization query "
                 "'%s' did not return any result.",
                 query);
      DBUG_RETURN(COMMAND_STATUS_ERROR);
    }
    if (master_row != NULL)
    {
      if ((*master_row= mysql_fetch_row(*master_res)) == NULL)
      {
        mysql_free_result(*master_res);
        mi->report(WARNING_LEVEL, mysql_errno(mysql),
                   "The slave IO thread stops because the initialization query "
                   "'%s' did not return any row.",
                   query);
        DBUG_RETURN(COMMAND_STATUS_ERROR);
      }
    }
  }
  else
    DBUG_ASSERT(master_row == NULL);
  DBUG_RETURN(COMMAND_STATUS_OK);
}


/**
  Set user variables after connecting to the master.

  @param  mysql MYSQL to request uuid from master.
  @param  mi    Master_info to set master_uuid

  @return 0: Success, 1: Fatal error, 2: Transient network error.
 */
int io_thread_init_commands(MYSQL *mysql, Master_info *mi)
{
  char query[256];
  int ret= 0;

  sprintf(query, "SET @slave_uuid= '%s'", server_uuid);
  if (mysql_real_query(mysql, query, static_cast<ulong>(strlen(query)))
      && !check_io_slave_killed(mi->info_thd, mi, NULL))
    goto err;

  mysql_free_result(mysql_store_result(mysql));
  return ret;

err:
  if (mysql_errno(mysql) && is_network_error(mysql_errno(mysql)))
  {
    mi->report(WARNING_LEVEL, mysql_errno(mysql),
               "The initialization command '%s' failed with the following"
               " error: '%s'.", query, mysql_error(mysql));
    ret= 2;
  }
  else
  {
    char errmsg[512];
    const char *errmsg_fmt=
      "The slave I/O thread stops because a fatal error is encountered "
      "when it tries to send query to master(query: %s).";

    sprintf(errmsg, errmsg_fmt, query);
    mi->report(ERROR_LEVEL, ER_SLAVE_FATAL_ERROR,
               ER_THD(current_thd, ER_SLAVE_FATAL_ERROR),
               errmsg);
    ret= 1;
  }
  mysql_free_result(mysql_store_result(mysql));
  return ret;
}

/**
  Get master's uuid on connecting.

  @param  mysql MYSQL to request uuid from master.
  @param  mi    Master_info to set master_uuid

  @return 0: Success, 1: Fatal error, 2: Transient network error.
*/
static int get_master_uuid(MYSQL *mysql, Master_info *mi)
{
  const char *errmsg;
  MYSQL_RES *master_res= NULL;
  MYSQL_ROW master_row= NULL;
  int ret= 0;

  DBUG_EXECUTE_IF("dbug.return_null_MASTER_UUID",
                  {
                    mi->master_uuid[0]= 0;
                    return 0;
                  };);

  DBUG_EXECUTE_IF("dbug.before_get_MASTER_UUID",
                  {
                    const char act[]= "now wait_for signal.get_master_uuid";
                    DBUG_ASSERT(opt_debug_sync_timeout > 0);
                    DBUG_ASSERT(!debug_sync_set_action(current_thd,
                                                       STRING_WITH_LEN(act)));
                  };);

  DBUG_EXECUTE_IF("dbug.simulate_busy_io",
                  {
                    const char act[]= "now signal Reached wait_for signal.got_stop_slave";
                    DBUG_ASSERT(opt_debug_sync_timeout > 0);
                    DBUG_ASSERT(!debug_sync_set_action(current_thd,
                                                       STRING_WITH_LEN(act)));
                  };);
  if (!mysql_real_query(mysql, STRING_WITH_LEN("SELECT @@GLOBAL.SERVER_UUID")) &&
      (master_res= mysql_store_result(mysql)) &&
      (master_row= mysql_fetch_row(master_res)))
  {
    if (!strcmp(::server_uuid, master_row[0]) &&
        !mi->rli->replicate_same_server_id)
    {
      errmsg= "The slave I/O thread stops because master and slave have equal "
              "MySQL server UUIDs; these UUIDs must be different for "
              "replication to work.";
      mi->report(ERROR_LEVEL, ER_SLAVE_FATAL_ERROR,
                 ER_THD(current_thd, ER_SLAVE_FATAL_ERROR),
                 errmsg);
      // Fatal error
      ret= 1;
    }
    else
    {
      if (mi->master_uuid[0] != 0 && strcmp(mi->master_uuid, master_row[0]))
        sql_print_warning("The master's UUID has changed, although this should"
                          " not happen unless you have changed it manually."
                          " The old UUID was %s.",
                          mi->master_uuid);
      strncpy(mi->master_uuid, master_row[0], UUID_LENGTH);
      mi->master_uuid[UUID_LENGTH]= 0;
    }
  }
  else if (mysql_errno(mysql))
  {
    if (is_network_error(mysql_errno(mysql)))
    {
      mi->report(WARNING_LEVEL, mysql_errno(mysql),
                 "Get master SERVER_UUID failed with error: %s",
                 mysql_error(mysql));
      ret= 2;
    }
    else
    {
      /* Fatal error */
      errmsg= "The slave I/O thread stops because a fatal error is encountered "
        "when it tries to get the value of SERVER_UUID variable from master.";
      mi->report(ERROR_LEVEL, ER_SLAVE_FATAL_ERROR,
                 ER_THD(current_thd, ER_SLAVE_FATAL_ERROR),
                 errmsg);
      ret= 1;
    }
  }
  else if (!master_row && master_res)
  {
    mi->master_uuid[0]= 0;
    mi->report(WARNING_LEVEL, ER_UNKNOWN_SYSTEM_VARIABLE,
               "Unknown system variable 'SERVER_UUID' on master. "
               "A probable cause is that the variable is not supported on the "
               "master (version: %s), even though it is on the slave (version: %s)",
               mysql->server_version, server_version);
  }

  if (master_res)
    mysql_free_result(master_res);
  return ret;
}


/**
  Determine, case-sensitively, if short_string is equal to
  long_string, or a true prefix of long_string, or not a prefix.

  @retval 0 short_string is not a prefix of long_string.
  @retval 1 short_string is a true prefix of long_string (not equal).
  @retval 2 short_string is equal to long_string.
*/
static int is_str_prefix_case(const char *short_string, const char *long_string)
{
  int i;
  for (i= 0; short_string[i]; i++)
    if (my_toupper(system_charset_info, short_string[i]) !=
        my_toupper(system_charset_info, long_string[i]))
      return 0;
  return long_string[i] ? 1 : 2;
}

/*
  Note that we rely on the master's version (3.23, 4.0.14 etc) instead of
  relying on the binlog's version. This is not perfect: imagine an upgrade
  of the master without waiting that all slaves are in sync with the master;
  then a slave could be fooled about the binlog's format. This is what happens
  when people upgrade a 3.23 master to 4.0 without doing RESET MASTER: 4.0
  slaves are fooled. So we do this only to distinguish between 3.23 and more
  recent masters (it's too late to change things for 3.23).

  RETURNS
  0       ok
  1       error
  2       transient network problem, the caller should try to reconnect
*/

static int get_master_version_and_clock(MYSQL* mysql, Master_info* mi)
{
  char err_buff[MAX_SLAVE_ERRMSG];
  const char* errmsg= 0;
  int err_code= 0;
  int version_number=0;
  version_number= atoi(mysql->server_version);

  MYSQL_RES *master_res= 0;
  MYSQL_ROW master_row;
  DBUG_ENTER("get_master_version_and_clock");

  /*
    Free old mi_description_event (that is needed if we are in
    a reconnection).
  */
  DBUG_EXECUTE_IF("unrecognized_master_version",
                 {
                   version_number= 1;
                 };);
  mysql_mutex_lock(&mi->data_lock);
  mi->set_mi_description_event(NULL);

  if (!my_isdigit(&my_charset_bin,*mysql->server_version))
  {
    errmsg = "Master reported unrecognized MySQL version";
    err_code= ER_SLAVE_FATAL_ERROR;
    sprintf(err_buff, ER_THD(current_thd, err_code), errmsg);
  }
  else
  {
    /*
      Note the following switch will bug when we have MySQL branch 30 ;)
    */
    switch (version_number)
    {
    case 0:
    case 1:
    case 2:
      errmsg = "Master reported unrecognized MySQL version";
      err_code= ER_SLAVE_FATAL_ERROR;
      sprintf(err_buff, ER_THD(current_thd, err_code), errmsg);
      break;
    case 3:
      mi->set_mi_description_event(new
        Format_description_log_event(1, mysql->server_version));
      break;
    case 4:
      mi->set_mi_description_event(new
        Format_description_log_event(3, mysql->server_version));
      break;
    default:
      /*
        Master is MySQL >=5.0. Give a default Format_desc event, so that we can
        take the early steps (like tests for "is this a 3.23 master") which we
        have to take before we receive the real master's Format_desc which will
        override this one. Note that the Format_desc we create below is garbage
        (it has the format of the *slave*); it's only good to help know if the
        master is 3.23, 4.0, etc.
      */
      mi->set_mi_description_event(new
        Format_description_log_event(4, mysql->server_version));
      break;
    }
  }

  /*
     This does not mean that a 5.0 slave will be able to read a 5.5 master; but
     as we don't know yet, we don't want to forbid this for now. If a 5.0 slave
     can't read a 5.5 master, this will show up when the slave can't read some
     events sent by the master, and there will be error messages.
  */

  if (errmsg)
  {
    /* unlock the mutex on master info structure */
    mysql_mutex_unlock(&mi->data_lock);
    goto err;
  }

  /* as we are here, we tried to allocate the event */
  if (mi->get_mi_description_event() == NULL)
  {
    mysql_mutex_unlock(&mi->data_lock);
    errmsg= "default Format_description_log_event";
    err_code= ER_SLAVE_CREATE_EVENT_FAILURE;
    sprintf(err_buff, ER_THD(current_thd, err_code), errmsg);
    goto err;
  }

  if (mi->get_mi_description_event()->binlog_version < 4 &&
      opt_slave_sql_verify_checksum)
  {
    sql_print_warning("Found a master with MySQL server version older than "
                      "5.0. With checksums enabled on the slave, replication "
                      "might not work correctly. To ensure correct "
                      "replication, restart the slave server with "
                      "--slave_sql_verify_checksum=0.");
  }
  /*
    FD_q's (A) is set initially from RL's (A): FD_q.(A) := RL.(A).
    It's necessary to adjust FD_q.(A) at this point because in the following
    course FD_q is going to be dumped to RL.
    Generally FD_q is derived from a received FD_m (roughly FD_q := FD_m) 
    in queue_event and the master's (A) is installed.
    At one step with the assignment the Relay-Log's checksum alg is set to 
    a new value: RL.(A) := FD_q.(A). If the slave service is stopped
    the last time assigned RL.(A) will be passed over to the restarting
    service (to the current execution point).
    RL.A is a "codec" to verify checksum in queue_event() almost all the time
    the first fake Rotate event.
    Starting from this point IO thread will executes the following checksum
    warmup sequence  of actions:

    FD_q.A := RL.A,
    A_m^0 := master.@@global.binlog_checksum,
    {queue_event(R_f): verifies(R_f, A_m^0)},
    {queue_event(FD_m): verifies(FD_m, FD_m.A), dump(FD_q), rotate(RL),
                        FD_q := FD_m, RL.A := FD_q.A)}

    See legends definition on MYSQL_BIN_LOG::relay_log_checksum_alg
    docs lines (binlog.h).
    In above A_m^0 - the value of master's
    @@binlog_checksum determined in the upcoming handshake (stored in
    mi->checksum_alg_before_fd).


    After the warm-up sequence IO gets to "normal" checksum verification mode
    to use RL.A in

    {queue_event(E_m): verifies(E_m, RL.A)}

    until it has received a new FD_m.
  */
  mi->get_mi_description_event()->common_footer->checksum_alg=
    mi->rli->relay_log.relay_log_checksum_alg;

  DBUG_ASSERT(mi->get_mi_description_event()->common_footer->checksum_alg !=
              binary_log::BINLOG_CHECKSUM_ALG_UNDEF);
  DBUG_ASSERT(mi->rli->relay_log.relay_log_checksum_alg !=
              binary_log::BINLOG_CHECKSUM_ALG_UNDEF);

  mysql_mutex_unlock(&mi->data_lock);

  /*
    Compare the master and slave's clock. Do not die if master's clock is
    unavailable (very old master not supporting UNIX_TIMESTAMP()?).
  */

  DBUG_EXECUTE_IF("dbug.before_get_UNIX_TIMESTAMP",
                  {
                    const char act[]=
                      "now "
                      "wait_for signal.get_unix_timestamp";
                    DBUG_ASSERT(opt_debug_sync_timeout > 0);
                    DBUG_ASSERT(!debug_sync_set_action(current_thd,
                                                       STRING_WITH_LEN(act)));
                  };);

  master_res= NULL;
  if (!mysql_real_query(mysql, STRING_WITH_LEN("SELECT UNIX_TIMESTAMP()")) &&
      (master_res= mysql_store_result(mysql)) &&
      (master_row= mysql_fetch_row(master_res)))
  {
    mysql_mutex_lock(&mi->data_lock);
    mi->clock_diff_with_master=
      (long) (time((time_t*) 0) - strtoul(master_row[0], 0, 10));
    mysql_mutex_unlock(&mi->data_lock);
  }
  else if (check_io_slave_killed(mi->info_thd, mi, NULL))
    goto slave_killed_err;
  else if (is_network_error(mysql_errno(mysql)))
  {
    mi->report(WARNING_LEVEL, mysql_errno(mysql),
               "Get master clock failed with error: %s", mysql_error(mysql));
    goto network_err;
  }
  else 
  {
    mysql_mutex_lock(&mi->data_lock);
    mi->clock_diff_with_master= 0; /* The "most sensible" value */
    mysql_mutex_unlock(&mi->data_lock);
    sql_print_warning("\"SELECT UNIX_TIMESTAMP()\" failed on master, "
                      "do not trust column Seconds_Behind_Master of SHOW "
                      "SLAVE STATUS. Error: %s (%d)",
                      mysql_error(mysql), mysql_errno(mysql));
  }
  if (master_res)
  {
    mysql_free_result(master_res);
    master_res= NULL;
  }

  /*
    Check that the master's server id and ours are different. Because if they
    are equal (which can result from a simple copy of master's datadir to slave,
    thus copying some my.cnf), replication will work but all events will be
    skipped.
    Do not die if SELECT @@SERVER_ID fails on master (very old master?).
    Note: we could have put a @@SERVER_ID in the previous SELECT
    UNIX_TIMESTAMP() instead, but this would not have worked on 3.23 masters.
  */
  DBUG_EXECUTE_IF("dbug.before_get_SERVER_ID",
                  {
                    const char act[]=
                      "now "
                      "wait_for signal.get_server_id";
                    DBUG_ASSERT(opt_debug_sync_timeout > 0);
                    DBUG_ASSERT(!debug_sync_set_action(current_thd, 
                                                       STRING_WITH_LEN(act)));
                  };);
  master_res= NULL;
  master_row= NULL;
  DBUG_EXECUTE_IF("get_master_server_id.ER_NET_READ_INTERRUPTED",
                  {
                    DBUG_SET("+d,inject_ER_NET_READ_INTERRUPTED");
                    DBUG_SET("-d,get_master_server_id."
                             "ER_NET_READ_INTERRUPTED");
                  });
  if (!mysql_real_query(mysql, STRING_WITH_LEN("SELECT @@GLOBAL.SERVER_ID")) &&
      (master_res= mysql_store_result(mysql)) &&
      (master_row= mysql_fetch_row(master_res)))
  {
    if ((::server_id == (mi->master_id= strtoul(master_row[0], 0, 10))) &&
        !mi->rli->replicate_same_server_id)
    {
      errmsg= "The slave I/O thread stops because master and slave have equal \
MySQL server ids; these ids must be different for replication to work (or \
the --replicate-same-server-id option must be used on slave but this does \
not always make sense; please check the manual before using it).";
      err_code= ER_SLAVE_FATAL_ERROR;
      sprintf(err_buff, ER_THD(current_thd, err_code), errmsg);
      goto err;
    }
  }
  else if (mysql_errno(mysql))
  {
    if (check_io_slave_killed(mi->info_thd, mi, NULL))
      goto slave_killed_err;
    else if (is_network_error(mysql_errno(mysql)))
    {
      mi->report(WARNING_LEVEL, mysql_errno(mysql),
                 "Get master SERVER_ID failed with error: %s", mysql_error(mysql));
      goto network_err;
    }
    /* Fatal error */
    errmsg= "The slave I/O thread stops because a fatal error is encountered \
when it try to get the value of SERVER_ID variable from master.";
    err_code= mysql_errno(mysql);
    sprintf(err_buff, "%s Error: %s", errmsg, mysql_error(mysql));
    goto err;
  }
  else if (!master_row && master_res)
  {
    mi->report(WARNING_LEVEL, ER_UNKNOWN_SYSTEM_VARIABLE,
               "Unknown system variable 'SERVER_ID' on master, \
maybe it is a *VERY OLD MASTER*.");
  }
  if (master_res)
  {
    mysql_free_result(master_res);
    master_res= NULL;
  }
  if (mi->master_id == 0 && mi->ignore_server_ids->dynamic_ids.size() > 0)
  {
    errmsg= "Slave configured with server id filtering could not detect the master server id.";
    err_code= ER_SLAVE_FATAL_ERROR;
    sprintf(err_buff, ER_THD(current_thd, err_code), errmsg);
    goto err;
  }

  /*
    Check that the master's global character_set_server and ours are the same.
    Not fatal if query fails (old master?).
    Note that we don't check for equality of global character_set_client and
    collation_connection (neither do we prevent their setting in
    set_var.cc). That's because from what I (Guilhem) have tested, the global
    values of these 2 are never used (new connections don't use them).
    We don't test equality of global collation_database either as it's is
    going to be deprecated (made read-only) in 4.1 very soon.
    The test is only relevant if master < 5.0.3 (we'll test only if it's older
    than the 5 branch; < 5.0.3 was alpha...), as >= 5.0.3 master stores
    charset info in each binlog event.
    We don't do it for 3.23 because masters <3.23.50 hang on
    SELECT @@unknown_var (BUG#7965 - see changelog of 3.23.50). So finally we
    test only if master is 4.x.
  */

  /* redundant with rest of code but safer against later additions */
  if (*mysql->server_version == '3')
    goto err;

  if (*mysql->server_version == '4')
  {
    master_res= NULL;
    if (!mysql_real_query(mysql,
                          STRING_WITH_LEN("SELECT @@GLOBAL.COLLATION_SERVER")) &&
        (master_res= mysql_store_result(mysql)) &&
        (master_row= mysql_fetch_row(master_res)))
    {
      if (strcmp(master_row[0], global_system_variables.collation_server->name))
      {
        errmsg= "The slave I/O thread stops because master and slave have \
different values for the COLLATION_SERVER global variable. The values must \
be equal for the Statement-format replication to work";
        err_code= ER_SLAVE_FATAL_ERROR;
        sprintf(err_buff, ER_THD(current_thd, err_code), errmsg);
        goto err;
      }
    }
    else if (check_io_slave_killed(mi->info_thd, mi, NULL))
      goto slave_killed_err;
    else if (is_network_error(mysql_errno(mysql)))
    {
      mi->report(WARNING_LEVEL, mysql_errno(mysql),
                 "Get master COLLATION_SERVER failed with error: %s", mysql_error(mysql));
      goto network_err;
    }
    else if (mysql_errno(mysql) != ER_UNKNOWN_SYSTEM_VARIABLE)
    {
      /* Fatal error */
      errmsg= "The slave I/O thread stops because a fatal error is encountered \
when it try to get the value of COLLATION_SERVER global variable from master.";
      err_code= mysql_errno(mysql);
      sprintf(err_buff, "%s Error: %s", errmsg, mysql_error(mysql));
      goto err;
    }
    else
      mi->report(WARNING_LEVEL, ER_UNKNOWN_SYSTEM_VARIABLE,
                 "Unknown system variable 'COLLATION_SERVER' on master, \
maybe it is a *VERY OLD MASTER*. *NOTE*: slave may experience \
inconsistency if replicated data deals with collation.");

    if (master_res)
    {
      mysql_free_result(master_res);
      master_res= NULL;
    }
  }

  /*
    Perform analogous check for time zone. Theoretically we also should
    perform check here to verify that SYSTEM time zones are the same on
    slave and master, but we can't rely on value of @@system_time_zone
    variable (it is time zone abbreviation) since it determined at start
    time and so could differ for slave and master even if they are really
    in the same system time zone. So we are omiting this check and just
    relying on documentation. Also according to Monty there are many users
    who are using replication between servers in various time zones. Hence
    such check will broke everything for them. (And now everything will
    work for them because by default both their master and slave will have
    'SYSTEM' time zone).
    This check is only necessary for 4.x masters (and < 5.0.4 masters but
    those were alpha).
  */
  if (*mysql->server_version == '4')
  {
    master_res= NULL;
    if (!mysql_real_query(mysql, STRING_WITH_LEN("SELECT @@GLOBAL.TIME_ZONE")) &&
        (master_res= mysql_store_result(mysql)) &&
        (master_row= mysql_fetch_row(master_res)))
    {
      if (strcmp(master_row[0],
                 global_system_variables.time_zone->get_name()->ptr()))
      {
        errmsg= "The slave I/O thread stops because master and slave have \
different values for the TIME_ZONE global variable. The values must \
be equal for the Statement-format replication to work";
        err_code= ER_SLAVE_FATAL_ERROR;
        sprintf(err_buff, ER_THD(current_thd, err_code), errmsg);
        goto err;
      }
    }
    else if (check_io_slave_killed(mi->info_thd, mi, NULL))
      goto slave_killed_err;
    else if (is_network_error(mysql_errno(mysql)))
    {
      mi->report(WARNING_LEVEL, mysql_errno(mysql),
                 "Get master TIME_ZONE failed with error: %s", mysql_error(mysql));
      goto network_err;
    } 
    else
    {
      /* Fatal error */
      errmsg= "The slave I/O thread stops because a fatal error is encountered \
when it try to get the value of TIME_ZONE global variable from master.";
      err_code= mysql_errno(mysql);
      sprintf(err_buff, "%s Error: %s", errmsg, mysql_error(mysql));
      goto err;
    }
    if (master_res)
    {
      mysql_free_result(master_res);
      master_res= NULL;
    }
  }

  if (mi->heartbeat_period != 0.0)
  {
    char llbuf[22];
    const char query_format[]= "SET @master_heartbeat_period= %s";
    char query[sizeof(query_format) - 2 + sizeof(llbuf)];
    /* 
       the period is an ulonglong of nano-secs. 
    */
    llstr((ulonglong) (mi->heartbeat_period*1000000000UL), llbuf);
    sprintf(query, query_format, llbuf);

    if (mysql_real_query(mysql, query, static_cast<ulong>(strlen(query))))
    {
      if (check_io_slave_killed(mi->info_thd, mi, NULL))
        goto slave_killed_err;

      if (is_network_error(mysql_errno(mysql)))
      {
        mi->report(WARNING_LEVEL, mysql_errno(mysql),
                   "SET @master_heartbeat_period to master failed with error: %s",
                   mysql_error(mysql));
        mysql_free_result(mysql_store_result(mysql));
        goto network_err;
      }
      else
      {
        /* Fatal error */
        errmsg= "The slave I/O thread stops because a fatal error is encountered "
          " when it tries to SET @master_heartbeat_period on master.";
        err_code= ER_SLAVE_FATAL_ERROR;
        sprintf(err_buff, "%s Error: %s", errmsg, mysql_error(mysql));
        mysql_free_result(mysql_store_result(mysql));
        goto err;
      }
    }
    mysql_free_result(mysql_store_result(mysql));
  }

  /*
    Querying if master is capable to checksum and notifying it about own
    CRC-awareness. The master's side instant value of @@global.binlog_checksum 
    is stored in the dump thread's uservar area as well as cached locally
    to become known in consensus by master and slave.
  */
  if (DBUG_EVALUATE_IF("simulate_slave_unaware_checksum", 0, 1))
  {
    int rc;
    const char query[]= "SET @master_binlog_checksum= @@global.binlog_checksum";
    master_res= NULL;
    //initially undefined
    mi->checksum_alg_before_fd= binary_log::BINLOG_CHECKSUM_ALG_UNDEF;
    /*
      @c checksum_alg_before_fd is queried from master in this block.
      If master is old checksum-unaware the value stays undefined.
      Once the first FD will be received its alg descriptor will replace
      the being queried one.
    */
    rc= mysql_real_query(mysql, query, static_cast<ulong>(strlen(query)));
    if (rc != 0)
    {
      mi->checksum_alg_before_fd= binary_log::BINLOG_CHECKSUM_ALG_OFF;
      if (check_io_slave_killed(mi->info_thd, mi, NULL))
        goto slave_killed_err;

      if (mysql_errno(mysql) == ER_UNKNOWN_SYSTEM_VARIABLE)
      {
        // this is tolerable as OM -> NS is supported
        mi->report(WARNING_LEVEL, mysql_errno(mysql),
                   "Notifying master by %s failed with "
                   "error: %s", query, mysql_error(mysql));
      }
      else
      {
        if (is_network_error(mysql_errno(mysql)))
        {
          mi->report(WARNING_LEVEL, mysql_errno(mysql),
                     "Notifying master by %s failed with "
                     "error: %s", query, mysql_error(mysql));
          mysql_free_result(mysql_store_result(mysql));
          goto network_err;
        }
        else
        {
          errmsg= "The slave I/O thread stops because a fatal error is encountered "
            "when it tried to SET @master_binlog_checksum on master.";
          err_code= ER_SLAVE_FATAL_ERROR;
          sprintf(err_buff, "%s Error: %s", errmsg, mysql_error(mysql));
          mysql_free_result(mysql_store_result(mysql));
          goto err;
        }
      }
    }
    else
    {
      mysql_free_result(mysql_store_result(mysql));
      if (!mysql_real_query(mysql,
                            STRING_WITH_LEN("SELECT @master_binlog_checksum")) &&
          (master_res= mysql_store_result(mysql)) &&
          (master_row= mysql_fetch_row(master_res)) &&
          (master_row[0] != NULL))
      {
        mi->checksum_alg_before_fd= static_cast<enum_binlog_checksum_alg>
          (find_type(master_row[0], &binlog_checksum_typelib, 1) - 1);

       DBUG_EXECUTE_IF("undefined_algorithm_on_slave",
        mi->checksum_alg_before_fd = binary_log::BINLOG_CHECKSUM_ALG_UNDEF;);
       if(mi->checksum_alg_before_fd == binary_log::BINLOG_CHECKSUM_ALG_UNDEF)
       {
         errmsg= "The slave I/O thread was stopped because a fatal error is encountered "
                 "The checksum algorithm used by master is unknown to slave.";
         err_code= ER_SLAVE_FATAL_ERROR;
         sprintf(err_buff, "%s Error: %s", errmsg, mysql_error(mysql));
         mysql_free_result(mysql_store_result(mysql));
         goto err;
       }

        // valid outcome is either of
        DBUG_ASSERT(mi->checksum_alg_before_fd ==
                    binary_log::BINLOG_CHECKSUM_ALG_OFF ||
                    mi->checksum_alg_before_fd ==
                    binary_log::BINLOG_CHECKSUM_ALG_CRC32);
      }
      else if (check_io_slave_killed(mi->info_thd, mi, NULL))
        goto slave_killed_err;
      else if (is_network_error(mysql_errno(mysql)))
      {
        mi->report(WARNING_LEVEL, mysql_errno(mysql),
                   "Get master BINLOG_CHECKSUM failed with error: %s", mysql_error(mysql));
        goto network_err;
      }
      else
      {
        errmsg= "The slave I/O thread stops because a fatal error is encountered "
          "when it tried to SELECT @master_binlog_checksum.";
        err_code= ER_SLAVE_FATAL_ERROR;
        sprintf(err_buff, "%s Error: %s", errmsg, mysql_error(mysql));
        mysql_free_result(mysql_store_result(mysql));
        goto err;
      }
    }
    if (master_res)
    {
      mysql_free_result(master_res);
      master_res= NULL;
    }
  }
  else
    mi->checksum_alg_before_fd= binary_log::BINLOG_CHECKSUM_ALG_OFF;

  if (DBUG_EVALUATE_IF("simulate_slave_unaware_gtid", 0, 1))
  {
    enum_gtid_mode master_gtid_mode= GTID_MODE_OFF;
    enum_gtid_mode slave_gtid_mode= get_gtid_mode(GTID_MODE_LOCK_NONE);
    switch (io_thread_init_command(mi, "SELECT @@GLOBAL.GTID_MODE",
                                   ER_UNKNOWN_SYSTEM_VARIABLE,
                                   &master_res, &master_row))
    {
    case COMMAND_STATUS_ERROR:
      DBUG_RETURN(2);
    case COMMAND_STATUS_ALLOWED_ERROR:
      // master is old and does not have @@GLOBAL.GTID_MODE
      master_gtid_mode= GTID_MODE_OFF;
      break;
    case COMMAND_STATUS_OK:
    {
      bool error= false;
      const char *master_gtid_mode_string= master_row[0];
      DBUG_EXECUTE_IF("simulate_master_has_gtid_mode_on_something",
                      { master_gtid_mode_string= "on_something"; });
      DBUG_EXECUTE_IF("simulate_master_has_gtid_mode_off_something",
                      { master_gtid_mode_string= "off_something"; });
      DBUG_EXECUTE_IF("simulate_master_has_unknown_gtid_mode",
                      { master_gtid_mode_string= "Krakel Spektakel"; });
      master_gtid_mode= get_gtid_mode(master_gtid_mode_string, &error);
      if (error)
      {
        // For potential future compatibility, allow unknown
        // GTID_MODEs that begin with ON/OFF (treating them as ON/OFF
        // respectively).
        enum_gtid_mode mode= GTID_MODE_OFF;
        for (int i= 0; i < 2; i++)
        {
          switch (is_str_prefix_case(get_gtid_mode_string(mode),
                                     master_gtid_mode_string))
          {
          case 0: // is not a prefix; continue loop
            break;
          case 1: // is a true prefix, i.e. not equal
            mi->report(WARNING_LEVEL, ER_UNKNOWN_ERROR,
                       "The master uses an unknown GTID_MODE '%s'. "
                       "Treating it as '%s'.",
                       master_gtid_mode_string,
                       get_gtid_mode_string(mode));
            // fall through
          case 2: // is equal
            error= false;
            master_gtid_mode= mode;
            break;
          }
          mode= GTID_MODE_ON;
        }
      }
      if (error)
      {
        mi->report(ERROR_LEVEL, ER_SLAVE_FATAL_ERROR,
                   "The slave IO thread stops because the master has "
                   "an unknown @@GLOBAL.GTID_MODE '%s'.",
                   master_gtid_mode_string);
        mysql_free_result(master_res);
        DBUG_RETURN(1);
      }
      mysql_free_result(master_res);
      break;
    }
    }
    if ((slave_gtid_mode == GTID_MODE_OFF &&
         master_gtid_mode >= GTID_MODE_ON_PERMISSIVE) ||
        (slave_gtid_mode == GTID_MODE_ON &&
         master_gtid_mode <= GTID_MODE_OFF_PERMISSIVE))
    {
      mi->report(ERROR_LEVEL, ER_SLAVE_FATAL_ERROR,
                 "The replication receiver thread cannot start because "
                 "the master has GTID_MODE = %.192s and this server has "
                 "GTID_MODE = %.192s.",
                 get_gtid_mode_string(master_gtid_mode),
                 get_gtid_mode_string(slave_gtid_mode));
      DBUG_RETURN(1);
    }
    if (mi->is_auto_position() && master_gtid_mode != GTID_MODE_ON)
    {
      mi->report(ERROR_LEVEL, ER_SLAVE_FATAL_ERROR,
                 "The replication receiver thread cannot start in "
                 "AUTO_POSITION mode: the master has GTID_MODE = %.192s "
                 "instead of ON.",
                 get_gtid_mode_string(master_gtid_mode));
      DBUG_RETURN(1);
    }
  }

err:
  if (errmsg)
  {
    if (master_res)
      mysql_free_result(master_res);
    DBUG_ASSERT(err_code != 0);
    mi->report(ERROR_LEVEL, err_code, "%s", err_buff);
    DBUG_RETURN(1);
  }

  DBUG_RETURN(0);

network_err:
  if (master_res)
    mysql_free_result(master_res);
  DBUG_RETURN(2);

slave_killed_err:
  if (master_res)
    mysql_free_result(master_res);
  DBUG_RETURN(2);
}

static bool wait_for_relay_log_space(Relay_log_info* rli)
{
  bool slave_killed=0;
  Master_info* mi = rli->mi;
  PSI_stage_info old_stage;
  THD* thd = mi->info_thd;
  DBUG_ENTER("wait_for_relay_log_space");

  mysql_mutex_lock(&rli->log_space_lock);
  thd->ENTER_COND(&rli->log_space_cond,
                  &rli->log_space_lock,
                  &stage_waiting_for_relay_log_space,
                  &old_stage);
  while (rli->log_space_limit < rli->log_space_total &&
         !(slave_killed=io_slave_killed(thd,mi)) &&
         !rli->ignore_log_space_limit)
    mysql_cond_wait(&rli->log_space_cond, &rli->log_space_lock);

  /* 
    Makes the IO thread read only one event at a time
    until the SQL thread is able to purge the relay 
    logs, freeing some space.

    Therefore, once the SQL thread processes this next 
    event, it goes to sleep (no more events in the queue),
    sets ignore_log_space_limit=true and wakes the IO thread. 
    However, this event may have been enough already for 
    the SQL thread to purge some log files, freeing 
    rli->log_space_total .

    This guarantees that the SQL and IO thread move
    forward only one event at a time (to avoid deadlocks), 
    when the relay space limit is reached. It also 
    guarantees that when the SQL thread is prepared to
    rotate (to be able to purge some logs), the IO thread
    will know about it and will rotate.

    NOTE: The ignore_log_space_limit is only set when the SQL
          thread sleeps waiting for events.

   */
  if (rli->ignore_log_space_limit)
  {
#ifndef DBUG_OFF
    {
      char llbuf1[22], llbuf2[22];
      DBUG_PRINT("info", ("log_space_limit=%s "
                          "log_space_total=%s "
                          "ignore_log_space_limit=%d "
                          "sql_force_rotate_relay=%d", 
                        llstr(rli->log_space_limit,llbuf1),
                        llstr(rli->log_space_total,llbuf2),
                        (int) rli->ignore_log_space_limit,
                        (int) rli->sql_force_rotate_relay));
    }
#endif
    if (rli->sql_force_rotate_relay)
    {
      mysql_mutex_lock(&mi->data_lock);
      rotate_relay_log(mi);
      mysql_mutex_unlock(&mi->data_lock);
      rli->sql_force_rotate_relay= false;
    }

    rli->ignore_log_space_limit= false;
  }

  mysql_mutex_unlock(&rli->log_space_lock);
  thd->EXIT_COND(&old_stage);
  DBUG_RETURN(slave_killed);
}


/*
  Builds a Rotate from the ignored events' info and writes it to relay log.

  The caller must hold mi->data_lock before invoking this function.

  @param thd pointer to I/O Thread's Thd.
  @param mi  point to I/O Thread metadata class.

  @return 0 if everything went fine, 1 otherwise.
*/
static int write_ignored_events_info_to_relay_log(THD *thd, Master_info *mi)
{
  Relay_log_info *rli= mi->rli;
  mysql_mutex_t *log_lock= rli->relay_log.get_log_lock();
  int error= 0;
  DBUG_ENTER("write_ignored_events_info_to_relay_log");

  DBUG_ASSERT(thd == mi->info_thd);
  mysql_mutex_assert_owner(&mi->data_lock);
  mysql_mutex_lock(log_lock);
  if (rli->ign_master_log_name_end[0])
  {
    DBUG_PRINT("info",("writing a Rotate event to track down ignored events"));
    Rotate_log_event *ev= new Rotate_log_event(rli->ign_master_log_name_end,
                                               0, rli->ign_master_log_pos_end,
                                               Rotate_log_event::DUP_NAME);
    if (mi->get_mi_description_event() != NULL)
      ev->common_footer->checksum_alg=
                   mi->get_mi_description_event()->common_footer->checksum_alg;

    rli->ign_master_log_name_end[0]= 0;
    /* can unlock before writing as slave SQL thd will soon see our Rotate */
    mysql_mutex_unlock(log_lock);
    if (likely((bool)ev))
    {
      ev->server_id= 0; // don't be ignored by slave SQL thread
      if (unlikely(rli->relay_log.append_event(ev, mi) != 0))
        mi->report(ERROR_LEVEL, ER_SLAVE_RELAY_LOG_WRITE_FAILURE,
                   ER_THD(thd, ER_SLAVE_RELAY_LOG_WRITE_FAILURE),
                   "failed to write a Rotate event"
                   " to the relay log, SHOW SLAVE STATUS may be"
                   " inaccurate");
      rli->relay_log.harvest_bytes_written(&rli->log_space_total);
      if (flush_master_info(mi, TRUE))
      {
        error= 1;
        sql_print_error("Failed to flush master info file.");
      }
      delete ev;
    }
    else
    {
      error= 1;
      mi->report(ERROR_LEVEL, ER_SLAVE_CREATE_EVENT_FAILURE,
                 ER_THD(thd, ER_SLAVE_CREATE_EVENT_FAILURE),
                 "Rotate_event (out of memory?),"
                 " SHOW SLAVE STATUS may be inaccurate");
    }
  }
  else
    mysql_mutex_unlock(log_lock);

  DBUG_RETURN(error);
}


static int register_slave_on_master(MYSQL* mysql, Master_info *mi,
                                    bool *suppress_warnings)
{
  uchar buf[1024], *pos= buf;
  size_t report_host_len=0, report_user_len=0, report_password_len=0;
  DBUG_ENTER("register_slave_on_master");

  *suppress_warnings= FALSE;
  if (report_host)
    report_host_len= strlen(report_host);
  if (report_host_len > HOSTNAME_LENGTH)
  {
    sql_print_warning("The length of report_host is %zu. "
                      "It is larger than the max length(%d), so this "
                      "slave cannot be registered to the master%s.",
                      report_host_len, HOSTNAME_LENGTH,
                      mi->get_for_channel_str());
    DBUG_RETURN(0);
  }

  if (report_user)
    report_user_len= strlen(report_user);
  if (report_user_len > USERNAME_LENGTH)
  {
    sql_print_warning("The length of report_user is %zu. "
                      "It is larger than the max length(%d), so this "
                      "slave cannot be registered to the master%s.",
                      report_user_len, USERNAME_LENGTH, mi->get_for_channel_str());
    DBUG_RETURN(0);
  }

  if (report_password)
    report_password_len= strlen(report_password);
  if (report_password_len > MAX_PASSWORD_LENGTH)
  {
    sql_print_warning("The length of report_password is %zu. "
                      "It is larger than the max length(%d), so this "
                      "slave cannot be registered to the master%s.",
                      report_password_len, MAX_PASSWORD_LENGTH,
                      mi->get_for_channel_str());
    DBUG_RETURN(0);
  }

  int4store(pos, server_id); pos+= 4;
  pos= net_store_data(pos, (uchar*) report_host, report_host_len);
  pos= net_store_data(pos, (uchar*) report_user, report_user_len);
  pos= net_store_data(pos, (uchar*) report_password, report_password_len);
  int2store(pos, (uint16) report_port); pos+= 2;
  /* 
    Fake rpl_recovery_rank, which was removed in BUG#13963,
    so that this server can register itself on old servers,
    see BUG#49259.
   */
  int4store(pos, /* rpl_recovery_rank */ 0);    pos+= 4;
  /* The master will fill in master_id */
  int4store(pos, 0);                    pos+= 4;

  if (simple_command(mysql, COM_REGISTER_SLAVE, buf, (size_t) (pos- buf), 0))
  {
    if (mysql_errno(mysql) == ER_NET_READ_INTERRUPTED)
    {
      *suppress_warnings= TRUE;                 // Suppress reconnect warning
    }
    else if (!check_io_slave_killed(mi->info_thd, mi, NULL))
    {
      char buf[256];
      my_snprintf(buf, sizeof(buf), "%s (Errno: %d)", mysql_error(mysql), 
                  mysql_errno(mysql));
      mi->report(ERROR_LEVEL, ER_SLAVE_MASTER_COM_FAILURE,
                 ER_THD(current_thd, ER_SLAVE_MASTER_COM_FAILURE),
                 "COM_REGISTER_SLAVE", buf);
    }
    DBUG_RETURN(1);
  }
  DBUG_RETURN(0);
}


/**
    Function that fills the metadata required for SHOW SLAVE STATUS.
    This function shall be used in two cases:
     1) SHOW SLAVE STATUS FOR ALL CHANNELS
     2) SHOW SLAVE STATUS for a channel

     @param[in,out]  field_list        field_list to fill the metadata
     @param[in]      io_gtid_set_size  the size to be allocated to store
                                       the retrieved gtid set
     @param[in]      sql_gtid_set_size the size to be allocated to store
                                       the executed gtid set

     @todo  return a bool after adding catching the exceptions to the
            push_back() methods for field_list.
*/

static void show_slave_status_metadata(List<Item> &field_list,
                                       int io_gtid_set_size, int sql_gtid_set_size)
{

  field_list.push_back(new Item_empty_string("Slave_IO_State", 14));
  field_list.push_back(new Item_empty_string("Master_Host",
                                             HOSTNAME_LENGTH+1));
  field_list.push_back(new Item_empty_string("Master_User",
                                             USERNAME_LENGTH+1));
  field_list.push_back(new Item_return_int("Master_Port", 7,MYSQL_TYPE_LONG));
  field_list.push_back(new Item_return_int("Connect_Retry", 10,
                                           MYSQL_TYPE_LONG));
  field_list.push_back(new Item_empty_string("Master_Log_File", FN_REFLEN));
  field_list.push_back(new Item_return_int("Read_Master_Log_Pos", 10,
                                           MYSQL_TYPE_LONGLONG));
  field_list.push_back(new Item_empty_string("Relay_Log_File", FN_REFLEN));
  field_list.push_back(new Item_return_int("Relay_Log_Pos", 10,
                                           MYSQL_TYPE_LONGLONG));
  field_list.push_back(new Item_empty_string("Relay_Master_Log_File",
                                             FN_REFLEN));
  field_list.push_back(new Item_empty_string("Slave_IO_Running", 3));
  field_list.push_back(new Item_empty_string("Slave_SQL_Running", 3));
  field_list.push_back(new Item_empty_string("Replicate_Do_DB", 20));
  field_list.push_back(new Item_empty_string("Replicate_Ignore_DB", 20));
  field_list.push_back(new Item_empty_string("Replicate_Do_Table", 20));
  field_list.push_back(new Item_empty_string("Replicate_Ignore_Table", 23));
  field_list.push_back(new Item_empty_string("Replicate_Wild_Do_Table", 24));
  field_list.push_back(new Item_empty_string("Replicate_Wild_Ignore_Table",
                                             28));
  field_list.push_back(new Item_return_int("Last_Errno", 4, MYSQL_TYPE_LONG));
  field_list.push_back(new Item_empty_string("Last_Error", 20));
  field_list.push_back(new Item_return_int("Skip_Counter", 10,
                                           MYSQL_TYPE_LONG));
  field_list.push_back(new Item_return_int("Exec_Master_Log_Pos", 10,
                                           MYSQL_TYPE_LONGLONG));
  field_list.push_back(new Item_return_int("Relay_Log_Space", 10,
                                           MYSQL_TYPE_LONGLONG));
  field_list.push_back(new Item_empty_string("Until_Condition", 6));
  field_list.push_back(new Item_empty_string("Until_Log_File", FN_REFLEN));
  field_list.push_back(new Item_return_int("Until_Log_Pos", 10,
                                           MYSQL_TYPE_LONGLONG));
  field_list.push_back(new Item_empty_string("Master_SSL_Allowed", 7));
  field_list.push_back(new Item_empty_string("Master_SSL_CA_File", FN_REFLEN));
  field_list.push_back(new Item_empty_string("Master_SSL_CA_Path", FN_REFLEN));
  field_list.push_back(new Item_empty_string("Master_SSL_Cert", FN_REFLEN));
  field_list.push_back(new Item_empty_string("Master_SSL_Cipher", FN_REFLEN));
  field_list.push_back(new Item_empty_string("Master_SSL_Key", FN_REFLEN));
  field_list.push_back(new Item_return_int("Seconds_Behind_Master", 10,
                                           MYSQL_TYPE_LONGLONG));
  field_list.push_back(new Item_empty_string("Master_SSL_Verify_Server_Cert",
                                             3));
  field_list.push_back(new Item_return_int("Last_IO_Errno", 4, MYSQL_TYPE_LONG));
  field_list.push_back(new Item_empty_string("Last_IO_Error", 20));
  field_list.push_back(new Item_return_int("Last_SQL_Errno", 4, MYSQL_TYPE_LONG));
  field_list.push_back(new Item_empty_string("Last_SQL_Error", 20));
  field_list.push_back(new Item_empty_string("Replicate_Ignore_Server_Ids",
                                             FN_REFLEN));
  field_list.push_back(new Item_return_int("Master_Server_Id", sizeof(ulong),
                                           MYSQL_TYPE_LONG));
  field_list.push_back(new Item_empty_string("Master_UUID", UUID_LENGTH));
  field_list.push_back(new Item_empty_string("Master_Info_File",
                                             2 * FN_REFLEN));
  field_list.push_back(new Item_return_int("SQL_Delay", 10, MYSQL_TYPE_LONG));
  field_list.push_back(new Item_return_int("SQL_Remaining_Delay", 8, MYSQL_TYPE_LONG));
  field_list.push_back(new Item_empty_string("Slave_SQL_Running_State", 20));
  field_list.push_back(new Item_return_int("Master_Retry_Count", 10,
                                           MYSQL_TYPE_LONGLONG));
  field_list.push_back(new Item_empty_string("Master_Bind", HOSTNAME_LENGTH+1));
  field_list.push_back(new Item_empty_string("Last_IO_Error_Timestamp", 20));
  field_list.push_back(new Item_empty_string("Last_SQL_Error_Timestamp", 20));
  field_list.push_back(new Item_empty_string("Master_SSL_Crl", FN_REFLEN));
  field_list.push_back(new Item_empty_string("Master_SSL_Crlpath", FN_REFLEN));
  field_list.push_back(new Item_empty_string("Retrieved_Gtid_Set",
                                             io_gtid_set_size));
  field_list.push_back(new Item_empty_string("Executed_Gtid_Set",
                                             sql_gtid_set_size));
  field_list.push_back(new Item_return_int("Auto_Position", sizeof(ulong),
                                           MYSQL_TYPE_LONG));
  field_list.push_back(new Item_empty_string("Replicate_Rewrite_DB", 24));
  field_list.push_back(new Item_empty_string("Channel_Name", CHANNEL_NAME_LENGTH));

}


/**
    Send the data to the client of a Master_info during show_slave_status()
    This function has to be called after calling show_slave_status_metadata().
    Just before sending the data, thd->get_protocol() is prepared to (re)send;

    @param[in]     thd         client thread
    @param[in]     mi          the master info. In the case of multisource
                               replication, this master info corresponds to a
                                channel.

    @param[in]     io_gtid_set_buffer    buffer related to Retrieved GTID set
                                          for each channel.
    @param[in]     sql_gtid_set_buffer   buffer related to Executed GTID set
                                           for each channel.
    @return
     @retval        0     success
     @retval        1     Error
*/

static bool show_slave_status_send_data(THD *thd, Master_info *mi,
                                        char* io_gtid_set_buffer,
                                        char* sql_gtid_set_buffer)
{
  DBUG_ENTER("show_slave_status_send_data");

  Protocol *protocol = thd->get_protocol();
  char* slave_sql_running_state= NULL;

  DBUG_PRINT("info",("host is set: '%s'", mi->host));

  protocol->start_row();

  /*
    slave_running can be accessed without run_lock but not other
    non-volatile members like mi->info_thd or rli->info_thd, for
    them either info_thd_lock or run_lock hold is required.
  */
  mysql_mutex_lock(&mi->info_thd_lock);
  protocol->store(mi->info_thd ? mi->info_thd->get_proc_info() : "",
                  &my_charset_bin);
  mysql_mutex_unlock(&mi->info_thd_lock);

  mysql_mutex_lock(&mi->rli->info_thd_lock);
  slave_sql_running_state= const_cast<char *>(mi->rli->info_thd ? mi->rli->info_thd->get_proc_info() : "");
  mysql_mutex_unlock(&mi->rli->info_thd_lock);

  mysql_mutex_lock(&mi->data_lock);
  mysql_mutex_lock(&mi->rli->data_lock);
  mysql_mutex_lock(&mi->err_lock);
  mysql_mutex_lock(&mi->rli->err_lock);

  DEBUG_SYNC(thd, "wait_after_lock_active_mi_and_rli_data_lock_is_acquired");
  protocol->store(mi->host, &my_charset_bin);
  protocol->store(mi->get_user(), &my_charset_bin);
  protocol->store((uint32) mi->port);
  protocol->store((uint32) mi->connect_retry);
  protocol->store(mi->get_master_log_name(), &my_charset_bin);
  protocol->store((ulonglong) mi->get_master_log_pos());
  protocol->store(mi->rli->get_group_relay_log_name() +
                  dirname_length(mi->rli->get_group_relay_log_name()),
                  &my_charset_bin);
  protocol->store((ulonglong) mi->rli->get_group_relay_log_pos());
  protocol->store(mi->rli->get_group_master_log_name(), &my_charset_bin);
  protocol->store(mi->slave_running == MYSQL_SLAVE_RUN_CONNECT ?
                  "Yes" : (mi->slave_running == MYSQL_SLAVE_RUN_NOT_CONNECT ?
                           "Connecting" : "No"), &my_charset_bin);
  protocol->store(mi->rli->slave_running ? "Yes":"No", &my_charset_bin);
  store(protocol, rpl_filter->get_do_db());
  store(protocol, rpl_filter->get_ignore_db());

  char buf[256];
  String tmp(buf, sizeof(buf), &my_charset_bin);
  rpl_filter->get_do_table(&tmp);
  protocol->store(&tmp);
  rpl_filter->get_ignore_table(&tmp);
  protocol->store(&tmp);
  rpl_filter->get_wild_do_table(&tmp);
  protocol->store(&tmp);
  rpl_filter->get_wild_ignore_table(&tmp);
  protocol->store(&tmp);

  protocol->store(mi->rli->last_error().number);
  protocol->store(mi->rli->last_error().message, &my_charset_bin);
  protocol->store((uint32) mi->rli->slave_skip_counter);
  protocol->store((ulonglong) mi->rli->get_group_master_log_pos());
  protocol->store((ulonglong) mi->rli->log_space_total);


  const char *until_type= "";

  switch (mi->rli->until_condition)
  {
  case Relay_log_info::UNTIL_NONE:
    until_type= "None";
    break;
  case Relay_log_info::UNTIL_MASTER_POS:
    until_type= "Master";
    break;
  case Relay_log_info::UNTIL_RELAY_POS:
    until_type= "Relay";
    break;
  case Relay_log_info::UNTIL_SQL_BEFORE_GTIDS:
    until_type= "SQL_BEFORE_GTIDS";
    break;
  case Relay_log_info::UNTIL_SQL_AFTER_GTIDS:
    until_type= "SQL_AFTER_GTIDS";
    break;
  case Relay_log_info::UNTIL_SQL_VIEW_ID:
    until_type= "SQL_VIEW_ID";
    break;
  case Relay_log_info::UNTIL_SQL_AFTER_MTS_GAPS:
    until_type= "SQL_AFTER_MTS_GAPS";
#ifndef DBUG_OFF
  case Relay_log_info::UNTIL_DONE:
    until_type= "DONE";
    break;
#endif
  default:
    DBUG_ASSERT(0);
  }
  protocol->store(until_type, &my_charset_bin);
  protocol->store(mi->rli->until_log_name, &my_charset_bin);
  protocol->store((ulonglong) mi->rli->until_log_pos);

#ifdef HAVE_OPENSSL
  protocol->store(mi->ssl? "Yes":"No", &my_charset_bin);
#else
  protocol->store(mi->ssl? "Ignored":"No", &my_charset_bin);
#endif
  protocol->store(mi->ssl_ca, &my_charset_bin);
  protocol->store(mi->ssl_capath, &my_charset_bin);
  protocol->store(mi->ssl_cert, &my_charset_bin);
  protocol->store(mi->ssl_cipher, &my_charset_bin);
  protocol->store(mi->ssl_key, &my_charset_bin);

  /*
     The pseudo code to compute Seconds_Behind_Master:
     if (SQL thread is running)
     {
       if (SQL thread processed all the available relay log)
       {
         if (IO thread is running)
            print 0;
         else
            print NULL;
       }
        else
          compute Seconds_Behind_Master;
      }
      else
       print NULL;
  */

  if (mi->rli->slave_running)
  {
    /*
       Check if SQL thread is at the end of relay log
       Checking should be done using two conditions
       condition1: compare the log positions and
       condition2: compare the file names (to handle rotation case)
    */
    if ((mi->get_master_log_pos() == mi->rli->get_group_master_log_pos()) &&
        (!strcmp(mi->get_master_log_name(), mi->rli->get_group_master_log_name())))
    {
      if (mi->slave_running == MYSQL_SLAVE_RUN_CONNECT)
        protocol->store(0LL);
      else
        protocol->store_null();
    }
    else
    {
      long time_diff= ((long)(time(0) - mi->rli->last_master_timestamp)
                       - mi->clock_diff_with_master);
      /*
        Apparently on some systems time_diff can be <0. Here are possible
        reasons related to MySQL:
        - the master is itself a slave of another master whose time is ahead.
        - somebody used an explicit SET TIMESTAMP on the master.
        Possible reason related to granularity-to-second of time functions
        (nothing to do with MySQL), which can explain a value of -1:
        assume the master's and slave's time are perfectly synchronized, and
        that at slave's connection time, when the master's timestamp is read,
        it is at the very end of second 1, and (a very short time later) when
        the slave's timestamp is read it is at the very beginning of second
        2. Then the recorded value for master is 1 and the recorded value for
        slave is 2. At SHOW SLAVE STATUS time, assume that the difference
        between timestamp of slave and rli->last_master_timestamp is 0
        (i.e. they are in the same second), then we get 0-(2-1)=-1 as a result.
        This confuses users, so we don't go below 0: hence the max().

        last_master_timestamp == 0 (an "impossible" timestamp 1970) is a
        special marker to say "consider we have caught up".
      */
      protocol->store((longlong)(mi->rli->last_master_timestamp ?
                                   max(0L, time_diff) : 0));
    }
  }
  else
  {
    protocol->store_null();
  }
  protocol->store(mi->ssl_verify_server_cert? "Yes":"No", &my_charset_bin);

  // Last_IO_Errno
  protocol->store(mi->last_error().number);
  // Last_IO_Error
  protocol->store(mi->last_error().message, &my_charset_bin);
  // Last_SQL_Errno
  protocol->store(mi->rli->last_error().number);
  // Last_SQL_Error
  protocol->store(mi->rli->last_error().message, &my_charset_bin);
  // Replicate_Ignore_Server_Ids
  {
    char buff[FN_REFLEN];
    ulong i, cur_len;
    for (i= 0, buff[0]= 0, cur_len= 0;
         i < mi->ignore_server_ids->dynamic_ids.size(); i++)
    {
      ulong s_id, slen;
      char sbuff[FN_REFLEN];
      s_id= mi->ignore_server_ids->dynamic_ids[i];
      slen= sprintf(sbuff, (i == 0 ? "%lu" : ", %lu"), s_id);
      if (cur_len + slen + 4 > FN_REFLEN)
      {
        /*
          break the loop whenever remained space could not fit
          ellipses on the next cycle
        */
        sprintf(buff + cur_len, "...");
        break;
      }
      cur_len += sprintf(buff + cur_len, "%s", sbuff);
    }
    protocol->store(buff, &my_charset_bin);
  }
  // Master_Server_id
  protocol->store((uint32) mi->master_id);
  protocol->store(mi->master_uuid, &my_charset_bin);
  // Master_Info_File
  protocol->store(mi->get_description_info(), &my_charset_bin);
  // SQL_Delay
  protocol->store((uint32) mi->rli->get_sql_delay());
  // SQL_Remaining_Delay
  if (slave_sql_running_state == stage_sql_thd_waiting_until_delay.m_name)
  {
    time_t t= my_time(0), sql_delay_end= mi->rli->get_sql_delay_end();
    protocol->store((uint32)(t < sql_delay_end ? sql_delay_end - t : 0));
  }
  else
    protocol->store_null();
  // Slave_SQL_Running_State
  protocol->store(slave_sql_running_state, &my_charset_bin);
  // Master_Retry_Count
  protocol->store((ulonglong) mi->retry_count);
  // Master_Bind
  protocol->store(mi->bind_addr, &my_charset_bin);
  // Last_IO_Error_Timestamp
  protocol->store(mi->last_error().timestamp, &my_charset_bin);
  // Last_SQL_Error_Timestamp
  protocol->store(mi->rli->last_error().timestamp, &my_charset_bin);
  // Master_Ssl_Crl
  protocol->store(mi->ssl_crl, &my_charset_bin);
  // Master_Ssl_Crlpath
  protocol->store(mi->ssl_crlpath, &my_charset_bin);
  // Retrieved_Gtid_Set
  protocol->store(io_gtid_set_buffer, &my_charset_bin);
  // Executed_Gtid_Set
  protocol->store(sql_gtid_set_buffer, &my_charset_bin);
  // Auto_Position
  protocol->store(mi->is_auto_position() ? 1 : 0);
  // Replicate_Rewrite_DB
  rpl_filter->get_rewrite_db(&tmp);
  protocol->store(&tmp);
  // channel_name
  protocol->store(mi->get_channel(), &my_charset_bin);

  mysql_mutex_unlock(&mi->rli->err_lock);
  mysql_mutex_unlock(&mi->err_lock);
  mysql_mutex_unlock(&mi->rli->data_lock);
  mysql_mutex_unlock(&mi->data_lock);

  DBUG_RETURN(false);
}


/**
   Method to the show the replication status in all channels.

   @param[in]       thd        the client thread

   @return
     @retval        0           success
     @retval        1           Error

*/
bool show_slave_status(THD *thd)
{
  List<Item> field_list;
  Protocol *protocol= thd->get_protocol();
  int sql_gtid_set_size= 0, io_gtid_set_size= 0;
  Master_info *mi= NULL;
  char* sql_gtid_set_buffer= NULL;
  char** io_gtid_set_buffer_array;
  /*
    We need the maximum size of the retrieved gtid set (i.e io_gtid_set_size).
    This size is needed to reserve the place in show_slave_status_metadata().
    So, we travel all the mi's and find out the maximum size of io_gtid_set_size
    and pass it through show_slave_status_metadata()
  */
  int max_io_gtid_set_size= io_gtid_set_size;
  uint idx;
  uint num_io_gtid_sets;
  bool ret= true;

  DBUG_ENTER("show_slave_status(THD)");

  channel_map.assert_some_lock();

  num_io_gtid_sets= channel_map.get_num_instances();


  io_gtid_set_buffer_array=
    (char**)my_malloc(key_memory_show_slave_status_io_gtid_set,
                      num_io_gtid_sets * sizeof(char*), MYF(MY_WME));

  if (io_gtid_set_buffer_array == NULL)
     DBUG_RETURN(true);

  global_sid_lock->wrlock();

  const Gtid_set *sql_gtid_set= gtid_state->get_executed_gtids();
  sql_gtid_set_size= sql_gtid_set->to_string(&sql_gtid_set_buffer);

  idx= 0;
  for (mi_map::iterator it= channel_map.begin(); it!=channel_map.end(); it++)
  {
    mi= it->second;
    /*
      The following statement is needed because, when mi->host[0]=0
      we don't alloc memory for retried_gtid_set. However, we try
      to free it at the end, causing a crash. To be on safeside,
      we initialize it to NULL, so that my_free() takes care of it.
    */
    io_gtid_set_buffer_array[idx]= NULL;

    if (mi != NULL && mi->host[0])
    {
      const Gtid_set*  io_gtid_set= mi->rli->get_gtid_set();

      /*
         @todo: a single memory allocation improves speed,
         instead of doing it for each loop
      */

      if ((io_gtid_set_size=
           io_gtid_set->to_string(&io_gtid_set_buffer_array[idx])) < 0)
      {
        my_eof(thd);
        my_free(sql_gtid_set_buffer);

        for (uint i= 0; i < idx -1; i++)
        {
          my_free(io_gtid_set_buffer_array[i]);
        }
        my_free(io_gtid_set_buffer_array);

        global_sid_lock->unlock();
        DBUG_RETURN(true);
      }
      else
        max_io_gtid_set_size= max_io_gtid_set_size > io_gtid_set_size ?
                              max_io_gtid_set_size : io_gtid_set_size;
    }
    idx++;
  }
  global_sid_lock->unlock();


  show_slave_status_metadata(field_list, max_io_gtid_set_size,
                             sql_gtid_set_size);

  if (thd->send_result_metadata(&field_list,
                                Protocol::SEND_NUM_ROWS | Protocol::SEND_EOF))
  {
    goto err;
  }

  /* Run through each mi */

  idx=0;
  for (mi_map::iterator it= channel_map.begin(); it!=channel_map.end(); it++)
  {
    mi= it->second;

    if (mi != NULL && mi->host[0])
    {
      if (show_slave_status_send_data(thd, mi, io_gtid_set_buffer_array[idx],
                                 sql_gtid_set_buffer))
        goto err;

      if (protocol->end_row())
        goto err;
    }
    idx++;
  }

  ret= false;
err:
  my_eof(thd);
  for (uint i= 0; i < num_io_gtid_sets; i++)
  {
    my_free(io_gtid_set_buffer_array[i]);
  }
  my_free(io_gtid_set_buffer_array);
  my_free(sql_gtid_set_buffer);

  DBUG_RETURN(ret);

}


/**
  Execute a SHOW SLAVE STATUS statement.

  @param thd Pointer to THD object for the client thread executing the
  statement.

  @param mi Pointer to Master_info object for the IO thread.

  @retval FALSE success
  @retval TRUE failure

  Currently, show slave status works for a channel too, in multisource
  replication. But using performance schema tables is better.

*/
bool show_slave_status(THD* thd, Master_info* mi)
{
  List<Item> field_list;
  Protocol *protocol= thd->get_protocol();
  char *sql_gtid_set_buffer= NULL, *io_gtid_set_buffer= NULL;
  int sql_gtid_set_size= 0, io_gtid_set_size= 0;
  DBUG_ENTER("show_slave_status(THD, Master_info)");
 
  if (mi != NULL)
  { 
    global_sid_lock->wrlock();
    const Gtid_set* sql_gtid_set= gtid_state->get_executed_gtids();
    const Gtid_set* io_gtid_set= mi->rli->get_gtid_set();
    if ((sql_gtid_set_size= sql_gtid_set->to_string(&sql_gtid_set_buffer)) < 0 ||
        (io_gtid_set_size= io_gtid_set->to_string(&io_gtid_set_buffer)) < 0)
    {
      my_eof(thd);
      my_free(sql_gtid_set_buffer);
      my_free(io_gtid_set_buffer);
      global_sid_lock->unlock();
      DBUG_RETURN(true);
    }
    global_sid_lock->unlock();
  }

  /* Fill the metadata required for show slave status. */

  show_slave_status_metadata(field_list, io_gtid_set_size, sql_gtid_set_size);

  if (thd->send_result_metadata(&field_list,
                                Protocol::SEND_NUM_ROWS | Protocol::SEND_EOF))
  {
    my_free(sql_gtid_set_buffer);
    my_free(io_gtid_set_buffer);
    DBUG_RETURN(true);
  }

  if (mi != NULL && mi->host[0])
  {

    if (show_slave_status_send_data(thd, mi,
                                    io_gtid_set_buffer, sql_gtid_set_buffer))
      DBUG_RETURN(true);

    if (protocol->end_row())
    {
      my_free(sql_gtid_set_buffer);
      my_free(io_gtid_set_buffer);
      DBUG_RETURN(true);
    }
  }
  my_eof(thd);
  my_free(sql_gtid_set_buffer);
  my_free(io_gtid_set_buffer);
  DBUG_RETURN(false);
}


/**
  Entry point for SHOW SLAVE STATUS command. Function displayes
  the slave status for all channels or for a single channel
  based on the FOR CHANNEL  clause.

  @param[in]       thd          the client thread.

  @return
    @retval        false          ok
    @retval        true          not ok
*/
bool show_slave_status_cmd(THD *thd)
{
  Master_info *mi= 0;
  LEX *lex= thd->lex;
  bool res;

  DBUG_ENTER("show_slave_status_cmd");

  channel_map.rdlock();

  if (!lex->mi.for_channel)
    res= show_slave_status(thd);
  else
  {
    /* when mi is 0, i.e mi doesn't exist, SSS will return an empty set */
    mi= channel_map.get_mi(lex->mi.channel);

    /*
      If the channel being used is a group replication applier channel we
      need to disable the SHOW SLAVE STATUS commannd as its output is not
      compatible with this command.
    */
    if (mi && channel_map.is_group_replication_channel_name(mi->get_channel(),
                                                            true))
    {
      my_error(ER_SLAVE_CHANNEL_OPERATION_NOT_ALLOWED, MYF(0),
               "SHOW SLAVE STATUS", mi->get_channel());
      channel_map.unlock();
      DBUG_RETURN(true);
    }

    res= show_slave_status(thd, mi);
  }

  channel_map.unlock();

  DBUG_RETURN(res);
}


void set_slave_thread_options(THD* thd)
{
  DBUG_ENTER("set_slave_thread_options");
  /*
     It's nonsense to constrain the slave threads with max_join_size; if a
     query succeeded on master, we HAVE to execute it. So set
     OPTION_BIG_SELECTS. Setting max_join_size to HA_POS_ERROR is not enough
     (and it's not needed if we have OPTION_BIG_SELECTS) because an INSERT
     SELECT examining more than 4 billion rows would still fail (yes, because
     when max_join_size is 4G, OPTION_BIG_SELECTS is automatically set, but
     only for client threads.
  */
  ulonglong options= thd->variables.option_bits | OPTION_BIG_SELECTS;
  if (opt_log_slave_updates)
    options|= OPTION_BIN_LOG;
  else
    options&= ~OPTION_BIN_LOG;
  thd->variables.option_bits= options;
  thd->variables.completion_type= 0;

  /*
    Set autocommit= 1 when info tables are used and autocommit == 0 to
    avoid trigger asserts on mysql_execute_command(THD *thd) caused by
    info tables updates which do not commit, like Rotate, Stop and
    skipped events handling.
  */
  if ((thd->variables.option_bits & OPTION_NOT_AUTOCOMMIT) &&
      (opt_mi_repository_id == INFO_REPOSITORY_TABLE ||
       opt_rli_repository_id == INFO_REPOSITORY_TABLE))
  {
    thd->variables.option_bits|= OPTION_AUTOCOMMIT;
    thd->variables.option_bits&= ~OPTION_NOT_AUTOCOMMIT;
    thd->server_status|= SERVER_STATUS_AUTOCOMMIT;
  }

  /*
    Set thread InnoDB high priority.
  */
  DBUG_EXECUTE_IF("dbug_set_high_prio_sql_thread",
    {
      if (thd->system_thread == SYSTEM_THREAD_SLAVE_SQL ||
          thd->system_thread == SYSTEM_THREAD_SLAVE_WORKER)
        thd->thd_tx_priority= 1;
    });

  DBUG_VOID_RETURN;
}

void set_slave_thread_default_charset(THD* thd, Relay_log_info const *rli)
{
  DBUG_ENTER("set_slave_thread_default_charset");

  thd->variables.character_set_client=
    global_system_variables.character_set_client;
  thd->variables.collation_connection=
    global_system_variables.collation_connection;
  thd->variables.collation_server=
    global_system_variables.collation_server;
  thd->update_charset();

  /*
    We use a const cast here since the conceptual (and externally
    visible) behavior of the function is to set the default charset of
    the thread.  That the cache has to be invalidated is a secondary
    effect.
   */
  const_cast<Relay_log_info*>(rli)->cached_charset_invalidate();
  DBUG_VOID_RETURN;
}

/*
  init_slave_thread()
*/

static int init_slave_thread(THD* thd, SLAVE_THD_TYPE thd_type)
{
  DBUG_ENTER("init_slave_thread");
#if !defined(DBUG_OFF)
  int simulate_error= 0;
#endif
  thd->system_thread= (thd_type == SLAVE_THD_WORKER) ? 
    SYSTEM_THREAD_SLAVE_WORKER : (thd_type == SLAVE_THD_SQL) ?
    SYSTEM_THREAD_SLAVE_SQL : SYSTEM_THREAD_SLAVE_IO;
  thd->security_context()->skip_grants();
  thd->get_protocol_classic()->init_net(0);
  thd->slave_thread = 1;
  thd->enable_slow_log= opt_log_slow_slave_statements;
  set_slave_thread_options(thd);
  thd->get_protocol_classic()->set_client_capabilities(
      CLIENT_LOCAL_FILES);

  /*
    Replication threads are:
    - background threads in the server, not user sessions,
    - yet still assigned a PROCESSLIST_ID,
      for historical reasons (displayed in SHOW PROCESSLIST).
  */
  thd->set_new_thread_id();

#ifdef HAVE_PSI_INTERFACE
  /*
    Populate the PROCESSLIST_ID in the instrumentation.
  */
  struct PSI_thread *psi= PSI_THREAD_CALL(get_thread)();
  PSI_THREAD_CALL(set_thread_id)(psi, thd->thread_id());
#endif /* HAVE_PSI_INTERFACE */

  DBUG_EXECUTE_IF("simulate_io_slave_error_on_init",
                  simulate_error|= (1 << SLAVE_THD_IO););
  DBUG_EXECUTE_IF("simulate_sql_slave_error_on_init",
                  simulate_error|= (1 << SLAVE_THD_SQL););
#if !defined(DBUG_OFF)
  if (thd->store_globals() || simulate_error & (1<< thd_type))
#else
  if (thd->store_globals())
#endif
  {
    DBUG_RETURN(-1);
  }

  if (thd_type == SLAVE_THD_SQL)
  {
    THD_STAGE_INFO(thd, stage_waiting_for_the_next_event_in_relay_log);
  }
  else
  {
    THD_STAGE_INFO(thd, stage_waiting_for_master_update);
  }
  thd->set_time();
  /* Do not use user-supplied timeout value for system threads. */
  thd->variables.lock_wait_timeout= LONG_TIMEOUT;
  DBUG_RETURN(0);
}


/**
  Sleep for a given amount of time or until killed.

  @param thd        Thread context of the current thread.
  @param seconds    The number of seconds to sleep.
  @param func       Function object to check if the thread has been killed.
  @param info       The Rpl_info object associated with this sleep.

  @retval True if the thread has been killed, false otherwise.
*/
template <typename killed_func, typename rpl_info>
static inline bool slave_sleep(THD *thd, time_t seconds,
                               killed_func func, rpl_info info)
{
  bool ret;
  struct timespec abstime;
  mysql_mutex_t *lock= &info->sleep_lock;
  mysql_cond_t *cond= &info->sleep_cond;

  /* Absolute system time at which the sleep time expires. */
  set_timespec(&abstime, seconds);

  mysql_mutex_lock(lock);
  thd->ENTER_COND(cond, lock, NULL, NULL);

  while (! (ret= func(thd, info)))
  {
    int error= mysql_cond_timedwait(cond, lock, &abstime);
    if (error == ETIMEDOUT || error == ETIME)
      break;
  }

  mysql_mutex_unlock(lock);
  thd->EXIT_COND(NULL);

  return ret;
}

static int request_dump(THD *thd, MYSQL* mysql, Master_info* mi,
                        bool *suppress_warnings)
{
  DBUG_ENTER("request_dump");

  const size_t BINLOG_NAME_INFO_SIZE= strlen(mi->get_master_log_name());
  int error= 1;
  size_t command_size= 0;
  enum_server_command command= mi->is_auto_position() ?
    COM_BINLOG_DUMP_GTID : COM_BINLOG_DUMP;
  uchar* command_buffer= NULL;
  ushort binlog_flags= 0;

  if (RUN_HOOK(binlog_relay_io,
               before_request_transmit,
               (thd, mi, binlog_flags)))
    goto err;

  *suppress_warnings= false;
  if (command == COM_BINLOG_DUMP_GTID)
  {
    // get set of GTIDs
    Sid_map sid_map(NULL/*no lock needed*/);
    Gtid_set gtid_executed(&sid_map);
    global_sid_lock->wrlock();
    gtid_state->dbug_print();

    if (gtid_executed.add_gtid_set(mi->rli->get_gtid_set()) != RETURN_STATUS_OK ||
        gtid_executed.add_gtid_set(gtid_state->get_executed_gtids()) !=
        RETURN_STATUS_OK)
    {
      global_sid_lock->unlock();
      goto err;
    }
    global_sid_lock->unlock();
     
    // allocate buffer
    size_t encoded_data_size= gtid_executed.get_encoded_length();
    size_t allocation_size= 
      ::BINLOG_FLAGS_INFO_SIZE + ::BINLOG_SERVER_ID_INFO_SIZE +
      ::BINLOG_NAME_SIZE_INFO_SIZE + BINLOG_NAME_INFO_SIZE +
      ::BINLOG_POS_INFO_SIZE + ::BINLOG_DATA_SIZE_INFO_SIZE +
      encoded_data_size + 1;
    if (!(command_buffer= (uchar *) my_malloc(key_memory_rpl_slave_command_buffer,
                                              allocation_size, MYF(MY_WME))))
      goto err;
    uchar* ptr_buffer= command_buffer;

    DBUG_PRINT("info", ("Do I know something about the master? (binary log's name %s - auto position %d).",
               mi->get_master_log_name(), mi->is_auto_position()));
    /*
      Note: binlog_flags is always 0.  However, in versions up to 5.6
      RC, the master would check the lowest bit and do something
      unexpected if it was set; in early versions of 5.6 it would also
      use the two next bits.  Therefore, for backward compatibility,
      if we ever start to use the flags, we should leave the three
      lowest bits unused.
    */
    int2store(ptr_buffer, binlog_flags);
    ptr_buffer+= ::BINLOG_FLAGS_INFO_SIZE;
    int4store(ptr_buffer, server_id);
    ptr_buffer+= ::BINLOG_SERVER_ID_INFO_SIZE;
    int4store(ptr_buffer, static_cast<uint32>(BINLOG_NAME_INFO_SIZE));
    ptr_buffer+= ::BINLOG_NAME_SIZE_INFO_SIZE;
    memset(ptr_buffer, 0, BINLOG_NAME_INFO_SIZE);
    ptr_buffer+= BINLOG_NAME_INFO_SIZE;
    int8store(ptr_buffer, 4LL);
    ptr_buffer+= ::BINLOG_POS_INFO_SIZE;

    int4store(ptr_buffer, static_cast<uint32>(encoded_data_size));
    ptr_buffer+= ::BINLOG_DATA_SIZE_INFO_SIZE;
    gtid_executed.encode(ptr_buffer);
    ptr_buffer+= encoded_data_size;

    command_size= ptr_buffer - command_buffer;
    DBUG_ASSERT(command_size == (allocation_size - 1));
  }
  else
  {
    size_t allocation_size= ::BINLOG_POS_OLD_INFO_SIZE +
      BINLOG_NAME_INFO_SIZE + ::BINLOG_FLAGS_INFO_SIZE +
      ::BINLOG_SERVER_ID_INFO_SIZE + 1;
    if (!(command_buffer= (uchar *) my_malloc(key_memory_rpl_slave_command_buffer,
                                              allocation_size, MYF(MY_WME))))
      goto err;
    uchar* ptr_buffer= command_buffer;
  
    int4store(ptr_buffer, DBUG_EVALUATE_IF("request_master_log_pos_3", 3,
                                           static_cast<uint32>(mi->get_master_log_pos())));
    ptr_buffer+= ::BINLOG_POS_OLD_INFO_SIZE;
    // See comment regarding binlog_flags above.
    int2store(ptr_buffer, binlog_flags);
    ptr_buffer+= ::BINLOG_FLAGS_INFO_SIZE;
    int4store(ptr_buffer, server_id);
    ptr_buffer+= ::BINLOG_SERVER_ID_INFO_SIZE;
    memcpy(ptr_buffer, mi->get_master_log_name(), BINLOG_NAME_INFO_SIZE);
    ptr_buffer+= BINLOG_NAME_INFO_SIZE;

    command_size= ptr_buffer - command_buffer;
    DBUG_ASSERT(command_size == (allocation_size - 1));
  }

  if (simple_command(mysql, command, command_buffer, command_size, 1))
  {
    /*
      Something went wrong, so we will just reconnect and retry later
      in the future, we should do a better error analysis, but for
      now we just fill up the error log :-)
    */
    if (mysql_errno(mysql) == ER_NET_READ_INTERRUPTED)
      *suppress_warnings= true;                 // Suppress reconnect warning
    else
      sql_print_error("Error on %s: %d  %s, will retry in %d secs",
                      command_name[command].str,
                      mysql_errno(mysql), mysql_error(mysql),
                      mi->connect_retry);
    goto err;
  }
  error= 0;

err:
  my_free(command_buffer);
  DBUG_RETURN(error);
}


/*
  Read one event from the master

  SYNOPSIS
    read_event()
    mysql               MySQL connection
    mi                  Master connection information
    suppress_warnings   TRUE when a normal net read timeout has caused us to
                        try a reconnect.  We do not want to print anything to
                        the error log in this case because this a anormal
                        event in an idle server.

    RETURN VALUES
    'packet_error'      Error
    number              Length of packet
*/

static ulong read_event(MYSQL* mysql, Master_info *mi, bool* suppress_warnings)
{
  ulong len;
  DBUG_ENTER("read_event");

  *suppress_warnings= FALSE;
  /*
    my_real_read() will time us out
    We check if we were told to die, and if not, try reading again
  */
#ifndef DBUG_OFF
  if (disconnect_slave_event_count && !(mi->events_until_exit--))
    DBUG_RETURN(packet_error);
#endif

  len= cli_safe_read(mysql, NULL);
  if (len == packet_error || (long) len < 1)
  {
    if (mysql_errno(mysql) == ER_NET_READ_INTERRUPTED)
    {
      /*
        We are trying a normal reconnect after a read timeout;
        we suppress prints to .err file as long as the reconnect
        happens without problems
      */
      *suppress_warnings= TRUE;
    }
    else
    {
      if (!mi->rli->abort_slave) 
      {
        sql_print_error("Error reading packet from server%s: %s (server_errno=%d)",
                        mi->get_for_channel_str(), mysql_error(mysql),
                        mysql_errno(mysql));
      }
    }
    DBUG_RETURN(packet_error);
  }

  /* Check if eof packet */
  if (len < 8 && mysql->net.read_pos[0] == 254)
  {
     sql_print_information("Slave%s: received end packet from server due to dump "
                           "thread being killed on master. Dump threads are "
                           "killed for example during master shutdown, "
                           "explicitly by a user, or when the master receives "
                           "a binlog send request from a duplicate server "
                           "UUID <%s> : Error %s", mi->get_for_channel_str(),
                           ::server_uuid,
                           mysql_error(mysql));
     DBUG_RETURN(packet_error);
  }

  DBUG_PRINT("exit", ("len: %lu  net->read_pos[4]: %d",
                      len, mysql->net.read_pos[4]));
  DBUG_RETURN(len - 1);
}


/**
  If this is a lagging slave (specified with CHANGE MASTER TO MASTER_DELAY = X), delays accordingly. Also unlocks rli->data_lock.

  Design note: this is the place to unlock rli->data_lock. The lock
  must be held when reading delay info from rli, but it should not be
  held while sleeping.

  @param ev Event that is about to be executed.

  @param thd The sql thread's THD object.

  @param rli The sql thread's Relay_log_info structure.

  @retval 0 If the delay timed out and the event shall be executed.

  @retval nonzero If the delay was interrupted and the event shall be skipped.
*/
static int sql_delay_event(Log_event *ev, THD *thd, Relay_log_info *rli)
{
  time_t sql_delay= rli->get_sql_delay();

  DBUG_ENTER("sql_delay_event");
  mysql_mutex_assert_owner(&rli->data_lock);
  DBUG_ASSERT(!rli->belongs_to_client());

  int type= ev->get_type_code();
  if (sql_delay && type != binary_log::ROTATE_EVENT &&
      type != binary_log::FORMAT_DESCRIPTION_EVENT &&
      type != binary_log::START_EVENT_V3)
  {
    // The time when we should execute the event.
    time_t sql_delay_end=
      ev->common_header->when.tv_sec + rli->mi->clock_diff_with_master + sql_delay;
    // The current time.
    time_t now= my_time(0);
    // The time we will have to sleep before executing the event.
    time_t nap_time= 0;
    if (sql_delay_end > now)
      nap_time= sql_delay_end - now;

    DBUG_PRINT("info", ("sql_delay= %lu "
                        "ev->when= %lu "
                        "rli->mi->clock_diff_with_master= %lu "
                        "now= %ld "
                        "sql_delay_end= %ld "
                        "nap_time= %ld",
                        sql_delay, (long) ev->common_header->when.tv_sec,
                        rli->mi->clock_diff_with_master,
                        (long)now, (long)sql_delay_end, (long)nap_time));

    if (sql_delay_end > now)
    {
      DBUG_PRINT("info", ("delaying replication event %lu secs",
                          nap_time));
      rli->start_sql_delay(sql_delay_end);
      mysql_mutex_unlock(&rli->data_lock);
      DBUG_RETURN(slave_sleep(thd, nap_time, sql_slave_killed, rli));
    }
  }

  mysql_mutex_unlock(&rli->data_lock);

  DBUG_RETURN(0);
}


/**
  Applies the given event and advances the relay log position.

  This is needed by the sql thread to execute events from the binlog,
  and by clients executing BINLOG statements.  Conceptually, this
  function does:

  @code
    ev->apply_event(rli);
    ev->update_pos(rli);
  @endcode

  It also does the following maintainance:

   - Initializes the thread's server_id and time; and the event's
     thread.

   - If !rli->belongs_to_client() (i.e., if it belongs to the slave
     sql thread instead of being used for executing BINLOG
     statements), it does the following things: (1) skips events if it
     is needed according to the server id or slave_skip_counter; (2)
     unlocks rli->data_lock; (3) sleeps if required by 'CHANGE MASTER
     TO MASTER_DELAY=X'; (4) maintains the running state of the sql
     thread (rli->thread_state).

   - Reports errors as needed.

  @param ptr_ev a pointer to a reference to the event to apply.

  @param thd The client thread that executes the event (i.e., the
  slave sql thread if called from a replication slave, or the client
  thread if called to execute a BINLOG statement).

  @param rli The relay log info (i.e., the slave's rli if called from
  a replication slave, or the client's thd->rli_fake if called to
  execute a BINLOG statement).

  @note MTS can store NULL to @c ptr_ev location to indicate
        the event is taken over by a Worker.

  @retval SLAVE_APPLY_EVENT_AND_UPDATE_POS_OK
          OK.

  @retval SLAVE_APPLY_EVENT_AND_UPDATE_POS_APPLY_ERROR
          Error calling ev->apply_event().

  @retval SLAVE_APPLY_EVENT_AND_UPDATE_POS_UPDATE_POS_ERROR
          No error calling ev->apply_event(), but error calling
          ev->update_pos().

  @retval SLAVE_APPLY_EVENT_AND_UPDATE_POS_APPEND_JOB_ERROR
          append_item_to_jobs() failed, thread was killed while waiting
          for successful enqueue on worker.
*/
static enum enum_slave_apply_event_and_update_pos_retval
apply_event_and_update_pos(Log_event** ptr_ev, THD* thd, Relay_log_info* rli)
{
  int exec_res= 0;
  bool skip_event= FALSE;
  Log_event *ev= *ptr_ev;
  Log_event::enum_skip_reason reason= Log_event::EVENT_SKIP_NOT;

  DBUG_ENTER("apply_event_and_update_pos");

  DBUG_PRINT("exec_event",("%s(type_code: %d; server_id: %d)",
                           ev->get_type_str(), ev->get_type_code(),
                           ev->server_id));
  DBUG_PRINT("info", ("thd->options: %s%s; rli->last_event_start_time: %lu",
                      FLAGSTR(thd->variables.option_bits, OPTION_NOT_AUTOCOMMIT),
                      FLAGSTR(thd->variables.option_bits, OPTION_BEGIN),
                      (ulong) rli->last_event_start_time));

  /*
    Execute the event to change the database and update the binary
    log coordinates, but first we set some data that is needed for
    the thread.

    The event will be executed unless it is supposed to be skipped.

    Queries originating from this server must be skipped.  Low-level
    events (Format_description_log_event, Rotate_log_event,
    Stop_log_event) from this server must also be skipped. But for
    those we don't want to modify 'group_master_log_pos', because
    these events did not exist on the master.
    Format_description_log_event is not completely skipped.

    Skip queries specified by the user in 'slave_skip_counter'.  We
    can't however skip events that has something to do with the log
    files themselves.

    Filtering on own server id is extremely important, to ignore
    execution of events created by the creation/rotation of the relay
    log (remember that now the relay log starts with its Format_desc,
    has a Rotate etc).
  */
  /*
     Set the unmasked and actual server ids from the event
   */
  thd->server_id = ev->server_id; // use the original server id for logging
  thd->unmasked_server_id = ev->common_header->unmasked_server_id;
  thd->set_time();                            // time the query
  thd->lex->set_current_select(0);
  if (!ev->common_header->when.tv_sec)
    my_micro_time_to_timeval(my_micro_time(), &ev->common_header->when);
  ev->thd = thd; // because up to this point, ev->thd == 0

  if (!(rli->is_mts_recovery() && bitmap_is_set(&rli->recovery_groups,
                                                rli->mts_recovery_index)))
  {
    reason= ev->shall_skip(rli);
  }
#ifndef DBUG_OFF
  if (rli->is_mts_recovery())
  {
    DBUG_PRINT("mts", ("Mts is recovering %d, number of bits set %d, "
                       "bitmap is set %d, index %lu.\n",
                       rli->is_mts_recovery(),
                       bitmap_bits_set(&rli->recovery_groups),
                       bitmap_is_set(&rli->recovery_groups,
                                     rli->mts_recovery_index),
                       rli->mts_recovery_index));
  }
#endif
  if (reason == Log_event::EVENT_SKIP_COUNT)
  {
    --rli->slave_skip_counter;
    skip_event= TRUE;
  }
  set_timespec_nsec(&rli->ts_exec[0], 0);
  rli->stats_read_time += diff_timespec(&rli->ts_exec[0], &rli->ts_exec[1]);

  if (reason == Log_event::EVENT_SKIP_NOT)
  {
    // Sleeps if needed, and unlocks rli->data_lock.
    if (sql_delay_event(ev, thd, rli))
      DBUG_RETURN(SLAVE_APPLY_EVENT_AND_UPDATE_POS_OK);

    exec_res= ev->apply_event(rli);

    if (!exec_res && (ev->worker != rli))
    {
      if (ev->worker)
      {
        Slave_job_item item= {ev, rli->get_event_relay_log_number(),
                              rli->get_event_start_pos() };
        Slave_job_item *job_item= &item;
        Slave_worker *w= (Slave_worker *) ev->worker;
        // specially marked group typically with OVER_MAX_DBS_IN_EVENT_MTS db:s
        bool need_sync= ev->is_mts_group_isolated();

        // all events except BEGIN-query must be marked with a non-NULL Worker
        DBUG_ASSERT(((Slave_worker*) ev->worker) == rli->last_assigned_worker);

        DBUG_PRINT("Log_event::apply_event:",
                   ("-> job item data %p to W_%lu", job_item->data, w->id));

        // Reset mts in-group state
        if (rli->mts_group_status == Relay_log_info::MTS_END_GROUP)
        {
          // CGAP cleanup
          rli->curr_group_assigned_parts.clear();
          // reset the B-group and Gtid-group marker
          rli->curr_group_seen_begin= rli->curr_group_seen_gtid= false;
          rli->last_assigned_worker= NULL;
        }
        /*
           Stroring GAQ index of the group that the event belongs to
           in the event. Deferred events are handled similarly below.
        */
        ev->mts_group_idx= rli->gaq->assigned_group_index;

        bool append_item_to_jobs_error= false;
        if (rli->curr_group_da.size() > 0)
        {
          /*
            the current event sorted out which partion the current group
            belongs to. It's time now to processed deferred array events.
          */
          for (uint i= 0; i < rli->curr_group_da.size(); i++)
          {
            Slave_job_item da_item= rli->curr_group_da[i];
            DBUG_PRINT("mts", ("Assigning job %llu to worker %lu",
                      (da_item.data)->common_header->log_pos, w->id));
            da_item.data->mts_group_idx=
              rli->gaq->assigned_group_index; // similarly to above
            if (!append_item_to_jobs_error)
              append_item_to_jobs_error= append_item_to_jobs(&da_item, w, rli);
            if (append_item_to_jobs_error)
              delete da_item.data;
          }
          rli->curr_group_da.clear();
        }
        if (append_item_to_jobs_error)
          DBUG_RETURN(SLAVE_APPLY_EVENT_AND_UPDATE_POS_APPEND_JOB_ERROR);

        DBUG_PRINT("mts", ("Assigning job %llu to worker %lu\n",
                   job_item->data->common_header->log_pos, w->id));

        /* Notice `ev' instance can be destoyed after `append()' */
        if (append_item_to_jobs(job_item, w, rli))
          DBUG_RETURN(SLAVE_APPLY_EVENT_AND_UPDATE_POS_APPEND_JOB_ERROR);
        if (need_sync)
        {
          /*
            combination of over-max db:s and end of the current group
            forces to wait for the assigned groups completion by assigned
            to the event worker.
            Indeed MTS group status could be safely set to MTS_NOT_IN_GROUP
            after wait_() returns.
            No need to know a possible error out of synchronization call.
          */
          (void)rli->current_mts_submode->wait_for_workers_to_finish(rli);
        }

      }
      *ptr_ev= NULL; // announcing the event is passed to w-worker

      if (rli->is_parallel_exec() && rli->mts_events_assigned % 1024 == 1)
      {
        time_t my_now= my_time(0);

        if ((my_now - rli->mts_last_online_stat) >=
            mts_online_stat_period)
        {
          sql_print_information("Multi-threaded slave statistics%s: "
                                "seconds elapsed = %lu; "
                                "events assigned = %llu; "
                                "worker queues filled over overrun level = %lu; "
                                "waited due a Worker queue full = %lu; "
                                "waited due the total size = %lu; "
                                "waited at clock conflicts = %llu "
                                "waited (count) when Workers occupied = %lu "
                                "waited when Workers occupied = %llu",
                                rli->get_for_channel_str(),
                                static_cast<unsigned long>
                                (my_now - rli->mts_last_online_stat),
                                rli->mts_events_assigned,
                                rli->mts_wq_overrun_cnt,
                                rli->mts_wq_overfill_cnt,
                                rli->wq_size_waits_cnt,
                                rli->mts_total_wait_overlap,
                                rli->mts_wq_no_underrun_cnt,
                                rli->mts_total_wait_worker_avail);
          rli->mts_last_online_stat= my_now;
        }
      }
    }
  }
  else
    mysql_mutex_unlock(&rli->data_lock);

  set_timespec_nsec(&rli->ts_exec[1], 0);
  rli->stats_exec_time += diff_timespec(&rli->ts_exec[1], &rli->ts_exec[0]);

  DBUG_PRINT("info", ("apply_event error = %d", exec_res));
  if (exec_res == 0)
  {
    /*
      Positions are not updated here when an XID is processed. To make
      a slave crash-safe, positions must be updated while processing a
      XID event and as such do not need to be updated here again.

      However, if the event needs to be skipped, this means that it
      will not be processed and then positions need to be updated here.

      See sql/rpl_rli.h for further details.
    */
    int error= 0;
    if (*ptr_ev &&
        (ev->get_type_code() != binary_log::XID_EVENT ||
         skip_event || (rli->is_mts_recovery() && !is_gtid_event(ev) &&
         (ev->ends_group() || !rli->mts_recovery_group_seen_begin) &&
          bitmap_is_set(&rli->recovery_groups, rli->mts_recovery_index))))
    {
#ifndef DBUG_OFF
      /*
        This only prints information to the debug trace.
        
        TODO: Print an informational message to the error log?
      */
      static const char *const explain[] = {
        // EVENT_SKIP_NOT,
        "not skipped",
        // EVENT_SKIP_IGNORE,
        "skipped because event should be ignored",
        // EVENT_SKIP_COUNT
        "skipped because event skip counter was non-zero"
      };
      DBUG_PRINT("info", ("OPTION_BEGIN: %d; IN_STMT: %d",
                          MY_TEST(thd->variables.option_bits & OPTION_BEGIN),
                          rli->get_flag(Relay_log_info::IN_STMT)));
      DBUG_PRINT("skip_event", ("%s event was %s",
                                ev->get_type_str(), explain[reason]));
#endif

      error= ev->update_pos(rli);

#ifndef DBUG_OFF
      DBUG_PRINT("info", ("update_pos error = %d", error));
      if (!rli->belongs_to_client())
      {
        char buf[22];
        DBUG_PRINT("info", ("group %s %s",
                            llstr(rli->get_group_relay_log_pos(), buf),
                            rli->get_group_relay_log_name()));
        DBUG_PRINT("info", ("event %s %s",
                            llstr(rli->get_event_relay_log_pos(), buf),
                            rli->get_event_relay_log_name()));
      }
#endif
    }
    else
    {
      /*
        INTVAR_EVENT, RAND_EVENT, USER_VAR_EVENT and ROWS_QUERY_LOG_EVENT are
        deferred event. It means ev->worker is NULL.
      */
      DBUG_ASSERT(*ptr_ev == ev || rli->is_parallel_exec() ||
		  (!ev->worker &&
		   (ev->get_type_code() == binary_log::INTVAR_EVENT ||
		    ev->get_type_code() == binary_log::RAND_EVENT ||
		    ev->get_type_code() == binary_log::USER_VAR_EVENT ||
                    ev->get_type_code() == binary_log::ROWS_QUERY_LOG_EVENT)));

      rli->inc_event_relay_log_pos();
    }

    if (!error && rli->is_mts_recovery() &&
        ev->get_type_code() != binary_log::ROTATE_EVENT &&
        ev->get_type_code() != binary_log::FORMAT_DESCRIPTION_EVENT &&
        ev->get_type_code() != binary_log::PREVIOUS_GTIDS_LOG_EVENT)
    {
      if (ev->starts_group())
      {
        rli->mts_recovery_group_seen_begin= true;
      }
      else if ((ev->ends_group() || !rli->mts_recovery_group_seen_begin) &&
               !is_gtid_event(ev))
      {
        rli->mts_recovery_index++;
        if (--rli->mts_recovery_group_cnt == 0)
        {
          rli->mts_recovery_index= 0;
          sql_print_information("Slave%s: MTS Recovery has completed at "
                                "relay log %s, position %llu "
                                "master log %s, position %llu.",
                                rli->get_for_channel_str(),
                                rli->get_group_relay_log_name(),
                                rli->get_group_relay_log_pos(),
                                rli->get_group_master_log_name(),
                                rli->get_group_master_log_pos());
#ifndef DBUG_OFF
          /* 
             Few tests wait for UNTIL_SQL_AFTER_MTS_GAPS completion.
             Due to exisiting convention the status won't change 
             prior to slave restarts.
             So making of UNTIL_SQL_AFTER_MTS_GAPS completion isdone here,
             and only in the debug build to make the test to catch the change
             despite a faulty design of UNTIL checking before execution.
          */
          if (rli->until_condition == Relay_log_info::UNTIL_SQL_AFTER_MTS_GAPS)
          {
            rli->until_condition= Relay_log_info::UNTIL_DONE;
          }
#endif
          // reset the Worker tables to remove last slave session time info
          if ((error= rli->mts_finalize_recovery()))
          {
            (void) Rpl_info_factory::reset_workers(rli);
          }
        }
        rli->mts_recovery_group_seen_begin= false;
        if (!error)
          error= rli->flush_info(true);
      }
    }

    if (error)
    {
      /*
        The update should not fail, so print an error message and
        return an error code.
        
        TODO: Replace this with a decent error message when merged
        with BUG#24954 (which adds several new error message).
      */
      char buf[22];
      rli->report(ERROR_LEVEL, ER_UNKNOWN_ERROR,
                  "It was not possible to update the positions"
                  " of the relay log information: the slave may"
                  " be in an inconsistent state."
                  " Stopped in %s position %s",
                  rli->get_group_relay_log_name(),
                  llstr(rli->get_group_relay_log_pos(), buf));
      DBUG_RETURN(SLAVE_APPLY_EVENT_AND_UPDATE_POS_UPDATE_POS_ERROR);
    }
  }

  DBUG_RETURN(exec_res ? SLAVE_APPLY_EVENT_AND_UPDATE_POS_APPLY_ERROR :
                         SLAVE_APPLY_EVENT_AND_UPDATE_POS_OK);
}

/**
  Let the worker applying the current group to rollback and gracefully
  finish its work before.

  @param rli The slave's relay log info.

  @param ev a pointer to the event on hold before applying this rollback
  procedure.

  @retval false The rollback succeeded.

  @retval true  There was an error while injecting events.
*/
static bool coord_handle_partial_binlogged_transaction(Relay_log_info *rli,
                                                       const Log_event *ev)
{
  DBUG_ENTER("coord_handle_partial_binlogged_transaction");
  /*
    This function is called holding the rli->data_lock.
    We must return it still holding this lock, except in the case of returning
    error.
  */
  mysql_mutex_assert_owner(&rli->data_lock);
  THD *thd= rli->info_thd;

  if (!rli->curr_group_seen_begin)
  {
    DBUG_PRINT("info",("Injecting QUERY(BEGIN) to rollback worker"));
    Log_event *begin_event= new Query_log_event(thd,
                                                STRING_WITH_LEN("BEGIN"),
                                                true, /* using_trans */
                                                false, /* immediate */
                                                true, /* suppress_use */
                                                0, /* error */
                                                true /* ignore_command */);
    ((Query_log_event*) begin_event)->db= "";
    begin_event->common_header->data_written= 0;
    begin_event->server_id= ev->server_id;
    /*
      We must be careful to avoid SQL thread increasing its position
      farther than the event that triggered this QUERY(BEGIN).
    */
    begin_event->common_header->log_pos= ev->common_header->log_pos;
    begin_event->future_event_relay_log_pos= ev->future_event_relay_log_pos;

    if (apply_event_and_update_pos(&begin_event, thd, rli) !=
        SLAVE_APPLY_EVENT_AND_UPDATE_POS_OK)
    {
      delete begin_event;
      DBUG_RETURN(true);
    }
    mysql_mutex_lock(&rli->data_lock);
  }

  DBUG_PRINT("info",("Injecting QUERY(ROLLBACK) to rollback worker"));
  Log_event *rollback_event= new Query_log_event(thd,
                                                 STRING_WITH_LEN("ROLLBACK"),
                                                 true, /* using_trans */
                                                 false, /* immediate */
                                                 true, /* suppress_use */
                                                 0, /* error */
                                                 true /* ignore_command */);
  ((Query_log_event*) rollback_event)->db= "";
  rollback_event->common_header->data_written= 0;
  rollback_event->server_id= ev->server_id;
  /*
    We must be careful to avoid SQL thread increasing its position
    farther than the event that triggered this QUERY(ROLLBACK).
  */
  rollback_event->common_header->log_pos= ev->common_header->log_pos;
  rollback_event->future_event_relay_log_pos= ev->future_event_relay_log_pos;

  if (apply_event_and_update_pos(&rollback_event, thd, rli) !=
      SLAVE_APPLY_EVENT_AND_UPDATE_POS_OK)
  {
    delete rollback_event;
    DBUG_RETURN(true);
  }
  mysql_mutex_lock(&rli->data_lock);

  DBUG_RETURN(false);
}

/**
  Top-level function for executing the next event in the relay log.
  This is called from the SQL thread.

  This function reads the event from the relay log, executes it, and
  advances the relay log position.  It also handles errors, etc.

  This function may fail to apply the event for the following reasons:

   - The position specfied by the UNTIL condition of the START SLAVE
     command is reached.

   - It was not possible to read the event from the log.

   - The slave is killed.

   - An error occurred when applying the event, and the event has been
     tried slave_trans_retries times.  If the event has been retried
     fewer times, 0 is returned.

   - init_info or init_relay_log_pos failed. (These are called
     if a failure occurs when applying the event.)

   - An error occurred when updating the binlog position.

  @retval 0 The event was applied.

  @retval 1 The event was not applied.
*/
static int exec_relay_log_event(THD* thd, Relay_log_info* rli)
{
  DBUG_ENTER("exec_relay_log_event");

  /*
     We acquire this mutex since we need it for all operations except
     event execution. But we will release it in places where we will
     wait for something for example inside of next_event().
   */
  mysql_mutex_lock(&rli->data_lock);

  /*
    UNTIL_SQL_AFTER_GTIDS, UNTIL_MASTER_POS and UNTIL_RELAY_POS require
    special handling since we have to check whether the until_condition is
    satisfied *before* the SQL threads goes on a wait inside next_event()
    for the relay log to grow.
    This is required in the following case: We have already applied the last
    event in the waiting set, but the relay log ends after this event. Then it
    is not enough to check the condition in next_event; we also have to check
    it here, before going to sleep. Otherwise, if no updates were coming from
    the master, we would sleep forever despite having reached the required
    position.
  */
  if ((rli->until_condition == Relay_log_info::UNTIL_SQL_AFTER_GTIDS ||
       rli->until_condition == Relay_log_info::UNTIL_MASTER_POS ||
       rli->until_condition == Relay_log_info::UNTIL_RELAY_POS ||
       rli->until_condition == Relay_log_info::UNTIL_SQL_VIEW_ID) &&
       rli->is_until_satisfied(thd, NULL))
  {
    rli->abort_slave= 1;
    mysql_mutex_unlock(&rli->data_lock);
    DBUG_RETURN(1);
  }

  Log_event *ev = next_event(rli), **ptr_ev;

  DBUG_ASSERT(rli->info_thd==thd);

  if (sql_slave_killed(thd,rli))
  {
    mysql_mutex_unlock(&rli->data_lock);
    delete ev;
    DBUG_RETURN(1);
  }
  if (ev)
  {
    enum enum_slave_apply_event_and_update_pos_retval exec_res;

    ptr_ev= &ev;
    /*
      Even if we don't execute this event, we keep the master timestamp,
      so that seconds behind master shows correct delta (there are events
      that are not replayed, so we keep falling behind).

      If it is an artificial event, or a relay log event (IO thread generated
      event) or ev->when is set to 0, or a FD from master, or a heartbeat
      event with server_id '0' then  we don't update the last_master_timestamp.
    */
    if (!(rli->is_parallel_exec() ||
          ev->is_artificial_event() || ev->is_relay_log_event() ||
          (ev->common_header->when.tv_sec == 0) ||
          ev->get_type_code() == binary_log::FORMAT_DESCRIPTION_EVENT ||
          ev->server_id == 0))
    {
      rli->last_master_timestamp= ev->common_header->when.tv_sec +
                                  (time_t) ev->exec_time;
      DBUG_ASSERT(rli->last_master_timestamp >= 0);
    }

    /*
      This tests if the position of the beginning of the current event
      hits the UNTIL barrier.
      MTS: since the master and the relay-group coordinates change 
      asynchronously logics of rli->is_until_satisfied() can't apply.
      A special UNTIL_SQL_AFTER_MTS_GAPS is still deployed here
      temporarily (see is_until_satisfied todo).
    */
    if (rli->until_condition != Relay_log_info::UNTIL_NONE &&
        rli->until_condition != Relay_log_info::UNTIL_SQL_AFTER_GTIDS &&
        rli->is_until_satisfied(thd, ev))
    {
      /*
        Setting abort_slave flag because we do not want additional message about
        error in query execution to be printed.
      */
      rli->abort_slave= 1;
      mysql_mutex_unlock(&rli->data_lock);
      delete ev;
      DBUG_RETURN(1);
    }

    { /**
         The following failure injecion works in cooperation with tests 
         setting @@global.debug= 'd,incomplete_group_in_relay_log'.
         Xid or Commit events are not executed to force the slave sql
         read hanging if the realy log does not have any more events.
      */
      DBUG_EXECUTE_IF("incomplete_group_in_relay_log",
                      if ((ev->get_type_code() == binary_log::XID_EVENT) ||
                          ((ev->get_type_code() == binary_log::QUERY_EVENT) &&
                           strcmp("COMMIT", ((Query_log_event *) ev)->query) == 0))
                      {
                        DBUG_ASSERT(thd->get_transaction()->cannot_safely_rollback(
                            Transaction_ctx::SESSION));
                        rli->abort_slave= 1;
                        mysql_mutex_unlock(&rli->data_lock);
                        delete ev;
                        rli->inc_event_relay_log_pos();
                        DBUG_RETURN(0);
                      };);
    }

    /*
      GTID protocol will put a FORMAT_DESCRIPTION_EVENT from the master with
      log_pos != 0 after each (re)connection if auto positioning is enabled.
      This means that the SQL thread might have already started to apply the
      current group but, as the IO thread had to reconnect, it left this
      group incomplete and will start it again from the beginning.
      So, before applying this FORMAT_DESCRIPTION_EVENT, we must let the
      worker roll back the current group and gracefully finish its work,
      before starting to apply the new (complete) copy of the group.
    */
    if (ev->get_type_code() == binary_log::FORMAT_DESCRIPTION_EVENT &&
        ev->server_id != ::server_id && ev->common_header->log_pos != 0 &&
        rli->is_parallel_exec() && rli->curr_group_seen_gtid)
    {
      if (coord_handle_partial_binlogged_transaction(rli, ev))
        /*
          In the case of an error, coord_handle_partial_binlogged_transaction
          will not try to get the rli->data_lock again.
        */
        DBUG_RETURN(1);
    }

    /* ptr_ev can change to NULL indicating MTS coorinator passed to a Worker */
    exec_res= apply_event_and_update_pos(ptr_ev, thd, rli);
    /*
      Note: the above call to apply_event_and_update_pos executes
      mysql_mutex_unlock(&rli->data_lock);
    */

    /* For deferred events, the ptr_ev is set to NULL
        in Deferred_log_events::add() function.
        Hence deferred events wont be deleted here.
        They will be deleted in Deferred_log_events::rewind() funciton.
    */
    if (*ptr_ev)
    {
      DBUG_ASSERT(*ptr_ev == ev); // event remains to belong to Coordinator

      DBUG_EXECUTE_IF("dbug.calculate_sbm_after_previous_gtid_log_event",
                    {
                      if (ev->get_type_code() == binary_log::PREVIOUS_GTIDS_LOG_EVENT)
                      {
                        const char act[]= "now signal signal.reached wait_for signal.done_sbm_calculation";
                        DBUG_ASSERT(opt_debug_sync_timeout > 0);
                        DBUG_ASSERT(!debug_sync_set_action(thd, STRING_WITH_LEN(act)));
                      }
                    };);
      /*
        Format_description_log_event should not be deleted because it will be
        used to read info about the relay log's format; it will be deleted when
        the SQL thread does not need it, i.e. when this thread terminates.
        ROWS_QUERY_LOG_EVENT is destroyed at the end of the current statement
        clean-up routine.
      */
      if (ev->get_type_code() != binary_log::FORMAT_DESCRIPTION_EVENT &&
          ev->get_type_code() != binary_log::ROWS_QUERY_LOG_EVENT)
      {
        DBUG_PRINT("info", ("Deleting the event after it has been executed"));
        delete ev;
        ev= NULL;
      }
    }

    /*
      exec_res == SLAVE_APPLY_EVENT_AND_UPDATE_POS_UPDATE_POS_ERROR
                  update_log_pos failed: this should not happen, so we
                  don't retry.
      exec_res == SLAVE_APPLY_EVENT_AND_UPDATE_POS_APPEND_JOB_ERROR
                  append_item_to_jobs() failed, this happened because
                  thread was killed while waiting for enqueue on worker.
    */
    if (exec_res >= SLAVE_APPLY_EVENT_AND_UPDATE_POS_UPDATE_POS_ERROR)
    {
      delete ev;
      DBUG_RETURN(1);
    }

    if (slave_trans_retries)
    {
      int temp_err= 0;
      bool silent= false;
      if (exec_res && !is_mts_worker(thd) /* no reexecution in MTS mode */ &&
          (temp_err= rli->has_temporary_error(thd, 0, &silent)) &&
          !thd->get_transaction()->cannot_safely_rollback(
              Transaction_ctx::SESSION))
      {
        const char *errmsg;
        /*
          We were in a transaction which has been rolled back because of a
          temporary error;
          let's seek back to BEGIN log event and retry it all again.
	  Note, if lock wait timeout (innodb_lock_wait_timeout exceeded)
	  there is no rollback since 5.0.13 (ref: manual).
          We have to not only seek but also
          a) init_info(), to seek back to hot relay log's start for later
          (for when we will come back to this hot log after re-processing the
          possibly existing old logs where BEGIN is: check_binlog_magic() will
          then need the cache to be at position 0 (see comments at beginning of
          init_info()).
          b) init_relay_log_pos(), because the BEGIN may be an older relay log.
        */
        if (rli->trans_retries < slave_trans_retries)
        {
          /*
            The transactions has to be rolled back before global_init_info is
            called. Because global_init_info will starts a new transaction if
            master_info_repository is TABLE.
          */
          rli->cleanup_context(thd, 1);
          /*
             We need to figure out if there is a test case that covers
             this part. \Alfranio.
          */
          if (global_init_info(rli->mi, false, SLAVE_SQL))
            sql_print_error("Failed to initialize the master info structure%s",
                            rli->get_for_channel_str());
          else if (rli->init_relay_log_pos(rli->get_group_relay_log_name(),
                                           rli->get_group_relay_log_pos(),
                                           true/*need_data_lock=true*/,
                                           &errmsg, 1))
            sql_print_error("Error initializing relay log position%s: %s",
                            rli->get_for_channel_str(), errmsg);
          else
          {
            exec_res= SLAVE_APPLY_EVENT_AND_UPDATE_POS_OK;
            /* chance for concurrent connection to get more locks */
            slave_sleep(thd, min<ulong>(rli->trans_retries, MAX_SLAVE_RETRY_PAUSE),
                        sql_slave_killed, rli);
            mysql_mutex_lock(&rli->data_lock); // because of SHOW STATUS
            if (!silent)
              rli->trans_retries++;
            
            rli->retried_trans++;
            mysql_mutex_unlock(&rli->data_lock);
            DBUG_PRINT("info", ("Slave retries transaction "
                                "rli->trans_retries: %lu", rli->trans_retries));
          }
        }
        else
        {
          thd->is_fatal_error= 1;
          rli->report(ERROR_LEVEL, thd->get_stmt_da()->mysql_errno(),
                      "Slave SQL thread retried transaction %lu time(s) "
                      "in vain, giving up. Consider raising the value of "
                      "the slave_transaction_retries variable.", rli->trans_retries);
        }
      }
      else if ((exec_res && !temp_err) ||
               (opt_using_transactions &&
                rli->get_group_relay_log_pos() == rli->get_event_relay_log_pos()))
      {
        /*
          Only reset the retry counter if the entire group succeeded
          or failed with a non-transient error.  On a successful
          event, the execution will proceed as usual; in the case of a
          non-transient error, the slave will stop with an error.
         */
        rli->trans_retries= 0; // restart from fresh
        DBUG_PRINT("info", ("Resetting retry counter, rli->trans_retries: %lu",
                            rli->trans_retries));
      }
    }
    if (exec_res)
      delete ev;
    DBUG_RETURN(exec_res);
  }
  mysql_mutex_unlock(&rli->data_lock);
  rli->report(ERROR_LEVEL, ER_SLAVE_RELAY_LOG_READ_FAILURE,
              ER_THD(thd, ER_SLAVE_RELAY_LOG_READ_FAILURE), "\
Could not parse relay log event entry. The possible reasons are: the master's \
binary log is corrupted (you can check this by running 'mysqlbinlog' on the \
binary log), the slave's relay log is corrupted (you can check this by running \
'mysqlbinlog' on the relay log), a network problem, or a bug in the master's \
or slave's MySQL code. If you want to check the master's binary log or slave's \
relay log, you will be able to know their names by issuing 'SHOW SLAVE STATUS' \
on this slave.\
");
  DBUG_RETURN(1);
}

static bool check_io_slave_killed(THD *thd, Master_info *mi, const char *info)
{
  if (io_slave_killed(thd, mi))
  {
    if (info)
      sql_print_information("%s%s", info, mi->get_for_channel_str());
    return TRUE;
  }
  return FALSE;
}

/**
  @brief Try to reconnect slave IO thread.

  @details Terminates current connection to master, sleeps for
  @c mi->connect_retry msecs and initiates new connection with
  @c safe_reconnect(). Variable pointed by @c retry_count is increased -
  if it exceeds @c mi->retry_count then connection is not re-established
  and function signals error.
  Unless @c suppres_warnings is TRUE, a warning is put in the server error log
  when reconnecting. The warning message and messages used to report errors
  are taken from @c messages array. In case @c mi->retry_count is exceeded,
  no messages are added to the log.

  @param[in]     thd                 Thread context.
  @param[in]     mysql               MySQL connection.
  @param[in]     mi                  Master connection information.
  @param[in,out] retry_count         Number of attempts to reconnect.
  @param[in]     suppress_warnings   TRUE when a normal net read timeout 
                                     has caused to reconnecting.
  @param[in]     messages            Messages to print/log, see 
                                     reconnect_messages[] array.

  @retval        0                   OK.
  @retval        1                   There was an error.
*/

static int try_to_reconnect(THD *thd, MYSQL *mysql, Master_info *mi,
                            uint *retry_count, bool suppress_warnings,
                            const char *messages[SLAVE_RECON_MSG_MAX])
{
  mi->slave_running= MYSQL_SLAVE_RUN_NOT_CONNECT;
  thd->proc_info= messages[SLAVE_RECON_MSG_WAIT];
  thd->clear_active_vio();
  end_server(mysql);
  if ((*retry_count)++)
  {
    if (*retry_count > mi->retry_count)
      return 1;                             // Don't retry forever
    slave_sleep(thd, mi->connect_retry, io_slave_killed, mi);
  }
  if (check_io_slave_killed(thd, mi, messages[SLAVE_RECON_MSG_KILLED_WAITING]))
    return 1;
  thd->proc_info = messages[SLAVE_RECON_MSG_AFTER];
  if (!suppress_warnings) 
  {
    char buf[256], llbuff[22];
    my_snprintf(buf, sizeof(buf), messages[SLAVE_RECON_MSG_FAILED], 
                mi->get_io_rpl_log_name(), llstr(mi->get_master_log_pos(),
                llbuff));
    /* 
      Raise a warining during registering on master/requesting dump.
      Log a message reading event.
    */
    if (messages[SLAVE_RECON_MSG_COMMAND][0])
    {
      mi->report(WARNING_LEVEL, ER_SLAVE_MASTER_COM_FAILURE,
                 ER_THD(thd, ER_SLAVE_MASTER_COM_FAILURE), 
                 messages[SLAVE_RECON_MSG_COMMAND], buf);
    }
    else
    {
      sql_print_information("%s%s", buf, mi->get_for_channel_str());
    }
  }
  if (safe_reconnect(thd, mysql, mi, 1) || io_slave_killed(thd, mi))
  {
    sql_print_information("%s", messages[SLAVE_RECON_MSG_KILLED_AFTER]);
    return 1;
  }
  return 0;
}


/**
  Slave IO thread entry point.

  @param arg Pointer to Master_info struct that holds information for
  the IO thread.

  @return Always 0.
*/
extern "C" void *handle_slave_io(void *arg)
{
  THD *thd= NULL; // needs to be first for thread_stack
  bool thd_added= false;
  MYSQL *mysql;
  Master_info *mi = (Master_info*)arg;
  Relay_log_info *rli= mi->rli;
  char llbuff[22];
  uint retry_count;
  bool suppress_warnings;
  int ret;
  int binlog_version;
#ifndef DBUG_OFF
  uint retry_count_reg= 0, retry_count_dump= 0, retry_count_event= 0;
#endif
  Global_THD_manager *thd_manager= Global_THD_manager::get_instance();
  // needs to call my_thread_init(), otherwise we get a coredump in DBUG_ stuff
  my_thread_init();
  DBUG_ENTER("handle_slave_io");

  DBUG_ASSERT(mi->inited);
  mysql= NULL ;
  retry_count= 0;

  mysql_mutex_lock(&mi->run_lock);
  /* Inform waiting threads that slave has started */
  mi->slave_run_id++;

#ifndef DBUG_OFF
  mi->events_until_exit = disconnect_slave_event_count;
#endif

  thd= new THD; // note that contructor of THD uses DBUG_ !
  THD_CHECK_SENTRY(thd);
  mi->info_thd = thd;

  #ifdef HAVE_PSI_INTERFACE
  // save the instrumentation for IO thread in mi->info_thd->scheduler
  struct PSI_thread *psi= PSI_THREAD_CALL(get_thread)();
  thd_set_psi(mi->info_thd, psi);
  #endif

  thd->thread_stack= (char*) &thd; // remember where our stack is
  mi->clear_error();
  mi->slave_running = 1;
  if (init_slave_thread(thd, SLAVE_THD_IO))
  {
    mysql_cond_broadcast(&mi->start_cond);
    mysql_mutex_unlock(&mi->run_lock);
    mi->report(ERROR_LEVEL, ER_SLAVE_FATAL_ERROR,
               ER_THD(thd, ER_SLAVE_FATAL_ERROR),
               "Failed during slave I/O thread initialization ");
    goto err;
  }

  thd_manager->add_thd(thd);
  thd_added= true;

  mi->abort_slave = 0;
  mysql_mutex_unlock(&mi->run_lock);
  mysql_cond_broadcast(&mi->start_cond);

  DBUG_PRINT("master_info",("log_file_name: '%s'  position: %s",
                            mi->get_master_log_name(),
                            llstr(mi->get_master_log_pos(), llbuff)));

  /* This must be called before run any binlog_relay_io hooks */
  my_set_thread_local(RPL_MASTER_INFO, mi);

  if (RUN_HOOK(binlog_relay_io, thread_start, (thd, mi)))
  {
    mi->report(ERROR_LEVEL, ER_SLAVE_FATAL_ERROR,
               ER_THD(thd, ER_SLAVE_FATAL_ERROR),
               "Failed to run 'thread_start' hook");
    goto err;
  }

  if (!(mi->mysql = mysql = mysql_init(NULL)))
  {
    mi->report(ERROR_LEVEL, ER_SLAVE_FATAL_ERROR,
               ER_THD(thd, ER_SLAVE_FATAL_ERROR), "error in mysql_init()");
    goto err;
  }

  THD_STAGE_INFO(thd, stage_connecting_to_master);
  // we can get killed during safe_connect
  if (!safe_connect(thd, mysql, mi))
  {
    sql_print_information("Slave I/O thread%s: connected to master '%s@%s:%d',"
                          "replication started in log '%s' at position %s",
                          mi->get_for_channel_str(),
                          mi->get_user(), mi->host, mi->port,
			  mi->get_io_rpl_log_name(),
			  llstr(mi->get_master_log_pos(), llbuff));
  }
  else
  {
    sql_print_information("Slave I/O thread%s killed while connecting to master",
                          mi->get_for_channel_str());
    goto err;
  }

connected:

  /*
    When using auto positioning, the slave IO thread will always start reading
    a transaction from the beginning of the transaction (transaction's first
    event). So, we have to reset the transaction boundary parser after
    (re)connecting.
    If not using auto positioning, the Relay_log_info::rli_init_info() took
    care of putting the mi->transaction_parser in the correct state when
    initializing Received_gtid_set from relay log during slave server starts,
    as the IO thread might had stopped in the middle of a transaction.
  */
  if (mi->is_auto_position())
  {
    mi->transaction_parser.reset();
    mi->clear_last_gtid_queued();
  }

    DBUG_EXECUTE_IF("dbug.before_get_running_status_yes",
                    {
                      const char act[]=
                        "now "
                        "wait_for signal.io_thread_let_running";
                      DBUG_ASSERT(opt_debug_sync_timeout > 0);
                      DBUG_ASSERT(!debug_sync_set_action(thd, 
                                                         STRING_WITH_LEN(act)));
                    };);
    DBUG_EXECUTE_IF("dbug.calculate_sbm_after_previous_gtid_log_event",
                    {
                      /* Fake that thread started 3 mints ago */
                      thd->start_time.tv_sec-=180;
                    };);
  mysql_mutex_lock(&mi->run_lock);
  mi->slave_running= MYSQL_SLAVE_RUN_CONNECT;
  mysql_mutex_unlock(&mi->run_lock);

  thd->slave_net = &mysql->net;
  THD_STAGE_INFO(thd, stage_checking_master_version);
  ret= get_master_version_and_clock(mysql, mi);
  if (!ret)
    ret= get_master_uuid(mysql, mi);
  if (!ret)
    ret= io_thread_init_commands(mysql, mi);

  if (ret == 1)
    /* Fatal error */
    goto err;

  if (ret == 2) 
  { 
    if (check_io_slave_killed(mi->info_thd, mi, "Slave I/O thread killed "
                              "while calling get_master_version_and_clock(...)"))
      goto err;
    suppress_warnings= FALSE;
    /* Try to reconnect because the error was caused by a transient network problem */
    if (try_to_reconnect(thd, mysql, mi, &retry_count, suppress_warnings,
                             reconnect_messages[SLAVE_RECON_ACT_REG]))
      goto err;
    goto connected;
  } 

  mysql_mutex_lock(&mi->data_lock);
  binlog_version= mi->get_mi_description_event()->binlog_version;
  mysql_mutex_unlock(&mi->data_lock);

  if (binlog_version > 1)
  {
    /*
      Register ourselves with the master.
    */
    THD_STAGE_INFO(thd, stage_registering_slave_on_master);
    if (register_slave_on_master(mysql, mi, &suppress_warnings))
    {
      if (!check_io_slave_killed(thd, mi, "Slave I/O thread killed "
                                "while registering slave on master"))
      {
        sql_print_error("Slave I/O thread couldn't register on master");
        if (try_to_reconnect(thd, mysql, mi, &retry_count, suppress_warnings,
                             reconnect_messages[SLAVE_RECON_ACT_REG]))
          goto err;
      }
      else
        goto err;
      goto connected;
    }
    DBUG_EXECUTE_IF("FORCE_SLAVE_TO_RECONNECT_REG", 
      if (!retry_count_reg)
      {
        retry_count_reg++;
        sql_print_information("Forcing to reconnect slave I/O thread%s",
                              mi->get_for_channel_str());
        if (try_to_reconnect(thd, mysql, mi, &retry_count, suppress_warnings,
                             reconnect_messages[SLAVE_RECON_ACT_REG]))
          goto err;
        goto connected;
      });
  }

  DBUG_PRINT("info",("Starting reading binary log from master"));
  while (!io_slave_killed(thd,mi))
  {
    THD_STAGE_INFO(thd, stage_requesting_binlog_dump);
    if (request_dump(thd, mysql, mi, &suppress_warnings))
    {
      sql_print_error("Failed on request_dump()%s", mi->get_for_channel_str());
      if (check_io_slave_killed(thd, mi, "Slave I/O thread killed while \
requesting master dump") ||
          try_to_reconnect(thd, mysql, mi, &retry_count, suppress_warnings,
                           reconnect_messages[SLAVE_RECON_ACT_DUMP]))
        goto err;
      goto connected;
    }
    DBUG_EXECUTE_IF("FORCE_SLAVE_TO_RECONNECT_DUMP", 
      if (!retry_count_dump)
      {
        retry_count_dump++;
        sql_print_information("Forcing to reconnect slave I/O thread%s",
                              mi->get_for_channel_str());
        if (try_to_reconnect(thd, mysql, mi, &retry_count, suppress_warnings,
                             reconnect_messages[SLAVE_RECON_ACT_DUMP]))
          goto err;
        goto connected;
      });
    const char *event_buf;

    DBUG_ASSERT(mi->last_error().number == 0);
    while (!io_slave_killed(thd,mi))
    {
      ulong event_len;
      /*
         We say "waiting" because read_event() will wait if there's nothing to
         read. But if there's something to read, it will not wait. The
         important thing is to not confuse users by saying "reading" whereas
         we're in fact receiving nothing.
      */
      THD_STAGE_INFO(thd, stage_waiting_for_master_to_send_event);
      event_len= read_event(mysql, mi, &suppress_warnings);
      if (check_io_slave_killed(thd, mi, "Slave I/O thread killed while \
reading event"))
        goto err;
      DBUG_EXECUTE_IF("FORCE_SLAVE_TO_RECONNECT_EVENT",
        if (!retry_count_event)
        {
          retry_count_event++;
          sql_print_information("Forcing to reconnect slave I/O thread%s",
                                mi->get_for_channel_str());
          if (try_to_reconnect(thd, mysql, mi, &retry_count, suppress_warnings,
                               reconnect_messages[SLAVE_RECON_ACT_EVENT]))
            goto err;
          goto connected;
        });

      if (event_len == packet_error)
      {
        uint mysql_error_number= mysql_errno(mysql);
        switch (mysql_error_number) {
        case CR_NET_PACKET_TOO_LARGE:
          sql_print_error("\
Log entry on master is longer than slave_max_allowed_packet (%lu) on \
slave. If the entry is correct, restart the server with a higher value of \
slave_max_allowed_packet",
                         slave_max_allowed_packet);
          mi->report(ERROR_LEVEL, ER_NET_PACKET_TOO_LARGE,
                     "%s", "Got a packet bigger than 'slave_max_allowed_packet' bytes");
          goto err;
        case ER_MASTER_FATAL_ERROR_READING_BINLOG:
          mi->report(ERROR_LEVEL, ER_MASTER_FATAL_ERROR_READING_BINLOG,
                     ER_THD(thd, ER_MASTER_FATAL_ERROR_READING_BINLOG),
                     mysql_error_number, mysql_error(mysql));
          goto err;
        case ER_OUT_OF_RESOURCES:
          sql_print_error("\
Stopping slave I/O thread due to out-of-memory error from master");
          mi->report(ERROR_LEVEL, ER_OUT_OF_RESOURCES,
                     "%s", ER_THD(thd, ER_OUT_OF_RESOURCES));
          goto err;
        }
        if (try_to_reconnect(thd, mysql, mi, &retry_count, suppress_warnings,
                             reconnect_messages[SLAVE_RECON_ACT_EVENT]))
          goto err;
        goto connected;
      } // if (event_len == packet_error)

      retry_count=0;                    // ok event, reset retry counter
      THD_STAGE_INFO(thd, stage_queueing_master_event_to_the_relay_log);
      event_buf= (const char*)mysql->net.read_pos + 1;
      DBUG_PRINT("info", ("IO thread received event of type %s",
                 Log_event::get_type_str(
                            (Log_event_type)event_buf[EVENT_TYPE_OFFSET])));
      if (RUN_HOOK(binlog_relay_io, after_read_event,
                   (thd, mi,(const char*)mysql->net.read_pos + 1,
                    event_len, &event_buf, &event_len)))
      {
        mi->report(ERROR_LEVEL, ER_SLAVE_FATAL_ERROR,
                   ER_THD(thd, ER_SLAVE_FATAL_ERROR),
                   "Failed to run 'after_read_event' hook");
        goto err;
      }

      /* XXX: 'synced' should be updated by queue_event to indicate
         whether event has been synced to disk */
      bool synced= 0;
      if (queue_event(mi, event_buf, event_len))
      {
        mi->report(ERROR_LEVEL, ER_SLAVE_RELAY_LOG_WRITE_FAILURE,
                   ER_THD(thd, ER_SLAVE_RELAY_LOG_WRITE_FAILURE),
                   "could not queue event from master");
        goto err;
      }
      if (RUN_HOOK(binlog_relay_io, after_queue_event,
                   (thd, mi, event_buf, event_len, synced)))
      {
        mi->report(ERROR_LEVEL, ER_SLAVE_FATAL_ERROR,
                   ER_THD(thd, ER_SLAVE_FATAL_ERROR),
                   "Failed to run 'after_queue_event' hook");
        goto err;
      }

      mysql_mutex_lock(&mi->data_lock);
      if (flush_master_info(mi, FALSE))
      {
        mi->report(ERROR_LEVEL, ER_SLAVE_FATAL_ERROR,
                   ER_THD(thd, ER_SLAVE_FATAL_ERROR),
                   "Failed to flush master info.");
        mysql_mutex_unlock(&mi->data_lock);
        goto err;
      }
      mysql_mutex_unlock(&mi->data_lock);

      /*
        Pause the IO thread execution and wait for
        'continue_after_queue_event' signal to continue IO thread
        execution.
      */
      DBUG_EXECUTE_IF("pause_after_queue_event",
                      {
                        const char act[]=
                          "now SIGNAL reached_after_queue_event "
                          "WAIT_FOR continue_after_queue_event";
                        DBUG_ASSERT(!debug_sync_set_action(current_thd,
                                                           STRING_WITH_LEN(act)));
                      };);

      /*
        See if the relay logs take too much space.
        We don't lock mi->rli->log_space_lock here; this dirty read saves time
        and does not introduce any problem:
        - if mi->rli->ignore_log_space_limit is 1 but becomes 0 just after (so
        the clean value is 0), then we are reading only one more event as we
        should, and we'll block only at the next event. No big deal.
        - if mi->rli->ignore_log_space_limit is 0 but becomes 1 just after (so
        the clean value is 1), then we are going into wait_for_relay_log_space()
        for no reason, but this function will do a clean read, notice the clean
        value and exit immediately.
      */
#ifndef DBUG_OFF
      {
        char llbuf1[22], llbuf2[22];
        DBUG_PRINT("info", ("log_space_limit=%s log_space_total=%s \
ignore_log_space_limit=%d",
                            llstr(rli->log_space_limit,llbuf1),
                            llstr(rli->log_space_total,llbuf2),
                            (int) rli->ignore_log_space_limit));
      }
#endif

      if (rli->log_space_limit && rli->log_space_limit <
          rli->log_space_total &&
          !rli->ignore_log_space_limit)
        if (wait_for_relay_log_space(rli))
        {
          sql_print_error("Slave I/O thread aborted while waiting for relay"
                          " log space");
          goto err;
        }
      DBUG_EXECUTE_IF("flush_after_reading_user_var_event",
                      {
                      if (event_buf[EVENT_TYPE_OFFSET] == binary_log::USER_VAR_EVENT)
                      {
                      const char act[]= "now signal Reached wait_for signal.flush_complete_continue";
                      DBUG_ASSERT(opt_debug_sync_timeout > 0);
                      DBUG_ASSERT(!debug_sync_set_action(current_thd,
                                                         STRING_WITH_LEN(act)));

                      }
                      });
      DBUG_EXECUTE_IF("stop_io_after_reading_gtid_log_event",
        if (event_buf[EVENT_TYPE_OFFSET] == binary_log::GTID_LOG_EVENT)
          thd->killed= THD::KILLED_NO_VALUE;
      );
      DBUG_EXECUTE_IF("stop_io_after_reading_query_log_event",
        if (event_buf[EVENT_TYPE_OFFSET] == binary_log::QUERY_EVENT)
          thd->killed= THD::KILLED_NO_VALUE;
      );
      DBUG_EXECUTE_IF("stop_io_after_reading_user_var_log_event",
        if (event_buf[EVENT_TYPE_OFFSET] == binary_log::USER_VAR_EVENT)
          thd->killed= THD::KILLED_NO_VALUE;
      );
      DBUG_EXECUTE_IF("stop_io_after_reading_table_map_event",
        if (event_buf[EVENT_TYPE_OFFSET] == binary_log::TABLE_MAP_EVENT)
          thd->killed= THD::KILLED_NO_VALUE;
      );
      DBUG_EXECUTE_IF("stop_io_after_reading_xid_log_event",
        if (event_buf[EVENT_TYPE_OFFSET] == binary_log::XID_EVENT)
          thd->killed= THD::KILLED_NO_VALUE;
      );
      DBUG_EXECUTE_IF("stop_io_after_reading_write_rows_log_event",
        if (event_buf[EVENT_TYPE_OFFSET] == binary_log::WRITE_ROWS_EVENT)
          thd->killed= THD::KILLED_NO_VALUE;
      );
      DBUG_EXECUTE_IF("stop_io_after_reading_unknown_event",
        if (event_buf[EVENT_TYPE_OFFSET] >= binary_log::ENUM_END_EVENT)
          thd->killed= THD::KILLED_NO_VALUE;
      );
      DBUG_EXECUTE_IF("stop_io_after_queuing_event",
        thd->killed= THD::KILLED_NO_VALUE;
      );
      /*
        After event is flushed to relay log file, memory used
        by thread's mem_root is not required any more.
        Hence adding free_root(thd->mem_root,...) to do the
        cleanup, otherwise a long running IO thread can
        cause OOM error.
      */
      free_root(thd->mem_root, MYF(MY_KEEP_PREALLOC));
    }
  }

  // error = 0;
err:
  // print the current replication position
  sql_print_information("Slave I/O thread exiting%s, read up to log '%s', position %s",
                        mi->get_for_channel_str(), mi->get_io_rpl_log_name(),
                        llstr(mi->get_master_log_pos(), llbuff));
  (void) RUN_HOOK(binlog_relay_io, thread_stop, (thd, mi));
  thd->reset_query();
  thd->reset_db(NULL_CSTR);
  if (mysql)
  {
    /*
      Here we need to clear the active VIO before closing the
      connection with the master.  The reason is that THD::awake()
      might be called from terminate_slave_thread() because somebody
      issued a STOP SLAVE.  If that happends, the shutdown_active_vio()
      can be called in the middle of closing the VIO associated with
      the 'mysql' object, causing a crash.
    */
    thd->clear_active_vio();
    mysql_close(mysql);
    mi->mysql=0;
  }
  mysql_mutex_lock(&mi->data_lock);
  write_ignored_events_info_to_relay_log(thd, mi);
  mysql_mutex_unlock(&mi->data_lock);
  THD_STAGE_INFO(thd, stage_waiting_for_slave_mutex_on_exit);
  mysql_mutex_lock(&mi->run_lock);
  /*
    Clean information used to start slave in order to avoid
    security issues.
  */
  mi->reset_start_info();
  /* Forget the relay log's format */
  mysql_mutex_lock(&mi->data_lock);
  mi->set_mi_description_event(NULL);
  mysql_mutex_unlock(&mi->data_lock);

  // destructor will not free it, because net.vio is 0
  thd->get_protocol_classic()->end_net();

  thd->release_resources();
  THD_CHECK_SENTRY(thd);
  if (thd_added)
    thd_manager->remove_thd(thd);

  mi->abort_slave= 0;
  mi->slave_running= 0;
  mysql_mutex_lock(&mi->info_thd_lock);
  mi->info_thd= NULL;
  mysql_mutex_unlock(&mi->info_thd_lock);

  /*
    The thd can only be destructed after indirect references
    through mi->info_thd are cleared: mi->info_thd= NULL.

    For instance, user thread might be issuing show_slave_status
    and attempting to read mi->info_thd->get_proc_info().
    Therefore thd must only be deleted after info_thd is set
    to NULL.
  */
  delete thd;

  /*
    Note: the order of the two following calls (first broadcast, then unlock)
    is important. Otherwise a killer_thread can execute between the calls and
    delete the mi structure leading to a crash! (see BUG#25306 for details)
   */ 
  mysql_cond_broadcast(&mi->stop_cond);       // tell the world we are done
  DBUG_EXECUTE_IF("simulate_slave_delay_at_terminate_bug38694", sleep(5););
  mysql_mutex_unlock(&mi->run_lock);
  DBUG_LEAVE;                                   // Must match DBUG_ENTER()
  my_thread_end();
  ERR_remove_state(0);
  my_thread_exit(0);
  return(0);                                    // Avoid compiler warnings
}

/*
  Check the temporary directory used by commands like
  LOAD DATA INFILE.
 */
static 
int check_temp_dir(char* tmp_file, const char *channel_name)
{
  int fd;
  MY_DIR *dirp;
  char tmp_dir[FN_REFLEN];
  size_t tmp_dir_size;

  DBUG_ENTER("check_temp_dir");

  /*
    Get the directory from the temporary file.
  */
  dirname_part(tmp_dir, tmp_file, &tmp_dir_size);

  /*
    Check if the directory exists.
   */
  if (!(dirp=my_dir(tmp_dir,MYF(MY_WME))))
    DBUG_RETURN(1);
  my_dirend(dirp);

  /*
    Check permissions to create a file.
   */
  //append the server UUID to the temp file name.
  uint size_of_tmp_file_name= FN_REFLEN+TEMP_FILE_MAX_LEN * sizeof(char);
  char *unique_tmp_file_name= (char*)my_malloc(key_memory_rpl_slave_check_temp_dir,
                                               size_of_tmp_file_name, MYF(0));
  /*
    In the case of Multisource replication, the file create
    sometimes fail because of there is a race that a second SQL
    thread might create the same file and the creation fails.
    TO overcome this, we add a channel name to get a unique file name.
  */

  /* @TODO: dangerous. Prevent this buffer flow */
  my_snprintf(unique_tmp_file_name, size_of_tmp_file_name,
              "%s%s%s", tmp_file, channel_name, server_uuid);
  if ((fd= mysql_file_create(key_file_misc,
                             unique_tmp_file_name, CREATE_MODE,
                             O_WRONLY | O_BINARY | O_EXCL | O_NOFOLLOW,
                             MYF(MY_WME))) < 0)
  DBUG_RETURN(1);

  /*
    Clean up.
   */
  mysql_file_close(fd, MYF(0));

  mysql_file_delete(key_file_misc, unique_tmp_file_name, MYF(0));
  my_free(unique_tmp_file_name);
  DBUG_RETURN(0);
}

/*
  Worker thread for the parallel execution of the replication events.
*/
extern "C" void *handle_slave_worker(void *arg)
{
  THD *thd;                     /* needs to be first for thread_stack */
  bool thd_added= false;
  int error= 0;
  Slave_worker *w= (Slave_worker *) arg;
  Relay_log_info* rli= w->c_rli;
  ulong purge_cnt= 0;
  ulonglong purge_size= 0;
  struct slave_job_item _item, *job_item= &_item;
  Global_THD_manager *thd_manager= Global_THD_manager::get_instance();
  #ifdef HAVE_PSI_INTERFACE
  struct PSI_thread *psi;
  #endif

  my_thread_init();
  DBUG_ENTER("handle_slave_worker");

  thd= new THD;
  if (!thd)
  {
    sql_print_error("Failed during slave worker initialization%s",
                    rli->get_for_channel_str());
    goto err;
  }
  mysql_mutex_lock(&w->info_thd_lock);
  w->info_thd= thd;
  mysql_mutex_unlock(&w->info_thd_lock);
  thd->thread_stack = (char*)&thd;

  #ifdef HAVE_PSI_INTERFACE
  // save the instrumentation for worker thread in w->info_thd->scheduler
  psi= PSI_THREAD_CALL(get_thread)();
  thd_set_psi(w->info_thd, psi);
  #endif

  if (init_slave_thread(thd, SLAVE_THD_WORKER))
  {
    // todo make SQL thread killed
    sql_print_error("Failed during slave worker initialization%s",
                    rli->get_for_channel_str());
    goto err;
  }
  thd->rli_slave= w;
  thd->init_for_queries(w);
  /* Set applier thread InnoDB priority */
  set_thd_tx_priority(thd, rli->get_thd_tx_priority());

  thd_manager->add_thd(thd);
  thd_added= true;

  if (w->update_is_transactional())
  {
    rli->report(ERROR_LEVEL, ER_SLAVE_FATAL_ERROR,
                ER_THD(thd, ER_SLAVE_FATAL_ERROR),
                "Error checking if the worker repository is transactional.");
    goto err;
  }

  mysql_mutex_lock(&w->jobs_lock);
  w->running_status= Slave_worker::RUNNING;
  mysql_cond_signal(&w->jobs_cond);

  mysql_mutex_unlock(&w->jobs_lock);

  DBUG_ASSERT(thd->is_slave_error == 0);

  w->stats_exec_time= w->stats_read_time= 0;
  set_timespec_nsec(&w->ts_exec[0], 0);
  set_timespec_nsec(&w->ts_exec[1], 0);
  set_timespec_nsec(&w->stats_begin, 0);

  while (!error)
  {
    error= slave_worker_exec_job_group(w, rli);
  }

  /*
     Cleanup after an error requires clear_error() go first.
     Otherwise assert(!all) in binlog_rollback()
  */
  thd->clear_error();
  w->cleanup_context(thd, error);

  mysql_mutex_lock(&w->jobs_lock);

  while(de_queue(&w->jobs, job_item))
  {
    purge_cnt++;
    purge_size += job_item->data->common_header->data_written;
    DBUG_ASSERT(job_item->data);
    delete job_item->data;
  }

  DBUG_ASSERT(w->jobs.len == 0);

  mysql_mutex_unlock(&w->jobs_lock);

  mysql_mutex_lock(&rli->pending_jobs_lock);
  rli->pending_jobs -= purge_cnt;
  rli->mts_pending_jobs_size -= purge_size;
  DBUG_ASSERT(rli->mts_pending_jobs_size < rli->mts_pending_jobs_size_max);

  mysql_mutex_unlock(&rli->pending_jobs_lock);

  /*
     In MTS case cleanup_after_session() has be called explicitly.
     TODO: to make worker thd be deleted before Slave_worker instance.
  */
  if (thd->rli_slave)
  {
    w->cleanup_after_session();
    thd->rli_slave= NULL;
  }
  mysql_mutex_lock(&w->jobs_lock);

  struct timespec stats_end;
  set_timespec_nsec(&stats_end, 0);
  DBUG_PRINT("info", ("Worker %lu statistics: "
                      "events processed = %lu "
                      "online time = %llu "
                      "events exec time = %llu "
                      "events read time = %llu "
                      "hungry waits = %lu "
                      "priv queue overfills = %llu ",
                      w->id, w->events_done,
                      diff_timespec(&stats_end, &w->stats_begin),
                      w->stats_exec_time,
                      w->stats_read_time,
                      w->wq_empty_waits,
                      w->jobs.waited_overfill));

  w->running_status= Slave_worker::NOT_RUNNING;
  mysql_cond_signal(&w->jobs_cond);  // famous last goodbye

  mysql_mutex_unlock(&w->jobs_lock);

err:

  if (thd)
  {
    /*
       The slave code is very bad. Notice that it is missing
       several clean up calls here. I've just added what was
       necessary to avoid valgrind errors.
 
       /Alfranio
    */
    thd->get_protocol_classic()->end_net();

    /*
      to avoid close_temporary_tables() closing temp tables as those
      are Coordinator's burden.
    */
    thd->system_thread= NON_SYSTEM_THREAD;
    thd->release_resources();

    THD_CHECK_SENTRY(thd);
    if (thd_added)
      thd_manager->remove_thd(thd);
    delete thd;
  }

  my_thread_end();
  ERR_remove_state(0);
  my_thread_exit(0);
  DBUG_RETURN(0); 
}

/**
   Orders jobs by comparing relay log information.
*/

int mts_event_coord_cmp(LOG_POS_COORD *id1, LOG_POS_COORD *id2)
{
  longlong filecmp= strcmp(id1->file_name, id2->file_name);
  longlong poscmp= id1->pos - id2->pos;
  return (filecmp < 0  ? -1 : (filecmp > 0  ?  1 :
         (poscmp  < 0  ? -1 : (poscmp  > 0  ?  1 : 0))));
}

bool mts_recovery_groups(Relay_log_info *rli)
{ 
  Log_event *ev= NULL;
  bool is_error= false;
  const char *errmsg= NULL;
  bool flag_group_seen_begin= FALSE;
  uint recovery_group_cnt= 0;
  bool not_reached_commit= true;

  // Value-initialization, to avoid compiler warnings on push_back.
  Slave_job_group job_worker= Slave_job_group();

  IO_CACHE log;
  File file;
  LOG_INFO linfo;
  my_off_t offset= 0;
  MY_BITMAP *groups= &rli->recovery_groups;

  DBUG_ENTER("mts_recovery_groups");

  DBUG_ASSERT(rli->slave_parallel_workers == 0);

  /* 
     Although mts_recovery_groups() is reentrant it returns
     early if the previous invocation raised any bit in 
     recovery_groups bitmap.
  */
  if (rli->is_mts_recovery())
    DBUG_RETURN(0);

  /*
    Parallel applier recovery is based on master log name and
    position, on Group Replication we have several masters what
    makes impossible to recover parallel applier from that information.
    Since we always have GTID_MODE=ON on Group Replication, we can
    ignore the positions completely, seek the current relay log to the
    beginning and start from there. Already applied transactions will be
    skipped due to GTIDs auto skip feature and applier will resume from
    the last applied transaction.
  */
  if (channel_map.is_group_replication_channel_name(rli->get_channel(), true))
  {
    rli->recovery_parallel_workers= 0;
    rli->mts_recovery_group_cnt= 0;
    rli->set_group_relay_log_pos(BIN_LOG_HEADER_SIZE);
    rli->set_event_relay_log_pos(BIN_LOG_HEADER_SIZE);
    DBUG_RETURN(0);
  }

  /*
    Save relay log position to compare with worker's position.
  */
  LOG_POS_COORD cp=
  {
    (char *) rli->get_group_master_log_name(),
    rli->get_group_master_log_pos()
  };

  Format_description_log_event fdle(BINLOG_VERSION), *p_fdle= &fdle;
  DBUG_ASSERT(p_fdle->is_valid());

  /*
    Gathers information on valuable workers and stores it in 
    above_lwm_jobs in asc ordered by the master binlog coordinates.
  */
  Prealloced_array<Slave_job_group, 16, true>
    above_lwm_jobs(PSI_NOT_INSTRUMENTED);
  above_lwm_jobs.reserve(rli->recovery_parallel_workers);

  for (uint id= 0; id < rli->recovery_parallel_workers; id++)
  {
    Slave_worker *worker=
      Rpl_info_factory::create_worker(opt_rli_repository_id, id, rli, true);

    if (!worker)
      goto err;

    LOG_POS_COORD w_last= { const_cast<char*>(worker->get_group_master_log_name()),
                            worker->get_group_master_log_pos() };
    if (mts_event_coord_cmp(&w_last, &cp) > 0)
    {
      /*
        Inserts information into a dynamic array for further processing.
        The jobs/workers are ordered by the last checkpoint positions
        workers have seen.
      */
      job_worker.worker= worker;
      job_worker.checkpoint_log_pos= worker->checkpoint_master_log_pos;
      job_worker.checkpoint_log_name= worker->checkpoint_master_log_name;

      above_lwm_jobs.push_back(job_worker);
    }
    else
    {
      /*
        Deletes the worker because its jobs are included in the latest
        checkpoint.
      */
      delete worker;
    }
  }

  /*
    In what follows, the group Recovery Bitmap is constructed.

     seek(lwm);

     while(w= next(above_lwm_w))
       do
         read G
         if G == w->last_comm
           w.B << group_cnt++;
           RB |= w.B;
            break;
         else
           group_cnt++;
        while(!eof);
        continue;
  */
  DBUG_ASSERT(!rli->recovery_groups_inited);

  if (!above_lwm_jobs.empty())
  {
    bitmap_init(groups, NULL, MTS_MAX_BITS_IN_GROUP, FALSE);
    rli->recovery_groups_inited= true;
    bitmap_clear_all(groups);
  }
  rli->mts_recovery_group_cnt= 0;
  for (Slave_job_group *jg= above_lwm_jobs.begin();
       jg != above_lwm_jobs.end(); ++jg)
  {
    Slave_worker *w= jg->worker;
    LOG_POS_COORD w_last= { const_cast<char*>(w->get_group_master_log_name()),
                            w->get_group_master_log_pos() };
    bool checksum_detected= FALSE;

    sql_print_information("Slave: MTS group recovery relay log info based on "
                          "Worker-Id %lu, "
                          "group_relay_log_name %s, group_relay_log_pos %llu "
                          "group_master_log_name %s, group_master_log_pos %llu",
                          w->id,
                          w->get_group_relay_log_name(),
                          w->get_group_relay_log_pos(),
                          w->get_group_master_log_name(),
                          w->get_group_master_log_pos());

    recovery_group_cnt= 0;
    not_reached_commit= true;
    if (rli->relay_log.find_log_pos(&linfo, rli->get_group_relay_log_name(), 1))
    {
      sql_print_error("Error looking for %s.", rli->get_group_relay_log_name());
      goto err;
    }
    offset= rli->get_group_relay_log_pos();
    for (int checking= 0 ; not_reached_commit; checking++)
    {
      if ((file= open_binlog_file(&log, linfo.log_file_name, &errmsg)) < 0)
      {
        sql_print_error("%s", errmsg);
        goto err;
      }
      /*
        Looking for the actual relay checksum algorithm that is present in
        a FD at head events of the relay log.
      */
      if (!checksum_detected)
      {
        int i= 0;
        while (i < 4 && (ev= Log_event::read_log_event(&log,
               (mysql_mutex_t*) 0, p_fdle, 0)))
        {
          if (ev->get_type_code() == binary_log::FORMAT_DESCRIPTION_EVENT)
          {
            p_fdle->common_footer->checksum_alg=
                                   ev->common_footer->checksum_alg;
            checksum_detected= TRUE;
          }
          delete ev;
          i++;
        }
        if (!checksum_detected)
        {
          sql_print_error("%s", "malformed or very old relay log which "
                          "does not have FormatDescriptor");
          goto err;
        }
      }

      my_b_seek(&log, offset);

      while (not_reached_commit &&
             (ev= Log_event::read_log_event(&log, 0, p_fdle,
                                            opt_slave_sql_verify_checksum)))
      {
        DBUG_ASSERT(ev->is_valid());

        if (ev->get_type_code() == binary_log::FORMAT_DESCRIPTION_EVENT)
          p_fdle->common_footer->checksum_alg= ev->common_footer->checksum_alg;

        if (ev->get_type_code() == binary_log::ROTATE_EVENT ||
            ev->get_type_code() == binary_log::FORMAT_DESCRIPTION_EVENT ||
            ev->get_type_code() == binary_log::PREVIOUS_GTIDS_LOG_EVENT)
        {
          delete ev;
          ev= NULL;
          continue;
        }

        DBUG_PRINT("mts", ("Event Recoverying relay log info "
                   "group_mster_log_name %s, event_master_log_pos %llu type code %u.",
                   linfo.log_file_name, ev->common_header->log_pos,
                   ev->get_type_code()));

        if (ev->starts_group())
        {
          flag_group_seen_begin= true;
        }
        else if ((ev->ends_group() || !flag_group_seen_begin) &&
                 !is_gtid_event(ev))
        {
          int ret= 0;
          LOG_POS_COORD ev_coord= { (char *) rli->get_group_master_log_name(),
                                      ev->common_header->log_pos };
          flag_group_seen_begin= false;
          recovery_group_cnt++;

          sql_print_information("Slave: MTS group recovery relay log info "
                                "group_master_log_name %s, "
                                "event_master_log_pos %llu.",
                                rli->get_group_master_log_name(),
                                ev->common_header->log_pos);
          if ((ret= mts_event_coord_cmp(&ev_coord, &w_last)) == 0)
          {
#ifndef DBUG_OFF
            for (uint i= 0; i <= w->checkpoint_seqno; i++)
            {
              if (bitmap_is_set(&w->group_executed, i))
                DBUG_PRINT("mts", ("Bit %u is set.", i));
              else
                DBUG_PRINT("mts", ("Bit %u is not set.", i));
            }
#endif
            DBUG_PRINT("mts",
                       ("Doing a shift ini(%lu) end(%lu).",
                       (w->checkpoint_seqno + 1) - recovery_group_cnt,
                        w->checkpoint_seqno));

            for (uint i= (w->checkpoint_seqno + 1) - recovery_group_cnt,
                 j= 0; i <= w->checkpoint_seqno; i++, j++)
            {
              if (bitmap_is_set(&w->group_executed, i))
              {
                DBUG_PRINT("mts", ("Setting bit %u.", j));
                bitmap_fast_test_and_set(groups, j);
              }
            }
            not_reached_commit= false;
          }
          else
            DBUG_ASSERT(ret < 0);
        }
        delete ev;
        ev= NULL;
      }
      end_io_cache(&log);
      mysql_file_close(file, MYF(MY_WME));
      offset= BIN_LOG_HEADER_SIZE;
      if (not_reached_commit && rli->relay_log.find_next_log(&linfo, 1))
      {
         sql_print_error("Error looking for file after %s.", linfo.log_file_name);
         goto err;
      }
    }

    rli->mts_recovery_group_cnt= (rli->mts_recovery_group_cnt < recovery_group_cnt ?
      recovery_group_cnt : rli->mts_recovery_group_cnt);
  }

  DBUG_ASSERT(!rli->recovery_groups_inited ||
              rli->mts_recovery_group_cnt <= groups->n_bits);

  goto end;
err:
  is_error= true;
end:
  
  for (Slave_job_group *jg= above_lwm_jobs.begin();
       jg != above_lwm_jobs.end(); ++jg)
  {
    delete jg->worker;
  }

  if (rli->mts_recovery_group_cnt == 0)
    rli->clear_mts_recovery_groups();

  DBUG_RETURN(is_error);
}

/**
   Processing rli->gaq to find out the low-water-mark (lwm) coordinates
   which is stored into the cental recovery table.

   @param rli            pointer to Relay-log-info of Coordinator
   @param period         period of processing GAQ, normally derived from
                         @c mts_checkpoint_period
   @param force          if TRUE then hang in a loop till some progress
   @param need_data_lock False if rli->data_lock mutex is aquired by
                         the caller.

   @return FALSE success, TRUE otherwise
*/
bool mts_checkpoint_routine(Relay_log_info *rli, ulonglong period,
                            bool force, bool need_data_lock)
{
  ulong cnt;
  bool error= FALSE;
  struct timespec curr_clock;

  DBUG_ENTER("checkpoint_routine");

#ifndef DBUG_OFF
  if (DBUG_EVALUATE_IF("check_slave_debug_group", 1, 0))
  {
    if (!rli->gaq->count_done(rli))
      DBUG_RETURN(FALSE);
  }
#endif

  /*
    rli->checkpoint_group can have two possible values due to
    two possible status of the last (being scheduled) group. 
  */
  DBUG_ASSERT(!rli->gaq->full() ||
              ((rli->checkpoint_seqno == rli->checkpoint_group -1 &&
                rli->mts_group_status == Relay_log_info::MTS_IN_GROUP) ||
               rli->checkpoint_seqno == rli->checkpoint_group));

  /*
    Currently, the checkpoint routine is being called by the SQL Thread.
    For that reason, this function is called call from appropriate points
    in the SQL Thread's execution path and the elapsed time is calculated
    here to check if it is time to execute it.
  */
  set_timespec_nsec(&curr_clock, 0);
  ulonglong diff= diff_timespec(&curr_clock, &rli->last_clock);
  if (!force && diff < period)
  {
    /*
      We do not need to execute the checkpoint now because
      the time elapsed is not enough.
    */
    DBUG_RETURN(FALSE);
  }

 do
  {
    if (!is_mts_db_partitioned(rli))
      mysql_mutex_lock(&rli->mts_gaq_LOCK);

    cnt= rli->gaq->move_queue_head(&rli->workers);

    if (!is_mts_db_partitioned(rli))
      mysql_mutex_unlock(&rli->mts_gaq_LOCK);
#ifndef DBUG_OFF
    if (DBUG_EVALUATE_IF("check_slave_debug_group", 1, 0) &&
        cnt != opt_mts_checkpoint_period)
      sql_print_error("This an error cnt != mts_checkpoint_period");
#endif
  } while (!sql_slave_killed(rli->info_thd, rli) &&
           cnt == 0 && force &&
           !DBUG_EVALUATE_IF("check_slave_debug_group", 1, 0) &&
           (my_sleep(rli->mts_coordinator_basic_nap), 1));
  /*
    This checks how many consecutive jobs where processed.
    If this value is different than zero the checkpoint
    routine can proceed. Otherwise, there is nothing to be
    done.
  */
  if (cnt == 0)
    goto end;

 /*
    The workers have completed  cnt jobs from the gaq. This means that we
    should increment C->jobs_done by cnt.
  */
  if (!is_mts_worker(rli->info_thd) &&
      !is_mts_db_partitioned(rli))
  {
    DBUG_PRINT("info", ("jobs_done this itr=%ld", cnt));
    static_cast<Mts_submode_logical_clock*>
      (rli->current_mts_submode)->jobs_done+= cnt;
  }

  /* TODO: 
     to turn the least occupied selection in terms of jobs pieces
  */
  for (Slave_worker **it= rli->workers.begin();
       it != rli->workers.begin(); ++it)
  {
    Slave_worker *w_i= *it;
    rli->least_occupied_workers[w_i->id]= w_i->jobs.len;
  };
  std::sort(rli->least_occupied_workers.begin(),
            rli->least_occupied_workers.end());

  if (need_data_lock)
    mysql_mutex_lock(&rli->data_lock);
  else
    mysql_mutex_assert_owner(&rli->data_lock);

  /*
    "Coordinator::commit_positions"

    rli->gaq->lwm has been updated in move_queue_head() and
    to contain all but rli->group_master_log_name which
    is altered solely by Coordinator at special checkpoints.
  */
  rli->set_group_master_log_pos(rli->gaq->lwm.group_master_log_pos);
  rli->set_group_relay_log_pos(rli->gaq->lwm.group_relay_log_pos);
  DBUG_PRINT("mts", ("New checkpoint %llu %llu %s",
             rli->gaq->lwm.group_master_log_pos,
             rli->gaq->lwm.group_relay_log_pos,
             rli->gaq->lwm.group_relay_log_name));

  if (rli->gaq->lwm.group_relay_log_name[0] != 0)
    rli->set_group_relay_log_name(rli->gaq->lwm.group_relay_log_name);

  /* 
     todo: uncomment notifies when UNTIL will be supported

     rli->notify_group_master_log_name_update();
     rli->notify_group_relay_log_name_update();

     Todo: optimize with if (wait_flag) broadcast
         waiter: set wait_flag; waits....; drops wait_flag;
  */

  error= rli->flush_info(TRUE);

  mysql_cond_broadcast(&rli->data_cond);
  if (need_data_lock)
    mysql_mutex_unlock(&rli->data_lock);

  /*
    We need to ensure that this is never called at this point when
    cnt is zero. This value means that the checkpoint information
    will be completely reset.
  */
  rli->reset_notified_checkpoint(cnt, rli->gaq->lwm.ts, need_data_lock);

  /* end-of "Coordinator::"commit_positions" */

end:
#ifndef DBUG_OFF
  if (DBUG_EVALUATE_IF("check_slave_debug_group", 1, 0))
    DBUG_SUICIDE();
#endif
  set_timespec_nsec(&rli->last_clock, 0);

  DBUG_RETURN(error);
}

/**
   Instantiation of a Slave_worker and forking out a single Worker thread.
   
   @param  rli  Coordinator's Relay_log_info pointer
   @param  i    identifier of the Worker

   @return 0 suppress or 1 if fails
*/
static int slave_start_single_worker(Relay_log_info *rli, ulong i)
{
  int error= 0;
  my_thread_handle th;
  Slave_worker *w= NULL;

  mysql_mutex_assert_owner(&rli->run_lock);

  if (!(w=
        Rpl_info_factory::create_worker(opt_rli_repository_id, i, rli, false)))
  {
    sql_print_error("Failed during slave worker thread creation%s",
                    rli->get_for_channel_str());
    error= 1;
    goto err;
  }

  if (w->init_worker(rli, i))
  {
    sql_print_error("Failed during slave worker thread creation%s",
                    rli->get_for_channel_str());
    error= 1;
    goto err;
  }

  // We assume that workers are added in sequential order here.
  DBUG_ASSERT(i == rli->workers.size());
  if (i >= rli->workers.size())
    rli->workers.resize(i+1);
  rli->workers[i]= w;

  w->currently_executing_gtid.set_automatic();

  if (DBUG_EVALUATE_IF("mts_worker_thread_fails", i == 1, 0) ||
      (error= mysql_thread_create(key_thread_slave_worker, &th,
                                  &connection_attrib, handle_slave_worker,
                                  (void*) w)))
  {
    sql_print_error("Failed during slave worker thread creation%s (errno= %d)",
                    rli->get_for_channel_str(), error);
    error= 1;
    goto err;
  }
  
  mysql_mutex_lock(&w->jobs_lock);
  if (w->running_status == Slave_worker::NOT_RUNNING)
    mysql_cond_wait(&w->jobs_cond, &w->jobs_lock);
  mysql_mutex_unlock(&w->jobs_lock);
  // Least occupied inited with zero
  {
    ulong jobs_len= w->jobs.len;
    rli->least_occupied_workers.push_back(jobs_len);
  }
err:
  if (error && w)
  {
    delete w;
    /*
      Any failure after array inserted must follow with deletion
      of just created item.
    */
    if (rli->workers.size() == i + 1)
      rli->workers.erase(i);
  }
  return error;
}

/**
   Initialization of the central rli members for Coordinator's role,
   communication channels such as Assigned Partition Hash (APH),
   and starting the Worker pool.

   @param  n   Number of configured Workers in the upcoming session.

   @return 0         success
           non-zero  as failure
*/
static int slave_start_workers(Relay_log_info *rli, ulong n, bool *mts_inited)
{
  uint i;
  int error= 0;

  mysql_mutex_assert_owner(&rli->run_lock);

  if (n == 0 && rli->mts_recovery_group_cnt == 0)
  {
    rli->workers.clear();
    goto end;
  }

  *mts_inited= true;

  /*
    The requested through argument number of Workers can be different 
     from the previous time which ended with an error. Thereby
     the effective number of configured Workers is max of the two.
  */
  rli->init_workers(max(n, rli->recovery_parallel_workers));

  rli->last_assigned_worker= NULL;     // associated with curr_group_assigned
  // Least_occupied_workers array to hold items size of Slave_jobs_queue::len
  rli->least_occupied_workers.resize(n); 

  /* 
     GAQ  queue holds seqno:s of scheduled groups. C polls workers in 
     @c opt_mts_checkpoint_period to update GAQ (see @c next_event())
     The length of GAQ is set to be equal to checkpoint_group.
     Notice, the size matters for mts_checkpoint_routine's progress loop.
  */

  rli->gaq= new Slave_committed_queue(rli->get_group_master_log_name(),
                                      rli->checkpoint_group, n);
  if (!rli->gaq->inited)
    return 1;

  // length of WQ is actually constant though can be made configurable
  rli->mts_slave_worker_queue_len_max= mts_slave_worker_queue_len_max;
  rli->mts_pending_jobs_size= 0;
  rli->mts_pending_jobs_size_max= ::opt_mts_pending_jobs_size_max;
  rli->mts_wq_underrun_w_id= MTS_WORKER_UNDEF;
  rli->mts_wq_excess_cnt= 0;
  rli->mts_wq_overrun_cnt= 0;
  rli->mts_wq_oversize= FALSE;
  rli->mts_coordinator_basic_nap= mts_coordinator_basic_nap;
  rli->mts_worker_underrun_level= mts_worker_underrun_level;
  rli->curr_group_seen_begin= rli->curr_group_seen_gtid= false;
  rli->curr_group_isolated= FALSE;
  rli->checkpoint_seqno= 0;
  rli->mts_last_online_stat= my_time(0);
  rli->mts_group_status= Relay_log_info::MTS_NOT_IN_GROUP;

  if (init_hash_workers(rli))  // MTS: mapping_db_to_worker
  {
    sql_print_error("Failed to init partitions hash");
    error= 1;
    goto err;
  }

  for (i= 0; i < n; i++)
  {
    if ((error= slave_start_single_worker(rli, i)))
      goto err;
  }

end:
  /*
    Free the buffer that was being used to report worker's status through
    the table performance_schema.table_replication_applier_status_by_worker
    between stop slave and next start slave.
  */
  for (int i= static_cast<int>(rli->workers_copy_pfs.size()) - 1; i >= 0; i--)
    delete rli->workers_copy_pfs[i];
  rli->workers_copy_pfs.clear();

  rli->slave_parallel_workers= n;
  // Effective end of the recovery right now when there is no gaps
  if (!error && rli->mts_recovery_group_cnt == 0)
  {
    if ((error= rli->mts_finalize_recovery()))
      (void) Rpl_info_factory::reset_workers(rli);
    if (!error)
      error= rli->flush_info(TRUE);
  }

err:
  return error;
}

/* 
   Ending Worker threads.

   Not in case Coordinator is killed itself, it first waits for
   Workers have finished their assignements, and then updates checkpoint. 
   Workers are notified with setting KILLED status
   and waited for their acknowledgment as specified by
   worker's running_status.
   Coordinator finalizes with its MTS running status to reset few objects.
*/
static void slave_stop_workers(Relay_log_info *rli, bool *mts_inited)
{
  THD *thd= rli->info_thd;

  if (!*mts_inited)
    return;
  else if (rli->slave_parallel_workers == 0)
    goto end;

  /*
    If request for stop slave is received notify worker
    to stop.
  */
  // Initialize worker exit count and max_updated_index to 0 during each stop.
  rli->exit_counter= 0;
  rli->max_updated_index= (rli->until_condition !=
                           Relay_log_info::UNTIL_NONE)?
                           rli->mts_groups_assigned:0;
  if (!rli->workers.empty())
  {
    for (int i= static_cast<int>(rli->workers.size()) - 1; i >= 0; i--)
    {
      Slave_worker *w= rli->workers[i];
      struct slave_job_item item= {NULL, 0, 0};
      struct slave_job_item *job_item= &item;
      mysql_mutex_lock(&w->jobs_lock);

      if (w->running_status != Slave_worker::RUNNING)
      {
        mysql_mutex_unlock(&w->jobs_lock);
        continue;
      }

      w->running_status= Slave_worker::STOP;
      (void) set_max_updated_index_on_stop(w, job_item);
      mysql_cond_signal(&w->jobs_cond);

      mysql_mutex_unlock(&w->jobs_lock);

      DBUG_PRINT("info",
                 ("Notifying worker %lu%s to exit, thd %p", w->id,
                  w->get_for_channel_str(), w->info_thd));
    }
  }
  thd_proc_info(thd, "Waiting for workers to exit");

  for (Slave_worker **it= rli->workers.begin(); it != rli->workers.end(); ++it)
  {
    Slave_worker *w= *it;

    /*
      Make copies for reporting through the performance schema tables.
      This is preserved until the next START SLAVE.
    */
    Slave_worker *worker_copy=new Slave_worker(NULL
    #ifdef HAVE_PSI_INTERFACE
                                               ,&key_relay_log_info_run_lock,
                                               &key_relay_log_info_data_lock,
                                               &key_relay_log_info_sleep_lock,
                                               &key_relay_log_info_thd_lock,
                                               &key_relay_log_info_data_cond,
                                               &key_relay_log_info_start_cond,
                                               &key_relay_log_info_stop_cond,
                                               &key_relay_log_info_sleep_cond
    #endif
                                               ,w->id, rli->get_channel());
    worker_copy->copy_values_for_PFS(w->id, w->running_status, w->info_thd,
                                     w->last_error(),
                                     w->currently_executing_gtid);
    rli->workers_copy_pfs.push_back(worker_copy);
  }

  for (Slave_worker **it= rli->workers.begin(); it != rli->workers.end(); ++it)
  {
    Slave_worker *w= *it;
    mysql_mutex_lock(&w->jobs_lock);
    while (w->running_status != Slave_worker::NOT_RUNNING)
    {
      PSI_stage_info old_stage;
      DBUG_ASSERT(w->running_status == Slave_worker::ERROR_LEAVING ||
                  w->running_status == Slave_worker::STOP ||
                  w->running_status == Slave_worker::STOP_ACCEPTED);

      thd->ENTER_COND(&w->jobs_cond, &w->jobs_lock,
                      &stage_slave_waiting_workers_to_exit, &old_stage);
      mysql_cond_wait(&w->jobs_cond, &w->jobs_lock);
      mysql_mutex_unlock(&w->jobs_lock);
      thd->EXIT_COND(&old_stage);
      mysql_mutex_lock(&w->jobs_lock);
    }
    mysql_mutex_unlock(&w->jobs_lock);
  }

  if (thd->killed == THD::NOT_KILLED)
    (void) mts_checkpoint_routine(rli, 0, false, true/*need_data_lock=true*/); // TODO:consider to propagate an error out of the function

  while (!rli->workers.empty())
  {
    Slave_worker *w= rli->workers.back();
    // Free the current submode object
    delete w->current_mts_submode;
    w->current_mts_submode= 0;
    rli->workers.pop_back();
    delete w;
  }
  struct timespec stats_end;
  set_timespec_nsec(&stats_end, 0);

  DBUG_PRINT("info", ("Total MTS session statistics: "
                      "events processed = %llu; "
                      "online time = %llu "
                      "worker queues filled over overrun level = %lu "
                      "waited due a Worker queue full = %lu "
                      "waited due the total size = %lu "
                      "total wait at clock conflicts = %llu "
                      "found (count) workers occupied = %lu "
                      "waited when workers occupied = %llu",
                      rli->mts_events_assigned,
                      diff_timespec(&stats_end, &rli->stats_begin),
                      rli->mts_wq_overrun_cnt,
                      rli->mts_wq_overfill_cnt, rli->wq_size_waits_cnt,
                      rli->mts_total_wait_overlap,
                      rli->mts_wq_no_underrun_cnt,
                      rli->mts_total_wait_worker_avail));

  DBUG_ASSERT(rli->pending_jobs == 0);
  DBUG_ASSERT(rli->mts_pending_jobs_size == 0);

end:
  rli->mts_group_status= Relay_log_info::MTS_NOT_IN_GROUP;
  destroy_hash_workers(rli);
  delete rli->gaq;
  rli->least_occupied_workers.clear();

  // Destroy buffered events of the current group prior to exit.
  for (uint i= 0; i < rli->curr_group_da.size(); i++)
    delete rli->curr_group_da[i].data;
  rli->curr_group_da.clear();                      // GCDA

  rli->curr_group_assigned_parts.clear();          // GCAP
  rli->deinit_workers();
  rli->workers_array_initialized= false;
  rli->slave_parallel_workers= 0;

  *mts_inited= false;
}


/**
  Slave SQL thread entry point.

  @param arg Pointer to Relay_log_info object that holds information
  for the SQL thread.

  @return Always 0.
*/
extern "C" void *handle_slave_sql(void *arg)
{
  THD *thd;                     /* needs to be first for thread_stack */
  bool thd_added= false;
  char llbuff[22],llbuff1[22];
  char saved_log_name[FN_REFLEN];
  char saved_master_log_name[FN_REFLEN];
  my_off_t saved_log_pos= 0;
  my_off_t saved_master_log_pos= 0;
  my_off_t saved_skip= 0;

  Relay_log_info* rli = ((Master_info*)arg)->rli;
  const char *errmsg;
  bool mts_inited= false;
  Global_THD_manager *thd_manager= Global_THD_manager::get_instance();
  Commit_order_manager *commit_order_mngr= NULL;

  // needs to call my_thread_init(), otherwise we get a coredump in DBUG_ stuff
  my_thread_init();
  DBUG_ENTER("handle_slave_sql");

  DBUG_ASSERT(rli->inited);
  mysql_mutex_lock(&rli->run_lock);
  DBUG_ASSERT(!rli->slave_running);
  errmsg= 0;
#ifndef DBUG_OFF
  rli->events_until_exit = abort_slave_event_count;
#endif

  thd = new THD; // note that contructor of THD uses DBUG_ !
  thd->thread_stack = (char*)&thd; // remember where our stack is
  mysql_mutex_lock(&rli->info_thd_lock);
  rli->info_thd= thd;

  #ifdef HAVE_PSI_INTERFACE
  // save the instrumentation for SQL thread in rli->info_thd->scheduler
  struct PSI_thread *psi= PSI_THREAD_CALL(get_thread)();
  thd_set_psi(rli->info_thd, psi);
  #endif

 if (rli->channel_mts_submode != MTS_PARALLEL_TYPE_DB_NAME)
   rli->current_mts_submode= new Mts_submode_logical_clock();
 else
   rli->current_mts_submode= new Mts_submode_database();

  if (opt_slave_preserve_commit_order && rli->opt_slave_parallel_workers > 0 &&
      opt_bin_log && opt_log_slave_updates)
    commit_order_mngr= new Commit_order_manager(rli->opt_slave_parallel_workers);

  rli->set_commit_order_manager(commit_order_mngr);

  mysql_mutex_unlock(&rli->info_thd_lock);

  /* Inform waiting threads that slave has started */
  rli->slave_run_id++;
  rli->slave_running = 1;
  rli->reported_unsafe_warning= false;

  if (init_slave_thread(thd, SLAVE_THD_SQL))
  {
    /*
      TODO: this is currently broken - slave start and change master
      will be stuck if we fail here
    */
    mysql_cond_broadcast(&rli->start_cond);
    mysql_mutex_unlock(&rli->run_lock);
    rli->report(ERROR_LEVEL, ER_SLAVE_FATAL_ERROR,
                ER_THD(thd, ER_SLAVE_FATAL_ERROR),
                "Failed during slave thread initialization");
    goto err;
  }
  thd->init_for_queries(rli);
  thd->temporary_tables = rli->save_temporary_tables; // restore temp tables
  set_thd_in_use_temporary_tables(rli);   // (re)set sql_thd in use for saved temp tables
  /* Set applier thread InnoDB priority */
  set_thd_tx_priority(thd, rli->get_thd_tx_priority());

  thd_manager->add_thd(thd);
  thd_added= true;

  rli->stats_exec_time= rli->stats_read_time= 0;
  set_timespec_nsec(&rli->ts_exec[0], 0);
  set_timespec_nsec(&rli->ts_exec[1], 0);
  set_timespec_nsec(&rli->stats_begin, 0);
  rli->currently_executing_gtid.set_automatic();

  /* MTS: starting the worker pool */
  if (slave_start_workers(rli, rli->opt_slave_parallel_workers, &mts_inited) != 0)
  {
    mysql_cond_broadcast(&rli->start_cond);
    mysql_mutex_unlock(&rli->run_lock);
    rli->report(ERROR_LEVEL, ER_SLAVE_FATAL_ERROR,
                ER_THD(thd, ER_SLAVE_FATAL_ERROR),
                "Failed during slave workers initialization");
    goto err;
  }
  /*
    We are going to set slave_running to 1. Assuming slave I/O thread is
    alive and connected, this is going to make Seconds_Behind_Master be 0
    i.e. "caught up". Even if we're just at start of thread. Well it's ok, at
    the moment we start we can think we are caught up, and the next second we
    start receiving data so we realize we are not caught up and
    Seconds_Behind_Master grows. No big deal.
  */
  rli->abort_slave = 0;

  /*
    Reset errors for a clean start (otherwise, if the master is idle, the SQL
    thread may execute no Query_log_event, so the error will remain even
    though there's no problem anymore). Do not reset the master timestamp
    (imagine the slave has caught everything, the STOP SLAVE and START SLAVE:
    as we are not sure that we are going to receive a query, we want to
    remember the last master timestamp (to say how many seconds behind we are
    now.
    But the master timestamp is reset by RESET SLAVE & CHANGE MASTER.
  */
  rli->clear_error();
  if (rli->workers_array_initialized)
  {
    for(size_t i= 0; i<rli->get_worker_count(); i++)
    {
      rli->get_worker(i)->clear_error();
    }
  }

  if (rli->update_is_transactional())
  {
    mysql_cond_broadcast(&rli->start_cond);
    mysql_mutex_unlock(&rli->run_lock);
    rli->report(ERROR_LEVEL, ER_SLAVE_FATAL_ERROR,
                ER_THD(thd, ER_SLAVE_FATAL_ERROR),
                "Error checking if the relay log repository is transactional.");
    goto err;
  }

  if (!rli->is_transactional())
    rli->report(WARNING_LEVEL, 0,
    "If a crash happens this configuration does not guarantee that the relay "
    "log info will be consistent");

  mysql_mutex_unlock(&rli->run_lock);
  mysql_cond_broadcast(&rli->start_cond);

  DEBUG_SYNC(thd, "after_start_slave");

  //tell the I/O thread to take relay_log_space_limit into account from now on
  mysql_mutex_lock(&rli->log_space_lock);
  rli->ignore_log_space_limit= 0;
  mysql_mutex_unlock(&rli->log_space_lock);
  rli->trans_retries= 0; // start from "no error"
  DBUG_PRINT("info", ("rli->trans_retries: %lu", rli->trans_retries));

  if (rli->init_relay_log_pos(rli->get_group_relay_log_name(),
                              rli->get_group_relay_log_pos(),
                              true/*need_data_lock=true*/, &errmsg,
                              1 /*look for a description_event*/))
  { 
    rli->report(ERROR_LEVEL, ER_SLAVE_FATAL_ERROR, 
                "Error initializing relay log position: %s", errmsg);
    goto err;
  }
  THD_CHECK_SENTRY(thd);
#ifndef DBUG_OFF
  {
    char llbuf1[22], llbuf2[22];
    DBUG_PRINT("info", ("my_b_tell(rli->cur_log)=%s rli->event_relay_log_pos=%s",
                        llstr(my_b_tell(rli->cur_log),llbuf1),
                        llstr(rli->get_event_relay_log_pos(),llbuf2)));
    DBUG_ASSERT(rli->get_event_relay_log_pos() >= BIN_LOG_HEADER_SIZE);
    /*
      Wonder if this is correct. I (Guilhem) wonder if my_b_tell() returns the
      correct position when it's called just after my_b_seek() (the questionable
      stuff is those "seek is done on next read" comments in the my_b_seek()
      source code).
      The crude reality is that this assertion randomly fails whereas
      replication seems to work fine. And there is no easy explanation why it
      fails (as we my_b_seek(rli->event_relay_log_pos) at the very end of
      init_relay_log_pos() called above). Maybe the assertion would be
      meaningful if we held rli->data_lock between the my_b_seek() and the
      DBUG_ASSERT().

      DBUG_ASSERT(my_b_tell(rli->cur_log) == rli->get_event_relay_log_pos());
    */
  }
#endif
  DBUG_ASSERT(rli->info_thd == thd);

#ifdef WITH_NDBCLUSTER_STORAGE_ENGINE
  /* engine specific hook, to be made generic */
  if (ndb_wait_setup_func && ndb_wait_setup_func(opt_ndb_wait_setup))
  {
    sql_print_warning("Slave SQL thread : NDB : Tables not available after %lu"
                      " seconds.  Consider increasing --ndb-wait-setup value",
                      opt_ndb_wait_setup);
  }
#endif

  DBUG_PRINT("master_info",("log_file_name: %s  position: %s",
                            rli->get_group_master_log_name(),
                            llstr(rli->get_group_master_log_pos(),llbuff)));
  sql_print_information("Slave SQL thread%s initialized, starting replication in"
                        " log '%s' at position %s, relay log '%s' position: %s",
                        rli->get_for_channel_str(), rli->get_rpl_log_name(),
                        llstr(rli->get_group_master_log_pos(),llbuff),
                        rli->get_group_relay_log_name(),
                        llstr(rli->get_group_relay_log_pos(),llbuff1));

  if (check_temp_dir(rli->slave_patternload_file, rli->get_channel()))
  {
    rli->report(ERROR_LEVEL, thd->get_stmt_da()->mysql_errno(),
                "Unable to use slave's temporary directory %s - %s", 
                slave_load_tmpdir, thd->get_stmt_da()->message_text());
    goto err;
  }

  /* execute init_slave variable */
  if (opt_init_slave.length)
  {
    execute_init_command(thd, &opt_init_slave, &LOCK_sys_init_slave);
    if (thd->is_slave_error)
    {
      rli->report(ERROR_LEVEL, thd->get_stmt_da()->mysql_errno(),
                  "Slave SQL thread aborted. Can't execute init_slave query,"
                  "'%s'", thd->get_stmt_da()->message_text());
      goto err;
    }
  }

  /*
    First check until condition - probably there is nothing to execute. We
    do not want to wait for next event in this case.
  */
  mysql_mutex_lock(&rli->data_lock);
  if (rli->slave_skip_counter)
  {
    strmake(saved_log_name, rli->get_group_relay_log_name(), FN_REFLEN - 1);
    strmake(saved_master_log_name, rli->get_group_master_log_name(), FN_REFLEN - 1);
    saved_log_pos= rli->get_group_relay_log_pos();
    saved_master_log_pos= rli->get_group_master_log_pos();
    saved_skip= rli->slave_skip_counter;
  }
  if (rli->until_condition != Relay_log_info::UNTIL_NONE &&
      rli->is_until_satisfied(thd, NULL))
  {
    mysql_mutex_unlock(&rli->data_lock);
    goto err;
  }
  mysql_mutex_unlock(&rli->data_lock);

  /* Read queries from the IO/THREAD until this thread is killed */

  while (!sql_slave_killed(thd,rli))
  {
    THD_STAGE_INFO(thd, stage_reading_event_from_the_relay_log);
    DBUG_ASSERT(rli->info_thd == thd);
    THD_CHECK_SENTRY(thd);

    if (saved_skip && rli->slave_skip_counter == 0)
    {
      sql_print_information("'SQL_SLAVE_SKIP_COUNTER=%ld' executed at "
        "relay_log_file='%s', relay_log_pos='%ld', master_log_name='%s', "
        "master_log_pos='%ld' and new position at "
        "relay_log_file='%s', relay_log_pos='%ld', master_log_name='%s', "
        "master_log_pos='%ld' ",
        (ulong) saved_skip, saved_log_name, (ulong) saved_log_pos,
        saved_master_log_name, (ulong) saved_master_log_pos,
        rli->get_group_relay_log_name(), (ulong) rli->get_group_relay_log_pos(),
        rli->get_group_master_log_name(), (ulong) rli->get_group_master_log_pos());
      saved_skip= 0;
    }
    
    if (exec_relay_log_event(thd,rli))
    {
      DBUG_PRINT("info", ("exec_relay_log_event() failed"));
      // do not scare the user if SQL thread was simply killed or stopped
      if (!sql_slave_killed(thd,rli))
      {
        /*
          retrieve as much info as possible from the thd and, error
          codes and warnings and print this to the error log as to
          allow the user to locate the error
        */
        uint32 const last_errno= rli->last_error().number;

        if (thd->is_error())
        {
          char const *const errmsg= thd->get_stmt_da()->message_text();

          DBUG_PRINT("info",
                     ("thd->get_stmt_da()->get_mysql_errno()=%d; "
                      "rli->last_error.number=%d",
                      thd->get_stmt_da()->mysql_errno(), last_errno));
          if (last_errno == 0)
          {
            /*
 	      This function is reporting an error which was not reported
 	      while executing exec_relay_log_event().
 	    */ 
            rli->report(ERROR_LEVEL, thd->get_stmt_da()->mysql_errno(),
                        "%s", errmsg);
          }
          else if (last_errno != thd->get_stmt_da()->mysql_errno())
          {
            /*
             * An error was reported while executing exec_relay_log_event()
             * however the error code differs from what is in the thread.
             * This function prints out more information to help finding
             * what caused the problem.
             */  
            sql_print_error("Slave (additional info): %s Error_code: %d",
                            errmsg, thd->get_stmt_da()->mysql_errno());
          }
        }

        /* Print any warnings issued */
        Diagnostics_area::Sql_condition_iterator it=
          thd->get_stmt_da()->sql_conditions();
        const Sql_condition *err;
        /*
          Added controlled slave thread cancel for replication
          of user-defined variables.
        */
        bool udf_error = false;
        while ((err= it++))
        {
          if (err->mysql_errno() == ER_CANT_OPEN_LIBRARY)
            udf_error = true;
          sql_print_warning("Slave: %s Error_code: %d",
                            err->message_text(), err->mysql_errno());
        }
        if (udf_error)
          sql_print_error("Error loading user-defined library, slave SQL "
            "thread aborted. Install the missing library, and restart the "
            "slave SQL thread with \"SLAVE START\". We stopped at log '%s' "
            "position %s", rli->get_rpl_log_name(),
            llstr(rli->get_group_master_log_pos(), llbuff));
        else
          sql_print_error("\
Error running query, slave SQL thread aborted. Fix the problem, and restart \
the slave SQL thread with \"SLAVE START\". We stopped at log \
'%s' position %s", rli->get_rpl_log_name(),
llstr(rli->get_group_master_log_pos(), llbuff));
      }
      goto err;
    }
  }

  /* Thread stopped. Print the current replication position to the log */
  sql_print_information("Slave SQL thread%s exiting, replication stopped in log "
                        "'%s' at position %s",
                        rli->get_for_channel_str(),
                        rli->get_rpl_log_name(),
                        llstr(rli->get_group_master_log_pos(), llbuff));

 err:

  (void) RUN_HOOK(binlog_relay_io, applier_stop,
                  (thd, rli->mi,
                   (connection_events_loop_aborted() || thd->killed || rli->abort_slave)));

  slave_stop_workers(rli, &mts_inited); // stopping worker pool
  delete rli->current_mts_submode;
  rli->current_mts_submode= 0;
  rli->clear_mts_recovery_groups();

  /*
    Some events set some playgrounds, which won't be cleared because thread
    stops. Stopping of this thread may not be known to these events ("stop"
    request is detected only by the present function, not by events), so we
    must "proactively" clear playgrounds:
  */
  thd->clear_error();
  rli->cleanup_context(thd, 1);
  /*
    Some extra safety, which should not been needed (normally, event deletion
    should already have done these assignments (each event which sets these
    variables is supposed to set them to 0 before terminating)).
  */
  thd->set_catalog(NULL_CSTR);
  thd->reset_query();
  thd->reset_db(NULL_CSTR);

  THD_STAGE_INFO(thd, stage_waiting_for_slave_mutex_on_exit);
  mysql_mutex_lock(&rli->run_lock);
  /* We need data_lock, at least to wake up any waiting master_pos_wait() */
  mysql_mutex_lock(&rli->data_lock);
  DBUG_ASSERT(rli->slave_running == 1); // tracking buffer overrun
  /* When master_pos_wait() wakes up it will check this and terminate */
  rli->slave_running= 0;
  /* Forget the relay log's format */
  rli->set_rli_description_event(NULL);
  /* Wake up master_pos_wait() */
  mysql_mutex_unlock(&rli->data_lock);
  DBUG_PRINT("info",("Signaling possibly waiting master_pos_wait() functions"));
  mysql_cond_broadcast(&rli->data_cond);
  rli->ignore_log_space_limit= 0; /* don't need any lock */
  /* we die so won't remember charset - re-update them on next thread start */
  rli->cached_charset_invalidate();
  rli->save_temporary_tables = thd->temporary_tables;

  /*
    TODO: see if we can do this conditionally in next_event() instead
    to avoid unneeded position re-init
  */
  thd->temporary_tables = 0; // remove tempation from destructor to close them
  // destructor will not free it, because we are weird
  thd->get_protocol_classic()->end_net();
  DBUG_ASSERT(rli->info_thd == thd);
  THD_CHECK_SENTRY(thd);
  mysql_mutex_lock(&rli->info_thd_lock);
  rli->info_thd= NULL;
  if (commit_order_mngr)
  {
    delete commit_order_mngr;
    rli->set_commit_order_manager(NULL);
  }

  mysql_mutex_unlock(&rli->info_thd_lock);
  set_thd_in_use_temporary_tables(rli);  // (re)set info_thd in use for saved temp tables

  thd->release_resources();
  THD_CHECK_SENTRY(thd);
  if (thd_added)
    thd_manager->remove_thd(thd);

  /*
    The thd can only be destructed after indirect references
    through mi->rli->info_thd are cleared: mi->rli->info_thd= NULL.

    For instance, user thread might be issuing show_slave_status
    and attempting to read mi->rli->info_thd->get_proc_info().
    Therefore thd must only be deleted after info_thd is set
    to NULL.
  */
  delete thd;

 /*
  Note: the order of the broadcast and unlock calls below (first broadcast, then unlock)
  is important. Otherwise a killer_thread can execute between the calls and
  delete the mi structure leading to a crash! (see BUG#25306 for details)
 */ 
  mysql_cond_broadcast(&rli->stop_cond);
  DBUG_EXECUTE_IF("simulate_slave_delay_at_terminate_bug38694", sleep(5););
  mysql_mutex_unlock(&rli->run_lock);  // tell the world we are done

  DBUG_LEAVE;                            // Must match DBUG_ENTER()
  my_thread_end();
  ERR_remove_state(0);
  my_thread_exit(0);
  return 0;                             // Avoid compiler warnings
}


/*
  process_io_create_file()
*/

static int process_io_create_file(Master_info* mi, Create_file_log_event* cev)
{
  int error = 1;
  ulong num_bytes;
  bool cev_not_written;
  THD *thd = mi->info_thd;
  NET *net = &mi->mysql->net;
  DBUG_ENTER("process_io_create_file");

  mysql_mutex_assert_owner(&mi->data_lock);

  if (unlikely(!cev->is_valid()))
    DBUG_RETURN(1);

  if (!rpl_filter->db_ok(cev->db))
  {
    skip_load_data_infile(net);
    DBUG_RETURN(0);
  }
  DBUG_ASSERT(cev->inited_from_old);
  thd->file_id = cev->file_id = mi->file_id++;
  thd->server_id = cev->server_id;
  cev_not_written = 1;

  if (unlikely(net_request_file(net,cev->fname)))
  {
    sql_print_error("Slave I/O: failed requesting download of '%s'",
                    cev->fname);
    goto err;
  }

  /*
    This dummy block is so we could instantiate Append_block_log_event
    once and then modify it slightly instead of doing it multiple times
    in the loop
  */
  {
    Append_block_log_event aev(thd,0,0,0,0);

    for (;;)
    {
      if (unlikely((num_bytes=my_net_read(net)) == packet_error))
      {
        sql_print_error("Network read error downloading '%s' from master",
                        cev->fname);
        goto err;
      }
      if (unlikely(!num_bytes)) /* eof */
      {
	/* 3.23 master wants it */
        net_write_command(net, 0, (uchar*) "", 0, (uchar*) "", 0);
        /*
          If we wrote Create_file_log_event, then we need to write
          Execute_load_log_event. If we did not write Create_file_log_event,
          then this is an empty file and we can just do as if the LOAD DATA
          INFILE had not existed, i.e. write nothing.
        */
        if (unlikely(cev_not_written))
          break;
        Execute_load_log_event xev(thd,0,0);
        xev.common_header->log_pos = cev->common_header->log_pos;
        if (unlikely(mi->rli->relay_log.append_event(&xev, mi) != 0))
        {
          mi->report(ERROR_LEVEL, ER_SLAVE_RELAY_LOG_WRITE_FAILURE,
                     ER_THD(thd, ER_SLAVE_RELAY_LOG_WRITE_FAILURE),
                     "error writing Exec_load event to relay log");
          goto err;
        }
        mi->rli->relay_log.harvest_bytes_written(&mi->rli->log_space_total);
        break;
      }
      if (unlikely(cev_not_written))
      {
        cev->block = net->read_pos;
        cev->block_len = num_bytes;
        if (unlikely(mi->rli->relay_log.append_event(cev, mi) != 0))
        {
          mi->report(ERROR_LEVEL, ER_SLAVE_RELAY_LOG_WRITE_FAILURE,
                     ER_THD(thd, ER_SLAVE_RELAY_LOG_WRITE_FAILURE),
                     "error writing Create_file event to relay log");
          goto err;
        }
        cev_not_written=0;
        mi->rli->relay_log.harvest_bytes_written(&mi->rli->log_space_total);
      }
      else
      {
        aev.block = net->read_pos;
        aev.block_len = num_bytes;
        aev.common_header->log_pos= cev->common_header->log_pos;
        if (unlikely(mi->rli->relay_log.append_event(&aev, mi) != 0))
        {
          mi->report(ERROR_LEVEL, ER_SLAVE_RELAY_LOG_WRITE_FAILURE,
                     ER_THD(thd, ER_SLAVE_RELAY_LOG_WRITE_FAILURE),
                     "error writing Append_block event to relay log");
          goto err;
        }
        mi->rli->relay_log.harvest_bytes_written(&mi->rli->log_space_total);
      }
    }
  }
  error=0;
err:
  DBUG_RETURN(error);
}


/**
  Used by the slave IO thread when it receives a rotate event from the
  master.

  Updates the master info with the place in the next binary log where
  we should start reading.  Rotate the relay log to avoid mixed-format
  relay logs.

  @param mi master_info for the slave
  @param rev The rotate log event read from the master

  @note The caller must hold mi->data_lock before invoking this function.

  @retval 0 ok
  @retval 1 error
*/
static int process_io_rotate(Master_info *mi, Rotate_log_event *rev)
{
  DBUG_ENTER("process_io_rotate");
  mysql_mutex_assert_owner(&mi->data_lock);

  if (unlikely(!rev->is_valid()))
    DBUG_RETURN(1);

  /* Safe copy as 'rev' has been "sanitized" in Rotate_log_event's ctor */
  memcpy(const_cast<char *>(mi->get_master_log_name()),
         rev->new_log_ident, rev->ident_len + 1);
  mi->set_master_log_pos(rev->pos);
  DBUG_PRINT("info", ("new (master_log_name, master_log_pos): ('%s', %lu)",
                      mi->get_master_log_name(), (ulong) mi->get_master_log_pos()));
#ifndef DBUG_OFF
  /*
    If we do not do this, we will be getting the first
    rotate event forever, so we need to not disconnect after one.
  */
  if (disconnect_slave_event_count)
    mi->events_until_exit++;
#endif

  /*
    If mi_description_event is format <4, there is conversion in the
    relay log to the slave's format (4). And Rotate can mean upgrade or
    nothing. If upgrade, it's to 5.0 or newer, so we will get a Format_desc, so
    no need to reset mi_description_event now. And if it's nothing (same
    master version as before), no need (still using the slave's format).
  */
  Format_description_log_event *old_fdle= mi->get_mi_description_event();
  if (old_fdle->binlog_version >= 4)
  {
    DBUG_ASSERT(old_fdle->common_footer->checksum_alg ==
                mi->rli->relay_log.relay_log_checksum_alg);
    Format_description_log_event *new_fdle= new
      Format_description_log_event(3);
    new_fdle->common_footer->checksum_alg=
                             mi->rli->relay_log.relay_log_checksum_alg;
    mi->set_mi_description_event(new_fdle);
  }
  /*
    Rotate the relay log makes binlog format detection easier (at next slave
    start or mysqlbinlog)
  */
  int ret= rotate_relay_log(mi);
  DBUG_RETURN(ret);
}

/**
  Reads a 3.23 event and converts it to the slave's format. This code was
  copied from MySQL 4.0.

  @note The caller must hold mi->data_lock before invoking this function.
*/
static int queue_binlog_ver_1_event(Master_info *mi, const char *buf,
                                    ulong event_len)
{
  const char *errmsg = 0;
  ulong inc_pos;
  bool ignore_event= 0;
  char *tmp_buf = 0;
  Relay_log_info *rli= mi->rli;
  DBUG_ENTER("queue_binlog_ver_1_event");

  mysql_mutex_assert_owner(&mi->data_lock);

  /*
    If we get Load event, we need to pass a non-reusable buffer
    to read_log_event, so we do a trick
  */
  if (buf[EVENT_TYPE_OFFSET] == binary_log::LOAD_EVENT)
  {
    if (unlikely(!(tmp_buf=(char*)my_malloc(key_memory_binlog_ver_1_event,
                                            event_len+1,MYF(MY_WME)))))
    {
      mi->report(ERROR_LEVEL, ER_SLAVE_FATAL_ERROR,
                 ER_THD(current_thd, ER_SLAVE_FATAL_ERROR), "Memory allocation failed");
      DBUG_RETURN(1);
    }
    memcpy(tmp_buf,buf,event_len);
    /*
      Create_file constructor wants a 0 as last char of buffer, this 0 will
      serve as the string-termination char for the file's name (which is at the
      end of the buffer)
      We must increment event_len, otherwise the event constructor will not see
      this end 0, which leads to segfault.
    */
    tmp_buf[event_len++]=0;
    int4store(tmp_buf+EVENT_LEN_OFFSET, event_len);
    buf = (const char*)tmp_buf;
  }
  /*
    This will transform LOAD_EVENT into CREATE_FILE_EVENT, ask the master to
    send the loaded file, and write it to the relay log in the form of
    Append_block/Exec_load (the SQL thread needs the data, as that thread is not
    connected to the master).
  */
  Log_event *ev=
    Log_event::read_log_event(buf, event_len, &errmsg,
                              mi->get_mi_description_event(), 0);
  if (unlikely(!ev))
  {
    sql_print_error("Read invalid event from master: '%s',\
 master could be corrupt but a more likely cause of this is a bug",
                    errmsg);
    my_free(tmp_buf);
    DBUG_RETURN(1);
  }
  /* 3.23 events don't contain log_pos */
  mi->set_master_log_pos(ev->common_header->log_pos);
  switch (ev->get_type_code()) {
  case binary_log::STOP_EVENT:
    ignore_event= 1;
    inc_pos= event_len;
    break;
  case binary_log::ROTATE_EVENT:
    if (unlikely(process_io_rotate(mi,(Rotate_log_event*)ev)))
    {
      delete ev;
      DBUG_RETURN(1);
    }
    inc_pos= 0;
    break;
  case binary_log::CREATE_FILE_EVENT:
    /*
      Yes it's possible to have CREATE_FILE_EVENT here, even if we're in
      queue_old_event() which is for 3.23 events which don't comprise
      CREATE_FILE_EVENT. This is because read_log_event() above has just
      transformed LOAD_EVENT into CREATE_FILE_EVENT.
    */
  {
    /* We come here when and only when tmp_buf != 0 */
    DBUG_ASSERT(tmp_buf != 0);
    inc_pos=event_len;
    ev->common_header->log_pos+= inc_pos;
    int error = process_io_create_file(mi,(Create_file_log_event*)ev);
    delete ev;
    mi->set_master_log_pos(mi->get_master_log_pos() + inc_pos);
    DBUG_PRINT("info", ("master_log_pos: %lu", (ulong) mi->get_master_log_pos()));
    my_free(tmp_buf);
    DBUG_RETURN(error);
  }
  default:
    inc_pos= event_len;
    break;
  }
  if (likely(!ignore_event))
  {
    if (ev->common_header->log_pos)
      /*
         Don't do it for fake Rotate events (see comment in
      Log_event::Log_event(const char* buf...) in log_event.cc).
      */
      /* make log_pos be the pos of the end of the event */
      ev->common_header->log_pos+= event_len;
    if (unlikely(rli->relay_log.append_event(ev, mi) != 0))
    {
      delete ev;
      DBUG_RETURN(1);
    }
    rli->relay_log.harvest_bytes_written(&rli->log_space_total);
  }
  delete ev;
  mi->set_master_log_pos(mi->get_master_log_pos() + inc_pos);
  DBUG_PRINT("info", ("master_log_pos: %lu", (ulong) mi->get_master_log_pos()));
  DBUG_RETURN(0);
}

/**
  Reads a 4.0 event and converts it to the slave's format. This code was copied
  from queue_binlog_ver_1_event(), with some affordable simplifications.

  @note The caller must hold mi->data_lock before invoking this function.
*/
static int queue_binlog_ver_3_event(Master_info *mi, const char *buf,
                                    ulong event_len)
{
  const char *errmsg = 0;
  ulong inc_pos;
  char *tmp_buf = 0;
  Relay_log_info *rli= mi->rli;
  DBUG_ENTER("queue_binlog_ver_3_event");

  mysql_mutex_assert_owner(&mi->data_lock);

  /* read_log_event() will adjust log_pos to be end_log_pos */
  Log_event *ev=
    Log_event::read_log_event(buf, event_len, &errmsg,
                              mi->get_mi_description_event(), 0);
  if (unlikely(!ev))
  {
    sql_print_error("Read invalid event from master: '%s',\
 master could be corrupt but a more likely cause of this is a bug",
                    errmsg);
    my_free(tmp_buf);
    DBUG_RETURN(1);
  }
  switch (ev->get_type_code()) {
  case binary_log::STOP_EVENT:
    goto err;
  case binary_log::ROTATE_EVENT:
    if (unlikely(process_io_rotate(mi,(Rotate_log_event*)ev)))
    {
      delete ev;
      DBUG_RETURN(1);
    }
    inc_pos= 0;
    break;
  default:
    inc_pos= event_len;
    break;
  }

  if (unlikely(rli->relay_log.append_event(ev, mi) != 0))
  {
    delete ev;
    DBUG_RETURN(1);
  }
  rli->relay_log.harvest_bytes_written(&rli->log_space_total);
  delete ev;
  mi->set_master_log_pos(mi->get_master_log_pos() + inc_pos);
err:
  DBUG_PRINT("info", ("master_log_pos: %lu", (ulong) mi->get_master_log_pos()));
  DBUG_RETURN(0);
}

/*
  queue_old_event()

  Writes a 3.23 or 4.0 event to the relay log, after converting it to the 5.0
  (exactly, slave's) format. To do the conversion, we create a 5.0 event from
  the 3.23/4.0 bytes, then write this event to the relay log.

  TODO:
    Test this code before release - it has to be tested on a separate
    setup with 3.23 master or 4.0 master
*/

static int queue_old_event(Master_info *mi, const char *buf,
                           ulong event_len)
{
  DBUG_ENTER("queue_old_event");

  mysql_mutex_assert_owner(&mi->data_lock);

  switch (mi->get_mi_description_event()->binlog_version)
  {
  case 1:
      DBUG_RETURN(queue_binlog_ver_1_event(mi,buf,event_len));
  case 3:
      DBUG_RETURN(queue_binlog_ver_3_event(mi,buf,event_len));
  default: /* unsupported format; eg version 2 */
    DBUG_PRINT("info",("unsupported binlog format %d in queue_old_event()",
                       mi->get_mi_description_event()->binlog_version));
    DBUG_RETURN(1);
  }
}

/**
  Store an event received from the master connection into the relay
  log.

  @param mi The Master_info object representing this connection.
  @param buf Pointer to the event data.
  @param event_len Length of event data.

  @retval true Error.
  @retval false Success.

  @note
  If the event is 3.23/4.0, passes it to queue_old_event() which will convert
  it. Otherwise, writes a 5.0 (or newer) event to the relay log. Then there is
  no format conversion, it's pure read/write of bytes.
  So a 5.0.0 slave's relay log can contain events in the slave's format or in
  any >=5.0.0 format.

  @todo Make this a member of Master_info.
*/
bool queue_event(Master_info* mi,const char* buf, ulong event_len)
{
  bool error= false;
  ulong inc_pos= 0;
  Relay_log_info *rli= mi->rli;
  mysql_mutex_t *log_lock= rli->relay_log.get_log_lock();
  ulong s_id;
  int lock_count= 0;
  /*
    FD_q must have been prepared for the first R_a event
    inside get_master_version_and_clock()
    Show-up of FD:s affects checksum_alg at once because
    that changes FD_queue.
  */
  enum_binlog_checksum_alg checksum_alg= mi->checksum_alg_before_fd !=
                                         binary_log::BINLOG_CHECKSUM_ALG_UNDEF ?
    mi->checksum_alg_before_fd :
    mi->rli->relay_log.relay_log_checksum_alg;

  char *save_buf= NULL; // needed for checksumming the fake Rotate event
  char rot_buf[LOG_EVENT_HEADER_LEN + Binary_log_event::ROTATE_HEADER_LEN + FN_REFLEN];
  Gtid gtid= { 0, 0 };
  Log_event_type event_type= (Log_event_type)buf[EVENT_TYPE_OFFSET];

  DBUG_ASSERT(checksum_alg == binary_log::BINLOG_CHECKSUM_ALG_OFF || 
              checksum_alg == binary_log::BINLOG_CHECKSUM_ALG_UNDEF || 
              checksum_alg == binary_log::BINLOG_CHECKSUM_ALG_CRC32); 

  DBUG_ENTER("queue_event");

  /*
    Pause the IO thread execution and wait for 'continue_queuing_event'
    signal to continue IO thread execution.
  */
  DBUG_EXECUTE_IF("pause_on_queuing_event",
                  {
                    const char act[]= "now SIGNAL reached_queuing_event "
                                      "WAIT_FOR continue_queuing_event";
                    DBUG_ASSERT(!debug_sync_set_action(current_thd,
                                                       STRING_WITH_LEN(act)));
                  };);

  /*
    FD_queue checksum alg description does not apply in a case of
    FD itself. The one carries both parts of the checksum data.
  */
  if (event_type == binary_log::FORMAT_DESCRIPTION_EVENT)
  {
    checksum_alg= Log_event_footer::get_checksum_alg(buf, event_len);
  }
  else if (event_type == binary_log::START_EVENT_V3)
  {
    // checksum behaviour is similar to the pre-checksum FD handling
    mi->checksum_alg_before_fd= binary_log::BINLOG_CHECKSUM_ALG_UNDEF;
    mysql_mutex_lock(&mi->data_lock);
    mi->get_mi_description_event()->common_footer->checksum_alg=
      mi->rli->relay_log.relay_log_checksum_alg= checksum_alg=
      binary_log::BINLOG_CHECKSUM_ALG_OFF;
    mysql_mutex_unlock(&mi->data_lock);
  }

  // does not hold always because of old binlog can work with NM 
  // DBUG_ASSERT(checksum_alg != BINLOG_CHECKSUM_ALG_UNDEF);

  // should hold unless manipulations with RL. Tests that do that
  // will have to refine the clause.
  DBUG_ASSERT(mi->rli->relay_log.relay_log_checksum_alg !=
              binary_log::BINLOG_CHECKSUM_ALG_UNDEF);
              
  // Emulate the network corruption
  DBUG_EXECUTE_IF("corrupt_queue_event",
    if (event_type != binary_log::FORMAT_DESCRIPTION_EVENT)
    {
      char *debug_event_buf_c = (char*) buf;
      int debug_cor_pos = rand() % (event_len - BINLOG_CHECKSUM_LEN);
      debug_event_buf_c[debug_cor_pos] =~ debug_event_buf_c[debug_cor_pos];
      DBUG_PRINT("info", ("Corrupt the event at queue_event: byte on position %d", debug_cor_pos));
      DBUG_SET("");
    }
  );
  binary_log_debug::debug_checksum_test=
    DBUG_EVALUATE_IF("simulate_checksum_test_failure", true, false);
  if (Log_event_footer::event_checksum_test((uchar *) buf,
                                            event_len, checksum_alg))
  {
    mi->report(ERROR_LEVEL, ER_NETWORK_READ_EVENT_CHECKSUM_FAILURE,
               "%s", ER_THD(current_thd,
                            ER_NETWORK_READ_EVENT_CHECKSUM_FAILURE));
    goto err;
  }

  mysql_mutex_lock(&mi->data_lock);
  DBUG_ASSERT(lock_count == 0);
  lock_count= 1;

  if (mi->get_mi_description_event() == NULL)
  {
    sql_print_error("The queue event failed for channel '%s' as its "
                    "configuration is invalid.", mi->get_channel());
    goto err;
  }

  /*
    Simulate an unknown ignorable log event by rewriting a Xid
    log event before queuing it into relay log.
  */
  DBUG_EXECUTE_IF("simulate_unknown_ignorable_log_event_with_xid",
    if (event_type == binary_log::XID_EVENT)
    {
      uchar* ev_buf= (uchar*)buf;
      /* Overwrite the log event type with an unknown type. */
      ev_buf[EVENT_TYPE_OFFSET]= binary_log::ENUM_END_EVENT + 1;
      /* Set LOG_EVENT_IGNORABLE_F for the log event. */
      int2store(ev_buf + FLAGS_OFFSET,
                uint2korr(ev_buf + FLAGS_OFFSET) | LOG_EVENT_IGNORABLE_F);
      /* Recalc event's CRC */
      ha_checksum ev_crc= checksum_crc32(0L, NULL, 0);
      ev_crc= checksum_crc32(ev_crc, (const uchar *) ev_buf,
                             event_len - BINLOG_CHECKSUM_LEN);
      int4store(&ev_buf[event_len - BINLOG_CHECKSUM_LEN], ev_crc);
      /*
        We will skip writing this event to the relay log in order to let
        the startup procedure to not finding it and assuming this transaction
        is incomplete.
        But we have to keep the unknown ignorable error to let the
        "stop_io_after_reading_unknown_event" debug point to work after
        "queuing" this event.
      */
      mi->set_master_log_pos(mi->get_master_log_pos() + event_len);
      goto end;
    }
  );

  /*
    This transaction parser is used to ensure that the GTID of the transaction
    (if it has one) will only be added to the Retrieved_Gtid_Set after the
    last event of the transaction be queued.
    It will also be used to avoid rotating the relay log in the middle of
    a transaction.
  */
  if (mi->transaction_parser.feed_event(buf, event_len,
                                        mi->get_mi_description_event(), true))
  {
    /*
      The transaction parser detected a problem while changing state and threw
      a warning message. We are taking care of avoiding transaction boundary
      issues, but it can happen.

      Transaction boundary errors might happen only because of bad master
      positioning in 'CHANGE MASTER TO' (or bad manipulation of master.info)
      when GTID auto positioning is off.

      The IO thread will keep working and queuing events regardless of the
      transaction parser error, but we will throw another warning message to
      log the relay log file and position of the parser error to help
      forensics.
    */
    sql_print_warning(
      "An unexpected event sequence was detected by the IO thread while "
      "queuing the event received from master '%s' binary log file, at "
      "position %llu.", mi->get_master_log_name(), mi->get_master_log_pos());

    DBUG_ASSERT(!mi->is_auto_position());
  }

  if (mi->get_mi_description_event()->binlog_version < 4 &&
      event_type != binary_log::FORMAT_DESCRIPTION_EVENT /* a way to escape */)
  {
    if (queue_old_event(mi,buf,event_len))
      goto err;
    else
      goto end;
  }
  switch (event_type) {
  case binary_log::STOP_EVENT:
    /*
      We needn't write this event to the relay log. Indeed, it just indicates a
      master server shutdown. The only thing this does is cleaning. But
      cleaning is already done on a per-master-thread basis (as the master
      server is shutting down cleanly, it has written all DROP TEMPORARY TABLE
      prepared statements' deletion are TODO only when we binlog prep stmts).

      We don't even increment mi->get_master_log_pos(), because we may be just after
      a Rotate event. Btw, in a few milliseconds we are going to have a Start
      event from the next binlog (unless the master is presently running
      without --log-bin).
    */
    goto end;
  case binary_log::ROTATE_EVENT:
  {
    Rotate_log_event rev(buf, checksum_alg != binary_log::BINLOG_CHECKSUM_ALG_OFF ?
                         event_len - BINLOG_CHECKSUM_LEN : event_len,
                         mi->get_mi_description_event());

    if (unlikely(process_io_rotate(mi, &rev)))
    {
      mi->report(ERROR_LEVEL, ER_SLAVE_RELAY_LOG_WRITE_FAILURE,
                 ER_THD(current_thd, ER_SLAVE_RELAY_LOG_WRITE_FAILURE),
                 "could not queue event from master");
      goto err;
    }
    /* 
       Checksum special cases for the fake Rotate (R_f) event caused by the protocol
       of events generation and serialization in RL where Rotate of master is 
       queued right next to FD of slave.
       Since it's only FD that carries the alg desc of FD_s has to apply to R_m.
       Two special rules apply only to the first R_f which comes in before any FD_m.
       The 2nd R_f should be compatible with the FD_s that must have taken over
       the last seen FD_m's (A).
       
       RSC_1: If OM \and fake Rotate \and slave is configured to
              to compute checksum for its first FD event for RL
              the fake Rotate gets checksummed here.
    */
    if (uint4korr(&buf[0]) == 0 && checksum_alg ==
                  binary_log::BINLOG_CHECKSUM_ALG_OFF &&
                  mi->rli->relay_log.relay_log_checksum_alg !=
                  binary_log::BINLOG_CHECKSUM_ALG_OFF)
    {
      ha_checksum rot_crc= checksum_crc32(0L, NULL, 0);
      event_len += BINLOG_CHECKSUM_LEN;
      memcpy(rot_buf, buf, event_len - BINLOG_CHECKSUM_LEN);
      int4store(&rot_buf[EVENT_LEN_OFFSET],
                uint4korr(rot_buf + EVENT_LEN_OFFSET) +
                BINLOG_CHECKSUM_LEN);
      rot_crc= checksum_crc32(rot_crc, (const uchar *) rot_buf,
                           event_len - BINLOG_CHECKSUM_LEN);
      int4store(&rot_buf[event_len - BINLOG_CHECKSUM_LEN], rot_crc);
      DBUG_ASSERT(event_len == uint4korr(&rot_buf[EVENT_LEN_OFFSET]));
      DBUG_ASSERT(mi->get_mi_description_event()->common_footer->checksum_alg ==
                  mi->rli->relay_log.relay_log_checksum_alg);
      /* the first one */
      DBUG_ASSERT(mi->checksum_alg_before_fd !=
                  binary_log::BINLOG_CHECKSUM_ALG_UNDEF);
      save_buf= (char *) buf;
      buf= rot_buf;
    }
    else
      /*
        RSC_2: If NM \and fake Rotate \and slave does not compute checksum
        the fake Rotate's checksum is stripped off before relay-logging.
      */
      if (uint4korr(&buf[0]) == 0 && checksum_alg !=
                    binary_log::BINLOG_CHECKSUM_ALG_OFF &&
                    mi->rli->relay_log.relay_log_checksum_alg ==
                    binary_log::BINLOG_CHECKSUM_ALG_OFF)
      {
        event_len -= BINLOG_CHECKSUM_LEN;
        memcpy(rot_buf, buf, event_len);
        int4store(&rot_buf[EVENT_LEN_OFFSET],
                  uint4korr(rot_buf + EVENT_LEN_OFFSET) -
                  BINLOG_CHECKSUM_LEN);
        DBUG_ASSERT(event_len == uint4korr(&rot_buf[EVENT_LEN_OFFSET]));
        DBUG_ASSERT(mi->get_mi_description_event()->common_footer->checksum_alg ==
                    mi->rli->relay_log.relay_log_checksum_alg);
        /* the first one */
        DBUG_ASSERT(mi->checksum_alg_before_fd !=
                    binary_log::BINLOG_CHECKSUM_ALG_UNDEF);
        save_buf= (char *) buf;
        buf= rot_buf;
      }
    /*
      Now the I/O thread has just changed its mi->get_master_log_name(), so
      incrementing mi->get_master_log_pos() is nonsense.
    */
    inc_pos= 0;
    break;
  }
  case binary_log::FORMAT_DESCRIPTION_EVENT:
  {
    /*
      Create an event, and save it (when we rotate the relay log, we will have
      to write this event again).
    */
    /*
      We are the only thread which reads/writes mi_description_event.
      The relay_log struct does not move (though some members of it can
      change), so we needn't any lock (no rli->data_lock, no log lock).
    */
    const char* errmsg_unused;
    // mark it as undefined that is irrelevant anymore
    mi->checksum_alg_before_fd= binary_log::BINLOG_CHECKSUM_ALG_UNDEF;
    Format_description_log_event *new_fdle=
      (Format_description_log_event*)
      Log_event::read_log_event(buf, event_len, &errmsg_unused,
                                mi->get_mi_description_event(), 1);
    /// @todo: don't ignore 'errmsg_unused'; instead report correct error here
    if (new_fdle == NULL)
    {
      mi->report(ERROR_LEVEL, ER_SLAVE_RELAY_LOG_WRITE_FAILURE,
                 ER_THD(current_thd, ER_SLAVE_RELAY_LOG_WRITE_FAILURE),
                 "could not queue event from master");
      goto err;
    }
    if (new_fdle->common_footer->checksum_alg ==
                                 binary_log::BINLOG_CHECKSUM_ALG_UNDEF)
      new_fdle->common_footer->checksum_alg= binary_log::BINLOG_CHECKSUM_ALG_OFF;

    mi->set_mi_description_event(new_fdle);

    /* installing new value of checksum Alg for relay log */
    mi->rli->relay_log.relay_log_checksum_alg= new_fdle->common_footer->checksum_alg;

    /*
       Though this does some conversion to the slave's format, this will
       preserve the master's binlog format version, and number of event types.
    */
    /*
       If the event was not requested by the slave (the slave did not ask for
       it), i.e. has end_log_pos=0, we do not increment mi->get_master_log_pos()
    */
    inc_pos= uint4korr(buf+LOG_POS_OFFSET) ? event_len : 0;
    DBUG_PRINT("info",("binlog format is now %d",
                       mi->get_mi_description_event()->binlog_version));

  }
  break;

  case binary_log::HEARTBEAT_LOG_EVENT:
  {
    /*
      HB (heartbeat) cannot come before RL (Relay)
    */
    Heartbeat_log_event hb(buf,
                           mi->rli->relay_log.relay_log_checksum_alg
                           != binary_log::BINLOG_CHECKSUM_ALG_OFF ?
                           event_len - BINLOG_CHECKSUM_LEN : event_len,
                           mi->get_mi_description_event());
    if (!hb.is_valid())
    {
      char errbuf[1024];
      char llbuf[22];
      sprintf(errbuf, "inconsistent heartbeat event content; the event's data: "
              "log_file_name %-.512s log_pos %s",
              hb.get_log_ident(), llstr(hb.common_header->log_pos, llbuf));
      mi->report(ERROR_LEVEL, ER_SLAVE_HEARTBEAT_FAILURE,
                 ER_THD(current_thd, ER_SLAVE_HEARTBEAT_FAILURE), errbuf);
      goto err;
    }
    mi->received_heartbeats++;
    mi->last_heartbeat= my_time(0);


    /*
      During GTID protocol, if the master skips transactions,
      a heartbeat event is sent to the slave at the end of last
      skipped transaction to update coordinates.

      I/O thread receives the heartbeat event and updates mi
      only if the received heartbeat position is greater than
      mi->get_master_log_pos(). This event is written to the
      relay log as an ignored Rotate event. SQL thread reads
      the rotate event only to update the coordinates corresponding
      to the last skipped transaction. Note that,
      we update only the positions and not the file names, as a ROTATE
      EVENT from the master prior to this will update the file name.
    */
    if (mi->is_auto_position()  && mi->get_master_log_pos() <
       hb.common_header->log_pos &&  mi->get_master_log_name() != NULL)
    {

      DBUG_ASSERT(memcmp(const_cast<char*>(mi->get_master_log_name()),
                         hb.get_log_ident(), hb.get_ident_len()) == 0);

      mi->set_master_log_pos(hb.common_header->log_pos);

      /*
         Put this heartbeat event in the relay log as a Rotate Event.
      */
      inc_pos= 0;
      memcpy(rli->ign_master_log_name_end, mi->get_master_log_name(),
             FN_REFLEN);
      rli->ign_master_log_pos_end = mi->get_master_log_pos();

      if (write_ignored_events_info_to_relay_log(mi->info_thd, mi))
        goto end;
    }

    /* 
       compare local and event's versions of log_file, log_pos.
       
       Heartbeat is sent only after an event corresponding to the corrdinates
       the heartbeat carries.
       Slave can not have a difference in coordinates except in the only
       special case when mi->get_master_log_name(), mi->get_master_log_pos() have never
       been updated by Rotate event i.e when slave does not have any history
       with the master (and thereafter mi->get_master_log_pos() is NULL).

       TODO: handling `when' for SHOW SLAVE STATUS' snds behind
    */
    if (memcmp(const_cast<char *>(mi->get_master_log_name()),
               hb.get_log_ident(), hb.get_ident_len())
        || (mi->get_master_log_pos() > hb.common_header->log_pos))
    {
      /* missed events of heartbeat from the past */
      char errbuf[1024];
      char llbuf[22];
      sprintf(errbuf, "heartbeat is not compatible with local info; "
              "the event's data: log_file_name %-.512s log_pos %s",
              hb.get_log_ident(), llstr(hb.common_header->log_pos, llbuf));
      mi->report(ERROR_LEVEL, ER_SLAVE_HEARTBEAT_FAILURE,
                 ER_THD(current_thd, ER_SLAVE_HEARTBEAT_FAILURE), errbuf);
      goto err;
    }
    goto end;
  }
  break;

  case binary_log::PREVIOUS_GTIDS_LOG_EVENT:
  {
    /*
      This event does not have any meaning for the slave and
      was just sent to show the slave the master is making
      progress and avoid possible deadlocks.
      So at this point, the event is replaced by a rotate
      event what will make the slave to update what it knows
      about the master's coordinates.
    */
    inc_pos= 0;
    mi->set_master_log_pos(mi->get_master_log_pos() + event_len);
    memcpy(rli->ign_master_log_name_end, mi->get_master_log_name(), FN_REFLEN);
    rli->ign_master_log_pos_end= mi->get_master_log_pos();

    if (write_ignored_events_info_to_relay_log(mi->info_thd, mi))
      goto err;

    goto end;
  }
  break;

  case binary_log::GTID_LOG_EVENT:
  {
    global_sid_lock->rdlock();
    /*
      This can happen if the master uses GTID_MODE=OFF_PERMISSIVE, and
      sends GTID events to the slave. A possible scenario is that user
      does not follow the upgrade procedure for GTIDs, and creates a
      topology like A->B->C, where A uses GTID_MODE=ON_PERMISSIVE, B
      uses GTID_MODE=OFF_PERMISSIVE, and C uses GTID_MODE=OFF.  Each
      connection is allowed, but the master A will generate GTID
      transactions which will be sent through B to C.  Then C will hit
      this error.
    */
    if (get_gtid_mode(GTID_MODE_LOCK_SID) == GTID_MODE_OFF)
    {
      global_sid_lock->unlock();
      mi->report(ERROR_LEVEL, ER_CANT_REPLICATE_GTID_WITH_GTID_MODE_OFF,
                 ER_THD(current_thd, ER_CANT_REPLICATE_GTID_WITH_GTID_MODE_OFF),
                 mi->get_master_log_name(), mi->get_master_log_pos());
      goto err;
    }
    Gtid_log_event gtid_ev(buf,
                           checksum_alg != binary_log::BINLOG_CHECKSUM_ALG_OFF ?
                           event_len - BINLOG_CHECKSUM_LEN : event_len,
                           mi->get_mi_description_event());
    gtid.sidno= gtid_ev.get_sidno(false);
    global_sid_lock->unlock();
    if (gtid.sidno < 0)
      goto err;
    gtid.gno= gtid_ev.get_gno();
    inc_pos= event_len;
  }
  break;

  case binary_log::ANONYMOUS_GTID_LOG_EVENT:
    /*
      This cannot normally happen, because the master has a check that
      prevents it from sending anonymous events when auto_position is
      enabled.  However, the master could be something else than
      mysqld, which could contain bugs that we have no control over.
      So we need this check on the slave to be sure that whoever is on
      the other side of the protocol does not break the protocol.
    */
    if (mi->is_auto_position())
    {
      mi->report(ERROR_LEVEL, ER_CANT_REPLICATE_ANONYMOUS_WITH_AUTO_POSITION,
                 ER_THD(current_thd, ER_CANT_REPLICATE_ANONYMOUS_WITH_AUTO_POSITION),
                 mi->get_master_log_name(), mi->get_master_log_pos());
      goto err;
    }
    /*
      This can happen if the master uses GTID_MODE=ON_PERMISSIVE, and
      sends an anonymous event to the slave. A possible scenario is
      that user does not follow the upgrade procedure for GTIDs, and
      creates a topology like A->B->C, where A uses
      GTID_MODE=OFF_PERMISSIVE, B uses GTID_MODE=ON_PERMISSIVE, and C
      uses GTID_MODE=ON.  Each connection is allowed, but the master A
      will generate anonymous transactions which will be sent through
      B to C.  Then C will hit this error.
    */
    else if (get_gtid_mode(GTID_MODE_LOCK_NONE) == GTID_MODE_ON)
    {
      mi->report(ERROR_LEVEL, ER_CANT_REPLICATE_ANONYMOUS_WITH_GTID_MODE_ON,
                 ER_THD(current_thd, ER_CANT_REPLICATE_ANONYMOUS_WITH_GTID_MODE_ON),
                 mi->get_master_log_name(), mi->get_master_log_pos());
      goto err;
    }
    /* fall through */

  default:
    inc_pos= event_len;
  break;
  }

  /*
    Simulate an unknown ignorable log event by rewriting the write_rows log
    event and previous_gtids log event before writing them in relay log.
  */
  DBUG_EXECUTE_IF("simulate_unknown_ignorable_log_event",
    if (event_type == binary_log::WRITE_ROWS_EVENT ||
        event_type == binary_log::PREVIOUS_GTIDS_LOG_EVENT)
    {
      char *event_buf= const_cast<char*>(buf);
      /* Overwrite the log event type with an unknown type. */
      event_buf[EVENT_TYPE_OFFSET]= binary_log::ENUM_END_EVENT + 1;
      /* Set LOG_EVENT_IGNORABLE_F for the log event. */
      int2store(event_buf + FLAGS_OFFSET,
                uint2korr(event_buf + FLAGS_OFFSET) | LOG_EVENT_IGNORABLE_F);
    }
  );

  /*
     If this event is originating from this server, don't queue it.
     We don't check this for 3.23 events because it's simpler like this; 3.23
     will be filtered anyway by the SQL slave thread which also tests the
     server id (we must also keep this test in the SQL thread, in case somebody
     upgrades a 4.0 slave which has a not-filtered relay log).

     ANY event coming from ourselves can be ignored: it is obvious for queries;
     for STOP_EVENT/ROTATE_EVENT/START_EVENT: these cannot come from ourselves
     (--log-slave-updates would not log that) unless this slave is also its
     direct master (an unsupported, useless setup!).
  */

  mysql_mutex_lock(log_lock);
  DBUG_ASSERT(lock_count == 1);
  lock_count= 2;

  s_id= uint4korr(buf + SERVER_ID_OFFSET);

  /*
    If server_id_bits option is set we need to mask out irrelevant bits
    when checking server_id, but we still put the full unmasked server_id
    into the Relay log so that it can be accessed when applying the event
  */
  s_id&= opt_server_id_mask;

  if ((s_id == ::server_id && !mi->rli->replicate_same_server_id) ||
      /*
        the following conjunction deals with IGNORE_SERVER_IDS, if set
        If the master is on the ignore list, execution of
        format description log events and rotate events is necessary.
      */
      (mi->ignore_server_ids->dynamic_ids.size() > 0 &&
       mi->shall_ignore_server_id(s_id) &&
       /* everything is filtered out from non-master */
       (s_id != mi->master_id ||
        /* for the master meta information is necessary */
        (event_type != binary_log::FORMAT_DESCRIPTION_EVENT &&
         event_type != binary_log::ROTATE_EVENT))))
  {
    /*
      Do not write it to the relay log.
      a) We still want to increment mi->get_master_log_pos(), so that we won't
      re-read this event from the master if the slave IO thread is now
      stopped/restarted (more efficient if the events we are ignoring are big
      LOAD DATA INFILE).
      b) We want to record that we are skipping events, for the information of
      the slave SQL thread, otherwise that thread may let
      rli->group_relay_log_pos stay too small if the last binlog's event is
      ignored.
      But events which were generated by this slave and which do not exist in
      the master's binlog (i.e. Format_desc, Rotate & Stop) should not increment
      mi->get_master_log_pos().
      If the event is originated remotely and is being filtered out by
      IGNORE_SERVER_IDS it increments mi->get_master_log_pos()
      as well as rli->group_relay_log_pos.
    */
    if (!(s_id == ::server_id && !mi->rli->replicate_same_server_id) ||
        (event_type != binary_log::FORMAT_DESCRIPTION_EVENT &&
         event_type != binary_log::ROTATE_EVENT &&
         event_type != binary_log::STOP_EVENT))
    {
      mi->set_master_log_pos(mi->get_master_log_pos() + inc_pos);
      memcpy(rli->ign_master_log_name_end, mi->get_master_log_name(), FN_REFLEN);
      DBUG_ASSERT(rli->ign_master_log_name_end[0]);
      rli->ign_master_log_pos_end= mi->get_master_log_pos();
    }
    rli->relay_log.signal_update(); // the slave SQL thread needs to re-check
    DBUG_PRINT("info", ("master_log_pos: %lu, event originating from %u server, ignored",
                        (ulong) mi->get_master_log_pos(), uint4korr(buf + SERVER_ID_OFFSET)));
  }
  else
  {
    bool is_error= false;
    /* write the event to the relay log */
    if (likely(rli->relay_log.append_buffer(buf, event_len, mi) == 0))
    {
      mi->set_master_log_pos(mi->get_master_log_pos() + inc_pos);
      DBUG_PRINT("info", ("master_log_pos: %lu", (ulong) mi->get_master_log_pos()));
      rli->relay_log.harvest_bytes_written(&rli->log_space_total);

      /*
        If this event is GTID_LOG_EVENT we store its GTID to add to the
        Retrieved_Gtid_Set later, when the last event of the transaction be
        queued.
      */
      if (event_type == binary_log::GTID_LOG_EVENT)
      {
        mi->set_last_gtid_queued(gtid);
      }

      /*
        If we are starting an anonymous transaction, we have to discard
        the GTID of the partial transaction that was not finished (if
        there is one).
        */
      if (event_type == binary_log::ANONYMOUS_GTID_LOG_EVENT)
      {
#ifndef DBUG_OFF
        if (!mi->get_last_gtid_queued()->is_empty())
        {
          DBUG_PRINT("info", ("Discarding Gtid(%d, %lld) as the transaction "
                              "wasn't complete and we found an "
                              "ANONYMOUS_GTID_LOG_EVENT.",
                              mi->get_last_gtid_queued()->sidno,
                              mi->get_last_gtid_queued()->gno));
        }
#endif
        mi->clear_last_gtid_queued();
      }
    }
    else
      is_error= true;
    rli->ign_master_log_name_end[0]= 0; // last event is not ignored
    if (save_buf != NULL)
      buf= save_buf;
    if (is_error)
    {
      mi->report(ERROR_LEVEL, ER_SLAVE_RELAY_LOG_WRITE_FAILURE,
                 ER_THD(current_thd, ER_SLAVE_RELAY_LOG_WRITE_FAILURE),
                 "could not queue event from master");
      goto err;
    }
  }
  goto end;

err:
  error= true;

end:
  if (lock_count >= 1)
    mysql_mutex_unlock(&mi->data_lock);
  if (lock_count >= 2)
    mysql_mutex_unlock(log_lock);
  DBUG_PRINT("info", ("error: %d", error));
  DBUG_RETURN(error);
}

/**
  Hook to detach the active VIO before closing a connection handle.

  The client API might close the connection (and associated data)
  in case it encounters a unrecoverable (network) error. This hook
  is called from the client code before the VIO handle is deleted
  allows the thread to detach the active vio so it does not point
  to freed memory.

  Other calls to THD::clear_active_vio throughout this module are
  redundant due to the hook but are left in place for illustrative
  purposes.
*/

extern "C" void slave_io_thread_detach_vio()
{
  THD *thd= current_thd;
  if (thd && thd->slave_thread)
    thd->clear_active_vio();
}


/*
  Try to connect until successful or slave killed

  SYNPOSIS
    safe_connect()
    thd                 Thread handler for slave
    mysql               MySQL connection handle
    mi                  Replication handle

  RETURN
    0   ok
    #   Error
*/

static int safe_connect(THD* thd, MYSQL* mysql, Master_info* mi)
{
  DBUG_ENTER("safe_connect");

  DBUG_RETURN(connect_to_master(thd, mysql, mi, 0, 0));
}


/*
  SYNPOSIS
    connect_to_master()

  IMPLEMENTATION
    Try to connect until successful or slave killed or we have retried
    mi->retry_count times
*/

static int connect_to_master(THD* thd, MYSQL* mysql, Master_info* mi,
                             bool reconnect, bool suppress_warnings)
{
  int slave_was_killed= 0;
  int last_errno= -2;                           // impossible error
  ulong err_count=0;
  char llbuff[22];
  char password[MAX_PASSWORD_LENGTH + 1];
  size_t password_size= sizeof(password);
  DBUG_ENTER("connect_to_master");
  set_slave_max_allowed_packet(thd, mysql);
#ifndef DBUG_OFF
  mi->events_until_exit = disconnect_slave_event_count;
#endif
  ulong client_flag= CLIENT_REMEMBER_OPTIONS;
  if (opt_slave_compressed_protocol)
    client_flag|= CLIENT_COMPRESS;              /* We will use compression */

  mysql_options(mysql, MYSQL_OPT_CONNECT_TIMEOUT, (char *) &slave_net_timeout);
  mysql_options(mysql, MYSQL_OPT_READ_TIMEOUT, (char *) &slave_net_timeout);

  if (mi->bind_addr[0])
  {
    DBUG_PRINT("info",("bind_addr: %s", mi->bind_addr));
    mysql_options(mysql, MYSQL_OPT_BIND, mi->bind_addr);
  }

#ifdef HAVE_OPENSSL
  if (mi->ssl)
  {
    const static my_bool ssl_enforce_true= TRUE;
    mysql_ssl_set(mysql,
                  mi->ssl_key[0]?mi->ssl_key:0,
                  mi->ssl_cert[0]?mi->ssl_cert:0,
                  mi->ssl_ca[0]?mi->ssl_ca:0,
                  mi->ssl_capath[0]?mi->ssl_capath:0,
                  mi->ssl_cipher[0]?mi->ssl_cipher:0);
#ifdef HAVE_YASSL
    mi->ssl_crl[0]= '\0';
    mi->ssl_crlpath[0]= '\0';
#endif
    mysql_options(mysql, MYSQL_OPT_SSL_CRL,
                  mi->ssl_crl[0] ? mi->ssl_crl : 0);
    mysql_options(mysql, MYSQL_OPT_SSL_CRLPATH,
                  mi->ssl_crlpath[0] ? mi->ssl_crlpath : 0);
    mysql_options(mysql, MYSQL_OPT_SSL_VERIFY_SERVER_CERT,
                  &mi->ssl_verify_server_cert);
    /* we always enforce SSL if SSL is turned on */
    mysql_options(mysql, MYSQL_OPT_SSL_ENFORCE, &ssl_enforce_true);
  }
#endif

  /*
    If server's default charset is not supported (like utf16, utf32) as client
    charset, then set client charset to 'latin1' (default client charset).
  */
  if (is_supported_parser_charset(default_charset_info))
    mysql_options(mysql, MYSQL_SET_CHARSET_NAME, default_charset_info->csname);
  else
  {
    sql_print_information("'%s' can not be used as client character set. "
                          "'%s' will be used as default client character set "
                          "while connecting to master.",
                          default_charset_info->csname,
                          default_client_charset_info->csname);
    mysql_options(mysql, MYSQL_SET_CHARSET_NAME,
                  default_client_charset_info->csname);
  }


  /* This one is not strictly needed but we have it here for completeness */
  mysql_options(mysql, MYSQL_SET_CHARSET_DIR, (char *) charsets_dir);

  if (mi->is_start_plugin_auth_configured())
  {
    DBUG_PRINT("info", ("Slaving is using MYSQL_DEFAULT_AUTH %s",
                        mi->get_start_plugin_auth()));
    mysql_options(mysql, MYSQL_DEFAULT_AUTH, mi->get_start_plugin_auth());
  }
  
  if (mi->is_start_plugin_dir_configured())
  {
    DBUG_PRINT("info", ("Slaving is using MYSQL_PLUGIN_DIR %s",
                        mi->get_start_plugin_dir()));
    mysql_options(mysql, MYSQL_PLUGIN_DIR, mi->get_start_plugin_dir());
  }
  /* Set MYSQL_PLUGIN_DIR in case master asks for an external authentication plugin */
  else if (opt_plugin_dir_ptr && *opt_plugin_dir_ptr)
    mysql_options(mysql, MYSQL_PLUGIN_DIR, opt_plugin_dir_ptr);
  
  if (!mi->is_start_user_configured())
    sql_print_warning("%s", ER_DEFAULT(ER_INSECURE_CHANGE_MASTER));

  if (mi->get_password(password, &password_size))
  {
    mi->report(ERROR_LEVEL, ER_SLAVE_FATAL_ERROR,
               ER_THD(thd, ER_SLAVE_FATAL_ERROR),
               "Unable to configure password when attempting to "
               "connect to the master server. Connection attempt "
               "terminated.");
    DBUG_RETURN(1);
  }

  const char* user= mi->get_user();
  if (user == NULL || user[0] == 0)
  {
    mi->report(ERROR_LEVEL, ER_SLAVE_FATAL_ERROR,
               ER_THD(thd, ER_SLAVE_FATAL_ERROR),
               "Invalid (empty) username when attempting to "
               "connect to the master server. Connection attempt "
               "terminated.");
    DBUG_RETURN(1);
  }

  mysql_options4(mysql, MYSQL_OPT_CONNECT_ATTR_ADD,
                "program_name", "mysqld");
  mysql_options4(mysql, MYSQL_OPT_CONNECT_ATTR_ADD,
                "_client_role", "binary_log_listener");
  mysql_options4(mysql, MYSQL_OPT_CONNECT_ATTR_ADD,
                "_client_replication_channel_name", mi->get_channel());

  while (!(slave_was_killed = io_slave_killed(thd,mi))
         && (reconnect ? mysql_reconnect(mysql) != 0 :
             mysql_real_connect(mysql, mi->host, user,
                                password, 0, mi->port, 0, client_flag) == 0))
  {
    /*
       SHOW SLAVE STATUS will display the number of retries which
       would be real retry counts instead of mi->retry_count for
       each connection attempt by 'Last_IO_Error' entry.
    */
    last_errno=mysql_errno(mysql);
    suppress_warnings= 0;
    mi->report(ERROR_LEVEL, last_errno,
               "error %s to master '%s@%s:%d'"
               " - retry-time: %d  retries: %lu",
               (reconnect ? "reconnecting" : "connecting"),
               mi->get_user(), mi->host, mi->port,
               mi->connect_retry, err_count + 1);
    /*
      By default we try forever. The reason is that failure will trigger
      master election, so if the user did not set mi->retry_count we
      do not want to have election triggered on the first failure to
      connect
    */
    if (++err_count == mi->retry_count)
    {
      slave_was_killed=1;
      break;
    }
    slave_sleep(thd, mi->connect_retry, io_slave_killed, mi);
  }

  if (!slave_was_killed)
  {
    mi->clear_error(); // clear possible left over reconnect error
    if (reconnect)
    {
      if (!suppress_warnings)
        sql_print_information("Slave%s: connected to master '%s@%s:%d',"
                              "replication resumed in log '%s' at position %s",
                              mi->get_for_channel_str(), mi->get_user(),
                              mi->host, mi->port,
                              mi->get_io_rpl_log_name(),
                              llstr(mi->get_master_log_pos(),llbuff));
    }
    else
    {
      query_logger.general_log_print(thd, COM_CONNECT_OUT, "%s@%s:%d",
                                     mi->get_user(), mi->host, mi->port);
    }

    thd->set_active_vio(mysql->net.vio);
  }
  mysql->reconnect= 1;
  DBUG_PRINT("exit",("slave_was_killed: %d", slave_was_killed));
  DBUG_RETURN(slave_was_killed);
}


/*
  safe_reconnect()

  IMPLEMENTATION
    Try to connect until successful or slave killed or we have retried
    mi->retry_count times
*/

static int safe_reconnect(THD* thd, MYSQL* mysql, Master_info* mi,
                          bool suppress_warnings)
{
  DBUG_ENTER("safe_reconnect");
  DBUG_RETURN(connect_to_master(thd, mysql, mi, 1, suppress_warnings));
}


/*
  Called when we notice that the current "hot" log got rotated under our feet.
*/

static IO_CACHE *reopen_relay_log(Relay_log_info *rli, const char **errmsg)
{
  DBUG_ENTER("reopen_relay_log");
  DBUG_ASSERT(rli->cur_log != &rli->cache_buf);
  DBUG_ASSERT(rli->cur_log_fd == -1);

  IO_CACHE *cur_log = rli->cur_log=&rli->cache_buf;
  if ((rli->cur_log_fd=open_binlog_file(cur_log,rli->get_event_relay_log_name(),
                                        errmsg)) <0)
    DBUG_RETURN(0);
  /*
    We want to start exactly where we was before:
    relay_log_pos       Current log pos
    pending             Number of bytes already processed from the event
  */
  rli->set_event_relay_log_pos(max<ulonglong>(rli->get_event_relay_log_pos(),
                                              BIN_LOG_HEADER_SIZE));
  my_b_seek(cur_log,rli->get_event_relay_log_pos());
  DBUG_RETURN(cur_log);
}


/**
  Reads next event from the relay log.  Should be called from the
  slave IO thread.

  @param rli Relay_log_info structure for the slave IO thread.

  @return The event read, or NULL on error.  If an error occurs, the
  error is reported through the sql_print_information() or
  sql_print_error() functions.
*/
static Log_event* next_event(Relay_log_info* rli)
{
  Log_event* ev;
  IO_CACHE* cur_log = rli->cur_log;
  mysql_mutex_t *log_lock = rli->relay_log.get_log_lock();
  const char* errmsg=0;
  THD* thd = rli->info_thd;
  DBUG_ENTER("next_event");

  DBUG_ASSERT(thd != 0);

#ifndef DBUG_OFF
  if (abort_slave_event_count && !rli->events_until_exit--)
    DBUG_RETURN(0);
#endif

  /*
    For most operations we need to protect rli members with data_lock,
    so we assume calling function acquired this mutex for us and we will
    hold it for the most of the loop below However, we will release it
    whenever it is worth the hassle,  and in the cases when we go into a
    mysql_cond_wait() with the non-data_lock mutex
  */
  mysql_mutex_assert_owner(&rli->data_lock);

  while (!sql_slave_killed(thd,rli))
  {
    /*
      We can have two kinds of log reading:
      hot_log:
        rli->cur_log points at the IO_CACHE of relay_log, which
        is actively being updated by the I/O thread. We need to be careful
        in this case and make sure that we are not looking at a stale log that
        has already been rotated. If it has been, we reopen the log.

      The other case is much simpler:
        We just have a read only log that nobody else will be updating.
    */
    bool hot_log;
    if ((hot_log = (cur_log != &rli->cache_buf)))
    {
      DBUG_ASSERT(rli->cur_log_fd == -1); // foreign descriptor
      mysql_mutex_lock(log_lock);

      /*
        Reading xxx_file_id is safe because the log will only
        be rotated when we hold relay_log.LOCK_log
      */
      if (rli->relay_log.get_open_count() != rli->cur_log_old_open_count)
      {
        // The master has switched to a new log file; Reopen the old log file
        cur_log=reopen_relay_log(rli, &errmsg);
        mysql_mutex_unlock(log_lock);
        if (!cur_log)                           // No more log files
          goto err;
        hot_log=0;                              // Using old binary log
      }
    }
    /* 
      As there is no guarantee that the relay is open (for example, an I/O
      error during a write by the slave I/O thread may have closed it), we
      have to test it.
    */
    if (!my_b_inited(cur_log))
      goto err;
#ifndef DBUG_OFF
    {
      DBUG_PRINT("info", ("assertion skip %lu file pos %lu event relay log pos %lu file %s\n",
        (ulong) rli->slave_skip_counter, (ulong) my_b_tell(cur_log),
        (ulong) rli->get_event_relay_log_pos(),
        rli->get_event_relay_log_name()));

      /* This is an assertion which sometimes fails, let's try to track it */
      char llbuf1[22], llbuf2[22];
      DBUG_PRINT("info", ("my_b_tell(cur_log)=%s rli->event_relay_log_pos=%s",
                          llstr(my_b_tell(cur_log),llbuf1),
                          llstr(rli->get_event_relay_log_pos(),llbuf2)));

      DBUG_ASSERT(my_b_tell(cur_log) >= BIN_LOG_HEADER_SIZE);
      DBUG_ASSERT(my_b_tell(cur_log) == rli->get_event_relay_log_pos() || rli->is_parallel_exec());

      DBUG_PRINT("info", ("next_event group master %s %lu group relay %s %lu event %s %lu\n",
        rli->get_group_master_log_name(),
        (ulong) rli->get_group_master_log_pos(),
        rli->get_group_relay_log_name(),
        (ulong) rli->get_group_relay_log_pos(),
        rli->get_event_relay_log_name(),
        (ulong) rli->get_event_relay_log_pos()));
    }
#endif
    rli->set_event_start_pos(my_b_tell(cur_log));
    /*
      Relay log is always in new format - if the master is 3.23, the
      I/O thread will convert the format for us.
      A problem: the description event may be in a previous relay log. So if
      the slave has been shutdown meanwhile, we would have to look in old relay
      logs, which may even have been deleted. So we need to write this
      description event at the beginning of the relay log.
      When the relay log is created when the I/O thread starts, easy: the
      master will send the description event and we will queue it.
      But if the relay log is created by new_file(): then the solution is:
      MYSQL_BIN_LOG::open() will write the buffered description event.
    */
    if ((ev= Log_event::read_log_event(cur_log, 0,
                                       rli->get_rli_description_event(),
                                       opt_slave_sql_verify_checksum)))
    {
      DBUG_ASSERT(thd==rli->info_thd);
      /*
        read it while we have a lock, to avoid a mutex lock in
        inc_event_relay_log_pos()
      */
      rli->set_future_event_relay_log_pos(my_b_tell(cur_log));
      ev->future_event_relay_log_pos= rli->get_future_event_relay_log_pos();

      if (hot_log)
        mysql_mutex_unlock(log_lock);
      /*
         MTS checkpoint in the successful read branch.
         The following block makes sure that
         a. GAQ the job assignment control resource is not run out of space, and
         b. Last executed transaction coordinates are advanced whenever
            there's been progress by Workers.
         Notice, MTS logical clock scheduler does not introduce any
         own specfics even though internally it may need to learn about
         the done status of a job.
      */
      bool force= (rli->checkpoint_seqno > (rli->checkpoint_group - 1));
      if (rli->is_parallel_exec() && (opt_mts_checkpoint_period != 0 || force))
      {
        ulonglong period= static_cast<ulonglong>(opt_mts_checkpoint_period * 1000000ULL);
        mysql_mutex_unlock(&rli->data_lock);
        /*
          At this point the coordinator has is delegating jobs to workers and
          the checkpoint routine must be periodically invoked.
        */
        (void) mts_checkpoint_routine(rli, period, force, true/*need_data_lock=true*/); // TODO: ALFRANIO ERROR
        DBUG_ASSERT(!force ||
                    (force && (rli->checkpoint_seqno <= (rli->checkpoint_group - 1))) ||
                    sql_slave_killed(thd, rli));
        mysql_mutex_lock(&rli->data_lock);
      }
      DBUG_RETURN(ev);
    }
    DBUG_ASSERT(thd==rli->info_thd);
    if (opt_reckless_slave)                     // For mysql-test
      cur_log->error = 0;
    if (cur_log->error < 0)
    {
      errmsg = "slave SQL thread aborted because of I/O error";
      if (rli->mts_group_status == Relay_log_info::MTS_IN_GROUP)
        /*
          MTS group status is set to MTS_KILLED_GROUP, whenever a read event
          error happens and there was already a non-terminal event scheduled.
        */
        rli->mts_group_status= Relay_log_info::MTS_KILLED_GROUP;
      if (hot_log)
        mysql_mutex_unlock(log_lock);
      goto err;
    }
    if (!cur_log->error) /* EOF */
    {
      /*
        On a hot log, EOF means that there are no more updates to
        process and we must block until I/O thread adds some and
        signals us to continue
      */
      if (hot_log)
      {
        /*
          We say in Seconds_Behind_Master that we have "caught up". Note that
          for example if network link is broken but I/O slave thread hasn't
          noticed it (slave_net_timeout not elapsed), then we'll say "caught
          up" whereas we're not really caught up. Fixing that would require
          internally cutting timeout in smaller pieces in network read, no
          thanks. Another example: SQL has caught up on I/O, now I/O has read
          a new event and is queuing it; the false "0" will exist until SQL
          finishes executing the new event; it will be look abnormal only if
          the events have old timestamps (then you get "many", 0, "many").

          Transient phases like this can be fixed with implemeting
          Heartbeat event which provides the slave the status of the
          master at time the master does not have any new update to send.
          Seconds_Behind_Master would be zero only when master has no
          more updates in binlog for slave. The heartbeat can be sent
          in a (small) fraction of slave_net_timeout. Until it's done
          rli->last_master_timestamp is temporarely (for time of
          waiting for the following event) reset whenever EOF is
          reached.
        */

        /* shows zero while it is sleeping (and until the next event
           is about to be executed).  Note, in MTS case
           Seconds_Behind_Master resetting follows slightly different
           schema where reaching EOF is not enough.  The status
           parameter is updated per some number of processed group of
           events. The number can't be greater than
           @@global.slave_checkpoint_group and anyway SBM updating
           rate does not exceed @@global.slave_checkpoint_period.
           Notice that SBM is set to a new value after processing the
           terminal event (e.g Commit) of a group.  Coordinator resets
           SBM when notices no more groups left neither to read from
           Relay-log nor to process by Workers.
        */
        if (!rli->is_parallel_exec())
          rli->last_master_timestamp= 0;

        DBUG_ASSERT(rli->relay_log.get_open_count() ==
                    rli->cur_log_old_open_count);

        if (rli->ign_master_log_name_end[0])
        {
          /* We generate and return a Rotate, to make our positions advance */
          DBUG_PRINT("info",("seeing an ignored end segment"));
          ev= new Rotate_log_event(rli->ign_master_log_name_end,
                                   0, rli->ign_master_log_pos_end,
                                   Rotate_log_event::DUP_NAME);
          rli->ign_master_log_name_end[0]= 0;
          mysql_mutex_unlock(log_lock);
          if (unlikely(!ev))
          {
            errmsg= "Slave SQL thread failed to create a Rotate event "
              "(out of memory?), SHOW SLAVE STATUS may be inaccurate";
            goto err;
          }
          ev->server_id= 0; // don't be ignored by slave SQL thread
          DBUG_RETURN(ev);
        }

        /*
          We can, and should release data_lock while we are waiting for
          update. If we do not, show slave status will block
        */
        mysql_mutex_unlock(&rli->data_lock);

        /*
          Possible deadlock :
          - the I/O thread has reached log_space_limit
          - the SQL thread has read all relay logs, but cannot purge for some
          reason:
            * it has already purged all logs except the current one
            * there are other logs than the current one but they're involved in
            a transaction that finishes in the current one (or is not finished)
          Solution :
          Wake up the possibly waiting I/O thread, and set a boolean asking
          the I/O thread to temporarily ignore the log_space_limit
          constraint, because we do not want the I/O thread to block because of
          space (it's ok if it blocks for any other reason (e.g. because the
          master does not send anything). Then the I/O thread stops waiting
          and reads one more event and starts honoring log_space_limit again.

          If the SQL thread needs more events to be able to rotate the log (it
          might need to finish the current group first), then it can ask for one
          more at a time. Thus we don't outgrow the relay log indefinitely,
          but rather in a controlled manner, until the next rotate.

          When the SQL thread starts it sets ignore_log_space_limit to false. 
          We should also reset ignore_log_space_limit to 0 when the user does 
          RESET SLAVE, but in fact, no need as RESET SLAVE requires that the slave
          be stopped, and the SQL thread sets ignore_log_space_limit to 0 when
          it stops.
        */
        mysql_mutex_lock(&rli->log_space_lock);

        /* 
          If we have reached the limit of the relay space and we
          are going to sleep, waiting for more events:

          1. If outside a group, SQL thread asks the IO thread 
             to force a rotation so that the SQL thread purges 
             logs next time it processes an event (thus space is
             freed).

          2. If in a group, SQL thread asks the IO thread to 
             ignore the limit and queues yet one more event 
             so that the SQL thread finishes the group and 
             is are able to rotate and purge sometime soon.
         */
        if (rli->log_space_limit && 
            rli->log_space_limit < rli->log_space_total)
        {
          /* force rotation if not in an unfinished group */
          if (!rli->is_parallel_exec())
          {
            rli->sql_force_rotate_relay= !rli->is_in_group();
          }
          else
          {
            rli->sql_force_rotate_relay=
              (rli->mts_group_status != Relay_log_info::MTS_IN_GROUP);
          }
          /* ask for one more event */
          rli->ignore_log_space_limit= true;
        }

        /*
          If the I/O thread is blocked, unblock it.  Ok to broadcast
          after unlock, because the mutex is only destroyed in
          ~Relay_log_info(), i.e. when rli is destroyed, and rli will
          not be destroyed before we exit the present function.
        */
        mysql_mutex_unlock(&rli->log_space_lock);
        mysql_cond_broadcast(&rli->log_space_cond);
        // Note that wait_for_update_relay_log unlocks lock_log !

        if (rli->is_parallel_exec() && (opt_mts_checkpoint_period != 0 ||
            DBUG_EVALUATE_IF("check_slave_debug_group", 1, 0)))
        {
          int ret= 0;
          struct timespec waittime;
          ulonglong period= static_cast<ulonglong>(opt_mts_checkpoint_period * 1000000ULL);
          ulong signal_cnt= rli->relay_log.signal_cnt;

          mysql_mutex_unlock(log_lock);
          do
          {
            /*
              At this point the coordinator has no job to delegate to workers.
              However, workers are executing their assigned jobs and as such
              the checkpoint routine must be periodically invoked.
            */
            (void) mts_checkpoint_routine(rli, period, false, true/*need_data_lock=true*/); // TODO: ALFRANIO ERROR
            mysql_mutex_lock(log_lock);
            // More to the empty relay-log all assigned events done so reset it.
            if (rli->gaq->empty())
              rli->last_master_timestamp= 0;

            if (DBUG_EVALUATE_IF("check_slave_debug_group", 1, 0))
              period= 10000000ULL;

            set_timespec_nsec(&waittime, period);
            ret= rli->relay_log.wait_for_update_relay_log(thd, &waittime);
          } while ((ret == ETIMEDOUT || ret == ETIME) /* todo:remove */ &&
                   signal_cnt == rli->relay_log.signal_cnt && !thd->killed);
        }
        else
        {
          rli->relay_log.wait_for_update_relay_log(thd, NULL);
        }
        
        // re-acquire data lock since we released it earlier
        mysql_mutex_lock(&rli->data_lock);
        continue;
      }
      /*
        If the log was not hot, we need to move to the next log in
        sequence. The next log could be hot or cold, we deal with both
        cases separately after doing some common initialization
      */
      end_io_cache(cur_log);
      DBUG_ASSERT(rli->cur_log_fd >= 0);
      mysql_file_close(rli->cur_log_fd, MYF(MY_WME));
      rli->cur_log_fd = -1;

      if (relay_log_purge)
      {
        /*
          purge_first_log will properly set up relay log coordinates in rli.
          If the group's coordinates are equal to the event's coordinates
          (i.e. the relay log was not rotated in the middle of a group),
          we can purge this relay log too.
          We do ulonglong and string comparisons, this may be slow but
          - purging the last relay log is nice (it can save 1GB of disk), so we
          like to detect the case where we can do it, and given this,
          - I see no better detection method
          - purge_first_log is not called that often
        */
        if (rli->relay_log.purge_first_log
            (rli,
             rli->get_group_relay_log_pos() == rli->get_event_relay_log_pos()
             && !strcmp(rli->get_group_relay_log_name(),rli->get_event_relay_log_name())))
        {
          errmsg = "Error purging processed logs";
          goto err;
        }
        DBUG_PRINT("info", ("next_event group master %s %lu  group relay %s %lu event %s %lu\n",
          rli->get_group_master_log_name(),
          (ulong) rli->get_group_master_log_pos(),
          rli->get_group_relay_log_name(),
          (ulong) rli->get_group_relay_log_pos(),
          rli->get_event_relay_log_name(),
          (ulong) rli->get_event_relay_log_pos()));
      }
      else
      {
        /*
          If hot_log is set, then we already have a lock on
          LOCK_log.  If not, we have to get the lock.

          According to Sasha, the only time this code will ever be executed
          is if we are recovering from a bug.
        */
        if (rli->relay_log.find_next_log(&rli->linfo, !hot_log))
        {
          errmsg = "error switching to the next log";
          goto err;
        }
        rli->set_event_relay_log_pos(BIN_LOG_HEADER_SIZE);
        rli->set_event_relay_log_name(rli->linfo.log_file_name);
        /*
          We may update the worker here but this is not extremlly
          necessary. /Alfranio
        */
        rli->flush_info();
      }

      /* Reset the relay-log-change-notified status of  Slave Workers */
      if (rli->is_parallel_exec())
      {
        DBUG_PRINT("info", ("next_event: MTS group relay log changes to %s %lu\n",
                            rli->get_group_relay_log_name(),
                            (ulong) rli->get_group_relay_log_pos()));
        rli->reset_notified_relay_log_change();
      }

      /*
        Now we want to open this next log. To know if it's a hot log (the one
        being written by the I/O thread now) or a cold log, we can use
        is_active(); if it is hot, we use the I/O cache; if it's cold we open
        the file normally. But if is_active() reports that the log is hot, this
        may change between the test and the consequence of the test. So we may
        open the I/O cache whereas the log is now cold, which is nonsense.
        To guard against this, we need to have LOCK_log.
      */

      DBUG_PRINT("info",("hot_log: %d",hot_log));
      if (!hot_log) /* if hot_log, we already have this mutex */
        mysql_mutex_lock(log_lock);
      if (rli->relay_log.is_active(rli->linfo.log_file_name))
      {
#ifdef EXTRA_DEBUG
        sql_print_information("next log '%s' is currently active",
                              rli->linfo.log_file_name);
#endif
        rli->cur_log= cur_log= rli->relay_log.get_log_file();
        rli->cur_log_old_open_count= rli->relay_log.get_open_count();
        DBUG_ASSERT(rli->cur_log_fd == -1);

        /*
           When the SQL thread is [stopped and] (re)started the
           following may happen:

           1. Log was hot at stop time and remains hot at restart

              SQL thread reads again from hot_log (SQL thread was
              reading from the active log when it was stopped and the
              very same log is still active on SQL thread restart).

              In this case, my_b_seek is performed on cur_log, while
              cur_log points to relay_log.get_log_file();

           2. Log was hot at stop time but got cold before restart

              The log was hot when SQL thread stopped, but it is not
              anymore when the SQL thread restarts.

              In this case, the SQL thread reopens the log, using
              cache_buf, ie, cur_log points to &cache_buf, and thence
              its coordinates are reset.

           3. Log was already cold at stop time

              The log was not hot when the SQL thread stopped, and, of
              course, it will not be hot when it restarts.

              In this case, the SQL thread opens the cold log again,
              using cache_buf, ie, cur_log points to &cache_buf, and
              thence its coordinates are reset.

           4. Log was hot at stop time, DBA changes to previous cold
              log and restarts SQL thread

              The log was hot when the SQL thread was stopped, but the
              user changed the coordinates of the SQL thread to
              restart from a previous cold log.

              In this case, at start time, cur_log points to a cold
              log, opened using &cache_buf as cache, and coordinates
              are reset. However, as it moves on to the next logs, it
              will eventually reach the hot log. If the hot log is the
              same at the time the SQL thread was stopped, then
              coordinates were not reset - the cur_log will point to
              relay_log.get_log_file(), and not a freshly opened
              IO_CACHE through cache_buf. For this reason we need to
              deploy a my_b_seek before calling check_binlog_magic at
              this point of the code (see: BUG#55263 for more
              details).
          
          NOTES: 
            - We must keep the LOCK_log to read the 4 first bytes, as
              this is a hot log (same as when we call read_log_event()
              above: for a hot log we take the mutex).

            - Because of scenario #4 above, we need to have a
              my_b_seek here. Otherwise, we might hit the assertion
              inside check_binlog_magic.
        */

        my_b_seek(cur_log, (my_off_t) 0);
        if (check_binlog_magic(cur_log,&errmsg))
        {
          if (!hot_log)
            mysql_mutex_unlock(log_lock);
          goto err;
        }
        if (!hot_log)
          mysql_mutex_unlock(log_lock);
        continue;
      }
      if (!hot_log)
        mysql_mutex_unlock(log_lock);
      /*
        if we get here, the log was not hot, so we will have to open it
        ourselves. We are sure that the log is still not hot now (a log can get
        from hot to cold, but not from cold to hot). No need for LOCK_log.
      */
#ifdef EXTRA_DEBUG
      sql_print_information("next log '%s' is not active",
                            rli->linfo.log_file_name);
#endif
      // open_binlog_file() will check the magic header
      if ((rli->cur_log_fd=open_binlog_file(cur_log,rli->linfo.log_file_name,
                                            &errmsg)) <0)
        goto err;
    }
    else
    {
      /*
        Read failed with a non-EOF error.
        TODO: come up with something better to handle this error
      */
      if (hot_log)
        mysql_mutex_unlock(log_lock);
      sql_print_error("Slave SQL thread%s: I/O error reading "
                      "event(errno: %d  cur_log->error: %d)",
                      rli->get_for_channel_str(), my_errno(),cur_log->error);
      // set read position to the beginning of the event
      my_b_seek(cur_log,rli->get_event_relay_log_pos());
      /* otherwise, we have had a partial read */
      errmsg = "Aborting slave SQL thread because of partial event read";
      break;                                    // To end of function
    }
  }
  if (!errmsg)
  {
    sql_print_information("Error reading relay log event%s: %s",
                          rli->get_for_channel_str(), "slave SQL thread was killed");
    DBUG_RETURN(0);
  }

err:
  if (errmsg)
    sql_print_error("Error reading relay log event%s: %s", rli->get_for_channel_str(), errmsg);
  DBUG_RETURN(0);
}

/*
  Rotate a relay log (this is used only by FLUSH LOGS; the automatic rotation
  because of size is simpler because when we do it we already have all relevant
  locks; here we don't, so this function is mainly taking locks).
  Returns nothing as we cannot catch any error (MYSQL_BIN_LOG::new_file()
  is void).
*/

int rotate_relay_log(Master_info* mi)
{
  DBUG_ENTER("rotate_relay_log");

  mysql_mutex_assert_owner(&mi->data_lock);
  DBUG_EXECUTE_IF("crash_before_rotate_relaylog", DBUG_SUICIDE(););

  Relay_log_info* rli= mi->rli;
  int error= 0;

  /*
     We need to test inited because otherwise, new_file() will attempt to lock
     LOCK_log, which may not be inited (if we're not a slave).
  */
  if (!rli->inited)
  {
    DBUG_PRINT("info", ("rli->inited == 0"));
    goto end;
  }

  /* If the relay log is closed, new_file() will do nothing. */
  error= rli->relay_log.new_file(mi->get_mi_description_event());
  if (error != 0)
    goto end;

  /*
    We harvest now, because otherwise BIN_LOG_HEADER_SIZE will not immediately
    be counted, so imagine a succession of FLUSH LOGS  and assume the slave
    threads are started:
    relay_log_space decreases by the size of the deleted relay log, but does
    not increase, so flush-after-flush we may become negative, which is wrong.
    Even if this will be corrected as soon as a query is replicated on the
    slave (because the I/O thread will then call harvest_bytes_written() which
    will harvest all these BIN_LOG_HEADER_SIZE we forgot), it may give strange
    output in SHOW SLAVE STATUS meanwhile. So we harvest now.
    If the log is closed, then this will just harvest the last writes, probably
    0 as they probably have been harvested.
  */
  rli->relay_log.harvest_bytes_written(&rli->log_space_total);
end:
  DBUG_RETURN(error);
}


/**
  flushes the relay logs of a replication channel.

  @param[in]         mi      Master_info corresponding to the
                             channel.
  @return
    @retval          true     fail
    @retval          false     ok.
*/
bool flush_relay_logs(Master_info *mi)
{
  DBUG_ENTER("flush_relay_logs");
  bool error= false;

  if (mi)
  {
    mysql_mutex_lock(&mi->data_lock);
    if (rotate_relay_log(mi))
      error= true;
    mysql_mutex_unlock(&mi->data_lock);
  }
  DBUG_RETURN(error);
}


/**
   Entry point for FLUSH RELAYLOGS command or to flush relaylogs for
   the FLUSH LOGS command.
   FLUSH LOGS or FLUSH RELAYLOGS needs to flush the relaylogs of all
   the replciaiton channels in multisource replication.
   FLUSH RELAYLOGS FOR CHANNEL flushes only the relaylogs pertaining to
   a channel.

   @param[in]         thd              the client thread carrying the command.

   @return
     @retval           true                fail
     @retval           false              success
*/
bool flush_relay_logs_cmd(THD *thd)
{
  DBUG_ENTER("flush_relay_logs_cmd");
  Master_info *mi= 0;
  LEX *lex= thd->lex;
  bool error =false;

  channel_map.wrlock();

  /*
     lex->mi.channel is NULL, for FLUSH LOGS or when the client thread
     is not present. (See tmp_thd in  the caller).
     When channel is not provided, lex->mi.for_channel is false.
  */
  if (!lex->mi.channel || !lex->mi.for_channel)
  {
    for (mi_map::iterator it= channel_map.begin(); it!= channel_map.end(); it++)
    {
      mi= it->second;

      if ((error = flush_relay_logs(mi)))
        break;
    }
  }
  else
  {

    mi= channel_map.get_mi(lex->mi.channel);

    if (mi)
    {
      /*
        Disallow flush on Group Replication applier channel to avoid
        split transactions among relay log files due to DBA action.
      */
      if (channel_map.is_group_replication_channel_name(lex->mi.channel, true))
      {
        if (thd->system_thread == SYSTEM_THREAD_SLAVE_SQL ||
            thd->system_thread == SYSTEM_THREAD_SLAVE_WORKER)
        {
          /*
            Log warning on SQL or worker threads.
          */
          sql_print_warning(ER_DEFAULT(ER_SLAVE_CHANNEL_OPERATION_NOT_ALLOWED),
                            "FLUSH RELAY LOGS", lex->mi.channel);
        }
        else
        {
          /*
            Return error on client sessions.
          */
          error= true;
          my_error(ER_SLAVE_CHANNEL_OPERATION_NOT_ALLOWED,
                   MYF(0), "FLUSH RELAY LOGS", lex->mi.channel);
        }
      }
      else
        error= flush_relay_logs(mi);
    }
    else
    {
      if (thd->system_thread == SYSTEM_THREAD_SLAVE_SQL ||
          thd->system_thread == SYSTEM_THREAD_SLAVE_WORKER)
      {
        /*
          Log warning on SQL or worker threads.
        */
        sql_print_warning(ER_DEFAULT(ER_SLAVE_CHANNEL_DOES_NOT_EXIST),
                          lex->mi.channel);
      }
      else
      {
        /*
          Return error on client sessions.
        */
        error= true;
        my_error(ER_SLAVE_CHANNEL_DOES_NOT_EXIST, MYF(0), lex->mi.channel);
      }
    }
  }

  channel_map.unlock();

  DBUG_RETURN(error);
}


/**
   Detects, based on master's version (as found in the relay log), if master
   has a certain bug.
   @param rli Relay_log_info which tells the master's version
   @param bug_id Number of the bug as found in bugs.mysql.com
   @param report bool report error message, default TRUE

   @param pred Predicate function that will be called with @c param to
   check for the bug. If the function return @c true, the bug is present,
   otherwise, it is not.

   @param param  State passed to @c pred function.

   @return TRUE if master has the bug, FALSE if it does not.
*/
bool rpl_master_has_bug(const Relay_log_info *rli, uint bug_id, bool report,
                        bool (*pred)(const void *), const void *param)
{
  struct st_version_range_for_one_bug {
    uint        bug_id;
    const uchar introduced_in[3]; // first version with bug
    const uchar fixed_in[3];      // first version with fix
  };
  static struct st_version_range_for_one_bug versions_for_all_bugs[]=
  {
    {24432, { 5, 0, 24 }, { 5, 0, 38 } },
    {24432, { 5, 1, 12 }, { 5, 1, 17 } },
    {33029, { 5, 0,  0 }, { 5, 0, 58 } },
    {33029, { 5, 1,  0 }, { 5, 1, 12 } },
    {37426, { 5, 1,  0 }, { 5, 1, 26 } },
  };
  const uchar *master_ver=
    rli->get_rli_description_event()->server_version_split;

  DBUG_ASSERT(sizeof(rli->get_rli_description_event()->server_version_split) == 3);

  for (uint i= 0;
       i < sizeof(versions_for_all_bugs)/sizeof(*versions_for_all_bugs);i++)
  {
    const uchar *introduced_in= versions_for_all_bugs[i].introduced_in,
      *fixed_in= versions_for_all_bugs[i].fixed_in;
    if ((versions_for_all_bugs[i].bug_id == bug_id) &&
        (memcmp(introduced_in, master_ver, 3) <= 0) &&
        (memcmp(fixed_in,      master_ver, 3) >  0) &&
        (pred == NULL || (*pred)(param)))
    {
      if (!report)
	return TRUE;
      // a short message for SHOW SLAVE STATUS (message length constraints)
      my_printf_error(ER_UNKNOWN_ERROR, "master may suffer from"
                      " http://bugs.mysql.com/bug.php?id=%u"
                      " so slave stops; check error log on slave"
                      " for more info", MYF(0), bug_id);
      // a verbose message for the error log
      rli->report(ERROR_LEVEL, ER_UNKNOWN_ERROR,
                  "According to the master's version ('%s'),"
                  " it is probable that master suffers from this bug:"
                  " http://bugs.mysql.com/bug.php?id=%u"
                  " and thus replicating the current binary log event"
                  " may make the slave's data become different from the"
                  " master's data."
                  " To take no risk, slave refuses to replicate"
                  " this event and stops."
                  " We recommend that all updates be stopped on the"
                  " master and slave, that the data of both be"
                  " manually synchronized,"
                  " that master's binary logs be deleted,"
                  " that master be upgraded to a version at least"
                  " equal to '%d.%d.%d'. Then replication can be"
                  " restarted.",
                  rli->get_rli_description_event()->server_version,
                  bug_id,
                  fixed_in[0], fixed_in[1], fixed_in[2]);
      return TRUE;
    }
  }
  return FALSE;
}

/**
   BUG#33029, For all 5.0 up to 5.0.58 exclusive, and 5.1 up to 5.1.12
   exclusive, if one statement in a SP generated AUTO_INCREMENT value
   by the top statement, all statements after it would be considered
   generated AUTO_INCREMENT value by the top statement, and a
   erroneous INSERT_ID value might be associated with these statement,
   which could cause duplicate entry error and stop the slave.

   Detect buggy master to work around.
 */
bool rpl_master_erroneous_autoinc(THD *thd)
{
  if (thd->rli_slave && thd->rli_slave->info_thd == thd)
  {
    Relay_log_info *c_rli= thd->rli_slave->get_c_rli();

    DBUG_EXECUTE_IF("simulate_bug33029", return TRUE;);
    return rpl_master_has_bug(c_rli, 33029, FALSE, NULL, NULL);
  }
  return FALSE;
}

/**
  a copy of active_mi->rli->slave_skip_counter, for showing in SHOW GLOBAL VARIABLES,
  INFORMATION_SCHEMA.GLOBAL_VARIABLES and @@sql_slave_skip_counter without
  taking all the mutexes needed to access active_mi->rli->slave_skip_counter
  properly.
*/
uint sql_slave_skip_counter;

/**
   Executes a START SLAVE statement.

  @param thd                 Pointer to THD object for the client thread
                             executing the statement.

   @param connection_param   Connection parameters for starting threads

   @param master_param       Master parameters used for starting threads

   @param thread_mask_input  The thread mask that identifies which threads to
                             start. If 0 is passed (start no thread) then this
                             parameter is ignored and all stopped threads are
                             started

   @param mi                 Pointer to Master_info object for the slave's IO
                             thread.

   @param set_mts_settings   If true, the channel uses the server MTS
                             configured settings when starting the applier
                             thread.

   @retval false success
   @retval true error
*/
bool start_slave(THD* thd,
                 LEX_SLAVE_CONNECTION* connection_param,
                 LEX_MASTER_INFO* master_param,
                 int thread_mask_input,
                 Master_info* mi,
                 bool set_mts_settings)
{
  bool is_error= false;
  int thread_mask;

  DBUG_ENTER("start_slave(THD, lex, lex, int, Master_info, bool");

  if (check_access(thd, SUPER_ACL, any_db, NULL, NULL, 0, 0))
    DBUG_RETURN(1);

  mi->channel_wrlock();

  if (connection_param->user ||
      connection_param->password)
  {
#if defined(HAVE_OPENSSL) && !defined(EMBEDDED_LIBRARY)
    if (!thd->get_protocol()->get_ssl())
      push_warning(thd, Sql_condition::SL_NOTE,
                   ER_INSECURE_PLAIN_TEXT,
                   ER_THD(thd, ER_INSECURE_PLAIN_TEXT));
#endif
#if !defined(HAVE_OPENSSL) && !defined(EMBEDDED_LIBRARY)
    push_warning(thd, Sql_condition::SL_NOTE,
                 ER_INSECURE_PLAIN_TEXT,
                 ER_THD(thd, ER_INSECURE_PLAIN_TEXT));
#endif
  }

  lock_slave_threads(mi);  // this allows us to cleanly read slave_running
  // Get a mask of _stopped_ threads
  init_thread_mask(&thread_mask,mi,1 /* inverse */);
  /*
    Below we will start all stopped threads.  But if the user wants to
    start only one thread, do as if the other thread was running (as we
    don't wan't to touch the other thread), so set the bit to 0 for the
    other thread
  */
  if (thread_mask_input)
  {
    thread_mask&= thread_mask_input;
  }
  if (thread_mask) //some threads are stopped, start them
  {
    if (global_init_info(mi, false, thread_mask))
    {
      is_error= true;
      my_error(ER_MASTER_INFO, MYF(0));
    }
    else if (server_id_supplied && (*mi->host || !(thread_mask & SLAVE_IO)))
    {
      /*
        If we will start IO thread we need to take care of possible
        options provided through the START SLAVE if there is any.
      */
      if (thread_mask & SLAVE_IO)
      {
        if (connection_param->user)
        {
          mi->set_start_user_configured(true);
          mi->set_user(connection_param->user);
        }
        if (connection_param->password)
        {
          mi->set_start_user_configured(true);
          mi->set_password(connection_param->password);
        }
        if (connection_param->plugin_auth)
          mi->set_plugin_auth(connection_param->plugin_auth);
        if (connection_param->plugin_dir)
          mi->set_plugin_dir(connection_param->plugin_dir);
      }

      /*
        If we will start SQL thread we will care about UNTIL options If
        not and they are specified we will ignore them and warn user
        about this fact.
      */
      if (thread_mask & SLAVE_SQL)
      {
        /*
          sql_slave_skip_counter only effects the applier thread which is
          first started. So after sql_slave_skip_counter is copied to
          rli->slave_skip_counter, it is reset to 0.
        */
        mysql_mutex_lock(&LOCK_sql_slave_skip_counter);
        mi->rli->slave_skip_counter= sql_slave_skip_counter;
        sql_slave_skip_counter= 0;
        mysql_mutex_unlock(&LOCK_sql_slave_skip_counter);
        /*
          To cache the MTS system var values and used them in the following
          runtime. The system vars can change meanwhile but having no other
          effects.
          It also allows the per channel definition of this variables.
        */
        if (set_mts_settings)
        {
          mi->rli->opt_slave_parallel_workers= opt_mts_slave_parallel_workers;
          if (mts_parallel_option == MTS_PARALLEL_TYPE_DB_NAME)
            mi->rli->channel_mts_submode = MTS_PARALLEL_TYPE_DB_NAME;
          else
            mi->rli->channel_mts_submode = MTS_PARALLEL_TYPE_LOGICAL_CLOCK;

#ifndef DBUG_OFF
        if (!DBUG_EVALUATE_IF("check_slave_debug_group", 1, 0))
#endif
          mi->rli->checkpoint_group= opt_mts_checkpoint_group;
        }

        mysql_mutex_lock(&mi->rli->data_lock);

        if (master_param->pos)
        {
          if (master_param->relay_log_pos)
          {
            is_error= true;
            my_error(ER_BAD_SLAVE_UNTIL_COND, MYF(0));
          }
          mi->rli->until_condition= Relay_log_info::UNTIL_MASTER_POS;
          mi->rli->until_log_pos= master_param->pos;
          /*
             We don't check thd->lex->mi.log_file_name for NULL here
             since it is checked in sql_yacc.yy
          */
          strmake(mi->rli->until_log_name, master_param->log_file_name,
                  sizeof(mi->rli->until_log_name)-1);
        }
        else if (master_param->relay_log_pos)
        {
          if (master_param->pos)
          {
            is_error= true;
            my_error(ER_BAD_SLAVE_UNTIL_COND, MYF(0));
          }
          mi->rli->until_condition= Relay_log_info::UNTIL_RELAY_POS;
          mi->rli->until_log_pos= master_param->relay_log_pos;
          strmake(mi->rli->until_log_name, master_param->relay_log_name,
                  sizeof(mi->rli->until_log_name)-1);
        }
        else if (master_param->gtid)
        {
          global_sid_lock->wrlock();
          mi->rli->clear_until_condition();
          if (mi->rli->until_sql_gtids.add_gtid_text(master_param->gtid)
              != RETURN_STATUS_OK)
          {
            is_error= true;
            my_error(ER_BAD_SLAVE_UNTIL_COND, MYF(0));
          }
          else
          {
            mi->rli->until_condition=
              LEX_MASTER_INFO::UNTIL_SQL_BEFORE_GTIDS == master_param->gtid_until_condition
              ? Relay_log_info::UNTIL_SQL_BEFORE_GTIDS
              : Relay_log_info::UNTIL_SQL_AFTER_GTIDS;
            if ((mi->rli->until_condition ==
               Relay_log_info::UNTIL_SQL_AFTER_GTIDS) &&
               mi->rli->opt_slave_parallel_workers != 0)
            {
              mi->rli->opt_slave_parallel_workers= 0;
              push_warning_printf(thd, Sql_condition::SL_NOTE,
                                  ER_MTS_FEATURE_IS_NOT_SUPPORTED,
                                  ER_THD(thd, ER_MTS_FEATURE_IS_NOT_SUPPORTED),
                                  "UNTIL condtion",
                                  "Slave is started in the sequential execution mode.");
            }
          }
          global_sid_lock->unlock();
        }
        else if (master_param->until_after_gaps)
        {
            mi->rli->until_condition= Relay_log_info::UNTIL_SQL_AFTER_MTS_GAPS;
            mi->rli->opt_slave_parallel_workers=
              mi->rli->recovery_parallel_workers;
        }
        else if (master_param->view_id)
        {
          mi->rli->until_condition= Relay_log_info::UNTIL_SQL_VIEW_ID;
          mi->rli->until_view_id.clear();
          mi->rli->until_view_id.append(master_param->view_id);
          mi->rli->until_view_id_found= false;
          mi->rli->until_view_id_commit_found= false;
        }
        else
          mi->rli->clear_until_condition();

        if (mi->rli->until_condition == Relay_log_info::UNTIL_MASTER_POS ||
            mi->rli->until_condition == Relay_log_info::UNTIL_RELAY_POS)
        {
          /* Preparing members for effective until condition checking */
          const char *p= fn_ext(mi->rli->until_log_name);
          char *p_end;
          if (*p)
          {
            //p points to '.'
            mi->rli->until_log_name_extension= strtoul(++p,&p_end, 10);
            /*
              p_end points to the first invalid character. If it equals
              to p, no digits were found, error. If it contains '\0' it
              means  conversion went ok.
            */
            if (p_end==p || *p_end)
            {
              is_error= true;
              my_error(ER_BAD_SLAVE_UNTIL_COND, MYF(0));
            }
          }
          else
          {
            is_error= true;
            my_error(ER_BAD_SLAVE_UNTIL_COND, MYF(0));
          }

          /* mark the cached result of the UNTIL comparison as "undefined" */
          mi->rli->until_log_names_cmp_result=
            Relay_log_info::UNTIL_LOG_NAMES_CMP_UNKNOWN;

          /* Issuing warning then started without --skip-slave-start */
          if (!opt_skip_slave_start)
            push_warning(thd, Sql_condition::SL_NOTE,
                         ER_MISSING_SKIP_SLAVE,
                         ER_THD(thd, ER_MISSING_SKIP_SLAVE));
          if (mi->rli->opt_slave_parallel_workers != 0)
          {
            mi->rli->opt_slave_parallel_workers= 0;
            push_warning_printf(thd, Sql_condition::SL_NOTE,
                                ER_MTS_FEATURE_IS_NOT_SUPPORTED,
                                ER_THD(thd, ER_MTS_FEATURE_IS_NOT_SUPPORTED),
                                "UNTIL condtion",
                                "Slave is started in the sequential execution mode.");
          }
        }

        mysql_mutex_unlock(&mi->rli->data_lock);

        if (!is_error)
          is_error= check_slave_sql_config_conflict(thd, mi->rli);
      }
      else if (master_param->pos || master_param->relay_log_pos || master_param->gtid)
        push_warning(thd, Sql_condition::SL_NOTE, ER_UNTIL_COND_IGNORED,
                     ER_THD(thd, ER_UNTIL_COND_IGNORED));

      if (!is_error)
        is_error= start_slave_threads(false/*need_lock_slave=false*/,
                                      true/*wait_for_start=true*/,
                                      mi, thread_mask);
    }
    else
    {
      is_error= true;
      my_error(ER_BAD_SLAVE, MYF(0));
    }
  }
  else
  {
    /* no error if all threads are already started, only a warning */
    push_warning_printf(thd, Sql_condition::SL_NOTE,
                        ER_SLAVE_CHANNEL_WAS_RUNNING,
                        ER_THD(thd, ER_SLAVE_CHANNEL_WAS_RUNNING),
                        mi->get_channel());
  }

  /*
    Clean up start information if there was an attempt to start
    the IO thread to avoid any security issue.
  */
  if (is_error && (thread_mask & SLAVE_IO) == SLAVE_IO)
    mi->reset_start_info();

  unlock_slave_threads(mi);

  mi->channel_unlock();

  DBUG_RETURN(is_error);
}


/**
  Execute a STOP SLAVE statement.

  @param thd              Pointer to THD object for the client thread executing
                          the statement.

  @param mi               Pointer to Master_info object for the slave's IO
                          thread.

  @param net_report       If true, saves the exit status into Diagnostics_area.

  @param for_one_channel  If the method is being invoked only for one channel

  @param push_temp_tables_warning  If it should push a "have temp tables
                                   warning" once having open temp tables. This
                                   avoids multiple warnings when there is more
                                   than one channel with open temp tables.
                                   This parameter can be removed when the
                                   warning is issued with per-channel
                                   information.

  @retval 0 success
  @retval 1 error
*/
int stop_slave(THD* thd, Master_info* mi, bool net_report, bool for_one_channel,
               bool* push_temp_tables_warning)
{
  DBUG_ENTER("stop_slave(THD, Master_info, bool, bool");

  int slave_errno;
  if (!thd)
    thd = current_thd;

  if (check_access(thd, SUPER_ACL, any_db, NULL, NULL, 0, 0))
    DBUG_RETURN(1);

  mi->channel_wrlock();

  THD_STAGE_INFO(thd, stage_killing_slave);
  int thread_mask;
  lock_slave_threads(mi);

  DBUG_EXECUTE_IF("simulate_hold_run_locks_on_stop_slave",
                  my_sleep(10000000););

  // Get a mask of _running_ threads
  init_thread_mask(&thread_mask,mi,0 /* not inverse*/);

  /*
    Below we will stop all running threads.
    But if the user wants to stop only one thread, do as if the other thread
    was stopped (as we don't wan't to touch the other thread), so set the
    bit to 0 for the other thread
  */
  if (thd->lex->slave_thd_opt)
    thread_mask &= thd->lex->slave_thd_opt;

  if (thread_mask)
  {
    slave_errno= terminate_slave_threads(mi,thread_mask,
                                         rpl_stop_slave_timeout,
                                         false/*need_lock_term=false*/);
  }
  else
  {
    //no error if both threads are already stopped, only a warning
    slave_errno= 0;
    push_warning_printf(thd, Sql_condition::SL_NOTE,
                        ER_SLAVE_CHANNEL_WAS_NOT_RUNNING,
                        ER_THD(thd, ER_SLAVE_CHANNEL_WAS_NOT_RUNNING),
                        mi->get_channel());
  }

  /*
    If the slave has open temp tables and there is a following CHANGE MASTER
    there is a possibility that the temporary tables are left open forever.
    Though we dont restrict failover here, we do warn users. In future, we
    should have a command to delete open temp tables the slave has replicated.
    See WL#7441 regarding this command.
  */

  if (mi->rli->channel_open_temp_tables.atomic_get() &&
      *push_temp_tables_warning)
  {
    push_warning(thd, Sql_condition::SL_WARNING,
                 ER_WARN_OPEN_TEMP_TABLES_MUST_BE_ZERO,
                 ER_THD(thd, ER_WARN_OPEN_TEMP_TABLES_MUST_BE_ZERO));
    *push_temp_tables_warning= false;
  }

  unlock_slave_threads(mi);

  mi->channel_unlock();

  if (slave_errno)
  {
    if ((slave_errno == ER_STOP_SLAVE_SQL_THREAD_TIMEOUT) ||
        (slave_errno == ER_STOP_SLAVE_IO_THREAD_TIMEOUT))
    {
      push_warning(thd, Sql_condition::SL_NOTE, slave_errno,
                   ER_THD(thd, slave_errno));
      sql_print_warning("%s",ER_DEFAULT(slave_errno));
    }
    if (net_report)
      my_error(slave_errno, MYF(0));
    DBUG_RETURN(1);
  }
  else if (net_report && for_one_channel)
    my_ok(thd);

  DBUG_RETURN(0);
}

/**
  Execute a RESET SLAVE (for all channels), used in Multisource replication.
  If resetting of a particular channel fails, it exits out.

  @param[in]  thd  THD object of the client.

  @retval     0    success
  @retval     1    error
 */

int reset_slave(THD *thd)
{
  DBUG_ENTER("reset_slave(THD)");

  channel_map.assert_some_wrlock();

  Master_info *mi= 0;
  int result= 0;
  mi_map::iterator it;
  if (thd->lex->reset_slave_info.all)
  {
    /* First do reset_slave for default channel */
    mi= channel_map.get_default_channel_mi();
    if (mi && reset_slave(thd, mi, thd->lex->reset_slave_info.all))
      DBUG_RETURN(1);
    /* Do while iteration for rest of the channels */
    it= channel_map.begin();
    while (it != channel_map.end())
    {
      if (!it->first.compare(channel_map.get_default_channel()))
      {
        it++;
        continue;
      }
      mi= it->second;
      DBUG_ASSERT(mi);
      if ((result= reset_slave(thd, mi, thd->lex->reset_slave_info.all)))
        break;
      it= channel_map.begin();
    }
  }
  else
  {
    it= channel_map.begin();
    while (it != channel_map.end())
    {
      mi= it->second;
      DBUG_ASSERT(mi);
      if ((result= reset_slave(thd, mi, thd->lex->reset_slave_info.all)))
        break;
      it++;
    }
  }
  DBUG_RETURN(result);

}


/**
  Execute a RESET SLAVE statement.
  Locks slave threads and unlocks the slave threads after executing
  reset slave.

  @param thd        Pointer to THD object of the client thread executing the
                    statement.

  @param mi         Pointer to Master_info object for the slave.

  @param reset_all  Do a full reset or only clean master info structures

  @retval 0   success
  @retval !=0 error
*/
int reset_slave(THD *thd, Master_info* mi, bool reset_all)
{
  int thread_mask= 0, error= 0;
  const char* errmsg= "Unknown error occured while reseting slave";
  DBUG_ENTER("reset_slave");

  bool no_init_after_delete= false;

  mi->channel_wrlock();

  lock_slave_threads(mi);
  init_thread_mask(&thread_mask,mi,0 /* not inverse */);
  if (thread_mask) // We refuse if any slave thread is running
  {
    my_error(ER_SLAVE_CHANNEL_MUST_STOP, MYF(0), mi->get_channel());
    error=ER_SLAVE_CHANNEL_MUST_STOP;
    unlock_slave_threads(mi);
    mi->channel_unlock();
    goto err;
  }

  ha_reset_slave(thd);


  // delete relay logs, clear relay log coordinates

  /*
     For named channels, we have to delete the index and log files
     and not init them
  */
  if (strcmp(mi->get_channel(), channel_map.get_default_channel()))
    no_init_after_delete= true;

  if ((error= mi->rli->purge_relay_logs(thd,
                                        1 /* just reset */,
                                        &errmsg,
                                        no_init_after_delete)))
  {
    my_error(ER_RELAY_LOG_FAIL, MYF(0), errmsg);
    error= ER_RELAY_LOG_FAIL;
    unlock_slave_threads(mi);
    mi->channel_unlock();
    goto err;
  }

  /* Clear master's log coordinates and associated information */
  DBUG_ASSERT(!mi->rli || !mi->rli->slave_running); // none writes in rli table
  if (remove_info(mi))
  {
    error= ER_UNKNOWN_ERROR;
    my_error(ER_UNKNOWN_ERROR, MYF(0));
    unlock_slave_threads(mi);
    mi->channel_unlock();
    goto err;
  }
  if (!reset_all)
    mi->init_master_log_pos();

  unlock_slave_threads(mi);

  (void) RUN_HOOK(binlog_relay_io, after_reset_slave, (thd, mi));

  /*
     RESET SLAVE ALL deletes the channels(except default channel), so their mi
     and rli objects are removed. For default channel, its mi and rli are
     deleted and recreated to keep in clear status.
  */
  if (reset_all)
  {
    bool is_default= !strcmp(mi->get_channel(), channel_map.get_default_channel());

    channel_map.delete_mi(mi->get_channel());

    if (is_default)
    {
      if (Rpl_info_factory::
          create_slave_per_channel(opt_mi_repository_id, opt_rli_repository_id,
                                   channel_map.get_default_channel(),
                                   true, &channel_map, SLAVE_REPLICATION_CHANNEL)
          == NULL)
      {
        error= ER_MASTER_INFO;
        my_message(ER_MASTER_INFO, ER_THD(thd, ER_MASTER_INFO), MYF(0));
      }
    }
  }
  else
  {
    mi->channel_unlock();
  }

err:
  DBUG_RETURN(error);
}


/**
  Entry function for RESET SLAVE command. Function either resets
  the slave for all channels or for a single channel.
  When RESET SLAVE ALL is given, the slave_info_objects (mi, rli & workers)
  are destroyed.

  @param[in]           thd          the client thread with the command.

  @return
    @retval            false            OK
    @retval            true            not OK
*/
bool reset_slave_cmd(THD *thd)
{
  DBUG_ENTER("reset_slave_cmd");

  Master_info *mi;
  LEX *lex= thd->lex;
  bool res= true;  // default, an error

  channel_map.wrlock();

  if (!is_slave_configured())
  {
<<<<<<< HEAD
    my_error(ER_SLAVE_CONFIGURATION, MYF(0));
    mysql_mutex_unlock(&LOCK_msr_map);
=======
    my_message(ER_SLAVE_CONFIGURATION, ER(ER_SLAVE_CONFIGURATION), MYF(0));
    channel_map.unlock();
>>>>>>> f7647331
    DBUG_RETURN(res= true);
  }

  if (!lex->mi.for_channel)
    res= reset_slave(thd);
  else
  {
    mi= channel_map.get_mi(lex->mi.channel);
    /*
      If the channel being used is a group replication channel and
      group_replication is still running we need to disable RESET SLAVE [ALL]
      command.
    */
    if (mi && channel_map.is_group_replication_channel_name(mi->get_channel(), true)
        && is_group_replication_running())
    {
      my_error(ER_SLAVE_CHANNEL_OPERATION_NOT_ALLOWED, MYF(0),
               "RESET SLAVE [ALL] FOR CHANNEL", mi->get_channel());
      channel_map.unlock();
      DBUG_RETURN(true);
    }

    if (mi)
      res= reset_slave(thd, mi, thd->lex->reset_slave_info.all);
    else if (strcmp(channel_map.get_default_channel(), lex->mi.channel))
      my_error(ER_SLAVE_CHANNEL_DOES_NOT_EXIST, MYF(0), lex->mi.channel);
  }

  channel_map.unlock();

  DBUG_RETURN(res);
}


/**
   This function checks if the given CHANGE MASTER command has any receive
   option being set or changed.

   - used in change_master().

  @param  lex_mi structure that holds all change master options given on the
          change master command.

  @retval false No change master receive option.
  @retval true  At least one receive option was there.
*/

static bool have_change_master_receive_option(const LEX_MASTER_INFO* lex_mi)
{
  bool have_receive_option= false;

  DBUG_ENTER("have_change_master_receive_option");

  /* Check if *at least one* receive option is given on change master command*/
  if (lex_mi->host ||
      lex_mi->user ||
      lex_mi->password ||
      lex_mi->log_file_name ||
      lex_mi->pos ||
      lex_mi->bind_addr ||
      lex_mi->port ||
      lex_mi->connect_retry ||
      lex_mi->server_id ||
      lex_mi->ssl != LEX_MASTER_INFO::LEX_MI_UNCHANGED ||
      lex_mi->ssl_verify_server_cert != LEX_MASTER_INFO::LEX_MI_UNCHANGED ||
      lex_mi->heartbeat_opt != LEX_MASTER_INFO::LEX_MI_UNCHANGED ||
      lex_mi->retry_count_opt !=  LEX_MASTER_INFO::LEX_MI_UNCHANGED ||
      lex_mi->ssl_key ||
      lex_mi->ssl_cert ||
      lex_mi->ssl_ca ||
      lex_mi->ssl_capath ||
      lex_mi->ssl_cipher ||
      lex_mi->ssl_crl ||
      lex_mi->ssl_crlpath ||
      lex_mi->repl_ignore_server_ids_opt == LEX_MASTER_INFO::LEX_MI_ENABLE)
    have_receive_option= true;

  DBUG_RETURN(have_receive_option);
}

/**
   This function checks if the given CHANGE MASTER command has any execute
   option being set or changed.

   - used in change_master().

  @param  lex_mi structure that holds all change master options given on the
          change master command.

  @param[out] need_relay_log_purge
              - If relay_log_file/relay_log_pos options are used,
                we wont delete relaylogs. We set this boolean flag to false.
              - If relay_log_file/relay_log_pos options are NOT used,
                we return the boolean flag UNCHANGED.
              - Used in change_receive_options() and change_master().

  @retval false No change master execute option.
  @retval true  At least one execute option was there.
*/

static bool have_change_master_execute_option(const LEX_MASTER_INFO* lex_mi,
                                              bool* need_relay_log_purge )
{
  bool have_execute_option= false;

  DBUG_ENTER("have_change_master_execute_option");

  /* Check if *at least one* execute option is given on change master command*/
  if (lex_mi->relay_log_name ||
      lex_mi->relay_log_pos ||
      lex_mi->sql_delay != -1)
    have_execute_option= true;

  if (lex_mi->relay_log_name || lex_mi->relay_log_pos)
    *need_relay_log_purge= false;

  DBUG_RETURN(have_execute_option);
}

/**
   This function is called if the change master command had at least one
   receive option. This function then sets or alters the receive option(s)
   given in the command. The execute options are handled in the function
   change_execute_options()

   - used in change_master().
   - Receiver threads should be stopped when this function is called.

  @param thd    Pointer to THD object for the client thread executing the
                statement.

  @param lex_mi structure that holds all change master options given on the
                change master command.
                Coming from the an executing statement or set directly this
                shall contain connection settings like hostname, user, password
                and other settings like the number of connection retries.

  @param mi     Pointer to Master_info object belonging to the slave's IO
                thread.

  @retval 0    no error i.e., success.
  @retval !=0  error.
*/

static int change_receive_options(THD* thd, LEX_MASTER_INFO* lex_mi,
                                  Master_info* mi, bool need_relay_log_purge)
{
  int ret= 0; /* return value. Set if there is an error. */

  DBUG_ENTER("change_receive_options");

  /*
    We want to save the old receive configurations so that we can use them to
    print the changes in these configurations (from-to form). This is used in
    sql_print_information() later.
  */
  char saved_host[HOSTNAME_LENGTH + 1], saved_bind_addr[HOSTNAME_LENGTH + 1];
  uint saved_port= 0;
  char saved_log_name[FN_REFLEN];
  my_off_t saved_log_pos= 0;

  strmake(saved_host, mi->host, HOSTNAME_LENGTH);
  strmake(saved_bind_addr, mi->bind_addr, HOSTNAME_LENGTH);
  saved_port= mi->port;
  strmake(saved_log_name, mi->get_master_log_name(), FN_REFLEN - 1);
  saved_log_pos= mi->get_master_log_pos();

  /*
    If the user specified host or port without binlog or position,
    reset binlog's name to FIRST and position to 4.
  */

  if ((lex_mi->host && strcmp(lex_mi->host, mi->host)) ||
      (lex_mi->port && lex_mi->port != mi->port))
  {
    /*
      This is necessary because the primary key, i.e. host or port, has
      changed.

      The repository does not support direct changes on the primary key,
      so the row is dropped and re-inserted with a new primary key. If we
      don't do that, the master info repository we will end up with several
      rows.
    */
    if (mi->clean_info())
    {
      ret= 1;
      goto err;
    }
    mi->master_uuid[0]= 0;
    mi->master_id= 0;
  }

  if ((lex_mi->host || lex_mi->port) && !lex_mi->log_file_name && !lex_mi->pos)
  {
    char *var_master_log_name= NULL;
    var_master_log_name= const_cast<char*>(mi->get_master_log_name());
    var_master_log_name[0]= '\0';
    mi->set_master_log_pos(BIN_LOG_HEADER_SIZE);
  }

  if (lex_mi->log_file_name)
    mi->set_master_log_name(lex_mi->log_file_name);
  if (lex_mi->pos)
  {
    mi->set_master_log_pos(lex_mi->pos);
  }

  if (lex_mi->log_file_name && !lex_mi->pos)
    push_warning(thd, Sql_condition::SL_WARNING,
                 ER_WARN_ONLY_MASTER_LOG_FILE_NO_POS,
                 ER_THD(thd, ER_WARN_ONLY_MASTER_LOG_FILE_NO_POS));

  DBUG_PRINT("info", ("master_log_pos: %lu", (ulong) mi->get_master_log_pos()));

  if (lex_mi->user || lex_mi->password)
  {
#if defined(HAVE_OPENSSL) && !defined(EMBEDDED_LIBRARY)
    if (!thd->get_protocol()->get_ssl())
      push_warning(thd, Sql_condition::SL_NOTE,
                   ER_INSECURE_PLAIN_TEXT,
                   ER_THD(thd, ER_INSECURE_PLAIN_TEXT));
#endif
#if !defined(HAVE_OPENSSL) && !defined(EMBEDDED_LIBRARY)
    push_warning(thd, Sql_condition::SL_NOTE,
                 ER_INSECURE_PLAIN_TEXT,
                 ER_THD(thd, ER_INSECURE_PLAIN_TEXT));
#endif
    push_warning(thd, Sql_condition::SL_NOTE,
                 ER_INSECURE_CHANGE_MASTER,
                 ER_THD(thd, ER_INSECURE_CHANGE_MASTER));
  }

  if (lex_mi->user)
    mi->set_user(lex_mi->user);
  if (lex_mi->password)
    mi->set_password(lex_mi->password);
  if (lex_mi->host)
    strmake(mi->host, lex_mi->host, sizeof(mi->host)-1);
  if (lex_mi->bind_addr)
    strmake(mi->bind_addr, lex_mi->bind_addr, sizeof(mi->bind_addr)-1);
  if (lex_mi->port)
    mi->port = lex_mi->port;
  if (lex_mi->connect_retry)
    mi->connect_retry = lex_mi->connect_retry;
  if (lex_mi->retry_count_opt !=  LEX_MASTER_INFO::LEX_MI_UNCHANGED)
    mi->retry_count = lex_mi->retry_count;

  if (lex_mi->heartbeat_opt != LEX_MASTER_INFO::LEX_MI_UNCHANGED)
    mi->heartbeat_period = lex_mi->heartbeat_period;
  else if (lex_mi->host || lex_mi->port)
  {
    /*
      If the user specified host or port or both without heartbeat_period,
      we use default value for heartbeat_period. By default, We want to always
      have heartbeat enabled when we switch master unless
      master_heartbeat_period is explicitly set to zero (heartbeat disabled).

      Here is the default value for heartbeat period if CHANGE MASTER did not
      specify it.  (no data loss in conversion as hb period has a max)
    */
    mi->heartbeat_period= min<float>(SLAVE_MAX_HEARTBEAT_PERIOD,
                                     (slave_net_timeout/2.0f));
    DBUG_ASSERT(mi->heartbeat_period > (float) 0.001
                || mi->heartbeat_period == 0);

    // counter is cleared if master is CHANGED.
    mi->received_heartbeats= 0;
    // clear timestamp of last heartbeat as well.
    mi->last_heartbeat= 0;
  }

  /*
    reset the last time server_id list if the current CHANGE MASTER
    is mentioning IGNORE_SERVER_IDS= (...)
  */
  if (lex_mi->repl_ignore_server_ids_opt == LEX_MASTER_INFO::LEX_MI_ENABLE)
    mi->ignore_server_ids->dynamic_ids.clear();
  for (size_t i= 0; i < lex_mi->repl_ignore_server_ids.size(); i++)
  {
    ulong s_id= lex_mi->repl_ignore_server_ids[i];
    if (s_id == ::server_id && replicate_same_server_id)
    {
      ret= ER_SLAVE_IGNORE_SERVER_IDS;
      my_error(ER_SLAVE_IGNORE_SERVER_IDS, MYF(0), static_cast<int>(s_id));
      goto err;
    }
    else
    {
      // Keep the array sorted, ignore duplicates.
      mi->ignore_server_ids->dynamic_ids.insert_unique(s_id);
    }
  }

  if (lex_mi->ssl != LEX_MASTER_INFO::LEX_MI_UNCHANGED)
    mi->ssl= (lex_mi->ssl == LEX_MASTER_INFO::LEX_MI_ENABLE);

  if (lex_mi->ssl_verify_server_cert != LEX_MASTER_INFO::LEX_MI_UNCHANGED)
    mi->ssl_verify_server_cert=
      (lex_mi->ssl_verify_server_cert == LEX_MASTER_INFO::LEX_MI_ENABLE);

  if (lex_mi->ssl_ca)
    strmake(mi->ssl_ca, lex_mi->ssl_ca, sizeof(mi->ssl_ca)-1);
  if (lex_mi->ssl_capath)
    strmake(mi->ssl_capath, lex_mi->ssl_capath, sizeof(mi->ssl_capath)-1);
  if (lex_mi->ssl_cert)
    strmake(mi->ssl_cert, lex_mi->ssl_cert, sizeof(mi->ssl_cert)-1);
  if (lex_mi->ssl_cipher)
    strmake(mi->ssl_cipher, lex_mi->ssl_cipher, sizeof(mi->ssl_cipher)-1);
  if (lex_mi->ssl_key)
    strmake(mi->ssl_key, lex_mi->ssl_key, sizeof(mi->ssl_key)-1);
  if (lex_mi->ssl_crl)
    strmake(mi->ssl_crl, lex_mi->ssl_crl, sizeof(mi->ssl_crl)-1);
  if (lex_mi->ssl_crlpath)
    strmake(mi->ssl_crlpath, lex_mi->ssl_crlpath, sizeof(mi->ssl_crlpath)-1);
#ifndef HAVE_OPENSSL
  if (lex_mi->ssl || lex_mi->ssl_ca || lex_mi->ssl_capath ||
      lex_mi->ssl_cert || lex_mi->ssl_cipher || lex_mi->ssl_key ||
      lex_mi->ssl_verify_server_cert || lex_mi->ssl_crl || lex_mi->ssl_crlpath)
    push_warning(thd, Sql_condition::SL_NOTE,
                 ER_SLAVE_IGNORED_SSL_PARAMS, ER_THD(thd, ER_SLAVE_IGNORED_SSL_PARAMS));
#endif

  /*
    If user did specify neither host nor port nor any log name nor any log
    pos, i.e. he specified only user/password/master_connect_retry, he probably
    wants replication to resume from where it had left, i.e. from the
    coordinates of the **SQL** thread (imagine the case where the I/O is ahead
    of the SQL; restarting from the coordinates of the I/O would lose some
    events which is probably unwanted when you are just doing minor changes
    like changing master_connect_retry).
    A side-effect is that if only the I/O thread was started, this thread may
    restart from ''/4 after the CHANGE MASTER. That's a minor problem (it is a
    much more unlikely situation than the one we are fixing here).
    Note: coordinates of the SQL thread must be read here, before the
    'if (need_relay_log_purge)' block which resets them.
  */
  if (!lex_mi->host && !lex_mi->port &&
      !lex_mi->log_file_name && !lex_mi->pos &&
      need_relay_log_purge)
  {
    /*
      Sometimes mi->rli->master_log_pos == 0 (it happens when the SQL thread is
      not initialized), so we use a max().
      What happens to mi->rli->master_log_pos during the initialization stages
      of replication is not 100% clear, so we guard against problems using
      max().
    */
    mi->set_master_log_pos(max<ulonglong>(BIN_LOG_HEADER_SIZE,
                                          mi->rli->get_group_master_log_pos()));
    mi->set_master_log_name(mi->rli->get_group_master_log_name());
  }

  sql_print_information("'CHANGE MASTER TO%s executed'. "
    "Previous state master_host='%s', master_port= %u, master_log_file='%s', "
    "master_log_pos= %ld, master_bind='%s'. "
    "New state master_host='%s', master_port= %u, master_log_file='%s', "
    "master_log_pos= %ld, master_bind='%s'.",
    mi->get_for_channel_str(true),
    saved_host, saved_port, saved_log_name, (ulong) saved_log_pos,
    saved_bind_addr, mi->host, mi->port, mi->get_master_log_name(),
    (ulong) mi->get_master_log_pos(), mi->bind_addr);

err:
  DBUG_RETURN(ret);
}

/**
   This function is called if the change master command had at least one
   execute option. This function then sets or alters the execute option(s)
   given in the command. The receive options are handled in the function
   change_receive_options()

   - used in change_master().
   - Execute threads should be stopped before this function is called.

  @param lex_mi structure that holds all change master options given on the
                change master command.
                Coming from the an executing statement or set directly this
                shall contain connection settings like hostname, user, password
                and other settings like the number of connection retries.

  @param mi     Pointer to Master_info object belonging to the slave's IO
                thread.
*/

static void change_execute_options(LEX_MASTER_INFO* lex_mi, Master_info* mi)
{
  DBUG_ENTER("change_execute_options");

  if (lex_mi->relay_log_name)
  {
    char relay_log_name[FN_REFLEN];
    mi->rli->relay_log.make_log_name(relay_log_name, lex_mi->relay_log_name);
    mi->rli->set_group_relay_log_name(relay_log_name);
    mi->rli->set_event_relay_log_name(relay_log_name);
    mi->rli->is_group_master_log_pos_invalid= true;
  }

  if (lex_mi->relay_log_pos)
  {
    mi->rli->set_group_relay_log_pos(lex_mi->relay_log_pos);
    mi->rli->set_event_relay_log_pos(lex_mi->relay_log_pos);
    mi->rli->is_group_master_log_pos_invalid= true;
  }

  if (lex_mi->sql_delay != -1)
    mi->rli->set_sql_delay(lex_mi->sql_delay);

  DBUG_VOID_RETURN;
}

/**
  Execute a CHANGE MASTER statement.

  Apart from changing the receive/execute configurations/positions,
  this function also does the following:
  - May leave replicated open temporary table after warning.
  - Purges relay logs if no threads running and no relay log file/pos options.
  - Delete worker info in mysql.slave_worker_info table if applier not running.

  @param thd            Pointer to THD object for the client thread executing
                        the statement.

  @param mi             Pointer to Master_info object belonging to the slave's
                        IO thread.

  @param lex_mi         Lex information with master connection data.
                        Coming from the an executing statement or set directly
                        this shall contain connection settings like hostname,
                        user, password and other settings like the number of
                        connection retries.

  @param preserve_logs  If the decision of purging the logs should be always be
                        false even if a relay log name is given to the method.

  @retval 0   success
  @retval !=0 error
*/
int change_master(THD* thd, Master_info* mi, LEX_MASTER_INFO* lex_mi,
                  bool preserve_logs)
{
  int error= 0;

  /* Do we have at least one receive related (IO thread) option? */
  bool have_receive_option= false;
  /* Do we have at least one execute related (SQL/coord/worker) option? */
  bool have_execute_option= false;
  /* If there are no mts gaps, we delete the rows in this table. */
  bool mts_remove_worker_info= false;
  /* used as a bit mask to indicate running slave threads. */
  int thread_mask;
  /*
    Relay logs are purged only if both receive and execute threads are
    stopped before executing CHANGE MASTER and relay_log_file/relay_log_pos
    options are not used.
  */
  bool need_relay_log_purge= 1;

  DBUG_ENTER("change_master");

  mi->channel_wrlock();
  /*
    When we change master, we first decide which thread is running and
    which is not. We dont want this assumption to break while we change master.

    Suppose we decide that receiver thread is running and thus it is
    safe to change receive related options in mi. By this time if
    the receive thread is started, we may have a race condition between
    the client thread and receiver thread.
  */
  lock_slave_threads(mi);

  /*
    Get a bit mask for the slave threads that are running.
    Since the third argument is 0, thread_mask after the function
    returns stands for running threads.
  */
  init_thread_mask(&thread_mask, mi, 0);

  /*
    change master with master_auto_position=1 requires stopping both
    receiver and applier threads. If any slave thread is running,
    we report an error.
  */
  if (thread_mask) /* If any thread is running */
  {
    if (lex_mi->auto_position != LEX_MASTER_INFO::LEX_MI_UNCHANGED)
    {
      error= ER_SLAVE_CHANNEL_MUST_STOP;
      my_error(ER_SLAVE_CHANNEL_MUST_STOP, MYF(0), mi->get_channel());
      goto err;
    }
    /*
      Prior to WL#6120, we imposed the condition that STOP SLAVE is required
      before CHANGE MASTER. Since the slave threads die on STOP SLAVE, it was
      fine if we purged relay logs.

      Now that we do allow CHANGE MASTER with a running receiver/applier thread,
      we need to make sure that the relay logs are purged only if both
      receiver and applier threads are stopped otherwise we could lose events.

      The idea behind purging relay logs if both the threads are stopped is to
      keep consistency with the old behavior. If the user/application is doing
      a CHANGE MASTER without stopping any one thread, the relay log purge
      should be controlled via the 'relay_log_purge' option.
    */
    need_relay_log_purge= 0;
  }

  /*
    We cannot specify auto position and set either the coordinates
    on master or slave. If we try to do so, an error message is
    printed out.
  */
  if (lex_mi->log_file_name != NULL || lex_mi->pos != 0 ||
      lex_mi->relay_log_name != NULL || lex_mi->relay_log_pos != 0)
  {
    if (lex_mi->auto_position == LEX_MASTER_INFO::LEX_MI_ENABLE ||
        (lex_mi->auto_position != LEX_MASTER_INFO::LEX_MI_DISABLE &&
         mi->is_auto_position()))
    {
      error= ER_BAD_SLAVE_AUTO_POSITION;
      my_error(ER_BAD_SLAVE_AUTO_POSITION, MYF(0));
      goto err;
    }
  }

  /* CHANGE MASTER TO MASTER_AUTO_POSITION = 1 requires GTID_MODE != OFF */
  if (lex_mi->auto_position == LEX_MASTER_INFO::LEX_MI_ENABLE &&
      /*
        We hold channel_map lock for the duration of the CHANGE MASTER.
        This is important since it prevents that a concurrent
        connection changes to GTID_MODE=OFF between this check and the
        point where AUTO_POSITION is stored in the table and in mi.
      */
      get_gtid_mode(GTID_MODE_LOCK_CHANNEL_MAP) == GTID_MODE_OFF)
  {
    error= ER_AUTO_POSITION_REQUIRES_GTID_MODE_NOT_OFF;
    my_error(ER_AUTO_POSITION_REQUIRES_GTID_MODE_NOT_OFF, MYF(0));
    goto err;
  }

  /* Check if at least one receive option is given on change master */
  have_receive_option= have_change_master_receive_option(lex_mi);

  /* Check if at least one execute option is given on change master */
  have_execute_option= have_change_master_execute_option(lex_mi,
                                                         &need_relay_log_purge);

  if (preserve_logs && need_relay_log_purge)
  {
    need_relay_log_purge= false;
  }

  /* With receiver thread running, we dont allow changing receive options. */
  if (have_receive_option && (thread_mask & SLAVE_IO))
  {
    error= ER_SLAVE_CHANNEL_IO_THREAD_MUST_STOP;
    my_error(ER_SLAVE_CHANNEL_IO_THREAD_MUST_STOP, MYF(0), mi->get_channel());
    goto err;
  }

  /* With an execute thread running, we don't allow changing execute options. */
  if (have_execute_option && (thread_mask & SLAVE_SQL))
  {
    error= ER_SLAVE_CHANNEL_SQL_THREAD_MUST_STOP;
    my_error(ER_SLAVE_CHANNEL_SQL_THREAD_MUST_STOP, MYF(0), mi->get_channel());
    goto err;
  }

  /*
    We need to check if there is an empty master_host. Otherwise
    change master succeeds, a master.info file is created containing
    empty master_host string and when issuing: start slave; an error
    is thrown stating that the server is not configured as slave.
    (See BUG#28796).
  */
  if (lex_mi->host && !*lex_mi->host)
  {
    error= ER_WRONG_ARGUMENTS;
    my_error(ER_WRONG_ARGUMENTS, MYF(0), "MASTER_HOST");
    goto err;
  }

  THD_STAGE_INFO(thd, stage_changing_master);

  int thread_mask_stopped_threads;

  /*
    Before global_init_info() call, get a bit mask to indicate stopped threads
    in thread_mask_stopped_threads. Since the third argguement is 1,
    thread_mask when the function returns stands for stopped threads.
  */

  init_thread_mask(&thread_mask_stopped_threads, mi, 1);

  if (global_init_info(mi, false, thread_mask_stopped_threads))
  {
    error= ER_MASTER_INFO;
    my_error(ER_MASTER_INFO, MYF(0));
    goto err;
  }

  if ((thread_mask & SLAVE_SQL) == 0) // If execute threads are stopped
  {
    if (mi->rli->mts_recovery_group_cnt)
    {
      /*
        Change-Master can't be done if there is a mts group gap.
        That requires mts-recovery which START SLAVE provides.
      */
      DBUG_ASSERT(mi->rli->recovery_parallel_workers);

      error= ER_MTS_CHANGE_MASTER_CANT_RUN_WITH_GAPS;
      my_error(ER_MTS_CHANGE_MASTER_CANT_RUN_WITH_GAPS, MYF(0));
      goto err;
    }
    else
    {
      /*
        Lack of mts group gaps makes Workers info stale regardless of
        need_relay_log_purge computation. We set the mts_remove_worker_info
        flag here and call reset_workers() later to delete the worker info
        in mysql.slave_worker_info table.
      */
      if (mi->rli->recovery_parallel_workers)
        mts_remove_worker_info= true;
    }
  }

  /*
    When give a warning?
    CHANGE MASTER command is used in three ways:
    a) To change a connection configuration but remain connected to
       the same master.
    b) To change positions in binary or relay log(eg: master_log_pos).
    c) To change the master you are replicating from.
    We give a warning in cases b and c.
  */
  if ((lex_mi->host || lex_mi->port || lex_mi->log_file_name || lex_mi->pos ||
       lex_mi->relay_log_name || lex_mi->relay_log_pos) &&
      (mi->rli->channel_open_temp_tables.atomic_get() > 0))
    push_warning(thd, Sql_condition::SL_WARNING,
                 ER_WARN_OPEN_TEMP_TABLES_MUST_BE_ZERO,
                 ER_THD(thd, ER_WARN_OPEN_TEMP_TABLES_MUST_BE_ZERO));

  /*
    auto_position is the only option that affects both receive
    and execute sections of replication. So, this code is kept
    outside both if (have_receive_option) and if (have_execute_option)

    Here, we check if the auto_position option was used and set the flag
    if the slave should connect to the master and look for GTIDs.
  */
  if (lex_mi->auto_position != LEX_MASTER_INFO::LEX_MI_UNCHANGED)
    mi->set_auto_position(
      (lex_mi->auto_position == LEX_MASTER_INFO::LEX_MI_ENABLE));

  if (have_receive_option)
  {
    if ((error= change_receive_options(thd, lex_mi, mi, need_relay_log_purge)))
    {
      goto err;
    }
  }

  if (have_execute_option)
    change_execute_options(lex_mi, mi);

  /* If the receiver is stopped, flush master_info to disk. */
  if ((thread_mask & SLAVE_IO) == 0 && flush_master_info(mi, true))
  {
    error= ER_RELAY_LOG_INIT;
    my_error(ER_RELAY_LOG_INIT, MYF(0), "Failed to flush master info file");
    goto err;
  }

  if ((thread_mask & SLAVE_SQL) == 0) /* Applier module is not executing */
  {

    /*
      The following code for purging logs can be improved. We currently use
      3 flags-
      1) need_relay_log_purge,
      2) relay_log_purge(global) and
      3) save_relay_log_purge.

      The use of the global variable 'relay_log_purge' is bad. So, when
      refactoring the code for purge logs, please consider improving this code.
    */

    /*
      Used as a temporary variable while logs are being purged.

      We save the value of the global variable 'relay_log_purge' here and then
      set/unset it as required in if (need_relay_log_purge){}else{} block
      following which we restore relay_log_purge value from its saved value.
    */
    bool save_relay_log_purge= relay_log_purge;

    if (need_relay_log_purge)
    {
      /*
        'if (need_relay_log_purge)' implicitly means that all slave threads are
        stopped and there is no use of relay_log_file/relay_log_pos options.
        We need not check these here again.
      */

      /* purge_relay_log() returns pointer to an error message here. */
      const char* errmsg= 0;
      /*
        purge_relay_log() assumes that we have run_lock and no slave threads
        are running.
      */
      relay_log_purge= 1;
      THD_STAGE_INFO(thd, stage_purging_old_relay_logs);
      if (mi->rli->purge_relay_logs(thd,
                                    0 /* not only reset, but also reinit */,
                                    &errmsg))
      {
        error= ER_RELAY_LOG_FAIL;
        my_error(ER_RELAY_LOG_FAIL, MYF(0), errmsg);
        goto err;
      }
    }
    else
    {
      /*
        If our applier module is executing and we want to switch to another
        master without disturbing it, relay log position need not be disturbed.
        The SQL/coordinator thread will continue reasding whereever it is
        placed at the moement, finish events from the old master and
        then start with the new relay log containing events from new master
        on its own. So we only  do this when the relay logs are not purged.

        execute this when the applier is NOT executing.
      */
      const char* msg;
      relay_log_purge= 0;
      /* Relay log is already initialized */

      if (mi->rli->init_relay_log_pos(mi->rli->get_group_relay_log_name(),
                                      mi->rli->get_group_relay_log_pos(),
                                      true/*we do need mi->rli->data_lock*/,
                                      &msg, 0))
      {
        error= ER_RELAY_LOG_INIT;
        my_error(ER_RELAY_LOG_INIT, MYF(0), msg);
        goto err;
      }
    }

    relay_log_purge= save_relay_log_purge;

    /*
      Coordinates in rli were spoilt by the 'if (need_relay_log_purge)' block,
      so restore them to good values. If we left them to ''/0, that would work;
      but that would fail in the case of 2 successive CHANGE MASTER (without a
      START SLAVE in between): because first one would set the coords in mi to
      the good values of those in rli, then set those i>n rli to ''/0, then
      second CHANGE MASTER would set the coords in mi to those of rli, i.e. to
      ''/0: we have lost all copies of the original good coordinates.
      That's why we always save good coords in rli.
    */
    if (need_relay_log_purge)
    {
      mi->rli->set_group_master_log_pos(mi->get_master_log_pos());
      DBUG_PRINT("info", ("master_log_pos: %lu", (ulong) mi->get_master_log_pos()));
      mi->rli->set_group_master_log_name(mi->get_master_log_name());
    }

    char *var_group_master_log_name=
      const_cast<char *>(mi->rli->get_group_master_log_name());

    if (!var_group_master_log_name[0]) // uninitialized case
      mi->rli->set_group_master_log_pos(0);

    mi->rli->abort_pos_wait++; /* for MASTER_POS_WAIT() to abort */

    /* Clear the errors, for a clean start */
    mi->rli->clear_error();
    if (mi->rli->workers_array_initialized)
    {
      for(size_t i= 0; i < mi->rli->get_worker_count(); i++)
      {
        mi->rli->get_worker(i)->clear_error();
      }
    }

    mi->rli->clear_until_condition();

    /*
      If we don't write new coordinates to disk now, then old will remain in
      relay-log.info until START SLAVE is issued; but if mysqld is shutdown
      before START SLAVE, then old will remain in relay-log.info, and will be the
      in-memory value at restart (thus causing errors, as the old relay log does
      not exist anymore).

      Notice that the rli table is available exclusively as slave is not
      running.
    */
    if (mi->rli->flush_info(true))
    {
      error= ER_RELAY_LOG_INIT;
      my_error(ER_RELAY_LOG_INIT, MYF(0), "Failed to flush relay info file.");
      goto err;
    }

  } /* end 'if (thread_mask & SLAVE_SQL == 0)' */

  if (mts_remove_worker_info)
    if (Rpl_info_factory::reset_workers(mi->rli))
    {
      error= ER_MTS_RESET_WORKERS;
      my_error(ER_MTS_RESET_WORKERS, MYF(0));
      goto err;
    }

err:

  unlock_slave_threads(mi);
  mi->channel_unlock();
  DBUG_RETURN(error);
}


/**
   This function is first called when the Master_info object
   corresponding to a channel in a multisourced slave does not
   exist. But before a new channel is created, certain
   conditions have to be met. The below function apriorily
   checks if all such conditions are met. If all the
   conditions are met then it creates a channel i.e
   mi<->rli

   @param[in,out]  mi                When new {mi,rli} are created,
                                     the reference is stored in *mi
   @param[in]      channel           The channel on which the change
                                     master was introduced.
   @param[in]      channel_type      The channel type to be added.
*/
int add_new_channel(Master_info** mi, const char* channel,
                    enum_channel_type channel_type)
{
  DBUG_ENTER("add_new_channel");

  int error= 0;
  enum_ident_name_check ident_check_status;

  /*
    Refuse to create a new channel if the repositories does not support this.
  */

  if (opt_mi_repository_id == INFO_REPOSITORY_FILE ||
      opt_rli_repository_id == INFO_REPOSITORY_FILE)
  {
    sql_print_error("Slave: Cannot create new master info structure when"
                    " repositories are of type FILE. Convert slave"
                    " repositories  to TABLE to replicate from multiple"
                    " sources.");
    error= ER_SLAVE_NEW_CHANNEL_WRONG_REPOSITORY;
    my_error(ER_SLAVE_NEW_CHANNEL_WRONG_REPOSITORY, MYF(0));
    goto err;
  }

  /*
    Return if max num of replication channels exceeded already.
  */

  if (!channel_map.is_valid_channel_count())
  {
    error= ER_SLAVE_MAX_CHANNELS_EXCEEDED;
    my_error(ER_SLAVE_MAX_CHANNELS_EXCEEDED, MYF(0));
    goto err;
  }

 /*
   Now check the sanity of the channel name. It's length etc. The channel
   identifier is similar to table names. So, use  check_table_function.
 */
  if (channel)
  {
    ident_check_status= check_table_name(channel, strlen(channel));
  }
  else
    ident_check_status= IDENT_NAME_WRONG;

  if (ident_check_status != IDENT_NAME_OK)
  {
    error= ER_SLAVE_CHANNEL_NAME_INVALID_OR_TOO_LONG;
    my_error(ER_SLAVE_CHANNEL_NAME_INVALID_OR_TOO_LONG, MYF(0));
    goto err;
  }

  if (!((*mi)=Rpl_info_factory::create_slave_per_channel(
                                             opt_mi_repository_id,
                                             opt_rli_repository_id,
                                             channel, false, &channel_map,
                                             channel_type)))
  {
    error= ER_MASTER_INFO;
    my_error(ER_MASTER_INFO, MYF(0));
    goto err;
  }

err:

  DBUG_RETURN(error);

}

/**
  Entry point for the CHANGE MASTER command. Function
  decides to create a new channel or create an existing one.

  @param[in]        thd        the client thread that issued the command.

  @return
    @retval         true        fail
    @retval         false       success.
*/
bool change_master_cmd(THD *thd)
{
  DBUG_ENTER("change_master_cmd");

  Master_info *mi= 0;
  LEX *lex= thd->lex;
  bool res=false;

  channel_map.wrlock();

  /* The slave must have been initialized to allow CHANGE MASTER statements */
  if (!is_slave_configured())
  {
    my_error(ER_SLAVE_CONFIGURATION, MYF(0));
    res= true;
    goto err;
  }

  //If the chosen name is a group replication reserved name abort
  if (channel_map.is_group_replication_channel_name(lex->mi.channel))
  {
    my_error(ER_SLAVE_CHANNEL_NAME_INVALID_OR_TOO_LONG, MYF(0));
    res= true;
    goto err;
  }

  /*
    Error out if number of replication channels are > 1 if FOR CHANNEL
    clause is not provided in the CHANGE MASTER command.
  */
  if (!lex->mi.for_channel && channel_map.get_num_instances() > 1)
  {
    my_error(ER_SLAVE_MULTIPLE_CHANNELS_CMD, MYF(0));
    res= true;
    goto err;
  }

  /* Get the Master_info of the channel */
  mi= channel_map.get_mi(lex->mi.channel);

  /* create a new channel if doesn't exist */
  if (!mi && strcmp(lex->mi.channel, channel_map.get_default_channel()))
  {
    /* The mi will be returned holding mi->channel_lock for writing */
    if (add_new_channel(&mi, lex->mi.channel))
      goto err;
  }

  if (mi)
  {
    if (!(res= change_master(thd, mi, &thd->lex->mi)))
    {
      my_ok(thd);
    }
  }
  else
  {
    /*
       Even default channel does not exist. So issue a previous
       backward compatible  error message (till 5.6).
       @TODO: This error message shall be improved.
    */
    my_error(ER_SLAVE_CONFIGURATION, MYF(0));
  }

err:
  channel_map.unlock();

  DBUG_RETURN(res);
}


/**
  Check if there is any slave SQL config conflict.

  @param[in] thd The THD object of current session.
  @param[in] rli The slave's rli object.

  @return 0 is returned if there is no conflict, otherwise 1 is returned.
 */
static int check_slave_sql_config_conflict(THD *thd, const Relay_log_info *rli)
{
  if (opt_slave_preserve_commit_order && rli->opt_slave_parallel_workers > 0)
  {
    if (rli->channel_mts_submode == MTS_PARALLEL_TYPE_DB_NAME)
    {
      my_error(ER_DONT_SUPPORT_SLAVE_PRESERVE_COMMIT_ORDER, MYF(0),
               "when slave_parallel_type is DATABASE");
      return ER_DONT_SUPPORT_SLAVE_PRESERVE_COMMIT_ORDER;
    }

    if ((!opt_bin_log || !opt_log_slave_updates) &&
        rli->channel_mts_submode == MTS_PARALLEL_TYPE_LOGICAL_CLOCK)
    {
      my_error(ER_DONT_SUPPORT_SLAVE_PRESERVE_COMMIT_ORDER, MYF(0),
               "unless the binlog and log_slave update options are "
               "both enabled");
      return ER_DONT_SUPPORT_SLAVE_PRESERVE_COMMIT_ORDER;
    }
  }

  const char* channel= const_cast<Relay_log_info*>(rli)->get_channel();
  if (rli->opt_slave_parallel_workers > 0 &&
      rli->channel_mts_submode != MTS_PARALLEL_TYPE_LOGICAL_CLOCK &&
      channel_map.is_group_replication_channel_name(channel, true))
  {
      my_error(ER_SLAVE_CHANNEL_OPERATION_NOT_ALLOWED, MYF(0),
               "START SLAVE SQL_THREAD when SLAVE_PARALLEL_WORKERS > 0 "
               "and SLAVE_PARALLEL_TYPE != LOGICAL_CLOCK", channel);
      return ER_SLAVE_CHANNEL_OPERATION_NOT_ALLOWED;
  }

  return 0;
}


/**
  Checks if any slave threads of any channel is running in Multisource
  replication.
  @note: The caller shall possess channel_map lock before calling this function.

  @param[in]        thread_mask       type of slave thread- IO/SQL or any
  @param[in]        already_locked_mi the mi that has its run_lock already
                                      taken.

  @return
    @retval          true               atleast one channel threads are running.
    @retval          false              none of the the channels are running.
*/
bool is_any_slave_channel_running(int thread_mask,
                                  Master_info* already_locked_mi)
{
  DBUG_ENTER("is_any_slave_channel_running");
  Master_info *mi= 0;
  bool is_running;

  channel_map.assert_some_lock();

  for (mi_map::iterator it= channel_map.begin(); it != channel_map.end(); it++)
  {
    mi= it->second;

    if (mi)
    {
      if ((thread_mask & SLAVE_IO) != 0)
      {
        /*
          start_slave() might call this function after already locking the
          rli->run_lock for a slave channel that is going to be started.
          In this case, we just assert that the lock is taken.
        */
        if (mi != already_locked_mi)
          mysql_mutex_lock(&mi->run_lock);
        else
        {
          mysql_mutex_assert_owner(&mi->run_lock);
        }
        is_running= mi->slave_running;
        if (mi != already_locked_mi)
          mysql_mutex_unlock(&mi->run_lock);
        if (is_running)
          DBUG_RETURN(true);
      }

      if ((thread_mask & SLAVE_SQL) != 0)
      {
        /*
          start_slave() might call this function after already locking the
          rli->run_lock for a slave channel that is going to be started.
          In this case, we just assert that the lock is taken.
        */
        if (mi != already_locked_mi)
          mysql_mutex_lock(&mi->rli->run_lock);
        else
        {
          mysql_mutex_assert_owner(&mi->rli->run_lock);
        }
        is_running= mi->rli->slave_running;
        if (mi != already_locked_mi)
          mysql_mutex_unlock(&mi->rli->run_lock);
        if (is_running)
          DBUG_RETURN(true);
      }
    }

  }

  DBUG_RETURN(false);
}

#endif /* HAVE_REPLICATION */

/**
  @} (end of group Replication)
*/<|MERGE_RESOLUTION|>--- conflicted
+++ resolved
@@ -761,13 +761,8 @@
 
   if (!is_slave_configured())
   {
-<<<<<<< HEAD
     my_error(ER_SLAVE_CONFIGURATION, MYF(0));
-    mysql_mutex_unlock(&LOCK_msr_map);
-=======
-    my_message(ER_SLAVE_CONFIGURATION, ER(ER_SLAVE_CONFIGURATION), MYF(0));
     channel_map.unlock();
->>>>>>> f7647331
     DBUG_RETURN(res= true);
   }
 
@@ -10111,13 +10106,8 @@
 
   if (!is_slave_configured())
   {
-<<<<<<< HEAD
     my_error(ER_SLAVE_CONFIGURATION, MYF(0));
-    mysql_mutex_unlock(&LOCK_msr_map);
-=======
-    my_message(ER_SLAVE_CONFIGURATION, ER(ER_SLAVE_CONFIGURATION), MYF(0));
     channel_map.unlock();
->>>>>>> f7647331
     DBUG_RETURN(res= true);
   }
 
