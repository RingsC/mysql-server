--- conflicted
+++ resolved
@@ -8095,18 +8095,11 @@
   bool result = false;
   Field_map first_aggdistinct_fields;
 
-<<<<<<< HEAD
-  if (join->primary_tables > 1 || /* reference more than 1 table */
-      join->select_distinct ||    /* or a DISTINCT */
-
+  if (join->query_block->original_tables_map > 1 ||  /* reference more than 1
+                                                        table originally */
+      join->select_distinct ||                       /* or a DISTINCT */
       join->query_block->is_non_primitive_grouped()) /* Check (B3) for
                                                       non-primitive grouping */
-=======
-  if (join->query_block->original_tables_map > 1 || /* reference more than 1
-                                                       table originally */
-      join->select_distinct ||                      /* or a DISTINCT */
-      join->query_block->olap == ROLLUP_TYPE)       /* Check (B3) for ROLLUP */
->>>>>>> 80accb46
     return false;
 
   if (join->make_sum_func_list(*join->fields, true)) return false;
