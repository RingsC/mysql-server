#ifndef PARTITION_HANDLER_INCLUDED
#define PARTITION_HANDLER_INCLUDED

/*
   Copyright (c) 2005, 2019, Oracle and/or its affiliates. All rights reserved.

   This program is free software; you can redistribute it and/or modify
   it under the terms of the GNU General Public License, version 2.0,
   as published by the Free Software Foundation.

   This program is also distributed with certain software (including
   but not limited to OpenSSL) that is licensed under separate terms,
   as designated in a particular file or component or in included license
   documentation.  The authors of MySQL hereby grant you an additional
   permission to link the program and your derivative works with the
   separately licensed software that they have included with MySQL.

   This program is distributed in the hope that it will be useful,
   but WITHOUT ANY WARRANTY; without even the implied warranty of
   MERCHANTABILITY or FITNESS FOR A PARTICULAR PURPOSE.  See the
   GNU General Public License, version 2.0, for more details.

   You should have received a copy of the GNU General Public License
   along with this program; if not, write to the Free Software
   Foundation, Inc., 51 Franklin St, Fifth Floor, Boston, MA 02110-1301  USA
*/

#include <string.h>
#include <sys/types.h>
#include <memory>
#include <string>
#include <vector>

#include "my_base.h"  // ha_rows.
#include "my_bitmap.h"
#include "my_compiler.h"
#include "my_dbug.h"
#include "my_inttypes.h"
#include "my_sys.h"
#include "mysql/psi/mysql_mutex.h"
#include "priority_queue.h"
#include "sql/handler.h"        // Handler_share
#include "sql/key.h"            // key_rec_cmp
#include "sql/sql_partition.h"  // part_id_range

class Field;
class THD;
class partition_info;
struct mysql_mutex_t;
template <class Key, class Value>
class collation_unordered_map;

namespace dd {
class Table;
}  // namespace dd
struct TABLE;
struct TABLE_SHARE;

#define PARTITION_BYTES_IN_POS 2

struct MEM_ROOT;

static const uint NO_CURRENT_PART_ID = UINT_MAX32;

/**
  bits in Partition_handler::alter_flags():

  HA_PARTITION_FUNCTION_SUPPORTED indicates that the function is
  supported at all.
  HA_INPLACE_CHANGE_PARTITION means that changes to partitioning can be done
  through in-place ALTER TABLE API but special mark-up in partition_info
  object is required for this.
*/
#define HA_PARTITION_FUNCTION_SUPPORTED (1L << 0)
#define HA_INPLACE_CHANGE_PARTITION (1L << 1)

enum enum_part_operation {
  OPTIMIZE_PARTS = 0,
  ANALYZE_PARTS,
  CHECK_PARTS,
  REPAIR_PARTS,
  ASSIGN_KEYCACHE_PARTS,
  PRELOAD_KEYS_PARTS
};

/** Struct used for partition_name_hash */
struct PART_NAME_DEF {
  uchar *partition_name;
  uint length;
  uint32 part_id;
  bool is_subpart;
};

/**
  Initialize partitioning (currently only PSI keys).
*/
void partitioning_init();

/**
  Partition specific Handler_share.
*/
class Partition_share : public Handler_share {
 public:
  Partition_share();
  ~Partition_share();

  /** Set if auto increment is used an initialized. */
  bool auto_inc_initialized;
  /**
    Mutex protecting next_auto_inc_val.
    Initialized if table uses auto increment.
  */
  mysql_mutex_t *auto_inc_mutex;
  /** First non reserved auto increment value. */
  ulonglong next_auto_inc_val;
  /**
    Hash of partition names. Initialized by the first handler instance of a
    table_share calling populate_partition_name_hash().
    After that it is read-only, i.e. no locking required for reading.
  */
  std::unique_ptr<
      collation_unordered_map<std::string, unique_ptr_my_free<PART_NAME_DEF>>>
      partition_name_hash;

  /**
    Initializes and sets auto_inc_mutex.
    Only needed to be called if the table have an auto increment.
    Must hold TABLE_SHARE::LOCK_ha_data when calling.
  */
  bool init_auto_inc_mutex(TABLE_SHARE *table_share);
  /**
    Release reserved auto increment values not used.
    @param thd             Thread.
    @param table_share     Table Share
    @param next_insert_id  Next insert id (first non used auto inc value).
    @param max_reserved    End of reserved auto inc range.
  */
  void release_auto_inc_if_possible(THD *thd, TABLE_SHARE *table_share,
                                    const ulonglong next_insert_id,
                                    const ulonglong max_reserved);

  /** lock mutex protecting auto increment value next_auto_inc_val. */
  inline void lock_auto_inc() {
    DBUG_ASSERT(auto_inc_mutex);
    mysql_mutex_lock(auto_inc_mutex);
  }
  /** unlock mutex protecting auto increment value next_auto_inc_val. */
  inline void unlock_auto_inc() {
    DBUG_ASSERT(auto_inc_mutex);
    mysql_mutex_unlock(auto_inc_mutex);
  }
  /**
    Populate partition_name_hash with partition and subpartition names
    from part_info.
    @param part_info  Partition info containing all partitions metadata.

    @return Operation status.
      @retval false Success.
      @retval true  Failure.
  */
  bool populate_partition_name_hash(partition_info *part_info);
  /** Get partition name.

  @param part_id  Partition id (for subpartitioned table only subpartition
                  names will be returned.)

  @return partition name or NULL if error.
  */
  const char *get_partition_name(size_t part_id) const;

 private:
  const uchar **partition_names;
  /**
    Insert [sub]partition name into  partition_name_hash
    @param name        Partition name.
    @param part_id     Partition id.
    @param is_subpart  True if subpartition else partition.

    @return Operation status.
      @retval false Success.
      @retval true  Failure.
  */
  bool insert_partition_name_in_hash(const char *name, uint part_id,
                                     bool is_subpart);
};

/**
  Class for partitioning specific operations.

  Returned from handler::get_partition_handler().
*/
class Partition_handler {
 public:
  Partition_handler() {}
  virtual ~Partition_handler() {}

  /**
    Get dynamic table information from partition.

    @param[out] stat_info  Statistics struct to fill in.
    @param[out] check_sum  Check sum value to fill in if supported.
    @param[in]  part_id    Partition to report for.

    @note stat_info and check_sum are initialized by caller.
    check_sum is only expected to be updated if HA_HAS_CHECKSUM.
  */
  virtual void get_dynamic_partition_info(ha_statistics *stat_info,
                                          ha_checksum *check_sum,
                                          uint part_id) = 0;
  /**
    Get default number of partitions.

    Used during creating a partitioned table.

    @param info  Create info.
    @return Number of default partitions.
  */
  virtual int get_default_num_partitions(
      HA_CREATE_INFO *info MY_ATTRIBUTE((unused))) {
    return 1;
  }
  /**
    Setup auto partitioning.

    Called for engines with HA_USE_AUTO_PARTITION to setup the partition info
    object

    @param[in,out] part_info  Partition object to setup.
  */
  virtual void set_auto_partitions(
      partition_info *part_info MY_ATTRIBUTE((unused))) {}
  /**
    Get number of partitions for table in SE

    @param name normalized path(same as open) to the table

    @param[out] num_parts Number of partitions

    @retval false for success
    @retval true for failure, for example table didn't exist in engine
  */
  virtual bool get_num_parts(const char *name MY_ATTRIBUTE((unused)),
                             uint *num_parts) {
    *num_parts = 0;
    return false;
  }
  /**
    Set the partition info object to be used by the handler.

    @param part_info  Partition info to be used by the handler.
    @param early      True if called when part_info only created and parsed,
                      but not setup, checked or fixed.
  */
  virtual void set_part_info(partition_info *part_info, bool early) = 0;

  /**
    Truncate partitions.

    Truncate all partitions matching table->part_info->read_partitions.
    Handler level wrapper for truncating partitions, will ensure that
    mark_trx_read_write() is called and also checks locking assertions.

    @param[in,out]  table_def    dd::Table object for the table. Engines
                                 which support atomic DDL are allowed to
                                 adjust this object. Changes will be saved
                                 to the data-dictionary.

    @return Operation status.
      @retval    0  Success.
      @retval != 0  Error code.
  */
  int truncate_partition(dd::Table *table_def);

  /**
    Exchange partition.

    @param[in]      part_table_path   Path to partition in partitioned table
                                      to be exchanged.
    @param[in]      swap_table_path   Path to non-partitioned table to be
                                      exchanged with partition.
    @param[in]      part_id           Id of partition to be exchanged.
    @param[in,out]  part_table_def    dd::Table object for partitioned table.
    @param[in,out]  swap_table_def    dd::Table object for non-partitioned
                                      table.

    @note   Both tables are locked in exclusive mode.

    @note   Changes to dd::Table object done by this method will be saved
            to data-dictionary only if storage engine supporting atomic
            DDL (i.e. with HTON_SUPPORTS_ATOMIC_DDL flag).

    @return Operation status.
      @retval    0  Success.
      @retval != 0  Error code.
  */
  int exchange_partition(const char *part_table_path,
                         const char *swap_table_path, uint part_id,
                         dd::Table *part_table_def, dd::Table *swap_table_def);

  /**
    Alter flags.

    Given a set of alter table flags, return which is supported.

    @param flags  Alter table operation flags.

    @return Supported alter table flags.
  */
  virtual uint alter_flags(uint flags MY_ATTRIBUTE((unused))) const {
    return 0;
  }

<<<<<<< HEAD
 private:
=======
  /**
    Get partition row type from SE
    @param       part_id    Id of partition for which row type to be retrieved
    @return      Partition row type.
  */
  virtual enum row_type get_partition_row_type(uint part_id) {
    return ROW_TYPE_NOT_USED;
  }

private:
>>>>>>> 6e424cee
  /**
    Truncate partition.

    Low-level primitive for handler, implementing
    Partition_handler::truncate_partition().

    @sa Partition_handler::truncate_partition().
  */
  virtual int truncate_partition_low(dd::Table *) {
    return HA_ERR_WRONG_COMMAND;
  }

  /**
    Exchange partition.

    Low-level primitive which implementation to be provided by SE.

    @sa Partition_handler::exchange_partition().
  */
  virtual int exchange_partition_low(
      const char *part_table_path MY_ATTRIBUTE((unused)),
      const char *swap_table_path MY_ATTRIBUTE((unused)),
      uint part_id MY_ATTRIBUTE((unused)),
      dd::Table *part_table_def MY_ATTRIBUTE((unused)),
      dd::Table *swap_table_def MY_ATTRIBUTE((unused))) {
    return HA_ERR_WRONG_COMMAND;
  }

  /**
    Return the table handler.

    For some partitioning specific functions it is still needed to access
    the handler directly for transaction handling (mark_trx_read_write())
    and to assert correct locking.

    @return handler or NULL if not supported.
  */
  virtual handler *get_handler() { return NULL; }
};

/// Maps compare function to strict weak ordering required by Priority_queue.
struct Key_rec_less {
  typedef int (*key_compare_fun)(KEY **, uchar *, uchar *);

  explicit Key_rec_less(KEY **keys)
      : m_keys(keys), m_fun(key_rec_cmp), m_max_at_top(false) {}

  bool operator()(uchar *first, uchar *second) {
    const int cmpval =
        (*m_fun)(m_keys, first + m_rec_offset, second + m_rec_offset);
    return m_max_at_top ? cmpval < 0 : cmpval > 0;
  }

  KEY **m_keys;
  key_compare_fun m_fun;
  uint m_rec_offset;
  bool m_max_at_top;
};

/**
  Partition_helper is a helper class that implements most generic partitioning
  functionality such as:
  table scan, index scan (both ordered and non-ordered),
  insert (write_row()), delete and update.
  And includes ALTER TABLE ... ADD/COALESCE/DROP/REORGANIZE/... PARTITION
  support.
  It also implements a cache for the auto increment value and check/repair for
  rows in wrong partition.

  How to use it:
  Inherit it and implement:
  - *_in_part() functions for row operations.
  - write_row_in_new_part() for handling 'fast' alter partition.
*/
class Partition_helper {
  typedef Priority_queue<uchar *, std::vector<uchar *>, Key_rec_less>
      Prio_queue;

 public:
  Partition_helper(handler *main_handler);
  virtual ~Partition_helper();

  /**
    Set partition info.

    To be called from Partition_handler.

    @param  part_info  Partition info to use.
    @param  early      True if called when part_info only created and parsed,
                       but not setup, checked or fixed.
  */
  virtual void set_part_info_low(partition_info *part_info, bool early);
  /**
    Initialize variables used before the table is opened.

    @param mem_root  Memory root to allocate things from (not yet used).

    @return Operation status.
      @retval false success.
      @retval true  failure.
  */
  bool init_partitioning(MEM_ROOT *mem_root MY_ATTRIBUTE((unused))) {
#ifndef DBUG_OFF
    m_key_not_found_partitions.bitmap = NULL;
#endif
    return false;
  }

  /**
    INSERT/UPDATE/DELETE functions.
    @see handler.h
    @{
  */

  /**
    Insert a row to the partitioned table.

    @param buf The row in MySQL Row Format.

    @return Operation status.
      @retval    0 Success
      @retval != 0 Error code
  */
  int ph_write_row(uchar *buf);
  /**
    Update an existing row in the partitioned table.

    Yes, update_row() does what you expect, it updates a row. old_data will
    have the previous row record in it, while new_data will have the newest
    data in it.
    Keep in mind that the server can do updates based on ordering if an
    ORDER BY clause was used. Consecutive ordering is not guaranteed.

    If the new record belongs to a different partition than the old record
    then it will be inserted into the new partition and deleted from the old.

    new_data is always record[0]
    old_data is always record[1]

    @param old_data  The old record in MySQL Row Format.
    @param new_data  The new record in MySQL Row Format.

    @return Operation status.
      @retval    0 Success
      @retval != 0 Error code
  */
  int ph_update_row(const uchar *old_data, uchar *new_data);
  /**
    Delete an existing row in the partitioned table.

    This will delete a row. buf will contain a copy of the row to be deleted.
    The server will call this right after the current row has been read
    (from either a previous rnd_xxx() or index_xxx() call).
    If you keep a pointer to the last row or can access a primary key it will
    make doing the deletion quite a bit easier.
    Keep in mind that the server does no guarantee consecutive deletions.
    ORDER BY clauses can be used.

    buf is either record[0] or record[1]

    @param buf  The record in MySQL Row Format.

    @return Operation status.
      @retval    0 Success
      @retval != 0 Error code
  */
  int ph_delete_row(const uchar *buf);

  /** @} */

  /** Release unused auto increment values. */
  void ph_release_auto_increment();
  /**
    Calculate key hash value from an null terminated array of fields.
    Support function for KEY partitioning.

    @param field_array   An array of the fields in KEY partitioning

    @return hash_value calculated

    @note Uses the hash function on the character set of the field.
    Integer and floating point fields use the binary character set by default.
  */
  static uint32 ph_calculate_key_hash_value(Field **field_array);

  /**
    MODULE full table scan

    This module is used for the most basic access method for any table
    handler. This is to fetch all data through a full table scan. No
    indexes are needed to implement this part.
    It contains one method to start the scan (rnd_init) that can also be
    called multiple times (typical in a nested loop join). Then proceeding
    to the next record (rnd_next) and closing the scan (rnd_end).
    To remember a record for later access there is a method (position)
    and there is a method used to retrieve the record based on the stored
    position.
    The position can be a file position, a primary key, a ROWID dependent
    on the handler below.

    unlike index_init(), rnd_init() can be called two times
    without rnd_end() in between (it only makes sense if scan=1).
    then the second call should prepare for the new table scan
    (e.g if rnd_init allocates the cursor, second call should
    position it to the start of the table, no need to deallocate
    and allocate it again.
    @see handler.h
    @{
  */

  int ph_rnd_init(bool scan);
  int ph_rnd_end();
  int ph_rnd_next(uchar *buf);
  void ph_position(const uchar *record);

  /** @} */

  /**
    MODULE index scan

    This part of the handler interface is used to perform access through
    indexes. The interface is defined as a scan interface but the handler
    can also use key lookup if the index is a unique index or a primary
    key index.
    Index scans are mostly useful for SELECT queries but are an important
    part also of UPDATE, DELETE, REPLACE and CREATE TABLE table AS SELECT
    and so forth.
    Naturally an index is needed for an index scan and indexes can either
    be ordered, hash based. Some ordered indexes can return data in order
    but not necessarily all of them.
    There are many flags that define the behavior of indexes in the
    various handlers. These methods are found in the optimizer module.
    -------------------------------------------------------------------------

    index_read is called to start a scan of an index. The find_flag defines
    the semantics of the scan. These flags are defined in
    include/my_base.h
    index_read_idx is the same but also initializes index before calling doing
    the same thing as index_read. Thus it is similar to index_init followed
    by index_read. This is also how we implement it.

    index_read/index_read_idx does also return the first row. Thus for
    key lookups, the index_read will be the only call to the handler in
    the index scan.

    index_init initializes an index before using it and index_end does
    any end processing needed.
    @{
  */

  int ph_index_init_setup(uint key_nr, bool sorted);
  /*
    These methods are used to jump to next or previous entry in the index
    scan. There are also methods to jump to first and last entry.
  */
  int ph_index_first(uchar *buf);
  int ph_index_last(uchar *buf);
  int ph_index_next(uchar *buf);
  int ph_index_next_same(uchar *buf, uint keylen);
  int ph_index_prev(uchar *buf);
  int ph_index_read_map(uchar *buf, const uchar *key, key_part_map keypart_map,
                        enum ha_rkey_function find_flag);
  int ph_index_read_last_map(uchar *buf, const uchar *key,
                             key_part_map keypart_map);
  int ph_index_read_idx_map(uchar *buf, uint index, const uchar *key,
                            key_part_map keypart_map,
                            enum ha_rkey_function find_flag);
  int ph_read_range_first(const key_range *start_key, const key_range *end_key,
                          bool eq_range_arg, bool sorted);
  int ph_read_range_next();
  /** @} */

  /**
    Functions matching Partition_handler API.
    @{
  */

  /**
    Get statistics from a specific partition.
    @param[out] stat_info  Area to report values into.
    @param[out] check_sum  Check sum of partition.
    @param[in]  part_id    Partition to report from.
  */
  virtual void get_dynamic_partition_info_low(ha_statistics *stat_info,
                                              ha_checksum *check_sum,
                                              uint part_id);

  /**
    Prepare for reorganizing partitions by setting up
    partition_info::read_partitions according to the partition_info
    mark-up.

    This is helper method which can also be used by SEs implementing
    support for reorganizing partitions through ALTER TABLE INPLACE
    SE API.
  */
  void prepare_change_partitions();

  /** @} */

 protected:
  /* Common helper functions to be used by inheriting engines. */

  /*
    open/close functions.
  */

  /**
    Set m_part_share, Allocate internal bitmaps etc. used by open tables.

    @return Operation status.
      @retval false success.
      @retval true  failure.
  */
  bool open_partitioning(Partition_share *part_share);
  /**
    Close partitioning for a table.

    Frees memory and release other resources.
  */
  void close_partitioning();

  /**
    Lock auto increment value if needed.
  */
  void lock_auto_increment();

  /**
    unlock auto increment.
  */
  inline void unlock_auto_increment() {
    /*
      If m_auto_increment_safe_stmt_log_lock is true, we have to keep the lock.
      It will be set to false and thus unlocked at the end of the statement by
      ha_partition::release_auto_increment.
    */
    if (m_auto_increment_lock && !m_auto_increment_safe_stmt_log_lock) {
      m_part_share->unlock_auto_inc();
      m_auto_increment_lock = false;
    }
  }
  /**
    Get auto increment.

    Only to be used for auto increment values that are the first field in
    an unique index.

    @param[in]  increment           Increment between generated numbers.
    @param[in]  nb_desired_values   Number of values requested.
    @param[out] first_value         First reserved value (ULLONG_MAX on error).
    @param[out] nb_reserved_values  Number of values reserved.
  */
  void get_auto_increment_first_field(ulonglong increment,
                                      ulonglong nb_desired_values,
                                      ulonglong *first_value,
                                      ulonglong *nb_reserved_values);

  /**
    Initialize the record priority queue used for sorted index scans.
    @return Operation status.
      @retval    0   Success.
      @retval != 0   Error code.
  */
  int init_record_priority_queue();
  /**
    Destroy the record priority queue used for sorted index scans.
  */
  void destroy_record_priority_queue();
  /*
    Administrative support functions.
  */

  /** Print partitioning specific error.
    @param error   Error code.
    @return false if error is printed else true.
  */
  bool print_partition_error(int error);
  /**
    Print a message row formatted for ANALYZE/CHECK/OPTIMIZE/REPAIR TABLE.

    Modeled after mi_check_print_msg.

    @param thd         Thread context.
    @param len         Needed length for message buffer.
    @param msg_type    Message type.
    @param db_name     Database name.
    @param table_name  Table name.
    @param op_name     Operation name.
    @param fmt         Message (in printf format with additional arguments).

    @return Operation status.
      @retval false for success else true.
  */
  bool print_admin_msg(THD *thd, uint len, const char *msg_type,
                       const char *db_name, const char *table_name,
                       const char *op_name, const char *fmt, ...)
      MY_ATTRIBUTE((format(printf, 8, 9)));

  /**
    Check/fix misplaced rows.

    @param read_part_id  Partition to check/fix.
    @param repair   If true, move misplaced rows to correct partition.

    @return Operation status.
      @retval    0  Success
      @retval != 0  Error
  */
  int check_misplaced_rows(uint read_part_id, bool repair);
  /**
    Set used partitions bitmap from Alter_info.

    @return false if success else true.
  */
  bool set_altered_partitions();

  /**
    Copy partitions as part of ALTER TABLE of partitions.

    SE and prepare_change_partitions has done all the preparations,
    now it is time to actually copy the data from the reorganized
    partitions to the new partitions.

    @param[out] deleted  Number of records deleted.

    @return Operation status
      @retval  0  Success
      @retval >0  Error code
  */
  virtual int copy_partitions(ulonglong *const deleted);

 private:
  enum partition_index_scan_type {
    PARTITION_INDEX_READ = 1,
    PARTITION_INDEX_FIRST,
    PARTITION_INDEX_FIRST_UNORDERED,
    PARTITION_INDEX_LAST,
    PARTITION_INDEX_READ_LAST,
    PARTITION_READ_RANGE,
    PARTITION_NO_INDEX_SCAN
  };

  /** handler to use (ha_innopart etc.) */
  handler *m_handler;
  /*
    Access methods to protected areas in handler to avoid adding
    friend class Partition_helper in class handler.
  */
  virtual THD *get_thd() const = 0;
  virtual TABLE *get_table() const = 0;
  virtual bool get_eq_range() const = 0;
  virtual void set_eq_range(bool eq_range) = 0;
  virtual void set_range_key_part(KEY_PART_INFO *key_part) = 0;

  /*
    Implementation of per partition operation by instantiated engine.
    These must be implemented in the 'real' partition_helper subclass.
  */

  /**
    Write a row in the specified partition.

    @see handler::write_row().

    @param  part_id  Partition to write to.
    @param  buf      Buffer with data to write.

    @return Operation status.
      @retval    0  Success.
      @retval != 0  Error code.
  */
  virtual int write_row_in_part(uint part_id, uchar *buf) = 0;
  /**
    Update a row in the specified partition.

    @see handler::update_row().

    @param  part_id   Partition to update in.
    @param  old_data  Buffer containing old row.
    @param  new_data  Buffer containing new row.

    @return Operation status.
      @retval    0  Success.
      @retval != 0  Error code.
  */
  virtual int update_row_in_part(uint part_id, const uchar *old_data,
                                 uchar *new_data) = 0;
  /**
    Delete an existing row in the specified partition.

    @see handler::delete_row().

    @param  part_id  Partition to delete from.
    @param  buf      Buffer containing row to delete.

    @return Operation status.
      @retval    0  Success.
      @retval != 0  Error code.
  */
  virtual int delete_row_in_part(uint part_id, const uchar *buf) = 0;
  /**
    Initialize the shared auto increment value.

    @param no_lock  If HA_STATUS_NO_LOCK should be used in info(HA_STATUS_AUTO).

    Also sets stats.auto_increment_value.
  */
  virtual int initialize_auto_increment(bool no_lock) = 0;
  /** Release auto_increment in all underlying partitions. */
  virtual void release_auto_increment_all_parts() {}
  /** Save or persist the current max auto increment. */
  virtual void save_auto_increment(ulonglong nr MY_ATTRIBUTE((unused))) {}
  /**
    Per partition equivalent of rnd_* and index_* functions.

    @see class handler.
  */
  virtual int rnd_init_in_part(uint part_id, bool table_scan) = 0;
  int ph_rnd_next_in_part(uint part_id, uchar *buf);
  virtual int rnd_next_in_part(uint part_id, uchar *buf) = 0;
  virtual int rnd_end_in_part(uint part_id, bool scan) = 0;
  virtual void position_in_last_part(uchar *ref, const uchar *row) = 0;
  virtual int index_first_in_part(uint part, uchar *buf) = 0;
  virtual int index_last_in_part(uint part, uchar *buf) = 0;
  virtual int index_prev_in_part(uint part, uchar *buf) = 0;
  virtual int index_next_in_part(uint part, uchar *buf) = 0;
  virtual int index_next_same_in_part(uint part, uchar *buf, const uchar *key,
                                      uint length) = 0;
  virtual int index_read_map_in_part(uint part, uchar *buf, const uchar *key,
                                     key_part_map keypart_map,
                                     enum ha_rkey_function find_flag) = 0;
  virtual int index_read_last_map_in_part(uint part, uchar *buf,
                                          const uchar *key,
                                          key_part_map keypart_map) = 0;
  /**
    Do read_range_first in the specified partition.
    If buf is set, then copy the result there instead of table->record[0].
  */
  virtual int read_range_first_in_part(uint part, uchar *buf,
                                       const key_range *start_key,
                                       const key_range *end_key,
                                       bool sorted) = 0;
  /**
    Do read_range_next in the specified partition.
    If buf is set, then copy the result there instead of table->record[0].
  */
  virtual int read_range_next_in_part(uint part, uchar *buf) = 0;
  virtual int index_read_idx_map_in_part(uint part, uchar *buf, uint index,
                                         const uchar *key,
                                         key_part_map keypart_map,
                                         enum ha_rkey_function find_flag) = 0;
  /**
    Initialize engine specific resources for the record priority queue
    used duing ordered index reads for multiple partitions.

    @param used_parts  Number of partitions used in query
                       (number of set bits in m_part_info->read_partitions).

    @return Operation status.
      @retval    0   Success.
      @retval != 0   Error code.
  */
  virtual int init_record_priority_queue_for_parts(
      uint used_parts MY_ATTRIBUTE((unused))) {
    return 0;
  }
  /**
    Destroy and release engine specific resources used by the record
    priority queue.
  */
  virtual void destroy_record_priority_queue_for_parts() {}
  /**
    Checksum for a partition.

    @param part_id  Partition to checksum.
  */
  virtual ha_checksum checksum_in_part(
      uint part_id MY_ATTRIBUTE((unused))) const {
    DBUG_ASSERT(0);
    return 0;
  }
  /**
    Copy a cached row.

    Used when copying a row from the record priority queue to the return buffer.
    For some engines, like InnoDB, only marked columns must be copied,
    to preserve non-read columns.

    @param[out] to_rec    Buffer to copy to.
    @param[in]  from_rec  Buffer to copy from.
  */
  virtual void copy_cached_row(uchar *to_rec, const uchar *from_rec) {
    memcpy(to_rec, from_rec, m_rec_length);
  }

  /**
    write row to new partition.
    @param  new_part   New partition to write to.

    @return Operation status.
      @retval    0  Success.
      @retval != 0  Error code.
  */
  virtual int write_row_in_new_part(uint new_part) = 0;

  /* Internal helper functions*/
  /**
    Update auto increment value if current row contains a higher value.
  */
  inline void set_auto_increment_if_higher();
  /**
    Common routine to set up index scans.

    Find out which partitions we'll need to read when scanning the specified
    range.

    If we need to scan only one partition, set m_ordered_scan_ongoing=false
    as we will not need to do merge ordering.

    @param buf            Buffer to later return record in (this function
                          needs it to calculate partitioning function values)

    @param idx_read_flag  True <=> m_start_key has range start endpoint which
                          probably can be used to determine the set of
                          partitions to scan.
                          False <=> there is no start endpoint.

    @return Operation status.
      @retval   0  Success
      @retval !=0  Error code
  */
  int partition_scan_set_up(uchar *buf, bool idx_read_flag);
  /**
    Common routine to handle index_next with unordered results.

    These routines are used to scan partitions without considering order.
    This is performed in two situations.
    1) In read_multi_range this is the normal case
    2) When performing any type of index_read, index_first, index_last where
    all fields in the partition function is bound. In this case the index
    scan is performed on only one partition and thus it isn't necessary to
    perform any sort.

    @param[out] buf        Read row in MySQL Row Format.
    @param[in]  is_next_same  Called from index_next_same.

    @return Operation status.
      @retval HA_ERR_END_OF_FILE  End of scan
      @retval 0                   Success
      @retval other               Error code
  */
  int handle_unordered_next(uchar *buf, bool is_next_same);
  /**
    Handle index_next when changing to new partition.

    This routine is used to start the index scan on the next partition.
    Both initial start and after completing scan on one partition.

    @param[out] buf  Read row in MySQL Row Format

    @return Operation status.
      @retval HA_ERR_END_OF_FILE  End of scan
      @retval 0                   Success
      @retval other               Error code
  */
  int handle_unordered_scan_next_partition(uchar *buf);
  /**
    Common routine to start index scan with ordered results.

    @param[out] buf  Read row in MySQL Row Format

    @return Operation status
      @retval HA_ERR_END_OF_FILE    End of scan
      @retval HA_ERR_KEY_NOT_FOUND  End of scan
      @retval 0                     Success
      @retval other                 Error code
  */
  int handle_ordered_index_scan(uchar *buf);
  /**
    Add index_next/prev results from partitions without exact match.

    If there where any partitions that returned HA_ERR_KEY_NOT_FOUND when
    ha_index_read_map was done, those partitions must be included in the
    following index_next/prev call.

    @return Operation status
      @retval HA_ERR_END_OF_FILE    End of scan
      @retval 0                     Success
      @retval other                 Error code
  */
  int handle_ordered_index_scan_key_not_found();
  /**
    Common routine to handle index_prev with ordered results.

    @param[out] buf  Read row in MySQL Row Format.

    @return Operation status.
      @retval HA_ERR_END_OF_FILE  End of scan
      @retval 0                   Success
      @retval other               Error code
  */
  int handle_ordered_prev(uchar *buf);
  /**
    Common routine to handle index_next with ordered results.

    @param[out] buf        Read row in MySQL Row Format.
    @param[in]  is_next_same  Called from index_next_same.

    @return Operation status.
      @retval HA_ERR_END_OF_FILE  End of scan
      @retval 0                   Success
      @retval other               Error code
  */
  int handle_ordered_next(uchar *buf, bool is_next_same);
  /**
    Common routine for a number of index_read variants.

    @param[out] buf             Buffer where the record should be returned.
    @param[in]  have_start_key  true <=> the left endpoint is available, i.e.
                                we're in index_read call or in read_range_first
                                call and the range has left endpoint.
                                false <=> there is no left endpoint (we're in
                                read_range_first() call and the range has no
                                left endpoint).

    @return Operation status
      @retval 0                    OK
      @retval HA_ERR_END_OF_FILE   Whole index scanned, without finding the
    record.
      @retval HA_ERR_KEY_NOT_FOUND Record not found, but index cursor
    positioned.
      @retval other                Error code.
  */
  int common_index_read(uchar *buf, bool have_start_key);
  /**
    Common routine for index_first/index_last.

    @param[out] buf  Read row in MySQL Row Format.

    @return Operation status.
      @retval    0  Success
      @retval != 0  Error code
  */
  int common_first_last(uchar *buf);
  /**
    Return the top record in sort order.

    @param[out] buf  Row returned in MySQL Row Format.
  */
  void return_top_record(uchar *buf);

  /**
    Set table->read_set taking partitioning expressions into account.
  */
  void set_partition_read_set();

  /*
    These could be private as well,
    but easier to expose them to derived classes to use.
  */
 protected:
  /** Convenience pointer to table from m_handler (i.e. m_handler->table). */
  TABLE *m_table;

  /** All internal partitioning data! @{ */
  /** Tables partitioning info (same as table->part_info) */
  partition_info *m_part_info;
  /** Is primary key clustered. */
  bool m_pkey_is_clustered;
  /** Cached value of m_part_info->is_sub_partitioned(). */
  bool m_is_sub_partitioned;
  /** Total number of partitions. */
  uint m_tot_parts;
  uint m_last_part;        // Last accessed partition.
  const uchar *m_err_rec;  // record which gave error.
  bool m_auto_increment_safe_stmt_log_lock;
  bool m_auto_increment_lock;
  part_id_range m_part_spec;                         // Which parts to scan
  uint m_scan_value;                                 // Value passed in rnd_init
                                                     // call
  key_range m_start_key;                             // index read key range
  enum partition_index_scan_type m_index_scan_type;  // What type of index
                                                     // scan
  uint m_rec_length;  // Local copy of record length

  bool m_ordered;               // Ordered/Unordered index scan.
  bool m_ordered_scan_ongoing;  // Ordered index scan ongoing.
  bool m_reverse_order;         // Scanning in reverse order (prev).
  /** Row and key buffer for ordered index scan. */
  uchar *m_ordered_rec_buffer;
  /** Prio queue used by sorted read. */
  Prio_queue *m_queue;
  /** Which partition is to deliver next result. */
  uint m_top_entry;
  /** Offset in m_ordered_rec_buffer from part buffer to its record buffer. */
  uint m_rec_offset;
  /**
    Current index used for sorting.
    If clustered PK exists, then it will be used as secondary index to
    sort on if the first is equal in key_rec_cmp.
    So if clustered pk: m_curr_key_info[0]= current index and
    m_curr_key_info[1]= pk and [2]= NULL.
    Otherwise [0]= current index, [1]= NULL, and we will
    sort by rowid as secondary sort key if equal first key.
  */
  KEY *m_curr_key_info[3];
  enum enum_using_ref {
    /** handler::ref is not copied to the PQ. */
    REF_NOT_USED = 0,
    /**
      handler::ref is copied to the PQ but does not need to be used in sorting.
    */
    REF_STORED_IN_PQ,
    /** handler::ref is copied to the PQ and must be used during sorting. */
    REF_USED_FOR_SORT
  };
  /** How handler::ref is used in the priority queue. */
  enum_using_ref m_ref_usage;
  /** Set if previous index_* call returned HA_ERR_KEY_NOT_FOUND. */
  bool m_key_not_found;
  /** Partitions that returned HA_ERR_KEY_NOT_FOUND. */
  MY_BITMAP m_key_not_found_partitions;
  /** @} */

 private:
  /** Partition share for auto_inc handling. */
  Partition_share *m_part_share;
};
#endif /* PARTITION_HANDLER_INCLUDED */<|MERGE_RESOLUTION|>--- conflicted
+++ resolved
@@ -310,20 +310,16 @@
     return 0;
   }
 
-<<<<<<< HEAD
- private:
-=======
   /**
     Get partition row type from SE
+    @param       table      partition table
     @param       part_id    Id of partition for which row type to be retrieved
     @return      Partition row type.
   */
-  virtual enum row_type get_partition_row_type(uint part_id) {
-    return ROW_TYPE_NOT_USED;
-  }
-
-private:
->>>>>>> 6e424cee
+  virtual enum row_type get_partition_row_type(const dd::Table *table,
+                                               uint part_id) = 0;
+
+ private:
   /**
     Truncate partition.
 
