/* Copyright (c) 2000, 2024, Oracle and/or its affiliates.

   This program is free software; you can redistribute it and/or modify
   it under the terms of the GNU General Public License, version 2.0,
   as published by the Free Software Foundation.

   This program is designed to work with certain software (including
   but not limited to OpenSSL) that is licensed under separate terms,
   as designated in a particular file or component or in included license
   documentation.  The authors of MySQL hereby grant you an additional
   permission to link the program and your derivative works with the
   separately licensed software that they have either included with
   the program or referenced in the documentation.

   This program is distributed in the hope that it will be useful,
   but WITHOUT ANY WARRANTY; without even the implied warranty of
   MERCHANTABILITY or FITNESS FOR A PARTICULAR PURPOSE.  See the
   GNU General Public License, version 2.0, for more details.

   You should have received a copy of the GNU General Public License
   along with this program; if not, write to the Free Software
   Foundation, Inc., 51 Franklin St, Fifth Floor, Boston, MA 02110-1301  USA */

/**
  @file

  @brief
  Query execution

  @defgroup Query_Executor  Query Executor
  @{
*/

#include "sql/sql_executor.h"

#include <algorithm>
#include <atomic>
#include <bit>
#include <cassert>
#include <cmath>
#include <cstddef>
#include <cstring>
#include <memory>
#include <string>
#include <utility>
#include <vector>

#include "field_types.h"
#include "mem_root_deque.h"
#include "my_alloc.h"
#include "my_base.h"
#include "my_bitmap.h"
#include "my_byteorder.h"
#include "my_checksum.h"
#include "my_dbug.h"
#include "my_hash_combine.h"
#include "my_sqlcommand.h"
#include "my_sys.h"
#include "my_table_map.h"
#include "mysql/components/services/bits/psi_bits.h"
#include "mysql/components/services/log_builtins.h"
#include "mysql/my_loglevel.h"
#include "mysql/strings/m_ctype.h"
#include "mysqld_error.h"
#include "prealloced_array.h"
#include "sql-common/json_dom.h"  // Json_wrapper
#include "sql/current_thd.h"
#include "sql/field.h"
#include "sql/filesort.h"  // Filesort
#include "sql/handler.h"
#include "sql/item.h"
#include "sql/item_cmpfunc.h"
#include "sql/item_func.h"
#include "sql/item_sum.h"  // Item_sum
#include "sql/iterators/basic_row_iterators.h"
#include "sql/iterators/row_iterator.h"
#include "sql/iterators/timing_iterator.h"
#include "sql/join_optimizer/access_path.h"
#include "sql/join_optimizer/bit_utils.h"
#include "sql/join_optimizer/cost_model.h"
#include "sql/join_optimizer/join_optimizer.h"
#include "sql/join_optimizer/materialize_path_parameters.h"
#include "sql/join_optimizer/relational_expression.h"
#include "sql/join_optimizer/walk_access_paths.h"
#include "sql/join_type.h"
#include "sql/key.h"  // key_cmp
#include "sql/mem_root_array.h"
#include "sql/mysqld.h"  // stage_executing
#include "sql/nested_join.h"
#include "sql/opt_costmodel.h"
#include "sql/opt_explain_format.h"
#include "sql/opt_trace.h"  // Opt_trace_object
#include "sql/query_options.h"
#include "sql/query_term.h"
#include "sql/record_buffer.h"  // Record_buffer
#include "sql/sort_param.h"
#include "sql/sql_array.h"  // Bounds_checked_array
#include "sql/sql_class.h"
#include "sql/sql_cmd.h"
#include "sql/sql_const.h"
#include "sql/sql_delete.h"
#include "sql/sql_list.h"
#include "sql/sql_optimizer.h"  // JOIN
#include "sql/sql_resolver.h"
#include "sql/sql_select.h"
#include "sql/sql_sort.h"
#include "sql/sql_tmp_table.h"  // create_tmp_table
#include "sql/sql_update.h"
#include "sql/table.h"
#include "sql/temp_table_param.h"
#include "sql/visible_fields.h"
#include "sql/window.h"
#include "template_utils.h"
#include "thr_lock.h"

using std::any_of;
using std::make_pair;
using std::max;
using std::min;
using std::pair;
using std::string;
using std::unique_ptr;
using std::vector;

static int read_system(TABLE *table);
static bool alloc_group_fields(JOIN *join, ORDER *group);

/// The minimum size of the record buffer allocated by set_record_buffer().
/// If all the rows (estimated) can be accomodated with a smaller
/// buffer than the minimum size, we allocate only the required size.
/// Else, set_record_buffer() adjusts the size to the minimum size for
/// smaller ranges. This value shouldn't be too high, as benchmarks
/// have shown that a too big buffer can hurt performance in some
/// high-concurrency scenarios.
static constexpr size_t MIN_RECORD_BUFFER_SIZE = 4 * 1024;  // 4KB

/// The maximum size of the record buffer allocated by set_record_buffer().
/// Having a bigger buffer than this does not seem to give noticeably better
/// performance, and having a too big buffer has been seen to hurt performance
/// in high-concurrency scenarios.
static constexpr size_t MAX_RECORD_BUFFER_SIZE = 128 * 1024;  // 128KB

<<<<<<< HEAD
string RefToString(const Index_lookup &ref, const KEY &key,
=======
/// How big a fraction of the estimated number of returned rows to make room
/// for in the record buffer allocated by set_record_buffer(). The actual
/// size of the buffer will be adjusted to a value between
/// MIN_RECORD_BUFFER_SIZE and MAX_RECORD_BUFFER_SIZE if it falls outside of
/// this range. If all rows can be accomodated with a much smaller buffer
/// size than MIN_RECORD_BUFFER_SIZE, we only allocate the required size.
///
/// The idea behind using a fraction of the estimated number of rows, and not
/// just allocate a buffer big enough to hold all returned rows if they fit
/// within the maximum size, is that using big record buffers for small ranges
/// have been seen to hurt performance in high-concurrency scenarios. So we want
/// to pull the buffer size towards the minimum buffer size if the range is not
/// that large, while still pulling the buffer size towards the maximum buffer
/// size for large ranges and table scans.
///
/// The actual number is the result of an attempt to find the balance between
/// the advantages of big buffers in scenarios with low concurrency and/or large
/// ranges, and the disadvantages of big buffers in scenarios with high
/// concurrency. Increasing it could improve the performance of some queries
/// when the concurrency is low and hurt the performance if the concurrency is
/// high, and reducing it could have the opposite effect.
static constexpr double RECORD_BUFFER_FRACTION = 0.1f;

string RefToString(const Index_lookup &ref, const KEY *key,
>>>>>>> 2969af5e
                   bool include_nulls) {
  string ret;

  if (ref.keypart_hash != nullptr) {
    assert(!include_nulls);
    ret = key.key_part[0].field->field_name;
    ret += "=hash(";
    for (unsigned key_part_idx = 0; key_part_idx < ref.key_parts;
         ++key_part_idx) {
      if (key_part_idx != 0) {
        ret += ", ";
      }
      ret += ItemToString(ref.items[key_part_idx]);
    }
    ret += ")";
    return ret;
  }

  const uchar *key_buff = ref.key_buff;

  for (unsigned key_part_idx = 0; key_part_idx < ref.key_parts;
       ++key_part_idx) {
    if (key_part_idx != 0) {
      ret += ", ";
    }
    const Field *field = key.key_part[key_part_idx].field;
    if (field->is_field_for_functional_index()) {
      // Do not print out the column name if the column represents a functional
      // index. Instead, print out the indexed expression.
      ret += ItemToString(field->gcol_info->expr_item);
    } else {
      assert(!field->is_hidden_by_system());
      ret += field->field_name;
    }
    ret += "=";
    ret += ItemToString(ref.items[key_part_idx]);

    // If we have ref_or_null access, find out if this keypart is the one that
    // is -or-NULL (there's always only a single one).
    if (include_nulls && key_buff == ref.null_ref_key) {
      ret += " or NULL";
    }
    key_buff += key.key_part[key_part_idx].store_length;
  }
  return ret;
}

bool JOIN::create_intermediate_table(
    QEP_TAB *const tab, const mem_root_deque<Item *> &tmp_table_fields,
    ORDER_with_src &tmp_table_group, bool save_sum_fields) {
  DBUG_TRACE;
  THD_STAGE_INFO(thd, stage_creating_tmp_table);
  const bool windowing = m_windows.elements > 0;
  /*
    Pushing LIMIT to the temporary table creation is not applicable
    when there is ORDER BY or GROUP BY or aggregate/window functions, because
    in all these cases we need all result rows.
  */
  const ha_rows tmp_rows_limit =
      ((order.empty() || skip_sort_order) && tmp_table_group.empty() &&
       !windowing && !query_block->with_sum_func)
          ? m_select_limit
          : HA_POS_ERROR;

  tab->tmp_table_param =
      new (thd->mem_root) Temp_table_param(thd->mem_root, tmp_table_param);
  tab->tmp_table_param->skip_create_table = true;

  const bool distinct_arg =
      select_distinct &&
      // GROUP BY is absent or has been done in a previous step
      group_list.empty() &&
      // We can only do DISTINCT in last window's tmp table step
      (!windowing || (tab->tmp_table_param->m_window &&
                      tab->tmp_table_param->m_window->is_last()));

  TABLE *table =
      create_tmp_table(thd, tab->tmp_table_param, tmp_table_fields,
                       tmp_table_group.order, distinct_arg, save_sum_fields,
                       query_block->active_options(), tmp_rows_limit, "");
  if (!table) return true;
  tmp_table_param.using_outer_summary_function =
      tab->tmp_table_param->using_outer_summary_function;

  assert(tab->idx() > 0);
  tab->set_table(table);

  /**
    If this is a window's OUT table, any final DISTINCT, ORDER BY will lead to
    windows showing use of tmp table in the final windowing step, so no
    need to signal use of tmp table unless we are here for another tmp table.
  */
  if (!tab->tmp_table_param->m_window) {
    if (table->group)
      explain_flags.set(tmp_table_group.src, ESP_USING_TMPTABLE);
    else if (table->s->is_distinct || select_distinct)
      explain_flags.set(ESC_DISTINCT, ESP_USING_TMPTABLE);
    else {
      /*
        Try to find a reason for this table, to show in EXPLAIN.
        If there's no GROUP BY, no ORDER BY, no DISTINCT, it must be just a
        result buffer. If there's ORDER BY but there is also windowing
        then ORDER BY happens after windowing, and here we are before
        windowing, so the table is not for ORDER BY either.
      */
      if ((group_list.empty() && (order.empty() || windowing) &&
           !select_distinct) ||
          (query_block->active_options() &
           (SELECT_BIG_RESULT | OPTION_BUFFER_RESULT)))
        explain_flags.set(ESC_BUFFER_RESULT, ESP_USING_TMPTABLE);
    }
  }
  /* if group or order on first table, sort first */
  if (!group_list.empty() && simple_group) {
    DBUG_PRINT("info", ("Sorting for group"));

    if (m_ordered_index_usage != ORDERED_INDEX_GROUP_BY &&
        add_sorting_to_table(const_tables, &group_list,
                             /*sort_before_group=*/true))
      goto err;

    if (alloc_group_fields(this, group_list.order)) goto err;
    if (make_sum_func_list(*fields, true)) goto err;
    const bool need_distinct =
        !(tab->range_scan() &&
          tab->range_scan()->type == AccessPath::GROUP_INDEX_SKIP_SCAN);
    if (prepare_sum_aggregators(sum_funcs, need_distinct)) goto err;
    if (setup_sum_funcs(thd, sum_funcs)) goto err;
    group_list.clean();
  } else {
    if (make_sum_func_list(*fields, false)) goto err;
    const bool need_distinct =
        !(tab->range_scan() &&
          tab->range_scan()->type == AccessPath::GROUP_INDEX_SKIP_SCAN);
    if (prepare_sum_aggregators(sum_funcs, need_distinct)) goto err;
    if (setup_sum_funcs(thd, sum_funcs)) goto err;

    // In many cases, we can resolve ORDER BY for a query, if requested, by
    // sorting this temporary table. However, we cannot do so if the sort is
    // disturbed by additional rows from rollup or different sorting from
    // window functions. Also, if this temporary table is doing deduplication,
    // sorting is not added here, but once the correct ref_slice is set up in
    // make_tmp_tables_info().
    if (group_list.empty() && !table->s->is_distinct && !order.empty() &&
        simple_order && rollup_state == RollupState::NONE && !m_windows_sort) {
      DBUG_PRINT("info", ("Sorting for order"));

      if (m_ordered_index_usage != ORDERED_INDEX_ORDER_BY &&
          add_sorting_to_table(const_tables, &order,
                               /*sort_before_group=*/false))
        goto err;
      order.clean();
    }
  }
  return false;

err:
  if (table != nullptr) {
    close_tmp_table(table);
    free_tmp_table(table);
    tab->set_table(nullptr);
  }
  return true;
}

/**
  Checks if an item has a ROLLUP NULL which needs to be written to
  temp table.

  @param item         Item for which we need to detect if ROLLUP
                      NULL has to be written.

  @returns false if ROLLUP NULL need not be written for this item.
           true if it has to be written.
*/

bool has_rollup_result(Item *item) {
  item = item->real_item();

  if (is_rollup_group_wrapper(item) &&
      down_cast<Item_rollup_group_item *>(item)->rollup_null()) {
    return true;
  }

  if (item->type() == Item::CACHE_ITEM) {
    return has_rollup_result(down_cast<Item_cache *>(item)->example);
  } else if (item->type() == Item::FUNC_ITEM) {
    Item_func *item_func = down_cast<Item_func *>(item);
    for (uint i = 0; i < item_func->arg_count; i++) {
      if (has_rollup_result(item_func->arguments()[i])) return true;
    }
  } else if (item->type() == Item::COND_ITEM) {
    for (Item &arg : *down_cast<Item_cond *>(item)->argument_list()) {
      if (has_rollup_result(&arg)) return true;
    }
  }

  return false;
}

bool is_rollup_group_wrapper(const Item *item) {
  return item->type() == Item::FUNC_ITEM &&
         down_cast<const Item_func *>(item)->functype() ==
             Item_func::ROLLUP_GROUP_ITEM_FUNC;
}

Item *unwrap_rollup_group(Item *item) {
  if (is_rollup_group_wrapper(item)) {
    return down_cast<Item_rollup_group_item *>(item)->inner_item();
  } else {
    return item;
  }
}

void JOIN::optimize_distinct() {
  for (int i = primary_tables - 1; i >= 0; --i) {
    QEP_TAB *last_tab = qep_tab + i;
    if (query_block->select_list_tables & last_tab->table_ref->map()) break;
    last_tab->not_used_in_distinct = true;
  }

  /* Optimize "select distinct b from t1 order by key_part_1 limit #" */
  if (!order.empty() && skip_sort_order) {
    /* Should already have been optimized away */
    assert(m_ordered_index_usage == ORDERED_INDEX_ORDER_BY);
    if (m_ordered_index_usage == ORDERED_INDEX_ORDER_BY) {
      order.clean();
    }
  }
}

bool prepare_sum_aggregators(Item_sum **sum_funcs, bool need_distinct) {
  for (Item_sum **item = sum_funcs; *item != nullptr; ++item) {
    if ((*item)->set_aggregator(need_distinct && (*item)->has_with_distinct()
                                    ? Aggregator::DISTINCT_AGGREGATOR
                                    : Aggregator::SIMPLE_AGGREGATOR))
      return true;
  }
  return false;
}

/******************************************************************************
  Code for calculating functions
******************************************************************************/

/**
  Call @c setup() for all sum functions.

  @param thd           thread handler
  @param func_ptr      sum function list

  @retval
    false  ok
  @retval
    true   error
*/

bool setup_sum_funcs(THD *thd, Item_sum **func_ptr) {
  Item_sum *func;
  DBUG_TRACE;
  while ((func = *(func_ptr++))) {
    if (func->aggregator_setup(thd)) return true;
  }
  return false;
}

void init_tmptable_sum_functions(Item_sum **func_ptr) {
  DBUG_TRACE;
  Item_sum *func;
  while ((func = *(func_ptr++))) func->reset_field();
}

/** Update record 0 in tmp_table from record 1. */

void update_tmptable_sum_func(Item_sum **func_ptr,
                              TABLE *tmp_table [[maybe_unused]]) {
  DBUG_TRACE;
  Item_sum *func;
  while ((func = *(func_ptr++))) func->update_field();
}

/**
  Copy result of functions to record in tmp_table.

  Uses the thread pointer to check for errors in
  some of the val_xxx() methods called by the
  save_in_result_field() function.
  TODO: make the Item::val_xxx() return error code

  @param param     Copy functions of tmp table specified by param
  @param thd       pointer to the current thread for error checking
  @param type      type of function Items that need to be copied (used
                   w.r.t windowing functions).
  @retval
    false if OK
  @retval
    true on error
*/
bool copy_funcs(Temp_table_param *param, const THD *thd, Copy_func_type type) {
  DBUG_TRACE;
  if (param->items_to_copy == nullptr) {
    return false;
  }

  for (const Func_ptr &func : *param->items_to_copy) {
    if (func.should_copy(type)) {
      func.func()->save_in_field_no_error_check(func.result_field(),
                                                /*no_conversions=*/true);
      /*
        Need to check the THD error state because Item::val_xxx() don't
        return error code, but can generate errors
        TODO: change it for a real status check when Item::val_xxx()
        are extended to return status code.
      */
      if (thd->is_error()) return true;
    }
  }
  return false;
}

/**
  Check appearance of new constant items in multiple equalities
  of a condition after reading a constant table.

    The function retrieves the cond condition and for each encountered
    multiple equality checks whether new constants have appeared after
    reading the constant (single row) table tab. If so it adjusts
    the multiple equality appropriately.

  @param thd        thread handler
  @param cond       condition whose multiple equalities are to be checked
  @param tab        constant table that has been read
*/

static bool update_const_equal_items(THD *thd, Item *cond, JOIN_TAB *tab) {
  if (!(cond->used_tables() & tab->table_ref->map())) return false;

  if (cond->type() == Item::COND_ITEM) {
    for (Item &item : *(down_cast<Item_cond *>(cond))->argument_list()) {
      if (update_const_equal_items(thd, &item, tab)) return true;
    }
  } else if (cond->type() == Item::FUNC_ITEM &&
             down_cast<Item_func *>(cond)->functype() ==
                 Item_func::MULT_EQUAL_FUNC) {
    Item_equal *item_equal = (Item_equal *)cond;
    const bool contained_const = item_equal->const_arg() != nullptr;
    if (item_equal->update_const(thd)) return true;
    if (!contained_const && item_equal->const_arg()) {
      /* Update keys for range analysis */
      for (Item_field &item_field : item_equal->get_fields()) {
        const Field *field = item_field.field;
        JOIN_TAB *stat = field->table->reginfo.join_tab;
        Key_map possible_keys = field->key_start;
        possible_keys.intersect(field->table->keys_in_use_for_query);
        stat[0].const_keys.merge(possible_keys);
        stat[0].keys().merge(possible_keys);

        /*
          For each field in the multiple equality (for which we know that it
          is a constant) we have to find its corresponding key part, and set
          that key part in const_key_parts.
        */
        if (!possible_keys.is_clear_all()) {
          TABLE *const table = field->table;
          for (Key_use *use = stat->keyuse();
               use && use->table_ref == item_field.table_ref; use++) {
            if (possible_keys.is_set(use->key) &&
                table->key_info[use->key].key_part[use->keypart].field == field)
              table->const_key_parts[use->key] |= use->keypart_map;
          }
        }
      }
    }
  }
  return false;
}

/**
  @brief Setup write_func of QEP_tmp_table object

  @param tab QEP_TAB of a tmp table
  @param trace Opt_trace_object to add to
  @details
  Function sets up write_func according to how QEP_tmp_table object that
  is attached to the given join_tab will be used in the query.
*/

void setup_tmptable_write_func(QEP_TAB *tab, Opt_trace_object *trace) {
  DBUG_TRACE;
  JOIN *join = tab->join();
  TABLE *table = tab->table();
  Temp_table_param *const tmp_tbl = tab->tmp_table_param;
  const uint phase = tab->ref_item_slice;
  const char *description = nullptr;
  assert(table);

  if (table->group && tmp_tbl->sum_func_count &&
      !tmp_tbl->precomputed_group_by) {
    /*
      Note for MyISAM tmp tables: if uniques is true keys won't be
      created.
    */
    assert(phase < REF_SLICE_WIN_1);
    if (table->s->keys) {
      description = "continuously_update_group_row";
      tab->op_type = QEP_TAB::OT_AGGREGATE_INTO_TMP_TABLE;
    }
  } else if (join->streaming_aggregation && !tmp_tbl->precomputed_group_by) {
    assert(phase < REF_SLICE_WIN_1);
    description = "write_group_row_when_complete";
    DBUG_PRINT("info", ("Using end_write_group"));
    tab->op_type = QEP_TAB::OT_AGGREGATE_THEN_MATERIALIZE;

    for (Item_sum **func_ptr = join->sum_funcs; *func_ptr != nullptr;
         ++func_ptr) {
      tmp_tbl->items_to_copy->push_back(
          Func_ptr(*func_ptr, (*func_ptr)->get_result_field()));
    }
  } else {
    description = "write_all_rows";
    tab->op_type = (phase >= REF_SLICE_WIN_1 ? QEP_TAB::OT_WINDOWING_FUNCTION
                                             : QEP_TAB::OT_MATERIALIZE);
    if (tmp_tbl->precomputed_group_by) {
      for (Item_sum **func_ptr = join->sum_funcs; *func_ptr != nullptr;
           ++func_ptr) {
        tmp_tbl->items_to_copy->push_back(
            Func_ptr(*func_ptr, (*func_ptr)->get_result_field()));
      }
    }
  }
  if (description) trace->add_alnum("write_method", description);
}

/**
  @details
  Rows produced by a join sweep may end up in a temporary table or be sent
  to a client. Setup the function of the nested loop join algorithm which
  handles final fully constructed and matched records.

  @return
    end_query_block function to use. This function can't fail.
*/
QEP_TAB::enum_op_type JOIN::get_end_select_func() {
  DBUG_TRACE;
  /*
     Choose method for presenting result to user. Use end_send_group
     if the query requires grouping (has a GROUP BY clause and/or one or
     more aggregate functions). Use end_send if the query should not
     be grouped.
   */
  if (streaming_aggregation && !tmp_table_param.precomputed_group_by) {
    DBUG_PRINT("info", ("Using end_send_group"));
    return QEP_TAB::OT_AGGREGATE;
  }
  DBUG_PRINT("info", ("Using end_send"));
  return QEP_TAB::OT_NONE;
}

/**
  Find out how many bytes it takes to store the smallest prefix which
  covers all the columns that will be read from a table.

  @param table the table to read
  @return the size of the smallest prefix that covers all records to be
          read from the table
*/
static size_t record_prefix_size(const TABLE *table) {
  /*
    Find the end of the last column that is read, or the beginning of
    the record if no column is read.

    We want the column that is physically last in table->record[0],
    which is not necessarily the column that is last in table->field.
    For example, virtual columns come at the end of the record, even
    if they are not at the end of table->field. This means we need to
    inspect all the columns in the read set and take the one with the
    highest end pointer.
  */
  const uchar *prefix_end = table->record[0];  // beginning of record
  for (auto f = table->field, end = table->field + table->s->fields; f < end;
       ++f) {
    if (bitmap_is_set(table->read_set, (*f)->field_index()))
      prefix_end = std::max<const uchar *>(
          prefix_end, (*f)->field_ptr() + (*f)->pack_length());
  }

  /*
    If this is an index merge, the primary key columns may be required
    for positioning in a later stage, even though they are not in the
    read_set here. Allocate space for them in case they are needed.
  */
  if (!table->s->is_missing_primary_key() &&
      (table->file->ha_table_flags() & HA_PRIMARY_KEY_REQUIRED_FOR_POSITION)) {
    const KEY &key = table->key_info[table->s->primary_key];
    for (auto kp = key.key_part, end = kp + key.user_defined_key_parts;
         kp < end; ++kp) {
      const Field *f = table->field[kp->fieldnr - 1];
      /*
        If a key column comes after all the columns in the read set,
        extend the prefix to include the key column.
      */
      prefix_end = std::max(prefix_end, f->field_ptr() + f->pack_length());
    }
  }

  return prefix_end - table->record[0];
}

/**
  Allocate a data buffer that the storage engine can use for fetching
  batches of records.

  A buffer is only allocated if ha_is_record_buffer_wanted() returns true
  for the handler, and the scan in question is of a kind that could be
  expected to benefit from fetching records in batches.

  @param table the table to read
  @param expected_rows_to_fetch number of rows the optimizer thinks
    we will be reading out of the table
  @retval true if an error occurred when allocating the buffer
  @retval false if a buffer was successfully allocated, or if a buffer
  was not attempted allocated
*/
bool set_record_buffer(TABLE *table, double expected_rows_to_fetch) {
  assert(table->file->inited);
  assert(table->file->ha_get_record_buffer() == nullptr);

  // Skip temporary tables, those with no estimates, or if we don't
  // expect multiple rows.
  if (expected_rows_to_fetch <= 1.0) return false;

  // Only create a buffer if the storage engine wants it.
  ha_rows max_rows = 0;
  if (!table->file->ha_is_record_buffer_wanted(&max_rows) || max_rows == 0)
    return false;

  // If we already have a buffer, reuse it.
  if (table->m_record_buffer.max_records() > 0) {
    /*
      Assume that the existing buffer has the shape we want. That is, the
      record size shouldn't change for a table during execution.
    */
    assert(table->m_record_buffer.record_size() == record_prefix_size(table));
    table->m_record_buffer.reset();
    table->file->ha_set_record_buffer(&table->m_record_buffer);
    return false;
  }

  ha_rows expected_rows =
      static_cast<ha_rows>(std::ceil(expected_rows_to_fetch));
  ha_rows rows_in_buffer = expected_rows;

  /*
    How much space do we need to allocate for each record? Enough to
    hold all columns from the beginning and up to the last one in the
    read set. We don't need to allocate space for unread columns at
    the end of the record.
  */
  const size_t record_size = record_prefix_size(table);

  if (record_size > 0) {
    const ha_rows min_rows =
        std::ceil(double{MIN_RECORD_BUFFER_SIZE} / record_size);
    // If the expected rows to fetch can be accomodated with a
    // lesser buffer size than MIN_RECORD_BUFFER_SIZE, we allocate
    // only the required size.
    if (expected_rows < min_rows) {
      rows_in_buffer = expected_rows;
    } else {
      rows_in_buffer = std::ceil(rows_in_buffer * RECORD_BUFFER_FRACTION);
      // Adjust the number of rows, if necessary, to fit within the
      // minimum and maximum buffer size range.
      const ha_rows max_rows = (MAX_RECORD_BUFFER_SIZE / record_size);
      rows_in_buffer = std::clamp(rows_in_buffer, min_rows, max_rows);
    }
  }

  // After adjustments made above, we still need a minimum of 2 rows to
  // use a record buffer.
  if (rows_in_buffer <= 1) {
    return false;
  }

  const auto bufsize = Record_buffer::buffer_size(rows_in_buffer, record_size);
  const auto ptr = pointer_cast<uchar *>(current_thd->alloc(bufsize));
  if (ptr == nullptr) return true; /* purecov: inspected */

  table->m_record_buffer = Record_buffer{rows_in_buffer, record_size, ptr};
  table->file->ha_set_record_buffer(&table->m_record_buffer);
  return false;
}

bool ExtractConditions(Item *condition,
                       Mem_root_array<Item *> *condition_parts) {
  return WalkConjunction(condition, [condition_parts](Item *item) {
    return condition_parts->push_back(item);
  });
}

/**
  See if “path” has any MRR nodes; if so, we cannot optimize them away
  in PossiblyAttachFilter(), as the BKA iterator expects there to be a
  corresponding MRR iterator. (This is a very rare case, so all we care about
  is that it should not crash.)
 */
static bool ContainsAnyMRRPaths(AccessPath *path) {
  bool any_mrr_paths = false;
  WalkAccessPaths(path, /*join=*/nullptr,
                  WalkAccessPathPolicy::STOP_AT_MATERIALIZATION,
                  [&any_mrr_paths](const AccessPath *sub_path, const JOIN *) {
                    if (sub_path->type == AccessPath::MRR) {
                      any_mrr_paths = true;
                      return true;
                    } else {
                      return false;
                    }
                  });
  return any_mrr_paths;
}

Item *CreateConjunction(List<Item> *items) {
  if (items->size() == 0) {
    return nullptr;
  }
  if (items->size() == 1) {
    return items->head();
  }
  Item_cond_and *condition = new Item_cond_and(*items);
  condition->quick_fix_field();
  condition->update_used_tables();
  condition->apply_is_true();
  return condition;
}

/**
  Return a new iterator that wraps "iterator" and that tests all of the given
  conditions (if any), ANDed together. If there are no conditions, just return
  the given iterator back.
 */
AccessPath *PossiblyAttachFilter(AccessPath *path,
                                 const vector<Item *> &conditions, THD *thd,
                                 table_map *conditions_depend_on_outer_tables) {
  // See if any of the sub-conditions are known to be always false,
  // and filter out any conditions that are known to be always true.
  List<Item> items;
  for (Item *cond : conditions) {
    if (cond->const_item()) {
      if (cond->val_int() == 0) {
        if (ContainsAnyMRRPaths(path)) {
          // Keep the condition. See comment on ContainsAnyMRRPaths().
          items.push_back(cond);
        } else {
          return NewZeroRowsAccessPath(thd, path, "Impossible filter");
        }
      } else {
        // Known to be always true, so skip it.
      }
    } else {
      items.push_back(cond);
    }
  }

  Item *condition = CreateConjunction(&items);
  if (condition == nullptr) {
    return path;
  }
  *conditions_depend_on_outer_tables |= condition->used_tables();

  AccessPath *filter_path = NewFilterAccessPath(thd, path, condition);

  // NOTE: We don't care about filter_effect here, even though we should.
  CopyBasicProperties(*path, filter_path);

  return filter_path;
}

AccessPath *CreateNestedLoopAccessPath(THD *thd, AccessPath *outer,
                                       AccessPath *inner, JoinType join_type,
                                       bool pfs_batch_mode) {
  AccessPath *path = new (thd->mem_root) AccessPath;
  path->type = AccessPath::NESTED_LOOP_JOIN;
  path->nested_loop_join().outer = outer;
  path->nested_loop_join().inner = inner;
  path->nested_loop_join().join_type = join_type;
  if (join_type == JoinType::ANTI || join_type == JoinType::SEMI) {
    // This does not make sense as an optimization for anti- or semijoins.
    path->nested_loop_join().pfs_batch_mode = false;
  } else {
    path->nested_loop_join().pfs_batch_mode = pfs_batch_mode;
  }
  return path;
}

static AccessPath *NewInvalidatorAccessPathForTable(
    THD *thd, AccessPath *path, QEP_TAB *qep_tab,
    plan_idx table_index_to_invalidate) {
  AccessPath *invalidator =
      NewInvalidatorAccessPath(thd, path, qep_tab->table()->alias);

  // Copy costs.
  invalidator->set_num_output_rows(path->num_output_rows());
  invalidator->set_cost(path->cost());

  QEP_TAB *tab2 = &qep_tab->join()->qep_tab[table_index_to_invalidate];
  if (tab2->invalidators == nullptr) {
    tab2->invalidators =
        new (thd->mem_root) Mem_root_array<const AccessPath *>(thd->mem_root);
  }
  tab2->invalidators->push_back(invalidator);
  return invalidator;
}

static table_map ConvertQepTabMapToTableMap(JOIN *join, qep_tab_map tables) {
  table_map map = 0;
  for (size_t idx : BitsSetIn(tables)) {
    assert(idx < join->tables);
    map |= join->qep_tab[idx].table_ref->map();
  }
  return map;
}

AccessPath *CreateBKAAccessPath(THD *thd, JOIN *join, AccessPath *outer_path,
                                qep_tab_map left_tables, AccessPath *inner_path,
                                qep_tab_map right_tables, TABLE *table,
                                Table_ref *table_list, Index_lookup *ref,
                                JoinType join_type) {
  table_map left_table_map = ConvertQepTabMapToTableMap(join, left_tables);
  table_map right_table_map = ConvertQepTabMapToTableMap(join, right_tables);

  // If the BKA join condition (the “ref”) references fields that are outside
  // what we have available for this join, it is because they were
  // substituted by multi-equalities earlier (which assumes the
  // pre-iterator executor, which goes outside-in and not inside-out),
  // so find those multi-equalities and rewrite the fields back.
  for (uint part_no = 0; part_no < ref->key_parts; ++part_no) {
    Item *item = ref->items[part_no];
    if (item->type() == Item::FUNC_ITEM || item->type() == Item::COND_ITEM) {
      Item_func *func_item = down_cast<Item_func *>(item);
      if (func_item->functype() == Item_func::EQ_FUNC) {
        bool found = false;
        down_cast<Item_func_eq *>(func_item)
            ->ensure_multi_equality_fields_are_available(
                left_table_map, right_table_map, /*replace=*/true, &found);
      }
    } else if (item->type() == Item::FIELD_ITEM) {
      bool dummy;
      Item_equal *item_eq = find_item_equal(
          table_list->cond_equal, down_cast<Item_field *>(item), &dummy);
      if (item_eq == nullptr) {
        // Didn't come from a multi-equality.
        continue;
      }
      bool found = false;
      find_and_adjust_equal_fields(item, left_table_map, /*replace=*/true,
                                   &found);
    }
  }

  AccessPath *path = new (thd->mem_root) AccessPath;
  path->type = AccessPath::BKA_JOIN;
  path->bka_join().outer = outer_path;
  path->bka_join().inner = inner_path;
  path->bka_join().join_type = join_type;
  path->bka_join().mrr_length_per_rec = table->file->stats.mrr_length_per_rec;
  path->bka_join().rec_per_key =
      table->key_info[ref->key].records_per_key(ref->key_parts - 1);

  // Will be set later if we get a weedout access path as parent.
  path->bka_join().store_rowids = false;
  path->bka_join().tables_to_get_rowid_for = 0;

  return path;
}

static AccessPath *PossiblyAttachFilter(
    AccessPath *path, const vector<PendingCondition> &conditions, THD *thd,
    table_map *conditions_depend_on_outer_tables) {
  vector<Item *> stripped_conditions;
  for (const PendingCondition &cond : conditions) {
    stripped_conditions.push_back(cond.cond);
  }
  return PossiblyAttachFilter(path, stripped_conditions, thd,
                              conditions_depend_on_outer_tables);
}

static Item_func_trig_cond *GetTriggerCondOrNull(Item *item) {
  if (item->type() == Item::FUNC_ITEM &&
      down_cast<Item_func *>(item)->functype() ==
          Item_bool_func2::TRIG_COND_FUNC) {
    return down_cast<Item_func_trig_cond *>(item);
  } else {
    return nullptr;
  }
}

/**
  For historical reasons, derived table materialization and temporary
  table materialization didn't specify the fields to materialize in the
  same way. Temporary table materialization used copy_funcs() to get the data
  into the Field pointers of the temporary table to be written, storing the
  lists in items_to_copy. (Originally, there was also copy_fields(), but it is
  no longer used for this purpose.)

  However, derived table materialization used JOIN::fields (which is a
  set of Item, not Field!) for the same purpose, calling fill_record()
  (which originally was meant for INSERT and UPDATE) instead. Thus, we
  have to rewrite one to the other, so that we can have only one
  MaterializeIterator. We choose to rewrite JOIN::fields to
  items_to_copy.

  TODO: The optimizer should output just one kind of structure directly.
 */
void ConvertItemsToCopy(const mem_root_deque<Item *> &items, Field **fields,
                        Temp_table_param *param) {
  assert(param->items_to_copy == nullptr);

  // All fields are to be copied.
  Func_ptr_array *copy_func =
      new (current_thd->mem_root) Func_ptr_array(current_thd->mem_root);
  Field **field_ptr = fields;
  for (Item *item : VisibleFields(items)) {
    copy_func->push_back(Func_ptr(item, *field_ptr++));
  }
  param->items_to_copy = copy_func;
}

/// @param item The item we want to see if is a join condition.
/// @param qep_tab The table we are joining in.
/// @returns true if 'item' is a join condition for a join involving the given
///   table (both equi-join and non-equi-join condition).
static bool IsJoinCondition(const Item *item, const QEP_TAB *qep_tab) {
  const table_map used_tables = item->used_tables();
  if ((~qep_tab->table_ref->map() & used_tables) != 0) {
    // This is a join condition (either equi-join or non-equi-join).
    return true;
  }

  return false;
}

/// @returns the innermost condition of a nested trigger condition. If the item
///   is not a trigger condition, the item itself is returned.
static Item *GetInnermostCondition(Item *item) {
  Item_func_trig_cond *trig_cond = GetTriggerCondOrNull(item);
  while (trig_cond != nullptr) {
    item = trig_cond->arguments()[0];
    trig_cond = GetTriggerCondOrNull(item);
  }

  return item;
}

// Check if fields for a condition are available when joining the
// the given set of tables.
// Calls ensure_multi_equality_fields_are_available() to help.
static bool CheckIfFieldsAvailableForCond(Item *item, table_map build_tables,
                                          table_map probe_tables) {
  if (is_function_of_type(item, Item_func::EQ_FUNC)) {
    Item_func_eq *eq_func = down_cast<Item_func_eq *>(item);
    bool found = false;
    // Tries to find a suitable equal field for fields in the condition within
    // the available tables.
    eq_func->ensure_multi_equality_fields_are_available(
        build_tables, probe_tables, /*replace=*/false, &found);
    return found;
  } else if (item->type() == Item::COND_ITEM) {
    Item_cond *cond = down_cast<Item_cond *>(item);
    for (Item &cond_item : *cond->argument_list()) {
      if (!CheckIfFieldsAvailableForCond(&cond_item, build_tables,
                                         probe_tables))
        return false;
    }
    return true;
  } else {
    const table_map used_tables = item->used_tables();
    return (Overlaps(used_tables, build_tables) &&
            Overlaps(used_tables, probe_tables) &&
            IsSubset(used_tables, build_tables | probe_tables));
  }
}

// Determine if a join condition attached to a table needs to be handled by the
// hash join iterator created for that table, or if it needs to be moved up to
// where the semijoin iterator is created (if there is more than one table on
// the inner side of a semijoin).

// If the fields in the condition are available within the join between the
// inner tables, we attach the condition to the current table. Otherwise, we
// attach it to the table where the semijoin iterator will be created.
static void AttachSemiJoinCondition(Item *join_cond,
                                    vector<PendingCondition> *join_conditions,
                                    QEP_TAB *current_table,
                                    qep_tab_map left_tables,
                                    plan_idx semi_join_table_idx) {
  const table_map build_table_map = ConvertQepTabMapToTableMap(
      current_table->join(), current_table->idx_map());
  const table_map probe_table_map =
      ConvertQepTabMapToTableMap(current_table->join(), left_tables);
  if (CheckIfFieldsAvailableForCond(join_cond, build_table_map,
                                    probe_table_map)) {
    join_conditions->push_back(
        PendingCondition{join_cond, current_table->idx()});
  } else {
    join_conditions->push_back(
        PendingCondition{join_cond, semi_join_table_idx});
  }
}

/*
  There are three kinds of conditions stored into a table's QEP_TAB object:

  1. Join conditions (where not optimized into EQ_REF accesses or similar).
     These are attached as a condition on the rightmost table of the join;
     if it's an outer join, they are wrapped in a “not_null_compl”
     condition, to mark that they should not be applied to the NULL values
     synthesized when no row is found. These can be kept on the table, and
     we don't really need the not_null_compl wrapper as long as we don't
     move the condition up above the join (which we don't).

  2. WHERE predicates referring to the table, and possibly also one or more
     earlier tables in the join. These should normally be kept on the table,
     so we can discard rows as early as possible (but see next point).
     We should test these after the join conditions, though, as they may
     have side effects. Also note that these may be pushed below sort
     operations for efficiency -- in fact, they already have, so we should
     not try to re-apply them.

  3. Predicates like in #2 that are on the inner (right) side of a
     left join. These conditions must be moved _above_ the join, as they
     should also be tested for NULL-complemented rows the join may generate.
     E.g., for t1 LEFT JOIN t2 WHERE t1.x + t2.x > 3, the condition will be
     attached to t2's QEP_TAB, but needs to be attached above the join, or
     it would erroneously keep rows wherever t2 did not produce a
     (real) row. Such conditions are marked with a “found” trigger (in the
     old execution engine, which tested qep_tab->condition() both before and
     after the join, it would need to be exempt from the first test).

  4. Predicates that are #1 _and_ #3. These can happen with more complicated
     outer joins; e.g., with t1 LEFT JOIN ( t2 LEFT JOIN t3 ON <x> ) ON <y>,
     the <x> join condition (posted on t3) should be above one join but
     below the other.

Special case:
    If we are on the inner side of a semijoin with only one table, any
    condition attached to this table is lifted up to where the semijoin
    iterator would be created. If we have more than one table on the inner
    side of a semijoin, and if conditions attached to these tables are
    lifted up to the semijoin iterator, we do not create good plans.
    Therefore, for such a case, we take special care to try and attach
    the condition to the correct hash join iterator. To do the same, we
    find if the fields in a join condition are available within the join
    created for the current table. If the fields are available, we attach the
    condition to the hash join iterator created for the current table.
    We make use of "semi_join_table_idx" to know where the semijoin iterator
    would be created and "left_tables" to know the tables that are available
    for the join that will be created for the current table.
    Note that, as of now, for mysql, we do not enable join buffering thereby
    not enabling hash joins when a semijoin has more than one table on
    its inner side. However, we enable it for secondary engines.

  TODO: The optimizer should distinguish between before-join and
  after-join conditions to begin with, instead of us having to untangle
  it here.
 */
void SplitConditions(Item *condition, QEP_TAB *current_table,
                     vector<Item *> *predicates_below_join,
                     vector<PendingCondition> *predicates_above_join,
                     vector<PendingCondition> *join_conditions,
                     plan_idx semi_join_table_idx, qep_tab_map left_tables) {
  Mem_root_array<Item *> condition_parts(*THR_MALLOC);
  ExtractConditions(condition, &condition_parts);
  for (Item *item : condition_parts) {
    Item_func_trig_cond *trig_cond = GetTriggerCondOrNull(item);
    if (trig_cond != nullptr) {
      Item *inner_cond = trig_cond->arguments()[0];
      if (trig_cond->get_trig_type() == Item_func_trig_cond::FOUND_MATCH) {
        // A WHERE predicate on the table that needs to be pushed up above the
        // join (case #3 above).
        predicates_above_join->push_back(
            PendingCondition{inner_cond, trig_cond->idx()});
      } else if (trig_cond->get_trig_type() ==
                 Item_func_trig_cond::IS_NOT_NULL_COMPL) {
        // It's a join condition, so it should nominally go directly onto the
        // table. If it _also_ has a FOUND_MATCH predicate, we are dealing
        // with case #4 above, and need to push it up to exactly the right
        // spot.
        //
        // There is a special exception here for antijoins; see the code under
        // qep_tab->table()->reginfo.not_exists_optimize in ConnectJoins().
        Item_func_trig_cond *inner_trig_cond = GetTriggerCondOrNull(inner_cond);
        if (inner_trig_cond != nullptr) {
          // Note that we can have a condition inside multiple levels of a
          // trigger condition. We want the innermost condition, as we really do
          // not care about trigger conditions after this point.
          Item *inner_inner_cond = GetInnermostCondition(inner_trig_cond);
          if (join_conditions != nullptr) {
            // If join_conditions is set, it indicates that we are on the right
            // side of an outer join that will be executed using hash join. The
            // condition must be moved to the point where the hash join iterator
            // is created, so the condition can be attached to the iterator.
            join_conditions->push_back(
                PendingCondition{inner_inner_cond, trig_cond->idx()});
          } else {
            predicates_above_join->push_back(
                PendingCondition{inner_inner_cond, inner_trig_cond->idx()});
          }
        } else {
          if (join_conditions != nullptr) {
            // Similar to the left join above: If join_conditions is set,
            // it indicates that we are on the inner side of an antijoin (we are
            // dealing with the NOT IN side in the below example), and the
            // antijoin will be executed using hash join:
            //
            //   SELECT * FROM t1 WHERE t1.col1 NOT IN (SELECT t2.col1 FROM t2);
            //
            // In this case, the condition must be moved up to the outer side
            // where the hash join iterator is created, so it can be attached
            // to the iterator.
            if (semi_join_table_idx == NO_PLAN_IDX) {
              join_conditions->push_back(
                  PendingCondition{inner_cond, trig_cond->idx()});
            }
            // Or, we might be on the inner side of a semijoin. In this case,
            // we move the condition to where the semijoin hash iterator is
            // created. However if we have more than one table on the inner
            // side of the semijoin, then we first check if it can be attached
            // to the hash join iterator of the inner join (provided the fields
            // in the condition are available within the join). If not, move it
            // upto where semijoin hash iterator is created.
            else if (current_table->idx() == semi_join_table_idx) {
              join_conditions->push_back(
                  PendingCondition{inner_cond, semi_join_table_idx});
            } else {
              AttachSemiJoinCondition(inner_cond, join_conditions,
                                      current_table, left_tables,
                                      semi_join_table_idx);
            }
          } else {
            predicates_below_join->push_back(inner_cond);
          }
        }
      } else {
        predicates_below_join->push_back(item);
      }
    } else {
      if (join_conditions != nullptr && IsJoinCondition(item, current_table) &&
          semi_join_table_idx != NO_PLAN_IDX) {
        // We are on the inner side of a semijoin, and the item we are
        // looking at is a join condition. In addition, the join will be
        // executed using hash join. Move the condition up where the hash join
        // iterator is created.
        // If we have only one table on the inner side of a semijoin,
        // we attach the condition to the semijoin iterator.
        if (current_table->idx() == semi_join_table_idx) {
          join_conditions->push_back(
              PendingCondition{item, semi_join_table_idx});
        } else {
          // In case we have more than one table on the inner side of a
          // semijoin, conditions will be attached to the inner hash join
          // iterator only if the fields present in the condition are
          // available within the join. Else, condition is moved up to where
          // the semijoin hash iterator is created.
          AttachSemiJoinCondition(item, join_conditions, current_table,
                                  left_tables, semi_join_table_idx);
        }
      } else {
        // All other conditions (both join condition and filters) will be looked
        // at while creating the iterator for this table.
        predicates_below_join->push_back(item);
      }
    }
  }
}

/**
  For a given duplicate weedout operation, figure out which tables are supposed
  to be deduplicated by it, and add those to unhandled_duplicates. (SJ_TMP_TABLE
  contains the deduplication key, which is exactly the complement of the tables
  to be deduplicated.)
 */
static void MarkUnhandledDuplicates(SJ_TMP_TABLE *weedout,
                                    plan_idx weedout_start,
                                    plan_idx weedout_end,
                                    qep_tab_map *unhandled_duplicates) {
  assert(weedout_start >= 0);
  assert(weedout_end >= 0);

  qep_tab_map weedout_range = TablesBetween(weedout_start, weedout_end);
  if (weedout->is_confluent) {
    // Confluent weedout doesn't have tabs or tabs_end set; it just implicitly
    // says none of the tables are allowed to produce duplicates.
  } else {
    // Remove all tables that are part of the key.
    for (SJ_TMP_TABLE_TAB *tab = weedout->tabs; tab != weedout->tabs_end;
         ++tab) {
      weedout_range &= ~tab->qep_tab->idx_map();
    }
  }
  *unhandled_duplicates |= weedout_range;
}

static AccessPath *CreateWeedoutOrLimitAccessPath(THD *thd, AccessPath *path,
                                                  SJ_TMP_TABLE *weedout_table) {
  if (weedout_table->is_confluent) {
    // A “confluent” weedout is one that deduplicates on all the
    // fields. If so, we can drop the complexity of the WeedoutIterator
    // and simply insert a LIMIT 1.
    return NewLimitOffsetAccessPath(thd, path,
                                    /*limit=*/1, /*offset=*/0,
                                    /*count_all_rows=*/false,
                                    /*reject_multiple_rows=*/false,
                                    /*send_records_override=*/nullptr);
  } else {
    AccessPath *weedout_path = NewWeedoutAccessPath(thd, path, weedout_table);
    FindTablesToGetRowidFor(weedout_path);
    return weedout_path;
  }
}

static AccessPath *NewWeedoutAccessPathForTables(
    THD *thd, const qep_tab_map tables_to_deduplicate, QEP_TAB *qep_tabs,
    uint primary_tables, AccessPath *path) {
  Prealloced_array<SJ_TMP_TABLE_TAB, MAX_TABLES> sj_tabs(PSI_NOT_INSTRUMENTED);
  for (uint i = 0; i < primary_tables; ++i) {
    if (!ContainsTable(tables_to_deduplicate, i)) {
      SJ_TMP_TABLE_TAB sj_tab;
      sj_tab.qep_tab = &qep_tabs[i];
      sj_tabs.push_back(sj_tab);

      // See JOIN::add_sorting_to_table() for rationale.
      Filesort *filesort = qep_tabs[i].filesort;
      if (filesort != nullptr) {
        if (filesort->m_sort_param.m_addon_fields_status !=
            Addon_fields_status::unknown_status) {
          // This can happen in the exceptional case that there's an extra
          // weedout added after-the-fact due to nonhierarchical weedouts
          // (see FindSubstructure for details). Note that our caller will
          // call FindTablesToGetRowidFor() if needed, which should overwrite
          // the previous (now wrong) decision there.
          filesort->clear_addon_fields();
        }
        filesort->m_force_sort_rowids = true;
        // Since we changed our mind about whether the SORT path below us should
        // use row IDs, update it to make EXPLAIN display correct information.
        WalkAccessPaths(path, /*join=*/nullptr,
                        WalkAccessPathPolicy::STOP_AT_MATERIALIZATION,
                        [filesort](AccessPath *subpath, const JOIN *) {
                          if (subpath->type == AccessPath::SORT &&
                              subpath->sort().filesort == filesort) {
                            subpath->sort().force_sort_rowids = true;
                            return true;
                          }
                          return false;
                        });
      }
    }
  }

  JOIN *join = qep_tabs[0].join();
  SJ_TMP_TABLE *sjtbl =
      create_sj_tmp_table(thd, join, &sj_tabs[0], &sj_tabs[0] + sj_tabs.size());
  return CreateWeedoutOrLimitAccessPath(thd, path, sjtbl);
}

enum class Substructure { NONE, OUTER_JOIN, SEMIJOIN, WEEDOUT };

/**
  Given a range of tables (where we assume that we've already handled
  first_idx..(this_idx-1) as inner joins), figure out whether this is a
  semijoin, an outer join or a weedout. In general, the outermost structure
  wins; if we are in one of the rare cases where there are e.g. coincident
  (first match) semijoins and weedouts, we do various forms of conflict
  resolution:

   - Unhandled weedouts will add elements to unhandled_duplicates
     (to be handled at the top level of the query).
   - Unhandled semijoins will either:
     * Set add_limit_1 to true, which means a LIMIT 1 iterator should
       be added, or
     * Add elements to unhandled_duplicates in situations that cannot
       be solved by a simple one-table, one-row LIMIT.

  If not returning NONE, substructure_end will also be filled with where this
  sub-join ends (exclusive).
 */
static Substructure FindSubstructure(
    QEP_TAB *qep_tabs, const plan_idx first_idx, const plan_idx this_idx,
    const plan_idx last_idx, CallingContext calling_context, bool *add_limit_1,
    plan_idx *substructure_end, qep_tab_map *unhandled_duplicates) {
  QEP_TAB *qep_tab = &qep_tabs[this_idx];
  bool is_outer_join =
      qep_tab->last_inner() != NO_PLAN_IDX && qep_tab->last_inner() < last_idx;
  const plan_idx outer_join_end =
      qep_tab->last_inner() + 1;  // Only valid if is_outer_join.

  // See if this table marks the end of the left side of a semijoin.
  bool is_semijoin = false;
  plan_idx semijoin_end = NO_PLAN_IDX;
  for (plan_idx j = this_idx; j < last_idx; ++j) {
    if (qep_tabs[j].firstmatch_return == this_idx - 1) {
      is_semijoin = true;
      semijoin_end = j + 1;
      break;
    }
  }

  // Outer joins (or semijoins) wrapping a weedout is tricky,
  // especially in edge cases. If we have an outer join wrapping
  // a weedout, the outer join needs to be processed first.
  // But the weedout wins if it's strictly larger than the outer join.
  // However, a problem occurs if the weedout wraps two consecutive
  // outer joins (which can happen if the join optimizer interleaves
  // tables from different weedouts and needs to combine them into
  // one larger weedout). E.g., consider a join order such as
  //
  //   a LEFT JOIN (b,c) LEFT JOIN (d,e)
  //
  // where there is _also_ a weedout wrapping all four tables [b,e].
  // (Presumably, there were originally two weedouts b+e and c+d,
  // but due to reordering, they were combined into one.)
  // In this case, we have a non-hierarchical situation since the
  // (a,(b,c)) join only partially overlaps with the [b,e] weedout.
  //
  // We solve these non-hierarchical cases by punting them upwards;
  // we signal that they are simply not done by adding them to
  // unhandled_duplicates, and then drop the weedout. The top level
  // will then add a final weedout after all joins. In some cases,
  // it is possible to push the weedout further down than this,
  // but these cases are so marginal that it's not worth it.

  // See if this table starts a weedout operation.
  bool is_weedout = false;
  plan_idx weedout_end = NO_PLAN_IDX;
  if (qep_tab->starts_weedout() &&
      !(calling_context == DIRECTLY_UNDER_WEEDOUT && this_idx == first_idx)) {
    for (plan_idx j = this_idx; j < last_idx; ++j) {
      if (qep_tabs[j].check_weed_out_table == qep_tab->flush_weedout_table) {
        weedout_end = j + 1;
        break;
      }
    }
    if (weedout_end != NO_PLAN_IDX) {
      is_weedout = true;
    }
  }

  if (weedout_end > last_idx) {
    // See comment above.
    MarkUnhandledDuplicates(qep_tab->flush_weedout_table, this_idx, weedout_end,
                            unhandled_duplicates);
    is_weedout = false;
  }

  *add_limit_1 = false;
  if (is_outer_join && is_weedout) {
    if (outer_join_end > weedout_end) {
      // Weedout will be handled at a lower recursion level.
      is_weedout = false;
    } else {
      if (qep_tab->flush_weedout_table->is_confluent) {
        // We have the case where the right side of an outer join is a confluent
        // weedout. The weedout will return at most one row, so replace the
        // weedout with LIMIT 1.
        *add_limit_1 = true;
      } else {
        // See comment above.
        MarkUnhandledDuplicates(qep_tab->flush_weedout_table, this_idx,
                                weedout_end, unhandled_duplicates);
      }
      is_weedout = false;
    }
  }
  if (is_semijoin && is_weedout) {
    if (semijoin_end > weedout_end) {
      // Weedout will be handled at a lower recursion level.
      is_weedout = false;
    } else {
      // See comment above.
      MarkUnhandledDuplicates(qep_tab->flush_weedout_table, this_idx,
                              weedout_end, unhandled_duplicates);
      is_weedout = false;
    }
  }

  // Occasionally, a subslice may be designated as the right side of both a
  // semijoin _and_ an outer join. This is a fairly odd construction,
  // as it means exactly one row is generated no matter what (negating the
  // point of a semijoin in the first place), and typically happens as the
  // result of the join optimizer reordering tables that have no real bearing
  // on the query, such as ... WHERE t1 IN ( t2.i FROM t2 LEFT JOIN t3 )
  // with the ordering t2, t1, t3 (t3 will now be in such a situation).
  //
  // Nominally, these tables should be optimized away, but this is not the
  // right place for that, so we solve it by adding a LIMIT 1 and then
  // treating the slice as a normal outer join.
  if (is_semijoin && is_outer_join) {
    if (semijoin_end == outer_join_end) {
      *add_limit_1 = true;
      is_semijoin = false;
    } else if (semijoin_end > outer_join_end) {
      // A special case of the special case; there might be more than one
      // outer join contained in this semijoin, e.g. A LEFT JOIN B LEFT JOIN C
      // where the combination B-C is _also_ the right side of a semijoin.
      // The join optimizer should not produce this.
      assert(false);
    }
  }

  // Yet another special case like the above; this is when we have a semijoin
  // and then a partially overlapping outer join that ends outside the semijoin.
  // E.g., A JOIN B JOIN C LEFT JOIN D, where A..C denotes a semijoin
  // (C has first match back to A). Verify that it cannot happen.
  if (is_semijoin) {
    for (plan_idx i = this_idx; i < semijoin_end; ++i) {
      assert(qep_tabs[i].last_inner() < semijoin_end);
    }
  }

  // We may have detected both a semijoin and an outer join starting at
  // this table. Decide which one is the outermost that is not already
  // processed, so that we recurse in the right order.
  if (calling_context == DIRECTLY_UNDER_SEMIJOIN && this_idx == first_idx &&
      semijoin_end == last_idx) {
    is_semijoin = false;
  } else if (calling_context == DIRECTLY_UNDER_OUTER_JOIN &&
             this_idx == first_idx && outer_join_end == last_idx) {
    is_outer_join = false;
  }
  if (is_semijoin && is_outer_join) {
    assert(outer_join_end > semijoin_end);
    is_semijoin = false;
  }

  assert(is_semijoin + is_outer_join + is_weedout <= 1);

  if (is_semijoin) {
    *substructure_end = semijoin_end;
    return Substructure::SEMIJOIN;
  }
  if (is_outer_join) {
    *substructure_end = outer_join_end;
    return Substructure::OUTER_JOIN;
  }
  if (is_weedout) {
    *substructure_end = weedout_end;
    return Substructure::WEEDOUT;
  }
  *substructure_end = NO_PLAN_IDX;  // Not used.
  return Substructure::NONE;
}

static bool IsTableScan(AccessPath *path) {
  if (path->type == AccessPath::FILTER) {
    return IsTableScan(path->filter().child);
  }
  return path->type == AccessPath::TABLE_SCAN;
}

static AccessPath *GetAccessPathForDerivedTable(THD *thd, QEP_TAB *qep_tab,
                                                AccessPath *table_path) {
  return GetAccessPathForDerivedTable(
      thd, qep_tab->table_ref, qep_tab->table(), qep_tab->rematerialize,
      qep_tab->invalidators, /*need_rowid=*/false, table_path);
}

/**
   Recalculate the cost of 'path'.
   @param thd Current thread.
   @param path the access path for which we update the cost numbers.
   @param outer_query_block the query block to which 'path' belongs.
*/
static void RecalculateTablePathCost(THD *thd, AccessPath *path,
                                     const Query_block &outer_query_block) {
  switch (path->type) {
    case AccessPath::FILTER: {
      const AccessPath &child = *path->filter().child;
      path->set_num_output_rows(child.num_output_rows());
      path->set_init_cost(child.init_cost());

      const FilterCost filterCost =
          EstimateFilterCost(current_thd, path->num_output_rows(),
                             path->filter().condition, &outer_query_block);

      path->set_cost(child.cost() +
                     (path->filter().materialize_subqueries
                          ? filterCost.cost_if_materialized
                          : filterCost.cost_if_not_materialized));
    } break;

    case AccessPath::SORT:
      EstimateSortCost(thd, path);
      break;

    case AccessPath::LIMIT_OFFSET:
      EstimateLimitOffsetCost(path);
      break;

    case AccessPath::DELETE_ROWS:
      EstimateDeleteRowsCost(path);
      break;

    case AccessPath::UPDATE_ROWS:
      EstimateUpdateRowsCost(path);
      break;

    case AccessPath::STREAM:
      EstimateStreamCost(path);
      break;

    case AccessPath::MATERIALIZE:
      EstimateMaterializeCost(current_thd, path);
      break;

    case AccessPath::WINDOW:
      EstimateWindowCost(path);
      break;

    default:
      assert(false);
  }
}

AccessPath *MoveCompositeIteratorsFromTablePath(
    THD *thd, AccessPath *path, const Query_block &outer_query_block) {
  assert(path->cost() >= 0.0);
  AccessPath *table_path = path->materialize().table_path;
  AccessPath *bottom_of_table_path = nullptr;
  // For EXPLAIN, we recalculate the cost to reflect the new order of
  // AccessPath objects.
  const bool explain = current_thd->lex->is_explain();
  Prealloced_array<AccessPath *, 4> ancestor_paths{PSI_NOT_INSTRUMENTED};

  const auto scan_functor = [&bottom_of_table_path, &ancestor_paths, path,
                             explain](AccessPath *sub_path, const JOIN *) {
    switch (sub_path->type) {
      case AccessPath::TABLE_SCAN:
      case AccessPath::REF:
      case AccessPath::REF_OR_NULL:
      case AccessPath::EQ_REF:
      case AccessPath::ALTERNATIVE:
      case AccessPath::CONST_TABLE:
      case AccessPath::INDEX_SCAN:
      case AccessPath::INDEX_RANGE_SCAN:
      case AccessPath::DYNAMIC_INDEX_RANGE_SCAN:
        // We found our real bottom.
        path->materialize().table_path = sub_path;
        if (explain) {
          EstimateMaterializeCost(current_thd, path);
        }
        return true;
      case AccessPath::SAMPLE_SCAN: /* LCOV_EXCL_LINE */
        // SampleScan can be executed only in the secondary engine.
        assert(false); /* LCOV_EXCL_LINE */
      default:
        // New possible bottom, so keep going.
        bottom_of_table_path = sub_path;
        ancestor_paths.push_back(sub_path);
        return false;
    }
  };
  WalkAccessPaths(table_path, /*join=*/nullptr,
                  WalkAccessPathPolicy::ENTIRE_TREE, scan_functor);
  if (bottom_of_table_path != nullptr) {
    if (bottom_of_table_path->type == AccessPath::ZERO_ROWS) {
      // There's nothing to materialize for ZERO_ROWS, so we can drop the
      // entire MATERIALIZE node.
      return bottom_of_table_path;
    }
    if (explain) {
      EstimateMaterializeCost(current_thd, path);
    }

    // This isn't strictly accurate, but helps propagate information
    // better throughout the tree nevertheless.
    CopyBasicProperties(*path, table_path);

    switch (bottom_of_table_path->type) {
      case AccessPath::FILTER:
        bottom_of_table_path->filter().child = path;
        break;
      case AccessPath::SORT:
        bottom_of_table_path->sort().child = path;
        break;
      case AccessPath::LIMIT_OFFSET:
        bottom_of_table_path->limit_offset().child = path;
        break;
      case AccessPath::DELETE_ROWS:
        bottom_of_table_path->delete_rows().child = path;
        break;
      case AccessPath::UPDATE_ROWS:
        bottom_of_table_path->update_rows().child = path;
        break;

      // It's a bit odd to have STREAM and MATERIALIZE nodes
      // inside table_path, but it happens when we have UNION with
      // with ORDER BY on nondeterministic predicates, or INSERT
      // which requires buffering. It should be safe move it
      // out of table_path nevertheless.
      case AccessPath::STREAM:
        bottom_of_table_path->stream().child = path;
        break;
      case AccessPath::MATERIALIZE:
        assert(bottom_of_table_path->materialize().param->m_operands.size() ==
               1);
        bottom_of_table_path->materialize().param->m_operands[0].subquery_path =
            path;
        break;
      case AccessPath::WINDOW:
        bottom_of_table_path->window().child = path;
        break;
      default:
        assert(false);
    }

    path = table_path;
  }

  if (explain) {
    // Update cost from the bottom and up, so that the cost of each path
    // includes the cost of its descendants.
    for (auto ancestor = ancestor_paths.end() - 1;
         ancestor >= ancestor_paths.begin(); ancestor--) {
      RecalculateTablePathCost(thd, *ancestor, outer_query_block);
    }
  }

  return path;
}

AccessPath *GetAccessPathForDerivedTable(
    THD *thd, Table_ref *table_ref, TABLE *table, bool rematerialize,
    Mem_root_array<const AccessPath *> *invalidators, bool need_rowid,
    AccessPath *table_path) {
  if (table_ref->access_path_for_derived != nullptr) {
    return table_ref->access_path_for_derived;
  }

  Query_expression *query_expression = table_ref->derived_query_expression();
  JOIN *subjoin = nullptr;
  Temp_table_param *tmp_table_param;
  int select_number;

  // If we have a single query block at the end of the QEP_TAB array,
  // it may contain aggregation that have already set up fields and items
  // to copy, and we need to pass those to MaterializeIterator, so reuse its
  // tmp_table_param. If not, make a new object, so that we don't
  // disturb the materialization going on inside our own query block.
  if (query_expression->is_simple()) {
    subjoin = query_expression->first_query_block()->join;
    select_number = query_expression->first_query_block()->select_number;
    tmp_table_param = &subjoin->tmp_table_param;
  } else if (query_expression->set_operation()->m_is_materialized) {
    // NOTE: subjoin here is never used, as ConvertItemsToCopy only uses it
    // for ROLLUP, and simple table can't have ROLLUP.
    Query_block *const qb = query_expression->set_operation()->query_block();
    subjoin = qb->join;
    tmp_table_param = &subjoin->tmp_table_param;
    select_number = qb->select_number;
  } else {
    tmp_table_param = new (thd->mem_root) Temp_table_param;
    select_number = query_expression->first_query_block()->select_number;
  }
  ConvertItemsToCopy(*query_expression->get_field_list(),
                     table->visible_field_ptr(), tmp_table_param);

  AccessPath *path;

  if (query_expression->unfinished_materialization()) {
    // The query expression is a UNION capable of materializing directly into
    // our result table. This saves us from doing double materialization (first
    // into a UNION result table, then from there into our own).
    //
    // We will already have set up a unique index on the table if
    // required; see Table_ref::setup_materialized_derived_tmp_table().
    path = NewMaterializeAccessPath(
        thd, query_expression->release_query_blocks_to_materialize(),
        invalidators, table, table_path, table_ref->common_table_expr(),
        query_expression,
        /*ref_slice=*/-1, rematerialize, query_expression->select_limit_cnt,
        query_expression->offset_limit_cnt == 0
            ? query_expression->m_reject_multiple_rows
            : false);
    EstimateMaterializeCost(thd, path);
    path = MoveCompositeIteratorsFromTablePath(
        thd, path, *query_expression->outer_query_block());
    if (query_expression->offset_limit_cnt != 0) {
      // LIMIT is handled inside MaterializeIterator, but OFFSET is not.
      // SQL_CALC_FOUND_ROWS cannot occur in a derived table's definition.
      path = NewLimitOffsetAccessPath(
          thd, path, query_expression->select_limit_cnt,
          query_expression->offset_limit_cnt,
          /*count_all_rows=*/false, query_expression->m_reject_multiple_rows,
          /*send_records_override=*/nullptr);
    }
  } else if (table_ref->common_table_expr() == nullptr && rematerialize &&
             IsTableScan(table_path) && !need_rowid) {
    // We don't actually need the materialization for anything (we would
    // just be reading the rows straight out from the table, never to be used
    // again), so we can just stream records directly over to the next
    // iterator. This saves both CPU time and memory (for the temporary
    // table).
    //
    // NOTE: Currently, rematerialize is true only for JSON_TABLE. (In the
    // hypergraph optimizer, it is also true for lateral derived tables.)
    // We could extend this to other situations, such as the leftmost
    // table of the join (assuming nested loop only). The test for CTEs is
    // also conservative; if the CTE is defined within this join and used
    // only once, we could still stream without losing performance.
    path = NewStreamingAccessPath(thd, query_expression->root_access_path(),
                                  subjoin, &subjoin->tmp_table_param, table,
                                  /*ref_slice=*/-1);
    CopyBasicProperties(*query_expression->root_access_path(), path);
    path->ordering_state = 0;  // Different query block, so ordering is reset.
  } else {
    JOIN *join = query_expression->is_set_operation()
                     ? nullptr
                     : query_expression->first_query_block()->join;
    path = NewMaterializeAccessPath(
        thd,
        SingleMaterializeQueryBlock(thd, query_expression->root_access_path(),
                                    select_number, join,
                                    /*copy_items=*/true, tmp_table_param),
        invalidators, table, table_path, table_ref->common_table_expr(),
        query_expression,
        /*ref_slice=*/-1, rematerialize, tmp_table_param->end_write_records,
        query_expression->m_reject_multiple_rows);
    EstimateMaterializeCost(thd, path);
    path = MoveCompositeIteratorsFromTablePath(
        thd, path, *query_expression->outer_query_block());
  }

  path->set_cost_before_filter(path->cost());
  path->num_output_rows_before_filter = path->num_output_rows();

  table_ref->access_path_for_derived = path;
  return path;
}

/**
  Get the RowIterator used for scanning the given table, with any required
  materialization operations done first.
 */
static AccessPath *GetTableAccessPath(THD *thd, QEP_TAB *qep_tab,
                                      QEP_TAB *qep_tabs) {
  AccessPath *table_path;
  if (qep_tab->materialize_table == QEP_TAB::MATERIALIZE_DERIVED) {
    table_path =
        GetAccessPathForDerivedTable(thd, qep_tab, qep_tab->access_path());
  } else if (qep_tab->materialize_table ==
             QEP_TAB::MATERIALIZE_TABLE_FUNCTION) {
    table_path = NewMaterializedTableFunctionAccessPath(
        thd, qep_tab->table(), qep_tab->table_ref->table_function,
        qep_tab->access_path());

    CopyBasicProperties(*qep_tab->access_path(), table_path);
  } else if (qep_tab->materialize_table == QEP_TAB::MATERIALIZE_SEMIJOIN) {
    Semijoin_mat_exec *sjm = qep_tab->sj_mat_exec();

    // create_tmp_table() has already filled sjm->table_param.items_to_copy.
    // However, the structures there are not used by
    // join_materialize_semijoin, and don't have e.g. result fields set up
    // correctly, so we just clear it and create our own.
    sjm->table_param.items_to_copy = nullptr;
    ConvertItemsToCopy(sjm->sj_nest->nested_join->sj_inner_exprs,
                       qep_tab->table()->visible_field_ptr(),
                       &sjm->table_param);

    const int join_start = sjm->inner_table_index;
    const int join_end = join_start + sjm->table_count;

    // Handle this subquery as a we would a completely separate join,
    // even though the tables are part of the same JOIN object
    // (so in effect, a “virtual join”).
    qep_tab_map unhandled_duplicates = 0;
    table_map conditions_depend_on_outer_tables = 0;
    vector<PendingInvalidator> pending_invalidators;
    AccessPath *subtree_path = ConnectJoins(
        /*upper_first_idx=*/NO_PLAN_IDX, join_start, join_end, qep_tabs, thd,
        TOP_LEVEL,
        /*pending_conditions=*/nullptr, &pending_invalidators,
        /*pending_join_conditions=*/nullptr, &unhandled_duplicates,
        &conditions_depend_on_outer_tables);

    // If there were any weedouts that we had to drop during ConnectJoins()
    // (ie., the join left some tables that were supposed to be deduplicated
    // but were not), handle them now at the end of the virtual join.
    if (unhandled_duplicates != 0) {
      subtree_path = NewWeedoutAccessPathForTables(
          thd, unhandled_duplicates, qep_tab, qep_tab->join()->primary_tables,
          subtree_path);
    }

    // Since materialized semijoins are based on ref access against the table,
    // and ref access has NULL = NULL (while IN expressions should not),
    // remove rows with NULLs in them here. This is only an optimization for IN
    // (since equality propagation will filter away NULLs on the other side),
    // but is required for NOT IN correctness.
    //
    // TODO: It could be possible to join this with an existing condition,
    // and possibly also in some cases when scanning each table.
    vector<Item *> not_null_conditions;
    for (Item *item : sjm->sj_nest->nested_join->sj_inner_exprs) {
      if (item->is_nullable()) {
        Item *condition = new Item_func_isnotnull(item);
        condition->quick_fix_field();
        condition->update_used_tables();
        condition->apply_is_true();
        not_null_conditions.push_back(condition);
      }
    }
    subtree_path = PossiblyAttachFilter(subtree_path, not_null_conditions, thd,
                                        &conditions_depend_on_outer_tables);

    const bool copy_items_in_materialize =
        true;  // We never have windowing functions within semijoins.
    table_path = NewMaterializeAccessPath(
        thd,
        SingleMaterializeQueryBlock(
            thd, subtree_path, qep_tab->join()->query_block->select_number,
            qep_tab->join(), copy_items_in_materialize, &sjm->table_param),
        qep_tab->invalidators, qep_tab->table(), qep_tab->access_path(),
        /*cte=*/nullptr,
        /*query_expression=*/nullptr,
        /*ref_slice=*/-1, qep_tab->rematerialize,
        sjm->table_param.end_write_records,
        /*reject_multiple_rows=*/false);
    EstimateMaterializeCost(thd, table_path);
    table_path = MoveCompositeIteratorsFromTablePath(
        thd, table_path, *qep_tab->join()->query_block);

#ifndef NDEBUG
    // Make sure we clear this table out when the join is reset,
    // since its contents may depend on outer expressions.
    bool found = false;
    for (TABLE &sj_tmp_tab : qep_tab->join()->sj_tmp_tables) {
      if (&sj_tmp_tab == qep_tab->table()) {
        found = true;
        break;
      }
    }
    assert(found);
#endif
  } else {
    table_path = qep_tab->access_path();

    // See if this is an information schema table that must be filled in before
    // we scan.
    if (qep_tab->table_ref->schema_table &&
        qep_tab->table_ref->schema_table->fill_table) {
      table_path = NewMaterializeInformationSchemaTableAccessPath(
          thd, table_path, qep_tab->table_ref, qep_tab->condition());
    }
  }
  return table_path;
}

void SetCostOnTableAccessPath(const Cost_model_server &cost_model,
                              const POSITION *pos, bool is_after_filter,
                              AccessPath *path) {
  const double num_rows_after_filtering =
      pos->rows_fetched * pos->filter_effect;
  if (is_after_filter) {
    path->set_num_output_rows(num_rows_after_filtering);
  } else {
    path->set_num_output_rows(pos->rows_fetched);
  }

  // Note that we don't try to adjust for the filtering here;
  // we estimate the same cost as the table itself.
  const double cost =
      pos->read_cost + cost_model.row_evaluate_cost(num_rows_after_filtering);
  if (pos->prefix_rowcount <= 0.0) {
    path->set_cost(cost);
  } else {
    // Scale the estimated cost to being for one loop only, to match the
    // measured costs.
    path->set_cost(cost * num_rows_after_filtering / pos->prefix_rowcount);
  }
}

void SetCostOnNestedLoopAccessPath(const Cost_model_server &cost_model,
                                   const POSITION *pos_inner,
                                   AccessPath *path) {
  if (pos_inner == nullptr) {
    // No cost information.
    return;
  }

  AccessPath *outer, *inner;
  if (path->type == AccessPath::NESTED_LOOP_SEMIJOIN_WITH_DUPLICATE_REMOVAL) {
    outer = path->nested_loop_semijoin_with_duplicate_removal().outer;
    inner = path->nested_loop_semijoin_with_duplicate_removal().inner;
  } else {
    assert(path->type == AccessPath::NESTED_LOOP_JOIN);
    outer = path->nested_loop_join().outer;
    inner = path->nested_loop_join().inner;
  }

  if (outer->num_output_rows() == -1.0 || inner->num_output_rows() == -1.0) {
    // Missing cost information on at least one child.
    return;
  }

  // Mirrors set_prefix_join_cost(), even though the cost calculation doesn't
  // make a lot of sense.
  const double inner_expected_rows_before_filter =
      pos_inner->filter_effect > 0.0
          ? (inner->num_output_rows() / pos_inner->filter_effect)
          : 0.0;
  const double joined_rows =
      outer->num_output_rows() * inner_expected_rows_before_filter;
  path->set_num_output_rows(joined_rows * pos_inner->filter_effect);
  path->set_cost(outer->cost() + pos_inner->read_cost +
                 cost_model.row_evaluate_cost(joined_rows));
}

void SetCostOnHashJoinAccessPath(const Cost_model_server &cost_model,
                                 const POSITION *pos_outer, AccessPath *path) {
  if (pos_outer == nullptr) {
    // No cost information.
    return;
  }

  AccessPath *outer = path->hash_join().outer;
  AccessPath *inner = path->hash_join().inner;

  if (outer->num_output_rows() == -1.0 || inner->num_output_rows() == -1.0) {
    // Missing cost information on at least one child.
    return;
  }

  // Mirrors set_prefix_join_cost(), even though the cost calculation doesn't
  // make a lot of sense.
  const double joined_rows =
      outer->num_output_rows() * inner->num_output_rows();
  path->set_num_output_rows(joined_rows * pos_outer->filter_effect);
  path->set_cost(inner->cost() + pos_outer->read_cost +
                 cost_model.row_evaluate_cost(joined_rows));
}

static bool ConditionIsAlwaysTrue(Item *item) {
  return item->const_item() && item->val_bool();
}

/// Find all the tables below "path" that have been pruned and replaced by a
/// ZERO_ROWS access path.
static table_map GetPrunedTables(const AccessPath *path) {
  table_map pruned_tables = 0;

  WalkAccessPaths(
      path, /*join=*/nullptr, WalkAccessPathPolicy::STOP_AT_MATERIALIZATION,
      [&pruned_tables](const AccessPath *subpath, const JOIN *) {
        if (subpath->type == AccessPath::ZERO_ROWS) {
          pruned_tables |=
              GetUsedTableMap(subpath, /*include_pruned_tables=*/true);
          return true;  // Stop recursing into this subtree.
        }
        return false;
      });

  return pruned_tables;
}

// Create a hash join iterator with the given build and probe input. We will
// move conditions from the argument "join_conditions" into two separate lists;
// one list for equi-join conditions that will be used as normal join conditions
// in hash join, and one list for non-equi-join conditions that will be attached
// as "extra" conditions in hash join. The "extra" conditions are conditions
// that must be evaluated after the hash table lookup, but _before_ returning a
// row. Conditions that are not moved will be attached as filters after the
// join. Note that we only attach conditions as "extra" conditions if the join
// type is not inner join. This gives us more fine-grained output from EXPLAIN
// ANALYZE, where we can see whether the condition was expensive.
// This information is lost when we attach conditions as extra conditions inside
// hash join.
//
// The function will also determine whether hash join is allowed to spill to
// disk. In general, we reject spill to disk if the query has a LIMIT and no
// aggregation or grouping. See comments inside the function for justification.
static AccessPath *CreateHashJoinAccessPath(
    THD *thd, QEP_TAB *qep_tab, AccessPath *build_path,
    qep_tab_map build_tables, AccessPath *probe_path, qep_tab_map probe_tables,
    JoinType join_type, vector<Item *> *join_conditions,
    table_map *conditions_depend_on_outer_tables) {
  const table_map left_table_map =
      ConvertQepTabMapToTableMap(qep_tab->join(), probe_tables);
  const table_map right_table_map =
      ConvertQepTabMapToTableMap(qep_tab->join(), build_tables);

  // Move out equi-join conditions and non-equi-join conditions, so we can
  // attach them as join condition and extra conditions in hash join.
  vector<HashJoinCondition> hash_join_conditions;
  vector<Item *> hash_join_extra_conditions;

  for (Item *outer_item : *join_conditions) {
    // We can encounter conditions that are AND'ed together (i.e. a condition
    // that originally was Item_cond_and inside a Item_trig_cond).
    Mem_root_array<Item *> condition_parts(thd->mem_root);
    ExtractConditions(outer_item, &condition_parts);
    for (Item *inner_item : condition_parts) {
      if (ConditionIsAlwaysTrue(inner_item)) {
        // The optimizer may leave conditions that are always 'true'. These have
        // no effect on the query, so we ignore them. Ideally, the optimizer
        // should not attach these conditions in the first place.
        continue;
      }

      // See if this is an equi-join condition.
      if (inner_item->type() == Item::FUNC_ITEM ||
          inner_item->type() == Item::COND_ITEM) {
        Item_func *func_item = down_cast<Item_func *>(inner_item);

        if (func_item->functype() == Item_func::EQ_FUNC) {
          bool found = false;
          down_cast<Item_func_eq *>(func_item)
              ->ensure_multi_equality_fields_are_available(
                  left_table_map, right_table_map, /*replace=*/true, &found);
        }

        if (func_item->contains_only_equi_join_condition()) {
          Item_eq_base *join_condition = down_cast<Item_eq_base *>(func_item);
          if (IsHashEquijoinCondition(join_condition, left_table_map,
                                      right_table_map)) {
            // Make a hash join condition for this equality comparison.
            // This may entail allocating type cast nodes; see the comments
            // on HashJoinCondition for more details.
            hash_join_conditions.emplace_back(join_condition, thd->mem_root);
            continue;
          }
        }
      }
      // It was not.
      hash_join_extra_conditions.push_back(inner_item);
    }
  }

  // For any conditions for which HashJoinCondition decided only to store the
  // hash in the key, we need to re-check.
  for (const HashJoinCondition &cond : hash_join_conditions) {
    if (!cond.store_full_sort_key()) {
      hash_join_extra_conditions.push_back(cond.join_condition());
    }
  }

  if (join_type == JoinType::INNER) {
    // For inner join, attach the extra conditions as filters after the join.
    // This gives us more detailed output in EXPLAIN ANALYZE since we get an
    // instrumented FilterIterator on top of the join.
    *join_conditions = std::move(hash_join_extra_conditions);
  } else {
    join_conditions->clear();

    // The join condition could contain conditions that can be pushed down into
    // the right side, e.g. “t1 LEFT JOIN t2 ON t2.x > 3” (or simply
    // “ON FALSE”). For inner joins, the optimizer will have pushed these down
    // to the right tables, but it is not capable of doing so for outer joins.
    // As a band-aid, we identify these and push them down onto the build
    // iterator. This isn't ideal (they will not e.g. give rise to index
    // lookups, and if there are multiple tables, we don't push the condition
    // as far down as we should), but it should give reasonable speedups for
    // many common cases.
    vector<Item *> build_conditions;
    for (auto cond_it = hash_join_extra_conditions.begin();
         cond_it != hash_join_extra_conditions.end();) {
      Item *cond = *cond_it;
      if ((cond->used_tables() & (left_table_map | RAND_TABLE_BIT)) == 0) {
        build_conditions.push_back(cond);
        cond_it = hash_join_extra_conditions.erase(cond_it);
      } else {
        *conditions_depend_on_outer_tables |= cond->used_tables();
        ++cond_it;
      }
    }
    build_path = PossiblyAttachFilter(build_path, build_conditions, thd,
                                      conditions_depend_on_outer_tables);
  }

  // If we have a degenerate semijoin or antijoin (ie., no join conditions),
  // we only need a single row from the inner side.
  if ((join_type == JoinType::SEMI || join_type == JoinType::ANTI) &&
      hash_join_conditions.empty() && hash_join_extra_conditions.empty()) {
    build_path = NewLimitOffsetAccessPath(thd, build_path,
                                          /*limit=*/1, /*offset=*/0,
                                          /*count_all_rows=*/false,
                                          /*reject_multiple_rows=*/false,
                                          /*send_records_override=*/nullptr);
  }

  const JOIN *join = qep_tab->join();
  const bool has_grouping = join->implicit_grouping || join->grouped;

  const bool has_limit = join->m_select_limit != HA_POS_ERROR;

  const bool has_order_by = join->order.order != nullptr;

  // If we have a limit in the query, do not allow hash join to spill to
  // disk. The effect of this is that hash join will start producing
  // result rows a lot earlier, and thus hit the LIMIT a lot sooner.
  // Ideally, this should be decided during optimization.
  // There are however two situations where we always allow spill to disk,
  // and that is if we either have grouping or sorting in the query. In
  // those cases, the iterator above us will most likely consume the
  // entire result set anyways.
  const bool allow_spill_to_disk = !has_limit || has_grouping || has_order_by;

  RelationalExpression *expr = new (thd->mem_root) RelationalExpression(thd);
  expr->left = expr->right =
      nullptr;  // Only used in the hypergraph join optimizer.
  switch (join_type) {
    case JoinType::ANTI:
      expr->type = RelationalExpression::ANTIJOIN;
      break;
    case JoinType::INNER:
      expr->type = RelationalExpression::INNER_JOIN;
      break;
    case JoinType::OUTER:
      expr->type = RelationalExpression::LEFT_JOIN;
      break;
    case JoinType::SEMI:
      expr->type = RelationalExpression::SEMIJOIN;
      break;
    case JoinType::FULL_OUTER:
      expr->type = RelationalExpression::FULL_OUTER_JOIN;
      break;
  }
  for (Item *item : hash_join_extra_conditions) {
    expr->join_conditions.push_back(item);
  }
  for (const HashJoinCondition &condition : hash_join_conditions) {
    expr->equijoin_conditions.push_back(condition.join_condition());
  }

  // Go through the equijoin conditions and check that all of them still
  // refer to tables that exist. If some table was pruned away due to
  // being replaced by ZeroRowsAccessPath, but the equijoin condition still
  // refers to it, it could become degenerate: The only rows it could ever
  // see would be NULL-complemented rows, so if the join condition is
  // NULL-rejecting on the pruned table, it will never match.
  // In this case, we can remove the entire build path (ie., propagate the
  // zero-row property to our own join).
  //
  // We also remove the join conditions, to avoid using time on extracting their
  // hash values. (Also, Item_eq_base::append_join_key_for_hash_join has an
  // assert that this case should never happen, so it would trigger.)
  if (const table_map pruned_tables =
          GetPrunedTables(probe_path) | GetPrunedTables(build_path);
      pruned_tables != 0 &&
      any_of(hash_join_conditions.begin(), hash_join_conditions.end(),
             [pruned_tables](const HashJoinCondition &condition) {
               return Overlaps(pruned_tables,
                               condition.join_condition()->not_null_tables());
             })) {
    if (build_path->type != AccessPath::ZERO_ROWS) {
      build_path = NewZeroRowsAccessPath(
          thd, build_path, "Join condition requires pruned table");
    }
    expr->equijoin_conditions.clear();
  }

  JoinPredicate *pred = new (thd->mem_root) JoinPredicate;
  pred->expr = expr;

  AccessPath *path = new (thd->mem_root) AccessPath;
  path->type = AccessPath::HASH_JOIN;
  path->hash_join().outer = probe_path;
  path->hash_join().inner = build_path;
  path->hash_join().join_predicate = pred;
  path->hash_join().allow_spill_to_disk = allow_spill_to_disk;
  // Will be set later if we get a weedout access path as parent.
  path->hash_join().store_rowids = false;
  path->hash_join().rewrite_semi_to_inner = false;
  path->hash_join().tables_to_get_rowid_for = 0;

  SetCostOnHashJoinAccessPath(*thd->cost_model(), qep_tab->position(), path);

  return path;
}

// Move all the join conditions from the vector "predicates" over to the
// vector "join_conditions", while filters are untouched. This is done so that
// we can attach the join conditions directly to the hash join iterator. Further
// separation into equi-join and non-equi-join conditions will be done inside
// CreateHashJoinAccessPath().
static void ExtractJoinConditions(const QEP_TAB *current_table,
                                  vector<Item *> *predicates,
                                  vector<Item *> *join_conditions) {
  vector<Item *> real_predicates;
  for (Item *item : *predicates) {
    if (IsJoinCondition(item, current_table)) {
      join_conditions->emplace_back(item);
    } else {
      real_predicates.emplace_back(item);
    }
  }

  *predicates = std::move(real_predicates);
}

static bool UseHashJoin(QEP_TAB *qep_tab) {
  return qep_tab->op_type == QEP_TAB::OT_BNL;
}

static bool UseBKA(QEP_TAB *qep_tab) {
  if (qep_tab->op_type != QEP_TAB::OT_BKA) {
    // Not BKA.
    return false;
  }

  // Similar to QueryMixesOuterBKAAndBNL(), if we have an outer join BKA
  // that contains multiple tables on the right side, we will not have a
  // left-deep tree, which we cannot handle at this point.
  if (qep_tab->last_inner() != NO_PLAN_IDX &&
      qep_tab->last_inner() != qep_tab->idx()) {
    // More than one table on the right side of an outer join, so not
    // left-deep.
    return false;
  }
  return true;
}

// Having a non-BKA join on the right side of an outer BKA join causes problems
// for the matched-row signaling from MultiRangeRowIterator to BKAIterator;
// rows could be found just fine, but not go through the join filter (and thus
// not be marked as matched in BKAIterator), creating extra NULLs.
//
// The only way this can happen is when we get a hash join on the inside of an
// outer BKA join (otherwise, the join tree will be left-deep). If this
// happens, we simply turn off both BKA and hash join handling for the query;
// it is a very rare situation, and the slowdown should be acceptable.
// (Only turning off BKA helps somewhat, but MultiRangeRowIterator also cannot
// be on the inside of a hash join, so we need to turn off BNL as well.)
static bool QueryMixesOuterBKAAndBNL(JOIN *join) {
  bool has_outer_bka = false;
  bool has_bnl = false;
  for (uint i = join->const_tables; i < join->primary_tables; ++i) {
    QEP_TAB *qep_tab = &join->qep_tab[i];
    if (UseHashJoin(qep_tab)) {
      has_bnl = true;
    } else if (qep_tab->op_type == QEP_TAB::OT_BKA &&
               qep_tab->last_inner() != NO_PLAN_IDX) {
      has_outer_bka = true;
    }
  }
  return has_bnl && has_outer_bka;
}

static bool InsideOuterOrAntiJoin(QEP_TAB *qep_tab) {
  return qep_tab->last_inner() != NO_PLAN_IDX;
}

void PickOutConditionsForTableIndex(int table_idx,
                                    vector<PendingCondition> *from,
                                    vector<PendingCondition> *to) {
  for (auto it = from->begin(); it != from->end();) {
    if (it->table_index_to_attach_to == table_idx) {
      to->push_back(*it);
      it = from->erase(it);
    } else {
      ++it;
    }
  }
}

void PickOutConditionsForTableIndex(int table_idx,
                                    vector<PendingCondition> *from,
                                    vector<Item *> *to) {
  for (auto it = from->begin(); it != from->end();) {
    if (it->table_index_to_attach_to == table_idx) {
      to->push_back(it->cond);
      it = from->erase(it);
    } else {
      ++it;
    }
  }
}

AccessPath *FinishPendingOperations(
    THD *thd, AccessPath *path, QEP_TAB *remove_duplicates_loose_scan_qep_tab,
    const vector<PendingCondition> &pending_conditions,
    table_map *conditions_depend_on_outer_tables) {
  path = PossiblyAttachFilter(path, pending_conditions, thd,
                              conditions_depend_on_outer_tables);

  if (remove_duplicates_loose_scan_qep_tab != nullptr) {
    QEP_TAB *const qep_tab =
        remove_duplicates_loose_scan_qep_tab;  // For short.
    KEY *key = qep_tab->table()->key_info + qep_tab->index();
    AccessPath *old_path = path;
    path = NewRemoveDuplicatesOnIndexAccessPath(
        thd, path, qep_tab->table(), key, qep_tab->loosescan_key_len);
    CopyBasicProperties(*old_path, path);  // We have nothing better.
  }

  return path;
}

/**
  For a given slice of the table list, build up the iterator tree corresponding
  to the tables in that slice. It handles inner and outer joins, as well as
  semijoins (“first match”).

  The join tree in MySQL is generally a left-deep tree of inner joins,
  so we can start at the left, make an inner join against the next table,
  join the result of that against the next table, etc.. However, a given
  sub-slice of the table list can be designated as an outer join, by setting
  first_inner() and last_inner() on the first table of said slice. (It is also
  set in some, but not all, of the other tables in the slice.) If so, we call
  ourselves recursively with that slice, put it as the right (inner) arm of
  an outer join, and then continue with our inner join.

  Similarly, if a table N has set “first match” to table M (ie., jump back to
  table M whenever we see a non-filtered record in table N), then there is a
  subslice from [M+1,N] that we need to process recursively before putting it
  as the right side of a semijoin. Every semijoin can be implemented with a
  LIMIT 1, but for clarity and performance, we prefer to use a NestedLoopJoin
  with a special SEMI join type whenever possible. Sometimes, we have no choice,
  though (see the comments below). Note that we cannot use first_sj_inner() for
  detecting semijoins, as it is not updated when tables are reordered by the
  join optimizer. Outer joins and semijoins can nest, so we need to take some
  care to make sure that we pick the outermost structure to recurse on.

  Conditions are a bit tricky. Conceptually, SQL evaluates conditions only
  after all tables have been joined; however, for efficiency reasons, we want
  to evaluate them as early as possible. As long as we are only dealing with
  inner joins, this is as soon as we've read all tables participating in the
  condition, but for outer joins, we need to wait until the join has happened.
  See pending_conditions below.

  @param upper_first_idx gives us the first table index of the other side of the
    join. Only valid if we are inside a substructure (outer join, semijoin or
    antijoin). I.e., if we are processing the right side of the query
    't1 LEFT JOIN t2', upper_first_idx gives us the table index of 't1'. Used by
    hash join to determine the table map for each side of the join.
  @param first_idx index of the first table in the slice we are creating a
    tree for (inclusive)
  @param last_idx index of the last table in the slice we are creating a
    tree for (exclusive)
  @param qep_tabs the full list of tables we are joining
  @param thd the THD to allocate the iterators on
  @param calling_context what situation we have immediately around is in the
    tree (ie., whether we are called to resolve the inner part of an outer
    join, a semijoin, etc.); mostly used to avoid infinite recursion where we
    would process e.g. the same semijoin over and over again
  @param pending_conditions if nullptr, we are not at the right (inner) side of
    any outer join and can evaluate conditions immediately. If not, we need to
    push any WHERE predicates to that vector and evaluate them only after joins.
  @param pending_invalidators a global list of CacheInvalidatorIterators we
    need to emit, but cannot yet due to pending outer joins. Note that unlike
    pending_conditions and pending_join_conditions, this is never nullptr,
    and is always the same pointer when recursing within the same JOIN.
  @param pending_join_conditions if not nullptr, we are at the inner side of
    semijoin/antijoin. The join iterator is created at the outer side, so any
    join conditions at the inner side needs to be pushed to this vector so that
    they can be attached to the join iterator. Note that this is currently only
    used by hash join.
  @param[out] unhandled_duplicates list of tables we should have deduplicated
    using duplicate weedout, but could not; append-only.
  @param[out] conditions_depend_on_outer_tables For each condition we have
    applied on the inside of these iterators, their dependent tables are
    appended to this set. Thus, if conditions_depend_on_outer_tables contain
    something from outside the tables covered by [first_idx,last_idx)
    (ie., after translation from QEP_TAB indexes to table indexes), we cannot
    use a hash join, since the returned iterator depends on seeing outer rows
    when evaluating its conditions.
 */
AccessPath *ConnectJoins(plan_idx upper_first_idx, plan_idx first_idx,
                         plan_idx last_idx, QEP_TAB *qep_tabs, THD *thd,
                         CallingContext calling_context,
                         vector<PendingCondition> *pending_conditions,
                         vector<PendingInvalidator> *pending_invalidators,
                         vector<PendingCondition> *pending_join_conditions,
                         qep_tab_map *unhandled_duplicates,
                         table_map *conditions_depend_on_outer_tables) {
  assert(last_idx > first_idx);
  AccessPath *path = nullptr;

  // A special case: If we are at the top but the first table is an outer
  // join, we implicitly have one or more const tables to the left side
  // of said join.
  bool is_top_level_outer_join =
      calling_context == TOP_LEVEL &&
      qep_tabs[first_idx].last_inner() != NO_PLAN_IDX;

  vector<PendingCondition> top_level_pending_conditions;
  vector<PendingCondition> top_level_pending_join_conditions;
  if (is_top_level_outer_join) {
    path = NewFakeSingleRowAccessPath(thd, /*count_examined_rows=*/false);
    pending_conditions = &top_level_pending_conditions;
    pending_join_conditions = &top_level_pending_join_conditions;
  }

  // NOTE: i is advanced in one of two ways:
  //
  //  - If we have an inner join, it will be incremented near the bottom of the
  //    loop, as we can process inner join tables one by one.
  //  - If not (ie., we have an outer join or semijoin), we will process
  //    the sub-join recursively, and thus move it past the end of said
  //    sub-join.
  for (plan_idx i = first_idx; i < last_idx;) {
    // See if there are any invalidators we couldn't output before
    // (typically on a lower recursion level), but that are in-scope now.
    // It's highly unlikely that we have more than one pending table here
    // (the most common case will be zero), so don't bother combining them
    // into one invalidator.
    for (auto it = pending_invalidators->begin();
         it != pending_invalidators->end();) {
      if (it->table_index_to_invalidate < last_idx) {
        assert(path != nullptr);
        path = NewInvalidatorAccessPathForTable(thd, path, it->qep_tab,
                                                it->table_index_to_invalidate);
        it = pending_invalidators->erase(it);
      } else {
        ++it;
      }
    }

    if (is_top_level_outer_join && i == qep_tabs[first_idx].last_inner() + 1) {
      // Finished the top level outer join.
      path = FinishPendingOperations(
          thd, path, /*remove_duplicates_loose_scan_qep_tab=*/nullptr,
          top_level_pending_conditions, conditions_depend_on_outer_tables);

      is_top_level_outer_join = false;
      pending_conditions = nullptr;
      pending_join_conditions = nullptr;
    }

    bool add_limit_1;
    plan_idx substructure_end;
    const Substructure substructure =
        FindSubstructure(qep_tabs, first_idx, i, last_idx, calling_context,
                         &add_limit_1, &substructure_end, unhandled_duplicates);

    // Get the index of the table where semijoin hash iterator would be created.
    // Used in placing the join conditions attached to the tables that are on
    // the inner side of a semijoin correctly.
    plan_idx semi_join_table_idx = NO_PLAN_IDX;
    if (calling_context == DIRECTLY_UNDER_SEMIJOIN &&
        qep_tabs[last_idx - 1].firstmatch_return != NO_PLAN_IDX) {
      semi_join_table_idx = qep_tabs[last_idx - 1].firstmatch_return + 1;
    }

    QEP_TAB *qep_tab = &qep_tabs[i];
    if (substructure == Substructure::OUTER_JOIN ||
        substructure == Substructure::SEMIJOIN) {
      const qep_tab_map left_tables = TablesBetween(first_idx, i);
      const qep_tab_map right_tables = TablesBetween(i, substructure_end);

      // Outer or semijoin, consisting of a subtree (possibly of only one
      // table), so we send the entire subtree down to a recursive invocation
      // and then join the returned root into our existing tree.
      AccessPath *subtree_path;
      vector<PendingCondition> subtree_pending_conditions;
      vector<PendingCondition> subtree_pending_join_conditions;
      table_map conditions_depend_on_outer_tables_subtree = 0;
      if (substructure == Substructure::SEMIJOIN) {
        // Semijoins don't have special handling of WHERE, so simply recurse.
        if (UseHashJoin(qep_tab) &&
            !QueryMixesOuterBKAAndBNL(qep_tab->join())) {
          // We must move any join conditions inside the subtructure up to this
          // level so that they can be attached to the hash join iterator.
          subtree_path = ConnectJoins(
              first_idx, i, substructure_end, qep_tabs, thd,
              DIRECTLY_UNDER_SEMIJOIN, &subtree_pending_conditions,
              pending_invalidators, &subtree_pending_join_conditions,
              unhandled_duplicates, &conditions_depend_on_outer_tables_subtree);
        } else {
          // Send in "subtree_pending_join_conditions", so that any semijoin
          // conditions are moved up to this level, where they will be attached
          // as conditions to the hash join iterator.
          subtree_path = ConnectJoins(
              first_idx, i, substructure_end, qep_tabs, thd,
              DIRECTLY_UNDER_SEMIJOIN, pending_conditions, pending_invalidators,
              &subtree_pending_join_conditions, unhandled_duplicates,
              &conditions_depend_on_outer_tables_subtree);
        }
      } else if (pending_conditions != nullptr) {
        // We are already on the right (inner) side of an outer join,
        // so we need to keep deferring WHERE predicates.
        subtree_path = ConnectJoins(
            first_idx, i, substructure_end, qep_tabs, thd,
            DIRECTLY_UNDER_OUTER_JOIN, pending_conditions, pending_invalidators,
            pending_join_conditions, unhandled_duplicates,
            &conditions_depend_on_outer_tables_subtree);

        // Pick out any conditions that should be directly above this join
        // (ie., the ON conditions for this specific join).
        PickOutConditionsForTableIndex(i, pending_conditions,
                                       &subtree_pending_conditions);

        // Similarly, for join conditions.
        if (pending_join_conditions != nullptr) {
          PickOutConditionsForTableIndex(i, pending_join_conditions,
                                         &subtree_pending_join_conditions);
        }
      } else {
        // We can check the WHERE predicates on this table right away
        // after the join (and similarly, set up invalidators).
        subtree_path = ConnectJoins(
            first_idx, i, substructure_end, qep_tabs, thd,
            DIRECTLY_UNDER_OUTER_JOIN, &subtree_pending_conditions,
            pending_invalidators, &subtree_pending_join_conditions,
            unhandled_duplicates, &conditions_depend_on_outer_tables_subtree);
      }
      *conditions_depend_on_outer_tables |=
          conditions_depend_on_outer_tables_subtree;

      JoinType join_type;
      if (qep_tab->table()->reginfo.not_exists_optimize) {
        // Similar to the comment on SplitConditions (see case #3), we can only
        // enable antijoin optimizations if we are not already on the right
        // (inner) side of another outer join. Otherwise, we would cause the
        // higher-up outer join to create NULL rows where there should be none.
        assert(substructure != Substructure::SEMIJOIN);
        join_type =
            (pending_conditions == nullptr) ? JoinType::ANTI : JoinType::OUTER;

        // Normally, a ”found” trigger means that the condition should be moved
        // up above some outer join (ie., it's a WHERE, not an ON condition).
        // However, there is one specific case where the optimizer sets up such
        // a trigger with the condition being _the same table as it's posted
        // on_, namely antijoins used for NOT IN; here, a FALSE condition is
        // being used to specify that inner rows should pass by the join, but
        // they should inhibit the null-complemented row. (So in this case,
        // the antijoin is no longer just an optimization that can be ignored
        // as we rewrite into an outer join.) In this case, there's a condition
        // wrapped in “not_null_compl” and ”found”, with the trigger for both
        // being the same table as the condition is posted on.
        //
        // So, as a special exception, detect this case, removing these
        // conditions (as they would otherwise kill all of our output rows) and
        // use them to mark the join as _really_ antijoin, even when it's
        // within an outer join.
        for (auto it = subtree_pending_conditions.begin();
             it != subtree_pending_conditions.end();) {
          if (it->table_index_to_attach_to == int(i) &&
              it->cond->item_name.ptr() == antijoin_null_cond) {
            assert(nullptr != dynamic_cast<Item_func_false *>(it->cond));
            join_type = JoinType::ANTI;
            it = subtree_pending_conditions.erase(it);
          } else {
            ++it;
          }
        }

        // Do the same for antijoin-marking conditions.
        for (auto it = subtree_pending_join_conditions.begin();
             it != subtree_pending_join_conditions.end();) {
          if (it->table_index_to_attach_to == int(i) &&
              it->cond->item_name.ptr() == antijoin_null_cond) {
            assert(nullptr != dynamic_cast<Item_func_false *>(it->cond));
            join_type = JoinType::ANTI;
            it = subtree_pending_join_conditions.erase(it);
          } else {
            ++it;
          }
        }
      } else {
        join_type = substructure == Substructure::SEMIJOIN ? JoinType::SEMI
                                                           : JoinType::OUTER;
      }

      // If the entire slice is a semijoin (e.g. because we are semijoined
      // against all the const tables, or because we're a semijoin within an
      // outer join), solve it by using LIMIT 1.
      //
      // If the entire slice is an outer join, we've solved that in a more
      // roundabout way; see is_top_level_outer_join above.
      if (path == nullptr) {
        assert(substructure == Substructure::SEMIJOIN);
        add_limit_1 = true;
      }

      if (add_limit_1) {
        subtree_path = NewLimitOffsetAccessPath(
            thd, subtree_path,
            /*limit=*/1, /*offset=*/0,
            /*count_all_rows=*/false, /*reject_multiple_rows=*/false,
            /*send_records_override=*/nullptr);
      }

      const bool pfs_batch_mode = qep_tab->pfs_batch_update(qep_tab->join()) &&
                                  join_type != JoinType::ANTI &&
                                  join_type != JoinType::SEMI;

      // See documentation for conditions_depend_on_outer_tables in
      // the function comment. Note that this cannot happen for inner joins
      // (join conditions can always be pulled up for them), so we do not
      // replicate this check for inner joins below.
      const bool right_side_depends_on_outer =
          Overlaps(conditions_depend_on_outer_tables_subtree,
                   ConvertQepTabMapToTableMap(qep_tab->join(), left_tables));

      bool remove_duplicates_loose_scan = false;
      if (i != first_idx && qep_tabs[i - 1].do_loosescan() &&
          qep_tabs[i - 1].match_tab != i - 1) {
        QEP_TAB *prev_qep_tab = &qep_tabs[i - 1];
        assert(path != nullptr);

        KEY *key = prev_qep_tab->table()->key_info + prev_qep_tab->index();
        if (substructure == Substructure::SEMIJOIN) {
          path = NewNestedLoopSemiJoinWithDuplicateRemovalAccessPath(
              thd, path, subtree_path, prev_qep_tab->table(), key,
              prev_qep_tab->loosescan_key_len);
          SetCostOnNestedLoopAccessPath(*thd->cost_model(), qep_tab->position(),
                                        path);
        } else {
          // We were originally in a semijoin, even if it didn't win in
          // FindSubstructure (LooseScan against multiple tables always puts
          // the non-first tables in FirstMatch), it was just overridden by
          // the outer join. In this case, we put duplicate removal after the
          // join (and any associated filtering), which is the safe option --
          // and in this case, it's no slower, since we'll be having a LIMIT 1
          // inserted anyway.
          assert(substructure == Substructure::OUTER_JOIN);
          remove_duplicates_loose_scan = true;

          path = CreateNestedLoopAccessPath(thd, path, subtree_path, join_type,
                                            pfs_batch_mode);
          SetCostOnNestedLoopAccessPath(*thd->cost_model(), qep_tab->position(),
                                        path);
        }
      } else if (path == nullptr) {
        assert(substructure == Substructure::SEMIJOIN);
        path = subtree_path;
      } else if (((UseHashJoin(qep_tab) && !right_side_depends_on_outer) ||
                  UseBKA(qep_tab)) &&
                 !QueryMixesOuterBKAAndBNL(qep_tab->join())) {
        // Join conditions that were inside the substructure are placed in the
        // vector 'subtree_pending_join_conditions'. Find out which of these
        // conditions that should be attached to this table, and attach them
        // to the hash join iterator.
        vector<Item *> join_conditions;
        PickOutConditionsForTableIndex(i, &subtree_pending_join_conditions,
                                       &join_conditions);

        if (UseBKA(qep_tab)) {
          path = CreateBKAAccessPath(thd, qep_tab->join(), path, left_tables,
                                     subtree_path, right_tables,
                                     qep_tab->table(), qep_tab->table_ref,
                                     &qep_tab->ref(), join_type);
        } else {
          path = CreateHashJoinAccessPath(
              thd, qep_tab, subtree_path, right_tables, path, left_tables,
              join_type, &join_conditions, conditions_depend_on_outer_tables);
        }

        path = PossiblyAttachFilter(path, join_conditions, thd,
                                    conditions_depend_on_outer_tables);
      } else {
        // Normally, subtree_pending_join_conditions should be empty when we
        // create a nested loop iterator. However, in the case where we thought
        // we would be making a hash join but changed our minds (due to
        // right_side_depends_on_outer), there may be conditions there.
        // Similar to hash join above, pick out those conditions and add them
        // here.
        vector<Item *> join_conditions;
        PickOutConditionsForTableIndex(i, &subtree_pending_join_conditions,
                                       &join_conditions);
        subtree_path = PossiblyAttachFilter(subtree_path, join_conditions, thd,
                                            conditions_depend_on_outer_tables);

        path = CreateNestedLoopAccessPath(thd, path, subtree_path, join_type,
                                          pfs_batch_mode);
        SetCostOnNestedLoopAccessPath(*thd->cost_model(), qep_tab->position(),
                                      path);
      }

      QEP_TAB *remove_duplicates_loose_scan_qep_tab =
          remove_duplicates_loose_scan ? &qep_tabs[i - 1] : nullptr;
      path = FinishPendingOperations(
          thd, path, remove_duplicates_loose_scan_qep_tab,
          subtree_pending_conditions, conditions_depend_on_outer_tables);

      i = substructure_end;
      continue;
    } else if (substructure == Substructure::WEEDOUT) {
      AccessPath *subtree_path = ConnectJoins(
          first_idx, i, substructure_end, qep_tabs, thd, DIRECTLY_UNDER_WEEDOUT,
          pending_conditions, pending_invalidators, pending_join_conditions,
          unhandled_duplicates, conditions_depend_on_outer_tables);
      AccessPath *child_path = subtree_path;
      subtree_path = CreateWeedoutOrLimitAccessPath(
          thd, subtree_path, qep_tab->flush_weedout_table);

      // Copy costs (even though it makes no sense for the LIMIT 1 case).
      CopyBasicProperties(*child_path, subtree_path);

      if (path == nullptr) {
        path = subtree_path;
      } else {
        path =
            CreateNestedLoopAccessPath(thd, path, subtree_path, JoinType::INNER,
                                       /*pfs_batch_mode=*/false);
        SetCostOnNestedLoopAccessPath(*thd->cost_model(), qep_tab->position(),
                                      path);
      }

      i = substructure_end;
      continue;
    } else if (qep_tab->do_loosescan() && qep_tab->match_tab != i &&
               path != nullptr) {
      // Multi-table loose scan is generally handled by other parts of the code
      // (FindSubstructure() returns SEMIJOIN on the next table, since they will
      // have first match set), but we need to make sure there is only one table
      // on NestedLoopSemiJoinWithDuplicateRemovalIterator's left (outer) side.
      // Since we're not at the first table, we would be collecting a join
      // in “iterator” if we just kept on going, so we need to create a separate
      // tree by recursing here.
      AccessPath *subtree_path = ConnectJoins(
          first_idx, i, qep_tab->match_tab + 1, qep_tabs, thd, TOP_LEVEL,
          pending_conditions, pending_invalidators, pending_join_conditions,
          unhandled_duplicates, conditions_depend_on_outer_tables);

      path =
          CreateNestedLoopAccessPath(thd, path, subtree_path, JoinType::INNER,
                                     /*pfs_batch_mode=*/false);
      SetCostOnNestedLoopAccessPath(*thd->cost_model(), qep_tab->position(),
                                    path);
      i = qep_tab->match_tab + 1;
      continue;
    }

    AccessPath *table_path = GetTableAccessPath(thd, qep_tab, qep_tabs);

    const qep_tab_map right_tables = qep_tab->idx_map();
    qep_tab_map left_tables = 0;

    // Get the left side tables of this join.
    if (InsideOuterOrAntiJoin(qep_tab)) {
      left_tables |= TablesBetween(upper_first_idx, first_idx);
    } else {
      left_tables |= TablesBetween(first_idx, i);
    }

    // If this is a BNL, we should replace it with hash join. We did decide
    // during create_access_paths that we actually can replace the BNL with a
    // hash join, so we don't bother checking any further that we actually can
    // replace the BNL with a hash join.
    const bool replace_with_hash_join =
        UseHashJoin(qep_tab) && !QueryMixesOuterBKAAndBNL(qep_tab->join());

    vector<Item *> predicates_below_join;
    vector<Item *> join_conditions;
    vector<PendingCondition> predicates_above_join;

    // If we are on the inner side of a semi-/antijoin, pending_join_conditions
    // will be set. If the join should be executed using hash join,
    // SplitConditions() will put all join conditions in
    // pending_join_conditions. These conditions will later be attached to the
    // hash join iterator when we are done handling the inner side.
    SplitConditions(qep_tab->condition(), qep_tab, &predicates_below_join,
                    &predicates_above_join,
                    replace_with_hash_join ? pending_join_conditions : nullptr,
                    semi_join_table_idx, left_tables);

    // We can always do BKA. The setup is very similar to hash join.
    const bool is_bka =
        UseBKA(qep_tab) && !QueryMixesOuterBKAAndBNL(qep_tab->join());

    if (is_bka) {
      Index_lookup &ref = qep_tab->ref();

      table_path =
          NewMRRAccessPath(thd, qep_tab->table(), &ref,
                           qep_tab->position()->table->join_cache_flags);
      SetCostOnTableAccessPath(*thd->cost_model(), qep_tab->position(),
                               /*is_after_filter=*/false, table_path);

      for (unsigned key_part_idx = 0; key_part_idx < ref.key_parts;
           ++key_part_idx) {
        *conditions_depend_on_outer_tables |=
            ref.items[key_part_idx]->used_tables();
      }
    } else if (replace_with_hash_join) {
      // We will now take all the join conditions (both equi- and
      // non-equi-join conditions) and move them to a separate vector so we
      // can attach them to the hash join iterator later. Conditions that
      // should be attached after the join remain in "predicates_below_join"
      // (i.e. filters).
      ExtractJoinConditions(qep_tab, &predicates_below_join, &join_conditions);
    }

    if (!qep_tab->condition_is_pushed_to_sort()) {  // See the comment on #2.
      const double expected_rows = table_path->num_output_rows();
      table_path = PossiblyAttachFilter(table_path, predicates_below_join, thd,
                                        conditions_depend_on_outer_tables);
      POSITION *pos = qep_tab->position();
      if (expected_rows >= 0.0 && !predicates_below_join.empty() &&
          pos != nullptr) {
        SetCostOnTableAccessPath(*thd->cost_model(), pos,
                                 /*is_after_filter=*/true, table_path);
      }
    } else {
      *conditions_depend_on_outer_tables |= qep_tab->condition()->used_tables();
    }

    // Handle LooseScan that hits this specific table only.
    // Multi-table LooseScans will be handled by
    // NestedLoopSemiJoinWithDuplicateRemovalIterator
    // (which is essentially a semijoin NestedLoopIterator and
    // RemoveDuplicatesOnIndexIterator in one).
    if (qep_tab->do_loosescan() && qep_tab->match_tab == i) {
      KEY *key = qep_tab->table()->key_info + qep_tab->index();
      AccessPath *old_path = table_path;
      table_path = NewRemoveDuplicatesOnIndexAccessPath(
          thd, table_path, qep_tab->table(), key, qep_tab->loosescan_key_len);
      CopyBasicProperties(*old_path, table_path);  // We have nothing better.
    }

    // If there are lateral derived tables that depend on this table,
    // output invalidators to clear them when we output a new row.
    for (plan_idx table_idx :
         BitsSetIn(qep_tab->lateral_derived_tables_depend_on_me)) {
      if (table_idx < last_idx) {
        table_path = NewInvalidatorAccessPathForTable(thd, table_path, qep_tab,
                                                      table_idx);
      } else {
        // The table to invalidate belongs to a higher outer join nest,
        // which means that we cannot emit the invalidator right away --
        // the outer join we are a part of could be emitting NULL-complemented
        // rows that also need to invalidate the cache in question.
        // We'll deal with them in as soon as we get into the same join nest.
        // (But if we deal with them later than that, it might be too late!)
        pending_invalidators->push_back(PendingInvalidator{
            qep_tab, /*table_index_to_attach_to=*/table_idx});
      }
    }

    if (path == nullptr) {
      // We are the first table in this join.
      path = table_path;
    } else {
      // We can only enable DISTINCT optimizations if we are not in the right
      // (inner) side of an outer join; since the filter is deferred, the limit
      // would have to be, too. Similarly, we the old executor can do these
      // optimizations for multiple tables, but it requires poking into global
      // state to see if later tables produced rows or not; we restrict
      // ourselves to the rightmost table, instead of trying to make iterators
      // look at nonlocal state.
      //
      // We don't lose correctness by not applying the limit, only performance
      // on some fairly rare queries (for for former: DISTINCT queries where we
      // outer-join in a table that we don't use in the select list, but filter
      // on one of the columns; for the latter: queries with multiple unused
      // tables).
      //
      // Note that if we are to attach a hash join iterator, we cannot add this
      // optimization, as it would limit the probe input to only one row before
      // the join condition is even applied. Same with BKA; we need to buffer
      // the entire input, since we don't know if there's a match until the join
      // has actually happened.
      //
      // TODO: Consider pushing this limit up the tree together with the filter.
      // Note that this would require some trickery to reset the filter for
      // each new row on the left side of the join, so it's probably not worth
      // it.
      if (qep_tab->not_used_in_distinct && pending_conditions == nullptr &&
          i == static_cast<plan_idx>(qep_tab->join()->primary_tables - 1) &&
          !add_limit_1 && !replace_with_hash_join && !is_bka) {
        table_path = NewLimitOffsetAccessPath(
            thd, table_path, /*limit=*/1,
            /*offset=*/0,
            /*count_all_rows=*/false, /*reject_multiple_rows=*/false,
            /*send_records_override=*/nullptr);
      }

      // Inner join this table to the existing tree.
      // Inner joins are always left-deep, so we can just attach the tables as
      // we find them.
      assert(qep_tab->last_inner() == NO_PLAN_IDX);

      if (is_bka) {
        path = CreateBKAAccessPath(thd, qep_tab->join(), path, left_tables,
                                   table_path, right_tables, qep_tab->table(),
                                   qep_tab->table_ref, &qep_tab->ref(),
                                   JoinType::INNER);
      } else if (replace_with_hash_join) {
        // The numerically lower QEP_TAB is often (if not always) the smaller
        // input, so use that as the build input.
        if (pending_join_conditions != nullptr)
          PickOutConditionsForTableIndex(i, pending_join_conditions,
                                         &join_conditions);
        path = CreateHashJoinAccessPath(thd, qep_tab, path, left_tables,
                                        table_path, right_tables,
                                        JoinType::INNER, &join_conditions,
                                        conditions_depend_on_outer_tables);

        // Attach any remaining non-equi-join conditions as a filter after the
        // join.
        path = PossiblyAttachFilter(path, join_conditions, thd,
                                    conditions_depend_on_outer_tables);
      } else {
        path = CreateNestedLoopAccessPath(
            thd, path, table_path, JoinType::INNER,
            qep_tab->pfs_batch_update(qep_tab->join()));
        SetCostOnNestedLoopAccessPath(*thd->cost_model(), qep_tab->position(),
                                      path);
      }
    }
    ++i;

    // If we have any predicates that should be above an outer join,
    // send them upwards.
    for (PendingCondition &cond : predicates_above_join) {
      assert(pending_conditions != nullptr);
      pending_conditions->push_back(cond);
    }
  }
  if (is_top_level_outer_join) {
    assert(last_idx == qep_tabs[first_idx].last_inner() + 1);
    path = FinishPendingOperations(
        thd, path, /*remove_duplicates_loose_scan_qep_tab=*/nullptr,
        top_level_pending_conditions, conditions_depend_on_outer_tables);
  }
  return path;
}

static table_map get_update_or_delete_target_tables(const JOIN *join) {
  table_map target_tables = 0;

  for (const Table_ref *tr = join->query_block->leaf_tables; tr != nullptr;
       tr = tr->next_leaf) {
    if (tr->updating) {
      target_tables |= tr->map();
    }
  }

  return target_tables;
}

// If this is the top-level query block of a multi-table UPDATE or multi-table
// DELETE statement, wrap the path in an UPDATE_ROWS or DELETE_ROWS path.
AccessPath *JOIN::attach_access_path_for_update_or_delete(
    AccessPath *path) const {
  if (thd->lex->m_sql_cmd == nullptr) {
    // It is not an UPDATE or DELETE statement.
    return path;
  }

  if (query_block->outer_query_block() != nullptr) {
    // It is not the top-level query block.
    return path;
  }

  const enum_sql_command command = thd->lex->m_sql_cmd->sql_command_code();

  // Single-table update or delete does not use access paths and iterators in
  // the old optimizer. (The hypergraph optimizer uses a unified code path for
  // single-table and multi-table, and always identifies itself as MULTI, so
  // these asserts hold for both optimizers.)
  assert(command != SQLCOM_UPDATE);
  assert(command != SQLCOM_DELETE);

  if (command == SQLCOM_UPDATE_MULTI) {
    const table_map target_tables = get_update_or_delete_target_tables(this);
    path = NewUpdateRowsAccessPath(
        thd, path, target_tables,
        GetImmediateUpdateTable(this, std::has_single_bit(target_tables)));
  } else if (command == SQLCOM_DELETE_MULTI) {
    const table_map target_tables = get_update_or_delete_target_tables(this);
    path =
        NewDeleteRowsAccessPath(thd, path, target_tables,
                                GetImmediateDeleteTables(this, target_tables));
    EstimateDeleteRowsCost(path);
  }

  return path;
}

void JOIN::create_access_paths() {
  assert(m_root_access_path == nullptr);

  AccessPath *path = create_root_access_path_for_join();
  path = attach_access_paths_for_having_and_limit(path);
  path = attach_access_path_for_update_or_delete(path);

  m_root_access_path = path;
}

static AccessPath *add_filter_access_path(THD *thd, AccessPath *path,
                                          Item *condition,
                                          const Query_block *query_block) {
  AccessPath *filter_path = NewFilterAccessPath(thd, path, condition);
  CopyBasicProperties(*path, filter_path);
  if (thd->lex->using_hypergraph_optimizer()) {
    // We cannot call EstimateFilterCost() in the pre-hypergraph optimizer,
    // as on repeated execution of a prepared query, the condition may contain
    // references to subqueries that are destroyed and not re-optimized yet.
    const FilterCost filter_cost = EstimateFilterCost(
        thd, filter_path->num_output_rows(), condition, query_block);
    filter_path->set_cost(filter_path->cost() +
                          filter_cost.cost_if_not_materialized);
    filter_path->set_init_cost(filter_path->init_cost() +
                               filter_cost.init_cost_if_not_materialized);
  }
  return filter_path;
}

AccessPath *JOIN::create_root_access_path_for_join() {
  if (select_count) {
    return NewUnqualifiedCountAccessPath(thd);
  }

  // OK, so we're good. Go through the tables and make the join access paths.
  AccessPath *path = nullptr;
  if (query_block->is_table_value_constructor) {
    best_rowcount = query_block->row_value_list->size();
    path = NewTableValueConstructorAccessPath(thd, this);
    path->set_num_output_rows(best_rowcount);
    path->set_cost(0.0);
    path->set_init_cost(0.0);
    // Table value constructors may get a synthetic WHERE clause from an
    // IN-to-EXISTS transformation. If so, add a filter for it.
    if (where_cond != nullptr) {
      path = add_filter_access_path(thd, path, where_cond, query_block);
    }
  } else if (const_tables == primary_tables) {
    // Only const tables, so add a fake single row to join in all
    // the const tables (only inner-joined tables are promoted to
    // const tables in the optimizer).
    path = NewFakeSingleRowAccessPath(thd, /*count_examined_rows=*/true);
    qep_tab_map conditions_depend_on_outer_tables = 0;
    if (where_cond != nullptr) {
      path = PossiblyAttachFilter(path, vector<Item *>{where_cond}, thd,
                                  &conditions_depend_on_outer_tables);
    }

    // Surprisingly enough, we can specify that the const tables are
    // to be dumped immediately to a temporary table. If we don't do this,
    // we risk that there are fields that are not copied correctly
    // (tmp_table_param contains copy_funcs we'd otherwise miss).
    if (const_tables > 0) {
      QEP_TAB *qep_tab = &this->qep_tab[const_tables];
      if (qep_tab->op_type == QEP_TAB::OT_MATERIALIZE) {
        qep_tab->table()->alias = "<temporary>";
        AccessPath *table_path = create_table_access_path(
            thd, qep_tab->table(), qep_tab->range_scan(), qep_tab->table_ref,
            qep_tab->position(),
            /*count_examined_rows=*/false);
        path = NewMaterializeAccessPath(
            thd,
            SingleMaterializeQueryBlock(
                thd, path, query_block->select_number, this,
                /*copy_items=*/true, qep_tab->tmp_table_param),
            qep_tab->invalidators, qep_tab->table(), table_path,
            /*cte=*/nullptr, query_expression(), qep_tab->ref_item_slice,
            /*rematerialize=*/true, qep_tab->tmp_table_param->end_write_records,
            /*reject_multiple_rows=*/false);
        EstimateMaterializeCost(thd, path);
      }
    }
  } else {
    qep_tab_map unhandled_duplicates = 0;
    qep_tab_map conditions_depend_on_outer_tables = 0;
    vector<PendingInvalidator> pending_invalidators;
    path = ConnectJoins(
        /*upper_first_idx=*/NO_PLAN_IDX, const_tables, primary_tables, qep_tab,
        thd, TOP_LEVEL, nullptr, &pending_invalidators,
        /*pending_join_conditions=*/nullptr, &unhandled_duplicates,
        &conditions_depend_on_outer_tables);

    // If there were any weedouts that we had to drop during ConnectJoins()
    // (ie., the join left some tables that were supposed to be deduplicated
    // but were not), handle them now at the very end.
    if (unhandled_duplicates != 0) {
      AccessPath *const child = path;
      path = NewWeedoutAccessPathForTables(thd, unhandled_duplicates, qep_tab,
                                           primary_tables, child);

      CopyBasicProperties(*child, path);
    }
  }

  // Deal with any materialization happening at the end (typically for
  // sorting, grouping or distinct).
  for (unsigned table_idx = const_tables + 1; table_idx <= tables;
       ++table_idx) {
    QEP_TAB *qep_tab = &this->qep_tab[table_idx];
    if (qep_tab->op_type != QEP_TAB::OT_MATERIALIZE &&
        qep_tab->op_type != QEP_TAB::OT_AGGREGATE_THEN_MATERIALIZE &&
        qep_tab->op_type != QEP_TAB::OT_AGGREGATE_INTO_TMP_TABLE &&
        qep_tab->op_type != QEP_TAB::OT_WINDOWING_FUNCTION) {
      continue;
    }
    if (qep_tab->op_type == QEP_TAB::OT_AGGREGATE_THEN_MATERIALIZE) {
      // Aggregate as we go, with output into a temporary table.
      // (We can also aggregate as we go after the materialization step;
      // see below. We won't be aggregating twice, though.)
      if (!qep_tab->tmp_table_param->precomputed_group_by) {
        path = NewAggregateAccessPath(thd, path, query_block->olap);
        EstimateAggregateCost(thd, path, query_block);
      }
    }

    // Attach HAVING if needed (it's put on the QEP_TAB and not on the JOIN if
    // we have a temporary table) and we've done all aggregation.
    //
    // FIXME: If the HAVING condition is an alias (a MySQL-specific extension),
    // it could be evaluated twice; once for the condition, and again for the
    // copying into the table. This was originally partially fixed by moving
    // the HAVING into qep_tab->condition() instead, although this makes the
    // temporary table larger than it needs to be, and is not a legal case in
    // the presence of SELECT DISTINCT. (The main.having test has a few tests
    // for this.) Later, it was completely fixed for the old executor,
    // by evaluating the filter against the temporary table row (switching
    // slices), although the conditional move into qep_tab->condition(),
    // which was obsolete for the old executor after said fix, was never
    // removed. See if we can get this fixed in the new executor as well,
    // and then remove the code that moves HAVING onto qep_tab->condition().
    if (qep_tab->having != nullptr &&
        qep_tab->op_type != QEP_TAB::OT_AGGREGATE_INTO_TMP_TABLE) {
      path = NewFilterAccessPath(thd, path, qep_tab->having);
    }

    // Sorting comes after the materialization (which we're about to add),
    // and should be shown as such.
    Filesort *filesort = qep_tab->filesort;
    ORDER *filesort_order = qep_tab->filesort_pushed_order;

    Filesort *dup_filesort = nullptr;
    ORDER *dup_filesort_order = nullptr;
    bool limit_1_for_dup_filesort = false;

    // The pre-iterator executor did duplicate removal by going into the
    // temporary table and actually deleting records, using a hash table for
    // smaller tables and an O(n²) algorithm for large tables. This kind of
    // deletion is not cleanly representable in the iterator model, so we do it
    // using a duplicate-removing filesort instead, which has a straight-up
    // O(n log n) cost.
    if (qep_tab->needs_duplicate_removal) {
      bool all_order_fields_used;

      // If there's an ORDER BY on the query, it needs to be heeded in the
      // re-sort for DISTINCT. Note that the global ORDER BY could be pushed
      // to the first table, so we need to check there, too.
      ORDER *desired_order = this->order.order;
      if (desired_order == nullptr &&
          this->qep_tab[0].filesort_pushed_order != nullptr) {
        desired_order = this->qep_tab[0].filesort_pushed_order;
      }

      // If we don't have ROLLUP, we prefer to use query_block->fields,
      // so that we can see if fields belong to const tables or not
      // (which, in rare cases, can remove the requirement for a sort).
      //
      // But if we have ROLLUP, the rollup group wrappers will have been
      // removed from the base list (in change_to_use_tmp_fields_except_sums()),
      // since that is to be used for materialization, and we need to use the
      // actual field list instead.
      mem_root_deque<Item *> *select_list =
          (rollup_state == RollupState::NONE) ? &query_block->fields : fields;

      ORDER *order = create_order_from_distinct(
          thd, ref_items[qep_tab->ref_item_slice], desired_order, select_list,
          /*skip_aggregates=*/false, /*convert_bit_fields_to_long=*/false,
          &all_order_fields_used);
      if (order == nullptr) {
        // Only const fields.
        limit_1_for_dup_filesort = true;
      } else {
        bool force_sort_rowids = false;
        if (all_order_fields_used) {
          // The ordering for DISTINCT already gave us the right sort order,
          // so no need to sort again.
          //
          // TODO(sgunders): If there are elements in desired_order that are not
          // in fields_list, consider whether it would be cheaper to add them on
          // the end to avoid the second lsort, even though it would make the
          // first one more expensive. See e.g. main.distinct for a case.
          desired_order = nullptr;
          filesort = nullptr;
        } else if (filesort != nullptr && !filesort->using_addon_fields()) {
          // We have the rather unusual situation here that we have two sorts
          // directly after each other, with no temporary table in-between,
          // and filesort expects to be able to refer to rows by their row ID.
          // Usually, the sort for DISTINCT would be a superset of the sort for
          // ORDER BY, but not always (e.g. when sorting by some expression),
          // so we could end up in a situation where the first sort is by addon
          // fields and the second one is by positions.
          //
          // Thus, in this case, we force the first sort to use row IDs,
          // so that the result comes from SortFileIndirectIterator or
          // SortBufferIndirectIterator. These will both position the cursor
          // on the underlying temporary table correctly before returning it,
          // so that the successive filesort will save the right row ID
          // for the row.
          force_sort_rowids = true;
        }

        // Switch to the right slice if applicable, so that we fetch out the
        // correct items from order_arg.
        const Switch_ref_item_slice slice_switch(this, qep_tab->ref_item_slice);
        dup_filesort = new (thd->mem_root) Filesort(
            thd, {qep_tab->table()}, /*keep_buffers=*/false, order,
            HA_POS_ERROR, /*remove_duplicates=*/true, force_sort_rowids,
            /*unwrap_rollup=*/false);
        dup_filesort_order = order;

        if (desired_order != nullptr && filesort == nullptr) {
          // We picked up the desired order from the first table, but we cannot
          // reuse its Filesort object, as it would get the wrong slice and
          // potentially addon fields. Create a new one.
          filesort = new (thd->mem_root) Filesort(
              thd, {qep_tab->table()}, /*keep_buffers=*/false, desired_order,
              HA_POS_ERROR, /*remove_duplicates=*/false, force_sort_rowids,
              /*unwrap_rollup=*/false);
          filesort_order = desired_order;
        }
      }
    }

    AccessPath *table_path =
        create_table_access_path(thd, qep_tab->table(), qep_tab->range_scan(),
                                 qep_tab->table_ref, qep_tab->position(),
                                 /*count_examined_rows=*/false);
    qep_tab->table()->alias = "<temporary>";

    if (qep_tab->op_type == QEP_TAB::OT_WINDOWING_FUNCTION) {
      path = NewWindowAccessPath(
          thd, path, qep_tab->tmp_table_param->m_window,
          qep_tab->tmp_table_param, qep_tab->ref_item_slice,
          qep_tab->tmp_table_param->m_window->needs_buffering());
      if (!qep_tab->tmp_table_param->m_window->short_circuit()) {
        path = NewMaterializeAccessPath(
            thd,
            SingleMaterializeQueryBlock(
                thd, path, query_block->select_number, this,
                /*copy_items=*/false, qep_tab->tmp_table_param),
            qep_tab->invalidators, qep_tab->table(), table_path,
            /*cte=*/nullptr, query_expression(),
            /*ref_slice=*/-1,
            /*rematerialize=*/true, tmp_table_param.end_write_records,
            /*reject_multiple_rows=*/false);
        EstimateMaterializeCost(thd, path);
      }
    } else if (qep_tab->op_type == QEP_TAB::OT_AGGREGATE_INTO_TMP_TABLE) {
      path = NewTemptableAggregateAccessPath(
          thd, path, qep_tab->tmp_table_param, qep_tab->table(), table_path,
          qep_tab->ref_item_slice);
      if (qep_tab->having != nullptr) {
        path = NewFilterAccessPath(thd, path, qep_tab->having);
      }
    } else {
      assert(qep_tab->op_type == QEP_TAB::OT_MATERIALIZE ||
             qep_tab->op_type == QEP_TAB::OT_AGGREGATE_THEN_MATERIALIZE);

      // If we don't need the row IDs, and don't have some sort of deduplication
      // (e.g. for GROUP BY) on the table, filesort can take in the data
      // directly, without going through a temporary table.
      //
      // If there are two sorts, we need row IDs if either one of them needs it.
      // Above, we've set up so that the innermost sort (for DISTINCT) always
      // needs row IDs if the outermost (for ORDER BY) does. The other way is
      // fine, though; if the innermost needs row IDs but the outermost doesn't,
      // then we can use row IDs here (ie., no streaming) but drop them in the
      // outer sort. Thus, we check the using_addon_fields() flag on the
      // innermost.
      //
      // TODO: If the sort order is suitable (or extendable), we could take over
      // the deduplicating responsibilities of the temporary table and activate
      // this mode even if MaterializeIsDoingDeduplication() is set.
      Filesort *first_sort = dup_filesort != nullptr ? dup_filesort : filesort;
      AccessPath *old_path = path;
      if (first_sort != nullptr && first_sort->using_addon_fields() &&
          !MaterializeIsDoingDeduplication(qep_tab->table())) {
        path = NewStreamingAccessPath(
            thd, path, /*join=*/this, qep_tab->tmp_table_param,
            qep_tab->table(), qep_tab->ref_item_slice);
        CopyBasicProperties(*old_path, path);
      } else {
        path = NewMaterializeAccessPath(
            thd,
            SingleMaterializeQueryBlock(thd, path, query_block->select_number,
                                        this, /*copy_items=*/true,
                                        qep_tab->tmp_table_param),
            qep_tab->invalidators, qep_tab->table(), table_path,
            /*cte=*/nullptr, query_expression(), qep_tab->ref_item_slice,
            /*rematerialize=*/true, qep_tab->tmp_table_param->end_write_records,
            /*reject_multiple_rows=*/false);
        EstimateMaterializeCost(thd, path);
      }
    }

    if (qep_tab->condition() != nullptr) {
      path = NewFilterAccessPath(thd, path, qep_tab->condition());
      qep_tab->mark_condition_as_pushed_to_sort();
    }

    if (limit_1_for_dup_filesort) {
      path = NewLimitOffsetAccessPath(thd, path, /*limit=*/1,
                                      /*offset=*/0,
                                      /*count_all_rows=*/false,
                                      /*reject_multiple_rows=*/false,
                                      /*send_records_override=*/nullptr);
    } else if (dup_filesort != nullptr) {
      path = NewSortAccessPath(thd, path, dup_filesort, dup_filesort_order,
                               /*count_examined_rows=*/true);
    }
    if (filesort != nullptr) {
      path = NewSortAccessPath(thd, path, filesort, filesort_order,
                               /*count_examined_rows=*/true);
    }
  }

  // See if we need to aggregate data in the final step. Note that we can
  // _not_ rely on streaming_aggregation, as it can be changed from false
  // to true during optimization, and depending on when it was set, it could
  // either mean to aggregate into a temporary table or aggregate on final
  // send.
  bool do_aggregate;
  if (primary_tables == 0 && tmp_tables == 0) {
    // We can't check qep_tab since there's no table, but in this specific case,
    // it is safe to call get_end_select_func() at this point.
    do_aggregate = (get_end_select_func() == QEP_TAB::OT_AGGREGATE);
  } else {
    // Note that tmp_table_param.precomputed_group_by can be set even if we
    // don't actually have any grouping (e.g., make_tmp_tables_info() does this
    // even if there are no temporary tables made).
    do_aggregate = (qep_tab[primary_tables + tmp_tables].op_type ==
                    QEP_TAB::OT_AGGREGATE) ||
                   ((grouped || group_optimized_away) &&
                    tmp_table_param.precomputed_group_by);
  }
  if (do_aggregate) {
    // Aggregate as we go, with output into a special slice of the same table.
    assert(streaming_aggregation || tmp_table_param.precomputed_group_by);
#ifndef NDEBUG
    for (unsigned table_idx = const_tables; table_idx < tables; ++table_idx) {
      assert(qep_tab[table_idx].op_type !=
             QEP_TAB::OT_AGGREGATE_THEN_MATERIALIZE);
    }
#endif
    if (!tmp_table_param.precomputed_group_by) {
      path = NewAggregateAccessPath(thd, path, query_block->olap);
      EstimateAggregateCost(thd, path, query_block);
    }
  }

  return path;
}

AccessPath *JOIN::attach_access_paths_for_having_and_limit(
    AccessPath *path) const {
  // Attach HAVING and LIMIT if needed.
  // NOTE: We can have HAVING even without GROUP BY, although it's not very
  // useful.
  // We don't currently bother with materializing subqueries
  // in HAVING, as they should be rare.
  if (having_cond != nullptr) {
    path = add_filter_access_path(thd, path, having_cond, query_block);
  }

  // Note: For select_count, LIMIT 0 is handled in JOIN::optimize() for the
  // common case, but not for CALC_FOUND_ROWS. OFFSET also isn't handled there.
  if (query_expression()->select_limit_cnt != HA_POS_ERROR ||
      query_expression()->offset_limit_cnt != 0) {
    path = NewLimitOffsetAccessPath(
        thd, path, query_expression()->select_limit_cnt,
        query_expression()->offset_limit_cnt, calc_found_rows, false,
        /*send_records_override=*/nullptr);
  }

  return path;
}

void JOIN::create_access_paths_for_index_subquery() {
  QEP_TAB *first_qep_tab = &qep_tab[0];
  AccessPath *path = first_qep_tab->access_path();
  if (first_qep_tab->condition() != nullptr) {
    path = NewFilterAccessPath(thd, path, first_qep_tab->condition());
  }

  Table_ref *const tl = qep_tab->table_ref;
  if (tl && tl->uses_materialization()) {
    if (tl->is_table_function()) {
      path = NewMaterializedTableFunctionAccessPath(thd, first_qep_tab->table(),
                                                    tl->table_function, path);
    } else {
      path = GetAccessPathForDerivedTable(thd, first_qep_tab,
                                          first_qep_tab->access_path());
    }
  }

  path = attach_access_paths_for_having_and_limit(path);
  m_root_access_path = path;
}

/**
  SemiJoinDuplicateElimination: Weed out duplicate row combinations

  SYNPOSIS
    do_sj_dups_weedout()
      thd    Thread handle
      sjtbl  Duplicate weedout table

  DESCRIPTION
    Try storing current record combination of outer tables (i.e. their
    rowids) in the temporary table. This records the fact that we've seen
    this record combination and also tells us if we've seen it before.

  RETURN
    -1  Error
    1   The row combination is a duplicate (discard it)
    0   The row combination is not a duplicate (continue)
*/

int do_sj_dups_weedout(THD *thd, SJ_TMP_TABLE *sjtbl) {
  int error;
  SJ_TMP_TABLE_TAB *tab = sjtbl->tabs;
  SJ_TMP_TABLE_TAB *tab_end = sjtbl->tabs_end;

  DBUG_TRACE;

  if (sjtbl->is_confluent) {
    if (sjtbl->have_confluent_row) return 1;
    sjtbl->have_confluent_row = true;
    return 0;
  }

  uchar *ptr = sjtbl->tmp_table->visible_field_ptr()[0]->field_ptr();
  // Put the rowids tuple into table->record[0]:
  // 1. Store the length
  if (sjtbl->tmp_table->visible_field_ptr()[0]->get_length_bytes() == 1) {
    *ptr = (uchar)(sjtbl->rowid_len + sjtbl->null_bytes);
    ptr++;
  } else {
    int2store(ptr, sjtbl->rowid_len + sjtbl->null_bytes);
    ptr += 2;
  }

  // 2. Zero the null bytes
  uchar *const nulls_ptr = ptr;
  if (sjtbl->null_bytes) {
    memset(ptr, 0, sjtbl->null_bytes);
    ptr += sjtbl->null_bytes;
  }

  // 3. Put the rowids
  for (uint i = 0; tab != tab_end; tab++, i++) {
    handler *h = tab->qep_tab->table()->file;
    if (tab->qep_tab->table()->is_nullable() &&
        tab->qep_tab->table()->has_null_row()) {
      /* It's a NULL-complemented row */
      *(nulls_ptr + tab->null_byte) |= tab->null_bit;
      memset(ptr + tab->rowid_offset, 0, h->ref_length);
    } else {
      /* Copy the rowid value */
      memcpy(ptr + tab->rowid_offset, h->ref, h->ref_length);
    }
  }

  if (!check_unique_fields(sjtbl->tmp_table)) return 1;
  error = sjtbl->tmp_table->file->ha_write_row(sjtbl->tmp_table->record[0]);
  if (error) {
    /* If this is a duplicate error, return immediately */
    if (sjtbl->tmp_table->file->is_ignorable_error(error)) return 1;
    /*
      Other error than duplicate error: Attempt to create a temporary table.
    */
    bool is_duplicate;
    if (create_ondisk_from_heap(thd, sjtbl->tmp_table, error,
                                /*insert_last_record=*/true,
                                /*ignore_last_dup=*/true, &is_duplicate))
      return -1;
    return is_duplicate ? 1 : 0;
  }
  return 0;
}

/*****************************************************************************
  The different ways to read a record
  Returns -1 if row was not found, 0 if row was found and 1 on errors
*****************************************************************************/

/** Help function when we get some an error from the table handler. */

int report_handler_error(TABLE *table, int error) {
  if (error == HA_ERR_END_OF_FILE || error == HA_ERR_KEY_NOT_FOUND) {
    table->set_no_row();
    return -1;  // key not found; ok
  }
  /*
    Do not spam the error log with these temporary errors:
       LOCK_DEADLOCK LOCK_WAIT_TIMEOUT TABLE_DEF_CHANGED LOCK_NOWAIT
    Also skip printing to error log if the current thread has been killed.
  */
  if (error != HA_ERR_LOCK_DEADLOCK && error != HA_ERR_LOCK_WAIT_TIMEOUT &&
      error != HA_ERR_TABLE_DEF_CHANGED && error != HA_ERR_NO_WAIT_LOCK &&
      !current_thd->killed)
    LogErr(ERROR_LEVEL, ER_READING_TABLE_FAILED, error, table->s->path.str);
  table->file->print_error(error, MYF(0));
  return 1;
}

/**
   Reads content of constant table
   @param tab  table
   @param pos  position of table in query plan
   @retval 0   ok, one row was found or one NULL-complemented row was created
   @retval -1  ok, no row was found and no NULL-complemented row was created
   @retval 1   error
*/

int join_read_const_table(JOIN_TAB *tab, POSITION *pos) {
  int error;
  DBUG_TRACE;
  TABLE *table = tab->table();
  THD *const thd = tab->join()->thd;
  table->const_table = true;
  assert(!thd->is_error());

  if (table->reginfo.lock_type >= TL_WRITE_ALLOW_WRITE) {
    const enum_sql_command sql_command = tab->join()->thd->lex->sql_command;
    if (sql_command == SQLCOM_UPDATE_MULTI || sql_command == SQLCOM_UPDATE ||
        sql_command == SQLCOM_DELETE_MULTI || sql_command == SQLCOM_DELETE) {
      /*
        In a multi-UPDATE, if we represent "depends on" with "->", we have:
        "what columns to read (read_set)" ->
        "whether table will be updated on-the-fly or with tmp table" ->
        "whether to-be-updated columns are used by access path"
        "access path to table (range, ref, scan...)" ->
        "query execution plan" ->
        "what tables are const" ->
        "reading const tables" ->
        "what columns to read (read_set)".
        To break this loop, we always read all columns of a constant table if
        it is going to be updated.
        Another case is in multi-UPDATE and multi-DELETE, when the table has a
        trigger: bits of columns needed by the trigger are turned on in
        result->optimize(), which has not yet been called when we do
        the reading now, so we must read all columns.
      */
      bitmap_set_all(table->read_set);
      /* Virtual generated columns must be writable */
      for (Field **vfield_ptr = table->vfield; vfield_ptr && *vfield_ptr;
           vfield_ptr++)
        bitmap_set_bit(table->write_set, (*vfield_ptr)->field_index());
      table->file->column_bitmaps_signal();
    }
  }

  if (tab->type() == JT_SYSTEM)
    error = read_system(table);
  else {
    if (!table->key_read && table->covering_keys.is_set(tab->ref().key) &&
        !table->no_keyread &&
        (int)table->reginfo.lock_type <= (int)TL_READ_HIGH_PRIORITY) {
      table->set_keyread(true);
      tab->set_index(tab->ref().key);
    }
    error = read_const(table, &tab->ref());
    table->set_keyread(false);
  }

  if (error) {
    // Promote error to fatal if an actual error was reported
    if (thd->is_error()) error = 1;
    /* Mark for EXPLAIN that the row was not found */
    pos->filter_effect = 1.0;
    pos->rows_fetched = 0.0;
    pos->prefix_rowcount = 0.0;
    pos->ref_depend_map = 0;
    if (!tab->table_ref->outer_join || error > 0) return error;
  }

  if (tab->join_cond() && !table->has_null_row()) {
    // We cannot handle outer-joined tables with expensive join conditions here:
    assert(!tab->join_cond()->cost().IsExpensive());
    if (tab->join_cond()->val_int() == 0) table->set_null_row();
    if (thd->is_error()) return 1;
  }

  /* Check appearance of new constant items in Item_equal objects */
  JOIN *const join = tab->join();
  if (join->where_cond && update_const_equal_items(thd, join->where_cond, tab))
    return 1;
  Table_ref *tbl;
  for (tbl = join->query_block->leaf_tables; tbl; tbl = tbl->next_leaf) {
    Table_ref *embedded;
    Table_ref *embedding = tbl;
    do {
      embedded = embedding;
      if (embedded->join_cond_optim() &&
          update_const_equal_items(thd, embedded->join_cond_optim(), tab))
        return 1;
      embedding = embedded->embedding;
    } while (embedding && embedding->nested_join->m_tables.front() == embedded);
  }

  return 0;
}

/**
  Read a constant table when there is at most one matching row, using a table
  scan.

  @param table			Table to read

  @retval  0  Row was found
  @retval  -1 Row was not found
  @retval  1  Got an error (other than row not found) during read
*/
static int read_system(TABLE *table) {
  int error;
  if (!table->is_started())  // If first read
  {
    if (!(error = table->file->ha_rnd_init(true))) {
      while ((error = table->file->ha_rnd_next(table->record[0])) ==
             HA_ERR_RECORD_DELETED) {
      }  // skip deleted row
         // We leave the cursor open, see why in read_const()
    }
    if (error) {
      if (error != HA_ERR_END_OF_FILE)
        return report_handler_error(table, error);
      table->set_null_row();
      empty_record(table);  // Make empty record
      return -1;
    }
    store_record(table, record[1]);
  } else if (table->has_row() && table->is_nullable()) {
    /*
      Row buffer contains a row, but it may have been partially overwritten
      by a null-extended row. Restore the row from the saved copy.
      @note this branch is currently unused.
    */
    assert(false);
    table->set_found_row();
    restore_record(table, record[1]);
  }

  return table->has_row() ? 0 : -1;
}

int read_const(TABLE *table, Index_lookup *ref) {
  int error;
  DBUG_TRACE;

  if (!table->is_started())  // If first read
  {
    /* Perform "Late NULLs Filtering" (see internals manual for explanations) */
    if (ref->impossible_null_ref() || construct_lookup(current_thd, table, ref))
      error = HA_ERR_KEY_NOT_FOUND;
    else {
      error = table->file->ha_index_init(ref->key, false);
      if (!error) {
        error = table->file->ha_index_read_map(
            table->record[0], ref->key_buff,
            make_prev_keypart_map(ref->key_parts), HA_READ_KEY_EXACT);
      }
      /*
        We leave the cursor open (no ha_index_end()).
        Indeed, this may be a statement which wants to modify the constant table
        (e.g. multi-table UPDATE/DELETE); then it will later call
        update_row() and/or position()&rnd_pos() (the latter case would be
        to get the row's id, store it in a temporary table and, in a second
        pass, find the row again to update it).
        For update_row() or position() to work, the cursor must still be
        positioned on the row; it is logical and some engines
        enforce it (see assert(m_table) in ha_perfschema::position()).
        So we do not close it. It will be closed by JOIN::cleanup().
      */
    }
    if (error) {
      if (error != HA_ERR_KEY_NOT_FOUND && error != HA_ERR_END_OF_FILE) {
        const int ret = report_handler_error(table, error);
        return ret;
      }
      table->set_no_row();
      table->set_null_row();
      empty_record(table);
      return -1;
    }
    /*
      read_const() may be called several times inside a nested loop join.
      Save record in case it is needed when table is in "started" state.
    */
    store_record(table, record[1]);
  } else if (table->has_row() && table->is_nullable()) {
    /*
      Row buffer contains a row, but it may have been partially overwritten
      by a null-extended row. Restore the row from the saved copy.
    */
    table->set_found_row();
    restore_record(table, record[1]);
  }
  return table->has_row() ? 0 : -1;
}

/**
  Check if access to this JOIN_TAB has to retrieve rows
  in sorted order as defined by the ordered index
  used to access this table.
*/
bool QEP_TAB::use_order() const {
  /*
    No need to require sorted access for single row reads
    being performed by const- or EQ_REF-accessed tables.
  */
  if (type() == JT_EQ_REF || type() == JT_CONST || type() == JT_SYSTEM)
    return false;

  /*
    First non-const table requires sorted results
    if ORDER or GROUP BY use ordered index.
  */
  if ((uint)idx() == join()->const_tables &&
      join()->m_ordered_index_usage != JOIN::ORDERED_INDEX_VOID)
    return true;

  /*
    LooseScan strategy for semijoin requires sorted
    results even if final result is not to be sorted.
  */
  if (position()->sj_strategy == SJ_OPT_LOOSE_SCAN) return true;

  /* Fall through: Results don't have to be sorted */
  return false;
}

AccessPath *QEP_TAB::access_path() {
  assert(table());
  // Only some access methods support reversed access:
  assert(!m_reversed_access || type() == JT_REF || type() == JT_INDEX_SCAN);
  Index_lookup *used_ref = nullptr;
  AccessPath *path = nullptr;

  switch (type()) {
    case JT_REF:
      // May later change to a PushedJoinRefAccessPath if 'pushed'
      path = NewRefAccessPath(join()->thd, table(), &ref(), use_order(),
                              m_reversed_access,
                              /*count_examined_rows=*/true);
      used_ref = &ref();
      break;

    case JT_REF_OR_NULL:
      path = NewRefOrNullAccessPath(join()->thd, table(), &ref(), use_order(),
                                    /*count_examined_rows=*/true);
      used_ref = &ref();
      break;

    case JT_CONST:
      path = NewConstTableAccessPath(join()->thd, table(), &ref(),
                                     /*count_examined_rows=*/true);
      break;

    case JT_EQ_REF:
      // May later change to a PushedJoinRefAccessPath if 'pushed'
      path = NewEQRefAccessPath(join()->thd, table(), &ref(),
                                /*count_examined_rows=*/true);
      used_ref = &ref();
      break;

    case JT_FT:
      path = NewFullTextSearchAccessPath(
          join()->thd, table(), &ref(), ft_func(), use_order(),
          ft_func()->get_hints()->get_limit() != HA_POS_ERROR,
          /*count_examined_rows=*/true);
      used_ref = &ref();
      break;

    case JT_INDEX_SCAN:
      path = NewIndexScanAccessPath(join()->thd, table(), index(), use_order(),
                                    m_reversed_access,
                                    /*count_examined_rows=*/true);
      break;
    case JT_ALL:
    case JT_RANGE:
    case JT_INDEX_MERGE:
      if (using_dynamic_range) {
        path = NewDynamicIndexRangeScanAccessPath(join()->thd, table(), this,
                                                  /*count_examined_rows=*/true);
      } else {
        path = create_table_access_path(join()->thd, table(), range_scan(),
                                        table_ref, position(),
                                        /*count_examined_rows=*/true);
      }
      break;
    default:
      assert(false);
      break;
  }

  if (position() != nullptr) {
    SetCostOnTableAccessPath(*join()->thd->cost_model(), position(),
                             /*is_after_filter=*/false, path);
  }

  /*
    If we have an item like <expr> IN ( SELECT f2 FROM t2 ), and we were not
    able to rewrite it into a semijoin, the optimizer may rewrite it into
    EXISTS ( SELECT 1 FROM t2 WHERE f2=<expr> LIMIT 1 ) (ie., pushing down the
    value into the subquery), using a REF or REF_OR_NULL scan on t2 if possible.
    This happens in Item_in_subselect::select_in_like_transformer() and the
    functions it calls.

    However, if <expr> evaluates to NULL, this transformation is incorrect,
    and the transformation used should instead be to

      EXISTS ( SELECT 1 FROM t2 LIMIT 1 ) ? NULL : FALSE.

    Thus, in the case of nullable <expr>, the rewriter inserts so-called
    “condition guards” (pointers to bool saying whether <expr> was NULL or not,
    for each part of <expr> if it contains multiple columns). These condition
    guards do two things:

      1. They disable the pushed-down WHERE clauses.
      2. They change the REF/REF_OR_NULL accesses to table scans.

    We don't need to worry about #1 here, but #2 needs to be dealt with,
    as it changes the plan. We solve it by inserting an AlternativeIterator
    that chooses between two sub-iterators at execution time, based on the
    condition guard in question.

    Note that ideally, we'd plan a completely separate plan for the NULL case,
    as there might be e.g. a different index we could scan on, or even a
    different optimal join order. (Note, however, that for the case of multiple
    columns in the expression, we could get 2^N different plans.) However, given
    that most cases are now handled by semijoins and not in2exists at all,
    we don't need to jump through every possible hoop to optimize these cases.
   */
  if (used_ref != nullptr) {
    for (unsigned key_part_idx = 0; key_part_idx < used_ref->key_parts;
         ++key_part_idx) {
      if (used_ref->cond_guards[key_part_idx] != nullptr) {
        // At least one condition guard is relevant, so we need to use
        // the AlternativeIterator.
        AccessPath *table_scan_path = NewTableScanAccessPath(
            join()->thd, table(), /*count_examined_rows=*/true);
        table_scan_path->set_num_output_rows(table()->file->stats.records);
        table_scan_path->set_cost(
            table()->file->table_scan_cost().total_cost());
        path = NewAlternativeAccessPath(join()->thd, path, table_scan_path,
                                        used_ref);
        break;
      }
    }
  }

  if (filesort) {
    // Evaluate any conditions before sorting entire row set.
    if (condition()) {
      vector<Item *> predicates_below_join;
      vector<PendingCondition> predicates_above_join;
      SplitConditions(condition(), this, &predicates_below_join,
                      &predicates_above_join,
                      /*join_conditions=*/nullptr,
                      /*semi_join_table_idx=*/NO_PLAN_IDX, /*left_tables=*/0);

      table_map conditions_depend_on_outer_tables = 0;
      path = PossiblyAttachFilter(path, predicates_below_join, join()->thd,
                                  &conditions_depend_on_outer_tables);
      mark_condition_as_pushed_to_sort();
    }

    // Wrap the chosen RowIterator in a SortingIterator, so that we get
    // sorted results out.
    path = NewSortAccessPath(join()->thd, path, filesort, filesort_pushed_order,
                             /*count_examined_rows=*/true);
  }

  // If we wrapped the table path in for example a sort or a filter, add cost to
  // the wrapping path too.
  if (path->num_output_rows() == -1 && position() != nullptr) {
    SetCostOnTableAccessPath(*join()->thd->cost_model(), position(),
                             /*is_after_filter=*/false, path);
  }

  return path;
}

static bool cmp_field_value(Field *field, ptrdiff_t diff) {
  assert(field);
  /*
    Records are different when:
    1) NULL flags aren't the same
    2) length isn't the same
    3) data isn't the same
  */
  const bool value1_isnull = field->is_real_null();
  const bool value2_isnull = field->is_real_null(diff);

  if (value1_isnull != value2_isnull)  // 1
    return true;
  if (value1_isnull) return false;  // Both values are null, no need to proceed.

  const size_t value1_length = field->data_length();
  const size_t value2_length = field->data_length(diff);

  if (field->type() == MYSQL_TYPE_JSON) {
    Field_json *json_field = down_cast<Field_json *>(field);

    // Fetch the JSON value on the left side of the comparison.
    Json_wrapper left_wrapper;
    if (json_field->val_json(&left_wrapper))
      return true; /* purecov: inspected */

    // Fetch the JSON value on the right side of the comparison.
    Json_wrapper right_wrapper;
    json_field->move_field_offset(diff);
    const bool err = json_field->val_json(&right_wrapper);
    json_field->move_field_offset(-diff);
    if (err) return true; /* purecov: inspected */

    return (left_wrapper.compare(right_wrapper) != 0);
  }

  // Trailing space can't be skipped and length is different
  if (!field->is_text_key_type() && value1_length != value2_length)  // 2
    return true;

  if (field->cmp_max(field->field_ptr(), field->field_ptr() + diff,  // 3
                     std::max(value1_length, value2_length)))
    return true;

  return false;
}

/**
  Compare GROUP BY in from tmp table's record[0] and record[1]

  @returns
    true  records are different
    false records are the same
*/

static bool group_rec_cmp(ORDER *group, uchar *rec0, uchar *rec1) {
  DBUG_TRACE;
  const ptrdiff_t diff = rec1 - rec0;

  for (ORDER *grp = group; grp; grp = grp->next) {
    Field *field = grp->field_in_tmp_table;
    if (cmp_field_value(field, diff)) return true;
  }
  return false;
}

/**
  Compare GROUP BY in from tmp table's record[0] and record[1]

  @returns
    true  records are different
    false records are the same
*/

bool table_rec_cmp(TABLE *table) {
  DBUG_TRACE;
  const ptrdiff_t diff = table->record[1] - table->record[0];
  Field **fields = table->visible_field_ptr();

  for (uint i = 0; i < table->visible_field_count(); i++) {
    Field *field = fields[i];
    if (cmp_field_value(field, diff)) return true;
  }
  return false;
}

/**
  Generate hash for a field

  @returns generated hash
*/

ulonglong calc_field_hash(const Field *field, ulonglong *hash_val) {
  uint64_t seed1 = 0, seed2 = 4;
  uint64_t crc = *hash_val;

  if (field->is_null()) {
    /*
      Change crc in a way different from an empty string or 0.
      (This is an optimisation;  The code will work even if
      this isn't done)
    */
    crc = ((crc << 8) + 511 + (crc >> (8 * sizeof(ha_checksum) - 8)));
    goto finish;
  }

  if (field->type() == MYSQL_TYPE_JSON) {
    const Field_json *json_field = down_cast<const Field_json *>(field);

    crc = json_field->make_hash_key(*hash_val);
  } else if (field->key_type() == HA_KEYTYPE_TEXT ||
             field->key_type() == HA_KEYTYPE_VARTEXT1 ||
             field->key_type() == HA_KEYTYPE_VARTEXT2) {
    const uchar *data_ptr = field->data_ptr();
    // Do not pass nullptr to hash function: undefined behaviour.
    if (field->data_length() == 0 && data_ptr == nullptr) {
      data_ptr = pointer_cast<const uchar *>(const_cast<char *>(""));
    }
    field->charset()->coll->hash_sort(field->charset(), data_ptr,
                                      field->data_length(), &seed1, &seed2);
    my_hash_combine(crc, seed1);
  } else {
    const uchar *pos = field->data_ptr();
    const uchar *end = pos + field->data_length();
    while (pos != end)
      crc = ((crc << 8) + (*pos++)) + (crc >> (8 * sizeof(ha_checksum) - 8));
  }
finish:
  *hash_val = crc;
  return crc;
}

/**
  Generate hash for unique constraint according to group-by list.

  This reads the values of the GROUP BY expressions from fields so assumes
  those expressions have been computed and stored into fields of a temporary
  table; in practice this means that copy_funcs() must have been called.
*/

static ulonglong unique_hash_group(ORDER *group) {
  DBUG_TRACE;
  ulonglong crc = 0;

  for (ORDER *ord = group; ord; ord = ord->next) {
    Field *field = ord->field_in_tmp_table;
    assert(field);
    calc_field_hash(field, &crc);
  }

  return crc;
}

/**
  Generate hash for unique_constraint for all visible fields of a table
  @param table the table for which we want a hash of its fields
  @return the hash value
*/
ulonglong calc_row_hash(TABLE *table) {
  ulonglong crc = 0;
  Field **fields = table->visible_field_ptr();

  for (uint i = 0; i < table->visible_field_count(); i++)
    calc_field_hash(fields[i], &crc);

  return crc;
}

/**
  Check whether a row is already present in the tmp table

  @details Calculates record's hash and checks whether the record given in
  table->record[0] is already present in the tmp table.

  @param table JOIN_TAB of tmp table to check

  @note This function assumes record[0] is already filled by the caller.
  Depending on presence of table->group, it's or full list of table's fields
  are used to calculate hash.

  @returns
    false same record was found
    true  record wasn't found
*/

bool check_unique_fields(TABLE *table) {
  ulonglong hash;

  if (!table->hash_field) return true;

  if (table->no_keyread) return true;

  if (table->group)
    hash = unique_hash_group(table->group);
  else
    hash = calc_row_hash(table);
  table->hash_field->store(hash, true);
  int res = table->file->ha_index_read_map(table->record[1],
                                           table->hash_field->field_ptr(),
                                           HA_WHOLE_KEY, HA_READ_KEY_EXACT);
  while (res == 0) {
    // Check whether records are the same.
    if (!(table->group
              ? group_rec_cmp(table->group, table->record[0], table->record[1])
              : table_rec_cmp(table))) {
      return false;  // skip it
    }
    res = table->file->ha_index_next_same(
        table->record[1], table->hash_field->field_ptr(), sizeof(hash));
  }
  return true;
}

bool construct_lookup(THD *thd, TABLE *table, Index_lookup *ref) {
  const enum enum_check_fields save_check_for_truncated_fields =
      thd->check_for_truncated_fields;
  thd->check_for_truncated_fields = CHECK_FIELD_IGNORE;
  my_bitmap_map *old_map = dbug_tmp_use_all_columns(table, table->write_set);
  bool result = false;

  for (uint part_no = 0; part_no < ref->key_parts; part_no++) {
    store_key *s_key = ref->key_copy[part_no];
    if (!s_key) continue;

    /*
      copy() can return STORE_KEY_OK even when there are errors so need to
      check thd->is_error().
      @todo This is due to missing handling of error return value from
      Field::store().
    */
    if (s_key->copy() != store_key::STORE_KEY_OK || thd->is_error()) {
      result = true;
      break;
    }
  }
  thd->check_for_truncated_fields = save_check_for_truncated_fields;
  dbug_tmp_restore_column_map(table->write_set, old_map);
  return result;
}

/**
  allocate group fields or take prepared (cached).

  @param main_join   join of current select
  @param curr_join   current join (join of current select or temporary copy
                     of it)

  @retval
    0   ok
  @retval
    1   failed
*/

bool make_group_fields(JOIN *main_join, JOIN *curr_join) {
  DBUG_TRACE;
  if (main_join->group_fields_cache.elements) {
    curr_join->group_fields = main_join->group_fields_cache;
    curr_join->streaming_aggregation = true;
  } else {
    if (alloc_group_fields(curr_join, curr_join->group_list.order)) return true;
    main_join->group_fields_cache = curr_join->group_fields;
  }
  return false;
}

/**
  Get a list of buffers for saving last group.

  Groups are saved in reverse order for easier check loop.
*/

static bool alloc_group_fields(JOIN *join, ORDER *group) {
  if (group) {
    for (; group; group = group->next) {
      Cached_item *tmp = new_Cached_item(join->thd, *group->item);
      if (!tmp || join->group_fields.push_front(tmp)) return true;
    }
  }
  join->streaming_aggregation = true; /* Mark for do_query_block */
  return false;
}

/*
  Test if a single-row cache of items changed, and update the cache.

  @details Test if a list of items that typically represents a result
  row has changed. If the value of some item changed, update the cached
  value for this item.

  @param list list of <item, cached_value> pairs stored as Cached_item.

  @return -1 if no item changed
  @return index of the first item that changed
*/

int update_item_cache_if_changed(List<Cached_item> &list) {
  DBUG_TRACE;
  List_iterator<Cached_item> li(list);
  int idx = -1, i;
  Cached_item *buff;

  for (i = (int)list.elements - 1; (buff = li++); i--) {
    if (buff->cmp()) idx = i;
  }
  DBUG_PRINT("info", ("idx: %d", idx));
  return idx;
}

/// Compute the position mapping from fields to ref_item_array, cf.
/// detailed explanation in change_to_use_tmp_fields_except_sums
static size_t compute_ria_idx(const mem_root_deque<Item *> &fields, size_t i,
                              size_t added_non_hidden_fields, size_t border) {
  const size_t num_select_elements = fields.size() - border;
  const size_t orig_num_select_elements =
      num_select_elements - added_non_hidden_fields;
  size_t idx;

  if (i < border) {
    idx = fields.size() - i - 1 - added_non_hidden_fields;
  } else {
    idx = i - border;
    if (idx >= orig_num_select_elements) idx += border;
  }
  return idx;
}

/**
  Make a copy of all simple SELECT'ed fields.

  This is used in window functions, to copy fields to and from the frame buffer.
  (It used to be used in materialization, but now that is entirely done by
  copy_funcs(), even for Item_field.)

  @param param     Represents the current temporary file being produced
  @param thd       The current thread
  @param reverse_copy   If true, copies fields *back* from the frame buffer
                        tmp table to the output table's buffer,
                        cf. #bring_back_frame_row.

  @returns false if OK, true on error.
*/

bool copy_fields(Temp_table_param *param, const THD *thd, bool reverse_copy) {
  DBUG_TRACE;

  DBUG_PRINT("enter", ("for param %p", param));
  for (Copy_field &ptr : param->copy_fields) ptr.invoke_do_copy(reverse_copy);

  if (thd->is_error()) return true;
  return false;
}

/**
  For each rollup wrapper below the given item, replace it with a temporary
  field, e.g.

    1 + rollup_group_item(a) -> 1 + \<temporary\>.`rollup_group_item(a)`

  Which temporary field to use is found by looking at the other fields;
  the rollup_group_item should already exist earlier in the list
  (and having a temporary table field set up), simply by virtue of being a
  group item.
 */
static bool replace_embedded_rollup_references_with_tmp_fields(
    THD *thd, Item *item, mem_root_deque<Item *> *fields) {
  if (!item->has_grouping_set_dep()) {
    return false;
  }
  const auto replace_functor = [thd, item, fields](Item *sub_item, Item *,
                                                   unsigned) -> ReplaceResult {
    if (!is_rollup_group_wrapper(sub_item)) {
      return {ReplaceResult::KEEP_TRAVERSING, nullptr};
    }
    for (Item *other_item : *fields) {
      if (other_item->eq(sub_item, false)) {
        Field *field = other_item->get_tmp_table_field();
        Item *item_field = new (thd->mem_root) Item_field(field);
        if (item_field == nullptr) return {ReplaceResult::ERROR, nullptr};
        item_field->item_name = item->item_name;
        return {ReplaceResult::REPLACE, item_field};
      }
    }
    // A const item that is part of group by and not found in
    // select list will not be found in "fields" (It's not added
    // as a hidden item).
    if (unwrap_rollup_group(sub_item)->const_item()) {
      return {ReplaceResult::REPLACE, sub_item};
    }
    assert(false);
    return {ReplaceResult::ERROR, nullptr};
  };
  return WalkAndReplace(thd, item, std::move(replace_functor));
}

/**
  Change all funcs and sum_funcs to fields in tmp table, and create
  new list of all items.

  @param fields                      list of all fields; should really be const,
                                       but Item does not always respect
                                       constness
  @param thd                         THD pointer
  @param [out] ref_item_array        array of pointers to top elements of filed
  list
  @param [out] res_fields            new list of all items
  @param added_non_hidden_fields     number of visible fields added by subquery
                                     to derived transformation
  @param windowing                   true if creating a tmp table for windowing
                                     materialization
  @returns false if success, true if error
*/

bool change_to_use_tmp_fields(mem_root_deque<Item *> *fields, THD *thd,
                              Ref_item_array ref_item_array,
                              mem_root_deque<Item *> *res_fields,
                              size_t added_non_hidden_fields, bool windowing) {
  DBUG_TRACE;

  res_fields->clear();

  const auto num_hidden_fields = CountHiddenFields(*fields);
  auto it = fields->begin();

  for (size_t i = 0; it != fields->end(); ++i, ++it) {
    Item *item = *it;
    Item_field *orig_field = item->real_item()->type() == Item::FIELD_ITEM
                                 ? down_cast<Item_field *>(item->real_item())
                                 : nullptr;
    Item *new_item;
    Field *field;
    if (item->has_aggregation() && item->type() != Item::SUM_FUNC_ITEM)
      new_item = item;
    else if (item->type() == Item::FIELD_ITEM)
      new_item = item->get_tmp_table_item(thd);
    else if (item->type() == Item::FUNC_ITEM &&
             ((Item_func *)item)->functype() == Item_func::SUSERVAR_FUNC &&
             (!windowing || item->has_wf())) {
      field = item->get_tmp_table_field();
      if (field != nullptr) {
        /*
          Replace "@:=<expression>" with "@:=<tmp table column>". Otherwise, we
          would re-evaluate <expression>, and if expression were a subquery,
          this would access already-unlocked tables.
          We do not perform the special handling for tmp tables used for
          windowing, though.
          TODO: remove this code cf. deprecated setting of variable in
          expressions when it is finally disallowed.
        */
        Item_func_set_user_var *suv =
            new Item_func_set_user_var(thd, (Item_func_set_user_var *)item);
        Item_field *new_field = new Item_field(field);
        if (!suv || !new_field) return true;  // Fatal error
        mem_root_deque<Item *> list(thd->mem_root);
        if (list.push_back(new_field)) return true;
        if (suv->set_arguments(&list, true)) return true;
        new_item = suv;
      } else
        new_item = item;
    } else if ((field = item->get_tmp_table_field())) {
      if (item->type() == Item::SUM_FUNC_ITEM && field->table->group) {
        new_item = down_cast<Item_sum *>(item)->result_item(field);
        assert(new_item != nullptr);
      } else {
        new_item = new (thd->mem_root) Item_field(field);
        if (new_item == nullptr) return true;
      }
      new_item->item_name = item->item_name;
      if (item->type() == Item::REF_ITEM) {
        Item_field *ifield = down_cast<Item_field *>(new_item);
        Item_ref *iref = down_cast<Item_ref *>(item);
        ifield->table_name = iref->table_name;
        ifield->set_orignal_db_name(iref->original_db_name());
        ifield->db_name = iref->db_name;
      }
      if (orig_field != nullptr && item != new_item) {
        down_cast<Item_field *>(new_item)->set_original_table_name(
            orig_field->original_table_name());
      }
    } else {
      new_item = item;
      replace_embedded_rollup_references_with_tmp_fields(thd, item, fields);
    }

    new_item->hidden = item->hidden;
    res_fields->push_back(new_item);
    const size_t idx =
        compute_ria_idx(*fields, i, added_non_hidden_fields, num_hidden_fields);
    ref_item_array[idx] = new_item;
  }

  return false;
}

static Item_rollup_group_item *find_rollup_item_in_group_list(
    Item *item, Query_block *query_block) {
  for (ORDER *group = query_block->group_list.first; group;
       group = group->next) {
    Item_rollup_group_item *rollup_item = group->rollup_item;
    // If we have duplicate fields in group by
    // (E.g. GROUP BY f1,f1,f2), rollup_item is set only for
    // the first field.
    if (rollup_item != nullptr) {
      if (item->eq(rollup_item, /*binary_cmp=*/false)) {
        return rollup_item;
      }
    }
  }
  return nullptr;
}

/**
  For each rollup wrapper below the given item, replace its argument with a
  temporary field, e.g.

    1 + rollup_group_item(a) -> 1 + rollup_group_item(\<temporary\>.a).

  Which temporary field to use is found by looking at the Query_block's group
  items, and looking up their (previously set) result fields.
 */
bool replace_contents_of_rollup_wrappers_with_tmp_fields(THD *thd,
                                                         Query_block *select,
                                                         Item *item_arg) {
  return WalkAndReplace(
      thd, item_arg,
      [thd, select](Item *item, Item *, unsigned) -> ReplaceResult {
        if (!is_rollup_group_wrapper(item)) {
          return {ReplaceResult::KEEP_TRAVERSING, nullptr};
        }
        Item_rollup_group_item *rollup_item =
            down_cast<Item_rollup_group_item *>(item);

        Item_rollup_group_item *group_rollup_item =
            find_rollup_item_in_group_list(rollup_item, select);
        assert(group_rollup_item != nullptr);
        Item_rollup_group_item *new_item = new Item_rollup_group_item(
            rollup_item->min_rollup_level(),
            group_rollup_item->inner_item()->get_tmp_table_item(thd));
        if (new_item == nullptr ||
            select->join->rollup_group_items.push_back(new_item)) {
          return {ReplaceResult::ERROR, nullptr};
        }
        new_item->quick_fix_field();
        return {ReplaceResult::REPLACE, new_item};
      });
}

/**
  Change all sum_func refs to fields to point at fields in tmp table.
  Change all funcs to be fields in tmp table.

  This is used when we set up a temporary table, but aggregate functions
  (sum_funcs) cannot be evaluated yet, for instance because data is not
  sorted in the right order. (Otherwise, change_to_use_tmp_fields() would
  be used.)

  @param fields                      list of all fields; should really be const,
                                       but Item does not always respect
                                       constness
  @param select                      the query block we are doing this to
  @param thd                         THD pointer
  @param [out] ref_item_array        array of pointers to top elements of filed
  list
  @param [out] res_fields            new list of items of select item list
  @param added_non_hidden_fields     number of visible fields added by subquery
                                     to derived transformation

  @returns false if success, true if error
*/

bool change_to_use_tmp_fields_except_sums(mem_root_deque<Item *> *fields,
                                          THD *thd, Query_block *select,
                                          Ref_item_array ref_item_array,
                                          mem_root_deque<Item *> *res_fields,
                                          size_t added_non_hidden_fields) {
  DBUG_TRACE;
  res_fields->clear();

  const auto num_hidden_items = CountHiddenFields(*fields);
  auto it = fields->begin();

  for (size_t i = 0; it != fields->end(); ++i, ++it) {
    Item *item = *it;
    /*
      Below we create "new_item" using get_tmp_table_item
      based on all_fields[i] and assign them to res_all_fields[i].

      The new items are also put into ref_item_array, but in another order,
      cf the diagram below.

      Example of the population of ref_item_array and the fields argument
      containing hidden and selected fields. "border" is computed by counting
      the number of hidden fields at the beginning of fields:

       fields                       (selected fields)
          |                          |
          V                          V
        +--+   +--+   +--+   +--+   +--+   +--+          +--+
        |0 |-->|  |-->|  |-->|3 |-->|4 |-->|  |--> .. -->|9 |
        +--+   +--+   +--+   +--+   +--+   +--+          +--+
                               |     |
         ,------------->--------\----/
         |                       |
       +-^-+---+---+---+---+---#-^-+---+---+---+
       |   |   |   |   |   |   #   |   |   |   | ref_item_array
       +---+---+---+---+---+---#---+---+---+---+
         4   5   6   7   8   9   3   2   1   0   position in fields
                                                 similar to ref_all_fields pos
       fields.elements == 10        border == 4 (i.e. # of hidden fields)
       (visible) elements == 6

       i==0   ->   afe-0-1 == 9     i==4 -> 4-4 == 0
       i==1   ->   afe-1-1 == 8      :
       i==2   ->   afe-2-1 == 7
       i==3   ->   afe-3-1 == 6     i==9 -> 9-4 == 5

      This mapping is further compilated if a scalar subquery to join with
      derived table transformation has added (visible) fields to field_list
      *after* resolving and adding hidden fields,
      cf. decorrelate_derived_scalar_subquery. This is signalled by a value
      of added_non_hidden_fields > 0. This makes the mapping look like this,
      (Note: only one original select list item "orig" in a scalar subquery):

       fields            (selected_fields)
       |                 |
       V                 V (orig: 2, added by transform: 3, 4)
       +--+    +--+    +--+    +--+    +--+
       |0 | -> |1 | -> |2 | -> |3 | -> |4 |
       +--+    +--+    +--+    +--+    +--+

       +---#---+---#---+---+
       | 2 # 1 | 0 # 3 | 4 | resulting ref_item_array
       +---#---+---#---+---+

       all_fields.elements == 5      border == 2
       (visible) elements == 3       added_non_hidden_fields == 2
                                     orig_num_select_elements == 1

      If the added visible fields had not been there we would have seen this:

       +---#---+---+
       | 2 # 1 | 0 | ref_item_array
       +---#---+---+

       all_fields.elements == 3      border == 2
       (visible) elements == 1       added_non_hidden_fields == 0
                                     orig_num_select_elements == 1

      so the logic below effectively lets the original fields stay where they
      are, tucking the extra fields on at the end, since references
      (Item_ref::ref) will point to those positions in the effective slice
      array.
    */
    Item *new_item;

    if (is_rollup_group_wrapper(item)) {
      // If we cannot evaluate aggregates at this point, we also cannot
      // evaluate rollup NULL items, so we will need to move the wrapper out
      // into this layer.
      Item_rollup_group_item *rollup_item =
          down_cast<Item_rollup_group_item *>(item);

      rollup_item->inner_item()->set_result_field(item->get_result_field());
      new_item = rollup_item->inner_item()->get_tmp_table_item(thd);

      Item_rollup_group_item *group_rollup_item =
          find_rollup_item_in_group_list(rollup_item, select);
      assert(group_rollup_item != nullptr);
      group_rollup_item->inner_item()->set_result_field(
          item->get_result_field());

      new_item =
          new Item_rollup_group_item(rollup_item->min_rollup_level(), new_item);
      if (new_item == nullptr ||
          select->join->rollup_group_items.push_back(
              down_cast<Item_rollup_group_item *>(new_item))) {
        return true;
      }
      new_item->quick_fix_field();

      // Remove the rollup wrapper on the inner level; it's harmless to keep
      // on the lower level, but also pointless.
      Item *unwrapped_item = unwrap_rollup_group(item);
      unwrapped_item->hidden = item->hidden;
      thd->change_item_tree(&*it, unwrapped_item);

    } else if ((select->is_implicitly_grouped() &&
                ((item->used_tables() & ~(RAND_TABLE_BIT | INNER_TABLE_BIT)) ==
                 0)) ||                         // (1)
               item->has_grouping_set_dep()) {  // (2)
      /*
        We go here when:
        (1) The Query_block is implicitly grouped and 'item' does not
            depend on any table. Then that field should be evaluated exactly
            once, whether there are zero or more rows in the temporary table
            (@see create_tmp_table()).
        (2) 'item' has a group by modifier. Then we delay processing
            until below; see comment further down.
      */
      new_item = item->copy_or_same(thd);
      if (new_item == nullptr) return true;
    } else {
      new_item = item->get_tmp_table_item(thd);
      if (new_item == nullptr) return true;
    }

    new_item->update_used_tables();

    assert_consistent_hidden_flags(*res_fields, new_item, item->hidden);
    new_item->hidden = item->hidden;
    res_fields->push_back(new_item);
    const size_t idx =
        compute_ria_idx(*fields, i, added_non_hidden_fields, num_hidden_items);
    ref_item_array[idx] = new_item;
  }

  for (Item *item : *fields) {
    if (!is_rollup_group_wrapper(item) && item->has_grouping_set_dep()) {
      // An item that isn't a rollup wrapper itself, but depends on one (or
      // multiple). We need to go into those items, find the rollup wrappers,
      // and replace them with rollup wrappers around the temporary fields,
      // as in the conditional above. Note that this needs to be done after
      // we've gone through all the items, so that we know the right result
      // fields for all the rollup wrappers (the function uses them to know
      // which temporary field to replace with).
      if (replace_contents_of_rollup_wrappers_with_tmp_fields(thd, select,
                                                              item)) {
        return true;
      }
    }
  }

  assert(!thd->is_error());
  return false;
}

/**
  Set all column values from all input tables to NULL.

  This is used when no rows are found during grouping: for FROM clause, a
  result row of all NULL values will be output; then SELECT list expressions
  get evaluated. E.g. SUM() will be NULL (the special "clear" value) and thus
  SUM() IS NULL will be true.

  @note Setting field values for input tables is a destructive operation,
        since it overwrite the NULL value flags with 1 bits. Rows from
        const tables are never re-read, hence their NULL value flags must
        be saved by this function and later restored by JOIN::restore_fields().
        This is generally not necessary for non-const tables, since field
        values are overwritten when new rows are read.

  @param[out] save_nullinfo Map of tables whose fields were set to NULL,
                            and for which NULL values must be restored.
                            Should be set to all zeroes on entry to function.

  @returns false if success, true if error
*/

bool JOIN::clear_fields(table_map *save_nullinfo) {
  assert(*save_nullinfo == 0);

  for (Table_ref *table_ref = tables_list; table_ref != nullptr;
       table_ref = table_ref->next_leaf) {
    TABLE *const table = table_ref->table;
    if (!table->has_null_row()) {
      *save_nullinfo |= table_ref->map();
      if (table->const_table) table->save_null_flags();
      table->set_null_row();  // All fields are NULL
    }
  }
  return false;
}

/**
  Restore all result fields for all tables specified in save_nullinfo.

  @param save_nullinfo Set of tables for which restore is necessary.

  @note Const tables must have their NULL value flags restored,
        @see JOIN::clear_fields().
*/
void JOIN::restore_fields(table_map save_nullinfo) {
  assert(save_nullinfo);

  for (Table_ref *table_ref = tables_list; table_ref != nullptr;
       table_ref = table_ref->next_leaf) {
    if (save_nullinfo & table_ref->map()) {
      TABLE *const table = table_ref->table;
      if (table->const_table) table->restore_null_flags();
      table->reset_null_row();
    }
  }
}

/******************************************************************************
  Code for pfs_batch_update
******************************************************************************/

bool QEP_TAB::pfs_batch_update(const JOIN *join) const {
  /*
    Use PFS batch mode unless
     1. tab is not an inner-most table, or
     2. a table has eq_ref or const access type, or
     3. this tab contains a subquery that accesses one or more tables
  */

  return !((join->qep_tab + join->primary_tables - 1) != this ||  // 1
           this->type() == JT_EQ_REF ||                           // 2
           this->type() == JT_CONST || this->type() == JT_SYSTEM ||
           (condition() && condition()->has_subquery()));  // 3
}

/**
  @} (end of group Query_Executor)
*/

bool MaterializeIsDoingDeduplication(TABLE *table) {
  if (table->hash_field != nullptr) {
    // Doing deduplication via hash field.
    return true;
  }

  // We assume that if there's an unique index, it has to be used for
  // deduplication (create_tmp_table() never makes them for any other
  // reason).
  if (table->key_info != nullptr) {
    for (size_t i = 0; i < table->s->keys; ++i) {
      if ((table->key_info[i].flags & HA_NOSAME) != 0) {
        return true;
      }
    }
  }
  return false;
}

/**
  For the given access path, set "count_examined_rows" to the value
  specified. For index merge scans, we set "count_examined_rows"
  for all the child paths too.
  @param path     Access path (A range scan)
  @param count_examined_rows See AccessPath::count_examined_rows.
*/
static void set_count_examined_rows(AccessPath *path,
                                    const bool count_examined_rows) {
  path->count_examined_rows = count_examined_rows;
  switch (path->type) {
    case AccessPath::INDEX_MERGE:
      for (AccessPath *child : *path->index_merge().children) {
        set_count_examined_rows(child, count_examined_rows);
      }
      break;
    case AccessPath::ROWID_INTERSECTION:
      for (AccessPath *child : *path->rowid_intersection().children) {
        set_count_examined_rows(child, count_examined_rows);
      }
      if (path->rowid_intersection().cpk_child != nullptr) {
        set_count_examined_rows(path->rowid_intersection().cpk_child,
                                count_examined_rows);
      }
      break;
    case AccessPath::ROWID_UNION:
      for (AccessPath *child : *path->rowid_union().children) {
        set_count_examined_rows(child, count_examined_rows);
      }
      break;
    default:
      return;
  }
}

/**
  create_table_access_path is used to scan by using a number of different
  methods. Which method to use is set-up in this call so that you can
  create an iterator from the returned access path and fetch rows through
  said iterator afterwards.

  @param thd      Thread handle
  @param table    Table the data [originally] comes from
  @param range_scan AccessPath to scan the table with, or nullptr
  @param table_ref
                  Position for the table, must be non-nullptr for
                  WITH RECURSIVE
  @param position Place to get cost information from, or nullptr
  @param count_examined_rows
    See AccessPath::count_examined_rows.
 */
AccessPath *create_table_access_path(THD *thd, TABLE *table,
                                     AccessPath *range_scan,
                                     Table_ref *table_ref, POSITION *position,
                                     bool count_examined_rows) {
  AccessPath *path;
  if (range_scan != nullptr) {
    set_count_examined_rows(range_scan, count_examined_rows);
    path = range_scan;
  } else if (table_ref != nullptr && table_ref->is_recursive_reference()) {
    path = NewFollowTailAccessPath(thd, table, count_examined_rows);
  } else {
    path = NewTableScanAccessPath(thd, table, count_examined_rows);
  }
  if (position != nullptr) {
    SetCostOnTableAccessPath(*thd->cost_model(), position,
                             /*is_after_filter=*/false, path);
  }
  return path;
}

unique_ptr_destroy_only<RowIterator> init_table_iterator(
    THD *thd, TABLE *table, AccessPath *range_scan, Table_ref *table_ref,
    POSITION *position, bool ignore_not_found_rows, bool count_examined_rows) {
  unique_ptr_destroy_only<RowIterator> iterator;

  empty_record(table);

  if (table->unique_result.io_cache &&
      my_b_inited(table->unique_result.io_cache)) {
    DBUG_PRINT("info", ("using SortFileIndirectIterator"));
    iterator = NewIterator<SortFileIndirectIterator>(
        thd, thd->mem_root, Mem_root_array<TABLE *>{table},
        table->unique_result.io_cache, ignore_not_found_rows,
        /*has_null_flags=*/false,
        /*examined_rows=*/nullptr);
    table->unique_result.io_cache =
        nullptr;  // Now owned by SortFileIndirectIterator.
  } else if (table->unique_result.has_result_in_memory()) {
    /*
      The Unique class never puts its results into table->sort's
      Filesort_buffer.
    */
    assert(!table->unique_result.sorted_result_in_fsbuf);
    DBUG_PRINT("info", ("using SortBufferIndirectIterator (unique)"));
    iterator = NewIterator<SortBufferIndirectIterator>(
        thd, thd->mem_root, Mem_root_array<TABLE *>{table},
        &table->unique_result, ignore_not_found_rows, /*has_null_flags=*/false,
        /*examined_rows=*/nullptr);
  } else {
    AccessPath *path = create_table_access_path(
        thd, table, range_scan, table_ref, position, count_examined_rows);
    iterator = CreateIteratorFromAccessPath(thd, path,
                                            /*join=*/nullptr,
                                            /*eligible_for_batch_mode=*/false);
  }
  if (iterator->Init()) {
    return nullptr;
  }
  return iterator;
}<|MERGE_RESOLUTION|>--- conflicted
+++ resolved
@@ -140,9 +140,6 @@
 /// in high-concurrency scenarios.
 static constexpr size_t MAX_RECORD_BUFFER_SIZE = 128 * 1024;  // 128KB
 
-<<<<<<< HEAD
-string RefToString(const Index_lookup &ref, const KEY &key,
-=======
 /// How big a fraction of the estimated number of returned rows to make room
 /// for in the record buffer allocated by set_record_buffer(). The actual
 /// size of the buffer will be adjusted to a value between
@@ -166,8 +163,7 @@
 /// high, and reducing it could have the opposite effect.
 static constexpr double RECORD_BUFFER_FRACTION = 0.1f;
 
-string RefToString(const Index_lookup &ref, const KEY *key,
->>>>>>> 2969af5e
+string RefToString(const Index_lookup &ref, const KEY &key,
                    bool include_nulls) {
   string ret;
 
