/* Copyright (C) 2000-2004 MySQL AB

   This program is free software; you can redistribute it and/or modify
   it under the terms of the GNU General Public License as published by
   the Free Software Foundation; either version 2 of the License, or
   (at your option) any later version.

   This program is distributed in the hope that it will be useful,
   but WITHOUT ANY WARRANTY; without even the implied warranty of
   MERCHANTABILITY or FITNESS FOR A PARTICULAR PURPOSE.  See the
   GNU General Public License for more details.

   You should have received a copy of the GNU General Public License
   along with this program; if not, write to the Free Software
   Foundation, Inc., 59 Temple Place, Suite 330, Boston, MA  02111-1307  USA */


/* Function with list databases, tables or fields */

#include "mysql_priv.h"
#include "sql_select.h"                         // For select_describe
#include "repl_failsafe.h"
#include "sp_head.h"
#include <my_dir.h>

#ifdef HAVE_BERKELEY_DB
#include "ha_berkeley.h"			// For berkeley_show_logs
#endif

static const char *grant_names[]={
  "select","insert","update","delete","create","drop","reload","shutdown",
  "process","file","grant","references","index","alter"};

#ifndef NO_EMBEDDED_ACCESS_CHECKS
static TYPELIB grant_types = { sizeof(grant_names)/sizeof(char **),
                               "grant_types",
                               grant_names, NULL};
#endif

static int
store_create_info(THD *thd, TABLE_LIST *table_list, String *packet);
static int
view_store_create_info(THD *thd, TABLE_LIST *table, String *packet);


/***************************************************************************
** List all table types supported 
***************************************************************************/

bool mysqld_show_storage_engines(THD *thd)
{
  List<Item> field_list;
  Protocol *protocol= thd->protocol;
  DBUG_ENTER("mysqld_show_storage_engines");

  field_list.push_back(new Item_empty_string("Engine",10));
  field_list.push_back(new Item_empty_string("Support",10));
  field_list.push_back(new Item_empty_string("Comment",80));

  if (protocol->send_fields(&field_list,
                            Protocol::SEND_NUM_ROWS | Protocol::SEND_EOF))
    DBUG_RETURN(TRUE);

  const char *default_type_name= 
    ha_get_storage_engine((enum db_type)thd->variables.table_type);

  show_table_type_st *types;
  for (types= sys_table_types; types->type; types++)
  {
    protocol->prepare_for_resend();
    protocol->store(types->type, system_charset_info);
    const char *option_name= show_comp_option_name[(int) *types->value];

    if (*types->value == SHOW_OPTION_YES &&
	!my_strcasecmp(system_charset_info, default_type_name, types->type))
      option_name= "DEFAULT";
    protocol->store(option_name, system_charset_info);
    protocol->store(types->comment, system_charset_info);
    if (protocol->write())
      DBUG_RETURN(TRUE);
  }
  send_eof(thd);
  DBUG_RETURN(FALSE);
}


/***************************************************************************
 List all privileges supported
***************************************************************************/

struct show_privileges_st {
  const char *privilege;
  const char *context;
  const char *comment;
};

static struct show_privileges_st sys_privileges[]=
{
  {"Alter", "Tables",  "To alter the table"},
  {"Alter routine", "Functions,Procedures",  "To alter or drop stored functions/procedures"},
  {"Create", "Databases,Tables,Indexes",  "To create new databases and tables"},
  {"Create routine","Functions,Procedures","To use CREATE FUNCTION/PROCEDURE"},
  {"Create temporary tables","Databases","To use CREATE TEMPORARY TABLE"},
  {"Create view", "Tables",  "To create new views"},
  {"Create user", "Server Admin",  "To create new users"},
  {"Delete", "Tables",  "To delete existing rows"},
  {"Drop", "Databases,Tables", "To drop databases, tables, and views"},
  {"Execute", "Functions,Procedures", "To execute stored routines"},
  {"File", "File access on server",   "To read and write files on the server"},
  {"Grant option",  "Databases,Tables,Functions,Procedures", "To give to other users those privileges you possess"},
  {"Index", "Tables",  "To create or drop indexes"},
  {"Insert", "Tables",  "To insert data into tables"},
  {"Lock tables","Databases","To use LOCK TABLES (together with SELECT privilege)"},
  {"Process", "Server Admin", "To view the plain text of currently executing queries"},
  {"References", "Databases,Tables", "To have references on tables"},
  {"Reload", "Server Admin", "To reload or refresh tables, logs and privileges"},
  {"Replication client","Server Admin","To ask where the slave or master servers are"},
  {"Replication slave","Server Admin","To read binary log events from the master"},
  {"Select", "Tables",  "To retrieve rows from table"},
  {"Show databases","Server Admin","To see all databases with SHOW DATABASES"},
  {"Show view","Tables","To see views with SHOW CREATE VIEW"},
  {"Shutdown","Server Admin", "To shut down the server"},
  {"Super","Server Admin","To use KILL thread, SET GLOBAL, CHANGE MASTER, etc."},
  {"Update", "Tables",  "To update existing rows"},
  {"Usage","Server Admin","No privileges - allow connect only"},
  {NullS, NullS, NullS}
};

bool mysqld_show_privileges(THD *thd)
{
  List<Item> field_list;
  Protocol *protocol= thd->protocol;
  DBUG_ENTER("mysqld_show_privileges");

  field_list.push_back(new Item_empty_string("Privilege",10));
  field_list.push_back(new Item_empty_string("Context",15));
  field_list.push_back(new Item_empty_string("Comment",NAME_LEN));

  if (protocol->send_fields(&field_list,
                            Protocol::SEND_NUM_ROWS | Protocol::SEND_EOF))
    DBUG_RETURN(TRUE);

  show_privileges_st *privilege= sys_privileges;
  for (privilege= sys_privileges; privilege->privilege ; privilege++)
  {
    protocol->prepare_for_resend();
    protocol->store(privilege->privilege, system_charset_info);
    protocol->store(privilege->context, system_charset_info);
    protocol->store(privilege->comment, system_charset_info);
    if (protocol->write())
      DBUG_RETURN(TRUE);
  }
  send_eof(thd);
  DBUG_RETURN(FALSE);
}


/***************************************************************************
  List all column types
***************************************************************************/

struct show_column_type_st
{
  const char *type;
  uint size;
  const char *min_value;
  const char *max_value;
  uint precision;
  uint scale;
  const char *nullable;
  const char *auto_increment;
  const char *unsigned_attr;
  const char *zerofill;
  const char *searchable;
  const char *case_sensitivity;
  const char *default_value;
  const char *comment;
};

/* TODO: Add remaning types */

static struct show_column_type_st sys_column_types[]=
{
  {"tinyint",
    1,  "-128",  "127",  0,  0,  "YES",  "YES",
    "NO",   "YES", "YES",  "NO",  "NULL,0",
    "A very small integer"},
  {"tinyint unsigned",
    1,  "0"   ,  "255",  0,  0,  "YES",  "YES",
    "YES",  "YES",  "YES",  "NO",  "NULL,0",
    "A very small integer"},
};

bool mysqld_show_column_types(THD *thd)
{
  List<Item> field_list;
  Protocol *protocol= thd->protocol;
  DBUG_ENTER("mysqld_show_column_types");

  field_list.push_back(new Item_empty_string("Type",30));
  field_list.push_back(new Item_int("Size",(longlong) 1,21));
  field_list.push_back(new Item_empty_string("Min_Value",20));
  field_list.push_back(new Item_empty_string("Max_Value",20));
  field_list.push_back(new Item_return_int("Prec", 4, MYSQL_TYPE_SHORT));
  field_list.push_back(new Item_return_int("Scale", 4, MYSQL_TYPE_SHORT));
  field_list.push_back(new Item_empty_string("Nullable",4));
  field_list.push_back(new Item_empty_string("Auto_Increment",4));
  field_list.push_back(new Item_empty_string("Unsigned",4));
  field_list.push_back(new Item_empty_string("Zerofill",4));
  field_list.push_back(new Item_empty_string("Searchable",4));
  field_list.push_back(new Item_empty_string("Case_Sensitive",4));
  field_list.push_back(new Item_empty_string("Default",NAME_LEN));
  field_list.push_back(new Item_empty_string("Comment",NAME_LEN));

  if (protocol->send_fields(&field_list,
                            Protocol::SEND_NUM_ROWS | Protocol::SEND_EOF))
    DBUG_RETURN(TRUE);

  /* TODO: Change the loop to not use 'i' */
  for (uint i=0; i < sizeof(sys_column_types)/sizeof(sys_column_types[0]); i++)
  {
    protocol->prepare_for_resend();
    protocol->store(sys_column_types[i].type, system_charset_info);
    protocol->store((ulonglong) sys_column_types[i].size);
    protocol->store(sys_column_types[i].min_value, system_charset_info);
    protocol->store(sys_column_types[i].max_value, system_charset_info);
    protocol->store_short((longlong) sys_column_types[i].precision);
    protocol->store_short((longlong) sys_column_types[i].scale);
    protocol->store(sys_column_types[i].nullable, system_charset_info);
    protocol->store(sys_column_types[i].auto_increment, system_charset_info);
    protocol->store(sys_column_types[i].unsigned_attr, system_charset_info);
    protocol->store(sys_column_types[i].zerofill, system_charset_info);
    protocol->store(sys_column_types[i].searchable, system_charset_info);
    protocol->store(sys_column_types[i].case_sensitivity, system_charset_info);
    protocol->store(sys_column_types[i].default_value, system_charset_info);
    protocol->store(sys_column_types[i].comment, system_charset_info);
    if (protocol->write())
      DBUG_RETURN(TRUE);
  }
  send_eof(thd);
  DBUG_RETURN(FALSE);
}


int
mysql_find_files(THD *thd,List<char> *files, const char *db,const char *path,
                 const char *wild, bool dir)
{
  uint i;
  char *ext;
  MY_DIR *dirp;
  FILEINFO *file;
#ifndef NO_EMBEDDED_ACCESS_CHECKS
  uint col_access=thd->col_access;
#endif
  TABLE_LIST table_list;
  DBUG_ENTER("mysql_find_files");

  if (wild && !wild[0])
    wild=0;

  bzero((char*) &table_list,sizeof(table_list));

  if (!(dirp = my_dir(path,MYF(MY_WME | (dir ? MY_WANT_STAT : 0)))))
    DBUG_RETURN(-1);

  for (i=0 ; i < (uint) dirp->number_off_files  ; i++)
  {
    file=dirp->dir_entry+i;
    if (dir)
    {                                           /* Return databases */
#ifdef USE_SYMDIR
      char *ext;
      char buff[FN_REFLEN];
      if (my_use_symdir && !strcmp(ext=fn_ext(file->name), ".sym"))
      {
	/* Only show the sym file if it points to a directory */
	char *end;
        *ext=0;                                 /* Remove extension */
	unpack_dirname(buff, file->name);
	end= strend(buff);
	if (end != buff && end[-1] == FN_LIBCHAR)
	  end[-1]= 0;				// Remove end FN_LIBCHAR
        if (!my_stat(buff, file->mystat, MYF(0)))
               continue;
       }
#endif
        if (file->name[0] == '.' || !MY_S_ISDIR(file->mystat->st_mode) ||
            (wild && wild_compare(file->name,wild,0)))
          continue;
    }
    else
    {
        // Return only .frm files which aren't temp files.
      if (my_strcasecmp(system_charset_info, ext=fn_ext(file->name),reg_ext) ||
          is_prefix(file->name,tmp_file_prefix))
        continue;
      *ext=0;
      if (wild)
      {
	if (lower_case_table_names)
	{
	  if (wild_case_compare(files_charset_info, file->name, wild))
	    continue;
	}
	else if (wild_compare(file->name,wild,0))
	  continue;
      }
    }
#ifndef NO_EMBEDDED_ACCESS_CHECKS
    /* Don't show tables where we don't have any privileges */
    if (db && !(col_access & TABLE_ACLS))
    {
      table_list.db= (char*) db;
      table_list.db_length= strlen(db);
      table_list.table_name= file->name;
      table_list.table_name_length= strlen(file->name);
      table_list.grant.privilege=col_access;
      if (check_grant(thd, TABLE_ACLS, &table_list, 1, UINT_MAX, 1))
        continue;
    }
#endif
    if (files->push_back(thd->strdup(file->name)))
    {
      my_dirend(dirp);
      DBUG_RETURN(-1);
    }
  }
  DBUG_PRINT("info",("found: %d files", files->elements));
  my_dirend(dirp);

  VOID(ha_find_files(thd,db,path,wild,dir,files));

  DBUG_RETURN(0);
}


bool
mysqld_show_create(THD *thd, TABLE_LIST *table_list)
{
  TABLE *table;
  Protocol *protocol= thd->protocol;
  char buff[2048];
  String buffer(buff, sizeof(buff), system_charset_info);
  DBUG_ENTER("mysqld_show_create");
  DBUG_PRINT("enter",("db: %s  table: %s",table_list->db,
                      table_list->table_name));

  /* Only one table for now, but VIEW can involve several tables */
  if (open_and_lock_tables(thd, table_list))
  {
    DBUG_RETURN(TRUE);
  }
  /* TODO: add environment variables show when it become possible */
  if (thd->lex->only_view && !table_list->view)
  {
    my_error(ER_WRONG_OBJECT, MYF(0),
             table_list->db, table_list->table_name, "VIEW");
    DBUG_RETURN(TRUE);
  }

  table= table_list->table;

  if ((table_list->view ?
       view_store_create_info(thd, table_list, &buffer) :
       store_create_info(thd, table_list, &buffer)))
    DBUG_RETURN(TRUE);

  List<Item> field_list;
  if (table_list->view)
  {
    field_list.push_back(new Item_empty_string("View",NAME_LEN));
    field_list.push_back(new Item_empty_string("Create View",
                                               max(buffer.length(),1024)));
  }
  else
  {
    field_list.push_back(new Item_empty_string("Table",NAME_LEN));
    // 1024 is for not to confuse old clients
    field_list.push_back(new Item_empty_string("Create Table",
                                               max(buffer.length(),1024)));
  }

  if (protocol->send_fields(&field_list,
                            Protocol::SEND_NUM_ROWS | Protocol::SEND_EOF))
    DBUG_RETURN(TRUE);
  protocol->prepare_for_resend();
  buffer.length(0);
  if (table_list->view)
  {
    protocol->store(table_list->view_name.str, system_charset_info);
    if (view_store_create_info(thd, table_list, &buffer))
      DBUG_RETURN(TRUE);
  }
  else
  {
    if (table_list->schema_table)
      protocol->store(table_list->schema_table_name, system_charset_info);
    else
      protocol->store(table->alias, system_charset_info);
    if (store_create_info(thd, table_list, &buffer))
      DBUG_RETURN(TRUE);
  }
  protocol->store(buffer.ptr(), buffer.length(), buffer.charset());

  if (protocol->write())
    DBUG_RETURN(TRUE);
  send_eof(thd);
  DBUG_RETURN(FALSE);
}

bool mysqld_show_create_db(THD *thd, char *dbname,
                           HA_CREATE_INFO *create_info)
{
  int length;
  char	path[FN_REFLEN];
  char buff[2048];
  String buffer(buff, sizeof(buff), system_charset_info);
#ifndef NO_EMBEDDED_ACCESS_CHECKS
  uint db_access;
#endif
  bool found_libchar;
  HA_CREATE_INFO create;
  uint create_options = create_info ? create_info->options : 0;
  Protocol *protocol=thd->protocol;
  DBUG_ENTER("mysql_show_create_db");

  if (check_db_name(dbname))
  {
    my_error(ER_WRONG_DB_NAME, MYF(0), dbname);
    DBUG_RETURN(TRUE);
  }

#ifndef NO_EMBEDDED_ACCESS_CHECKS
  if (test_all_bits(thd->master_access,DB_ACLS))
    db_access=DB_ACLS;
  else
    db_access= (acl_get(thd->host,thd->ip, thd->priv_user,dbname,0) |
		thd->master_access);
  if (!(db_access & DB_ACLS) && (!grant_option || check_grant_db(thd,dbname)))
  {
    my_error(ER_DBACCESS_DENIED_ERROR, MYF(0),
             thd->priv_user, thd->host_or_ip, dbname);
    mysql_log.write(thd,COM_INIT_DB,ER(ER_DBACCESS_DENIED_ERROR),
		    thd->priv_user, thd->host_or_ip, dbname);
    DBUG_RETURN(TRUE);
  }
#endif

  (void) sprintf(path,"%s/%s",mysql_data_home, dbname);
  length=unpack_dirname(path,path);		// Convert if not unix
  found_libchar= 0;
  if (length && path[length-1] == FN_LIBCHAR)
  {
    found_libchar= 1;
    path[length-1]=0;				// remove ending '\'
  }
  if (access(path,F_OK))
  {
    my_error(ER_BAD_DB_ERROR, MYF(0), dbname);
    DBUG_RETURN(TRUE);
  }
  if (found_libchar)
    path[length-1]= FN_LIBCHAR;
  strmov(path+length, MY_DB_OPT_FILE);
  load_db_opt(thd, path, &create);

  List<Item> field_list;
  field_list.push_back(new Item_empty_string("Database",NAME_LEN));
  field_list.push_back(new Item_empty_string("Create Database",1024));

  if (protocol->send_fields(&field_list,
                            Protocol::SEND_NUM_ROWS | Protocol::SEND_EOF))
    DBUG_RETURN(TRUE);

  protocol->prepare_for_resend();
  protocol->store(dbname, strlen(dbname), system_charset_info);
  buffer.length(0);
  buffer.append("CREATE DATABASE ", 16);
  if (create_options & HA_LEX_CREATE_IF_NOT_EXISTS)
    buffer.append("/*!32312 IF NOT EXISTS*/ ", 25);
  append_identifier(thd, &buffer, dbname, strlen(dbname));

  if (create.default_table_charset)
  {
    buffer.append(" /*!40100", 9);
    buffer.append(" DEFAULT CHARACTER SET ", 23);
    buffer.append(create.default_table_charset->csname);
    if (!(create.default_table_charset->state & MY_CS_PRIMARY))
    {
      buffer.append(" COLLATE ", 9);
      buffer.append(create.default_table_charset->name);
    }
    buffer.append(" */", 3);
  }
  protocol->store(buffer.ptr(), buffer.length(), buffer.charset());

  if (protocol->write())
    DBUG_RETURN(TRUE);
  send_eof(thd);
  DBUG_RETURN(FALSE);
}

bool
mysqld_show_logs(THD *thd)
{
  List<Item> field_list;
  Protocol *protocol= thd->protocol;
  DBUG_ENTER("mysqld_show_logs");

  field_list.push_back(new Item_empty_string("File",FN_REFLEN));
  field_list.push_back(new Item_empty_string("Type",10));
  field_list.push_back(new Item_empty_string("Status",10));

  if (protocol->send_fields(&field_list,
                            Protocol::SEND_NUM_ROWS | Protocol::SEND_EOF))
    DBUG_RETURN(TRUE);

#ifdef HAVE_BERKELEY_DB
  if ((have_berkeley_db == SHOW_OPTION_YES) && berkeley_show_logs(protocol))
    DBUG_RETURN(TRUE);
#endif

  send_eof(thd);
  DBUG_RETURN(FALSE);
}


/****************************************************************************
  Return only fields for API mysql_list_fields
  Use "show table wildcard" in mysql instead of this
****************************************************************************/

void
mysqld_list_fields(THD *thd, TABLE_LIST *table_list, const char *wild)
{
  TABLE *table;
  DBUG_ENTER("mysqld_list_fields");
  DBUG_PRINT("enter",("table: %s",table_list->table_name));

  table_list->lock_type= TL_UNLOCK;
  if (open_and_lock_tables(thd, table_list))
    DBUG_VOID_RETURN;
  table= table_list->table;

  List<Item> field_list;

  Field **ptr,*field;
  for (ptr=table->field ; (field= *ptr); ptr++)
  {
    if (!wild || !wild[0] || 
        !wild_case_compare(system_charset_info, field->field_name,wild))
      field_list.push_back(new Item_field(field));
  }
  restore_record(table, s->default_values);              // Get empty record
  if (thd->protocol->send_fields(&field_list, Protocol::SEND_DEFAULTS |
                                              Protocol::SEND_EOF))
    DBUG_VOID_RETURN;
  thd->protocol->flush();
  DBUG_VOID_RETURN;
}


int
mysqld_dump_create_info(THD *thd, TABLE_LIST *table_list, int fd)
{
  Protocol *protocol= thd->protocol;
  String *packet= protocol->storage_packet();
  DBUG_ENTER("mysqld_dump_create_info");
  DBUG_PRINT("enter",("table: %s",table_list->table->s->table_name));

  protocol->prepare_for_resend();
  if (store_create_info(thd, table_list, packet))
    DBUG_RETURN(-1);

  if (fd < 0)
  {
    if (protocol->write())
      DBUG_RETURN(-1);
    protocol->flush();
  }
  else
  {
    if (my_write(fd, (const byte*) packet->ptr(), packet->length(),
		 MYF(MY_WME)))
      DBUG_RETURN(-1);
  }
  DBUG_RETURN(0);
}

/*
  Go through all character combinations and ensure that sql_lex.cc can
  parse it as an identifier.

  SYNOPSIS
  require_quotes()
  name			attribute name
  name_length		length of name

  RETURN
    #	Pointer to conflicting character
    0	No conflicting character
*/

static const char *require_quotes(const char *name, uint name_length)
{
  uint length;
  const char *end= name + name_length;

  for ( ; name < end ; name++)
  {
    uchar chr= (uchar) *name;
    length= my_mbcharlen(system_charset_info, chr);
    if (length == 1 && !system_charset_info->ident_map[chr])
      return name;
  }
  return 0;
}


void
append_identifier(THD *thd, String *packet, const char *name, uint length)
{
  const char *name_end;
  char quote_char;
  int q= get_quote_char_for_identifier(thd, name, length);

  if (q == EOF)
  {
    packet->append(name, length, system_charset_info);
    return;
  }

  /*
    The identifier must be quoted as it includes a quote character or
   it's a keyword
  */

  packet->reserve(length*2 + 2);
  quote_char= (char) q;
  packet->append(&quote_char, 1, system_charset_info);

  for (name_end= name+length ; name < name_end ; name+= length)
  {
    uchar chr= (uchar) *name;
    length= my_mbcharlen(system_charset_info, chr);
    /*
      my_mbcharlen can retur 0 on a wrong multibyte
      sequence. It is possible when upgrading from 4.0,
      and identifier contains some accented characters.
      The manual says it does not work. So we'll just
      change length to 1 not to hang in the endless loop.
    */
    if (!length)
      length= 1;
    if (length == 1 && chr == (uchar) quote_char)
      packet->append(&quote_char, 1, system_charset_info);
    packet->append(name, length, packet->charset());
  }
  packet->append(&quote_char, 1, system_charset_info);
}


/*
  Get the quote character for displaying an identifier.

  SYNOPSIS
    get_quote_char_for_identifier()
    thd		Thread handler
    name	name to quote
    length	length of name

  IMPLEMENTATION
    If name is a keyword or includes a special character, then force
    quoting.
    Otherwise identifier is quoted only if the option OPTION_QUOTE_SHOW_CREATE
    is set.

  RETURN
    EOF	  No quote character is needed
    #	  Quote character
*/

int get_quote_char_for_identifier(THD *thd, const char *name, uint length)
{
  if (!is_keyword(name,length) &&
      !require_quotes(name, length) &&
      !(thd->options & OPTION_QUOTE_SHOW_CREATE))
    return EOF;
  if (thd->variables.sql_mode & MODE_ANSI_QUOTES)
    return '"';
  return '`';
}


/* Append directory name (if exists) to CREATE INFO */

static void append_directory(THD *thd, String *packet, const char *dir_type,
			     const char *filename)
{
  if (filename && !(thd->variables.sql_mode & MODE_NO_DIR_IN_CREATE))
  {
    uint length= dirname_length(filename);
    packet->append(' ');
    packet->append(dir_type);
    packet->append(" DIRECTORY='", 12);
#ifdef __WIN__
    /* Convert \ to / to be able to create table on unix */
    char *winfilename= (char*) thd->memdup(filename, length);
    char *pos, *end;
    for (pos= winfilename, end= pos+length ; pos < end ; pos++)
    {
      if (*pos == '\\')
        *pos = '/';
    }
    filename= winfilename;
#endif
    packet->append(filename, length);
    packet->append('\'');
  }
}


#define LIST_PROCESS_HOST_LEN 64

static int
store_create_info(THD *thd, TABLE_LIST *table_list, String *packet)
{
  List<Item> field_list;
  char tmp[MAX_FIELD_WIDTH], *for_str, buff[128], *end;
  const char *alias;
  String type(tmp, sizeof(tmp), system_charset_info);
  Field **ptr,*field;
  uint primary_key;
  KEY *key_info;
  TABLE *table= table_list->table;
  handler *file= table->file;
  TABLE_SHARE *share= table->s;
  HA_CREATE_INFO create_info;
  my_bool foreign_db_mode=    (thd->variables.sql_mode & (MODE_POSTGRESQL |
							  MODE_ORACLE |
							  MODE_MSSQL |
							  MODE_DB2 |
							  MODE_MAXDB |
							  MODE_ANSI)) != 0;
  my_bool limited_mysql_mode= (thd->variables.sql_mode &
			       (MODE_NO_FIELD_OPTIONS | MODE_MYSQL323 |
				MODE_MYSQL40)) != 0;
  DBUG_ENTER("store_create_info");
  DBUG_PRINT("enter",("table: %s", table->s->table_name));

  restore_record(table, s->default_values); // Get empty record

  if (share->tmp_table)
    packet->append("CREATE TEMPORARY TABLE ", 23);
  else
    packet->append("CREATE TABLE ", 13);
  if (table_list->schema_table)
    alias= table_list->schema_table_name;
  else
    alias= (lower_case_table_names == 2 ? table->alias :
            share->table_name);
  append_identifier(thd, packet, alias, strlen(alias));
  packet->append(" (\n", 3);

  for (ptr=table->field ; (field= *ptr); ptr++)
  {
    bool has_default;
    bool has_now_default;
    uint flags = field->flags;

    if (ptr != table->field)
      packet->append(",\n", 2);

    packet->append("  ", 2);
    append_identifier(thd,packet,field->field_name, strlen(field->field_name));
    packet->append(' ');
    // check for surprises from the previous call to Field::sql_type()
    if (type.ptr() != tmp)
      type.set(tmp, sizeof(tmp), system_charset_info);
    else
      type.set_charset(system_charset_info);

    field->sql_type(type);
    packet->append(type.ptr(), type.length(), system_charset_info);

    if (field->has_charset() && !limited_mysql_mode && !foreign_db_mode)
    {
      if (field->charset() != share->table_charset)
      {
	packet->append(" character set ", 15);
	packet->append(field->charset()->csname);
      }
      /* 
	For string types dump collation name only if 
	collation is not primary for the given charset
      */
      if (!(field->charset()->state & MY_CS_PRIMARY))
      {
	packet->append(" collate ", 9);
	packet->append(field->charset()->name);
      }
    }

    if (flags & NOT_NULL_FLAG)
      packet->append(" NOT NULL", 9);
    else if (field->type() == FIELD_TYPE_TIMESTAMP)
    {
      /*
        TIMESTAMP field require explicit NULL flag, because unlike
        all other fields they are treated as NOT NULL by default.
      */
      packet->append(" NULL", 5);
    }

    /* 
      Again we are using CURRENT_TIMESTAMP instead of NOW because it is
      more standard 
    */
    has_now_default= table->timestamp_field == field && 
                     field->unireg_check != Field::TIMESTAMP_UN_FIELD;
    
    has_default= (field->type() != FIELD_TYPE_BLOB &&
                  !(field->flags & NO_DEFAULT_VALUE_FLAG) &&
		  field->unireg_check != Field::NEXT_NUMBER &&
                  !((foreign_db_mode || limited_mysql_mode) &&
                    has_now_default));

    if (has_default)
    {
      packet->append(" default ", 9);
      if (has_now_default)
        packet->append("CURRENT_TIMESTAMP",17);
      else if (!field->is_null())
      {                                             // Not null by default
        type.set(tmp, sizeof(tmp), field->charset());
        field->val_str(&type);
	if (type.length())
	{
	  String def_val;
          uint dummy_errors;
	  /* convert to system_charset_info == utf8 */
	  def_val.copy(type.ptr(), type.length(), field->charset(),
		       system_charset_info, &dummy_errors);
          append_unescaped(packet, def_val.ptr(), def_val.length());
	}
        else
	  packet->append("''",2);
      }
      else if (field->maybe_null())
        packet->append("NULL", 4);                    // Null as default
      else
        packet->append(tmp);
    }

    if (!foreign_db_mode && !limited_mysql_mode &&
        table->timestamp_field == field && 
        field->unireg_check != Field::TIMESTAMP_DN_FIELD)
      packet->append(" on update CURRENT_TIMESTAMP",28);

    if (field->unireg_check == Field::NEXT_NUMBER && !foreign_db_mode)
      packet->append(" auto_increment", 15 );

    if (field->comment.length)
    {
      packet->append(" COMMENT ",9);
      append_unescaped(packet, field->comment.str, field->comment.length);
    }
  }

  key_info= table->key_info;
  file->info(HA_STATUS_VARIABLE | HA_STATUS_NO_LOCK | HA_STATUS_TIME);
  bzero((char*) &create_info, sizeof(create_info));
  file->update_create_info(&create_info);
  primary_key= share->primary_key;

  for (uint i=0 ; i < share->keys ; i++,key_info++)
  {
    KEY_PART_INFO *key_part= key_info->key_part;
    bool found_primary=0;
    packet->append(",\n  ", 4);

    if (i == primary_key && !strcmp(key_info->name, primary_key_name))
    {
      found_primary=1;
      packet->append("PRIMARY ", 8);
    }
    else if (key_info->flags & HA_NOSAME)
      packet->append("UNIQUE ", 7);
    else if (key_info->flags & HA_FULLTEXT)
      packet->append("FULLTEXT ", 9);
    else if (key_info->flags & HA_SPATIAL)
      packet->append("SPATIAL ", 8);
    packet->append("KEY ", 4);

    if (!found_primary)
     append_identifier(thd, packet, key_info->name, strlen(key_info->name));

    if (!(thd->variables.sql_mode & MODE_NO_KEY_OPTIONS) &&
	!limited_mysql_mode && !foreign_db_mode)
    {
      if (key_info->algorithm == HA_KEY_ALG_BTREE)
        packet->append(" USING BTREE", 12);

      if (key_info->algorithm == HA_KEY_ALG_HASH)
        packet->append(" USING HASH", 11);

      // +BAR: send USING only in non-default case: non-spatial rtree
      if ((key_info->algorithm == HA_KEY_ALG_RTREE) &&
	  !(key_info->flags & HA_SPATIAL))
        packet->append(" USING RTREE", 12);

      // No need to send USING FULLTEXT, it is sent as FULLTEXT KEY
    }
    packet->append(" (", 2);

    for (uint j=0 ; j < key_info->key_parts ; j++,key_part++)
    {
      if (j)
        packet->append(',');

      if (key_part->field)
        append_identifier(thd,packet,key_part->field->field_name,
			  strlen(key_part->field->field_name));
      if (!key_part->field ||
          (key_part->length !=
           table->field[key_part->fieldnr-1]->key_length() &&
           !(key_info->flags & HA_FULLTEXT)))
      {
        buff[0] = '(';
        char* end=int10_to_str((long) key_part->length / 
			       key_part->field->charset()->mbmaxlen,
			       buff + 1,10);
        *end++ = ')';
        packet->append(buff,(uint) (end-buff));
      }
    }
    packet->append(')');
  }

  /*
    Get possible foreign key definitions stored in InnoDB and append them
    to the CREATE TABLE statement
  */

  if ((for_str= file->get_foreign_key_create_info()))
  {
    packet->append(for_str, strlen(for_str));
    file->free_foreign_key_create_info(for_str);
  }

  packet->append("\n)", 2);
  if (!(thd->variables.sql_mode & MODE_NO_TABLE_OPTIONS) && !foreign_db_mode)
  {
    if (thd->variables.sql_mode & (MODE_MYSQL323 | MODE_MYSQL40))
      packet->append(" TYPE=", 6);
    else
      packet->append(" ENGINE=", 8);
    packet->append(file->table_type());
    
    if (share->table_charset &&
	!(thd->variables.sql_mode & MODE_MYSQL323) &&
	!(thd->variables.sql_mode & MODE_MYSQL40))
    {
      packet->append(" DEFAULT CHARSET=", 17);
      packet->append(share->table_charset->csname);
      if (!(share->table_charset->state & MY_CS_PRIMARY))
      {
	packet->append(" COLLATE=", 9);
	packet->append(table->s->table_charset->name);
      }
    }

    if (share->min_rows)
    {
      packet->append(" MIN_ROWS=", 10);
      end= longlong10_to_str(share->min_rows, buff, 10);
      packet->append(buff, (uint) (end- buff));
    }

    if (share->max_rows)
    {
      packet->append(" MAX_ROWS=", 10);
      end= longlong10_to_str(share->max_rows, buff, 10);
      packet->append(buff, (uint) (end - buff));
    }

    if (share->avg_row_length)
    {
      packet->append(" AVG_ROW_LENGTH=", 16);
      end= longlong10_to_str(share->avg_row_length, buff,10);
      packet->append(buff, (uint) (end - buff));
    }

    if (share->db_create_options & HA_OPTION_PACK_KEYS)
      packet->append(" PACK_KEYS=1", 12);
    if (share->db_create_options & HA_OPTION_NO_PACK_KEYS)
      packet->append(" PACK_KEYS=0", 12);
    if (share->db_create_options & HA_OPTION_CHECKSUM)
      packet->append(" CHECKSUM=1", 11);
    if (share->db_create_options & HA_OPTION_DELAY_KEY_WRITE)
      packet->append(" DELAY_KEY_WRITE=1",18);
    if (share->row_type != ROW_TYPE_DEFAULT)
    {
      packet->append(" ROW_FORMAT=",12);
      packet->append(ha_row_type[(uint) share->row_type]);
    }
    table->file->append_create_info(packet);
    if (share->comment && share->comment[0])
    {
      packet->append(" COMMENT=", 9);
      append_unescaped(packet, share->comment, strlen(share->comment));
    }
    if (file->raid_type)
    {
      uint length;
      length= my_snprintf(buff,sizeof(buff),
			  " RAID_TYPE=%s RAID_CHUNKS=%d RAID_CHUNKSIZE=%ld",
			  my_raid_type(file->raid_type), file->raid_chunks,
			  file->raid_chunksize/RAID_BLOCK_SIZE);
      packet->append(buff, length);
    }
    append_directory(thd, packet, "DATA",  create_info.data_file_name);
    append_directory(thd, packet, "INDEX", create_info.index_file_name);
  }
  DBUG_RETURN(0);
}


static int
view_store_create_info(THD *thd, TABLE_LIST *table, String *buff)
{
  my_bool foreign_db_mode= (thd->variables.sql_mode & (MODE_POSTGRESQL |
                                                       MODE_ORACLE |
                                                       MODE_MSSQL |
                                                       MODE_DB2 |
                                                       MODE_MAXDB |
                                                       MODE_ANSI)) != 0;
  buff->append("CREATE ", 7);
  if (!foreign_db_mode)
  {
    buff->append("ALGORITHM=", 10);
    switch((int8)table->algorithm)
    {
    case VIEW_ALGORITHM_UNDEFINED:
      buff->append("UNDEFINED ", 10);
      break;
    case VIEW_ALGORITHM_TMPTABLE:
      buff->append("TEMPTABLE ", 10);
      break;
    case VIEW_ALGORITHM_MERGE:
      buff->append("MERGE ", 6);
      break;
    default:
	DBUG_ASSERT(0); // never should happen
    }
  }
  buff->append("VIEW ", 5);
  append_identifier(thd, buff, table->view_db.str, table->view_db.length);
  buff->append('.');
  append_identifier(thd, buff, table->view_name.str, table->view_name.length);
  buff->append(" AS ", 4);
  buff->append(table->query.str, table->query.length);
  if (table->with_check != VIEW_CHECK_NONE)
  {
    if (table->with_check == VIEW_CHECK_LOCAL)
      buff->append(" WITH LOCAL CHECK OPTION", 24);
    else
      buff->append(" WITH CASCADED CHECK OPTION", 27);
  }
  return 0;
}


/****************************************************************************
  Return info about all processes
  returns for each thread: thread id, user, host, db, command, info
****************************************************************************/

class thread_info :public ilink {
public:
  static void *operator new(size_t size)
  {
    return (void*) sql_alloc((uint) size);
  }
  static void operator delete(void *ptr __attribute__((unused)),
                              size_t size __attribute__((unused)))
  { TRASH(ptr, size); }

  ulong thread_id;
  time_t start_time;
  uint   command;
  const char *user,*host,*db,*proc_info,*state_info;
  char *query;
};

#ifdef __GNUC__
template class I_List<thread_info>;
#endif

void mysqld_list_processes(THD *thd,const char *user, bool verbose)
{
  Item *field;
  List<Item> field_list;
  I_List<thread_info> thread_infos;
  ulong max_query_length= (verbose ? thd->variables.max_allowed_packet :
			   PROCESS_LIST_WIDTH);
  Protocol *protocol= thd->protocol;
  DBUG_ENTER("mysqld_list_processes");

  field_list.push_back(new Item_int("Id",0,11));
  field_list.push_back(new Item_empty_string("User",16));
  field_list.push_back(new Item_empty_string("Host",LIST_PROCESS_HOST_LEN));
  field_list.push_back(field=new Item_empty_string("db",NAME_LEN));
  field->maybe_null=1;
  field_list.push_back(new Item_empty_string("Command",16));
  field_list.push_back(new Item_return_int("Time",7, FIELD_TYPE_LONG));
  field_list.push_back(field=new Item_empty_string("State",30));
  field->maybe_null=1;
  field_list.push_back(field=new Item_empty_string("Info",max_query_length));
  field->maybe_null=1;
  if (protocol->send_fields(&field_list,
                            Protocol::SEND_NUM_ROWS | Protocol::SEND_EOF))
    DBUG_VOID_RETURN;

  VOID(pthread_mutex_lock(&LOCK_thread_count)); // For unlink from list
  if (!thd->killed)
  {
    I_List_iterator<THD> it(threads);
    THD *tmp;
    while ((tmp=it++))
    {
      struct st_my_thread_var *mysys_var;
      if ((tmp->vio_ok() || tmp->system_thread) &&
          (!user || (tmp->user && !strcmp(tmp->user,user))))
      {
        thread_info *thd_info=new thread_info;

        thd_info->thread_id=tmp->thread_id;
        thd_info->user=thd->strdup(tmp->user ? tmp->user :
				   (tmp->system_thread ?
				    "system user" : "unauthenticated user"));
	if (tmp->peer_port && (tmp->host || tmp->ip) && thd->host_or_ip[0])
	{
	  if ((thd_info->host= thd->alloc(LIST_PROCESS_HOST_LEN+1)))
	    my_snprintf((char *) thd_info->host, LIST_PROCESS_HOST_LEN,
			"%s:%u", tmp->host_or_ip, tmp->peer_port);
	}
	else
	  thd_info->host= thd->strdup(tmp->host_or_ip);
        if ((thd_info->db=tmp->db))             // Safe test
          thd_info->db=thd->strdup(thd_info->db);
        thd_info->command=(int) tmp->command;
        if ((mysys_var= tmp->mysys_var))
          pthread_mutex_lock(&mysys_var->mutex);
        thd_info->proc_info= (char*) (tmp->killed == THD::KILL_CONNECTION? "Killed" : 0);
#ifndef EMBEDDED_LIBRARY
        thd_info->state_info= (char*) (tmp->locked ? "Locked" :
                                       tmp->net.reading_or_writing ?
                                       (tmp->net.reading_or_writing == 2 ?
                                        "Writing to net" :
                                        thd_info->command == COM_SLEEP ? "" :
                                        "Reading from net") :
                                       tmp->proc_info ? tmp->proc_info :
                                       tmp->mysys_var &&
                                       tmp->mysys_var->current_cond ?
                                       "Waiting on cond" : NullS);
#else
        thd_info->state_info= (char*)"Writing to net";
#endif
        if (mysys_var)
          pthread_mutex_unlock(&mysys_var->mutex);

#if !defined(DONT_USE_THR_ALARM) && ! defined(SCO)
        if (pthread_kill(tmp->real_id,0))
          tmp->proc_info="*** DEAD ***";        // This shouldn't happen
#endif
#ifdef EXTRA_DEBUG
        thd_info->start_time= tmp->time_after_lock;
#else
        thd_info->start_time= tmp->start_time;
#endif
        thd_info->query=0;
        if (tmp->query)
        {
	  /* 
            query_length is always set to 0 when we set query = NULL; see
	    the comment in sql_class.h why this prevents crashes in possible
            races with query_length
          */
          uint length= min(max_query_length, tmp->query_length);
          thd_info->query=(char*) thd->strmake(tmp->query,length);
        }
        thread_infos.append(thd_info);
      }
    }
  }
  VOID(pthread_mutex_unlock(&LOCK_thread_count));

  thread_info *thd_info;
  time_t now= time(0);
  while ((thd_info=thread_infos.get()))
  {
    protocol->prepare_for_resend();
    protocol->store((ulonglong) thd_info->thread_id);
    protocol->store(thd_info->user, system_charset_info);
    protocol->store(thd_info->host, system_charset_info);
    protocol->store(thd_info->db, system_charset_info);
    if (thd_info->proc_info)
      protocol->store(thd_info->proc_info, system_charset_info);
    else
      protocol->store(command_name[thd_info->command], system_charset_info);
    if (thd_info->start_time)
      protocol->store((uint32) (now - thd_info->start_time));
    else
      protocol->store_null();
    protocol->store(thd_info->state_info, system_charset_info);
    protocol->store(thd_info->query, system_charset_info);
    if (protocol->write())
      break; /* purecov: inspected */
  }
  send_eof(thd);
  DBUG_VOID_RETURN;
}

/*****************************************************************************
  Status functions
*****************************************************************************/


static bool show_status_array(THD *thd, const char *wild,
                              show_var_st *variables,
                              enum enum_var_type value_type,
                              struct system_status_var *status_var,
                              const char *prefix, TABLE *table)
{
  char buff[1024], *prefix_end;
  /* the variable name should not be longer then 80 characters */
  char name_buffer[80];
  int len;
  LEX_STRING null_lex_str;
  DBUG_ENTER("show_status_array");

  null_lex_str.str= 0;				// For sys_var->value_ptr()
  null_lex_str.length= 0;

  prefix_end=strnmov(name_buffer, prefix, sizeof(name_buffer)-1);
  len=name_buffer + sizeof(name_buffer) - prefix_end;

  for (; variables->name; variables++)
  {
    strnmov(prefix_end, variables->name, len);
    name_buffer[sizeof(name_buffer)-1]=0;       /* Safety */
    SHOW_TYPE show_type=variables->type;
    if (show_type == SHOW_VARS)
    {
      show_status_array(thd, wild, (show_var_st *) variables->value,
                        value_type, status_var, variables->name, table);
    }
    else
    {
      if (!(wild && wild[0] && wild_case_compare(system_charset_info,
                                                 name_buffer, wild)))
      {
        char *value=variables->value;
        const char *pos, *end;
        long nr;
        if (show_type == SHOW_SYS)
        {
          show_type= ((sys_var*) value)->type();
          value=     (char*) ((sys_var*) value)->value_ptr(thd, value_type,
                                                           &null_lex_str);
        }

        pos= end= buff;
        switch (show_type) {
        case SHOW_LONG_STATUS:
        case SHOW_LONG_CONST_STATUS:
          value= ((char *) status_var + (ulong) value);
          /* fall through */
        case SHOW_LONG:
        case SHOW_LONG_CONST:
          end= int10_to_str(*(long*) value, buff, 10);
          break;
        case SHOW_LONGLONG:
          end= longlong10_to_str(*(longlong*) value, buff, 10);
          break;
        case SHOW_HA_ROWS:
          end= longlong10_to_str((longlong) *(ha_rows*) value, buff, 10);
          break;
        case SHOW_BOOL:
          end= strmov(buff, *(bool*) value ? "ON" : "OFF");
          break;
        case SHOW_MY_BOOL:
          end= strmov(buff, *(my_bool*) value ? "ON" : "OFF");
          break;
        case SHOW_INT_CONST:
        case SHOW_INT:
          end= int10_to_str((long) *(uint32*) value, buff, 10);
          break;
        case SHOW_HAVE:
        {
          SHOW_COMP_OPTION tmp= *(SHOW_COMP_OPTION*) value;
          pos= show_comp_option_name[(int) tmp];
          end= strend(pos);
          break;
        }
        case SHOW_CHAR:
        {
          if (!(pos= value))
            pos= "";
          end= strend(pos);
          break;
        }
        case SHOW_STARTTIME:
          nr= (long) (thd->query_start() - start_time);
          end= int10_to_str(nr, buff, 10);
          break;
        case SHOW_QUESTION:
          end= int10_to_str((long) thd->query_id, buff, 10);
          break;
#ifdef HAVE_REPLICATION
        case SHOW_RPL_STATUS:
          end= strmov(buff, rpl_status_type[(int)rpl_status]);
          break;
        case SHOW_SLAVE_RUNNING:
        {
          pthread_mutex_lock(&LOCK_active_mi);
          end= strmov(buff, (active_mi->slave_running &&
                             active_mi->rli.slave_running) ? "ON" : "OFF");
          pthread_mutex_unlock(&LOCK_active_mi);
          break;
        }
#endif /* HAVE_REPLICATION */
        case SHOW_OPENTABLES:
          end= int10_to_str((long) cached_tables(), buff, 10);
          break;
        case SHOW_CHAR_PTR:
        {
          if (!(pos= *(char**) value))
            pos= "";
          end= strend(pos);
          break;
        }
        case SHOW_DOUBLE:
        {
          end= buff + sprintf(buff, "%f", *(double*) value);
          break;
        }
#ifdef HAVE_OPENSSL
          /* First group - functions relying on CTX */
        case SHOW_SSL_CTX_SESS_ACCEPT:
          end= int10_to_str((long) (!ssl_acceptor_fd ? 0 :
                                    SSL_CTX_sess_accept(ssl_acceptor_fd->
                                                        ssl_context)),
                            buff, 10);
          break;
        case SHOW_SSL_CTX_SESS_ACCEPT_GOOD:
          end= int10_to_str((long) (!ssl_acceptor_fd ? 0 :
                                    SSL_CTX_sess_accept_good(ssl_acceptor_fd->
                                                             ssl_context)),
                            buff, 10);
          break;
        case SHOW_SSL_CTX_SESS_CONNECT_GOOD:
          end= int10_to_str((long) (!ssl_acceptor_fd ? 0 :
                                    SSL_CTX_sess_connect_good(ssl_acceptor_fd->
                                                              ssl_context)),
                            buff, 10);
          break;
        case SHOW_SSL_CTX_SESS_ACCEPT_RENEGOTIATE:
          end= int10_to_str((long) (!ssl_acceptor_fd ? 0 :
                                    SSL_CTX_sess_accept_renegotiate(ssl_acceptor_fd->ssl_context)),
                            buff, 10);
          break;
        case SHOW_SSL_CTX_SESS_CONNECT_RENEGOTIATE:
          end= int10_to_str((long) (!ssl_acceptor_fd ? 0 :
                                    SSL_CTX_sess_connect_renegotiate(ssl_acceptor_fd-> ssl_context)),
                            buff, 10);
          break;
        case SHOW_SSL_CTX_SESS_CB_HITS:
          end= int10_to_str((long) (!ssl_acceptor_fd ? 0 :
                                    SSL_CTX_sess_cb_hits(ssl_acceptor_fd->
                                                         ssl_context)),
                            buff, 10);
          break;
        case SHOW_SSL_CTX_SESS_HITS:
          end= int10_to_str((long) (!ssl_acceptor_fd ? 0 :
                                    SSL_CTX_sess_hits(ssl_acceptor_fd->
                                                      ssl_context)),
                            buff, 10);
          break;
        case SHOW_SSL_CTX_SESS_CACHE_FULL:
          end= int10_to_str((long) (!ssl_acceptor_fd ? 0 :
                                    SSL_CTX_sess_cache_full(ssl_acceptor_fd->
                                                            ssl_context)),
                            buff, 10);
          break;
        case SHOW_SSL_CTX_SESS_MISSES:
          end= int10_to_str((long) (!ssl_acceptor_fd ? 0 :
                                    SSL_CTX_sess_misses(ssl_acceptor_fd->
                                                        ssl_context)),
                            buff, 10);
          break;
        case SHOW_SSL_CTX_SESS_TIMEOUTS:
          end= int10_to_str((long) (!ssl_acceptor_fd ? 0 :
                                    SSL_CTX_sess_timeouts(ssl_acceptor_fd->ssl_context)),
                            buff,10);
          break;
        case SHOW_SSL_CTX_SESS_NUMBER:
          end= int10_to_str((long) (!ssl_acceptor_fd ? 0 :
                                    SSL_CTX_sess_number(ssl_acceptor_fd->ssl_context)),
                            buff,10);
          break;
        case SHOW_SSL_CTX_SESS_CONNECT:
          end= int10_to_str((long) (!ssl_acceptor_fd ? 0 :
                                    SSL_CTX_sess_connect(ssl_acceptor_fd->ssl_context)),
                            buff,10);
          break;
        case SHOW_SSL_CTX_SESS_GET_CACHE_SIZE:
          end= int10_to_str((long) (!ssl_acceptor_fd ? 0 :
                                    SSL_CTX_sess_get_cache_size(ssl_acceptor_fd->ssl_context)),
                            buff,10);
          break;
        case SHOW_SSL_CTX_GET_VERIFY_MODE:
          end= int10_to_str((long) (!ssl_acceptor_fd ? 0 :
                                    SSL_CTX_get_verify_mode(ssl_acceptor_fd->ssl_context)),
                            buff,10);
          break;
        case SHOW_SSL_CTX_GET_VERIFY_DEPTH:
          end= int10_to_str((long) (!ssl_acceptor_fd ? 0 :
                                    SSL_CTX_get_verify_depth(ssl_acceptor_fd->ssl_context)),
                            buff,10);
          break;
        case SHOW_SSL_CTX_GET_SESSION_CACHE_MODE:
          if (!ssl_acceptor_fd)
          {
            pos= "NONE";
            end= pos+4;
            break;
          }
          switch (SSL_CTX_get_session_cache_mode(ssl_acceptor_fd->ssl_context))
          {
          case SSL_SESS_CACHE_OFF:
            pos= "OFF";
            break;
          case SSL_SESS_CACHE_CLIENT:
            pos= "CLIENT";
            break;
          case SSL_SESS_CACHE_SERVER:
            pos= "SERVER";
            break;
          case SSL_SESS_CACHE_BOTH:
            pos= "BOTH";
            break;
          case SSL_SESS_CACHE_NO_AUTO_CLEAR:
            pos= "NO_AUTO_CLEAR";
            break;
          case SSL_SESS_CACHE_NO_INTERNAL_LOOKUP:
            pos= "NO_INTERNAL_LOOKUP";
            break;
          default:
            pos= "Unknown";
            break;
          }
          end= strend(pos);
          break;
          /* First group - functions relying on SSL */
        case SHOW_SSL_GET_VERSION:
          pos= (thd->net.vio->ssl_arg ?
                SSL_get_version((SSL*) thd->net.vio->ssl_arg) : "");
          end= strend(pos);
          break;
        case SHOW_SSL_SESSION_REUSED:
          end= int10_to_str((long) (thd->net.vio->ssl_arg ?
                                    SSL_session_reused((SSL*) thd->net.vio->
                                                       ssl_arg) :
                                    0),
                            buff, 10);
          break;
        case SHOW_SSL_GET_DEFAULT_TIMEOUT:
          end= int10_to_str((long) (thd->net.vio->ssl_arg ?
                                    SSL_get_default_timeout((SSL*) thd->net.vio->
                                                            ssl_arg) :
                                    0),
                            buff, 10);
          break;
        case SHOW_SSL_GET_VERIFY_MODE:
          end= int10_to_str((long) (thd->net.vio->ssl_arg ?
                                    SSL_get_verify_mode((SSL*) thd->net.vio->
                                                        ssl_arg):
                                    0),
                            buff, 10);
          break;
        case SHOW_SSL_GET_VERIFY_DEPTH:
          end= int10_to_str((long) (thd->net.vio->ssl_arg ?
                                    SSL_get_verify_depth((SSL*) thd->net.vio->
                                                         ssl_arg):
                                    0),
                            buff, 10);
          break;
        case SHOW_SSL_GET_CIPHER:
          pos= (thd->net.vio->ssl_arg ?
                SSL_get_cipher((SSL*) thd->net.vio->ssl_arg) : "" );
          end= strend(pos);
          break;
        case SHOW_SSL_GET_CIPHER_LIST:
          if (thd->net.vio->ssl_arg)
          {
            char *to= buff;
            for (int i=0 ; i++ ;)
            {
              const char *p= SSL_get_cipher_list((SSL*) thd->net.vio->ssl_arg,i);
              if (p == NULL)
                break;
              to= strmov(to, p);
              *to++= ':';
            }
            if (to != buff)
              to--;				// Remove last ':'
            end= to;
          }
          break;

#endif /* HAVE_OPENSSL */
        case SHOW_KEY_CACHE_LONG:
        case SHOW_KEY_CACHE_CONST_LONG:
          value= (value-(char*) &dflt_key_cache_var)+ (char*) dflt_key_cache;
          end= int10_to_str(*(long*) value, buff, 10);
          break;
        case SHOW_UNDEF:				// Show never happen
        case SHOW_SYS:
          break;					// Return empty string
        default:
          break;
        }
        restore_record(table, s->default_values);
        table->field[0]->store(name_buffer, strlen(name_buffer),
                               system_charset_info);
        table->field[1]->store(pos, (uint32) (end - pos), system_charset_info);
        table->file->write_row(table->record[0]);        
      }
    }
  }

  DBUG_RETURN(FALSE);
}


/* collect status for all running threads */

void calc_sum_of_all_status(STATUS_VAR *to)
{
  DBUG_ENTER("calc_sum_of_all_status");

  /* Ensure that thread id not killed during loop */
  VOID(pthread_mutex_lock(&LOCK_thread_count)); // For unlink from list

  I_List_iterator<THD> it(threads);
  THD *tmp;
  
  /* Get global values as base */
  *to= global_status_var;
  
  /* Add to this status from existing threads */
  while ((tmp= it++))
    add_to_status(to, &tmp->status_var);
  
  VOID(pthread_mutex_unlock(&LOCK_thread_count));
  DBUG_VOID_RETURN;
}


LEX_STRING *make_lex_string(THD *thd, LEX_STRING *lex_str,
                            const char* str, uint length,
                            bool allocate_lex_string)
{
  MEM_ROOT *mem= thd->mem_root;
  if (allocate_lex_string)
    lex_str= (LEX_STRING *)thd->alloc(sizeof(LEX_STRING));
  lex_str->str= strmake_root(mem, str, length);
  lex_str->length= length;
  return lex_str;
}


/* INFORMATION_SCHEMA name */
LEX_STRING information_schema_name= {(char*)"information_schema", 18};
extern ST_SCHEMA_TABLE schema_tables[];

typedef struct st_index_field_values
{
  const char *db_value, *table_value;
} INDEX_FIELD_VALUES;


void get_index_field_values(LEX *lex, INDEX_FIELD_VALUES *index_field_values)
{
  const char *wild= lex->wild ? lex->wild->ptr() : NullS;
  switch (lex->orig_sql_command) {
  case SQLCOM_SHOW_DATABASES:
    index_field_values->db_value= wild;
    break;
  case SQLCOM_SHOW_TABLES:
  case SQLCOM_SHOW_TABLE_STATUS:
    index_field_values->db_value= lex->current_select->db;
    index_field_values->table_value= wild;
    break;
  default:
    index_field_values->db_value= NullS;
    index_field_values->table_value= NullS;
    break;
  }
}


int make_table_list(THD *thd, SELECT_LEX *sel,
                    char *db, char *table)
{
  Table_ident *table_ident;
  LEX_STRING ident_db, ident_table;
  ident_db.str= db; 
  ident_db.length= strlen(db);
  ident_table.str= table;
  ident_table.length= strlen(table);
  table_ident= new Table_ident(thd, ident_db, ident_table, 1);
  sel->init_query();
  if(!sel->add_table_to_list(thd, table_ident, 0, 0, TL_READ,
                             (List<String> *) 0, (List<String> *) 0))
    return 1;
  return 0;
}


bool uses_only_table_name_fields(Item *item, TABLE_LIST *table)
{
  if (item->type() == Item::FUNC_ITEM)
  {
    Item_func *item_func= (Item_func*)item;
    Item **child;
    Item **item_end= (item_func->arguments()) + item_func->argument_count();
    for (child= item_func->arguments(); child != item_end; child++)
    {
      if (!uses_only_table_name_fields(*child, table))
        return 0;
    }
  }
  else if (item->type() == Item::FIELD_ITEM)
  {
    Item_field *item_field= (Item_field*)item;
    CHARSET_INFO *cs= system_charset_info;
    ST_SCHEMA_TABLE *schema_table= table->schema_table;
    ST_FIELD_INFO *field_info= schema_table->fields_info;
    const char *field_name1= field_info[schema_table->idx_field1].field_name;
    const char *field_name2= field_info[schema_table->idx_field2].field_name;
    if (table->table != item_field->field->table ||
        (cs->coll->strnncollsp(cs, (uchar *) field_name1, strlen(field_name1),
                               (uchar *) item_field->field_name, 
                               strlen(item_field->field_name), 0) &&
         cs->coll->strnncollsp(cs, (uchar *) field_name2, strlen(field_name2),
                               (uchar *) item_field->field_name, 
                               strlen(item_field->field_name), 0)))
      return 0;
  }
  if (item->type() == Item::SUBSELECT_ITEM &&
      !item->const_item())
    return 0;

  return 1;
}


static COND * make_cond_for_info_schema(COND *cond, TABLE_LIST *table)
{
  if (!cond)
    return (COND*) 0;
  if (cond->type() == Item::COND_ITEM)
  {
    if (((Item_cond*) cond)->functype() == Item_func::COND_AND_FUNC)
    {
      /* Create new top level AND item */
      Item_cond_and *new_cond=new Item_cond_and;
      if (!new_cond)
	return (COND*) 0;
      List_iterator<Item> li(*((Item_cond*) cond)->argument_list());
      Item *item;
      while ((item=li++))
      {
	Item *fix= make_cond_for_info_schema(item, table);
	if (fix)
	  new_cond->argument_list()->push_back(fix);
      }
      switch (new_cond->argument_list()->elements) {
      case 0:
	return (COND*) 0;
      case 1:
	return new_cond->argument_list()->head();
      default:
	new_cond->quick_fix_field();
	return new_cond;
      }
    }
    else
    {						// Or list
      Item_cond_or *new_cond=new Item_cond_or;
      if (!new_cond)
	return (COND*) 0;
      List_iterator<Item> li(*((Item_cond*) cond)->argument_list());
      Item *item;
      while ((item=li++))
      {
	Item *fix=make_cond_for_info_schema(item, table);
	if (!fix)
	  return (COND*) 0;
	new_cond->argument_list()->push_back(fix);
      }
      new_cond->quick_fix_field();
      new_cond->top_level_item();
      return new_cond;
    }
  }

  if (!uses_only_table_name_fields(cond, table))
    return (COND*) 0;
  return cond;
}


enum enum_schema_tables get_schema_table_idx(ST_SCHEMA_TABLE *schema_table)
{
  return (enum enum_schema_tables) (schema_table - &schema_tables[0]);
}


/*
  Add 'information_schema' name to db_names list

  SYNOPSIS
    schema_db_add()
    thd                   thread handler
    files                 list of db names
    wild                  wild string
    with_i_schema         returns 1 if we added 'IS' name to list
                          otherwise returns 0

  RETURN
    1	                  error
    0	                  success
*/

int schema_db_add(THD *thd, List<char> *files,
                  const char *wild, bool *with_i_schema)
{
  *with_i_schema= 0;
  if (!wild || !wild_compare(information_schema_name.str, wild, 0))
  {
    *with_i_schema= 1;
    if (files->push_back(thd->strdup(information_schema_name.str)))
      return 1;
  }
  return 0;
}


int schema_tables_add(THD *thd, List<char> *files, const char *wild)
{
  ST_SCHEMA_TABLE *tmp_schema_table= schema_tables;
  for ( ; tmp_schema_table->table_name; tmp_schema_table++)
  {
    if (tmp_schema_table->hidden)
      continue;
    if (wild)
    {
      if (lower_case_table_names)
      {
        if (wild_case_compare(files_charset_info,
                              tmp_schema_table->table_name,
                              wild))
          continue;
      }
      else if (wild_compare(tmp_schema_table->table_name, wild, 0))
        continue;
    }
    if (files->push_back(thd->strdup(tmp_schema_table->table_name)))
      return 1;
  }
  return 0;
}


int get_all_tables(THD *thd, TABLE_LIST *tables, COND *cond)
{
  LEX *lex= thd->lex;
  TABLE *table= tables->table;
  SELECT_LEX *select_lex= &lex->select_lex;
  SELECT_LEX *old_all_select_lex= lex->all_selects_list;
  SELECT_LEX *lsel= tables->schema_select_lex;
  ST_SCHEMA_TABLE *schema_table= tables->schema_table;
  SELECT_LEX sel;
  INDEX_FIELD_VALUES idx_field_vals;
  char path[FN_REFLEN], *end, *base_name, *file_name;
  uint len;
  bool with_i_schema;
  enum enum_schema_tables schema_table_idx;
  thr_lock_type lock_type;
  List<char> bases;
  List_iterator_fast<char> it(bases);
  COND *partial_cond; 
  uint derived_tables= lex->derived_tables; 
  int error= 1;
  DBUG_ENTER("get_all_tables");

  LINT_INIT(end);
  LINT_INIT(len);

  if (lsel)
  {
    TABLE *old_open_tables= thd->open_tables;
    TABLE_LIST *show_table_list= (TABLE_LIST*) lsel->table_list.first;
    bool res;

    lex->all_selects_list= lsel;
    res= open_and_lock_tables(thd, show_table_list);
    if (schema_table->process_table(thd, show_table_list,
                                    table, res, show_table_list->db,
                                    show_table_list->alias))
      goto err;
    close_thread_tables(thd, 0, 0, old_open_tables);
    show_table_list->table= 0;
    error= 0;
    goto err;
  }

  schema_table_idx= get_schema_table_idx(schema_table);
  lock_type= TL_UNLOCK;

  if (schema_table_idx == SCH_TABLES)
    lock_type= TL_READ;
  get_index_field_values(lex, &idx_field_vals);

  /* information schema name always is first in list */
  if (schema_db_add(thd, &bases, idx_field_vals.db_value, &with_i_schema))
    goto err;

  if (mysql_find_files(thd, &bases, NullS, mysql_data_home,
		       idx_field_vals.db_value, 1))
    goto err;

  partial_cond= make_cond_for_info_schema(cond, tables);
  it.rewind(); /* To get access to new elements in basis list */
  while ((base_name= it++) ||
	 /*
	   generate error for non existing database.
	   (to save old behaviour for SHOW TABLES FROM db)
	 */
	 ((lex->orig_sql_command == SQLCOM_SHOW_TABLES ||
           lex->orig_sql_command == SQLCOM_SHOW_TABLE_STATUS) &&
	  (base_name= select_lex->db) && !bases.elements))
  {
#ifndef NO_EMBEDDED_ACCESS_CHECKS
    if (with_i_schema ||   // don't check the rights if information schema db
        !check_access(thd,SELECT_ACL, base_name, &thd->col_access,0,1) ||
        thd->master_access & (DB_ACLS | SHOW_DB_ACL) ||
	acl_get(thd->host, thd->ip, thd->priv_user, base_name,0) ||
	(grant_option && !check_grant_db(thd, base_name)))
#endif
    {
      List<char> files;
      if (with_i_schema)                      // information schema table names
      {
        if (schema_tables_add(thd, &files, idx_field_vals.table_value))
          goto err;
      }
      else
      {
        strxmov(path, mysql_data_home, "/", base_name, NullS);
        end= path + (len= unpack_dirname(path,path));
        len= FN_LEN - len;
        if (mysql_find_files(thd, &files, base_name, 
                             path, idx_field_vals.table_value, 0))
          goto err;
      }
<<<<<<< HEAD

      List_iterator_fast<char> it_files(files);
      while ((file_name= it_files++))
=======
      case SHOW_SLAVE_RETRIED_TRANS:
      {
        /*
          TODO: in 5.1 with multimaster, have one such counter per line in SHOW
          SLAVE STATUS, and have the sum over all lines here.
        */
	pthread_mutex_lock(&LOCK_active_mi);
        pthread_mutex_lock(&active_mi->rli.data_lock);
	end= int10_to_str(active_mi->rli.retried_trans, buff, 10);
        pthread_mutex_unlock(&active_mi->rli.data_lock);
	pthread_mutex_unlock(&LOCK_active_mi);
	break;
      }
#endif /* HAVE_REPLICATION */
      case SHOW_OPENTABLES:
	end= int10_to_str((long) cached_tables(), buff, 10);
        break;
      case SHOW_CHAR_PTR:
>>>>>>> 7c9c008c
      {
	restore_record(table, s->default_values);
        table->field[schema_table->idx_field1]->
          store(base_name, strlen(base_name), system_charset_info);
        table->field[schema_table->idx_field2]->
          store(file_name, strlen(file_name),system_charset_info);
        if (!partial_cond || partial_cond->val_int())
        {
          if (schema_table_idx == SCH_TABLE_NAMES)
          {
            if (lex->verbose || lex->orig_sql_command == SQLCOM_END)
            {
              if (with_i_schema)
              {
                table->field[3]->store("TEMPORARY", 9, system_charset_info);
              }
              else
              {
                my_snprintf(end, len, "/%s%s", file_name, reg_ext);
                switch (mysql_frm_type(path)) {
                case FRMTYPE_ERROR:
                  table->field[3]->store("ERROR", 5, system_charset_info);
                  break;
                case FRMTYPE_TABLE:
                  table->field[3]->store("BASE TABLE", 10, system_charset_info);
                  break;
                case FRMTYPE_VIEW:
                  table->field[3]->store("VIEW", 4, system_charset_info);
                  break;
                default:
                  DBUG_ASSERT(0);
                }
              }
            }
            table->file->write_row(table->record[0]);
          }
          else
          {
            int res;
            TABLE *old_open_tables= thd->open_tables;
            if (make_table_list(thd, &sel, base_name, file_name))
              goto err;
            TABLE_LIST *show_table_list= (TABLE_LIST*) sel.table_list.first;
            show_table_list->lock_type= lock_type;
            lex->all_selects_list= &sel;
            lex->derived_tables= 0;
            res= open_and_lock_tables(thd, show_table_list);
            if (schema_table->process_table(thd, show_table_list, table,
                                            res, base_name,
                                            show_table_list->alias))
              goto err;
            close_thread_tables(thd, 0, 0, old_open_tables);
          }
        }
      }
      /*
        If we have information schema its always the first table and only
        the first table. Reset for other tables.
      */
      with_i_schema= 0;
    }
  }

  error= 0;
err:
  lex->derived_tables= derived_tables;
  lex->all_selects_list= old_all_select_lex;
  DBUG_RETURN(error);
}


void store_schema_shemata(TABLE *table, const char *db_name,
                          const char* cs_name)
{
  restore_record(table, s->default_values);
  table->field[1]->store(db_name, strlen(db_name), system_charset_info);
  table->field[2]->store(cs_name, strlen(cs_name), system_charset_info);
  table->file->write_row(table->record[0]);
}


int fill_schema_shemata(THD *thd, TABLE_LIST *tables, COND *cond)
{
  char path[FN_REFLEN];
  bool found_libchar;
  INDEX_FIELD_VALUES idx_field_vals;
  List<char> files;
  char *file_name;
  uint length;
  bool with_i_schema;
  HA_CREATE_INFO create;
  TABLE *table= tables->table;
  DBUG_ENTER("fill_schema_shemata");

  get_index_field_values(thd->lex, &idx_field_vals);
  /* information schema name always is first in list */
  if (schema_db_add(thd, &files, idx_field_vals.db_value, &with_i_schema))
    DBUG_RETURN(1);
  if (mysql_find_files(thd, &files, NullS, mysql_data_home,
                       idx_field_vals.db_value, 1))
    DBUG_RETURN(1);
  List_iterator_fast<char> it(files);
  while ((file_name=it++))
  {
    if (with_i_schema)       // information schema name is always first in list
    {
      store_schema_shemata(table, file_name, system_charset_info->csname);
      with_i_schema= 0;
      continue;
    }
#ifndef NO_EMBEDDED_ACCESS_CHECKS
    if (thd->master_access & (DB_ACLS | SHOW_DB_ACL) ||
	acl_get(thd->host, thd->ip, thd->priv_user, file_name,0) ||
	(grant_option && !check_grant_db(thd, file_name)))
#endif
    {
      strxmov(path, mysql_data_home, "/", file_name, NullS);
      length=unpack_dirname(path,path);		// Convert if not unix
      found_libchar= 0;
      if (length && path[length-1] == FN_LIBCHAR)
      {
	found_libchar= 1;
	path[length-1]=0;			// remove ending '\'
      }

      if (found_libchar)
	path[length-1]= FN_LIBCHAR;
      strmov(path+length, MY_DB_OPT_FILE);
      load_db_opt(thd, path, &create);
      store_schema_shemata(table, file_name,
                           create.default_table_charset->csname);
    }
  }
  DBUG_RETURN(0);
}


static int get_schema_tables_record(THD *thd, struct st_table_list *tables,
				    TABLE *table, bool res,
				    const char *base_name,
				    const char *file_name)
{
  const char *tmp_buff;
  TIME time;
  CHARSET_INFO *cs= system_charset_info;
  DBUG_ENTER("get_schema_tables_record");

  restore_record(table, s->default_values);
  table->field[1]->store(base_name, strlen(base_name), cs);
  table->field[2]->store(file_name, strlen(file_name), cs);
  if (res)
  {
    /*
      there was errors during opening tables
    */
    const char *error= thd->net.last_error;
    table->field[20]->store(error, strlen(error), cs);
    thd->clear_error();
  }
  else if (tables->view)
  {
    table->field[3]->store("VIEW", 4, cs);
    table->field[20]->store("view", 4, cs);
  }
  else
  {
    TABLE *show_table= tables->table;
    TABLE_SHARE *share= show_table->s;
    handler *file= show_table->file;

    file->info(HA_STATUS_VARIABLE | HA_STATUS_TIME | HA_STATUS_NO_LOCK);
    if (share->tmp_table == TMP_TABLE)
      table->field[3]->store("TEMPORARY", 9, cs);
    else
      table->field[3]->store("BASE TABLE", 10, cs);

    for (int i= 4; i < 20; i++)
    {
      if (i == 7 || (i > 12 && i < 17) || i == 18)
        continue;
      table->field[i]->set_notnull();
    }
    tmp_buff= file->table_type();
    table->field[4]->store(tmp_buff, strlen(tmp_buff), cs);
    table->field[5]->store((longlong) share->frm_version);
    enum row_type row_type = file->get_row_type();
    switch (row_type) {
    case ROW_TYPE_NOT_USED:
    case ROW_TYPE_DEFAULT:
      tmp_buff= ((share->db_options_in_use &
		  HA_OPTION_COMPRESS_RECORD) ? "Compressed" :
		 (share->db_options_in_use & HA_OPTION_PACK_RECORD) ?
		 "Dynamic" : "Fixed");
      break;
    case ROW_TYPE_FIXED:
      tmp_buff= "Fixed";
      break;
    case ROW_TYPE_DYNAMIC:
      tmp_buff= "Dynamic";
      break;
    case ROW_TYPE_COMPRESSED:
      tmp_buff= "Compressed";
      break;
    case ROW_TYPE_REDUNDANT:
      tmp_buff= "Redundant";
      break;
    case ROW_TYPE_COMPACT:
      tmp_buff= "Compact";
      break;
    }
    table->field[6]->store(tmp_buff, strlen(tmp_buff), cs);
    if (!tables->schema_table)
    {
      table->field[7]->store((longlong) file->records);
      table->field[7]->set_notnull();
    }
    table->field[8]->store((longlong) file->mean_rec_length);
    table->field[9]->store((longlong) file->data_file_length);
    if (file->max_data_file_length)
    {
      table->field[10]->store((longlong) file->max_data_file_length);
    }
    table->field[11]->store((longlong) file->index_file_length);
    table->field[12]->store((longlong) file->delete_length);
    if (show_table->found_next_number_field)
    {
      show_table->next_number_field=show_table->found_next_number_field;
      show_table->next_number_field->reset();
      file->update_auto_increment();
      table->field[13]->store((longlong) show_table->
                              next_number_field->val_int());
      table->field[13]->set_notnull();
      show_table->next_number_field=0;
    }
    if (file->create_time)
    {
      thd->variables.time_zone->gmt_sec_to_TIME(&time,
                                                file->create_time);
      table->field[14]->store_time(&time, MYSQL_TIMESTAMP_DATETIME);
      table->field[14]->set_notnull();
    }
    if (file->update_time)
    {
      thd->variables.time_zone->gmt_sec_to_TIME(&time,
                                                file->update_time);
      table->field[15]->store_time(&time, MYSQL_TIMESTAMP_DATETIME);
      table->field[15]->set_notnull();
    }
    if (file->check_time)
    {
      thd->variables.time_zone->gmt_sec_to_TIME(&time, file->check_time);
      table->field[16]->store_time(&time, MYSQL_TIMESTAMP_DATETIME);
      table->field[16]->set_notnull();
    }
    tmp_buff= (share->table_charset ?
               share->table_charset->name : "default");
    table->field[17]->store(tmp_buff, strlen(tmp_buff), cs);
    if (file->table_flags() & (ulong) HA_HAS_CHECKSUM)
    {
      table->field[18]->store((longlong) file->checksum());
      table->field[18]->set_notnull();
    }

    char option_buff[350],*ptr;
    ptr=option_buff;
    if (share->min_rows)
    {
      ptr=strmov(ptr," min_rows=");
      ptr=longlong10_to_str(share->min_rows,ptr,10);
    }
    if (share->max_rows)
    {
      ptr=strmov(ptr," max_rows=");
      ptr=longlong10_to_str(share->max_rows,ptr,10);
    }
    if (share->avg_row_length)
    {
      ptr=strmov(ptr," avg_row_length=");
      ptr=longlong10_to_str(share->avg_row_length,ptr,10);
    }
    if (share->db_create_options & HA_OPTION_PACK_KEYS)
      ptr=strmov(ptr," pack_keys=1");
    if (share->db_create_options & HA_OPTION_NO_PACK_KEYS)
      ptr=strmov(ptr," pack_keys=0");
    if (share->db_create_options & HA_OPTION_CHECKSUM)
      ptr=strmov(ptr," checksum=1");
    if (share->db_create_options & HA_OPTION_DELAY_KEY_WRITE)
      ptr=strmov(ptr," delay_key_write=1");
    if (share->row_type != ROW_TYPE_DEFAULT)
      ptr=strxmov(ptr, " row_format=", 
                  ha_row_type[(uint) share->row_type],
                  NullS);
    if (file->raid_type)
    {
      char buff[100];
      my_snprintf(buff,sizeof(buff),
                  " raid_type=%s raid_chunks=%d raid_chunksize=%ld",
                  my_raid_type(file->raid_type), file->raid_chunks,
                  file->raid_chunksize/RAID_BLOCK_SIZE);
      ptr=strmov(ptr,buff);
    }
    table->field[19]->store(option_buff+1,
                            (ptr == option_buff ? 0 : 
                             (uint) (ptr-option_buff)-1), cs);
    {
      char *comment;
      comment= show_table->file->update_table_comment(share->comment);
      if (comment)
      {
        table->field[20]->store(comment, strlen(comment), cs);
        if (comment != share->comment)
          my_free(comment, MYF(0));
      }
    }
  }
  table->file->write_row(table->record[0]);
  DBUG_RETURN(0);
}


static int get_schema_column_record(THD *thd, struct st_table_list *tables,
				    TABLE *table, bool res,
				    const char *base_name,
				    const char *file_name)
{
  LEX *lex= thd->lex;
  const char *wild= lex->wild ? lex->wild->ptr() : NullS;
  CHARSET_INFO *cs= system_charset_info;
  DBUG_ENTER("get_schema_column_record");
  if (res)
  {
    if (lex->orig_sql_command != SQLCOM_SHOW_FIELDS)
    {
      /*
        I.e. we are in SELECT FROM INFORMATION_SCHEMA.COLUMS
        rather than in SHOW COLUMNS
      */ 
      push_warning(thd, MYSQL_ERROR::WARN_LEVEL_WARN,
                   thd->net.last_errno, thd->net.last_error);
      thd->clear_error();
      res= 0;
    }
    DBUG_RETURN(res);
  }

  TABLE *show_table= tables->table;
  handler *file= show_table->file;
  file->info(HA_STATUS_VARIABLE | HA_STATUS_NO_LOCK);
  restore_record(show_table, s->default_values);
  Field **ptr,*field;
  int count= 0;
  for (ptr=show_table->field; (field= *ptr) ; ptr++)
  {
    if (!wild || !wild[0] || 
        !wild_case_compare(system_charset_info, field->field_name,wild))
    {
      const char *tmp_buff;
      byte *pos;
      uint flags=field->flags;
      char tmp[MAX_FIELD_WIDTH];
      char tmp1[MAX_FIELD_WIDTH];
      String type(tmp,sizeof(tmp), system_charset_info);
      count++;
      restore_record(table, s->default_values);
      table->field[1]->store(base_name, strlen(base_name), cs);
      table->field[2]->store(file_name, strlen(file_name), cs);
      table->field[3]->store(field->field_name, strlen(field->field_name),
                             cs);
      table->field[4]->store((longlong) count);
      field->sql_type(type);
      table->field[14]->store(type.ptr(), type.length(), cs);		
      tmp_buff= strchr(type.ptr(), '(');
      table->field[7]->store(type.ptr(),
                             (tmp_buff ? tmp_buff - type.ptr() :
                              type.length()), cs);
      if (show_table->timestamp_field == field &&
          field->unireg_check != Field::TIMESTAMP_UN_FIELD)
      {
        table->field[5]->store("CURRENT_TIMESTAMP", 17, cs);
        table->field[5]->set_notnull();
      }
      else if (field->unireg_check != Field::NEXT_NUMBER &&
               !field->is_null() &&
               !(field->flags & NO_DEFAULT_VALUE_FLAG))
      {
        String def(tmp1,sizeof(tmp1), cs);
        type.set(tmp, sizeof(tmp), field->charset());
        field->val_str(&type);
        uint dummy_errors;
        def.copy(type.ptr(), type.length(), type.charset(), cs, &dummy_errors);
        table->field[5]->store(def.ptr(), def.length(), def.charset());
        table->field[5]->set_notnull();
      }
      else if (field->unireg_check == Field::NEXT_NUMBER ||
               field->maybe_null())
        table->field[5]->set_null();                // Null as default
      else
      {
        table->field[5]->store("",0, cs);
        table->field[5]->set_notnull();
      }
      pos=(byte*) ((flags & NOT_NULL_FLAG) &&
                   field->type() != FIELD_TYPE_TIMESTAMP ?
                   "NO" : "YES");
      table->field[6]->store((const char*) pos,
                             strlen((const char*) pos), cs);
      if (field->has_charset())
        table->field[8]->store((longlong) field->representation_length()/
                               field->charset()->mbmaxlen);
      else
        table->field[8]->store((longlong) field->representation_length());
      table->field[9]->store((longlong) field->representation_length());

      {
        uint dec =field->decimals();
        switch (field->type()) {
        case FIELD_TYPE_NEWDECIMAL:
          table->field[10]->store((longlong) field->field_length);
          table->field[10]->set_notnull();
          table->field[11]->store((longlong) field->decimals());
          table->field[11]->set_notnull();
          break;
        case FIELD_TYPE_DECIMAL:
        {
          uint int_part=field->field_length - (dec  ? dec + 1 : 0);
          table->field[10]->store((longlong) (int_part + dec - 1));
          table->field[10]->set_notnull();
          table->field[11]->store((longlong) field->decimals());
          table->field[11]->set_notnull();
          break;
        }
        case FIELD_TYPE_TINY:
        case FIELD_TYPE_SHORT:
        case FIELD_TYPE_LONG:
        case FIELD_TYPE_LONGLONG:
        case FIELD_TYPE_INT24:
        case FIELD_TYPE_FLOAT:  
        case FIELD_TYPE_DOUBLE:
        {
          table->field[10]->store((longlong) field->field_length);
          table->field[10]->set_notnull();
          if (dec != NOT_FIXED_DEC)
          {
            table->field[11]->store((longlong) dec);
            table->field[11]->set_notnull();
          }
          break;
        }
        default:
          break;
        }
      }
      if (field->has_charset())
      {
        pos=(byte*) field->charset()->csname;
        table->field[12]->store((const char*) pos,
                                strlen((const char*) pos), cs);
        table->field[12]->set_notnull();
        pos=(byte*) field->charset()->name;
        table->field[13]->store((const char*) pos,
                                strlen((const char*) pos), cs);
        table->field[13]->set_notnull();
      }
      pos=(byte*) ((field->flags & PRI_KEY_FLAG) ? "PRI" :
                   (field->flags & UNIQUE_KEY_FLAG) ? "UNI" :
                   (field->flags & MULTIPLE_KEY_FLAG) ? "MUL":"");
      table->field[15]->store((const char*) pos,
                              strlen((const char*) pos), cs);
      char *end= tmp;
      if (field->unireg_check == Field::NEXT_NUMBER)
        end=strmov(tmp,"auto_increment");
      table->field[16]->store(tmp, (uint) (end-tmp), cs);

      end=tmp;
#ifndef NO_EMBEDDED_ACCESS_CHECKS
      uint col_access;
      check_access(thd,SELECT_ACL | EXTRA_ACL, base_name,
                   &tables->grant.privilege, 0, 0);
      col_access= get_column_grant(thd, &tables->grant, tables->db,
                                   tables->table_name,
                                   field->field_name) & COL_ACLS;
      for (uint bitnr=0; col_access ; col_access>>=1,bitnr++)
      {
        if (col_access & 1)
        {
          *end++=',';
          end=strmov(end,grant_types.type_names[bitnr]);
        }
      }
#else
      end=strmov(end,"");
#endif
      table->field[17]->store(tmp+1,end == tmp ? 0 : (uint) (end-tmp-1), cs);
      table->field[18]->store(field->comment.str, field->comment.length, cs);
      table->file->write_row(table->record[0]);
    }
  }
  DBUG_RETURN(0);
}



int fill_schema_charsets(THD *thd, TABLE_LIST *tables, COND *cond)
{
  CHARSET_INFO **cs;
  const char *wild= thd->lex->wild ? thd->lex->wild->ptr() : NullS;
  TABLE *table= tables->table;
  CHARSET_INFO *scs= system_charset_info;
  for ( cs= all_charsets ; cs < all_charsets+255 ; cs++ )
  {
    CHARSET_INFO *tmp_cs= cs[0];
    if (tmp_cs && (tmp_cs->state & MY_CS_PRIMARY) && 
        (tmp_cs->state & MY_CS_AVAILABLE) &&
        !(wild && wild[0] &&
	  wild_case_compare(scs, tmp_cs->csname,wild)))
    {
      restore_record(table, s->default_values);
      table->field[0]->store(tmp_cs->csname, strlen(tmp_cs->csname), scs);
      table->field[1]->store(tmp_cs->name, strlen(tmp_cs->name), scs);
      table->field[2]->store(tmp_cs->comment ? tmp_cs->comment : "",
			     strlen(tmp_cs->comment ? tmp_cs->comment : ""),
                             scs);
      table->field[3]->store((longlong) tmp_cs->mbmaxlen);
      table->file->write_row(table->record[0]);
    }
  }
  return 0;
}


int fill_schema_collation(THD *thd, TABLE_LIST *tables, COND *cond)
{
  CHARSET_INFO **cs;
  const char *wild= thd->lex->wild ? thd->lex->wild->ptr() : NullS;
  TABLE *table= tables->table;
  CHARSET_INFO *scs= system_charset_info;
  for ( cs= all_charsets ; cs < all_charsets+255 ; cs++ )
  {
    CHARSET_INFO **cl;
    CHARSET_INFO *tmp_cs= cs[0];
    if (!tmp_cs || !(tmp_cs->state & MY_CS_AVAILABLE) || 
        !(tmp_cs->state & MY_CS_PRIMARY))
      continue;
    for ( cl= all_charsets; cl < all_charsets+255 ;cl ++)
    {
      CHARSET_INFO *tmp_cl= cl[0];
      if (!tmp_cl || !(tmp_cl->state & MY_CS_AVAILABLE) || 
          !my_charset_same(tmp_cs, tmp_cl))
	continue;
      if (!(wild && wild[0] &&
	  wild_case_compare(scs, tmp_cl->name,wild)))
      {
	const char *tmp_buff;
	restore_record(table, s->default_values);
	table->field[0]->store(tmp_cl->name, strlen(tmp_cl->name), scs);
        table->field[1]->store(tmp_cl->csname , strlen(tmp_cl->csname), scs);
        table->field[2]->store((longlong) tmp_cl->number);
        tmp_buff= (tmp_cl->state & MY_CS_PRIMARY) ? "Yes" : "";
	table->field[3]->store(tmp_buff, strlen(tmp_buff), scs);
        tmp_buff= (tmp_cl->state & MY_CS_COMPILED)? "Yes" : "";
	table->field[4]->store(tmp_buff, strlen(tmp_buff), scs);
        table->field[5]->store((longlong) tmp_cl->strxfrm_multiply);
	table->file->write_row(table->record[0]);
      }
    }
  }
  return 0;
}


int fill_schema_coll_charset_app(THD *thd, TABLE_LIST *tables, COND *cond)
{
  CHARSET_INFO **cs;
  TABLE *table= tables->table;
  CHARSET_INFO *scs= system_charset_info;
  for ( cs= all_charsets ; cs < all_charsets+255 ; cs++ )
  {
    CHARSET_INFO **cl;
    CHARSET_INFO *tmp_cs= cs[0];
    if (!tmp_cs || !(tmp_cs->state & MY_CS_AVAILABLE) || 
        !(tmp_cs->state & MY_CS_PRIMARY))
      continue;
    for ( cl= all_charsets; cl < all_charsets+255 ;cl ++)
    {
      CHARSET_INFO *tmp_cl= cl[0];
      if (!tmp_cl || !(tmp_cl->state & MY_CS_AVAILABLE) || 
          !my_charset_same(tmp_cs,tmp_cl))
	continue;
      restore_record(table, s->default_values);
      table->field[0]->store(tmp_cl->name, strlen(tmp_cl->name), scs);
      table->field[1]->store(tmp_cl->csname , strlen(tmp_cl->csname), scs);
      table->file->write_row(table->record[0]);
    }
  }
  return 0;
}


void store_schema_proc(THD *thd, TABLE *table, TABLE *proc_table,
                       const char *wild, bool full_access, const char *sp_user)
{
  String tmp_string;
  TIME time;
  LEX *lex= thd->lex;
  CHARSET_INFO *cs= system_charset_info;
  const char *sp_db, *sp_name, *definer;
  sp_db= get_field(thd->mem_root, proc_table->field[0]);
  sp_name= get_field(thd->mem_root, proc_table->field[1]);
  definer= get_field(thd->mem_root, proc_table->field[11]);
  if (!full_access)
    full_access= !strcmp(sp_user, definer);
  if (!full_access && check_some_routine_access(thd, sp_db, sp_name))
    return;

  if (lex->orig_sql_command == SQLCOM_SHOW_STATUS_PROC &&
      proc_table->field[2]->val_int() == TYPE_ENUM_PROCEDURE ||
      lex->orig_sql_command == SQLCOM_SHOW_STATUS_FUNC &&
      proc_table->field[2]->val_int() == TYPE_ENUM_FUNCTION ||
      lex->orig_sql_command == SQLCOM_END)
  {
    restore_record(table, s->default_values);
    if (!wild || !wild[0] || !wild_compare(sp_name, wild, 0))
    {
      table->field[3]->store(sp_name, strlen(sp_name), cs);
      get_field(thd->mem_root, proc_table->field[3], &tmp_string);
      table->field[0]->store(tmp_string.ptr(), tmp_string.length(), cs);
      table->field[2]->store(sp_db, strlen(sp_db), cs);
      get_field(thd->mem_root, proc_table->field[2], &tmp_string);
      table->field[4]->store(tmp_string.ptr(), tmp_string.length(), cs);
      if (proc_table->field[2]->val_int() == TYPE_ENUM_FUNCTION)
      {
        get_field(thd->mem_root, proc_table->field[9], &tmp_string);
        table->field[5]->store(tmp_string.ptr(), tmp_string.length(), cs);
        table->field[5]->set_notnull();
      }
      if (full_access)
      {
        get_field(thd->mem_root, proc_table->field[10], &tmp_string);
        table->field[7]->store(tmp_string.ptr(), tmp_string.length(), cs);
      }
      table->field[6]->store("SQL", 3, cs);
      table->field[10]->store("SQL", 3, cs);
      get_field(thd->mem_root, proc_table->field[6], &tmp_string);
      table->field[11]->store(tmp_string.ptr(), tmp_string.length(), cs);
      if (proc_table->field[5]->val_int() == SP_CONTAINS_SQL)
      {
        table->field[12]->store("CONTAINS SQL", 12 , cs);
      }
      get_field(thd->mem_root, proc_table->field[7], &tmp_string);
      table->field[14]->store(tmp_string.ptr(), tmp_string.length(), cs);
      bzero((char *)&time, sizeof(time));
      ((Field_timestamp *) proc_table->field[12])->get_time(&time);
      table->field[15]->store_time(&time, MYSQL_TIMESTAMP_DATETIME);
      bzero((char *)&time, sizeof(time));
      ((Field_timestamp *) proc_table->field[13])->get_time(&time);
      table->field[16]->store_time(&time, MYSQL_TIMESTAMP_DATETIME);
      get_field(thd->mem_root, proc_table->field[14], &tmp_string);
      table->field[17]->store(tmp_string.ptr(), tmp_string.length(), cs);
      get_field(thd->mem_root, proc_table->field[15], &tmp_string);
      table->field[18]->store(tmp_string.ptr(), tmp_string.length(), cs);
      table->field[19]->store(definer, strlen(definer), cs);
      table->file->write_row(table->record[0]);
    }
  }
}


int fill_schema_proc(THD *thd, TABLE_LIST *tables, COND *cond)
{
  TABLE *proc_table;
  TABLE_LIST proc_tables;
  const char *wild= thd->lex->wild ? thd->lex->wild->ptr() : NullS;
  int res= 0;
  TABLE *table= tables->table, *old_open_tables= thd->open_tables;
  bool full_access;
  char definer[HOSTNAME_LENGTH+USERNAME_LENGTH+2];
  DBUG_ENTER("fill_schema_proc");

  strxmov(definer, thd->priv_user, "@", thd->priv_host, NullS);
  bzero((char*) &proc_tables,sizeof(proc_tables));
  proc_tables.db= (char*) "mysql";
  proc_tables.db_length= 5;
  proc_tables.table_name= proc_tables.alias= (char*) "proc";
  proc_tables.table_name_length= 4;
  proc_tables.lock_type= TL_READ;
  full_access= !check_table_access(thd, SELECT_ACL, &proc_tables, 1);
  if (!(proc_table= open_ltable(thd, &proc_tables, TL_READ)))
  {
    DBUG_RETURN(1);
  }
  proc_table->file->ha_index_init(0);
  if ((res= proc_table->file->index_first(proc_table->record[0])))
  {
    res= (res == HA_ERR_END_OF_FILE) ? 0 : 1;
    goto err;
  }
  store_schema_proc(thd, table, proc_table, wild, full_access, definer);
  while (!proc_table->file->index_next(proc_table->record[0]))
    store_schema_proc(thd, table, proc_table, wild, full_access, definer);

err:
  proc_table->file->ha_index_end();
  close_thread_tables(thd, 0, 0, old_open_tables);
  DBUG_RETURN(res);
}


static int get_schema_stat_record(THD *thd, struct st_table_list *tables,
				  TABLE *table, bool res,
				  const char *base_name,
				  const char *file_name)
{
  CHARSET_INFO *cs= system_charset_info;
  DBUG_ENTER("get_schema_stat_record");
  if (res)
  {
    if (thd->lex->orig_sql_command != SQLCOM_SHOW_KEYS)
    {
      /*
        I.e. we are in SELECT FROM INFORMATION_SCHEMA.STATISTICS
        rather than in SHOW KEYS
      */ 
      if (!tables->view)
        push_warning(thd, MYSQL_ERROR::WARN_LEVEL_WARN,
                     thd->net.last_errno, thd->net.last_error);
      thd->clear_error();
      res= 0;
    }
    DBUG_RETURN(res);
  }
  else if (!tables->view)
  {
    TABLE *show_table= tables->table;
    KEY *key_info=show_table->key_info;
    show_table->file->info(HA_STATUS_VARIABLE | 
                           HA_STATUS_NO_LOCK |
                           HA_STATUS_TIME);
    for (uint i=0 ; i < show_table->s->keys ; i++,key_info++)
    {
      KEY_PART_INFO *key_part= key_info->key_part;
      const char *str;
      for (uint j=0 ; j < key_info->key_parts ; j++,key_part++)
      {
        restore_record(table, s->default_values);
        table->field[1]->store(base_name, strlen(base_name), cs);
        table->field[2]->store(file_name, strlen(file_name), cs);
        table->field[3]->store((longlong) ((key_info->flags & 
                                            HA_NOSAME) ? 0 :1));
        table->field[4]->store(base_name, strlen(base_name), cs);
        table->field[5]->store(key_info->name, strlen(key_info->name), cs);
        table->field[6]->store((longlong) (j+1));
        str=(key_part->field ? key_part->field->field_name :
             "?unknown field?");
        table->field[7]->store(str, strlen(str), cs);
        if (show_table->file->index_flags(i, j, 0) & HA_READ_ORDER)
        {
          table->field[8]->store(((key_part->key_part_flag &
                                   HA_REVERSE_SORT) ?
                                  "D" : "A"), 1, cs);
          table->field[8]->set_notnull();
        }
        KEY *key=show_table->key_info+i;
        if (key->rec_per_key[j])
        {
          ha_rows records=(show_table->file->records /
                           key->rec_per_key[j]);
          table->field[9]->store((longlong) records);
          table->field[9]->set_notnull();
        }
        if (!(key_info->flags & HA_FULLTEXT) && 
            (!key_part->field ||
             key_part->length != 
             show_table->field[key_part->fieldnr-1]->key_length()))
        {
          table->field[10]->store((longlong) key_part->length / 
                                  key_part->field->charset()->mbmaxlen);
          table->field[10]->set_notnull();
        }
        uint flags= key_part->field ? key_part->field->flags : 0;
        const char *pos=(char*) ((flags & NOT_NULL_FLAG) ? "" : "YES");
        table->field[12]->store(pos, strlen(pos), cs);
        pos= show_table->file->index_type(i);
        table->field[13]->store(pos, strlen(pos), cs);
        if (!show_table->s->keys_in_use.is_set(i))
          table->field[14]->store("disabled", 8, cs);
        else
          table->field[14]->store("", 0, cs);
        table->field[14]->set_notnull();
        table->file->write_row(table->record[0]);
      }
    }
  }
  DBUG_RETURN(res);
}


static int get_schema_views_record(THD *thd, struct st_table_list *tables,
				   TABLE *table, bool res,
				   const char *base_name,
				   const char *file_name)
{
  CHARSET_INFO *cs= system_charset_info;
  DBUG_ENTER("get_schema_views_record");
  if (!res)
  {
    if (tables->view)
    {
      restore_record(table, s->default_values);
      table->field[1]->store(tables->view_db.str, tables->view_db.length, cs);
      table->field[2]->store(tables->view_name.str, tables->view_name.length,
                             cs);
      table->field[3]->store(tables->query.str, tables->query.length, cs);

      if (tables->with_check != VIEW_CHECK_NONE)
      {
        if (tables->with_check == VIEW_CHECK_LOCAL)
          table->field[4]->store("LOCAL", 5, cs);
        else
          table->field[4]->store("CASCADED", 8, cs);
      }
      else
        table->field[4]->store("NONE", 4, cs);

      if (tables->updatable_view)
        table->field[5]->store("YES", 3, cs);
      else
        table->field[5]->store("NO", 2, cs);
      table->file->write_row(table->record[0]);
    }
  }
  else
  {
    if (tables->view)
      push_warning(thd, MYSQL_ERROR::WARN_LEVEL_WARN, 
                   thd->net.last_errno, thd->net.last_error);
    thd->clear_error();
  }
  DBUG_RETURN(0);
}


void store_constraints(TABLE *table, const char*db, const char *tname,
                       const char *key_name, uint key_len,
                       const char *con_type, uint con_len)
{
  CHARSET_INFO *cs= system_charset_info;
  restore_record(table, s->default_values);
  table->field[1]->store(db, strlen(db), cs);
  table->field[2]->store(key_name, key_len, cs);
  table->field[3]->store(db, strlen(db), cs);
  table->field[4]->store(tname, strlen(tname), cs);
  table->field[5]->store(con_type, con_len, cs);
  table->file->write_row(table->record[0]);
}


static int get_schema_constraints_record(THD *thd, struct st_table_list *tables,
					 TABLE *table, bool res,
					 const char *base_name,
					 const char *file_name)
{
  DBUG_ENTER("get_schema_constraints_record");
  if (res)
  {
    if (!tables->view)
      push_warning(thd, MYSQL_ERROR::WARN_LEVEL_WARN,
                   thd->net.last_errno, thd->net.last_error);
    thd->clear_error();
    DBUG_RETURN(0);
  }
  else if (!tables->view)
  {
    List<FOREIGN_KEY_INFO> f_key_list;
    TABLE *show_table= tables->table;
    KEY *key_info=show_table->key_info;
    uint primary_key= show_table->s->primary_key;
    show_table->file->info(HA_STATUS_VARIABLE | 
                           HA_STATUS_NO_LOCK |
                           HA_STATUS_TIME);
    for (uint i=0 ; i < show_table->s->keys ; i++, key_info++)
    {
      if (i != primary_key && !(key_info->flags & HA_NOSAME))
        continue;

      if (i == primary_key && !strcmp(key_info->name, primary_key_name))
        store_constraints(table, base_name, file_name, key_info->name,
                          strlen(key_info->name), "PRIMARY KEY", 11);
      else if (key_info->flags & HA_NOSAME)
        store_constraints(table, base_name, file_name, key_info->name,
                          strlen(key_info->name), "UNIQUE", 6);        
    }

    show_table->file->get_foreign_key_list(thd, &f_key_list);
    FOREIGN_KEY_INFO *f_key_info;
    List_iterator_fast<FOREIGN_KEY_INFO> it(f_key_list);
    while ((f_key_info=it++))
    {
      store_constraints(table, base_name, file_name, f_key_info->forein_id->str,
                        strlen(f_key_info->forein_id->str), "FOREIGN KEY", 11);
    }
  }
  DBUG_RETURN(res);
}


void store_key_column_usage(TABLE *table, const char*db, const char *tname,
                            const char *key_name, uint key_len, 
                            const char *con_type, uint con_len, longlong idx)
{
  CHARSET_INFO *cs= system_charset_info;
  table->field[1]->store(db, strlen(db), cs);
  table->field[2]->store(key_name, key_len, cs);
  table->field[4]->store(db, strlen(db), cs);
  table->field[5]->store(tname, strlen(tname), cs);
  table->field[6]->store(con_type, con_len, cs);
  table->field[7]->store((longlong) idx);
}


static int get_schema_key_column_usage_record(THD *thd,
					      struct st_table_list *tables,
					      TABLE *table, bool res,
					      const char *base_name,
					      const char *file_name)
{
  DBUG_ENTER("get_schema_key_column_usage_record");
  if (res)
  {
    if (!tables->view)
      push_warning(thd, MYSQL_ERROR::WARN_LEVEL_WARN,
                   thd->net.last_errno, thd->net.last_error);
    thd->clear_error();
    DBUG_RETURN(0);
  }
  else if (!tables->view)
  {
    List<FOREIGN_KEY_INFO> f_key_list;
    TABLE *show_table= tables->table;
    KEY *key_info=show_table->key_info;
    uint primary_key= show_table->s->primary_key;
    show_table->file->info(HA_STATUS_VARIABLE | 
                           HA_STATUS_NO_LOCK |
                           HA_STATUS_TIME);
    for (uint i=0 ; i < show_table->s->keys ; i++, key_info++)
    {
      if (i != primary_key && !(key_info->flags & HA_NOSAME))
        continue;
      uint f_idx= 0;
      KEY_PART_INFO *key_part= key_info->key_part;
      for (uint j=0 ; j < key_info->key_parts ; j++,key_part++)
      {
        if (key_part->field)
        {
          f_idx++;
          restore_record(table, s->default_values);
          store_key_column_usage(table, base_name, file_name,
                                 key_info->name,
                                 strlen(key_info->name), 
                                 key_part->field->field_name, 
                                 strlen(key_part->field->field_name),
                                 (longlong) f_idx);
          table->file->write_row(table->record[0]);
        }
      }
    }

    show_table->file->get_foreign_key_list(thd, &f_key_list);
    FOREIGN_KEY_INFO *f_key_info;
    List_iterator_fast<FOREIGN_KEY_INFO> it(f_key_list);
    while ((f_key_info= it++))
    {
      LEX_STRING *f_info;
      List_iterator_fast<LEX_STRING> it(f_key_info->foreign_fields),
        it1(f_key_info->referenced_fields);
      uint f_idx= 0;
      while ((f_info= it++))
      {
        it1++;                                  // Ignore r_info
        f_idx++;
        restore_record(table, s->default_values);
        store_key_column_usage(table, base_name, file_name,
                               f_key_info->forein_id->str,
                               f_key_info->forein_id->length,
                               f_info->str, f_info->length,
                               (longlong) f_idx);
        table->field[8]->store((longlong) f_idx);
        table->field[8]->set_notnull();
        table->file->write_row(table->record[0]);
      }
    }
  }
  DBUG_RETURN(res);
}


int fill_open_tables(THD *thd, TABLE_LIST *tables, COND *cond)
{
  DBUG_ENTER("fill_open_tables");
  const char *wild= thd->lex->wild ? thd->lex->wild->ptr() : NullS;
  TABLE *table= tables->table;
  CHARSET_INFO *cs= system_charset_info;
  OPEN_TABLE_LIST *open_list;
  if (!(open_list=list_open_tables(thd,wild)) && thd->is_fatal_error)
    DBUG_RETURN(1);

  for (; open_list ; open_list=open_list->next)
  {
    restore_record(table, s->default_values);
    table->field[0]->store(open_list->db, strlen(open_list->db), cs);
    table->field[1]->store(open_list->table, strlen(open_list->table), cs);
    table->field[2]->store((longlong) open_list->in_use);
    table->field[3]->store((longlong)  open_list->locked);
    table->file->write_row(table->record[0]);
  }
  DBUG_RETURN(0);
}


int fill_variables(THD *thd, TABLE_LIST *tables, COND *cond)
{
  DBUG_ENTER("fill_variables");
  int res= 0;
  LEX *lex= thd->lex;
  const char *wild= lex->wild ? lex->wild->ptr() : NullS;
  pthread_mutex_lock(&LOCK_global_system_variables);
  res= show_status_array(thd, wild, init_vars, 
                         lex->option_type, 0, "", tables->table);
  pthread_mutex_unlock(&LOCK_global_system_variables);
  DBUG_RETURN(res);
}


int fill_status(THD *thd, TABLE_LIST *tables, COND *cond)
{
  DBUG_ENTER("fill_status");
  LEX *lex= thd->lex;
  const char *wild= lex->wild ? lex->wild->ptr() : NullS;
  int res= 0;
  STATUS_VAR tmp;
  ha_update_statistics();                    /* Export engines statistics */
  pthread_mutex_lock(&LOCK_status);
  if (lex->option_type == OPT_GLOBAL)
    calc_sum_of_all_status(&tmp);
  res= show_status_array(thd, wild, status_vars, OPT_GLOBAL,
                         (lex->option_type == OPT_GLOBAL ? 
                          &tmp: &thd->status_var), "",tables->table);
  pthread_mutex_unlock(&LOCK_status);
  DBUG_RETURN(res);
}


/*
  Find schema_tables elment by name

  SYNOPSIS
    find_schema_table()
    thd                 thread handler
    table_name          table name

  RETURN
    0	table not found
    #   pointer to 'shema_tables' element
*/

ST_SCHEMA_TABLE *find_schema_table(THD *thd, const char* table_name)
{
  ST_SCHEMA_TABLE *schema_table= schema_tables;
  for ( ; schema_table->table_name; schema_table++)
  {
    if (!my_strcasecmp(system_charset_info,
                       schema_table->table_name,
                       table_name))
      return schema_table;
  }
  return 0;
}


ST_SCHEMA_TABLE *get_schema_table(enum enum_schema_tables schema_table_idx)
{
  return &schema_tables[schema_table_idx];
}


/*
  Create information_schema table using schema_table data

  SYNOPSIS
    create_schema_table()
    thd	       	          thread handler
    schema_table          pointer to 'shema_tables' element

  RETURN
    #	                  Pointer to created table
    0	                  Can't create table
*/

TABLE *create_schema_table(THD *thd, TABLE_LIST *table_list)
{
  int field_count= 0;
  Item *item;
  TABLE *table;
  List<Item> field_list;
  ST_SCHEMA_TABLE *schema_table= table_list->schema_table;
  ST_FIELD_INFO *fields_info= schema_table->fields_info;
  CHARSET_INFO *cs= system_charset_info;
  DBUG_ENTER("create_schema_table");

  for ( ; fields_info->field_name; fields_info++)
  {
    switch (fields_info->field_type) {
    case MYSQL_TYPE_LONG:
      if (!(item= new Item_int(fields_info->field_name,
                               fields_info->value,
                               fields_info->field_length)))
      {
        DBUG_RETURN(0);
      }
      break;
    case MYSQL_TYPE_TIMESTAMP:
      if (!(item=new Item_datetime(fields_info->field_name)))
      {
        DBUG_RETURN(0);
      }
      break;
    default:
      /* this should be changed when Item_empty_string is fixed(in 4.1) */
      if (!(item= new Item_empty_string("", 0, cs)))
      {
        DBUG_RETURN(0);
      }
      item->max_length= fields_info->field_length * cs->mbmaxlen;
      item->set_name(fields_info->field_name,
                     strlen(fields_info->field_name), cs);
      break;
    }
    field_list.push_back(item);
    item->maybe_null= fields_info->maybe_null;
    field_count++;
  }
  TMP_TABLE_PARAM *tmp_table_param =
    (TMP_TABLE_PARAM*) (thd->calloc(sizeof(TMP_TABLE_PARAM)));
  tmp_table_param->init();
  tmp_table_param->table_charset= cs;
  tmp_table_param->field_count= field_count;
  tmp_table_param->schema_table= 1;
  SELECT_LEX *select_lex= thd->lex->current_select;
  if (!(table= create_tmp_table(thd, tmp_table_param,
                                field_list, (ORDER*) 0, 0, 0, 
                                (select_lex->options | thd->options |
                                 TMP_TABLE_ALL_COLUMNS),
                                HA_POS_ERROR, table_list->alias)))
    DBUG_RETURN(0);
  DBUG_RETURN(table);
}


/*
  For old SHOW compatibility. It is used when
  old SHOW doesn't have generated column names
  Make list of fields for SHOW

  SYNOPSIS
    make_old_format()
    thd			thread handler
    schema_table        pointer to 'schema_tables' element

  RETURN
   -1	errror
    0	success
*/

int make_old_format(THD *thd, ST_SCHEMA_TABLE *schema_table)
{
  ST_FIELD_INFO *field_info= schema_table->fields_info;
  for ( ; field_info->field_name; field_info++)
  {
    if (field_info->old_name)
    {
      Item_field *field= new Item_field(NullS, NullS, field_info->field_name);
      if (field)
      {
        field->set_name(field_info->old_name,
                        strlen(field_info->old_name),
                        system_charset_info);
        if (add_item_to_list(thd, field))
          return 1;
      }
    }
  }
  return 0;
}


int make_schemata_old_format(THD *thd, ST_SCHEMA_TABLE *schema_table)
{
  char tmp[128];
  LEX *lex= thd->lex;
  SELECT_LEX *sel= lex->current_select;

  if (!sel->item_list.elements)
  {
    ST_FIELD_INFO *field_info= &schema_table->fields_info[1];
    String buffer(tmp,sizeof(tmp), system_charset_info);
    Item_field *field= new Item_field(NullS, NullS, field_info->field_name);
    if (!field || add_item_to_list(thd, field))
      return 1;
    buffer.length(0);
    buffer.append(field_info->old_name);
    if (lex->wild && lex->wild->ptr())
    {
      buffer.append(" (");
      buffer.append(lex->wild->ptr());
      buffer.append(")");
    }
    field->set_name(buffer.ptr(), buffer.length(), system_charset_info);
  }
  return 0;
}


int make_table_names_old_format(THD *thd, ST_SCHEMA_TABLE *schema_table)
{
  char tmp[128];
  String buffer(tmp,sizeof(tmp), thd->charset());
  LEX *lex= thd->lex;

  ST_FIELD_INFO *field_info= &schema_table->fields_info[2];
  buffer.length(0);
  buffer.append(field_info->old_name);
  buffer.append(lex->select_lex.db);
  if (lex->wild && lex->wild->ptr())
  {
    buffer.append(" (");
    buffer.append(lex->wild->ptr());
    buffer.append(")");
  }
  Item_field *field= new Item_field(NullS, NullS, field_info->field_name);
  if (add_item_to_list(thd, field))
    return 1;
  field->set_name(buffer.ptr(), buffer.length(), system_charset_info);
  if (thd->lex->verbose)
  {
    field->set_name(buffer.ptr(), buffer.length(), system_charset_info);
    field_info= &schema_table->fields_info[3];
    field= new Item_field(NullS, NullS, field_info->field_name);
    if (add_item_to_list(thd, field))
      return 1;
    field->set_name(field_info->old_name, strlen(field_info->old_name),
                    system_charset_info);
  }
  return 0;
}


int make_columns_old_format(THD *thd, ST_SCHEMA_TABLE *schema_table)
{
  int fields_arr[]= {3, 14, 13, 6, 15, 5, 16, 17, 18, -1};
  int *field_num= fields_arr;
  ST_FIELD_INFO *field_info;
  for (; *field_num >= 0; field_num++)
  {
    field_info= &schema_table->fields_info[*field_num];
    if (!thd->lex->verbose && (*field_num == 13 ||
                               *field_num == 17 ||
                               *field_num == 18))
      continue;
    Item_field *field= new Item_field(NullS, NullS, field_info->field_name);
    if (field)
    {
      field->set_name(field_info->old_name,
                      strlen(field_info->old_name),
                      system_charset_info);
      if (add_item_to_list(thd, field))
        return 1;
    }
  }
  return 0;
}


int make_character_sets_old_format(THD *thd, ST_SCHEMA_TABLE *schema_table)
{
  int fields_arr[]= {0, 2, 1, 3, -1};
  int *field_num= fields_arr;
  ST_FIELD_INFO *field_info;
  for (; *field_num >= 0; field_num++)
  {
    field_info= &schema_table->fields_info[*field_num];
    Item_field *field= new Item_field(NullS, NullS, field_info->field_name);
    if (field)
    {
      field->set_name(field_info->old_name,
                      strlen(field_info->old_name),
                      system_charset_info);
      if (add_item_to_list(thd, field))
        return 1;
    }
  }
  return 0;
}


int make_proc_old_format(THD *thd, ST_SCHEMA_TABLE *schema_table)
{
  int fields_arr[]= {2, 3, 4, 19, 16, 15, 14, 18, -1};
  int *field_num= fields_arr;
  ST_FIELD_INFO *field_info;
  for (; *field_num >= 0; field_num++)
  {
    field_info= &schema_table->fields_info[*field_num];
    Item_field *field= new Item_field(NullS, NullS, field_info->field_name);
    if (field)
    {
      field->set_name(field_info->old_name,
                      strlen(field_info->old_name),
                      system_charset_info);
      if (add_item_to_list(thd, field))
        return 1;
    }
  }
  return 0;
}


/*
  Create information_schema table

  SYNOPSIS
  mysql_schema_table()
    thd                thread handler
    lex                pointer to LEX
    table_list         pointer to table_list

  RETURN
    0	success
    1   error
*/

int mysql_schema_table(THD *thd, LEX *lex, TABLE_LIST *table_list)
{
  TABLE *table;
  DBUG_ENTER("mysql_schema_table");
  if (!(table= table_list->schema_table->create_table(thd, table_list)))
  {
    DBUG_RETURN(1);
  }
  table->s->tmp_table= TMP_TABLE;
  table->grant.privilege= SELECT_ACL;
  /*
    This test is necessary to make
    case insensitive file systems +
    upper case table names(information schema tables) +
    views
    working correctly
  */
  if (table_list->schema_table_name)
    table->alias_name_used= my_strcasecmp(table_alias_charset,
                                          table_list->schema_table_name,
                                          table_list->alias);
  table_list->table_name= (char*) table->s->table_name;
  table_list->table_name_length= strlen(table->s->table_name);
  table_list->table= table;
  table->next= thd->derived_tables;
  thd->derived_tables= table;
  table_list->select_lex->options |= OPTION_SCHEMA_TABLE;
  lex->safe_to_cache_query= 0;

  if (table_list->schema_table_reformed) // show command
  {
    SELECT_LEX *sel= lex->current_select;
    uint i= 0;
    Item *item;
    Field_translator *transl;

    if (table_list->field_translation)
    {
      Field_translator *end= table_list->field_translation +
        sel->item_list.elements;
      for (transl= table_list->field_translation; transl < end; transl++)
      {
        if (!transl->item->fixed &&
            transl->item->fix_fields(thd, table_list, &transl->item))
          DBUG_RETURN(1);
      }
      DBUG_RETURN(0);
    }
    List_iterator_fast<Item> it(sel->item_list);
    if (!(transl=
          (Field_translator*)(thd->current_arena->
                              alloc(sel->item_list.elements *
                                    sizeof(Field_translator)))))
    {
      DBUG_RETURN(1);
    }
    while ((item= it++))
    {
      char *name= item->name;
      transl[i].item= item;
      if (!item->fixed && item->fix_fields(thd, table_list, &transl[i].item))
        DBUG_RETURN(1);
      transl[i++].name= name;
    }
    table_list->field_translation= transl;
  }

  DBUG_RETURN(0);
}


/*
  Generate select from information_schema table

  SYNOPSIS
    make_schema_select()
    thd                  thread handler
    sel                  pointer to SELECT_LEX
    schema_table_idx     index of 'schema_tables' element

  RETURN
    0	success
    1   error
*/

int make_schema_select(THD *thd, SELECT_LEX *sel,
		       enum enum_schema_tables schema_table_idx)
{
  ST_SCHEMA_TABLE *schema_table= get_schema_table(schema_table_idx);
  LEX_STRING db, table;
  DBUG_ENTER("mysql_schema_select");
  /* 
     We have to make non const db_name & table_name
     because of lower_case_table_names
  */
  make_lex_string(thd, &db, information_schema_name.str,
                  information_schema_name.length, 0);
  make_lex_string(thd, &table, schema_table->table_name,
                  strlen(schema_table->table_name), 0);
  if (schema_table->old_format(thd, schema_table) ||      /* Handle old syntax */
      !sel->add_table_to_list(thd, new Table_ident(thd, db, table, 0),
                              0, 0, TL_READ, (List<String> *) 0,
                              (List<String> *) 0))
  {
    DBUG_RETURN(1);
  }
  DBUG_RETURN(0);
}


/*
  Fill temporary schema tables before SELECT

  SYNOPSIS
    get_schema_tables_result()
    join  join which use schema tables

  RETURN
    FALSE success
    TRUE  error
*/

bool get_schema_tables_result(JOIN *join)
{
  JOIN_TAB *tmp_join_tab= join->join_tab+join->tables;
  THD *thd= join->thd;
  LEX *lex= thd->lex;
  bool result= 0;
  DBUG_ENTER("get_schema_tables_result");

  thd->no_warnings_for_error= 1;
  for (JOIN_TAB *tab= join->join_tab; tab < tmp_join_tab; tab++)
  {  
    if (!tab->table || !tab->table->pos_in_table_list)
      break;

    TABLE_LIST *table_list= tab->table->pos_in_table_list;
    if (table_list->schema_table && thd->fill_derived_tables())
    {
      TABLE_LIST *save_next_global= table_list->next_global;
      TABLE_LIST **query_tables_last= lex->query_tables_last;
      TABLE *old_derived_tables= thd->derived_tables;
      MYSQL_LOCK *sql_lock= thd->lock;
      lex->sql_command= SQLCOM_SHOW_FIELDS;

      if (&lex->unit != lex->current_select->master_unit()) // is subselect
      {
        table_list->table->file->extra(HA_EXTRA_RESET_STATE);
        table_list->table->file->delete_all_rows();
        free_io_cache(table_list->table);
        filesort_free_buffers(table_list->table);
      }
      else
        table_list->table->file->records= 0;

      thd->derived_tables= 0;
      thd->lock=0;
      if (table_list->schema_table->fill_table(thd, table_list,
                                               tab->select_cond))
        result= 1;
      thd->lock= sql_lock;
      lex->sql_command= SQLCOM_SELECT;
      thd->derived_tables= old_derived_tables;
      table_list->next_global= save_next_global;
      lex->query_tables_last= query_tables_last;
    }
  }
  thd->no_warnings_for_error= 0;
  DBUG_RETURN(result);
}


ST_FIELD_INFO schema_fields_info[]=
{
  {"CATALOG_NAME", FN_REFLEN, MYSQL_TYPE_STRING, 0, 1, 0},
  {"SCHEMA_NAME", NAME_LEN, MYSQL_TYPE_STRING, 0, 0, "Database"},
  {"DEFAULT_CHARACTER_SET_NAME", 64, MYSQL_TYPE_STRING, 0, 0, 0},
  {"SQL_PATH", FN_REFLEN, MYSQL_TYPE_STRING, 0, 1, 0},
  {0, 0, MYSQL_TYPE_STRING, 0, 0, 0}
};


ST_FIELD_INFO tables_fields_info[]=
{
  {"TABLE_CATALOG", FN_REFLEN, MYSQL_TYPE_STRING, 0, 1, 0},
  {"TABLE_SCHEMA",NAME_LEN, MYSQL_TYPE_STRING, 0, 0, 0},
  {"TABLE_NAME", NAME_LEN, MYSQL_TYPE_STRING, 0, 0, "Name"},
  {"TABLE_TYPE", NAME_LEN, MYSQL_TYPE_STRING, 0, 0, 0},
  {"ENGINE", NAME_LEN, MYSQL_TYPE_STRING, 0, 1, "Engine"},
  {"VERSION", 21 , MYSQL_TYPE_LONG, 0, 1, "Version"},
  {"ROW_FORMAT", 10, MYSQL_TYPE_STRING, 0, 1, "Row_format"},
  {"TABLE_ROWS", 21 , MYSQL_TYPE_LONG, 0, 1, "Rows"},
  {"AVG_ROW_LENGTH", 21 , MYSQL_TYPE_LONG, 0, 1, "Avg_row_length"},
  {"DATA_LENGTH", 21 , MYSQL_TYPE_LONG, 0, 1, "Data_length"},
  {"MAX_DATA_LENGTH", 21 , MYSQL_TYPE_LONG, 0, 1, "Max_data_length"},
  {"INDEX_LENGTH", 21 , MYSQL_TYPE_LONG, 0, 1, "Index_length"},
  {"DATA_FREE", 21 , MYSQL_TYPE_LONG, 0, 1, "Data_free"},
  {"AUTO_INCREMENT", 21 , MYSQL_TYPE_LONG, 0, 1, "Auto_increment"},
  {"CREATE_TIME", 0, MYSQL_TYPE_TIMESTAMP, 0, 1, "Create_time"},
  {"UPDATE_TIME", 0, MYSQL_TYPE_TIMESTAMP, 0, 1, "Update_time"},
  {"CHECK_TIME", 0, MYSQL_TYPE_TIMESTAMP, 0, 1, "Check_time"},
  {"TABLE_COLLATION", 64, MYSQL_TYPE_STRING, 0, 1, "Collation"},
  {"CHECKSUM", 21 , MYSQL_TYPE_LONG, 0, 1, "Checksum"},
  {"CREATE_OPTIONS", 255, MYSQL_TYPE_STRING, 0, 1, "Create_options"},
  {"TABLE_COMMENT", 80, MYSQL_TYPE_STRING, 0, 0, "Comment"},
  {0, 0, MYSQL_TYPE_STRING, 0, 0, 0}
};


ST_FIELD_INFO columns_fields_info[]=
{
  {"TABLE_CATALOG", FN_REFLEN, MYSQL_TYPE_STRING, 0, 1, 0},
  {"TABLE_SCHEMA", NAME_LEN, MYSQL_TYPE_STRING, 0, 0, 0},
  {"TABLE_NAME", NAME_LEN, MYSQL_TYPE_STRING, 0, 0, 0},
  {"COLUMN_NAME", NAME_LEN, MYSQL_TYPE_STRING, 0, 0, "Field"},
  {"ORDINAL_POSITION", 21 , MYSQL_TYPE_LONG, 0, 0, 0},
  {"COLUMN_DEFAULT", NAME_LEN, MYSQL_TYPE_STRING, 0, 1, "Default"},
  {"IS_NULLABLE", 3, MYSQL_TYPE_STRING, 0, 0, "Null"},
  {"DATA_TYPE", NAME_LEN, MYSQL_TYPE_STRING, 0, 0, 0},
  {"CHARACTER_MAXIMUM_LENGTH", 21 , MYSQL_TYPE_LONG, 0, 0, 0},
  {"CHARACTER_OCTET_LENGTH", 21 , MYSQL_TYPE_LONG, 0, 0, 0},
  {"NUMERIC_PRECISION", 21 , MYSQL_TYPE_LONG, 0, 1, 0},
  {"NUMERIC_SCALE", 21 , MYSQL_TYPE_LONG, 0, 1, 0},
  {"CHARACTER_SET_NAME", 64, MYSQL_TYPE_STRING, 0, 1, 0},
  {"COLLATION_NAME", 64, MYSQL_TYPE_STRING, 0, 1, "Collation"},
  {"COLUMN_TYPE", 65535, MYSQL_TYPE_STRING, 0, 0, "Type"},
  {"COLUMN_KEY", 3, MYSQL_TYPE_STRING, 0, 0, "Key"},
  {"EXTRA", 20, MYSQL_TYPE_STRING, 0, 0, "Extra"},
  {"PRIVILEGES", 80, MYSQL_TYPE_STRING, 0, 0, "Privileges"},
  {"COLUMN_COMMENT", 255, MYSQL_TYPE_STRING, 0, 0, "Comment"},
  {0, 0, MYSQL_TYPE_STRING, 0, 0, 0}
};


ST_FIELD_INFO charsets_fields_info[]=
{
  {"CHARACTER_SET_NAME", 64, MYSQL_TYPE_STRING, 0, 0, "Charset"},
  {"DEFAULT_COLLATE_NAME", 64, MYSQL_TYPE_STRING, 0, 0, "Default collation"},
  {"DESCRIPTION", 60, MYSQL_TYPE_STRING, 0, 0, "Description"},
  {"MAXLEN", 3 ,MYSQL_TYPE_LONG, 0, 0, "Maxlen"},
  {0, 0, MYSQL_TYPE_STRING, 0, 0, 0}
};


ST_FIELD_INFO collation_fields_info[]=
{
  {"COLLATION_NAME", 64, MYSQL_TYPE_STRING, 0, 0, "Collation"},
  {"CHARACTER_SET_NAME", 64, MYSQL_TYPE_STRING, 0, 0, "Charset"},
  {"ID", 11, MYSQL_TYPE_LONG, 0, 0, "Id"},
  {"IS_DEFAULT", 3, MYSQL_TYPE_STRING, 0, 0, "Default"},
  {"IS_COMPILED", 3, MYSQL_TYPE_STRING, 0, 0, "Compiled"},
  {"SORTLEN", 3 ,MYSQL_TYPE_LONG, 0, 0, "Sortlen"},
  {0, 0, MYSQL_TYPE_STRING, 0, 0, 0}
};


ST_FIELD_INFO coll_charset_app_fields_info[]=
{
  {"COLLATION_NAME", 64, MYSQL_TYPE_STRING, 0, 0, 0},
  {"CHARACTER_SET_NAME", 64, MYSQL_TYPE_STRING, 0, 0, 0},
  {0, 0, MYSQL_TYPE_STRING, 0, 0, 0}
};


ST_FIELD_INFO proc_fields_info[]=
{
  {"SPECIFIC_NAME", NAME_LEN, MYSQL_TYPE_STRING, 0, 0, 0},
  {"ROUTINE_CATALOG", FN_REFLEN, MYSQL_TYPE_STRING, 0, 1, 0},
  {"ROUTINE_SCHEMA", NAME_LEN, MYSQL_TYPE_STRING, 0, 0, "Db"},
  {"ROUTINE_NAME", NAME_LEN, MYSQL_TYPE_STRING, 0, 0, "Name"},
  {"ROUTINE_TYPE", 9, MYSQL_TYPE_STRING, 0, 0, "Type"},
  {"DTD_IDENTIFIER", NAME_LEN, MYSQL_TYPE_STRING, 0, 1, 0},
  {"ROUTINE_BODY", 8, MYSQL_TYPE_STRING, 0, 0, 0},
  {"ROUTINE_DEFINITION", 65535, MYSQL_TYPE_STRING, 0, 0, 0},
  {"EXTERNAL_NAME", NAME_LEN, MYSQL_TYPE_STRING, 0, 1, 0},
  {"EXTERNAL_LANGUAGE", NAME_LEN, MYSQL_TYPE_STRING, 0, 1, 0},
  {"PARAMETER_STYLE", 8, MYSQL_TYPE_STRING, 0, 0, 0},
  {"IS_DETERMINISTIC", 3, MYSQL_TYPE_STRING, 0, 0, 0},
  {"SQL_DATA_ACCESS", NAME_LEN, MYSQL_TYPE_STRING, 0, 0, 0},
  {"SQL_PATH", NAME_LEN, MYSQL_TYPE_STRING, 0, 1, 0},
  {"SECURITY_TYPE", 7, MYSQL_TYPE_STRING, 0, 0, "Security_type"},
  {"CREATED", 0, MYSQL_TYPE_TIMESTAMP, 0, 0, "Created"},
  {"LAST_ALTERED", 0, MYSQL_TYPE_TIMESTAMP, 0, 0, "Modified"},
  {"SQL_MODE", 65535, MYSQL_TYPE_STRING, 0, 0, 0},
  {"ROUTINE_COMMENT", NAME_LEN, MYSQL_TYPE_STRING, 0, 0, "Comment"},
  {"DEFINER", 77, MYSQL_TYPE_STRING, 0, 0, "Definer"},
  {0, 0, MYSQL_TYPE_STRING, 0, 0, 0}
};


ST_FIELD_INFO stat_fields_info[]=
{
  {"TABLE_CATALOG", FN_REFLEN, MYSQL_TYPE_STRING, 0, 1, 0},
  {"TABLE_SCHEMA", NAME_LEN, MYSQL_TYPE_STRING, 0, 0, 0},
  {"TABLE_NAME", NAME_LEN, MYSQL_TYPE_STRING, 0, 0, "Table"},
  {"NON_UNIQUE", 1, MYSQL_TYPE_LONG, 0, 0, "Non_unique"},
  {"INDEX_SCHEMA", NAME_LEN, MYSQL_TYPE_STRING, 0, 0, 0},
  {"INDEX_NAME", NAME_LEN, MYSQL_TYPE_STRING, 0, 0, "Key_name"},
  {"SEQ_IN_INDEX", 2, MYSQL_TYPE_LONG, 0, 0, "Seq_in_index"},
  {"COLUMN_NAME", NAME_LEN, MYSQL_TYPE_STRING, 0, 0, "Column_name"},
  {"COLLATION", 1, MYSQL_TYPE_STRING, 0, 1, "Collation"},
  {"CARDINALITY", 21, MYSQL_TYPE_LONG, 0, 1, "Cardinality"},
  {"SUB_PART", 3, MYSQL_TYPE_LONG, 0, 1, "Sub_part"},
  {"PACKED", 10, MYSQL_TYPE_STRING, 0, 1, "Packed"},
  {"NULLABLE", 3, MYSQL_TYPE_STRING, 0, 0, "Null"},
  {"INDEX_TYPE", 16, MYSQL_TYPE_STRING, 0, 0, "Index_type"},
  {"COMMENT", 16, MYSQL_TYPE_STRING, 0, 1, "Comment"},
  {0, 0, MYSQL_TYPE_STRING, 0, 0, 0}
};


ST_FIELD_INFO view_fields_info[]=
{
  {"TABLE_CATALOG", FN_REFLEN, MYSQL_TYPE_STRING, 0, 1, 0},
  {"TABLE_SCHEMA", NAME_LEN, MYSQL_TYPE_STRING, 0, 0, 0},
  {"TABLE_NAME", NAME_LEN, MYSQL_TYPE_STRING, 0, 0, 0},
  {"VIEW_DEFINITION", 65535, MYSQL_TYPE_STRING, 0, 0, 0},
  {"CHECK_OPTION", 8, MYSQL_TYPE_STRING, 0, 0, 0},
  {"IS_UPDATABLE", 3, MYSQL_TYPE_STRING, 0, 0, 0},
  {0, 0, MYSQL_TYPE_STRING, 0, 0, 0}
};


ST_FIELD_INFO user_privileges_fields_info[]=
{
  {"GRANTEE", 81, MYSQL_TYPE_STRING, 0, 0, 0},
  {"TABLE_CATALOG", FN_REFLEN, MYSQL_TYPE_STRING, 0, 1, 0},
  {"PRIVILEGE_TYPE", NAME_LEN, MYSQL_TYPE_STRING, 0, 0, 0},
  {"IS_GRANTABLE", 3, MYSQL_TYPE_STRING, 0, 0, 0},
  {0, 0, MYSQL_TYPE_STRING, 0, 0, 0}
};


ST_FIELD_INFO schema_privileges_fields_info[]=
{
  {"GRANTEE", 81, MYSQL_TYPE_STRING, 0, 0, 0},
  {"TABLE_CATALOG", FN_REFLEN, MYSQL_TYPE_STRING, 0, 1, 0},
  {"TABLE_SCHEMA", NAME_LEN, MYSQL_TYPE_STRING, 0, 0, 0},
  {"PRIVILEGE_TYPE", NAME_LEN, MYSQL_TYPE_STRING, 0, 0, 0},
  {"IS_GRANTABLE", 3, MYSQL_TYPE_STRING, 0, 0, 0},
  {0, 0, MYSQL_TYPE_STRING, 0, 0, 0}
};


ST_FIELD_INFO table_privileges_fields_info[]=
{
  {"GRANTEE", 81, MYSQL_TYPE_STRING, 0, 0, 0},
  {"TABLE_CATALOG", FN_REFLEN, MYSQL_TYPE_STRING, 0, 1, 0},
  {"TABLE_SCHEMA", NAME_LEN, MYSQL_TYPE_STRING, 0, 0, 0},
  {"TABLE_NAME", NAME_LEN, MYSQL_TYPE_STRING, 0, 0, 0},
  {"PRIVILEGE_TYPE", NAME_LEN, MYSQL_TYPE_STRING, 0, 0, 0},
  {"IS_GRANTABLE", 3, MYSQL_TYPE_STRING, 0, 0, 0},
  {0, 0, MYSQL_TYPE_STRING, 0, 0, 0}
};


ST_FIELD_INFO column_privileges_fields_info[]=
{
  {"GRANTEE", 81, MYSQL_TYPE_STRING, 0, 0, 0},
  {"TABLE_CATALOG", FN_REFLEN, MYSQL_TYPE_STRING, 0, 1, 0},
  {"TABLE_SCHEMA", NAME_LEN, MYSQL_TYPE_STRING, 0, 0, 0},
  {"TABLE_NAME", NAME_LEN, MYSQL_TYPE_STRING, 0, 0, 0},
  {"COLUMN_NAME", NAME_LEN, MYSQL_TYPE_STRING, 0, 0, 0},
  {"PRIVILEGE_TYPE", NAME_LEN, MYSQL_TYPE_STRING, 0, 0, 0},
  {"IS_GRANTABLE", 3, MYSQL_TYPE_STRING, 0, 0, 0},
  {0, 0, MYSQL_TYPE_STRING, 0, 0, 0}
};


ST_FIELD_INFO table_constraints_fields_info[]=
{
  {"CONSTRAINT_CATALOG", FN_REFLEN, MYSQL_TYPE_STRING, 0, 1, 0},
  {"CONSTRAINT_SCHEMA", NAME_LEN, MYSQL_TYPE_STRING, 0, 0, 0},
  {"CONSTRAINT_NAME", NAME_LEN, MYSQL_TYPE_STRING, 0, 0, 0},
  {"TABLE_SCHEMA", NAME_LEN, MYSQL_TYPE_STRING, 0, 0, 0},
  {"TABLE_NAME", NAME_LEN, MYSQL_TYPE_STRING, 0, 0, 0},
  {"CONSTRAINT_TYPE", NAME_LEN, MYSQL_TYPE_STRING, 0, 0, 0},
  {0, 0, MYSQL_TYPE_STRING, 0, 0, 0}
};


ST_FIELD_INFO key_column_usage_fields_info[]=
{
  {"CONSTRAINT_CATALOG", FN_REFLEN, MYSQL_TYPE_STRING, 0, 1, 0},
  {"CONSTRAINT_SCHEMA", NAME_LEN, MYSQL_TYPE_STRING, 0, 0, 0},
  {"CONSTRAINT_NAME", NAME_LEN, MYSQL_TYPE_STRING, 0, 0, 0},
  {"TABLE_CATALOG", FN_REFLEN, MYSQL_TYPE_STRING, 0, 1, 0},
  {"TABLE_SCHEMA", NAME_LEN, MYSQL_TYPE_STRING, 0, 0, 0},
  {"TABLE_NAME", NAME_LEN, MYSQL_TYPE_STRING, 0, 0, 0},
  {"COLUMN_NAME", NAME_LEN, MYSQL_TYPE_STRING, 0, 0, 0},
  {"ORDINAL_POSITION", 10 ,MYSQL_TYPE_LONG, 0, 0, 0},
  {"POSITION_IN_UNIQUE_CONSTRAINT", 10 ,MYSQL_TYPE_LONG, 0, 1, 0},
  {0, 0, MYSQL_TYPE_STRING, 0, 0, 0}
};


ST_FIELD_INFO table_names_fields_info[]=
{
  {"TABLE_CATALOG", FN_REFLEN, MYSQL_TYPE_STRING, 0, 1, 0},
  {"TABLE_SCHEMA",NAME_LEN, MYSQL_TYPE_STRING, 0, 0, 0},
  {"TABLE_NAME", NAME_LEN, MYSQL_TYPE_STRING, 0, 0, "Tables_in_"},
  {"TABLE_TYPE", NAME_LEN, MYSQL_TYPE_STRING, 0, 0, "Table_type"},
  {0, 0, MYSQL_TYPE_STRING, 0, 0, 0}
};


ST_FIELD_INFO open_tables_fields_info[]=
{
  {"Database", NAME_LEN, MYSQL_TYPE_STRING, 0, 0, "Database"},
  {"Table",NAME_LEN, MYSQL_TYPE_STRING, 0, 0, "Table"},
  {"In_use", 1, MYSQL_TYPE_LONG, 0, 0, "In_use"},
  {"Name_locked", 4, MYSQL_TYPE_LONG, 0, 0, "Name_locked"},
  {0, 0, MYSQL_TYPE_STRING, 0, 0, 0}
};


ST_FIELD_INFO variables_fields_info[]=
{
  {"Variable_name", 80, MYSQL_TYPE_STRING, 0, 0, "Variable_name"},
  {"Value", 255, MYSQL_TYPE_STRING, 0, 0, "Value"},
  {0, 0, MYSQL_TYPE_STRING, 0, 0, 0}
};


/*
  Description of ST_FIELD_INFO in table.h
*/

ST_SCHEMA_TABLE schema_tables[]=
{
  {"SCHEMATA", schema_fields_info, create_schema_table,
   fill_schema_shemata, make_schemata_old_format, 0, 1, -1, 0},
  {"TABLES", tables_fields_info, create_schema_table, 
   get_all_tables, make_old_format, get_schema_tables_record, 1, 2, 0},
  {"COLUMNS", columns_fields_info, create_schema_table, 
   get_all_tables, make_columns_old_format, get_schema_column_record, 1, 2, 0},
  {"CHARACTER_SETS", charsets_fields_info, create_schema_table, 
   fill_schema_charsets, make_character_sets_old_format, 0, -1, -1, 0},
  {"COLLATIONS", collation_fields_info, create_schema_table, 
   fill_schema_collation, make_old_format, 0, -1, -1, 0},
  {"COLLATION_CHARACTER_SET_APPLICABILITY", coll_charset_app_fields_info,
   create_schema_table, fill_schema_coll_charset_app, 0, 0, -1, -1, 0},
  {"ROUTINES", proc_fields_info, create_schema_table, 
    fill_schema_proc, make_proc_old_format, 0, -1, -1, 0},
  {"STATISTICS", stat_fields_info, create_schema_table, 
    get_all_tables, make_old_format, get_schema_stat_record, 1, 2, 0},
  {"VIEWS", view_fields_info, create_schema_table, 
    get_all_tables, 0, get_schema_views_record, 1, 2, 0},
  {"USER_PRIVILEGES", user_privileges_fields_info, create_schema_table, 
    fill_schema_user_privileges, 0, 0, -1, -1, 0},
  {"SCHEMA_PRIVILEGES", schema_privileges_fields_info, create_schema_table,
    fill_schema_schema_privileges, 0, 0, -1, -1, 0},
  {"TABLE_PRIVILEGES", table_privileges_fields_info, create_schema_table,
    fill_schema_table_privileges, 0, 0, -1, -1, 0},
  {"COLUMN_PRIVILEGES", column_privileges_fields_info, create_schema_table,
    fill_schema_column_privileges, 0, 0, -1, -1, 0},
  {"TABLE_CONSTRAINTS", table_constraints_fields_info, create_schema_table,
    get_all_tables, 0, get_schema_constraints_record, 3, 4, 0},
  {"KEY_COLUMN_USAGE", key_column_usage_fields_info, create_schema_table,
    get_all_tables, 0, get_schema_key_column_usage_record, 4, 5, 0},
  {"TABLE_NAMES", table_names_fields_info, create_schema_table,
   get_all_tables, make_table_names_old_format, 0, 1, 2, 1},
  {"OPEN_TABLES", open_tables_fields_info, create_schema_table,
   fill_open_tables, make_old_format, 0, -1, -1, 1},
  {"STATUS", variables_fields_info, create_schema_table, fill_status, 
   make_old_format, 0, -1, -1, 1},
  {"VARIABLES", variables_fields_info, create_schema_table, fill_variables,
   make_old_format, 0, -1, -1, 1},
  {0, 0, 0, 0, 0, 0, 0, 0, 0}
};


#ifdef __GNUC__
template class List_iterator_fast<char>;
template class List<char>;
#endif<|MERGE_RESOLUTION|>--- conflicted
+++ resolved
@@ -1331,6 +1331,19 @@
           pthread_mutex_unlock(&LOCK_active_mi);
           break;
         }
+        case SHOW_SLAVE_RETRIED_TRANS:
+        {
+          /*
+            TODO: in 5.1 with multimaster, have one such counter per line in SHOW
+            SLAVE STATUS, and have the sum over all lines here.
+          */
+	  pthread_mutex_lock(&LOCK_active_mi);
+          pthread_mutex_lock(&active_mi->rli.data_lock);
+	  end= int10_to_str(active_mi->rli.retried_trans, buff, 10);
+          pthread_mutex_unlock(&active_mi->rli.data_lock);
+	  pthread_mutex_unlock(&LOCK_active_mi);
+	  break;
+        }
 #endif /* HAVE_REPLICATION */
         case SHOW_OPENTABLES:
           end= int10_to_str((long) cached_tables(), buff, 10);
@@ -1879,30 +1892,9 @@
                              path, idx_field_vals.table_value, 0))
           goto err;
       }
-<<<<<<< HEAD
 
       List_iterator_fast<char> it_files(files);
       while ((file_name= it_files++))
-=======
-      case SHOW_SLAVE_RETRIED_TRANS:
-      {
-        /*
-          TODO: in 5.1 with multimaster, have one such counter per line in SHOW
-          SLAVE STATUS, and have the sum over all lines here.
-        */
-	pthread_mutex_lock(&LOCK_active_mi);
-        pthread_mutex_lock(&active_mi->rli.data_lock);
-	end= int10_to_str(active_mi->rli.retried_trans, buff, 10);
-        pthread_mutex_unlock(&active_mi->rli.data_lock);
-	pthread_mutex_unlock(&LOCK_active_mi);
-	break;
-      }
-#endif /* HAVE_REPLICATION */
-      case SHOW_OPENTABLES:
-	end= int10_to_str((long) cached_tables(), buff, 10);
-        break;
-      case SHOW_CHAR_PTR:
->>>>>>> 7c9c008c
       {
 	restore_record(table, s->default_values);
         table->field[schema_table->idx_field1]->
