/*
   Copyright (c) 2000, 2014, Oracle and/or its affiliates. All rights reserved.

   This program is free software; you can redistribute it and/or modify
   it under the terms of the GNU General Public License as published by
   the Free Software Foundation; version 2 of the License.

   This program is distributed in the hope that it will be useful,
   but WITHOUT ANY WARRANTY; without even the implied warranty of
   MERCHANTABILITY or FITNESS FOR A PARTICULAR PURPOSE.  See the
   GNU General Public License for more details.

   You should have received a copy of the GNU General Public License
   along with this program; if not, write to the Free Software
   Foundation, Inc., 51 Franklin St, Fifth Floor, Boston, MA 02110-1301  USA
*/


/*****************************************************************************
**
** This file implements classes defined in sql_class.h
** Especially the classes to handle a result from a select
**
*****************************************************************************/

#include "my_global.h"                          /* NO_EMBEDDED_ACCESS_CHECKS */
#include "binlog.h"
#include "sql_priv.h"
#include "unireg.h"                    // REQUIRED: for other includes
#include "sql_class.h"
#include "sql_cache.h"                          // query_cache_abort
#include "sql_base.h"                           // close_thread_tables
#include "sql_time.h"                         // date_time_format_copy
#include "auth_common.h"                      // acl_getroot
                                              // NO_ACCESS,
                                              // acl_getroot_no_password
#include "sql_base.h"                         // close_temporary_tables
#include "sql_handler.h"                      // mysql_ha_cleanup
#include "rpl_rli.h"
#include "rpl_rli_pdb.h"
#include "rpl_filter.h"
#include "rpl_record.h"
#include "rpl_slave.h"
#include <my_bitmap.h>
#include "log_event.h"
#include "sql_audit.h"
#include <m_ctype.h>
#include <sys/stat.h>
#include <thr_alarm.h>
#ifdef	_WIN32
#include <io.h>
#endif
#include <mysys_err.h>
#include <limits.h>

#include "sp_rcontext.h"
#include "sp_cache.h"
#include "transaction.h"
#include "debug_sync.h"
#include "sql_parse.h"                          // is_update_query
#include "sql_callback.h"
#include "lock.h"
#include "mysqld.h"
#include "connection_handler_manager.h"   // Connection_handler_manager
#include "mysqld_thd_manager.h"           // Global_THD_manager
<<<<<<< HEAD
=======
#include "sql_timer.h"                          // thd_timer_destroy
>>>>>>> 871dd169

#include <mysql/psi/mysql_statement.h>
#include "mysql/psi/mysql_ps.h"

using std::min;
using std::max;

/*
  The following is used to initialise Table_ident with a internal
  table name
*/
char internal_table_name[2]= "*";
char empty_c_string[1]= {0};    /* used for not defined db */

LEX_STRING EMPTY_STR= { (char *) "", 0 };
LEX_STRING NULL_STR=  { NULL, 0 };
LEX_CSTRING EMPTY_CSTR= { "", 0 };
LEX_CSTRING NULL_CSTR=  { NULL, 0 };

const char * const THD::DEFAULT_WHERE= "field list";

/****************************************************************************
** User variables
****************************************************************************/

extern "C" uchar *get_var_key(user_var_entry *entry, size_t *length,
                              my_bool not_used __attribute__((unused)))
{
  *length= entry->entry_name.length();
  return (uchar*) entry->entry_name.ptr();
}

extern "C" void free_user_var(user_var_entry *entry)
{
  entry->destroy();
}

bool Key_part_spec::operator==(const Key_part_spec& other) const
{
  return length == other.length &&
         !my_strcasecmp(system_charset_info, field_name.str,
                        other.field_name.str);
}

/**
  Construct an (almost) deep copy of this key. Only those
  elements that are known to never change are not copied.
  If out of memory, a partial copy is returned and an error is set
  in THD.
*/

Key::Key(const Key &rhs, MEM_ROOT *mem_root)
  :type(rhs.type),
  key_create_info(rhs.key_create_info),
  columns(rhs.columns, mem_root),
  name(rhs.name),
  generated(rhs.generated)
{
  list_copy_and_replace_each_value(columns, mem_root);
}

/**
  Construct an (almost) deep copy of this foreign key. Only those
  elements that are known to never change are not copied.
  If out of memory, a partial copy is returned and an error is set
  in THD.
*/

Foreign_key::Foreign_key(const Foreign_key &rhs, MEM_ROOT *mem_root)
  :Key(rhs, mem_root),
  ref_db(rhs.ref_db),
  ref_table(rhs.ref_table),
  ref_columns(rhs.ref_columns, mem_root),
  delete_opt(rhs.delete_opt),
  update_opt(rhs.update_opt),
  match_opt(rhs.match_opt)
{
  list_copy_and_replace_each_value(ref_columns, mem_root);
}

/*
  Test if a foreign key (= generated key) is a prefix of the given key
  (ignoring key name, key type and order of columns)

  NOTES:
    This is only used to test if an index for a FOREIGN KEY exists

  IMPLEMENTATION
    We only compare field names

  RETURN
    0	Generated key is a prefix of other key
    1	Not equal
*/

bool foreign_key_prefix(Key *a, Key *b)
{
  /* Ensure that 'a' is the generated key */
  if (a->generated)
  {
    if (b->generated && a->columns.elements > b->columns.elements)
      swap_variables(Key*, a, b);               // Put shorter key in 'a'
  }
  else
  {
    if (!b->generated)
      return TRUE;                              // No foreign key
    swap_variables(Key*, a, b);                 // Put generated key in 'a'
  }

  /* Test if 'a' is a prefix of 'b' */
  if (a->columns.elements > b->columns.elements)
    return TRUE;                                // Can't be prefix

  List_iterator<Key_part_spec> col_it1(a->columns);
  List_iterator<Key_part_spec> col_it2(b->columns);
  const Key_part_spec *col1, *col2;

#ifdef ENABLE_WHEN_INNODB_CAN_HANDLE_SWAPED_FOREIGN_KEY_COLUMNS
  while ((col1= col_it1++))
  {
    bool found= 0;
    col_it2.rewind();
    while ((col2= col_it2++))
    {
      if (*col1 == *col2)
      {
        found= TRUE;
	break;
      }
    }
    if (!found)
      return TRUE;                              // Error
  }
  return FALSE;                                 // Is prefix
#else
  while ((col1= col_it1++))
  {
    col2= col_it2++;
    if (!(*col1 == *col2))
      return TRUE;
  }
  return FALSE;                                 // Is prefix
#endif
}


/****************************************************************************
** Thread specific functions
****************************************************************************/

/**
  Release resources of the THD, prior to destruction.

  @param    THD   pointer to THD object.
*/

void thd_release_resources(THD *thd)
{
  thd->release_resources();
}

/**
<<<<<<< HEAD
  Reset the context associated from THD with the thread.

  @param    THD   pointer to THD object.
*/
void restore_globals(THD *thd)
{
  thd->restore_globals();
}

/**
=======
>>>>>>> 871dd169
  Delete the THD object.

  @param    THD   pointer to THD object.
*/
void destroy_thd(THD *thd)
{
  delete thd;
}

/**
  Get reference to scheduler data object

  @param thd            THD object

  @retval               Scheduler data object on THD
*/
void *thd_get_scheduler_data(THD *thd)
{
  return thd->scheduler.data;
}

/**
  Set reference to Scheduler data object for THD object

  @param thd            THD object
  @param psi            Scheduler data object to set on THD
*/
void thd_set_scheduler_data(THD *thd, void *data)
{
  thd->scheduler.data= data;
}

/**
  Get reference to Performance Schema object for THD object

  @param thd            THD object

  @retval               Performance schema object for thread on THD
*/
PSI_thread *thd_get_psi(THD *thd)
{
  return thd->scheduler.m_psi;
}

/**
  Get net_wait_timeout for THD object

  @param thd            THD object

  @retval               net_wait_timeout value for thread on THD
*/
ulong thd_get_net_wait_timeout(THD* thd)
{
  return thd->variables.net_wait_timeout;
}

/**
  Set reference to Performance Schema object for THD object

  @param thd            THD object
  @param psi            Performance schema object for thread
*/
void thd_set_psi(THD *thd, PSI_thread *psi)
{
  thd->scheduler.m_psi= psi;
}

/**
  Set the state on connection to killed

  @param thd               THD object
*/
void thd_set_killed(THD *thd)
{
  thd->killed= THD::KILL_CONNECTION;
}

/**
  Clear errors from the previous THD

  @param thd              THD object
*/
void thd_clear_errors(THD *thd)
{
  my_errno= 0;
  thd->mysys_var->abort= 0;
}

/**
  Set thread stack in THD object

  @param thd              Thread object
  @param stack_start      Start of stack to set in THD object
*/
void thd_set_thread_stack(THD *thd, char *stack_start)
{
  thd->thread_stack= stack_start;
}

/**
  Close the socket used by this connection

  @param thd                THD object
*/
void thd_close_connection(THD *thd)
{
  if (thd->net.vio)
    vio_shutdown(thd->net.vio);
}

/**
  Get current THD object from thread local data

  @retval     The THD object for the thread, NULL if not connection thread
*/
THD *thd_get_current_thd()
{
  return current_thd;
}

<<<<<<< HEAD
=======
/**
  Reset thread globals associated.

  @param thd     THD object
*/
void reset_thread_globals(THD* thd)
{
  thd->restore_globals();
  thd->set_mysys_var(NULL);
}

>>>>>>> 871dd169
extern "C"
void thd_binlog_pos(const THD *thd,
                    const char **file_var,
                    unsigned long long *pos_var)
{
  thd->get_trans_pos(file_var, pos_var);
}

/**
  Set up various THD data for a new connection

  thd_new_connection_setup

  @param              thd            THD object
  @param              stack_start    Start of stack for connection
*/
void thd_new_connection_setup(THD *thd, char *stack_start)
{
  DBUG_ENTER("thd_new_connection_setup");
  Global_THD_manager *thd_manager= Global_THD_manager::get_instance();
  thd->variables.pseudo_thread_id= thd_manager->get_inc_thread_id();
  thd->thread_id= thd->variables.pseudo_thread_id;
#ifdef HAVE_PSI_INTERFACE
  thd_set_psi(thd,
              PSI_THREAD_CALL(new_thread)
                (key_thread_one_connection, thd, thd->thread_id));
#endif
  thd->set_time();
  thd->thr_create_utime= thd->start_utime= my_micro_time();

  thd_manager->add_thd(thd);

  DBUG_PRINT("info", ("init new connection. thd: 0x%lx fd: %d",
          (ulong)thd, mysql_socket_getfd(thd->net.vio->mysql_socket)));
  thd_set_thread_stack(thd, stack_start);
  DBUG_VOID_RETURN;
}

/**
  Lock data that needs protection in THD object

  @param thd                   THD object
*/
void thd_lock_data(THD *thd)
{
  mysql_mutex_lock(&thd->LOCK_thd_data);
}

/**
  Unlock data that needs protection in THD object

  @param thd                   THD object
*/
void thd_unlock_data(THD *thd)
{
  mysql_mutex_unlock(&thd->LOCK_thd_data);
}

/**
  Support method to check if connection has already started transaction

  @param client_cntx    Low level client context

  @retval               TRUE if connection already started transaction
*/
bool thd_is_transaction_active(THD *thd)
{
  return thd->get_transaction()->is_active(Transaction_ctx::SESSION);
}

/**
  Check if there is buffered data on the socket representing the connection

  @param thd                  THD object
*/
int thd_connection_has_data(THD *thd)
{
  Vio *vio= thd->net.vio;
  return vio->has_data(vio);
}

/**
  Set reading/writing on socket, used by SHOW PROCESSLIST

  @param thd                       THD object
  @param val                       Value to set it to (0 or 1)
*/
void thd_set_net_read_write(THD *thd, uint val)
{
  thd->net.reading_or_writing= val;
}

/**
  Get reading/writing on socket from THD object
  @param thd                       THD object

  @retval               net.reading_or_writing value for thread on THD.
*/
uint thd_get_net_read_write(THD *thd)
{
  return thd->net.reading_or_writing;
}

/**
  Set reference to mysys variable in THD object

  @param thd             THD object
  @param mysys_var       Reference to set
*/
void thd_set_mysys_var(THD *thd, st_my_thread_var *mysys_var)
{
  thd->set_mysys_var(mysys_var);
}

/**
  Get socket file descriptor for this connection

  @param thd            THD object

  @retval               Socket of the connection
*/
my_socket thd_get_fd(THD *thd)
{
  return mysql_socket_getfd(thd->net.vio->mysql_socket);
}

/**
  Set thread specific environment required for thd cleanup in thread pool.

  @param thd            THD object

  @retval               1 if thread-specific enviroment could be set else 0
*/
int thd_store_globals(THD* thd)
{
  return thd->store_globals();
}

/**
  Get thread attributes for connection threads

  @retval      Reference to thread attribute for connection threads
*/
pthread_attr_t *get_connection_attrib(void)
{
  return &connection_attrib;
}

/**
  Get max number of connections

  @retval         Max number of connections for MySQL Server
*/
ulong get_max_connections(void)
{
  return max_connections;
}

/*
  The following functions form part of the C plugin API
*/

extern "C" int mysql_tmpfile(const char *prefix)
{
  char filename[FN_REFLEN];
  File fd = create_temp_file(filename, mysql_tmpdir, prefix,
#ifdef _WIN32
                             O_BINARY | O_TRUNC | O_SEQUENTIAL |
                             O_SHORT_LIVED |
#endif /* _WIN32 */
                             O_CREAT | O_EXCL | O_RDWR | O_TEMPORARY,
                             MYF(MY_WME));
  if (fd >= 0) {
#ifndef _WIN32
    /*
      This can be removed once the following bug is fixed:
      Bug #28903  create_temp_file() doesn't honor O_TEMPORARY option
                  (file not removed) (Unix)
    */
    unlink(filename);
#endif /* !_WIN32 */
  }

  return fd;
}


extern "C"
int thd_in_lock_tables(const THD *thd)
{
  return MY_TEST(thd->in_lock_tables);
}


extern "C"
int thd_tablespace_op(const THD *thd)
{
  return MY_TEST(thd->tablespace_op);
}


extern "C"
const char *set_thd_proc_info(void *thd_arg, const char *info,
                              const char *calling_function,
                              const char *calling_file,
                              const unsigned int calling_line)
{
  PSI_stage_info old_stage;
  PSI_stage_info new_stage;

  old_stage.m_key= 0;
  old_stage.m_name= info;

  set_thd_stage_info(thd_arg, & old_stage, & new_stage,
                     calling_function, calling_file, calling_line);

  return new_stage.m_name;
}

extern "C"
void set_thd_stage_info(void *opaque_thd,
                        const PSI_stage_info *new_stage,
                        PSI_stage_info *old_stage,
                        const char *calling_func,
                        const char *calling_file,
                        const unsigned int calling_line)
{
  THD *thd= (THD*) opaque_thd;
  if (thd == NULL)
    thd= current_thd;

  thd->enter_stage(new_stage, old_stage, calling_func, calling_file, calling_line);
}


void THD::enter_stage(const PSI_stage_info *new_stage,
                      PSI_stage_info *old_stage,
                      const char *calling_func,
                      const char *calling_file,
                      const unsigned int calling_line)
{
  DBUG_PRINT("THD::enter_stage",
             ("'%s' %s:%d", new_stage ? new_stage->m_name : "",
              calling_file, calling_line));

  if (old_stage != NULL)
  {
    old_stage->m_key= m_current_stage_key;
    old_stage->m_name= proc_info;
  }

  if (new_stage != NULL)
  {
    const char *msg= new_stage->m_name;

#if defined(ENABLED_PROFILING)
    profiling.status_change(msg, calling_func, calling_file, calling_line);
#endif

    m_current_stage_key= new_stage->m_key;
    proc_info= msg;

    MYSQL_SET_STAGE(m_current_stage_key, calling_file, calling_line);
  }
  return;
}

extern "C"
void thd_enter_cond(MYSQL_THD thd, mysql_cond_t *cond, mysql_mutex_t *mutex,
                    const PSI_stage_info *stage, PSI_stage_info *old_stage)
{
  if (!thd)
    thd= current_thd;

  return thd->ENTER_COND(cond, mutex, stage, old_stage);
}

extern "C"
void thd_exit_cond(MYSQL_THD thd, const PSI_stage_info *stage)
{
  if (!thd)
    thd= current_thd;

  thd->EXIT_COND(stage);
  return;
}

extern "C"
void **thd_ha_data(const THD *thd, const struct handlerton *hton)
{
  return (void **) &thd->ha_data[hton->slot].ha_ptr;
}

extern "C"
void thd_storage_lock_wait(THD *thd, long long value)
{
  thd->utime_after_lock+= value;
}

/**
  Provide a handler data getter to simplify coding
*/
extern "C"
void *thd_get_ha_data(const THD *thd, const struct handlerton *hton)
{
  return *thd_ha_data(thd, hton);
}


/**
  Provide a handler data setter to simplify coding
  @see thd_set_ha_data() definition in plugin.h
*/
extern "C"
void thd_set_ha_data(THD *thd, const struct handlerton *hton,
                     const void *ha_data)
{
  plugin_ref *lock= &thd->ha_data[hton->slot].lock;
  if (ha_data && !*lock)
    *lock= ha_lock_engine(NULL, (handlerton*) hton);
  else if (!ha_data && *lock)
  {
    plugin_unlock(NULL, *lock);
    *lock= NULL;
  }
  *thd_ha_data(thd, hton)= (void*) ha_data;
}


extern "C"
long long thd_test_options(const THD *thd, long long test_options)
{
  return thd->variables.option_bits & test_options;
}

extern "C"
int thd_sql_command(const THD *thd)
{
  return (int) thd->lex->sql_command;
}

extern "C"
int thd_tx_isolation(const THD *thd)
{
  return (int) thd->tx_isolation;
}

extern "C"
int thd_tx_is_read_only(const THD *thd)
{
  return (int) thd->tx_read_only;
}

extern "C"
void thd_inc_row_count(THD *thd)
{
  thd->get_stmt_da()->inc_current_row_for_condition();
}


/**
  Dumps a text description of a thread, its security context
  (user, host) and the current query.

  @param thd thread context
  @param buffer pointer to preferred result buffer
  @param length length of buffer
  @param max_query_len how many chars of query to copy (0 for all)

  @return Pointer to string
*/

extern "C"
char *thd_security_context(THD *thd, char *buffer, size_t length,
                           size_t max_query_len)
{
  String str(buffer, length, &my_charset_latin1);
  Security_context *sctx= &thd->main_security_ctx;
  char header[256];
  size_t len;
  /*
    The pointers thd->query and thd->proc_info might change since they are
    being modified concurrently. This is acceptable for proc_info since its
    values doesn't have to very accurate and the memory it points to is static,
    but we need to attempt a snapshot on the pointer values to avoid using NULL
    values. The pointer to thd->query however, doesn't point to static memory
    and has to be protected by LOCK_thd_data or risk pointing to
    uninitialized memory.
  */
  const char *proc_info= thd->proc_info;

  len= my_snprintf(header, sizeof(header),
                   "MySQL thread id %lu, OS thread handle %lu, query id %lu",
                   thd->thread_id, (ulong) thd->real_id, (ulong) thd->query_id);
  str.length(0);
  str.append(header, len);

  if (sctx->get_host()->length())
  {
    str.append(' ');
    str.append(sctx->get_host()->ptr());
  }

  if (sctx->get_ip()->length())
  {
    str.append(' ');
    str.append(sctx->get_ip()->ptr());
  }

  if (sctx->user)
  {
    str.append(' ');
    str.append(sctx->user);
  }

  if (proc_info)
  {
    str.append(' ');
    str.append(proc_info);
  }

  mysql_mutex_lock(&thd->LOCK_thd_data);

  if (thd->query().str)
  {
    if (max_query_len < 1)
      len= thd->query().length;
    else
      len= min(thd->query().length, max_query_len);
    str.append('\n');
    str.append(thd->query().str, len);
  }

  mysql_mutex_unlock(&thd->LOCK_thd_data);

  if (str.c_ptr_safe() == buffer)
    return buffer;

  /*
    We have to copy the new string to the destination buffer because the string
    was reallocated to a larger buffer to be able to fit.
  */
  DBUG_ASSERT(buffer != NULL);
  length= min(static_cast<size_t>(str.length()), length-1);
  memcpy(buffer, str.c_ptr_quick(), length);
  /* Make sure that the new string is null terminated */
  buffer[length]= '\0';
  return buffer;
}


/**
  Implementation of Drop_table_error_handler::handle_condition().
  The reason in having this implementation is to silence technical low-level
  warnings during DROP TABLE operation. Currently we don't want to expose
  the following warnings during DROP TABLE:
    - Some of table files are missed or invalid (the table is going to be
      deleted anyway, so why bother that something was missed);
    - A trigger associated with the table does not have DEFINER (One of the
      MySQL specifics now is that triggers are loaded for the table being
      dropped. So, we may have a warning that trigger does not have DEFINER
      attribute during DROP TABLE operation).

  @return TRUE if the condition is handled.
*/
bool Drop_table_error_handler::handle_condition(THD *thd,
                                                uint sql_errno,
                                                const char* sqlstate,
                                                Sql_condition::enum_severity_level level,
                                                const char* msg,
                                                Sql_condition ** cond_hdl)
{
  *cond_hdl= NULL;
  return ((sql_errno == EE_DELETE && my_errno == ENOENT) ||
          sql_errno == ER_TRG_NO_DEFINER);
}


void Open_tables_state::set_open_tables_state(Open_tables_state *state)
{
  this->open_tables= state->open_tables;

  this->temporary_tables= state->temporary_tables;
  this->derived_tables= state->derived_tables;

  this->lock= state->lock;
  this->extra_lock= state->extra_lock;

  this->locked_tables_mode= state->locked_tables_mode;
  this->current_tablenr= state->current_tablenr;

  this->state_flags= state->state_flags;

  this->m_reprepare_observers= state->m_reprepare_observers;
}


void Open_tables_state::reset_open_tables_state()
{
  open_tables= NULL;
  temporary_tables= NULL;
  derived_tables= NULL;
  lock= NULL;
  extra_lock= NULL;
  locked_tables_mode= LTM_NONE;
  state_flags= 0U;
  reset_reprepare_observers();
}


THD::THD(bool enable_plugins)
   :Statement(&main_lex, &main_mem_root, STMT_CONVENTIONAL_EXECUTION,
              /* statement id */ 0),
   rli_fake(0), rli_slave(NULL),
#ifdef EMBEDDED_LIBRARY
   mysql(NULL),
#endif
   query_plan(this),
   in_sub_stmt(0),
   fill_status_recursion_level(0),
   binlog_row_event_extra_data(NULL),
   binlog_unsafe_warning_flags(0),
   binlog_table_maps(0),
   binlog_accessed_db_names(NULL),
   m_trans_log_file(NULL),
   m_trans_fixed_log_file(NULL),
   m_trans_end_pos(0),
   table_map_for_update(0),
   m_examined_row_count(0),
   m_digest(NULL),
   m_statement_psi(NULL),
   m_transaction_psi(NULL),
   m_idle_psi(NULL),
   m_server_idle(false),
   next_to_commit(NULL),
   is_fatal_error(0),
   transaction_rollback_request(0),
   is_fatal_sub_stmt_error(false),
   rand_used(0),
   time_zone_used(0),
   in_lock_tables(0),
   bootstrap(0),
   derived_tables_processing(FALSE),
   sp_runtime_ctx(NULL),
   m_parser_state(NULL),
#if defined(ENABLED_DEBUG_SYNC)
   debug_sync_control(0),
#endif /* defined(ENABLED_DEBUG_SYNC) */
   m_enable_plugins(enable_plugins),
   owned_gtid_set(global_sid_map),
   main_da(false),
   m_parser_da(false),
   m_stmt_da(&main_da)
{
  ulong tmp;
  reset_first_successful_insert_id();
  mdl_context.init(this);
  /*
    Pass nominal parameters to init_alloc_root only to ensure that
    the destructor works OK in case of an error. The main_mem_root
    will be re-initialized in init_for_queries().
  */
  init_sql_alloc(key_memory_thd_main_mem_root,
                 &main_mem_root, ALLOC_ROOT_MIN_BLOCK_SIZE, 0);
  stmt_arena= this;
  thread_stack= 0;
  catalog= (char*)"std"; // the only catalog we have for now
  main_security_ctx.init();
  security_ctx= &main_security_ctx;
  no_errors= 0;
  password= 0;
  query_start_used= query_start_usec_used= 0;
  count_cuted_fields= CHECK_FIELD_IGNORE;
  killed= NOT_KILLED;
  col_access=0;
  is_slave_error= thread_specific_used= FALSE;
  my_hash_clear(&handler_tables_hash);
  tmp_table=0;
  cuted_fields= 0L;
  m_sent_row_count= 0L;
  limit_found_rows= 0;
  m_row_count_func= -1;
  statement_id_counter= 0UL;
  // Must be reset to handle error with THD's created for init of mysqld
  lex->thd= NULL;
  lex->set_current_select(0);
  user_time.tv_sec= 0;
  user_time.tv_usec= 0;
  start_time.tv_sec= 0;
  start_time.tv_usec= 0;
  start_utime= 0L;
  utime_after_lock= 0L;
  current_linfo =  0;
  slave_thread = 0;
  memset(&variables, 0, sizeof(variables));
  thread_id= 0;
  one_shot_set= 0;
  file_id = 0;
  query_id= 0;
  query_name_consts= 0;
  db_charset= global_system_variables.collation_database;
  memset(ha_data, 0, sizeof(ha_data));
  mysys_var=0;
  binlog_evt_union.do_union= FALSE;
  enable_slow_log= 0;
  commit_error= CE_NONE;
  durability_property= HA_REGULAR_DURABILITY;
#ifndef DBUG_OFF
  dbug_sentry=THD_SENTRY_MAGIC;
#endif
#ifndef EMBEDDED_LIBRARY
  mysql_audit_init_thd(this);
  net.vio=0;
#endif
  client_capabilities= 0;                       // minimalistic client
  ull=0;
  system_thread= NON_SYSTEM_THREAD;
  cleanup_done= abort_on_warning= 0;
  m_release_resources_done= false;
  peer_port= 0;					// For SHOW PROCESSLIST
<<<<<<< HEAD
  transaction.m_pending_rows_event= 0;
  transaction.flags.enabled= true;
=======
  get_transaction()->m_flags.enabled= true;
>>>>>>> 871dd169
  active_vio = 0;
  mysql_mutex_init(key_LOCK_thd_data, &LOCK_thd_data, MY_MUTEX_INIT_FAST);
  mysql_mutex_init(key_LOCK_query_plan, &LOCK_query_plan, MY_MUTEX_INIT_FAST);

  /* Variables with default values */
  proc_info="login";
  where= THD::DEFAULT_WHERE;
  server_id = ::server_id;
  unmasked_server_id = server_id;
  slave_net = 0;
  set_command(COM_CONNECT);
  *scramble= '\0';
  skip_gtid_rollback= false;

  /* Call to init() below requires fully initialized Open_tables_state. */
  reset_open_tables_state();

  init();
#if defined(ENABLED_PROFILING)
  profiling.set_thd(this);
#endif
  m_user_connect= NULL;
  my_hash_init(&user_vars, system_charset_info, USER_VARS_HASH_SIZE, 0, 0,
               (my_hash_get_key) get_var_key,
               (my_hash_free_key) free_user_var, 0);

  sp_proc_cache= NULL;
  sp_func_cache= NULL;

  /* For user vars replication*/
  if (opt_bin_log)
    my_init_dynamic_array(&user_var_events,
			  sizeof(BINLOG_USER_VAR_EVENT *), 16, 16);
  else
    memset(&user_var_events, 0, sizeof(user_var_events));

  /* Protocol */
  protocol= &protocol_text;			// Default protocol
  protocol_text.init(this);
  protocol_binary.init(this);

  tablespace_op=FALSE;
  tmp= sql_rnd_with_mutex();
  randominit(&rand, tmp + (ulong) &rand, tmp + (ulong) ::global_query_id);
  substitute_null_with_insert_id = FALSE;
  thr_lock_info_init(&lock_info); /* safety: will be reset after start */

  m_internal_handler= NULL;
  m_binlog_invoker= FALSE;
  memset(&invoker_user, 0, sizeof(invoker_user));
  memset(&invoker_host, 0, sizeof(invoker_host));

  binlog_next_event_pos.file_name= NULL;
  binlog_next_event_pos.pos= 0;

  timer= NULL;
  timer_cache= NULL;
#ifndef DBUG_OFF
  gis_debug= 0;
#endif
}


void THD::push_internal_handler(Internal_error_handler *handler)
{
  if (m_internal_handler)
  {
    handler->m_prev_internal_handler= m_internal_handler;
    m_internal_handler= handler;
  }
  else
  {
    m_internal_handler= handler;
  }
}

bool THD::handle_condition(uint sql_errno,
                           const char* sqlstate,
                           Sql_condition::enum_severity_level level,
                           const char* msg,
                           Sql_condition ** cond_hdl)
{
  if (!m_internal_handler)
  {
    *cond_hdl= NULL;
    return FALSE;
  }

  for (Internal_error_handler *error_handler= m_internal_handler;
       error_handler;
       error_handler= error_handler->m_prev_internal_handler)
  {
    if (error_handler->handle_condition(this, sql_errno, sqlstate, level, msg,
					cond_hdl))
    {
      return TRUE;
    }
  }

  return FALSE;
}


Internal_error_handler *THD::pop_internal_handler()
{
  DBUG_ASSERT(m_internal_handler != NULL);
  Internal_error_handler *popped_handler= m_internal_handler;
  m_internal_handler= m_internal_handler->m_prev_internal_handler;
  return popped_handler;
}


void THD::raise_error(uint sql_errno)
{
  const char* msg= ER(sql_errno);
  (void) raise_condition(sql_errno,
                         NULL,
                         Sql_condition::SL_ERROR,
                         msg);
}

void THD::raise_error_printf(uint sql_errno, ...)
{
  va_list args;
  char ebuff[MYSQL_ERRMSG_SIZE];
  DBUG_ENTER("THD::raise_error_printf");
  DBUG_PRINT("my", ("nr: %d  errno: %d", sql_errno, errno));
  const char* format= ER(sql_errno);
  va_start(args, sql_errno);
  my_vsnprintf(ebuff, sizeof(ebuff), format, args);
  va_end(args);
  (void) raise_condition(sql_errno,
                         NULL,
                         Sql_condition::SL_ERROR,
                         ebuff);
  DBUG_VOID_RETURN;
}

void THD::raise_warning(uint sql_errno)
{
  const char* msg= ER(sql_errno);
  (void) raise_condition(sql_errno,
                         NULL,
                         Sql_condition::SL_WARNING,
                         msg);
}

void THD::raise_warning_printf(uint sql_errno, ...)
{
  va_list args;
  char    ebuff[MYSQL_ERRMSG_SIZE];
  DBUG_ENTER("THD::raise_warning_printf");
  DBUG_PRINT("enter", ("warning: %u", sql_errno));
  const char* format= ER(sql_errno);
  va_start(args, sql_errno);
  my_vsnprintf(ebuff, sizeof(ebuff), format, args);
  va_end(args);
  (void) raise_condition(sql_errno,
                         NULL,
                         Sql_condition::SL_WARNING,
                         ebuff);
  DBUG_VOID_RETURN;
}

void THD::raise_note(uint sql_errno)
{
  DBUG_ENTER("THD::raise_note");
  DBUG_PRINT("enter", ("code: %d", sql_errno));
  if (!(variables.option_bits & OPTION_SQL_NOTES))
    DBUG_VOID_RETURN;
  const char* msg= ER(sql_errno);
  (void) raise_condition(sql_errno,
                         NULL,
                         Sql_condition::SL_NOTE,
                         msg);
  DBUG_VOID_RETURN;
}

void THD::raise_note_printf(uint sql_errno, ...)
{
  va_list args;
  char    ebuff[MYSQL_ERRMSG_SIZE];
  DBUG_ENTER("THD::raise_note_printf");
  DBUG_PRINT("enter",("code: %u", sql_errno));
  if (!(variables.option_bits & OPTION_SQL_NOTES))
    DBUG_VOID_RETURN;
  const char* format= ER(sql_errno);
  va_start(args, sql_errno);
  my_vsnprintf(ebuff, sizeof(ebuff), format, args);
  va_end(args);
  (void) raise_condition(sql_errno,
                         NULL,
                         Sql_condition::SL_NOTE,
                         ebuff);
  DBUG_VOID_RETURN;
}


struct timeval THD::query_start_timeval_trunc(uint decimals)
{
  struct timeval tv;
  tv.tv_sec= start_time.tv_sec;
  query_start_used= 1;
  if (decimals)
  {
    tv.tv_usec= start_time.tv_usec;
    my_timeval_trunc(&tv, decimals);
    query_start_usec_used= 1;
  }
  else
  {
    tv.tv_usec= 0;
  }
  return tv;
}


Sql_condition* THD::raise_condition(uint sql_errno,
                                    const char* sqlstate,
                                    Sql_condition::enum_severity_level level,
                                    const char* msg)
{
  Diagnostics_area *da= get_stmt_da();
  Sql_condition *cond= NULL;
  DBUG_ENTER("THD::raise_condition");

  if (!(variables.option_bits & OPTION_SQL_NOTES) &&
      (level == Sql_condition::SL_NOTE))
    DBUG_RETURN(NULL);

  /*
    TODO: replace by DBUG_ASSERT(sql_errno != 0) once all bugs similar to
    Bug#36768 are fixed: a SQL condition must have a real (!=0) error number
    so that it can be caught by handlers.
  */
  if (sql_errno == 0)
    sql_errno= ER_UNKNOWN_ERROR;
  if (msg == NULL)
    msg= ER(sql_errno);
  if (sqlstate == NULL)
   sqlstate= mysql_errno_to_sqlstate(sql_errno);

  if ((level == Sql_condition::SL_WARNING) &&
      really_abort_on_warning())
  {
    /*
      FIXME:
      push_warning and strict SQL_MODE case.
    */
    level= Sql_condition::SL_ERROR;
    killed= THD::KILL_BAD_DATA;
  }

  switch (level)
  {
  case Sql_condition::SL_NOTE:
  case Sql_condition::SL_WARNING:
    got_warning= 1;
    break;
  case Sql_condition::SL_ERROR:
    break;
  default:
    DBUG_ASSERT(FALSE);
  }

  if (handle_condition(sql_errno, sqlstate, level, msg, &cond))
    DBUG_RETURN(cond);

  if (level == Sql_condition::SL_ERROR)
  {
    is_slave_error=  1; // needed to catch query errors during replication

    /*
      thd->lex->current_select() == 0 if lex structure is not inited
      (not query command (COM_QUERY))
    */
    if (lex->current_select() &&
        lex->current_select()->no_error && !is_fatal_error)
    {
      DBUG_PRINT("error",
                 ("Error converted to warning: current_select: no_error %d  "
                  "fatal_error: %d",
                  (lex->current_select() ?
                   lex->current_select()->no_error : 0),
                  (int) is_fatal_error));
    }
    else
    {
      if (!da->is_error())
      {
        set_row_count_func(-1);
        da->set_error_status(sql_errno, msg, sqlstate);
      }
    }
  }

  query_cache.abort(&query_cache_tls);

  /* 
     Avoid pushing a condition for fatal out of memory errors as this will 
     require memory allocation and therefore might fail. Non fatal out of 
     memory errors can occur if raised by SIGNAL/RESIGNAL statement.
  */
  if (!(is_fatal_error && (sql_errno == EE_OUTOFMEMORY ||
                           sql_errno == ER_OUTOFMEMORY)))
  {
    cond= da->push_warning(this, sql_errno, sqlstate, level, msg);
  }
  DBUG_RETURN(cond);
}

extern "C"
void *thd_alloc(MYSQL_THD thd, size_t size)
{
  return thd->alloc(size);
}

extern "C"
void *thd_calloc(MYSQL_THD thd, size_t size)
{
  return thd->calloc(size);
}

extern "C"
char *thd_strdup(MYSQL_THD thd, const char *str)
{
  return thd->strdup(str);
}

extern "C"
char *thd_strmake(MYSQL_THD thd, const char *str, size_t size)
{
  return thd->strmake(str, size);
}

extern "C"
LEX_STRING *thd_make_lex_string(THD *thd, LEX_STRING *lex_str,
                                const char *str, size_t size,
                                int allocate_lex_string)
{
  return thd->make_lex_string(lex_str, str, size,
                              (bool) allocate_lex_string);
}

extern "C"
void *thd_memdup(MYSQL_THD thd, const void* str, size_t size)
{
  return thd->memdup(str, size);
}

extern "C"
void thd_get_xid(const MYSQL_THD thd, MYSQL_XID *xid)
{
<<<<<<< HEAD
  *xid = *(MYSQL_XID *) thd->transaction.xid_state.get_xid();
=======
  *xid = *(MYSQL_XID *) thd->get_transaction()->xid_state()->get_xid();
>>>>>>> 871dd169
}

#if defined(_WIN32)
extern "C"   THD *_current_thd_noinline(void)
{
  return my_pthread_get_THR_THD();
}
#endif
/*
  Init common variables that has to be reset on start and on cleanup_connection
*/

void THD::init(void)
{
  mysql_mutex_lock(&LOCK_global_system_variables);
  plugin_thdvar_init(this, m_enable_plugins);
  /*
    variables= global_system_variables above has reset
    variables.pseudo_thread_id to 0. We need to correct it here to
    avoid temporary tables replication failure.
  */
  variables.pseudo_thread_id= thread_id;
  mysql_mutex_unlock(&LOCK_global_system_variables);
  server_status= SERVER_STATUS_AUTOCOMMIT;
  if (variables.sql_mode & MODE_NO_BACKSLASH_ESCAPES)
    server_status|= SERVER_STATUS_NO_BACKSLASH_ESCAPES;

  get_transaction()->reset_unsafe_rollback_flags(Transaction_ctx::SESSION);
  get_transaction()->reset_unsafe_rollback_flags(Transaction_ctx::STMT);
  open_options=ha_open_options;
  update_lock_default= (variables.low_priority_updates ?
			TL_WRITE_LOW_PRIORITY :
			TL_WRITE);
  insert_lock_default= (variables.low_priority_updates ?
                        TL_WRITE_LOW_PRIORITY :
                        TL_WRITE_CONCURRENT_INSERT);
  tx_isolation= (enum_tx_isolation) variables.tx_isolation;
  tx_read_only= variables.tx_read_only;
  update_charset();
  reset_current_stmt_binlog_format_row();
  reset_binlog_local_stmt_filter();
  memset(&status_var, 0, sizeof(status_var));
  binlog_row_event_extra_data= 0;

  if (variables.sql_log_bin)
    variables.option_bits|= OPTION_BIN_LOG;
  else
    variables.option_bits&= ~OPTION_BIN_LOG;

#if defined(ENABLED_DEBUG_SYNC)
  /* Initialize the Debug Sync Facility. See debug_sync.cc. */
  debug_sync_init_thread(this);
#endif /* defined(ENABLED_DEBUG_SYNC) */

  /* Initialize session_tracker and create all tracker objects */
  session_tracker.init(this->charset());
  session_tracker.enable(this);

  owned_gtid.sidno= 0;
  owned_gtid.gno= 0;
  owned_sid.clear();
}


/*
  Init THD for query processing.
  This has to be called once before we call mysql_parse.
  See also comments in sql_class.h.
*/

void THD::init_for_queries(Relay_log_info *rli)
{
  set_time(); 
  ha_enable_transaction(this,TRUE);

  reset_root_defaults(mem_root, variables.query_alloc_block_size,
                      variables.query_prealloc_size);
<<<<<<< HEAD
  reset_root_defaults(&transaction.mem_root,
                      variables.trans_alloc_block_size,
                      variables.trans_prealloc_size);
  transaction.xid_state.reset();
=======
  get_transaction()->init_mem_root_defaults(variables.trans_alloc_block_size,
                                            variables.trans_prealloc_size);
  get_transaction()->xid_state()->reset();
>>>>>>> 871dd169
#if defined(MYSQL_SERVER) && defined(HAVE_REPLICATION)
  if (rli)
  {
    if ((rli->deferred_events_collecting= rpl_filter->is_on()))
    {
      rli->deferred_events= new Deferred_log_events(rli);
    }
    rli_slave= rli;

    DBUG_ASSERT(rli_slave->info_thd == this && slave_thread);
  }
#endif
}


/*
  Do what's needed when one invokes change user

  SYNOPSIS
    cleanup_connection()

  IMPLEMENTATION
    Reset all resources that are connection specific
*/


void THD::cleanup_connection(void)
{
  mysql_mutex_lock(&LOCK_status);
  add_to_status(&global_status_var, &status_var);
  mysql_mutex_unlock(&LOCK_status);

  cleanup();
  killed= NOT_KILLED;
  cleanup_done= 0;
  init();
  stmt_map.reset();
  my_hash_init(&user_vars, system_charset_info, USER_VARS_HASH_SIZE, 0, 0,
               (my_hash_get_key) get_var_key,
               (my_hash_free_key) free_user_var, 0);
  sp_cache_clear(&sp_proc_cache);
  sp_cache_clear(&sp_func_cache);

  clear_error();

#ifndef DBUG_OFF
    /* DEBUG code only (begin) */
    bool check_cleanup= FALSE;
    DBUG_EXECUTE_IF("debug_test_cleanup_connection", check_cleanup= TRUE;);
    if(check_cleanup)
    {
      /* isolation level should be default */
      DBUG_ASSERT(variables.tx_isolation == ISO_REPEATABLE_READ);
      /* check autocommit is ON by default */
      DBUG_ASSERT(server_status == SERVER_STATUS_AUTOCOMMIT);
      /* check prepared stmts are cleaned up */
      DBUG_ASSERT(prepared_stmt_count == 0);
      /* check diagnostic area is cleaned up */
      DBUG_ASSERT(get_stmt_da()->status() == Diagnostics_area::DA_EMPTY);
      /* check if temp tables are deleted */
      DBUG_ASSERT(temporary_tables == NULL);
      /* check if tables are unlocked */
      DBUG_ASSERT(locked_tables_list.locked_tables() == NULL);
    }
    /* DEBUG code only (end) */
#endif

}


/*
  Do what's needed when one invokes change user.
  Also used during THD::release_resources, i.e. prior to THD destruction.
*/
void THD::cleanup(void)
{
  DBUG_ENTER("THD::cleanup");
  DBUG_ASSERT(cleanup_done == 0);

  killed= KILL_CONNECTION;
  session_tracker.deinit();
#ifdef ENABLE_WHEN_BINLOG_WILL_BE_ABLE_TO_PREPARE
  if (transaction.xid_state.has_state(XA_STATE::XA_PREPARED))
  {
#error xid_state in the cache should be replaced by the allocated value
  }
#endif
  {
<<<<<<< HEAD
    transaction.xid_state.set_state(XID_STATE::XA_NOTR);
=======
    get_transaction()->xid_state()->set_state(XID_STATE::XA_NOTR);
>>>>>>> 871dd169
    trans_rollback(this);
    transaction_cache_delete(get_transaction());
  }

  locked_tables_list.unlock_locked_tables(this);
  mysql_ha_cleanup(this);

  DBUG_ASSERT(open_tables == NULL);
  /*
    If the thread was in the middle of an ongoing transaction (rolled
    back a few lines above) or under LOCK TABLES (unlocked the tables
    and left the mode a few lines above), there will be outstanding
    metadata locks. Release them.
  */
  mdl_context.release_transactional_locks();

  /* Release the global read lock, if acquired. */
  if (global_read_lock.is_acquired())
    global_read_lock.unlock_global_read_lock(this);

  /* All metadata locks must have been released by now. */
  DBUG_ASSERT(!mdl_context.has_locks());

  delete_dynamic(&user_var_events);
  my_hash_free(&user_vars);
  if (gtid_mode > 0)
    variables.gtid_next.set_automatic();
  close_temporary_tables(this);
  sp_cache_clear(&sp_proc_cache);
  sp_cache_clear(&sp_func_cache);

  if (ull)
  {
    mysql_mutex_lock(&LOCK_user_locks);
    item_user_lock_release(ull);
    mysql_mutex_unlock(&LOCK_user_locks);
    ull= NULL;
  }

  /*
    Actions above might generate events for the binary log, so we
    commit the current transaction coordinator after executing cleanup
    actions.
   */
  if (tc_log)
    tc_log->commit(this, true);

<<<<<<< HEAD
=======
  /*
    Debug sync system must be closed after tc_log->commit(), because
    DEBUG_SYNC is used in commit code.
  */
>>>>>>> 871dd169
#if defined(ENABLED_DEBUG_SYNC)
  /* End the Debug Sync Facility. See debug_sync.cc. */
  debug_sync_end_thread(this);
#endif /* defined(ENABLED_DEBUG_SYNC) */

  cleanup_done=1;
  DBUG_VOID_RETURN;
}


/**
  Release most resources, prior to THD destruction.
 */
void THD::release_resources()
{
  DBUG_ASSERT(m_release_resources_done == false);

  mysql_mutex_lock(&LOCK_status);
  add_to_status(&global_status_var, &status_var);
  mysql_mutex_unlock(&LOCK_status);

  /* Ensure that no one is using THD */
  mysql_mutex_lock(&LOCK_thd_data);
  mysql_mutex_lock(&LOCK_query_plan);

  /* Close connection */
#ifndef EMBEDDED_LIBRARY
  if (net.vio)
  {
    vio_delete(net.vio);
    net_end(&net);
    net.vio= NULL;
  }
#endif

  /* modification plan for UPDATE/DELETE should be freed. */
  DBUG_ASSERT(!query_plan.get_plan());
  mysql_mutex_unlock(&LOCK_query_plan);
  mysql_mutex_unlock(&LOCK_thd_data);

  stmt_map.reset();                     /* close all prepared statements */
  if (!cleanup_done)
    cleanup();

  mdl_context.destroy();
  ha_close_connection(this);
  mysql_audit_release(this);
  if (m_enable_plugins)
    plugin_thdvar_cleanup(this);

#ifdef HAVE_MY_TIMER
  DBUG_ASSERT(timer == NULL);

  if (timer_cache)
    thd_timer_destroy(timer_cache);
#endif

#ifndef EMBEDDED_LIBRARY
  if (rli_fake)
  {
    rli_fake->end_info();
    delete rli_fake;
    rli_fake= NULL;
  }
  mysql_audit_free_thd(this);
#endif

  if (current_thd == this)
    restore_globals();
  m_release_resources_done= true;
}


THD::~THD()
{
  THD_CHECK_SENTRY(this);
  DBUG_ENTER("~THD()");
  DBUG_PRINT("info", ("THD dtor, this %p", this));

  if (!m_release_resources_done)
    release_resources();

  clear_next_event_pos();

  /* Ensure that no one is using THD */
  mysql_mutex_lock(&LOCK_thd_data);
  mysql_mutex_unlock(&LOCK_thd_data);

  DBUG_PRINT("info", ("freeing security context"));
  main_security_ctx.destroy();
  my_free(db);
  db= NULL;
<<<<<<< HEAD
  free_root(&transaction.mem_root,MYF(0));
=======
  get_transaction()->free_memory(MYF(0));
>>>>>>> 871dd169
  mysql_mutex_destroy(&LOCK_query_plan);
  mysql_mutex_destroy(&LOCK_thd_data);
#ifndef DBUG_OFF
  dbug_sentry= THD_SENTRY_GONE;
#endif

#ifndef EMBEDDED_LIBRARY
  if (variables.gtid_next_list.gtid_set != NULL)
  {
#ifdef HAVE_GTID_NEXT_LIST
    delete variables.gtid_next_list.gtid_set;
    variables.gtid_next_list.gtid_set= NULL;
    variables.gtid_next_list.is_non_null= false;
#else
    DBUG_ASSERT(0);
#endif
  }
  if (rli_slave)
    rli_slave->cleanup_after_session();
#endif

  free_root(&main_mem_root, MYF(0));
  DBUG_VOID_RETURN;
}


/*
  Add all status variables to another status variable array

  SYNOPSIS
   add_to_status()
   to_var       add to this array
   from_var     from this array

  NOTES
    This function assumes that all variables are longlong/ulonglong.
    If this assumption will change, then we have to explictely add
    the other variables after the while loop
*/

void add_to_status(STATUS_VAR *to_var, STATUS_VAR *from_var)
{
  int        c;
  ulonglong *end= (ulonglong*) ((uchar*) to_var +
                                offsetof(STATUS_VAR, last_system_status_var) +
                                sizeof(ulonglong));
  ulonglong *to= (ulonglong*) to_var, *from= (ulonglong*) from_var;

  while (to != end)
    *(to++)+= *(from++);

  to_var->com_other+= from_var->com_other;

  for (c= 0; c< SQLCOM_END; c++)
    to_var->com_stat[(uint) c] += from_var->com_stat[(uint) c];
}

/*
  Add the difference between two status variable arrays to another one.

  SYNOPSIS
    add_diff_to_status
    to_var       add to this array
    from_var     from this array
    dec_var      minus this array
  
  NOTE
    This function assumes that all variables are longlong/ulonglong.
*/

void add_diff_to_status(STATUS_VAR *to_var, STATUS_VAR *from_var,
                        STATUS_VAR *dec_var)
{
  int        c;
  ulonglong *end= (ulonglong*) ((uchar*) to_var + offsetof(STATUS_VAR,
                                                           last_system_status_var) +
                                sizeof(ulonglong));
  ulonglong *to= (ulonglong*) to_var,
            *from= (ulonglong*) from_var,
            *dec= (ulonglong*) dec_var;

  while (to != end)
    *(to++)+= *(from++) - *(dec++);

  to_var->com_other+= from_var->com_other - dec_var->com_other;

  for (c= 0; c< SQLCOM_END; c++)
    to_var->com_stat[(uint) c] += from_var->com_stat[(uint) c] -dec_var->com_stat[(uint) c];
}


/**
  Awake a thread.

  @param[in]  state_to_set    value for THD::killed

  This is normally called from another thread's THD object.

  @note Do always call this while holding LOCK_thd_data.
*/

void THD::awake(THD::killed_state state_to_set)
{
  DBUG_ENTER("THD::awake");
  DBUG_PRINT("enter", ("this: %p current_thd: %p", this, current_thd));
  THD_CHECK_SENTRY(this);
  mysql_mutex_assert_owner(&LOCK_thd_data);

  /*
    Set killed flag if the connection is being killed (state_to_set
    is KILL_CONNECTION) or the connection is processing a query
    (state_to_set is KILL_QUERY and m_server_idle flag is not set).
    If the connection is idle and state_to_set is KILL QUERY, the
    the killed flag is not set so that it doesn't affect the next
    command incorrectly.
  */
  if (this->m_server_idle && state_to_set == KILL_QUERY)
  { /* nothing */ }
  else
  {
    killed= state_to_set;
  }

  if (state_to_set != THD::KILL_QUERY && state_to_set != THD::KILL_TIMEOUT)
  {
    if (this != current_thd)
    {
      /*
        Before sending a signal, let's close the socket of the thread
        that is being killed ("this", which is not the current thread).
        This is to make sure it does not block if the signal is lost.
        This needs to be done only on platforms where signals are not
        a reliable interruption mechanism.

        Note that the downside of this mechanism is that we could close
        the connection while "this" target thread is in the middle of
        sending a result to the application, thus violating the client-
        server protocol.

        On the other hand, without closing the socket we have a race
        condition. If "this" target thread passes the check of
        thd->killed, and then the current thread runs through
        THD::awake(), sets the 'killed' flag and completes the
        signaling, and then the target thread runs into read(), it will
        block on the socket. As a result of the discussions around
        Bug#37780, it has been decided that we accept the race
        condition. A second KILL awakes the target from read().

        If we are killing ourselves, we know that we are not blocked.
        We also know that we will check thd->killed before we go for
        reading the next statement.
      */

      shutdown_active_vio();
    }

    /* Mark the target thread's alarm request expired, and signal alarm. */
    thr_alarm_kill(thread_id);

    /* Send an event to the scheduler that a thread should be killed. */
    if (!slave_thread)
      MYSQL_CALLBACK(Connection_handler_manager::event_functions,
                     post_kill_notification, (this));
  }

  /* Interrupt target waiting inside a storage engine. */
  if (state_to_set != THD::NOT_KILLED)
    ha_kill_connection(this);

  if (state_to_set == THD::KILL_TIMEOUT)
    status_var.max_statement_time_exceeded++;


  /* Broadcast a condition to kick the target if it is waiting on it. */
  if (mysys_var)
  {
    mysql_mutex_lock(&mysys_var->mutex);
    if (!system_thread)		// Don't abort locks
      mysys_var->abort=1;
    /*
      This broadcast could be up in the air if the victim thread
      exits the cond in the time between read and broadcast, but that is
      ok since all we want to do is to make the victim thread get out
      of waiting on current_cond.
      If we see a non-zero current_cond: it cannot be an old value (because
      then exit_cond() should have run and it can't because we have mutex); so
      it is the true value but maybe current_mutex is not yet non-zero (we're
      in the middle of enter_cond() and there is a "memory order
      inversion"). So we test the mutex too to not lock 0.

      Note that there is a small chance we fail to kill. If victim has locked
      current_mutex, but hasn't yet entered enter_cond() (which means that
      current_cond and current_mutex are 0), then the victim will not get
      a signal and it may wait "forever" on the cond (until
      we issue a second KILL or the status it's waiting for happens).
      It's true that we have set its thd->killed but it may not
      see it immediately and so may have time to reach the cond_wait().

      However, where possible, we test for killed once again after
      enter_cond(). This should make the signaling as safe as possible.
      However, there is still a small chance of failure on platforms with
      instruction or memory write reordering.
    */
    if (mysys_var->current_cond && mysys_var->current_mutex)
    {
      mysql_mutex_lock(mysys_var->current_mutex);
      mysql_cond_broadcast(mysys_var->current_cond);
      mysql_mutex_unlock(mysys_var->current_mutex);
    }
    mysql_mutex_unlock(&mysys_var->mutex);
  }
  DBUG_VOID_RETURN;
}


/**
  Close the Vio associated this session.

  @remark LOCK_thd_data is taken due to the fact that
          the Vio might be disassociated concurrently.
*/

void THD::disconnect()
{
  Vio *vio= NULL;

  mysql_mutex_lock(&LOCK_thd_data);

  killed= THD::KILL_CONNECTION;

  /*
    Since a active vio might might have not been set yet, in
    any case save a reference to avoid closing a inexistent
    one or closing the vio twice if there is a active one.
  */
  vio= active_vio;
  shutdown_active_vio();

  /* Disconnect even if a active vio is not associated. */
  if (net.vio != vio && net.vio != NULL)
  {
    vio_shutdown(net.vio);
  }

  mysql_mutex_unlock(&LOCK_thd_data);
}


bool THD::notify_shared_lock(MDL_context_owner *ctx_in_use,
                             bool needs_thr_lock_abort)
{
  THD *in_use= ctx_in_use->get_thd();
  bool signalled= FALSE;

  if (needs_thr_lock_abort)
  {
    mysql_mutex_lock(&in_use->LOCK_thd_data);
    for (TABLE *thd_table= in_use->open_tables;
         thd_table ;
         thd_table= thd_table->next)
    {
      /*
        Check for TABLE::needs_reopen() is needed since in some places we call
        handler::close() for table instance (and set TABLE::db_stat to 0)
        and do not remove such instances from the THD::open_tables
        for some time, during which other thread can see those instances
        (e.g. see partitioning code).
      */
      if (!thd_table->needs_reopen())
        signalled|= mysql_lock_abort_for_thread(this, thd_table);
    }
    mysql_mutex_unlock(&in_use->LOCK_thd_data);
  }
  return signalled;
}


/*
  Remember the location of thread info, the structure needed for
  sql_alloc() and the structure for the net buffer
*/

bool THD::store_globals()
{
  /*
    Assert that thread_stack is initialized: it's necessary to be able
    to track stack overrun.
  */
  DBUG_ASSERT(thread_stack);

  if (my_pthread_set_THR_THD(this) ||
      my_pthread_set_THR_MALLOC(&mem_root))
    return 1;
  /*
    mysys_var is concurrently readable by a killer thread.
    It is protected by LOCK_thd_data, it is not needed to lock while the
    pointer is changing from NULL not non-NULL. If the kill thread reads
    NULL it doesn't refer to anything, but if it is non-NULL we need to
    ensure that the thread doesn't proceed to assign another thread to
    have the mysys_var reference (which in fact refers to the worker
    threads local storage with key THR_KEY_mysys. 
  */
  mysys_var=my_thread_var;
  DBUG_PRINT("debug", ("mysys_var: 0x%llx", (ulonglong) mysys_var));
  /*
    Let mysqld define the thread id (not mysys)
    This allows us to move THD to different threads if needed.
  */
  mysys_var->id= thread_id;
  real_id= pthread_self();                      // For debugging

  /*
    We have to call thr_lock_info_init() again here as THD may have been
    created in another thread
  */
  thr_lock_info_init(&lock_info);
  return 0;
}

/*
  Remove the thread specific info (THD and mem_root pointer) stored during
  store_global call for this thread.
*/
bool THD::restore_globals()
{
  /*
    Assert that thread_stack is initialized: it's necessary to be able
    to track stack overrun.
  */
  DBUG_ASSERT(thread_stack);

  /* Undocking the thread specific data. */
  my_pthread_set_THR_THD(NULL);
  my_pthread_set_THR_MALLOC(NULL);

  return 0;
}


/*
  Cleanup after query.

  SYNOPSIS
    THD::cleanup_after_query()

  DESCRIPTION
    This function is used to reset thread data to its default state.

  NOTE
    This function is not suitable for setting thread data to some
    non-default values, as there is only one replication thread, so
    different master threads may overwrite data of each other on
    slave.
*/

void THD::cleanup_after_query()
{
  /*
    Reset rand_used so that detection of calls to rand() will save random 
    seeds if needed by the slave.

    Do not reset rand_used if inside a stored function or trigger because 
    only the call to these operations is logged. Thus only the calling 
    statement needs to detect rand() calls made by its substatements. These
    substatements must not set rand_used to 0 because it would remove the
    detection of rand() by the calling statement. 
  */
  if (!in_sub_stmt) /* stored functions and triggers are a special case */
  {
    /* Forget those values, for next binlogger: */
    stmt_depends_on_first_successful_insert_id_in_prev_stmt= 0;
    auto_inc_intervals_in_cur_stmt_for_binlog.empty();
    rand_used= 0;
    binlog_accessed_db_names= NULL;
    m_trans_fixed_log_file= NULL;

    if (gtid_mode > 0)
      gtid_post_statement_checks(this);
#ifndef EMBEDDED_LIBRARY
    /*
      Clean possible unused INSERT_ID events by current statement.
      is_update_query() is needed to ignore SET statements:
        Statements that don't update anything directly and don't
        used stored functions. This is mostly necessary to ignore
        statements in binlog between SET INSERT_ID and DML statement
        which is intended to consume its event (there can be other
        SET statements between them).
    */
    if ((rli_slave || rli_fake) && is_update_query(lex->sql_command))
      auto_inc_intervals_forced.empty();
#endif
  }
  /*
    Forget the binlog stmt filter for the next query.
    There are some code paths that:
    - do not call THD::decide_logging_format()
    - do call THD::binlog_query(),
    making this reset necessary.
  */
  reset_binlog_local_stmt_filter();
  if (first_successful_insert_id_in_cur_stmt > 0)
  {
    /* set what LAST_INSERT_ID() will return */
    first_successful_insert_id_in_prev_stmt= 
      first_successful_insert_id_in_cur_stmt;
    first_successful_insert_id_in_cur_stmt= 0;
    substitute_null_with_insert_id= TRUE;
  }
  arg_of_last_insert_id_function= 0;
  /* Free Items that were created during this execution */
  free_items();
  /* Reset where. */
  where= THD::DEFAULT_WHERE;
  /* reset table map for multi-table update */
  table_map_for_update= 0;
  m_binlog_invoker= FALSE;
  /* reset replication info structure */
  if (lex && lex->mi.repl_ignore_server_ids.buffer) 
  {
    delete_dynamic(&lex->mi.repl_ignore_server_ids);
  }
#ifndef EMBEDDED_LIBRARY
  if (rli_slave)
    rli_slave->cleanup_after_query();
#endif
}


LEX_STRING *
make_lex_string_root(MEM_ROOT *mem_root,
                     LEX_STRING *lex_str, const char* str, size_t length,
                     bool allocate_lex_string)
{
  if (allocate_lex_string)
    if (!(lex_str= (LEX_STRING *)alloc_root(mem_root, sizeof(LEX_STRING))))
      return 0;
  if (!(lex_str->str= strmake_root(mem_root, str, length)))
    return 0;
  lex_str->length= length;
  return lex_str;
}

/**
  Create a LEX_STRING in this connection.

  @param lex_str  pointer to LEX_STRING object to be initialized
  @param str      initializer to be copied into lex_str
  @param length   length of str, in bytes
  @param allocate_lex_string  if TRUE, allocate new LEX_STRING object,
                              instead of using lex_str value
  @return  NULL on failure, or pointer to the LEX_STRING object
*/
LEX_STRING *THD::make_lex_string(LEX_STRING *lex_str,
                                 const char* str, size_t length,
                                 bool allocate_lex_string)
{
  return make_lex_string_root (mem_root, lex_str, str,
                               length, allocate_lex_string);
}


/*
  Convert a string to another character set

  SYNOPSIS
    convert_string()
    to				Store new allocated string here
    to_cs			New character set for allocated string
    from			String to convert
    from_length			Length of string to convert
    from_cs			Original character set

  NOTES
    to will be 0-terminated to make it easy to pass to system funcs

  RETURN
    0	ok
    1	End of memory.
        In this case to->str will point to 0 and to->length will be 0.
*/

bool THD::convert_string(LEX_STRING *to, const CHARSET_INFO *to_cs,
			 const char *from, uint from_length,
			 const CHARSET_INFO *from_cs)
{
  DBUG_ENTER("convert_string");
  size_t new_length= to_cs->mbmaxlen * from_length;
  uint dummy_errors;
  if (!(to->str= (char*) alloc(new_length+1)))
  {
    to->length= 0;				// Safety fix
    DBUG_RETURN(1);				// EOM
  }
  to->length= copy_and_convert((char*) to->str, new_length, to_cs,
			       from, from_length, from_cs, &dummy_errors);
  to->str[to->length]=0;			// Safety
  DBUG_RETURN(0);
}


/*
  Convert string from source character set to target character set inplace.

  SYNOPSIS
    THD::convert_string

  DESCRIPTION
    Convert string using convert_buffer - buffer for character set 
    conversion shared between all protocols.

  RETURN
    0   ok
   !0   out of memory
*/

bool THD::convert_string(String *s, const CHARSET_INFO *from_cs,
                         const CHARSET_INFO *to_cs)
{
  uint dummy_errors;
  if (convert_buffer.copy(s->ptr(), s->length(), from_cs, to_cs, &dummy_errors))
    return TRUE;
  /* If convert_buffer >> s copying is more efficient long term */
  if (convert_buffer.alloced_length() >= convert_buffer.length() * 2 ||
      !s->is_alloced())
  {
    return s->copy(convert_buffer);
  }
  s->swap(convert_buffer);
  return FALSE;
}


/*
  Update some cache variables when character set changes
*/

void THD::update_charset()
{
  uint32 not_used;
  charset_is_system_charset=
    !String::needs_conversion(0,
                              variables.character_set_client,
                              system_charset_info,
                              &not_used);
  charset_is_collation_connection= 
    !String::needs_conversion(0,
                              variables.character_set_client,
                              variables.collation_connection,
                              &not_used);
  charset_is_character_set_filesystem= 
    !String::needs_conversion(0,
                              variables.character_set_client,
                              variables.character_set_filesystem,
                              &not_used);
}


/* add table to list of changed in transaction tables */

void THD::add_changed_table(TABLE *table)
{
  DBUG_ENTER("THD::add_changed_table(table)");

  DBUG_ASSERT(in_multi_stmt_transaction_mode() && table->file->has_transactions());
  add_changed_table(table->s->table_cache_key.str,
                    (long) table->s->table_cache_key.length);
  DBUG_VOID_RETURN;
}


void THD::add_changed_table(const char *key, long key_length)
{
  DBUG_ENTER("THD::add_changed_table(key)");
  if (get_transaction()->add_changed_table(key, key_length))
    killed= KILL_CONNECTION;
  DBUG_VOID_RETURN;
}


int THD::send_explain_fields(select_result *result)
{
  List<Item> field_list;
  Item *item;
  CHARSET_INFO *cs= system_charset_info;
  field_list.push_back(new Item_return_int("id",3, MYSQL_TYPE_LONGLONG));
  field_list.push_back(new Item_empty_string("select_type", 19, cs));
  field_list.push_back(item= new Item_empty_string("table", NAME_CHAR_LEN, cs));
  item->maybe_null= 1;
  /* Maximum length of string that make_used_partitions_str() can produce */
  item= new Item_empty_string("partitions", MAX_PARTITIONS * (1 + FN_LEN),
                              cs);
  field_list.push_back(item);
  item->maybe_null= 1;
  field_list.push_back(item= new Item_empty_string("type", 10, cs));
  item->maybe_null= 1;
  field_list.push_back(item=new Item_empty_string("possible_keys",
						  NAME_CHAR_LEN*MAX_KEY, cs));
  item->maybe_null=1;
  field_list.push_back(item=new Item_empty_string("key", NAME_CHAR_LEN, cs));
  item->maybe_null=1;
  field_list.push_back(item=new Item_empty_string("key_len",
						  NAME_CHAR_LEN*MAX_KEY));
  item->maybe_null=1;
  field_list.push_back(item=new Item_empty_string("ref",
                                                  NAME_CHAR_LEN*MAX_REF_PARTS,
                                                  cs));
  item->maybe_null=1;
  field_list.push_back(item= new Item_return_int("rows", 10,
                                                 MYSQL_TYPE_LONGLONG));
  item->maybe_null= 1;
  field_list.push_back(item= new Item_float(NAME_STRING("filtered"),
                                            0.1234, 2, 4));
  item->maybe_null=1;
  field_list.push_back(new Item_empty_string("Extra", 255, cs));
  item->maybe_null= 1;
  return (result->send_result_set_metadata(field_list,
                                           Protocol::SEND_NUM_ROWS | Protocol::SEND_EOF));
}

void THD::shutdown_active_vio()
{
  DBUG_ENTER("shutdown_active_vio");
  mysql_mutex_assert_owner(&LOCK_thd_data);
#ifndef EMBEDDED_LIBRARY
  if (active_vio)
  {
    vio_shutdown(active_vio);
    active_vio = 0;
  }
#endif
  DBUG_VOID_RETURN;
}


/*
  Register an item tree tree transformation, performed by the query
  optimizer. We need a pointer to runtime_memroot because it may be !=
  thd->mem_root (due to possible set_n_backup_active_arena called for thd).
*/

void THD::nocheck_register_item_tree_change(Item **place, Item *old_value,
                                            MEM_ROOT *runtime_memroot)
{
  Item_change_record *change;
  /*
    Now we use one node per change, which adds some memory overhead,
    but still is rather fast as we use alloc_root for allocations.
    A list of item tree changes of an average query should be short.
  */
  void *change_mem= alloc_root(runtime_memroot, sizeof(*change));
  if (change_mem == 0)
  {
    /*
      OOM, thd->fatal_error() is called by the error handler of the
      memroot. Just return.
    */
    return;
  }
  change= new (change_mem) Item_change_record;
  change->place= place;
  change->old_value= old_value;
  change_list.push_front(change);
}


void THD::change_item_tree_place(Item **old_ref, Item **new_ref)
{
  I_List_iterator<Item_change_record> it(change_list);
  Item_change_record *change;
  while ((change= it++))
  {
    if (change->place == old_ref)
    {
      DBUG_PRINT("info", ("change_item_tree_place old_ref %p new_ref %p",
                          old_ref, new_ref));
      change->place= new_ref;
      break;
    }
  }
}


void THD::rollback_item_tree_changes()
{
  I_List_iterator<Item_change_record> it(change_list);
  Item_change_record *change;
  DBUG_ENTER("rollback_item_tree_changes");

  while ((change= it++))
  {
    DBUG_PRINT("info",
               ("rollback_item_tree_changes "
                "place %p curr_value %p old_value %p",
                change->place, *change->place, change->old_value));
    *change->place= change->old_value;
  }
  /* We can forget about changes memory: it's allocated in runtime memroot */
  change_list.empty();
  DBUG_VOID_RETURN;
}


/*****************************************************************************
** Functions to provide a interface to select results
*****************************************************************************/

select_result::select_result():
  thd(current_thd), unit(NULL), estimated_rowcount(0)
{
}

void select_result::send_error(uint errcode,const char *err)
{
  my_message(errcode, err, MYF(0));
}


void select_result::cleanup()
{
  /* do nothing */
}

bool select_result::check_simple_select() const
{
  my_error(ER_SP_BAD_CURSOR_QUERY, MYF(0));
  return TRUE;
}


static const String default_line_term("\n",default_charset_info);
static const String default_escaped("\\",default_charset_info);
static const String default_field_term("\t",default_charset_info);
static const String default_xml_row_term("<row>", default_charset_info);
static const String my_empty_string("",default_charset_info);


sql_exchange::sql_exchange(char *name, bool flag,
                           enum enum_filetype filetype_arg)
  :file_name(name), opt_enclosed(0), dumpfile(flag), skip_lines(0)
{
  filetype= filetype_arg;
  field_term= &default_field_term;
  enclosed=   line_start= &my_empty_string;
  line_term=  filetype == FILETYPE_CSV ?
              &default_line_term : &default_xml_row_term;
  escaped=    &default_escaped;
  cs= NULL;
}

bool sql_exchange::escaped_given(void)
{
  return escaped != &default_escaped;
}


bool select_send::send_result_set_metadata(List<Item> &list, uint flags)
{
  bool res;
  if (!(res= thd->protocol->send_result_set_metadata(&list, flags)))
    is_result_set_started= 1;
  return res;
}

void select_send::abort_result_set()
{
  DBUG_ENTER("select_send::abort_result_set");

  if (is_result_set_started && thd->sp_runtime_ctx)
  {
    /*
      We're executing a stored procedure, have an open result
      set and an SQL exception condition. In this situation we
      must abort the current statement, silence the error and
      start executing the continue/exit handler if one is found.
      Before aborting the statement, let's end the open result set, as
      otherwise the client will hang due to the violation of the
      client/server protocol.
    */
    thd->sp_runtime_ctx->end_partial_result_set= TRUE;
  }
  DBUG_VOID_RETURN;
}


/** 
  Cleanup an instance of this class for re-use
  at next execution of a prepared statement/
  stored procedure statement.
*/

void select_send::cleanup()
{
  is_result_set_started= FALSE;
}

/* Send data to client. Returns 0 if ok */

bool select_send::send_data(List<Item> &items)
{
  Protocol *protocol= thd->protocol;
  DBUG_ENTER("select_send::send_data");

  if (unit->offset_limit_cnt)
  {						// using limit offset,count
    unit->offset_limit_cnt--;
    DBUG_RETURN(FALSE);
  }

  /*
    We may be passing the control from mysqld to the client: release the
    InnoDB adaptive hash S-latch to avoid thread deadlocks if it was reserved
    by thd
  */
  ha_release_temporary_latches(thd);

  protocol->prepare_for_resend();
  if (protocol->send_result_set_row(&items))
  {
    protocol->remove_last_row();
    DBUG_RETURN(TRUE);
  }

  thd->inc_sent_row_count(1);

  if (thd->vio_ok())
    DBUG_RETURN(protocol->write());

  DBUG_RETURN(0);
}

bool select_send::send_eof()
{
  /* 
    We may be passing the control from mysqld to the client: release the
    InnoDB adaptive hash S-latch to avoid thread deadlocks if it was reserved
    by thd 
  */
  ha_release_temporary_latches(thd);

  /* 
    Don't send EOF if we're in error condition (which implies we've already
    sent or are sending an error)
  */
  if (thd->is_error())
    return TRUE;
  ::my_eof(thd);
  is_result_set_started= 0;
  return FALSE;
}


/************************************************************************
  Handling writing to file
************************************************************************/

void select_to_file::send_error(uint errcode,const char *err)
{
  my_message(errcode, err, MYF(0));
  if (file > 0)
  {
    (void) end_io_cache(&cache);
    mysql_file_close(file, MYF(0));
    /* Delete file on error */
    mysql_file_delete(key_select_to_file, path, MYF(0));
    file= -1;
  }
}


bool select_to_file::send_eof()
{
  int error= MY_TEST(end_io_cache(&cache));
  if (mysql_file_close(file, MYF(MY_WME)) || thd->is_error())
    error= true;

  if (!error)
  {
    ::my_ok(thd,row_count);
  }
  file= -1;
  return error;
}


void select_to_file::cleanup()
{
  /* In case of error send_eof() may be not called: close the file here. */
  if (file >= 0)
  {
    (void) end_io_cache(&cache);
    mysql_file_close(file, MYF(0));
    file= -1;
  }
  path[0]= '\0';
  row_count= 0;
}


select_to_file::~select_to_file()
{
  if (file >= 0)
  {					// This only happens in case of error
    (void) end_io_cache(&cache);
    mysql_file_close(file, MYF(0));
    file= -1;
  }
}

/***************************************************************************
** Export of select to textfile
***************************************************************************/

select_export::~select_export()
{
  thd->set_sent_row_count(row_count);
}


/*
  Create file with IO cache

  SYNOPSIS
    create_file()
    thd			Thread handle
    path		File name
    exchange		Excange class
    cache		IO cache

  RETURN
    >= 0 	File handle
   -1		Error
*/


static File create_file(THD *thd, char *path, sql_exchange *exchange,
			IO_CACHE *cache)
{
  File file;
  uint option= MY_UNPACK_FILENAME | MY_RELATIVE_PATH;

  if (!dirname_length(exchange->file_name))
  {
    strxnmov(path, FN_REFLEN-1, mysql_real_data_home, thd->db ? thd->db : "",
             NullS);
    (void) fn_format(path, exchange->file_name, path, "", option);
  }
  else
    (void) fn_format(path, exchange->file_name, mysql_real_data_home, "", option);

  if (!is_secure_file_path(path))
  {
    /* Write only allowed to dir or subdir specified by secure_file_priv */
    my_error(ER_OPTION_PREVENTS_STATEMENT, MYF(0), "--secure-file-priv");
    return -1;
  }

  if (!access(path, F_OK))
  {
    my_error(ER_FILE_EXISTS_ERROR, MYF(0), exchange->file_name);
    return -1;
  }
  /* Create the file world readable */
  if ((file= mysql_file_create(key_select_to_file,
                               path, 0666, O_WRONLY|O_EXCL, MYF(MY_WME))) < 0)
    return file;
#ifdef HAVE_FCHMOD
  (void) fchmod(file, 0666);			// Because of umask()
#else
  (void) chmod(path, 0666);
#endif
  if (init_io_cache(cache, file, 0L, WRITE_CACHE, 0L, 1, MYF(MY_WME)))
  {
    mysql_file_close(file, MYF(0));
    /* Delete file on error, it was just created */
    mysql_file_delete(key_select_to_file, path, MYF(0));
    return -1;
  }
  return file;
}


int
select_export::prepare(List<Item> &list, SELECT_LEX_UNIT *u)
{
  bool blob_flag=0;
  bool string_results= FALSE, non_string_results= FALSE;
  unit= u;
  if ((uint) strlen(exchange->file_name) + NAME_LEN >= FN_REFLEN)
    strmake(path,exchange->file_name,FN_REFLEN-1);

  write_cs= exchange->cs ? exchange->cs : &my_charset_bin;

  if ((file= create_file(thd, path, exchange, &cache)) < 0)
    return 1;
  /* Check if there is any blobs in data */
  {
    List_iterator_fast<Item> li(list);
    Item *item;
    while ((item=li++))
    {
      if (item->max_length >= MAX_BLOB_WIDTH)
      {
	blob_flag=1;
	break;
      }
      if (item->result_type() == STRING_RESULT)
        string_results= TRUE;
      else
        non_string_results= TRUE;
    }
  }
  if (exchange->escaped->numchars() > 1 || exchange->enclosed->numchars() > 1)
  {
    my_error(ER_WRONG_FIELD_TERMINATORS, MYF(0));
    return TRUE;
  }
  if (exchange->escaped->length() > 1 || exchange->enclosed->length() > 1 ||
      !my_isascii(exchange->escaped->ptr()[0]) ||
      !my_isascii(exchange->enclosed->ptr()[0]) ||
      !exchange->field_term->is_ascii() || !exchange->line_term->is_ascii() ||
      !exchange->line_start->is_ascii())
  {
    /*
      Current LOAD DATA INFILE recognizes field/line separators "as is" without
      converting from client charset to data file charset. So, it is supposed,
      that input file of LOAD DATA INFILE consists of data in one charset and
      separators in other charset. For the compatibility with that [buggy]
      behaviour SELECT INTO OUTFILE implementation has been saved "as is" too,
      but the new warning message has been added:

        Non-ASCII separator arguments are not fully supported
    */
    push_warning(thd, Sql_condition::SL_WARNING,
                 WARN_NON_ASCII_SEPARATOR_NOT_IMPLEMENTED,
                 ER(WARN_NON_ASCII_SEPARATOR_NOT_IMPLEMENTED));
  }
  field_term_length=exchange->field_term->length();
  field_term_char= field_term_length ?
                   (int) (uchar) (*exchange->field_term)[0] : INT_MAX;
  if (!exchange->line_term->length())
    exchange->line_term=exchange->field_term;	// Use this if it exists
  field_sep_char= (exchange->enclosed->length() ?
                  (int) (uchar) (*exchange->enclosed)[0] : field_term_char);
  if (exchange->escaped->length() && (exchange->escaped_given() ||
      !(thd->variables.sql_mode & MODE_NO_BACKSLASH_ESCAPES)))
    escape_char= (int) (uchar) (*exchange->escaped)[0];
  else
    escape_char= -1;
  is_ambiguous_field_sep= MY_TEST(strchr(ESCAPE_CHARS, field_sep_char));
  is_unsafe_field_sep= MY_TEST(strchr(NUMERIC_CHARS, field_sep_char));
  line_sep_char= (exchange->line_term->length() ?
                 (int) (uchar) (*exchange->line_term)[0] : INT_MAX);
  if (!field_term_length)
    exchange->opt_enclosed=0;
  if (!exchange->enclosed->length())
    exchange->opt_enclosed=1;			// A little quicker loop
  fixed_row_size= (!field_term_length && !exchange->enclosed->length() &&
		   !blob_flag);
  if ((is_ambiguous_field_sep && exchange->enclosed->is_empty() &&
       (string_results || is_unsafe_field_sep)) ||
      (exchange->opt_enclosed && non_string_results &&
       field_term_length && strchr(NUMERIC_CHARS, field_term_char)))
  {
    push_warning(thd, Sql_condition::SL_WARNING,
                 ER_AMBIGUOUS_FIELD_TERM, ER(ER_AMBIGUOUS_FIELD_TERM));
    is_ambiguous_field_term= TRUE;
  }
  else
    is_ambiguous_field_term= FALSE;

  return 0;
}


#define NEED_ESCAPING(x) ((int) (uchar) (x) == escape_char    || \
                          (enclosed ? (int) (uchar) (x) == field_sep_char      \
                                    : (int) (uchar) (x) == field_term_char) || \
                          (int) (uchar) (x) == line_sep_char  || \
                          !(x))

bool select_export::send_data(List<Item> &items)
{

  DBUG_ENTER("select_export::send_data");
  char buff[MAX_FIELD_WIDTH],null_buff[2],space[MAX_FIELD_WIDTH];
  char cvt_buff[MAX_FIELD_WIDTH];
  String cvt_str(cvt_buff, sizeof(cvt_buff), write_cs);
  bool space_inited=0;
  String tmp(buff,sizeof(buff),&my_charset_bin),*res;
  tmp.length(0);

  if (unit->offset_limit_cnt)
  {						// using limit offset,count
    unit->offset_limit_cnt--;
    DBUG_RETURN(0);
  }
  row_count++;
  Item *item;
  uint used_length=0,items_left=items.elements;
  List_iterator_fast<Item> li(items);

  if (my_b_write(&cache,(uchar*) exchange->line_start->ptr(),
		 exchange->line_start->length()))
    goto err;
  while ((item=li++))
  {
    Item_result result_type=item->result_type();
    bool enclosed = (exchange->enclosed->length() &&
                     (!exchange->opt_enclosed || result_type == STRING_RESULT));
    res=item->str_result(&tmp);
    if (res && !my_charset_same(write_cs, res->charset()) &&
        !my_charset_same(write_cs, &my_charset_bin))
    {
      const char *well_formed_error_pos;
      const char *cannot_convert_error_pos;
      const char *from_end_pos;
      const char *error_pos;
      uint32 bytes;
      uint64 estimated_bytes=
        ((uint64) res->length() / res->charset()->mbminlen + 1) *
        write_cs->mbmaxlen + 1;
      set_if_smaller(estimated_bytes, UINT_MAX32);
      if (cvt_str.realloc((uint32) estimated_bytes))
      {
        my_error(ER_OUTOFMEMORY, MYF(ME_FATALERROR), (uint32) estimated_bytes);
        goto err;
      }

      bytes= well_formed_copy_nchars(write_cs, (char *) cvt_str.ptr(),
                                     cvt_str.alloced_length(),
                                     res->charset(), res->ptr(), res->length(),
                                     UINT_MAX32, // copy all input chars,
                                                 // i.e. ignore nchars parameter
                                     &well_formed_error_pos,
                                     &cannot_convert_error_pos,
                                     &from_end_pos);
      error_pos= well_formed_error_pos ? well_formed_error_pos
                                       : cannot_convert_error_pos;
      if (error_pos)
      {
        char printable_buff[32];
        convert_to_printable(printable_buff, sizeof(printable_buff),
                             error_pos, res->ptr() + res->length() - error_pos,
                             res->charset(), 6);
        push_warning_printf(thd, Sql_condition::SL_WARNING,
                            ER_TRUNCATED_WRONG_VALUE_FOR_FIELD,
                            ER(ER_TRUNCATED_WRONG_VALUE_FOR_FIELD),
                            "string", printable_buff,
                            item->item_name.ptr(), static_cast<long>(row_count));
      }
      else if (from_end_pos < res->ptr() + res->length())
      { 
        /*
          result is longer than UINT_MAX32 and doesn't fit into String
        */
        push_warning_printf(thd, Sql_condition::SL_WARNING,
                            WARN_DATA_TRUNCATED, ER(WARN_DATA_TRUNCATED),
                            item->full_name(), static_cast<long>(row_count));
      }
      cvt_str.length(bytes);
      res= &cvt_str;
    }
    if (res && enclosed)
    {
      if (my_b_write(&cache,(uchar*) exchange->enclosed->ptr(),
		     exchange->enclosed->length()))
	goto err;
    }
    if (!res)
    {						// NULL
      if (!fixed_row_size)
      {
	if (escape_char != -1)			// Use \N syntax
	{
	  null_buff[0]=escape_char;
	  null_buff[1]='N';
	  if (my_b_write(&cache,(uchar*) null_buff,2))
	    goto err;
	}
	else if (my_b_write(&cache,(uchar*) "NULL",4))
	  goto err;
      }
      else
      {
	used_length=0;				// Fill with space
      }
    }
    else
    {
      if (fixed_row_size)
	used_length=min(res->length(),item->max_length);
      else
	used_length=res->length();
      if ((result_type == STRING_RESULT || is_unsafe_field_sep) &&
           escape_char != -1)
      {
        char *pos, *start, *end;
        bool escape_4_bytes= false;
        int in_escapable_4_bytes= 0;
        const CHARSET_INFO *res_charset= res->charset();
        const CHARSET_INFO *character_set_client=
          thd->variables.character_set_client;
        bool check_following_byte= (res_charset == &my_charset_bin) &&
                                    character_set_client->
                                    escape_with_backslash_is_dangerous;
        /*
          The judgement of mbmaxlenlen == 2 is for gb18030 only.
          Since there are several charsets with mbmaxlen == 4,
          so we have to use mbmaxlenlen == 2 here, which is only true
          for gb18030 currently.
        */
        DBUG_ASSERT(character_set_client->mbmaxlen == 2 ||
                    my_mbmaxlenlen(character_set_client) == 2 ||
                    !character_set_client->escape_with_backslash_is_dangerous);
	for (start=pos=(char*) res->ptr(),end=pos+used_length ;
	     pos != end ;
	     pos++)
	{
<<<<<<< HEAD
=======
          bool need_escape= false;
>>>>>>> 871dd169
	  if (use_mb(res_charset))
	  {
	    int l;
	    if ((l=my_ismbchar(res_charset, pos, end)))
	    {
	      pos += l-1;
	      continue;
	    }
	  }

          /*
            Special case when dumping BINARY/VARBINARY/BLOB values
            for the clients with character sets big5, cp932, gbk, sjis
            and gb18030, which can have the escape character
            (0x5C "\" by default) as the second byte of a multi-byte sequence.

            The escape character had better be single-byte character,
            non-ASCII characters are not prohibited, but not fully supported.

            If
            - pos[0] is a valid multi-byte head (e.g 0xEE) and
            - pos[1] is 0x00, which will be escaped as "\0",

            then we'll get "0xEE + 0x5C + 0x30" in the output file.

            If this file is later loaded using this sequence of commands:

            mysql> create table t1 (a varchar(128)) character set big5;
            mysql> LOAD DATA INFILE 'dump.txt' INTO TABLE t1;

            then 0x5C will be misinterpreted as the second byte
            of a multi-byte character "0xEE + 0x5C", instead of
            escape character for 0x00.

            To avoid this confusion, we'll escape the multi-byte
            head character too, so the sequence "0xEE + 0x00" will be
            dumped as "0x5C + 0xEE + 0x5C + 0x30".

            Note, in the condition below we only check if
            mbcharlen is equal to 2, because there are no
            character sets with mbmaxlen longer than 2
            and with escape_with_backslash_is_dangerous set.
            DBUG_ASSERT before the loop makes that sure.

            But gb18030 is an exception. First of all, 2-byte codes
            would be affected by the issue above without doubt.
            Then, 4-byte gb18030 codes would be affected as well.

            Supposing the input is GB+81358130, and the
            field_term_char is set to '5', escape char is 0x5C by default.
            When we come to the first byte 0x81, if we don't escape it but
            escape the second byte 0x35 as it's the field_term_char,
            we would get 0x81 0x5C 0x35 0x81 0x30 for the gb18030 character.
            That would be the same issue as mentioned above.

            Also, if we just escape the leading 2 bytes, we would get
            0x5C 0x81 0x5C 0x35 0x81 0x30 in this case.
            The reader of this sequence would assume that 0x81 0x30
            is the starting of a new gb18030 character, which would
            result in further confusion.

            Once we find any byte of the 4-byte gb18030 character should
            be escaped, we have to escape all the 4 bytes.
            So for GB+81358130, we will get:
            0x5C 0x81 0x5C 0x35 0x5C 0x81 0x30

            The byte 0x30 shouldn't be escaped(no matter it's the second
            or fourth byte in the sequence), since '\0' would be treated
            as 0x00, which is not what we expect. And 0x30 would be treated as
            an ASCII char when we read it, which is correct.
          */

          DBUG_ASSERT(in_escapable_4_bytes >= 0);
          if (in_escapable_4_bytes > 0)
          {
            DBUG_ASSERT(check_following_byte);
            /* We should escape or not escape all the 4 bytes. */
            need_escape= escape_4_bytes;
          }
          else if (NEED_ESCAPING(*pos))
          {
            need_escape= true;
            if (my_mbmaxlenlen(character_set_client) == 2 &&
                my_mbcharlen_ptr(character_set_client, pos, end) == 4)
            {
              in_escapable_4_bytes= 4;
              escape_4_bytes= true;
            }
          }
          else if (check_following_byte)
          {
             int len= my_mbcharlen_ptr(character_set_client, pos, end);
             if (len == 2 && pos + 1 < end && NEED_ESCAPING(pos[1]))
               need_escape= true;
             else if (len == 4 && my_mbmaxlenlen(character_set_client) == 2 &&
                      pos + 3 < end)
             {
               in_escapable_4_bytes= 4;
               escape_4_bytes= (NEED_ESCAPING(pos[1]) ||
                                NEED_ESCAPING(pos[2]) ||
                                NEED_ESCAPING(pos[3]));
               need_escape= escape_4_bytes;
             }
          }
          /* Mark how many coming bytes should be escaped, only for gb18030 */
          if (in_escapable_4_bytes > 0)
          {
            in_escapable_4_bytes--;
            /*
             Note that '0' (0x30) in the middle of a 4-byte sequence
             can't be escaped. Please read more details from above comments.
             2-byte codes won't be affected by this issue.
            */
            if (pos[0] == 0x30)
              need_escape= false;
          }

          if (need_escape &&
              /*
               Don't escape field_term_char by doubling - doubling is only
               valid for ENCLOSED BY characters:
              */
              (enclosed || !is_ambiguous_field_term ||
               (int) (uchar) *pos != field_term_char))
          {
	    char tmp_buff[2];
            tmp_buff[0]= ((int) (uchar) *pos == field_sep_char &&
                          is_ambiguous_field_sep) ?
                          field_sep_char : escape_char;
	    tmp_buff[1]= *pos ? *pos : '0';
	    if (my_b_write(&cache,(uchar*) start,(uint) (pos-start)) ||
		my_b_write(&cache,(uchar*) tmp_buff,2))
	      goto err;
	    start=pos+1;
	  }
	}

        /* Assert that no escape mode is active here */
        DBUG_ASSERT(in_escapable_4_bytes == 0);

	if (my_b_write(&cache,(uchar*) start,(uint) (pos-start)))
	  goto err;
      }
      else if (my_b_write(&cache,(uchar*) res->ptr(),used_length))
	goto err;
    }
    if (fixed_row_size)
    {						// Fill with space
      if (item->max_length > used_length)
      {
	/* QQ:  Fix by adding a my_b_fill() function */
	if (!space_inited)
	{
	  space_inited=1;
	  memset(space, ' ', sizeof(space));
	}
	uint length=item->max_length-used_length;
	for (; length > sizeof(space) ; length-=sizeof(space))
	{
	  if (my_b_write(&cache,(uchar*) space,sizeof(space)))
	    goto err;
	}
	if (my_b_write(&cache,(uchar*) space,length))
	  goto err;
      }
    }
    if (res && enclosed)
    {
      if (my_b_write(&cache, (uchar*) exchange->enclosed->ptr(),
                     exchange->enclosed->length()))
        goto err;
    }
    if (--items_left)
    {
      if (my_b_write(&cache, (uchar*) exchange->field_term->ptr(),
                     field_term_length))
        goto err;
    }
  }
  if (my_b_write(&cache,(uchar*) exchange->line_term->ptr(),
		 exchange->line_term->length()))
    goto err;
  DBUG_RETURN(0);
err:
  DBUG_RETURN(1);
}


/***************************************************************************
** Dump  of select to a binary file
***************************************************************************/


int
select_dump::prepare(List<Item> &list __attribute__((unused)),
		     SELECT_LEX_UNIT *u)
{
  unit= u;
  return (int) ((file= create_file(thd, path, exchange, &cache)) < 0);
}


bool select_dump::send_data(List<Item> &items)
{
  List_iterator_fast<Item> li(items);
  char buff[MAX_FIELD_WIDTH];
  String tmp(buff,sizeof(buff),&my_charset_bin),*res;
  tmp.length(0);
  Item *item;
  DBUG_ENTER("select_dump::send_data");

  if (unit->offset_limit_cnt)
  {						// using limit offset,count
    unit->offset_limit_cnt--;
    DBUG_RETURN(0);
  }
  if (row_count++ > 1) 
  {
    my_message(ER_TOO_MANY_ROWS, ER(ER_TOO_MANY_ROWS), MYF(0));
    goto err;
  }
  while ((item=li++))
  {
    res=item->str_result(&tmp);
    if (!res)					// If NULL
    {
      if (my_b_write(&cache,(uchar*) "",1))
	goto err;
    }
    else if (my_b_write(&cache,(uchar*) res->ptr(),res->length()))
    {
      char errbuf[MYSYS_STRERROR_SIZE];
      my_error(ER_ERROR_ON_WRITE, MYF(0), path, my_errno,
               my_strerror(errbuf, sizeof(errbuf), my_errno));
      goto err;
    }
  }
  DBUG_RETURN(0);
err:
  DBUG_RETURN(1);
}


select_subselect::select_subselect(Item_subselect *item_arg)
{
  item= item_arg;
}


bool select_singlerow_subselect::send_data(List<Item> &items)
{
  DBUG_ENTER("select_singlerow_subselect::send_data");
  Item_singlerow_subselect *it= (Item_singlerow_subselect *)item;
  if (it->assigned())
  {
    my_message(ER_SUBQUERY_NO_1_ROW, ER(ER_SUBQUERY_NO_1_ROW), MYF(0));
    DBUG_RETURN(1);
  }
  if (unit->offset_limit_cnt)
  {				          // Using limit offset,count
    unit->offset_limit_cnt--;
    DBUG_RETURN(0);
  }
  List_iterator_fast<Item> li(items);
  Item *val_item;
  for (uint i= 0; (val_item= li++); i++)
    it->store(i, val_item);
  it->assigned(true);
  DBUG_RETURN(0);
}


void select_max_min_finder_subselect::cleanup()
{
  DBUG_ENTER("select_max_min_finder_subselect::cleanup");
  cache= 0;
  DBUG_VOID_RETURN;
}


bool select_max_min_finder_subselect::send_data(List<Item> &items)
{
  DBUG_ENTER("select_max_min_finder_subselect::send_data");
  Item_maxmin_subselect *it= (Item_maxmin_subselect *)item;
  List_iterator_fast<Item> li(items);
  Item *val_item= li++;
  it->register_value();
  if (it->assigned())
  {
    cache->store(val_item);
    if ((this->*op)())
      it->store(0, cache);
  }
  else
  {
    if (!cache)
    {
      cache= Item_cache::get_cache(val_item);
      switch (val_item->result_type())
      {
      case REAL_RESULT:
	op= &select_max_min_finder_subselect::cmp_real;
	break;
      case INT_RESULT:
	op= &select_max_min_finder_subselect::cmp_int;
	break;
      case STRING_RESULT:
	op= &select_max_min_finder_subselect::cmp_str;
	break;
      case DECIMAL_RESULT:
        op= &select_max_min_finder_subselect::cmp_decimal;
        break;
      case ROW_RESULT:
        // This case should never be choosen
	DBUG_ASSERT(0);
	op= 0;
      }
    }
    cache->store(val_item);
    it->store(0, cache);
  }
  it->assigned(true);
  DBUG_RETURN(0);
}

/**
  Compare two floating point numbers for MAX or MIN.

  Compare two numbers and decide if the number should be cached as the
  maximum/minimum number seen this far. If fmax==true, this is a
  comparison for MAX, otherwise it is a comparison for MIN.

  val1 is the new numer to compare against the current
  maximum/minimum. val2 is the current maximum/minimum.

  ignore_nulls is used to control behavior when comparing with a NULL
  value. If ignore_nulls==false, the behavior is to store the first
  NULL value discovered (i.e, return true, that it is larger than the
  current maximum) and never replace it. If ignore_nulls==true, NULL
  values are not stored. ANY subqueries use ignore_nulls==true, ALL
  subqueries use ignore_nulls==false.

  @retval true if the new number should be the new maximum/minimum.
  @retval false if the maximum/minimum should stay unchanged.
 */
bool select_max_min_finder_subselect::cmp_real()
{
  Item *maxmin= ((Item_singlerow_subselect *)item)->element_index(0);
  double val1= cache->val_real(), val2= maxmin->val_real();
  /*
    If we're ignoring NULLs and the current maximum/minimum is NULL
    (must have been placed there as the first value iterated over) and
    the new value is not NULL, return true so that a new, non-NULL
    maximum/minimum is set. Otherwise, return false to keep the
    current non-NULL maximum/minimum.

    If we're not ignoring NULLs and the current maximum/minimum is not
    NULL, return true to store NULL. Otherwise, return false to keep
    the NULL we've already got.
  */
  if (cache->null_value || maxmin->null_value)
    return (ignore_nulls) ? !(cache->null_value) : !(maxmin->null_value);
  return (fmax) ? (val1 > val2) : (val1 < val2);
}

/**
  Compare two integer numbers for MAX or MIN.

  @see select_max_min_finder_subselect::cmp_real()
*/
bool select_max_min_finder_subselect::cmp_int()
{
  Item *maxmin= ((Item_singlerow_subselect *)item)->element_index(0);
  longlong val1= cache->val_int(), val2= maxmin->val_int();
  if (cache->null_value || maxmin->null_value)
    return (ignore_nulls) ? !(cache->null_value) : !(maxmin->null_value);
  return (fmax) ? (val1 > val2) : (val1 < val2);
}

/**
  Compare two decimal numbers for MAX or MIN.

  @see select_max_min_finder_subselect::cmp_real()
*/
bool select_max_min_finder_subselect::cmp_decimal()
{
  Item *maxmin= ((Item_singlerow_subselect *)item)->element_index(0);
  my_decimal cval, *cvalue= cache->val_decimal(&cval);
  my_decimal mval, *mvalue= maxmin->val_decimal(&mval);
  if (cache->null_value || maxmin->null_value)
    return (ignore_nulls) ? !(cache->null_value) : !(maxmin->null_value);
  return (fmax) 
    ? (my_decimal_cmp(cvalue,mvalue) > 0)
    : (my_decimal_cmp(cvalue,mvalue) < 0);
}

/**
  Compare two strings for MAX or MIN.

  @see select_max_min_finder_subselect::cmp_real()
*/
bool select_max_min_finder_subselect::cmp_str()
{
  String *val1, *val2, buf1, buf2;
  Item *maxmin= ((Item_singlerow_subselect *)item)->element_index(0);
  /*
    as far as both operand is Item_cache buf1 & buf2 will not be used,
    but added for safety
  */
  val1= cache->val_str(&buf1);
  val2= maxmin->val_str(&buf1);
  if (cache->null_value || maxmin->null_value)
    return (ignore_nulls) ? !(cache->null_value) : !(maxmin->null_value);
  return (fmax) 
    ? (sortcmp(val1, val2, cache->collation.collation) > 0)
    : (sortcmp(val1, val2, cache->collation.collation) < 0);
}

bool select_exists_subselect::send_data(List<Item> &items)
{
  DBUG_ENTER("select_exists_subselect::send_data");
  Item_exists_subselect *it= (Item_exists_subselect *)item;
  if (unit->offset_limit_cnt)
  {				          // Using limit offset,count
    unit->offset_limit_cnt--;
    DBUG_RETURN(0);
  }
  /*
    A subquery may be evaluated 1) by executing the JOIN 2) by optimized
    functions (index_subquery, subquery materialization).
    It's only in (1) that we get here when we find a row. In (2) "value" is
    set elsewhere.
  */
  it->value= 1;
  it->assigned(true);
  DBUG_RETURN(0);
}


/***************************************************************************
  Dump of select to variables
***************************************************************************/

int select_dumpvar::prepare(List<Item> &list, SELECT_LEX_UNIT *u)
{
  unit= u;

  if (var_list.elements != list.elements)
  {
    my_message(ER_WRONG_NUMBER_OF_COLUMNS_IN_SELECT,
               ER(ER_WRONG_NUMBER_OF_COLUMNS_IN_SELECT), MYF(0));
    return 1;
  }

  return 0;
}


bool select_dumpvar::check_simple_select() const
{
  my_error(ER_SP_BAD_CURSOR_SELECT, MYF(0));
  return TRUE;
}


void select_dumpvar::cleanup()
{
  row_count= 0;
}


Query_arena::Type Query_arena::type() const
{
  DBUG_ASSERT(0); /* Should never be called */
  return STATEMENT;
}


void Query_arena::free_items()
{
  Item *next;
  DBUG_ENTER("Query_arena::free_items");
  /* This works because items are allocated with sql_alloc() */
  for (; free_list; free_list= next)
  {
    next= free_list->next;
    free_list->delete_self();
  }
  /* Postcondition: free_list is 0 */
  DBUG_VOID_RETURN;
}


void Query_arena::set_query_arena(Query_arena *set)
{
  mem_root=  set->mem_root;
  free_list= set->free_list;
  state= set->state;
}


void Query_arena::cleanup_stmt()
{
  DBUG_ASSERT(! "Query_arena::cleanup_stmt() not implemented");
}

/*
  Statement functions
*/

Statement::Statement(LEX *lex_arg, MEM_ROOT *mem_root_arg,
                     enum_state state_arg, ulong id_arg)
  :Query_arena(mem_root_arg, state_arg),
  id(id_arg),
  mark_used_columns(MARK_COLUMNS_READ),
  lex(lex_arg),
  db(NULL),
  db_length(0)
{
  name.str= NULL;
  m_query_string= NULL_CSTR;
}


Query_arena::Type Statement::type() const
{
  return STATEMENT;
}


void Statement::set_statement(Statement *stmt)
{
  id=             stmt->id;
  mark_used_columns=   stmt->mark_used_columns;
  lex=            stmt->lex;
  set_query_inner(stmt->query());
}


void THD::set_n_backup_statement(Statement *stmt, Statement *backup)
{
  DBUG_ENTER("Statement::set_n_backup_statement");
  mysql_mutex_lock(&LOCK_thd_data);
  backup->set_statement(this);
  set_statement(stmt);
  mysql_mutex_unlock(&LOCK_thd_data);
  DBUG_VOID_RETURN;
}


void THD::restore_backup_statement(Statement *stmt, Statement *backup)
{
  DBUG_ENTER("Statement::restore_backup_statement");
  mysql_mutex_lock(&LOCK_thd_data);
  stmt->set_statement(this);
  set_statement(backup);
  mysql_mutex_unlock(&LOCK_thd_data);
  DBUG_VOID_RETURN;
}


void THD::end_statement()
{
  /* Cleanup SQL processing state to reuse this statement in next query. */
  lex_end(lex);
  delete lex->result;
  lex->result= 0;
  /* Note that free_list is freed in cleanup_after_query() */

  /*
    Don't free mem_root, as mem_root is freed in the end of dispatch_command
    (once for any command).
  */
}


void THD::set_n_backup_active_arena(Query_arena *set, Query_arena *backup)
{
  DBUG_ENTER("THD::set_n_backup_active_arena");
  DBUG_ASSERT(backup->is_backup_arena == FALSE);

  backup->set_query_arena(this);
  set_query_arena(set);
#ifndef DBUG_OFF
  backup->is_backup_arena= TRUE;
#endif
  DBUG_VOID_RETURN;
}


void THD::restore_active_arena(Query_arena *set, Query_arena *backup)
{
  DBUG_ENTER("THD::restore_active_arena");
  DBUG_ASSERT(backup->is_backup_arena);
  set->set_query_arena(this);
  set_query_arena(backup);
#ifndef DBUG_OFF
  backup->is_backup_arena= FALSE;
#endif
  DBUG_VOID_RETURN;
}

Statement::~Statement()
{
}

C_MODE_START

static uchar *
get_statement_id_as_hash_key(const uchar *record, size_t *key_length,
                             my_bool not_used __attribute__((unused)))
{
  const Statement *statement= (const Statement *) record; 
  *key_length= sizeof(statement->id);
  return (uchar *) &((const Statement *) statement)->id;
}

static void delete_statement_as_hash_key(void *key)
{
  delete (Statement *) key;
}

static uchar *get_stmt_name_hash_key(Statement *entry, size_t *length,
                                    my_bool not_used __attribute__((unused)))
{
  *length= entry->name.length;
  return (uchar*) entry->name.str;
}

C_MODE_END

Statement_map::Statement_map() :
  last_found_statement(0)
{
  enum
  {
    START_STMT_HASH_SIZE = 16,
    START_NAME_HASH_SIZE = 16
  };
  my_hash_init(&st_hash, &my_charset_bin, START_STMT_HASH_SIZE, 0, 0,
               get_statement_id_as_hash_key,
               delete_statement_as_hash_key, MYF(0));
  my_hash_init(&names_hash, system_charset_info, START_NAME_HASH_SIZE, 0, 0,
               (my_hash_get_key) get_stmt_name_hash_key,
               NULL,MYF(0));
}


/*
  Insert a new statement to the thread-local statement map.

  DESCRIPTION
    If there was an old statement with the same name, replace it with the
    new one. Otherwise, check if max_prepared_stmt_count is not reached yet,
    increase prepared_stmt_count, and insert the new statement. It's okay
    to delete an old statement and fail to insert the new one.

  POSTCONDITIONS
    All named prepared statements are also present in names_hash.
    Statement names in names_hash are unique.
    The statement is added only if prepared_stmt_count < max_prepard_stmt_count
    last_found_statement always points to a valid statement or is 0

  RETURN VALUE
    0  success
    1  error: out of resources or max_prepared_stmt_count limit has been
       reached. An error is sent to the client, the statement is deleted.
*/

int Statement_map::insert(THD *thd, Statement *statement)
{
  if (my_hash_insert(&st_hash, (uchar*) statement))
  {
    /*
      Delete is needed only in case of an insert failure. In all other
      cases hash_delete will also delete the statement.
    */
    delete statement;
    my_error(ER_OUT_OF_RESOURCES, MYF(0));
    goto err_st_hash;
  }
  if (statement->name.str && my_hash_insert(&names_hash, (uchar*) statement))
  {
    my_error(ER_OUT_OF_RESOURCES, MYF(0));
    goto err_names_hash;
  }
  mysql_mutex_lock(&LOCK_prepared_stmt_count);
  /*
    We don't check that prepared_stmt_count is <= max_prepared_stmt_count
    because we would like to allow to lower the total limit
    of prepared statements below the current count. In that case
    no new statements can be added until prepared_stmt_count drops below
    the limit.
  */
  if (prepared_stmt_count >= max_prepared_stmt_count)
  {
    mysql_mutex_unlock(&LOCK_prepared_stmt_count);
    my_error(ER_MAX_PREPARED_STMT_COUNT_REACHED, MYF(0),
             max_prepared_stmt_count);
    goto err_max;
  }
  prepared_stmt_count++;
  mysql_mutex_unlock(&LOCK_prepared_stmt_count);

  last_found_statement= statement;
  return 0;

err_max:
  if (statement->name.str)
    my_hash_delete(&names_hash, (uchar*) statement);
err_names_hash:
  my_hash_delete(&st_hash, (uchar*) statement);
err_st_hash:
  return 1;
}


void Statement_map::erase(Statement *statement)
{
  if (statement == last_found_statement)
    last_found_statement= 0;
  if (statement->name.str)
    my_hash_delete(&names_hash, (uchar *) statement);

  my_hash_delete(&st_hash, (uchar *) statement);
  mysql_mutex_lock(&LOCK_prepared_stmt_count);
  DBUG_ASSERT(prepared_stmt_count > 0);
  prepared_stmt_count--;
  mysql_mutex_unlock(&LOCK_prepared_stmt_count);
}


void Statement_map::reset()
{
  /* Must be first, hash_free will reset st_hash.records */
  if (st_hash.records > 0)
  {
<<<<<<< HEAD
=======
#ifdef HAVE_PSI_PS_INTERFACE
    for (uint i=0 ; i < st_hash.records ; i++)
    {
      Statement *stmt= (Statement *)my_hash_element(&st_hash, i);
      MYSQL_DESTROY_PS(stmt->get_PS_prepared_stmt());
    }
#endif
>>>>>>> 871dd169
    mysql_mutex_lock(&LOCK_prepared_stmt_count);
    DBUG_ASSERT(prepared_stmt_count >= st_hash.records);
    prepared_stmt_count-= st_hash.records;
    mysql_mutex_unlock(&LOCK_prepared_stmt_count);
  }
  my_hash_reset(&names_hash);
  my_hash_reset(&st_hash);
  last_found_statement= 0;
}


Statement_map::~Statement_map()
{
  /*
    We do not want to grab the global LOCK_prepared_stmt_count mutex here.
    reset() should already have been called to maintain prepared_stmt_count.
   */
  DBUG_ASSERT(st_hash.records == 0);

  my_hash_free(&names_hash);
  my_hash_free(&st_hash);
}

bool select_dumpvar::send_data(List<Item> &items)
{
  List_iterator_fast<my_var> var_li(var_list);
  List_iterator<Item> it(items);
  Item *item;
  my_var *mv;
  DBUG_ENTER("select_dumpvar::send_data");

  if (unit->offset_limit_cnt)
  {						// using limit offset,count
    unit->offset_limit_cnt--;
    DBUG_RETURN(false);
  }
  if (row_count++) 
  {
    my_message(ER_TOO_MANY_ROWS, ER(ER_TOO_MANY_ROWS), MYF(0));
    DBUG_RETURN(true);
  }
  while ((mv= var_li++) && (item= it++))
  {
    if (mv->local)
    {
      if (thd->sp_runtime_ctx->set_variable(thd, mv->offset, &item))
	    DBUG_RETURN(true);
    }
    else
    {
      /*
        Create Item_func_set_user_vars with delayed non-constness. We
        do this so that Item_get_user_var::const_item() will return
        the same result during
        Item_func_set_user_var::save_item_result() as they did during
        optimization and execution.
       */
      Item_func_set_user_var *suv=
        new Item_func_set_user_var(mv->s, item, true);
      if (suv->fix_fields(thd, 0))
        DBUG_RETURN(true);
      suv->save_item_result(item);
      if (suv->update())
        DBUG_RETURN(true);
    }
  }
  DBUG_RETURN(thd->is_error());
}

bool select_dumpvar::send_eof()
{
  if (! row_count)
    push_warning(thd, Sql_condition::SL_WARNING,
                 ER_SP_FETCH_NO_DATA, ER(ER_SP_FETCH_NO_DATA));
  /*
    Don't send EOF if we're in error condition (which implies we've already
    sent or are sending an error)
  */
  if (thd->is_error())
    return true;

  ::my_ok(thd,row_count);
  return 0;
}


void thd_increment_bytes_sent(ulong length)
{
  THD *thd=current_thd;
  if (likely(thd != 0))
  { /* current_thd==0 when close_connection() calls net_send_error() */
    thd->status_var.bytes_sent+= length;
  }
}


void thd_increment_bytes_received(ulong length)
{
  if (likely(current_thd != NULL))
    current_thd->status_var.bytes_received+= length;
}


void THD::set_status_var_init()
{
  memset(&status_var, 0, sizeof(status_var));
}


void Security_context::init()
{
  user= 0;
  ip.set("", 0, system_charset_info);
  host.set("", 0, system_charset_info);
  external_user.set("", 0, system_charset_info);
  host_or_ip= "connecting host";
  priv_user[0]= priv_host[0]= proxy_user[0]= '\0';
  master_access= 0;
#ifndef NO_EMBEDDED_ACCESS_CHECKS
  db_access= NO_ACCESS;
#endif
  password_expired= false; 
}

void Security_context::destroy()
{
  if (host.ptr() != my_localhost && host.length())
  {
    char *c= (char *) host.ptr();
    host.set("", 0, system_charset_info);
    my_free(c);
  }

  if (user)
  {
    my_free(user);
    user= NULL;
  }

  if (external_user.length())
  {
    char *c= (char *) external_user.ptr();
    external_user.set("", 0, system_charset_info);
    my_free(c);
  }
  
  if (ip.length())
  {
    char *c= (char *) ip.ptr();
    ip.set("", 0, system_charset_info);
    my_free(c);
  }
}


void Security_context::skip_grants()
{
  /* privileges for the user are unknown everything is allowed */
  host_or_ip= (char *)"";
  master_access= ~NO_ACCESS;
  *priv_user= *priv_host= '\0';
}


bool Security_context::set_user(char *user_arg)
{
  my_free(user);
  user= my_strdup(key_memory_Security_context,
                  user_arg, MYF(0));
  return user == 0;
}

String *Security_context::get_host()
{
  return (&host);
}

String *Security_context::get_ip()
{
  return (&ip);
}

String *Security_context::get_external_user()
{
  return (&external_user);
}

void Security_context::set_host(const char *str)
{
  uint len= str ? strlen(str) :  0;
  host.set(str, len, system_charset_info);
}

void Security_context::set_ip(const char *str)
{
  uint len= str ? strlen(str) :  0;
  ip.set(str, len, system_charset_info);
}

void Security_context::set_external_user(const char *str)
{
  uint len= str ? strlen(str) :  0;
  external_user.set(str, len, system_charset_info);
}

void Security_context::set_host(const char * str, size_t len)
{
  host.set(str, len, system_charset_info);
  host.c_ptr_quick();
}

#ifndef NO_EMBEDDED_ACCESS_CHECKS
/**
  Initialize this security context from the passed in credentials
  and activate it in the current thread.

  @param       thd
  @param       definer_user
  @param       definer_host
  @param       db
  @param[out]  backup  Save a pointer to the current security context
                       in the thread. In case of success it points to the
                       saved old context, otherwise it points to NULL.


  During execution of a statement, multiple security contexts may
  be needed:
  - the security context of the authenticated user, used as the
    default security context for all top-level statements
  - in case of a view or a stored program, possibly the security
    context of the definer of the routine, if the object is
    defined with SQL SECURITY DEFINER option.

  The currently "active" security context is parameterized in THD
  member security_ctx. By default, after a connection is
  established, this member points at the "main" security context
  - the credentials of the authenticated user.

  Later, if we would like to execute some sub-statement or a part
  of a statement under credentials of a different user, e.g.
  definer of a procedure, we authenticate this user in a local
  instance of Security_context by means of this method (and
  ultimately by means of acl_getroot), and make the
  local instance active in the thread by re-setting
  thd->security_ctx pointer.

  Note, that the life cycle and memory management of the "main" and
  temporary security contexts are different.
  For the main security context, the memory for user/host/ip is
  allocated on system heap, and the THD class frees this memory in
  its destructor. The only case when contents of the main security
  context may change during its life time is when someone issued
  CHANGE USER command.
  Memory management of a "temporary" security context is
  responsibility of the module that creates it.

  @retval TRUE  there is no user with the given credentials. The erro
                is reported in the thread.
  @retval FALSE success
*/

bool
Security_context::
change_security_context(THD *thd,
                        LEX_STRING *definer_user,
                        LEX_STRING *definer_host,
                        LEX_STRING *db,
                        Security_context **backup)
{
  bool needs_change;

  DBUG_ENTER("Security_context::change_security_context");

  DBUG_ASSERT(definer_user->str && definer_host->str);

  *backup= NULL;
  needs_change= (strcmp(definer_user->str, thd->security_ctx->priv_user) ||
                 my_strcasecmp(system_charset_info, definer_host->str,
                               thd->security_ctx->priv_host));
  if (needs_change)
  {
    if (acl_getroot(this, definer_user->str, definer_host->str,
                                definer_host->str, db->str))
    {
      my_error(ER_NO_SUCH_USER, MYF(0), definer_user->str,
               definer_host->str);
      DBUG_RETURN(TRUE);
    }
    *backup= thd->security_ctx;
    thd->security_ctx= this;
  }

  DBUG_RETURN(FALSE);
}


void
Security_context::restore_security_context(THD *thd,
                                           Security_context *backup)
{
  if (backup)
    thd->security_ctx= backup;
}
#endif


bool Security_context::user_matches(Security_context *them)
{
  return ((user != NULL) && (them->user != NULL) &&
          !strcmp(user, them->user));
}


/****************************************************************************
  Handling of open and locked tables states.

  This is used when we want to open/lock (and then close) some tables when
  we already have a set of tables open and locked. We use these methods for
  access to mysql.proc table to find definitions of stored routines.
****************************************************************************/

void THD::reset_n_backup_open_tables_state(Open_tables_backup *backup)
{
  DBUG_ENTER("reset_n_backup_open_tables_state");
  backup->set_open_tables_state(this);
  backup->mdl_system_tables_svp= mdl_context.mdl_savepoint();
  reset_open_tables_state();
  state_flags|= Open_tables_state::BACKUPS_AVAIL;
  DBUG_VOID_RETURN;
}


void THD::restore_backup_open_tables_state(Open_tables_backup *backup)
{
  DBUG_ENTER("restore_backup_open_tables_state");
  mdl_context.rollback_to_savepoint(backup->mdl_system_tables_svp);
  /*
    Before we will throw away current open tables state we want
    to be sure that it was properly cleaned up.
  */
  DBUG_ASSERT(open_tables == 0 && temporary_tables == 0 &&
              derived_tables == 0 &&
              lock == 0 &&
              locked_tables_mode == LTM_NONE &&
              get_reprepare_observer() == NULL);

  set_open_tables_state(backup);
  DBUG_VOID_RETURN;
}

/**
  Check the killed state of a user thread
  @param thd  user thread
  @retval 0 the user thread is active
  @retval 1 the user thread has been killed
*/
extern "C" int thd_killed(const MYSQL_THD thd)
{
  return(thd->killed);
}

/**
  Set the killed status of the current statement.

  @param thd  user thread connection handle
*/
extern "C" void thd_set_kill_status(const MYSQL_THD thd)
{
  thd->send_kill_message();
}

/**
  Return the thread id of a user thread
  @param thd user thread
  @return thread id
*/
extern "C" unsigned long thd_get_thread_id(const MYSQL_THD thd)
{
  return((unsigned long)thd->thread_id);
}

/**
  Check if batching is allowed for the thread
  @param thd  user thread
  @retval 1 batching allowed
  @retval 0 batching not allowed
*/
extern "C" int thd_allow_batch(MYSQL_THD thd)
{
  if ((thd->variables.option_bits & OPTION_ALLOW_BATCH) ||
      (thd->slave_thread && opt_slave_allow_batching))
    return 1;
  return 0;
}

enum_tx_isolation thd_get_trx_isolation(const MYSQL_THD thd)
{
	return thd->tx_isolation;
}

#ifdef INNODB_COMPATIBILITY_HOOKS
extern "C" const struct charset_info_st *thd_charset(MYSQL_THD thd)
{
  return(thd->charset());
}

/**
  Get the current query string for the thread.

  @param The MySQL internal thread pointer
  @return query string and length. May be non-null-terminated.
*/
extern "C" LEX_CSTRING thd_query_string (MYSQL_THD thd)
{
  return thd->query();
}

extern "C" int thd_slave_thread(const MYSQL_THD thd)
{
  return(thd->slave_thread);
}

extern "C" int thd_non_transactional_update(const MYSQL_THD thd)
{
  return thd->get_transaction()->has_modified_non_trans_table(
    Transaction_ctx::SESSION);
}

extern "C" int thd_binlog_format(const MYSQL_THD thd)
{
  if (mysql_bin_log.is_open() && (thd->variables.option_bits & OPTION_BIN_LOG))
    return (int) thd->variables.binlog_format;
  else
    return BINLOG_FORMAT_UNSPEC;
}

extern "C" void thd_mark_transaction_to_rollback(MYSQL_THD thd, int all)
{
  DBUG_ASSERT(thd);
<<<<<<< HEAD
  thd->mark_transaction_to_rollback(all);
=======
  /*
    The parameter "all" has type int since the function is defined
    in plugin.h. The corresponding parameter in the call below has
    type bool. The comment in plugin.h states that "all != 0"
    means to rollback the main transaction. Thus, check this
    specifically.
  */
  thd->mark_transaction_to_rollback((all != 0));
>>>>>>> 871dd169
}

extern "C" bool thd_binlog_filter_ok(const MYSQL_THD thd)
{
  return binlog_filter->db_ok(thd->db);
}

extern "C" bool thd_sqlcom_can_generate_row_events(const MYSQL_THD thd)
{
  return sqlcom_can_generate_row_events(thd);
}

extern "C" enum durability_properties thd_get_durability_property(const MYSQL_THD thd)
{
  enum durability_properties ret= HA_REGULAR_DURABILITY;
  
  if (thd != NULL)
    ret= thd->durability_property;

  return ret;
}

/** Get the auto_increment_offset auto_increment_increment.
Needed by InnoDB.
@param thd	Thread object
@param off	auto_increment_offset
@param inc	auto_increment_increment */
extern "C" void thd_get_autoinc(const MYSQL_THD thd, ulong* off, ulong* inc)
{
  *off = thd->variables.auto_increment_offset;
  *inc = thd->variables.auto_increment_increment;
}


/**
  Is strict sql_mode set.
  Needed by InnoDB.
  @param thd	Thread object
  @return True if sql_mode has strict mode (all or trans).
    @retval true  sql_mode has strict mode (all or trans).
    @retval false sql_mode has not strict mode (all or trans).
*/
extern "C" bool thd_is_strict_mode(const MYSQL_THD thd)
{
  return thd->is_strict_mode();
}


#ifndef EMBEDDED_LIBRARY
extern "C" void thd_pool_wait_begin(MYSQL_THD thd, int wait_type);
extern "C" void thd_pool_wait_end(MYSQL_THD thd);

/*
  Interface for MySQL Server, plugins and storage engines to report
  when they are going to sleep/stall.
  
  SYNOPSIS
  thd_wait_begin()
  thd                     Thread object
  wait_type               Type of wait
                          1 -- short wait (e.g. for mutex)
                          2 -- medium wait (e.g. for disk io)
                          3 -- large wait (e.g. for locked row/table)
  NOTES
    This is used by the threadpool to have better knowledge of which
    threads that currently are actively running on CPUs. When a thread
    reports that it's going to sleep/stall, the threadpool scheduler is
    free to start another thread in the pool most likely. The expected wait
    time is simply an indication of how long the wait is expected to
    become, the real wait time could be very different.

  thd_wait_end MUST be called immediately after waking up again.
*/
extern "C" void thd_wait_begin(MYSQL_THD thd, int wait_type)
{
  MYSQL_CALLBACK(Connection_handler_manager::event_functions,
                 thd_wait_begin, (thd, wait_type));
}

/**
  Interface for MySQL Server, plugins and storage engines to report
  when they waking up from a sleep/stall.

  @param  thd   Thread handle
*/
extern "C" void thd_wait_end(MYSQL_THD thd)
{
  MYSQL_CALLBACK(Connection_handler_manager::event_functions,
                 thd_wait_end, (thd));
}
#else
extern "C" void thd_wait_begin(MYSQL_THD thd, int wait_type)
{
  /* do NOTHING for the embedded library */
  return;
}

extern "C" void thd_wait_end(MYSQL_THD thd)
{
  /* do NOTHING for the embedded library */
  return;
}
#endif
#endif // INNODB_COMPATIBILITY_HOOKS */

/****************************************************************************
  Handling of statement states in functions and triggers.

  This is used to ensure that the function/trigger gets a clean state
  to work with and does not cause any side effects of the calling statement.

  It also allows most stored functions and triggers to replicate even
  if they are used items that would normally be stored in the binary
  replication (like last_insert_id() etc...)

  The following things is done
  - Disable binary logging for the duration of the statement
  - Disable multi-result-sets for the duration of the statement
  - Value of last_insert_id() is saved and restored
  - Value set by 'SET INSERT_ID=#' is reset and restored
  - Value for found_rows() is reset and restored
  - examined_row_count is added to the total
  - cuted_fields is added to the total
  - new savepoint level is created and destroyed

  NOTES:
    Seed for random() is saved for the first! usage of RAND()
    We reset examined_row_count and cuted_fields and add these to the
    result to ensure that if we have a bug that would reset these within
    a function, we are not loosing any rows from the main statement.

    We do not reset value of last_insert_id().
****************************************************************************/

void THD::reset_sub_statement_state(Sub_statement_state *backup,
                                    uint new_state)
{
#ifndef EMBEDDED_LIBRARY
  /* BUG#33029, if we are replicating from a buggy master, reset
     auto_inc_intervals_forced to prevent substatement
     (triggers/functions) from using erroneous INSERT_ID value
   */
  if (rpl_master_erroneous_autoinc(this))
  {
    DBUG_ASSERT(backup->auto_inc_intervals_forced.nb_elements() == 0);
    auto_inc_intervals_forced.swap(&backup->auto_inc_intervals_forced);
  }
#endif
  
  backup->option_bits=     variables.option_bits;
  backup->count_cuted_fields= count_cuted_fields;
  backup->in_sub_stmt=     in_sub_stmt;
  backup->enable_slow_log= enable_slow_log;
  backup->limit_found_rows= limit_found_rows;
  backup->examined_row_count= m_examined_row_count;
  backup->sent_row_count= m_sent_row_count;
  backup->cuted_fields=     cuted_fields;
  backup->client_capabilities= client_capabilities;
  backup->savepoints= get_transaction()->m_savepoints;
  backup->first_successful_insert_id_in_prev_stmt= 
    first_successful_insert_id_in_prev_stmt;
  backup->first_successful_insert_id_in_cur_stmt= 
    first_successful_insert_id_in_cur_stmt;

  if ((!lex->requires_prelocking() || is_update_query(lex->sql_command)) &&
      !is_current_stmt_binlog_format_row())
  {
    variables.option_bits&= ~OPTION_BIN_LOG;
  }

  if ((backup->option_bits & OPTION_BIN_LOG) &&
       is_update_query(lex->sql_command) &&
       !is_current_stmt_binlog_format_row())
    mysql_bin_log.start_union_events(this, this->query_id);

  /* Disable result sets */
  client_capabilities &= ~CLIENT_MULTI_RESULTS;
  in_sub_stmt|= new_state;
  m_examined_row_count= 0;
  m_sent_row_count= 0;
  cuted_fields= 0;
  get_transaction()->m_savepoints= 0;
  first_successful_insert_id_in_cur_stmt= 0;
}


void THD::restore_sub_statement_state(Sub_statement_state *backup)
{
  DBUG_ENTER("THD::restore_sub_statement_state");
#ifndef EMBEDDED_LIBRARY
  /* BUG#33029, if we are replicating from a buggy master, restore
     auto_inc_intervals_forced so that the top statement can use the
     INSERT_ID value set before this statement.
   */
  if (rpl_master_erroneous_autoinc(this))
  {
    backup->auto_inc_intervals_forced.swap(&auto_inc_intervals_forced);
    DBUG_ASSERT(backup->auto_inc_intervals_forced.nb_elements() == 0);
  }
#endif

  /*
    To save resources we want to release savepoints which were created
    during execution of function or trigger before leaving their savepoint
    level. It is enough to release first savepoint set on this level since
    all later savepoints will be released automatically.
  */
  if (get_transaction()->m_savepoints)
  {
    SAVEPOINT *sv;
    for (sv= get_transaction()->m_savepoints; sv->prev; sv= sv->prev)
    {}
    /* ha_release_savepoint() never returns error. */
    (void)ha_release_savepoint(this, sv);
  }
  count_cuted_fields= backup->count_cuted_fields;
  get_transaction()->m_savepoints= backup->savepoints;
  variables.option_bits= backup->option_bits;
  in_sub_stmt=      backup->in_sub_stmt;
  enable_slow_log=  backup->enable_slow_log;
  first_successful_insert_id_in_prev_stmt= 
    backup->first_successful_insert_id_in_prev_stmt;
  first_successful_insert_id_in_cur_stmt= 
    backup->first_successful_insert_id_in_cur_stmt;
  limit_found_rows= backup->limit_found_rows;
  set_sent_row_count(backup->sent_row_count);
  client_capabilities= backup->client_capabilities;

  /*
    If we've left sub-statement mode, reset the fatal error flag.
    Otherwise keep the current value, to propagate it up the sub-statement
    stack.

    NOTE: is_fatal_sub_stmt_error can be set only if we've been in the
    sub-statement mode.
  */

<<<<<<< HEAD
  DBUG_ASSERT((is_fatal_sub_stmt_error && !in_sub_stmt) ||
              !is_fatal_sub_stmt_error);

=======
>>>>>>> 871dd169
  if (!in_sub_stmt)
    is_fatal_sub_stmt_error= false;

  if ((variables.option_bits & OPTION_BIN_LOG) && is_update_query(lex->sql_command) &&
       !is_current_stmt_binlog_format_row())
    mysql_bin_log.stop_union_events(this);

  /*
    The following is added to the old values as we are interested in the
    total complexity of the query
  */
  inc_examined_row_count(backup->examined_row_count);
  cuted_fields+=       backup->cuted_fields;
  DBUG_VOID_RETURN;
}

void THD::set_sent_row_count(ha_rows count)
{
  m_sent_row_count= count;
  MYSQL_SET_STATEMENT_ROWS_SENT(m_statement_psi, m_sent_row_count);
}

void THD::set_examined_row_count(ha_rows count)
{
  m_examined_row_count= count;
  MYSQL_SET_STATEMENT_ROWS_EXAMINED(m_statement_psi, m_examined_row_count);
}

void THD::inc_sent_row_count(ha_rows count)
{
  m_sent_row_count+= count;
  MYSQL_SET_STATEMENT_ROWS_SENT(m_statement_psi, m_sent_row_count);
}

void THD::inc_examined_row_count(ha_rows count)
{
  m_examined_row_count+= count;
  MYSQL_SET_STATEMENT_ROWS_EXAMINED(m_statement_psi, m_examined_row_count);
}

void THD::inc_status_created_tmp_disk_tables()
{
  status_var.created_tmp_disk_tables++;
#ifdef HAVE_PSI_STATEMENT_INTERFACE
  PSI_STATEMENT_CALL(inc_statement_created_tmp_disk_tables)(m_statement_psi, 1);
#endif
}

void THD::inc_status_created_tmp_tables()
{
  status_var.created_tmp_tables++;
#ifdef HAVE_PSI_STATEMENT_INTERFACE
  PSI_STATEMENT_CALL(inc_statement_created_tmp_tables)(m_statement_psi, 1);
#endif
}

void THD::inc_status_select_full_join()
{
  status_var.select_full_join_count++;
#ifdef HAVE_PSI_STATEMENT_INTERFACE
  PSI_STATEMENT_CALL(inc_statement_select_full_join)(m_statement_psi, 1);
#endif
}

void THD::inc_status_select_full_range_join()
{
  status_var.select_full_range_join_count++;
#ifdef HAVE_PSI_STATEMENT_INTERFACE
  PSI_STATEMENT_CALL(inc_statement_select_full_range_join)(m_statement_psi, 1);
#endif
}

void THD::inc_status_select_range()
{
  status_var.select_range_count++;
#ifdef HAVE_PSI_STATEMENT_INTERFACE
  PSI_STATEMENT_CALL(inc_statement_select_range)(m_statement_psi, 1);
#endif
}

void THD::inc_status_select_range_check()
{
  status_var.select_range_check_count++;
#ifdef HAVE_PSI_STATEMENT_INTERFACE
  PSI_STATEMENT_CALL(inc_statement_select_range_check)(m_statement_psi, 1);
#endif
}

void THD::inc_status_select_scan()
{
  status_var.select_scan_count++;
#ifdef HAVE_PSI_STATEMENT_INTERFACE
  PSI_STATEMENT_CALL(inc_statement_select_scan)(m_statement_psi, 1);
#endif
}

void THD::inc_status_sort_merge_passes()
{
  status_var.filesort_merge_passes++;
#ifdef HAVE_PSI_STATEMENT_INTERFACE
  PSI_STATEMENT_CALL(inc_statement_sort_merge_passes)(m_statement_psi, 1);
#endif
}

void THD::inc_status_sort_range()
{
  status_var.filesort_range_count++;
#ifdef HAVE_PSI_STATEMENT_INTERFACE
  PSI_STATEMENT_CALL(inc_statement_sort_range)(m_statement_psi, 1);
#endif
}

void THD::inc_status_sort_rows(ha_rows count)
{
  status_var.filesort_rows+= count;
#ifdef HAVE_PSI_STATEMENT_INTERFACE
  PSI_STATEMENT_CALL(inc_statement_sort_rows)(m_statement_psi, count);
#endif
}

void THD::inc_status_sort_scan()
{
  status_var.filesort_scan_count++;
#ifdef HAVE_PSI_STATEMENT_INTERFACE
  PSI_STATEMENT_CALL(inc_statement_sort_scan)(m_statement_psi, 1);
#endif
}

void THD::set_status_no_index_used()
{
  server_status|= SERVER_QUERY_NO_INDEX_USED;
#ifdef HAVE_PSI_STATEMENT_INTERFACE
  PSI_STATEMENT_CALL(set_statement_no_index_used)(m_statement_psi);
#endif
}

void THD::set_status_no_good_index_used()
{
  server_status|= SERVER_QUERY_NO_GOOD_INDEX_USED;
#ifdef HAVE_PSI_STATEMENT_INTERFACE
  PSI_STATEMENT_CALL(set_statement_no_good_index_used)(m_statement_psi);
#endif
}

void THD::set_command(enum enum_server_command command)
{
  m_command= command;
#ifdef HAVE_PSI_THREAD_INTERFACE
  PSI_STATEMENT_CALL(set_thread_command)(m_command);
#endif
}


/** Assign a new value to thd->query.  */

void THD::set_query(const LEX_CSTRING& query_arg)
{
  DBUG_ASSERT(this == current_thd);
  mysql_mutex_lock(&LOCK_thd_data);
  Statement::set_query_inner(query_arg);
  mysql_mutex_unlock(&LOCK_thd_data);

#ifdef HAVE_PSI_THREAD_INTERFACE
  PSI_THREAD_CALL(set_thread_info)(query_arg.str, query_arg.length);
#endif
}

/** Assign a new value to thd->query and thd->query_id.  */

void THD::set_query_and_id(const char *query_arg,
                           size_t query_length_arg,
                           query_id_t new_query_id)
{
  DBUG_ASSERT(this == current_thd);
  LEX_CSTRING tmp= { query_arg, query_length_arg };
  mysql_mutex_lock(&LOCK_thd_data);
  Statement::set_query_inner(tmp);
  query_id= new_query_id;
  mysql_mutex_unlock(&LOCK_thd_data);

#ifdef HAVE_PSI_THREAD_INTERFACE
  PSI_THREAD_CALL(set_thread_info)(query_arg, query_length_arg);
#endif
}

/** Assign a new value to thd->query_id.  */

void THD::set_query_id(query_id_t new_query_id)
{
  mysql_mutex_lock(&LOCK_thd_data);
  query_id= new_query_id;
  mysql_mutex_unlock(&LOCK_thd_data);
}

/** Assign a new value to thd->mysys_var.  */
void THD::set_mysys_var(struct st_my_thread_var *new_mysys_var)
{
  mysql_mutex_lock(&LOCK_thd_data);
  mysys_var= new_mysys_var;
  mysql_mutex_unlock(&LOCK_thd_data);
}

/**
  Leave explicit LOCK TABLES or prelocked mode and restore value of
  transaction sentinel in MDL subsystem.
*/

void THD::leave_locked_tables_mode()
{
  if (locked_tables_mode == LTM_LOCK_TABLES)
  {
    /*
      When leaving LOCK TABLES mode we have to change the duration of most
      of the metadata locks being held, except for HANDLER and GRL locks,
      to transactional for them to be properly released at UNLOCK TABLES.
    */
    mdl_context.set_transaction_duration_for_all_locks();
    /*
      Make sure we don't release the global read lock and commit blocker
      when leaving LTM.
    */
    global_read_lock.set_explicit_lock_duration(this);
    /* Also ensure that we don't release metadata locks for open HANDLERs. */
    if (handler_tables_hash.records)
      mysql_ha_set_explicit_lock_duration(this);
  }
  locked_tables_mode= LTM_NONE;
}

void THD::get_definer(LEX_USER *definer)
{
  binlog_invoker();
#if !defined(MYSQL_CLIENT) && defined(HAVE_REPLICATION)
  if (slave_thread && has_invoker())
  {
    definer->user = invoker_user;
    definer->host= invoker_host;
    definer->password.str= NULL;
    definer->password.length= 0;
    definer->plugin.str= (char *) "";
    definer->plugin.length= 0;
    definer->auth.str=  (char *) "";
    definer->auth.length= 0;
  }
  else
#endif
    get_default_definer(this, definer);
}


/**
  Mark transaction to rollback and mark error as fatal to a sub-statement.

  @param  all   TRUE <=> rollback main transaction.
*/

void THD::mark_transaction_to_rollback(bool all)
{
  /*
    There is no point in setting is_fatal_sub_stmt_error unless
    we are actually in_sub_stmt.
  */
  if (in_sub_stmt)
    is_fatal_sub_stmt_error= true;

  transaction_rollback_request= all;

  /*
    Aborted transactions can not be IGNOREd.
    Switch off the IGNORE flag for the current
    SELECT_LEX. This should allow my_error()
    to report the error and abort the execution
    flow, even in presence
    of IGNORE clause.
  */
  if (lex->current_select())
    lex->current_select()->no_error= false;
}


void THD::set_next_event_pos(const char* _filename, ulonglong _pos)
{
  char*& filename= binlog_next_event_pos.file_name;
  if (filename == NULL)
  {
    /* First time, allocate maximal buffer */
    filename= (char*) my_malloc(key_memory_LOG_POS_COORD,
                                FN_REFLEN+1, MYF(MY_WME));
    if (filename == NULL) return;
  }

  assert(strlen(_filename) <= FN_REFLEN);
  strcpy(filename, _filename);
  filename[ FN_REFLEN ]= 0;

  binlog_next_event_pos.pos= _pos;
};

void THD::clear_next_event_pos()
{
  if (binlog_next_event_pos.file_name != NULL)
  {
    my_free(binlog_next_event_pos.file_name);
  }
  binlog_next_event_pos.file_name= NULL;
  binlog_next_event_pos.pos= 0;
};

#ifdef HAVE_REPLICATION
void THD::set_currently_executing_gtid_for_slave_thread()
{
  /*
    This function may be called in three cases:

    - From an mts worker thread that executes a Gtid_log_event::do_apply_event.

    - From an mts worker thread that is processing an old binlog that
      is missing Gtid events completely, from gtid_pre_statement_checks().

    - From a normal client thread that is executing output from
      mysqlbinlog when mysqlbinlog is processing an old binlog file
      that is missing Gtid events completely, from
      gtid_pre_statement_checks() for a statement that appears after a
      BINLOG statement containing a Format_description_log_event
      originating from the master.

    Because of the last case, we don't assert(is_mts_worker())
  */
  if (is_mts_worker(this))
  {
    dynamic_cast<Slave_worker *>(rli_slave)->currently_executing_gtid=
      variables.gtid_next;
  }
}
#endif

void THD::set_user_connect(USER_CONN *uc)
{
  DBUG_ENTER("THD::set_user_connect");

  m_user_connect= uc;

  DBUG_VOID_RETURN;
}

void THD::increment_user_connections_counter()
{
  DBUG_ENTER("THD::increment_user_connections_counter");

  m_user_connect->connections++;

  DBUG_VOID_RETURN;
}

void THD::decrement_user_connections_counter()
{
  DBUG_ENTER("THD::decrement_user_connections_counter");

  DBUG_ASSERT(m_user_connect->connections > 0);
  m_user_connect->connections--;

  DBUG_VOID_RETURN;
}

void THD::increment_con_per_hour_counter()
{
  DBUG_ENTER("THD::increment_con_per_hour_counter");

  m_user_connect->conn_per_hour++;

  DBUG_VOID_RETURN;
}

void THD::increment_updates_counter()
{
  DBUG_ENTER("THD::increment_updates_counter");

  m_user_connect->updates++;

  DBUG_VOID_RETURN;
}

void THD::increment_questions_counter()
{
  DBUG_ENTER("THD::increment_questions_counter");

  m_user_connect->questions++;

  DBUG_VOID_RETURN;
}

/*
  Reset per-hour user resource limits when it has been more than
  an hour since they were last checked

  SYNOPSIS:
    time_out_user_resource_limits()

  NOTE:
    This assumes that the LOCK_user_conn mutex has been acquired, so it is
    safe to test and modify members of the USER_CONN structure.
*/
void THD::time_out_user_resource_limits()
{
  mysql_mutex_assert_owner(&LOCK_user_conn);
  ulonglong check_time= start_utime;
  DBUG_ENTER("time_out_user_resource_limits");

  /* If more than a hour since last check, reset resource checking */
  if (check_time - m_user_connect->reset_utime >= LL(3600000000))
  {
    m_user_connect->questions=1;
    m_user_connect->updates=0;
    m_user_connect->conn_per_hour=0;
    m_user_connect->reset_utime= check_time;
  }

  DBUG_VOID_RETURN;
}


void THD::Query_plan::set_query_plan(enum_sql_command sql_cmd,
                                     LEX *lex_arg, bool ps)
{
  mysql_mutex_lock(&thd->LOCK_query_plan);
  sql_command= sql_cmd;
  lex= lex_arg;
  is_ps= ps;
  mysql_mutex_unlock(&thd->LOCK_query_plan);
}<|MERGE_RESOLUTION|>--- conflicted
+++ resolved
@@ -63,10 +63,7 @@
 #include "mysqld.h"
 #include "connection_handler_manager.h"   // Connection_handler_manager
 #include "mysqld_thd_manager.h"           // Global_THD_manager
-<<<<<<< HEAD
-=======
 #include "sql_timer.h"                          // thd_timer_destroy
->>>>>>> 871dd169
 
 #include <mysql/psi/mysql_statement.h>
 #include "mysql/psi/mysql_ps.h"
@@ -230,19 +227,6 @@
 }
 
 /**
-<<<<<<< HEAD
-  Reset the context associated from THD with the thread.
-
-  @param    THD   pointer to THD object.
-*/
-void restore_globals(THD *thd)
-{
-  thd->restore_globals();
-}
-
-/**
-=======
->>>>>>> 871dd169
   Delete the THD object.
 
   @param    THD   pointer to THD object.
@@ -363,8 +347,6 @@
   return current_thd;
 }
 
-<<<<<<< HEAD
-=======
 /**
   Reset thread globals associated.
 
@@ -376,7 +358,6 @@
   thd->set_mysys_var(NULL);
 }
 
->>>>>>> 871dd169
 extern "C"
 void thd_binlog_pos(const THD *thd,
                     const char **file_var,
@@ -997,12 +978,7 @@
   cleanup_done= abort_on_warning= 0;
   m_release_resources_done= false;
   peer_port= 0;					// For SHOW PROCESSLIST
-<<<<<<< HEAD
-  transaction.m_pending_rows_event= 0;
-  transaction.flags.enabled= true;
-=======
   get_transaction()->m_flags.enabled= true;
->>>>>>> 871dd169
   active_vio = 0;
   mysql_mutex_init(key_LOCK_thd_data, &LOCK_thd_data, MY_MUTEX_INIT_FAST);
   mysql_mutex_init(key_LOCK_query_plan, &LOCK_query_plan, MY_MUTEX_INIT_FAST);
@@ -1356,11 +1332,7 @@
 extern "C"
 void thd_get_xid(const MYSQL_THD thd, MYSQL_XID *xid)
 {
-<<<<<<< HEAD
-  *xid = *(MYSQL_XID *) thd->transaction.xid_state.get_xid();
-=======
   *xid = *(MYSQL_XID *) thd->get_transaction()->xid_state()->get_xid();
->>>>>>> 871dd169
 }
 
 #if defined(_WIN32)
@@ -1438,16 +1410,9 @@
 
   reset_root_defaults(mem_root, variables.query_alloc_block_size,
                       variables.query_prealloc_size);
-<<<<<<< HEAD
-  reset_root_defaults(&transaction.mem_root,
-                      variables.trans_alloc_block_size,
-                      variables.trans_prealloc_size);
-  transaction.xid_state.reset();
-=======
   get_transaction()->init_mem_root_defaults(variables.trans_alloc_block_size,
                                             variables.trans_prealloc_size);
   get_transaction()->xid_state()->reset();
->>>>>>> 871dd169
 #if defined(MYSQL_SERVER) && defined(HAVE_REPLICATION)
   if (rli)
   {
@@ -1536,11 +1501,7 @@
   }
 #endif
   {
-<<<<<<< HEAD
-    transaction.xid_state.set_state(XID_STATE::XA_NOTR);
-=======
     get_transaction()->xid_state()->set_state(XID_STATE::XA_NOTR);
->>>>>>> 871dd169
     trans_rollback(this);
     transaction_cache_delete(get_transaction());
   }
@@ -1588,13 +1549,10 @@
   if (tc_log)
     tc_log->commit(this, true);
 
-<<<<<<< HEAD
-=======
   /*
     Debug sync system must be closed after tc_log->commit(), because
     DEBUG_SYNC is used in commit code.
   */
->>>>>>> 871dd169
 #if defined(ENABLED_DEBUG_SYNC)
   /* End the Debug Sync Facility. See debug_sync.cc. */
   debug_sync_end_thread(this);
@@ -1687,11 +1645,7 @@
   main_security_ctx.destroy();
   my_free(db);
   db= NULL;
-<<<<<<< HEAD
-  free_root(&transaction.mem_root,MYF(0));
-=======
   get_transaction()->free_memory(MYF(0));
->>>>>>> 871dd169
   mysql_mutex_destroy(&LOCK_query_plan);
   mysql_mutex_destroy(&LOCK_thd_data);
 #ifndef DBUG_OFF
@@ -2910,10 +2864,7 @@
 	     pos != end ;
 	     pos++)
 	{
-<<<<<<< HEAD
-=======
           bool need_escape= false;
->>>>>>> 871dd169
 	  if (use_mb(res_charset))
 	  {
 	    int l;
@@ -3651,8 +3602,6 @@
   /* Must be first, hash_free will reset st_hash.records */
   if (st_hash.records > 0)
   {
-<<<<<<< HEAD
-=======
 #ifdef HAVE_PSI_PS_INTERFACE
     for (uint i=0 ; i < st_hash.records ; i++)
     {
@@ -3660,7 +3609,6 @@
       MYSQL_DESTROY_PS(stmt->get_PS_prepared_stmt());
     }
 #endif
->>>>>>> 871dd169
     mysql_mutex_lock(&LOCK_prepared_stmt_count);
     DBUG_ASSERT(prepared_stmt_count >= st_hash.records);
     prepared_stmt_count-= st_hash.records;
@@ -4100,9 +4048,6 @@
 extern "C" void thd_mark_transaction_to_rollback(MYSQL_THD thd, int all)
 {
   DBUG_ASSERT(thd);
-<<<<<<< HEAD
-  thd->mark_transaction_to_rollback(all);
-=======
   /*
     The parameter "all" has type int since the function is defined
     in plugin.h. The corresponding parameter in the call below has
@@ -4111,7 +4056,6 @@
     specifically.
   */
   thd->mark_transaction_to_rollback((all != 0));
->>>>>>> 871dd169
 }
 
 extern "C" bool thd_binlog_filter_ok(const MYSQL_THD thd)
@@ -4349,12 +4293,6 @@
     sub-statement mode.
   */
 
-<<<<<<< HEAD
-  DBUG_ASSERT((is_fatal_sub_stmt_error && !in_sub_stmt) ||
-              !is_fatal_sub_stmt_error);
-
-=======
->>>>>>> 871dd169
   if (!in_sub_stmt)
     is_fatal_sub_stmt_error= false;
 
