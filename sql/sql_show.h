<<<<<<< HEAD
/* Copyright (c) 2006, 2010, Oracle and/or its affiliates. All rights reserved.
=======
/* Copyright (c) 2005, 2010, Oracle and/or its affiliates. All rights reserved.
>>>>>>> dc6b39e1

   This program is free software; you can redistribute it and/or modify
   it under the terms of the GNU General Public License as published by
   the Free Software Foundation; version 2 of the License.

   This program is distributed in the hope that it will be useful,
   but WITHOUT ANY WARRANTY; without even the implied warranty of
   MERCHANTABILITY or FITNESS FOR A PARTICULAR PURPOSE.  See the
   GNU General Public License for more details.

   You should have received a copy of the GNU General Public License
   along with this program; if not, write to the Free Software
   Foundation, Inc., 51 Franklin St, Fifth Floor, Boston, MA  02110-1301  USA */

#ifndef SQL_SHOW_H
#define SQL_SHOW_H

#include "sql_list.h"                           /* List */
#include "handler.h"                            /* enum_schema_tables */
#include "table.h"                              /* enum_schema_table_state */

/* Forward declarations */
class JOIN;
class String;
class THD;
class sp_name;
struct TABLE_LIST;
struct st_ha_create_information;
typedef class st_select_lex SELECT_LEX;
typedef st_ha_create_information HA_CREATE_INFO;
struct LEX;
typedef struct st_mysql_show_var SHOW_VAR;
typedef struct st_schema_table ST_SCHEMA_TABLE;
struct TABLE;
typedef struct system_status_var STATUS_VAR;

enum find_files_result {
  FIND_FILES_OK,
  FIND_FILES_OOM,
  FIND_FILES_DIR
};

/* Used by handlers to store things in schema tables */
#define IS_FILES_FILE_ID              0
#define IS_FILES_FILE_NAME            1
#define IS_FILES_FILE_TYPE            2
#define IS_FILES_TABLESPACE_NAME      3
#define IS_FILES_TABLE_CATALOG        4
#define IS_FILES_TABLE_SCHEMA         5
#define IS_FILES_TABLE_NAME           6
#define IS_FILES_LOGFILE_GROUP_NAME   7
#define IS_FILES_LOGFILE_GROUP_NUMBER 8
#define IS_FILES_ENGINE               9
#define IS_FILES_FULLTEXT_KEYS       10
#define IS_FILES_DELETED_ROWS        11
#define IS_FILES_UPDATE_COUNT        12
#define IS_FILES_FREE_EXTENTS        13
#define IS_FILES_TOTAL_EXTENTS       14
#define IS_FILES_EXTENT_SIZE         15
#define IS_FILES_INITIAL_SIZE        16
#define IS_FILES_MAXIMUM_SIZE        17
#define IS_FILES_AUTOEXTEND_SIZE     18
#define IS_FILES_CREATION_TIME       19
#define IS_FILES_LAST_UPDATE_TIME    20
#define IS_FILES_LAST_ACCESS_TIME    21
#define IS_FILES_RECOVER_TIME        22
#define IS_FILES_TRANSACTION_COUNTER 23
#define IS_FILES_VERSION             24
#define IS_FILES_ROW_FORMAT          25
#define IS_FILES_TABLE_ROWS          26
#define IS_FILES_AVG_ROW_LENGTH      27
#define IS_FILES_DATA_LENGTH         28
#define IS_FILES_MAX_DATA_LENGTH     29
#define IS_FILES_INDEX_LENGTH        30
#define IS_FILES_DATA_FREE           31
#define IS_FILES_CREATE_TIME         32
#define IS_FILES_UPDATE_TIME         33
#define IS_FILES_CHECK_TIME          34
#define IS_FILES_CHECKSUM            35
#define IS_FILES_STATUS              36
#define IS_FILES_EXTRA               37

find_files_result find_files(THD *thd, List<LEX_STRING> *files, const char *db,
                             const char *path, const char *wild, bool dir);

int store_create_info(THD *thd, TABLE_LIST *table_list, String *packet,
                      HA_CREATE_INFO  *create_info_arg, bool show_database);
int view_store_create_info(THD *thd, TABLE_LIST *table, String *buff);

int copy_event_to_schema_table(THD *thd, TABLE *sch_table, TABLE *event_table);

void append_identifier(THD *thd, String *packet, const char *name,
		       uint length);
void mysqld_list_fields(THD *thd,TABLE_LIST *table, const char *wild);
bool mysqld_show_create(THD *thd, TABLE_LIST *table_list);
bool mysqld_show_create_db(THD *thd, char *dbname, HA_CREATE_INFO *create);

void mysqld_list_processes(THD *thd,const char *user,bool verbose);
int mysqld_show_status(THD *thd);
int mysqld_show_variables(THD *thd,const char *wild);
bool mysqld_show_storage_engines(THD *thd);
bool mysqld_show_authors(THD *thd);
bool mysqld_show_contributors(THD *thd);
bool mysqld_show_privileges(THD *thd);
char *make_backup_log_name(char *buff, const char *name, const char* log_ext);
void calc_sum_of_all_status(STATUS_VAR *to);
void append_definer(THD *thd, String *buffer, const LEX_STRING *definer_user,
                    const LEX_STRING *definer_host);
int add_status_vars(SHOW_VAR *list);
void remove_status_vars(SHOW_VAR *list);
void init_status_vars();
void free_status_vars();
void reset_status_vars();
bool show_create_trigger(THD *thd, const sp_name *trg_name);
void view_store_options(THD *thd, TABLE_LIST *table, String *buff);

void init_fill_schema_files_row(TABLE* table);
bool schema_table_store_record(THD *thd, TABLE *table);
void initialize_information_schema_acl();

ST_SCHEMA_TABLE *find_schema_table(THD *thd, const char* table_name);
ST_SCHEMA_TABLE *get_schema_table(enum enum_schema_tables schema_table_idx);
int make_schema_select(THD *thd,  SELECT_LEX *sel,
                       enum enum_schema_tables schema_table_idx);
int mysql_schema_table(THD *thd, LEX *lex, TABLE_LIST *table_list);
bool get_schema_tables_result(JOIN *join,
                              enum enum_schema_table_state executed_place);
enum enum_schema_tables get_schema_table_idx(ST_SCHEMA_TABLE *schema_table);

/* These functions were under INNODB_COMPATIBILITY_HOOKS */
int get_quote_char_for_identifier(THD *thd, const char *name, uint length);

<<<<<<< HEAD
=======
/* Handle the ignored database directories list for SHOW/I_S. */
bool ignore_db_dirs_init();
void ignore_db_dirs_free();
void ignore_db_dirs_reset();
bool ignore_db_dirs_process_additions();
bool push_ignored_db_dir(char *path);
extern char *opt_ignore_db_dirs;

>>>>>>> dc6b39e1
#endif /* SQL_SHOW_H */<|MERGE_RESOLUTION|>--- conflicted
+++ resolved
@@ -1,8 +1,4 @@
-<<<<<<< HEAD
-/* Copyright (c) 2006, 2010, Oracle and/or its affiliates. All rights reserved.
-=======
 /* Copyright (c) 2005, 2010, Oracle and/or its affiliates. All rights reserved.
->>>>>>> dc6b39e1
 
    This program is free software; you can redistribute it and/or modify
    it under the terms of the GNU General Public License as published by
@@ -135,8 +131,6 @@
 /* These functions were under INNODB_COMPATIBILITY_HOOKS */
 int get_quote_char_for_identifier(THD *thd, const char *name, uint length);
 
-<<<<<<< HEAD
-=======
 /* Handle the ignored database directories list for SHOW/I_S. */
 bool ignore_db_dirs_init();
 void ignore_db_dirs_free();
@@ -145,5 +139,4 @@
 bool push_ignored_db_dir(char *path);
 extern char *opt_ignore_db_dirs;
 
->>>>>>> dc6b39e1
 #endif /* SQL_SHOW_H */