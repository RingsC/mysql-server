--- conflicted
+++ resolved
@@ -48,40 +48,7 @@
   };
 
 public:
-<<<<<<< HEAD
-  Tablespace_files()
-  {
-    m_target_def.table_name(table_name());
-    m_target_def.dd_version(1);
-
-    m_target_def.add_field(FIELD_TABLESPACE_ID,
-                           "FIELD_TABLESPACE_ID",
-                           "tablespace_id BIGINT UNSIGNED NOT NULL");
-    m_target_def.add_field(FIELD_ORDINAL_POSITION,
-                           "FIELD_ORDINAL_POSITION",
-                           "ordinal_position INT UNSIGNED NOT NULL");
-    m_target_def.add_field(FIELD_FILE_NAME,
-                           "FIELD_FILE_NAME",
-                           "file_name VARCHAR(512) NOT NULL");
-    m_target_def.add_field(FIELD_SE_PRIVATE_DATA,
-                           "FIELD_SE_PRIVATE_DATA",
-                           "se_private_data MEDIUMTEXT");
-
-    m_target_def.add_index("UNIQUE KEY (tablespace_id, ordinal_position)");
-    m_target_def.add_index("UNIQUE KEY (file_name)");
-
-    m_target_def.add_foreign_key("FOREIGN KEY (tablespace_id) \
-                                  REFERENCES tablespaces(id)");
-
-    m_target_def.add_option("ENGINE=INNODB");
-    m_target_def.add_option("DEFAULT CHARSET=utf8");
-    m_target_def.add_option("COLLATE=utf8_bin");
-    m_target_def.add_option("ROW_FORMAT=DYNAMIC");
-    m_target_def.add_option("STATS_PERSISTENT=0");
-  }
-=======
   Tablespace_files();
->>>>>>> 66ef41ce
 
   virtual const std::string &name() const
   { return Tablespace_files::table_name(); }
