/* Copyright (c) 2002, 2024, Oracle and/or its affiliates.

   This program is free software; you can redistribute it and/or modify
   it under the terms of the GNU General Public License, version 2.0,
   as published by the Free Software Foundation.

   This program is designed to work with certain software (including
   but not limited to OpenSSL) that is licensed under separate terms,
   as designated in a particular file or component or in included license
   documentation.  The authors of MySQL hereby grant you an additional
   permission to link the program and your derivative works with the
   separately licensed software that they have either included with
   the program or referenced in the documentation.

   This program is distributed in the hope that it will be useful,
   but WITHOUT ANY WARRANTY; without even the implied warranty of
   MERCHANTABILITY or FITNESS FOR A PARTICULAR PURPOSE.  See the
   GNU General Public License, version 2.0, for more details.

   You should have received a copy of the GNU General Public License
   along with this program; if not, write to the Free Software
   Foundation, Inc., 51 Franklin St, Fifth Floor, Boston, MA 02110-1301  USA */

// Support for derived tables.

#include "sql/sql_derived.h"
#include <stddef.h>
#include <string.h>
#include <sys/types.h>

#include "lex_string.h"
#include "my_alloc.h"
#include "my_base.h"
#include "my_bitmap.h"
#include "my_dbug.h"
#include "my_inttypes.h"
#include "my_sys.h"
#include "my_table_map.h"
#include "mysqld_error.h"
#include "sql/auth/auth_acls.h"
#include "sql/debug_sync.h"  // DEBUG_SYNC
#include "sql/handler.h"
#include "sql/item.h"
#include "sql/join_optimizer/join_optimizer.h"
#include "sql/mem_root_array.h"
#include "sql/nested_join.h"
#include "sql/opt_trace.h"  // opt_trace_disable_etc
#include "sql/query_options.h"
#include "sql/sql_base.h"  // EXTRA_RECORD
#include "sql/sql_class.h"
#include "sql/sql_const.h"
#include "sql/sql_executor.h"
#include "sql/sql_lex.h"
#include "sql/sql_list.h"
#include "sql/sql_opt_exec_shared.h"
#include "sql/sql_optimizer.h"  // JOIN
#include "sql/sql_parse.h"      // parse_sql
#include "sql/sql_resolver.h"   // check_right_lateral_join
#include "sql/sql_tmp_table.h"  // Tmp tables
#include "sql/sql_union.h"      // Query_result_union
#include "sql/sql_view.h"       // check_duplicate_names
#include "sql/table.h"
#include "sql/table_function.h"
#include "sql/thd_raii.h"
#include "thr_lock.h"

class Opt_trace_context;

/**
   Produces, from the first tmp TABLE object, a clone TABLE object for
   Table_ref 'tl', to have a single materialization of multiple references
   to a CTE.

   How sharing of a single tmp table works
   =======================================

   There are several scenarios.
   (1) Non-recursive CTE referenced only once: nothing special.
   (2) Non-recursive CTE referenced more than once:
   - multiple TABLEs, one TABLE_SHARE.
   - The first ref in setup_materialized_derived() calls
   create_tmp_table(); others call open_table_from_share().
   - The first ref in create_derived() calls instantiate_tmp_table()
   (which calls handler::create() then open_tmp_table()); others call
   open_tmp_table(). open_tmp_table() calls handler::open().
   - The first ref in materialize_derived() evaluates the subquery and does
   all writes to the tmp table.
   - Finally all refs set up a read access method (table scan, index scan,
   index lookup, etc) and do reads, possibly interlaced (example: a
   nested-loop join of two references to the CTE).
   - The storage engine (MEMORY or InnoDB) must be informed of the uses above;
   this is done by having TABLE_SHARE::ref_count>=2 for every handler::open()
   call.
   (3) Recursive CTE, referenced once or more than once:
   All of (2) applies, where the set of refs is the non-recursive
   ones (a recursive ref is a ref appearing in the definition of a recursive
   CTE). Additionally:
   - recursive refs do not call setup_materialized_derived(),
   create_derived(), materialize_derived().
   - right after a non-recursive ref has been in setup_materialized_derived(),
   its recursive refs are replaced with clones of that ref, made with
   open_table_from_share().
   - the first non-recursive ref in materialized_derived() initiates the
   with-recursive algorithm:
     * its recursive refs call open_tmp_table().
     * Then writes (to the non-recursive ref) and reads (from the recursive
     refs) happen interlaced.
   - a particular recursive ref is the UNION table, if UNION DISTINCT is
   present in the CTE's definition: there is a single TABLE for it,
   writes/reads to/from it happen interlaced (writes are done by
   Query_result_union::send_data(); reads are done by the fake_query_block's
   JOIN).
   - Finally all non-recursive refs set up a read access method and do reads,
   possibly interlaced.
   - The storage engine (MEMORY or InnoDB) must be informed of the uses above;
   this is done by having TABLE_SHARE::ref_count>=2 for every handler::open()
   call.
   - The Server code handling tmp table creation must also be informed:
   see how Query_result_union::create_result_table() disables PK promotion.

   How InnoDB manages the uses above
   =================================

   The storage engine needs to take measures so that inserts and reads
   don't corrupt each other's behaviour. In InnoDB that means two things
   (@see row_search_no_mvcc()):
   (a) A certain way to use its cursor when reading
   (b) Making the different handlers inform each other when one insertion
   modifies the structure of the index tree (e.g. splits a page; this
   triggers a refreshing of all read cursors).

   Requirements on tmp tables used to write/read CTEs
   ==================================================

   The internal tmp table must support a phase where table scans and
   insertions happen interlaced, either issued from a single TABLE or from
   multiple TABLE clones. If from a single TABLE, that object does repetitions
   of {"write rows" then "init scan / read rows / close scan"}. If from
   multiple TABLEs, one does "write rows", every other one does "init scan /
   read rows / close scan".
   During this, neither updates, nor deletes, nor any other type of read
   access than table scans, are allowed on this table (they are allowed after
   the phase's end).
   Any started table scan on this table:
   - must remember its position between two read operations, without influence
   from other scans/inserts;
   - must return rows inserted before and after it started (be catching up
   continuously) (however, when it reports EOF it is allowed to stop catching
   up and report EOF until closed).
   - must return rows in insertion order.
   - may be started from the first record (ha_rnd_init, ha_rnd_next) or from
   the record where the previous scan was ended (position(), ha_rnd_end,
   [...], ha_rnd_init, ha_rnd_pos(saved position), ha_rnd_next).
   - must return positions (handler::position()) which are stable if a write
   later occurs, so that a handler::rnd_pos() happening after the write finds
   the same record.

   Cursor re-positioning when MEMORY is converted to InnoDB
   ========================================================

   See create_ondisk_from_heap(). A requirement is that InnoDB is able to
   start a scan like this: rnd_init, rnd_pos(some PK value), rnd_next.

   @param thd   Thread handler
   @param tl    Table reference wanting the copy

   @returns New clone, or NULL if error
*/

TABLE *Common_table_expr::clone_tmp_table(THD *thd, Table_ref *tl) {
  // Should have been attached to CTE already.
  assert(tl->common_table_expr() == this);

#ifndef NDEBUG
  /*
    We're adding a clone; if another clone has been opened before, it was not
    aware of the new one, so perhaps the storage engine has not set up the
    necessary logic to share data among clones. Check that no clone is open:
  */
  Derived_refs_iterator it(tmp_tables[0]);
  while (TABLE *t = it.get_next()) assert(!t->is_created() && !t->materialized);
#endif
  TABLE *first = tmp_tables[0]->table;
  // Allocate clone on the memory root of the TABLE_SHARE.
  TABLE *t = static_cast<TABLE *>(first->s->mem_root.Alloc(sizeof(TABLE)));
  if (!t) return nullptr; /* purecov: inspected */
  if (open_table_from_share(thd, first->s, tl->alias,
                            /*
                              Pass db_stat == 0 to delay opening of table in SE,
                              as table is not instantiated in SE yet.
                            */
                            0,
                            /* We need record[1] for this TABLE instance. */
                            EXTRA_RECORD |
                                /*
                                  Use DELAYED_OPEN to have its own record[0]
                                  (necessary because db_stat is 0).
                                  Otherwise it would be shared with 'first'
                                  and thus a write to tmp table would modify
                                  the row just read by readers.
                                */
                                DELAYED_OPEN,
                            0, t, false, nullptr))
    return nullptr; /* purecov: inspected */
  assert(t->s == first->s && t != first && t->file != first->file);
  t->s->increment_ref_count();
  t->s->tmp_handler_count++;

  // In case this clone is used to fill the materialized table:
  bitmap_set_all(t->write_set);
  t->reginfo.lock_type = TL_WRITE;
  t->copy_blobs = true;

  tl->table = t;
  t->pos_in_table_list = tl;

  // If initial CTE table has a hash key, set up a hash key for
  // all clones too.
  if (first->hash_field) {
    t->hash_field = t->field[0];
  }
  t->hidden_field_count = first->hidden_field_count;

  t->set_not_started();

  if (tmp_tables.push_back(tl)) return nullptr; /* purecov: inspected */

  if (tl->derived_result != nullptr) {
    // Make clone's copy of tmp_table_param contain correct info, so copy
    tl->derived_result->tmp_table_param =
        tmp_tables[0]->derived_result->tmp_table_param;
  }

  return t;
}

/**
   Replaces the recursive reference in query block 'sl' with a clone of
   the first tmp table.

   @param thd   Thread handler
   @param sl    Query block

   @returns true if error
*/
bool Common_table_expr::substitute_recursive_reference(THD *thd,
                                                       Query_block *sl) {
  Table_ref *tl = sl->recursive_reference;
  assert(tl != nullptr && tl->table == nullptr);
  TABLE *t = clone_tmp_table(thd, tl);
  if (t == nullptr) return true; /* purecov: inspected */
  // Eliminate the dummy unit:
  tl->derived_query_expression()->exclude_tree();
  tl->set_derived_query_expression(nullptr);
  tl->set_privileges(SELECT_ACL);
  return false;
}

void Common_table_expr::remove_table(Table_ref *tr) {
  (void)tmp_tables.erase_value(tr);
}

/**
  Resolve a derived table or view reference, including recursively resolving
  contained subqueries.

  @param thd thread handle
  @param apply_semijoin Apply possible semi-join transforms if this is true

  @returns false if success, true if error
*/

bool Table_ref::resolve_derived(THD *thd, bool apply_semijoin) {
  DBUG_TRACE;

  /*
    Helper class which takes care of restoration of members like
    THD::derived_tables_processing. These members are changed in this
    method scope for resolving derived tables.
  */
  class Context_handler {
   public:
    Context_handler(THD *thd)
        : m_thd(thd),
          m_deny_window_func_saved(thd->lex->m_deny_window_func),
          m_derived_tables_processing_saved(thd->derived_tables_processing) {
      /*
        Window functions are allowed; they're aggregated in the derived
        table's definition.
      */
      m_thd->lex->m_deny_window_func = 0;
      m_thd->derived_tables_processing = true;
    }

    ~Context_handler() {
      m_thd->lex->m_deny_window_func = m_deny_window_func_saved;
      m_thd->derived_tables_processing = m_derived_tables_processing_saved;
    }

   private:
    // Thread handle.
    THD *m_thd;

    // Saved state of THD::LEX::m_deny_window_func.
    nesting_map m_deny_window_func_saved;

    // Saved state of THD::derived_tables_processing.
    bool m_derived_tables_processing_saved;
  };

  if (!is_view_or_derived() || is_merged() || is_table_function()) return false;

  // Dummy derived tables for recursive references disappear before this stage
  assert(this != query_block->recursive_reference);

  if (is_derived() && derived->m_lateral_deps)
    query_block->end_lateral_table = this;

  const Context_handler ctx_handler(thd);

#ifndef NDEBUG    // CTEs, derived tables can have outer references
  if (is_view())  // but views cannot.
    for (Query_block *sl = derived->first_query_block(); sl;
         sl = sl->next_query_block()) {
      // Make sure there are no outer references
      assert(sl->context.outer_context == nullptr);
    }
#endif

  if (m_common_table_expr && m_common_table_expr->recursive &&
      !derived->is_recursive()) {
    // Ensure it's UNION.
    if (!derived->is_union()) {
      my_error(ER_CTE_RECURSIVE_REQUIRES_UNION, MYF(0), alias);
      return true;
    }
    if (derived->global_parameters()->is_ordered()) {
      /*
        ORDER BY applied to the UNION causes the use of the union tmp
        table. The fake_query_block would want to sort that table, which isn't
        going to work as the table is incomplete when fake_query_block first
        reads it. Workaround: put ORDER BY in the top query.
        Another reason: allowing
        ORDER BY <condition using fulltext> would make the UNION tmp table be
        of MyISAM engine which recursive CTEs don't support.
        LIMIT is allowed and will stop the row generation after N rows.
        However, without ORDER BY the CTE's content is ordered in an
        unpredictable way, so LIMIT theoretically returns an unpredictable
        subset of rows. Users are on their own.
        Instead of LIMIT, users can have a counter column and use a WHERE
        on it, to control depth level, which sounds more intelligent than a
        limit.
      */
      my_error(ER_NOT_SUPPORTED_YET, MYF(0),
               "ORDER BY over UNION "
               "in recursive Common Table Expression");
      return true;
    }
    /*
      Should be:
      SELECT1 UNION [DISTINCT | ALL] ... SELECTN
      where SELECT1 is non-recursive, and all non-recursive SELECTs are before
      all recursive SELECTs.
      In SQL standard terms, the CTE must be "expandable" except that we allow
      it to have more than one recursive SELECT.
    */
    bool previous_is_recursive = false;
    Query_block *last_non_recursive = nullptr;
    for (Query_block *sl = derived->first_query_block(); sl;
         sl = sl->next_query_block()) {
      if (sl->is_recursive()) {
        if (sl->parent()->term_type() != QT_UNION) {
          my_error(ER_CTE_RECURSIVE_NOT_UNION, MYF(0));
          return true;
        } else if (sl->parent()->parent() != nullptr) {
          /*
            Right-nested UNIONs with recursive query blocks are not allowed. It
            is expected that all possible flattening of UNION blocks is done
            beforehand. Any nested UNION indicates a mixing of UNION DISTINCT
            and UNION ALL, which cannot be flattened further.
          */
          my_error(ER_NOT_SUPPORTED_YET, MYF(0),
                   "right nested recursive query blocks, in "
                   "Common Table Expression");
          return true;
        }
        if (sl->is_ordered() || sl->has_limit() || sl->is_distinct()) {
          /*
            On top of posing implementation problems, it looks meaningless to
            want to order/limit every iterative sub-result.
            SELECT DISTINCT, if all expressions are constant, is implemented
            as LIMIT in QEP_TAB::remove_duplicates(); do_query_block() starts
            with send_records=0 so loses track of rows which have been sent in
            previous iterations.
          */
          my_error(ER_NOT_SUPPORTED_YET, MYF(0),
                   "ORDER BY / LIMIT / SELECT DISTINCT"
                   " in recursive query block of Common Table Expression");
          return true;
        }
        if (sl == derived->last_distinct() && sl->next_query_block()) {
          /*
            Consider
              anchor UNION ALL rec1 UNION DISTINCT rec2 UNION ALL rec3:
            after execution of rec2 we must turn off the duplicate-checking
            index; it will thus not contain the keys of rows of rec3, so it
            becomes permanently unusable. The next iteration of rec1 or rec2
            may insert rows which are actually duplicates of those of rec3.
            So: if the last QB having DISTINCT to its left is recursive, and
            it is followed by another QB (necessarily connected with ALL),
            reject the query.
          */
          my_error(ER_NOT_SUPPORTED_YET, MYF(0),
                   "recursive query blocks with"
                   " UNION DISTINCT then UNION ALL, in recursive "
                   "Common Table Expression");
          return true;
        }
      } else {
        if (previous_is_recursive) {
          my_error(ER_CTE_RECURSIVE_REQUIRES_NONRECURSIVE_FIRST, MYF(0), alias);
          return true;
        }
        last_non_recursive = sl;
      }
      previous_is_recursive = sl->is_recursive();
    }
    if (last_non_recursive == nullptr) {
      my_error(ER_CTE_RECURSIVE_REQUIRES_NONRECURSIVE_FIRST, MYF(0), alias);
      return true;
    }
    derived->first_recursive = last_non_recursive->next_query_block();
    assert(derived->is_recursive());
  }

  DEBUG_SYNC(thd, "derived_not_set");

  derived->derived_table = this;

  if (!(derived_result = new (thd->mem_root) Query_result_union()))
    return true; /* purecov: inspected */

  /// Give the unit to the result (the other fields are ignored).
  mem_root_deque<Item *> empty_list(thd->mem_root);
  if (derived_result->prepare(thd, empty_list, derived_query_expression()))
    return true;

  /*
    Prepare the underlying query expression of the derived table.
  */
  if (derived->prepare(thd, derived_result, nullptr,
                       !apply_semijoin ? SELECT_NO_SEMI_JOIN : 0, 0))
    return true;

  if (check_duplicate_names(m_derived_column_names,
                            *derived->get_unit_column_types(), false))
    return true;

  if (is_derived()) {
    // The underlying tables of a derived table are all readonly:
    for (Query_block *sl = derived->first_query_block(); sl;
         sl = sl->next_query_block())
      sl->set_tables_readonly();
    /*
      A derived table is transparent with respect to privilege checking.
      This setting means that privilege checks ignore the derived table
      and are done properly in underlying base tables and views.
      SELECT_ACL is used because derived tables cannot be used for update,
      delete or insert.
    */
    set_privileges(SELECT_ACL);

    if (derived->m_lateral_deps) {
      query_block->end_lateral_table = nullptr;
      derived->m_lateral_deps &= ~PSEUDO_TABLE_BITS;
      /*
        It is possible that derived->m_lateral_deps is now 0, if it was
        declared as LATERAL but actually contained no lateral references. Then
        it will be handled as if LATERAL hadn't been specified.
      */
    }
  }

  return false;
}

/// Helper function for Table_ref::setup_materialized_derived()
static void swap_column_names_of_unit_and_tmp_table(
    const mem_root_deque<Item *> &unit_items,
    const Create_col_name_list &tmp_table_col_names) {
  if (CountVisibleFields(unit_items) != tmp_table_col_names.size())
    // check_duplicate_names() will find and report error
    return;
  uint fieldnr = 0;
  for (Item *item : VisibleFields(unit_items)) {
    const char *s = item->item_name.ptr();
    size_t l = item->item_name.length();
    LEX_CSTRING &other_name =
        const_cast<LEX_CSTRING &>(tmp_table_col_names[fieldnr]);
    item->item_name.set(other_name.str, other_name.length);
    other_name.str = s;
    other_name.length = l;
    fieldnr++;
  }
}

/**
  Copy field information like table_ref, context etc of all the fields
  from the original expression to the cloned expression.
  @param thd          current thread
  @param orig_expr    original expression
  @param cloned_expr  cloned expression

  @returns true on error, false otherwise
*/
bool copy_field_info(THD *thd, Item *orig_expr, Item *cloned_expr) {
  class Field_info {
   public:
    Name_resolution_context *m_field_context{nullptr};
    Table_ref *m_table_ref{nullptr};
    Query_block *m_depended_from{nullptr};
    Table_ref *m_cached_table{nullptr};
    Field *m_field{nullptr};
    Field_info(Name_resolution_context *field_context, Table_ref *table_ref,
               Query_block *depended_from, Table_ref *cached_table,
               Field *field)
        : m_field_context(field_context),
          m_table_ref(table_ref),
          m_depended_from(depended_from),
          m_cached_table(cached_table),
          m_field(field) {}
  };
  mem_root_deque<Field_info> field_info(thd->mem_root);
  Query_block *depended_from = nullptr;
  Name_resolution_context *context = nullptr;
  bool in_outer_ref = false;
  // Collect information for fields from the original expression
  if (WalkItem(orig_expr, enum_walk::PREFIX,
               [&field_info, &depended_from, &context,
                &in_outer_ref](Item *inner_item) {
                 Query_block *saved_depended_from = depended_from;
                 Name_resolution_context *saved_context = context;
                 if (inner_item->type() == Item::REF_ITEM ||
                     inner_item->type() == Item::FIELD_ITEM) {
                   Item_ident *ident = down_cast<Item_ident *>(inner_item);
                   // An Item_outer_ref always references
                   // a Item_ref object which has the reference to
                   // the original expression. Item_outer_ref
                   // and the original expression are updated with the
                   // "depended_from" information but not the Item_ref.
                   // So we skip the checks for Item_ref.
                   assert(in_outer_ref || depended_from == nullptr ||
                          depended_from == ident->depended_from ||
                          depended_from == ident->context->query_block);
                   in_outer_ref =
                       inner_item->type() == Item::REF_ITEM &&
                       down_cast<Item_ref *>(inner_item)->ref_type() ==
                           Item_ref::OUTER_REF;
                   if (ident->depended_from != nullptr)
                     depended_from = ident->depended_from;
                   if (context == nullptr ||
                       ident->context->query_block->nest_level >=
                           context->query_block->nest_level)
                     context = ident->context;
                 }
                 if (inner_item->type() == Item::FIELD_ITEM) {
                   Item_field *field = down_cast<Item_field *>(inner_item);
                   if (field_info.push_back(
                           Field_info(context, field->table_ref, depended_from,
                                      field->cached_table, field->field)))
                     return true;
                   // In case of Item_ref object with multiple fields
                   // having different depended_from and context information,
                   // we always need to take care to restore the depended_from
                   // and context to that of the Item_ref object.
                   depended_from = saved_depended_from;
                   context = saved_context;
                 }
                 return false;
               }))
    return true;
  // Copy the information to the fields in the cloned expression.
  WalkItem(cloned_expr, enum_walk::PREFIX, [&field_info](Item *inner_item) {
    if (inner_item->type() == Item::FIELD_ITEM) {
      assert(!field_info.empty());
      Item_field *field = down_cast<Item_field *>(inner_item);
      field->context = field_info[0].m_field_context;
      field->table_ref = field_info[0].m_table_ref;
      field->depended_from = field_info[0].m_depended_from;
      field->cached_table = field_info[0].m_cached_table;
      field->field = field_info[0].m_field;
      field_info.pop_front();
    }
    return false;
  });
  assert(field_info.empty());
  return false;
}

/**
  Given an item and a query block, this function creates a clone of the
  item (unresolved) by reparsing the item. Used during condition pushdown
  to derived tables.

  @param thd            Current thread.
  @param item           Item to be reparsed to get a clone.
  @param query_block    query block where expression is being parsed
  @param derived_table  derived table to which the item belongs to.
<<<<<<< HEAD
=======
                        "nullptr" when cloning to make a copy of the
                        original condition to be pushed down
                        to a derived table that has SET operations.
>>>>>>> 1e6ef4cc

  @returns A copy of the original item (unresolved) on success else nullptr.
*/
static Item *parse_expression(THD *thd, Item *item, Query_block *query_block,
                              Table_ref *derived_table) {
  // Set up for parsing item
  LEX *const old_lex = thd->lex;
  LEX new_lex;
  thd->lex = &new_lex;

  if (lex_start(thd)) {
    thd->lex = old_lex;
    return nullptr;  // OOM
  }
  // Take care not to print the variable index for stored procedure variables.
  // Also do not write a cloned stored procedure variable to query logs.
  thd->lex->reparse_derived_table_condition = true;
  // Get the printout of the expression
  StringBuffer<1024> str(thd->charset());
  // For printing parameters we need to specify the flag QT_NO_DATA_EXPANSION
  // because for a case when statement gets reprepared during execution, we
  // still need Item_param::print() to print the '?' rather than the actual data
  // specified for the parameter.
  // The flag QT_TO_ARGUMENT_CHARSET is required for printing character string
  // literals with correct character set introducer.
  item->print(thd, &str,
              enum_query_type(QT_NO_DATA_EXPANSION | QT_TO_ARGUMENT_CHARSET));
  str.append('\0');

  Derived_expr_parser_state parser_state;
  parser_state.init(thd, str.ptr(), str.length());

  // Native functions introduced for INFORMATION_SCHEMA system views are
  // allowed to be invoked from *only* INFORMATION_SCHEMA system views.
  // THD::parsing_system_view is set if the view being parsed is
  // INFORMATION_SCHEMA system view and is allowed to invoke native function.
  // If not, error ER_NO_ACCESS_TO_NATIVE_FCT is reported.
  // Since we are cloning a condition here, we set it unconditionally
  // to avoid the errors.
  const bool parsing_system_view_saved = thd->parsing_system_view;
  thd->parsing_system_view = true;

  // Set the correct query block to parse the item. In some cases, like
  // fulltext functions, parser needs to add them to ftfunc_list of the
  // query block.
  thd->lex->unit = query_block->master_query_expression();
  thd->lex->set_current_query_block(query_block);
  // If this query block is part of a stored procedure, we might have to
  // parse a stored procedure variable (if present). Set the context
  // correctly.
  thd->lex->set_sp_current_parsing_ctx(old_lex->get_sp_current_parsing_ctx());
  thd->lex->sphead = old_lex->sphead;

  // If this is a prepare statement, we need to set prepare_mode correctly
  // so that parser does not raise errors for "params(?)".
  parser_state.m_lip.stmt_prepare_mode =
      (old_lex->context_analysis_only & CONTEXT_ANALYSIS_ONLY_PREPARE);
  if (parser_state.m_lip.stmt_prepare_mode) {
    // Collect positions of all parameters in the "item". Used to create
    // clones for the original parameters(Item_param::m_clones).
    WalkItem(item, enum_walk::POSTFIX, [&thd](Item *inner_item) {
      if (inner_item->type() == Item::PARAM_ITEM) {
        thd->lex->reparse_derived_table_params_at.push_back(
            down_cast<Item_param *>(inner_item)->pos_in_query);
      }
      return false;
    });
    thd->lex->param_list = old_lex->param_list;
  }

  // Get a newly created item from parser. Use the view creation
  // context if the item being parsed is part of a view.
<<<<<<< HEAD
  const bool result =
      parse_sql(thd, &parser_state, derived_table->view_creation_ctx);

  // If a statement is being re-prepared, then all the parameters
  // that are cloned above need to be synced with the original
  // parameters that are specified in the query. In case of
  // re-prepare original parameters would have been assigned
  // a value and therefore the types too. When fix_fields() is
  // later called for the cloned expression, resolver would be
  // able to assign the type correctly for the cloned parameter
  // if it is synced with it's master.
  if (parser_state.result != nullptr) {
    List_iterator_fast<Item_param> it(thd->lex->param_list);
    WalkItem(parser_state.result, enum_walk::POSTFIX, [&it](Item *inner_item) {
      if (inner_item->type() == Item::PARAM_ITEM) {
        Item_param *master;
        while ((master = it++)) {
          if (master->pos_in_query ==
              down_cast<Item_param *>(inner_item)->pos_in_query)
            master->sync_clones();
        }
      }
      return false;
    });
  }
=======
  View_creation_ctx *view_creation_ctx =
      derived_table != nullptr ? derived_table->view_creation_ctx : nullptr;
  bool result = parse_sql(thd, &parser_state, view_creation_ctx);

>>>>>>> 1e6ef4cc
  thd->lex->reparse_derived_table_condition = false;
  // lex_end() would try to destroy sphead if set. So we reset it.
  thd->lex->set_sp_current_parsing_ctx(nullptr);
  thd->lex->sphead = nullptr;
  // End of parsing.
  lex_end(thd->lex);
  thd->lex = old_lex;
  thd->parsing_system_view = parsing_system_view_saved;
  if (result) return nullptr;

  return parser_state.result;
}

/**
  Resolves the expression given. Used with parse_expression()
  to clone an item during condition pushdown. For all the
  column references in the expression, information like table
  reference, field, context etc is expected to be correctly set.
  This will just do a short cut fix_fields() for Item_field.

  @param thd         Current thread.
  @param item        Item to resolve.
  @param query_block query block where this item needs to be
                     resolved.

  @returns
  resolved item if resolving was successful else nullptr.
*/
Item *resolve_expression(THD *thd, Item *item, Query_block *query_block) {
  const ulong save_old_privilege = thd->want_privilege;
  thd->want_privilege = 0;
  Query_block *saved_current_query_block = thd->lex->current_query_block();
  thd->lex->set_current_query_block(query_block);
  const nesting_map save_allow_sum_func = thd->lex->allow_sum_func;
  thd->lex->allow_sum_func |= static_cast<nesting_map>(1)
                              << thd->lex->current_query_block()->nest_level;

  if (item->fix_fields(thd, &item)) {
    return nullptr;
  }
  // For items with params, propagate the default data type.
  if (item->data_type() == MYSQL_TYPE_INVALID &&
      item->propagate_type(thd, item->default_data_type())) {
    return nullptr;
  }
  // Restore original state back
  thd->want_privilege = save_old_privilege;
  thd->lex->set_current_query_block(saved_current_query_block);
  thd->lex->allow_sum_func = save_allow_sum_func;
  return item;
}

/**
  Clone an expression. This clone will be used for pushing conditions
  down to a materialized derived table.
  Cloning of an expression is done for two purposes:
  1. When the derived table has a query expression with multiple query
  blocks, each query block involved will be getting a clone of the
  condition that is being pushed down.
  2. When pushing a condition down to a derived table (with or without
  unions), columns in the condition are replaced with the derived
  table's expressions. If there are nested derived tables, these columns
  will be replaced again with another derived table's expression when
  the condition is pushed further down. If the derived table expressions
  are simple columns, we would just keep replacing the original columns
  with derived table columns. However if the derived table expressions
  are not simple column references E.g. functions, then columns will be
  replaced with functions, and arguments to these functions would get
  replaced when the condition is pushed further down. However, arguments
  to a function are part of both the SELECT clause of one derived table
  and the WHERE clause of another derived table where the condition is
  pushed down (Example below). To keep the sanity of the derived table's
  expression, a clone is created and used before pushing a condition down.

  Ex: Where cloned objects become necessary even when the derived
  table does not have a UNION.

  Consider a query like this one:
  SELECT * FROM (SELECT i+10 AS n FROM
  (SELECT a+7 AS i FROM t1) AS dt1 ) AS dt2 WHERE n > 100;

  The first call to Query_block::push_conditions_to_derived_tables would
  result in the following query. "n" in the where clause is
  replaced with (i+10).
  SELECT * FROM (SELECT i+10 AS n FROM
  (SELECT a+7 AS i FROM t1) AS dt1 WHERE (dt1.i+10) > 100) as dt2;

  The next call to Query_block::push_conditions_to_derived_tables should
  result in the following query. "i" is replaced with "a+7".
  SELECT * FROM (SELECT i+10 AS n FROM
  (SELECT a+7 AS i FROM t1 WHERE ((t1.a+7)+10) > 100) AS dt1) as dt2;

  However without cloned expressions, it would be

  SELECT * FROM (SELECT ((t1.a+7)+10) AS n FROM
  (SELECT a+7 AS i FROM t1 WHERE ((t1.a+7)+10) > 100) AS dt1) as dt2;

  Notice that the column "i" in derived table dt2 is getting replaced
  with (a+7) because the argument of the function in Item_func_plus
  in (i+10) is replaced with (a+7). The arguments to the function
  (i+10) need to be different so as to be able to replace them with
  some other expressions later.

  To clone an expression, we re-parse the expression to get another copy
  and resolve it against the tables of the query block where it will be
  placed.

  @param thd            Current thread
  @param item           Item for which clone is requested
  @param derived_table  derived table to which the item belongs to.

  @returns
  Cloned object for the item.
*/

Item *Query_block::clone_expression(THD *thd, Item *item,
                                    Table_ref *derived_table) {
  Item *cloned_item = parse_expression(thd, item, this, derived_table);
  if (cloned_item == nullptr) return nullptr;
  if (item->item_name.is_set())
    cloned_item->item_name.set(item->item_name.ptr(), item->item_name.length());

  // Collect details like table reference, field etc from the fields in the
  // original expression. Assign it to the corresponding field in the cloned
  // expression.
  if (copy_field_info(thd, item, cloned_item)) return nullptr;
  // A boolean expression to be cloned comes from a WHERE condition,
  // which treats UNKNOWN the same as FALSE, thus the cloned expression
  // should have the same property. apply_is_true() is ignored for
  // non-boolean expressions
  cloned_item->apply_is_true();
  return resolve_expression(thd, cloned_item, this);
}

/**
  Prepare a derived table or view for materialization.
  The derived table must have been
  - resolved by resolve_derived(),
  - or resolved as a subquery (by Item_*_subselect_::fix_fields()) then
  converted to a derived table.

  @param  thd   THD pointer

  @return false if successful, true if error
*/
bool Table_ref::setup_materialized_derived(THD *thd)

{
  return setup_materialized_derived_tmp_table(thd) ||
         derived->check_materialized_derived_query_blocks(thd);
}

/**
  Sets up the tmp table to contain the derived table's rows.
  @param  thd   THD pointer
  @return false if successful, true if error
*/
bool Table_ref::setup_materialized_derived_tmp_table(THD *thd)

{
  DBUG_TRACE;

  assert(is_view_or_derived() && !is_merged() && table == nullptr);

  DBUG_PRINT("info", ("algorithm: TEMPORARY TABLE"));

  Opt_trace_context *const trace = &thd->opt_trace;
  const Opt_trace_object trace_wrapper(trace);
  Opt_trace_object trace_derived(trace, is_view() ? "view" : "derived");
  trace_derived.add_utf8_table(this)
      .add("select#", derived->first_query_block()->select_number)
      .add("materialized", true);

  set_uses_materialization();

  // From resolver POV, columns of this table are readonly
  set_readonly();

  if (m_common_table_expr && m_common_table_expr->tmp_tables.size() > 0) {
    trace_derived.add("reusing_tmp_table", true);
    table = m_common_table_expr->clone_tmp_table(thd, this);
    if (table == nullptr) return true; /* purecov: inspected */
    derived_result->table = table;
  }

  if (table == nullptr) {
    // Create the result table for the materialization
    const ulonglong create_options =
        derived->first_query_block()->active_options() | TMP_TABLE_ALL_COLUMNS;

    if (m_derived_column_names) {
      /*
        Tmp table's columns will be created from derived->types (the SELECT
        list), names included.
        But the user asked that the tmp table's columns use other specified
        names. So, we replace the names of SELECT list items with specified
        column names, just for the duration of tmp table creation.
      */
      swap_column_names_of_unit_and_tmp_table(*derived->get_unit_column_types(),
                                              *m_derived_column_names);
    }

    // If we're materializing directly into the result and we have a UNION
    // DISTINCT query, we're going to need a unique index for deduplication.
    // (If we're materializing into a temporary table instead, the deduplication
    // will happen on that table, and is not set here.) create_result_table()
    // will figure out whether it wants to create it as the primary key or just
    // a regular index.
    const bool is_distinct = derived->can_materialize_directly_into_result() &&
                             derived->has_top_level_distinct();

    const bool rc = derived_result->create_result_table(
        thd, *derived->get_unit_column_types(), is_distinct, create_options,
        alias, false, false);

    if (m_derived_column_names)  // Restore names
      swap_column_names_of_unit_and_tmp_table(*derived->get_unit_column_types(),
                                              *m_derived_column_names);

    if (rc) return true; /* purecov: inspected */

    table = derived_result->table;
    table->pos_in_table_list = this;
    if (m_common_table_expr && m_common_table_expr->tmp_tables.push_back(this))
      return true; /* purecov: inspected */
  }

  table->s->tmp_table = NON_TRANSACTIONAL_TMP_TABLE;

  // Table is "nullable" if inner table of an outer_join
  if (is_inner_table_of_outer_join()) table->set_nullable();

  dep_tables |= derived->m_lateral_deps;

  return false;
}

/**
  Sets up query blocks belonging to the query expression of a materialized
  derived table.
  @param  thd_arg   THD pointer
  @return false if successful, true if error
*/

bool Query_expression::check_materialized_derived_query_blocks(THD *thd_arg) {
  for (Query_block *sl = first_query_block(); sl; sl = sl->next_query_block()) {
    // All underlying tables are read-only
    sl->set_tables_readonly();
    /*
      Derived tables/view are materialized prior to UPDATE, thus we can skip
      them from table uniqueness check
    */
    sl->propagate_unique_test_exclusion();

    /*
      SELECT privilege is needed for all materialized derived tables and views,
      and columns must be marked for read.
    */
    if (sl->check_view_privileges(thd_arg, SELECT_ACL, SELECT_ACL)) return true;

    // Set all selected fields to be read:
    // @todo Do not set fields that are not referenced from outer query
    const Column_privilege_tracker tracker(thd_arg, SELECT_ACL);
    Mark_field mf(MARK_COLUMNS_READ);
    for (Item *item : sl->fields) {
      if (item->walk(&Item::check_column_privileges, enum_walk::PREFIX,
                     (uchar *)thd_arg))
        return true;
      item->walk(&Item::mark_field_in_map, enum_walk::POSTFIX, (uchar *)&mf);
    }
  }
  return false;
}

/**
  Prepare a table function for materialization.

  @param  thd   THD pointer

  @return false if successful, true if error
*/
bool Table_ref::setup_table_function(THD *thd) {
  DBUG_TRACE;

  assert(is_table_function());

  DBUG_PRINT("info", ("algorithm: TEMPORARY TABLE"));

  Opt_trace_context *const trace = &thd->opt_trace;
  const Opt_trace_object trace_wrapper(trace);
  Opt_trace_object trace_derived(trace, "table_function");
  const char *func_name;
  uint func_name_len;
  func_name = table_function->func_name();
  func_name_len = strlen(func_name);

  set_uses_materialization();

  /*
    A table function has name resolution context of query which owns FROM
    clause. So it automatically is LATERAL. This end_lateral_table is to
    make sure a table function won't access tables located after it in FROM
    clause.
  */
  query_block->end_lateral_table = this;

  if (table_function->init()) return true;

  // Create the result table for the materialization
  if (table_function->create_result_table(thd, 0LL, alias))
    return true; /* purecov: inspected */
  table = table_function->table;
  table->pos_in_table_list = this;

  table->s->tmp_table = NON_TRANSACTIONAL_TMP_TABLE;

  // Table is "nullable" if inner table of an outer_join
  if (is_inner_table_of_outer_join()) table->set_nullable();

  const char *saved_where = thd->where;
  thd->where = "a table function argument";
  const enum_mark_columns saved_mark = thd->mark_used_columns;
  thd->mark_used_columns = MARK_COLUMNS_READ;
  if (table_function->init_args()) return true;

  thd->mark_used_columns = saved_mark;
  set_privileges(SELECT_ACL);
  /*
    Trace needs to be here as it'ss print the table, and columns have to be
    set up at the moment of printing.
  */
  trace_derived.add_utf8_table(this)
      .add_utf8("function_name", func_name, func_name_len)
      .add("materialized", true);

  query_block->end_lateral_table = nullptr;

  thd->where = saved_where;

  return false;
}

/**
  Returns true if a condition can be pushed down to derived
  table based on some constraints.

  A condition cannot be pushed down to derived table if any of
  the following holds true:
  1. Hint and/or optimizer switch DERIVED_CONDITION_PUSHDOWN is off.
  2. If it has LIMIT - If the query expression underlying the derived
  table has LIMIT, then the pushed condition would affect the number
  of rows that would be fetched.
  3. It cannot be an inner table of an outer join - that would lead to
  more NULL-complemented rows.
  4. This cannot be a CTE having derived tables being referenced
  multiple times - there is only one temporary table for both references,
  if materialized ("shared materialization"). Also, we cannot push
  conditions down to CTEs that are recursive.
  5. If the derived query block has any user variable assignments -
  would affect the result of evaluating assignments to user variables
  in SELECT list of the derived table.
  6. The derived table stems from a scalar to derived table transformation
  which relies on cardinality check.
*/

bool Table_ref::can_push_condition_to_derived(THD *thd) {
  Query_expression const *unit = derived_query_expression();
  return hint_table_state(thd, this, DERIVED_CONDITION_PUSHDOWN_HINT_ENUM,
                          OPTIMIZER_SWITCH_DERIVED_CONDITION_PUSHDOWN) &&  // 1
         !unit->has_any_limit() &&                                         // 2
         !is_inner_table_of_outer_join() &&                                // 3
         !(common_table_expr() &&
           (common_table_expr()->references.size() >= 2 ||
            common_table_expr()->recursive)) &&     // 4
         (thd->lex->set_var_list.elements == 0) &&  // 5
         !unit->m_reject_multiple_rows;             // 6
}

/**
 Make a condition that can be pushed down to the derived table, and push it.

 @returns
  true if error
  false otherwise
*/
bool Condition_pushdown::make_cond_for_derived() {
  const Opt_trace_object trace_wrapper(trace);
  Opt_trace_object trace_cond(trace, "condition_pushdown_to_derived");
  trace_cond.add_utf8_table(m_derived_table);
  trace_cond.add("original_condition", m_cond_to_check);

  Query_expression *derived_query_expression =
      m_derived_table->derived_query_expression();

  // Check if a part or full condition can be pushed down to the derived table.
  m_checking_purpose = CHECK_FOR_DERIVED;

  m_cond_to_push = extract_cond_for_table(m_cond_to_check);

  // Condition could not be pushed down to derived table (even partially)
  if (m_cond_to_push == nullptr) {
    m_remainder_cond = m_cond_to_check;
  } else {
    // Make the remainder condition that could not be pushed down. This is
    // left in the outer query block.
    if (make_remainder_cond(m_cond_to_check, &m_remainder_cond)) return true;
  }
  trace_cond.add("condition_to_push", m_cond_to_push);
  trace_cond.add("remaining_condition", m_remainder_cond);
  if (m_cond_to_push == nullptr) return false;

  const Opt_trace_array trace_steps(trace, "pushdown_to_query_blocks");
  Item *orig_cond_to_push = m_cond_to_push;
  for (Query_block *qb = derived_query_expression->first_query_block();
       qb != nullptr; qb = qb->next_query_block()) {
    // Make a copy that can be pushed to this query block
    if (derived_query_expression->is_set_operation()) {
      m_cond_to_push =
          derived_query_expression->outer_query_block()->clone_expression(
<<<<<<< HEAD
              thd, orig_cond_to_push, m_derived_table);
=======
              thd, orig_cond_to_push, /*derived_table=*/nullptr);
>>>>>>> 1e6ef4cc
      if (m_cond_to_push == nullptr) return true;
      m_cond_to_push->apply_is_true();
    }
    m_query_block = qb;

    // Analyze the condition that needs to be pushed, to push past window
    // functions and GROUP BY. The condition to be pushed, could be split
    // into HAVING condition, WHERE condition and remainder condition based
    // on the presence of window functions and GROUP BY.
    Opt_trace_object qb_wrapper(trace);

    qb_wrapper.add("query_block", m_query_block->select_number);
    if (push_past_window_functions()) return true;
    if (m_having_cond == nullptr) continue;
    if (push_past_group_by()) return true;
    qb_wrapper.add("pushed_having_condition", m_having_cond);
    qb_wrapper.add("pushed_where_condition", m_where_cond);
    qb_wrapper.add("remaining_condition", m_remainder_cond);

    // If this condition has a semi-join condition, remove expressions from
    // semi-join expression lists. Replace columns in the condition with
    // derived table expressions.
    if (m_having_cond != nullptr) {
      check_and_remove_sj_exprs(m_having_cond);
      if (replace_columns_in_cond(&m_having_cond, true)) return true;
    }
    if (m_where_cond != nullptr) {
      check_and_remove_sj_exprs(m_where_cond);
      if (replace_columns_in_cond(&m_where_cond, false)) return true;
    }

    // Attach the conditions to the derived table query block.
    if (m_having_cond &&
        attach_cond_to_derived(qb->having_cond(), m_having_cond, true))
      return true;
    if (m_where_cond &&
        attach_cond_to_derived(qb->where_cond(), m_where_cond, false))
      return true;
    m_where_cond = nullptr;
    m_having_cond = nullptr;
  }
  if (m_remainder_cond != nullptr && !m_remainder_cond->fixed &&
      m_remainder_cond->fix_fields(thd, &m_remainder_cond))
    return true;

  assert(!thd->is_error());
  return false;
}

/**
  This function is called multiple times to extract parts of a
  condition. To extract the condition, it performs certain checks
  and marks the condition accordingly.
  When the checking purpose is CHECK_FOR_DERIVED - it checks if
  all columns in a condition (fully or partially) are from the
  derived table.
  When the checking purpose is CHECK_FOR_HAVING - it checks if
  all columns in a condition (fully or partially) are part of
  PARTITION clause of window functions.
  When the checking purpose is CHECK_FOR_WHERE - it checks if
  all columns in a condition (fully or partially) are part of
  GROUP BY.

  If it is an "AND", a new AND condition is created and all the
  arguments to original AND condition which pass the above checks
  will be added as arguments to the new condition.
  If it is an OR, we can extract iff all the arguments pass the
  above checks.

  @param[in]  cond Condition that needs to be examined for extraction.

  @retval
  Condition that passes the checks.
  @retval
  nullptr if the condition does not pass checks.
*/

Item *Condition_pushdown::extract_cond_for_table(Item *cond) {
  cond->marker = Item::MARKER_NONE;
  if ((m_checking_purpose == CHECK_FOR_DERIVED) && cond->const_item()) {
    // There is no benefit in pushing a constant condition, we can as well
    // evaluate it at the top query's level.
    return nullptr;
  }
  // Make a new condition
  if (cond->type() == Item::COND_ITEM) {
    Item_cond *and_or_cond = down_cast<Item_cond *>(cond);
    if (and_or_cond->functype() == Item_func::COND_AND_FUNC) {
      Item_cond_and *new_cond = new (thd->mem_root) Item_cond_and;
      List_iterator<Item> li(*(and_or_cond)->argument_list());
      Item *item;
      uint n_marked = 0;
      while ((item = li++)) {
        Item *extracted_cond = extract_cond_for_table(item);
        if (extracted_cond)
          new_cond->argument_list()->push_back(extracted_cond);
        n_marked += (item->marker == Item::MARKER_COND_DERIVED_TABLE);
      }
      if (n_marked == and_or_cond->argument_list()->elements)
        and_or_cond->marker = Item::MARKER_COND_DERIVED_TABLE;
      switch (new_cond->argument_list()->elements) {
        case 0:
          return nullptr;
        case 1:
          return new_cond->argument_list()->head();
        default: {
          return new_cond;
        }
      }
    } else {
      Item_cond_or *new_cond = new (thd->mem_root) Item_cond_or;
      List_iterator<Item> li(*(and_or_cond)->argument_list());
      Item *item;
      while ((item = li++)) {
        Item *extracted_cond = extract_cond_for_table(item);
        if (item->marker != Item::MARKER_COND_DERIVED_TABLE) return nullptr;
        new_cond->argument_list()->push_back(extracted_cond);
      }
      and_or_cond->marker = Item::MARKER_COND_DERIVED_TABLE;
      return new_cond;
    }
  }

  // Perform checks
  if (m_checking_purpose == CHECK_FOR_DERIVED) {
    Derived_table_info dti(m_derived_table, m_query_block);
    // Check if the condition's used_tables() match that of the
    // derived table's. A constant expression is an exception.
    if ((cond->used_tables() & ~PSEUDO_TABLE_BITS) != m_derived_table->map() &&
        !cond->const_for_execution())
      return nullptr;
    // Examine the condition closely to see if it could be
    // pushed down to the derived table.
    if (cond->walk(&Item::is_valid_for_pushdown, enum_walk::POSTFIX,
                   pointer_cast<uchar *>(&dti)))
      return nullptr;
  } else if (m_checking_purpose == CHECK_FOR_HAVING) {
    if (cond->walk(&Item::check_column_in_window_functions, enum_walk::POSTFIX,
                   pointer_cast<uchar *>(m_query_block)))
      return nullptr;
  } else {
    if (cond->walk(&Item::check_column_in_group_by, enum_walk::POSTFIX,
                   pointer_cast<uchar *>(m_query_block)))
      return nullptr;
  }

  // Pushing in2exists conditions down into other query blocks
  // could cause them to get lost, as Item_subselect would not know
  // where to remove them from. They're a very rare case to have pushable,
  // so simply refuse pushing them.
  if (cond->created_by_in2exists()) {
    return nullptr;
  }

  // Mark the condition as it passed the checks
  cond->marker = Item::MARKER_COND_DERIVED_TABLE;
  return cond;
}

/**
 Get the expression from this query block using its position in
 the fields list of the derived table this query block is part of.
 Note that the field's position in a derived table does not always
 reflect the position in the visible field list of the query block.
 Creation of temporary table for a materialized derived table alters
 the field position whenever the temporary table adds a hidden field.

 @param[in] field_index  position in the fields list of the derived table.

 @returns expression from the derived table's query block.
*/

Item *Query_block::get_derived_expr(uint field_index) {
  // In some cases (noticed when derived table has multiple query blocks),
  // "field_index" does not always represent the index in the visible
  // field list. So, we adjust the index accordingly.
  Table_ref *derived_table = master_query_expression()->derived_table;
  uint adjusted_field_index =
      field_index - derived_table->get_hidden_field_count_for_derived();
  for (auto item : visible_fields())
    if (adjusted_field_index-- == 0) return item;

  assert(false);
  return nullptr;
}

/**
  Try to push past window functions into the HAVING clause of the
  derived table. Check that all columns in the condition are present
  as window partition columns in all the window functions of the
  current query block. If not, the condition cannot be pushed down
  to derived table.
  @todo
  Introduce another condition (like WHERE and HAVING) which can be
  used to filter after window function execution.
*/
bool Condition_pushdown::push_past_window_functions() {
  if (m_query_block->m_windows.elements == 0) {
    m_having_cond = m_cond_to_push;
    return false;
  }
  m_checking_purpose = CHECK_FOR_HAVING;
  Opt_trace_object step_wrapper(trace, "pushing_past_window_functions");
  m_having_cond = extract_cond_for_table(m_cond_to_push);
  Item *r_cond = nullptr;
  if (m_having_cond != nullptr) {
    if (make_remainder_cond(m_cond_to_push, &r_cond)) return true;
  } else
    r_cond = m_cond_to_push;

  if (r_cond != nullptr) m_remainder_cond = and_items(m_remainder_cond, r_cond);
  step_wrapper.add("condition_to_push_to_having", m_having_cond);
  step_wrapper.add("remaining_condition", m_remainder_cond);
  return false;
}

/**
  Try to push the condition or parts of the condition past GROUP BY into
  the WHERE clause of the derived table.
  1. For a non-grouped query, the condition is moved to the WHERE clause.
  2. For an implicitly grouped query, condition remains in the HAVING
     clause in order to preserve semantics.
  3. For a query with ROLLUP, the condition will remain in the HAVING
     clause because ROLLUP might add NULL values to the grouping columns.
  4. For other grouped queries, predicates involving grouping columns
     can be moved to the WHERE clause. Predicates that reference aggregate
     functions remain in HAVING clause.
  We perform the same checks for a non-standard compliant GROUP BY too.
  If a window function's PARTITION BY clause is on non-grouping columns
  (possible if GROUP BY is non-standard compliant or when these columns
   are functionally dependednt on the grouping columns) then the condition
  will stay in HAVING clause.
*/
bool Condition_pushdown::push_past_group_by() {
  if (!m_query_block->is_grouped()) {
    m_where_cond = m_having_cond;
    m_having_cond = nullptr;
    return false;
  }
  if (m_query_block->is_implicitly_grouped() ||
      m_query_block->is_non_primitive_grouped())
    return false;
  m_checking_purpose = CHECK_FOR_WHERE;
  Opt_trace_object step_wrapper(trace, "pushing_past_group_by");

  m_where_cond = extract_cond_for_table(m_having_cond);
  Item *remainder_cond = nullptr;
  if (m_where_cond != nullptr) {
    if (make_remainder_cond(m_having_cond, &remainder_cond)) return true;
    m_having_cond = remainder_cond;
  }

  step_wrapper.add("condition_to_push_to_having", m_having_cond);
  step_wrapper.add("condition_to_push_to_where", m_where_cond);
  step_wrapper.add("remaining_condition", m_remainder_cond);
  return false;
}

/**
  Make the remainder condition. Any part of the condition that is not
  marked will be made into a independent condition.

  @param[in]      cond           condition to look into for the marker
  @param[in,out]  remainder_cond condition that is not marked

  @returns
   true on error, false otherwise
*/

bool Condition_pushdown::make_remainder_cond(Item *cond,
                                             Item **remainder_cond) {
  if (cond->marker ==
      Item::MARKER_COND_DERIVED_TABLE)  // This condition is marked
    return false;

  if (cond->type() == Item::COND_ITEM &&
      ((down_cast<Item_cond *>(cond))->functype() ==
       Item_func::COND_AND_FUNC)) {
    /// Create new top level AND item
    Item_cond_and *new_cond = new (thd->mem_root) Item_cond_and;
    if (new_cond == nullptr) return true;
    List_iterator<Item> li(*(down_cast<Item_cond *>(cond))->argument_list());
    Item *item;
    while ((item = li++)) {
      Item *r_cond = nullptr;
      if (make_remainder_cond(item, &r_cond)) return true;
      if (r_cond != nullptr) new_cond->argument_list()->push_back(r_cond);
    }
    switch (new_cond->argument_list()->elements) {
      case 0:
        return false;
      case 1:
        if (new_cond->fix_fields(thd, reinterpret_cast<Item **>(&new_cond)))
          return true;
        *remainder_cond = new_cond->argument_list()->head();
        return false;
      default:
        if (new_cond->fix_fields(thd, reinterpret_cast<Item **>(&new_cond)))
          return true;
        *remainder_cond = new_cond;
        return false;
    }
  }
  *remainder_cond = cond;
  return false;
}

/**
 Replace columns in a condition that will be pushed to this derived table
 with the derived table expressions.

 If there is a HAVING condition that needs to be pushed down, we replace
 columns in the condition with references to the corresponding derived table
 expressions and for WHERE condition, we replace columns with derived table
 expressions.
*/

bool Condition_pushdown::replace_columns_in_cond(Item **cond, bool is_having) {
  // For a view reference, the underlying expression could be shared if the
  // expression is referenced elsewhere in the query. So we clone the expression
  // before replacing it with derived table expression.
  bool view_ref = false;
  WalkItem((*cond), enum_walk::PREFIX, [&view_ref](Item *inner_item) {
    if (inner_item->type() == Item::REF_ITEM &&
        down_cast<Item_ref *>(inner_item)->ref_type() == Item_ref::VIEW_REF) {
      view_ref = true;
      return true;
    }
    return false;
  });
  Derived_table_info dti(m_derived_table, m_query_block);

  if (view_ref) {
    (*cond) = (*cond)->transform(&Item::replace_view_refs_with_clone,
                                 pointer_cast<uchar *>(&dti));
    if (*cond == nullptr) return true;
  }
  Item *new_cond =
      is_having ? (*cond)->transform(&Item::replace_with_derived_expr_ref,
                                     pointer_cast<uchar *>(&dti))
                : (*cond)->transform(&Item::replace_with_derived_expr,
                                     pointer_cast<uchar *>(&dti));
  if (new_cond == nullptr) return true;
  new_cond->update_used_tables();
  (*cond) = new_cond;
  return false;
}

/**
  Check if this derived table is part of a semi-join. If so, we might
  be pushing down a semi-join condition attached to the outer where condition.
  We need to remove the expressions that are part of such a condition from
  semi-join inner/outer expression lists. Otherwise, once the columns
  of the semi-join condition get replaced with derived table expressions,
  these lists will also be pointing to the derived table expressions which is
  not correct. Updating the lists is also natural: the condition is pushed down,
  so it's not to be tested on the outer level anymore; leaving it in the
  list would make it be tested on the outer level.
  Once this function determines that this table is part of a semi-join, it
  calls remove_sj_exprs() to remove expressions found in the condition
  from semi-join expressions lists.
  Note that sj_inner_tables, sj_depends_on, sj_corr_tables are not updated,
  which may make us miss some semi-join strategies, but is not critical.
*/

void Condition_pushdown::check_and_remove_sj_exprs(Item *cond) {
  // To check for all the semi-join outer expressions that could be part of
  // the condition.
  if (m_derived_table->join_list) {
    for (Table_ref *tl : *m_derived_table->join_list) {
      if (tl->is_sj_or_aj_nest()) remove_sj_exprs(cond, tl->nested_join);
    }
  }
  // To check for all the semi-join inner expressions that could be part of
  // the condition.
  if (m_derived_table->embedding &&
      m_derived_table->embedding->is_sj_or_aj_nest()) {
    remove_sj_exprs(cond, m_derived_table->embedding->nested_join);
  }
}

/**
  This function examines the condition that is being pushed down to see
  if the expressions from the condition are a match for inner/outer expressions
  of the semi-join. If its a match, it removes such expressions from these
  expression lists.

  @param[in]     cond    condition that needs to be looked into
  @param[in,out] sj_nest semi-join nest from where the inner/outer expressions
  are being matched to the expressions from "cond"

*/
void Condition_pushdown::remove_sj_exprs(Item *cond, NESTED_JOIN *sj_nest) {
  if (cond->type() == Item::COND_ITEM) {
    Item_cond *cond_item = down_cast<Item_cond *>(cond);
    List_iterator<Item> li(*cond_item->argument_list());
    Item *item;
    while ((item = li++)) remove_sj_exprs(item, sj_nest);
  } else if ((cond->type() == Item::FUNC_ITEM &&
              down_cast<Item_func *>(cond)->functype() == Item_func::EQ_FUNC)) {
    // We found a possible semi-join condition which is of the form
    // "outer_expr = inner_expr" (as created by build_sj_cond())
    auto it_o = sj_nest->sj_outer_exprs.begin();
    auto it_i = sj_nest->sj_inner_exprs.begin();
    while (it_i != sj_nest->sj_inner_exprs.end() &&
           it_o != sj_nest->sj_outer_exprs.end()) {
      Item *outer = *it_o, *inner = *it_i;
      // Check if the arguments of the equality match with expressions in the
      // lists. If so, remove them from the lists.
      if (outer == down_cast<Item_func_eq *>(cond)->get_arg(0) &&
          inner == down_cast<Item_func_eq *>(cond)->get_arg(1)) {
        it_i = sj_nest->sj_inner_exprs.erase(it_i);
        it_o = sj_nest->sj_outer_exprs.erase(it_o);
        if (sj_nest->sj_inner_exprs.empty()) {
          assert(sj_nest->sj_outer_exprs.empty());
          // Materialization needs non-empty lists (same as in
          // Query_block::build_sj_cond())
          Item *const_item = new Item_int(1);
          sj_nest->sj_inner_exprs.push_back(const_item);
          sj_nest->sj_outer_exprs.push_back(const_item);
        }
        break;
      }
      ++it_i;
      ++it_o;
    }
  }
}

/**
  Increment cond_count and between_count in the derived table query block
  based on the number of BETWEEN predicates and number of other predicates
  pushed down.
*/
void Condition_pushdown::update_cond_count(Item *cond) {
  if (cond->type() == Item::COND_ITEM) {
    Item_cond *cond_item = down_cast<Item_cond *>(cond);
    List_iterator<Item> li(*cond_item->argument_list());
    Item *item;
    while ((item = li++)) update_cond_count(item);
  } else if ((cond->type() == Item::FUNC_ITEM &&
              down_cast<Item_func *>(cond)->functype() == Item_func::BETWEEN))
    m_query_block->between_count++;
  else {
    m_query_block->cond_count++;
  }
}

/**
  Attach condition to derived table query block.

  @param[in] derived_cond   condition in derived table to which
                            another condition needs to be attached.
  @param[in] cond_to_attach condition that needs to be attached to
                            the derived table query block.
  @param[in] having         true if this is having condition, false
                            if it is the where condition.

  @retval
  true if error
  @retval
  false on success
*/
bool Condition_pushdown::attach_cond_to_derived(Item *derived_cond,
                                                Item *cond_to_attach,
                                                bool having) {
  Query_block *saved_query_block = thd->lex->current_query_block();
  thd->lex->set_current_query_block(m_query_block);
  const bool fix_having = m_query_block->having_fix_field;

  derived_cond = and_items(derived_cond, cond_to_attach);
  // Need to call setup_ftfuncs() if we are going to push
  // down a condition having full text function.
  if (m_query_block->has_ft_funcs() &&
      contains_function_of_type(cond_to_attach, Item_func::FT_FUNC)) {
    if (setup_ftfuncs(thd, m_query_block)) {
      return true;
    }
  }
  if (having) m_query_block->having_fix_field = true;
  if (!derived_cond->fixed && derived_cond->fix_fields(thd, &derived_cond)) {
    m_query_block->having_fix_field = fix_having;
    thd->lex->set_current_query_block(saved_query_block);
    return true;
  }
  m_query_block->having_fix_field = fix_having;
  update_cond_count(cond_to_attach);
  having ? m_query_block->set_having_cond(derived_cond)
         : m_query_block->set_where_cond(derived_cond);
  thd->lex->set_current_query_block(saved_query_block);
  return false;
}

/**
  Optimize the query expression representing a derived table/view.

  @note
  If optimizer finds out that the derived table/view is of the type
  "SELECT a_constant" this functions also materializes it.

  @param thd thread handle

  @returns false if success, true if error.
*/

bool Table_ref::optimize_derived(THD *thd) {
  DBUG_TRACE;

  Query_expression *const unit = derived_query_expression();

  assert(unit && !unit->is_optimized());

  if (!table->has_storage_handler()) {
    Derived_refs_iterator ref_it(this);
    TABLE *t;
    while ((t = ref_it.get_next())) {
      if (setup_tmp_table_handler(thd, t,
                                  unit->first_query_block()->active_options() |
                                      TMP_TABLE_ALL_COLUMNS))
        return true; /* purecov: inspected */
      t->set_not_started();
    }
  }

  if (unit->optimize(thd, table, /*create_iterators=*/false,
                     /*finalize_access_paths=*/true) ||
      thd->is_error())
    return true;

  // If the table is const, materialize it now. The hypergraph optimizer
  // doesn't care about const tables, though, so it prefers to do this
  // at execution time (in fact, it will get confused and crash if it has
  // already been materialized).
  if (!thd->lex->using_hypergraph_optimizer()) {
    if (materializable_is_const() &&
        (create_materialized_table(thd) || materialize_derived(thd)))
      return true;
  }

  return false;
}

/**
  Create result table for a materialized derived table/view/table function.

  @param thd     thread handle

  This function actually creates the result table for given 'derived'
  table/view, but it doesn't fill it.

  @returns false if success, true if error.
*/

bool Table_ref::create_materialized_table(THD *thd) {
  DBUG_TRACE;

  // @todo: Be able to assert !table->is_created() as well
  assert((is_table_function() || derived_query_expression()) &&
         uses_materialization() && table);

  if (!table->is_created()) {
    Derived_refs_iterator it(this);
    while (TABLE *t = it.get_next())
      if (t->is_created()) {
        assert(table->in_use == nullptr || table->in_use == thd);
        table->in_use = thd;
        if (open_tmp_table(table)) return true; /* purecov: inspected */
        break;
      }
  }

  /*
    Don't create result table if:
    1) Table is already created, or
    2) Table is a constant one with all NULL values.
  */
  if (table->is_created() ||                           // 1
      (query_block->join != nullptr &&                 // 2
       (query_block->join->const_table_map & map())))  // 2
  {
    /*
      At this point, a const table should have null rows.
      Exception being a shared CTE.
    */
#ifndef NDEBUG
    QEP_TAB *tab = table->reginfo.qep_tab;
    assert((common_table_expr() != nullptr &&
            common_table_expr()->references.size() > 1) ||
           tab == nullptr || tab->type() != JT_CONST || table->has_null_row());
#endif
    return false;
  }
  /* create tmp table */
  if (instantiate_tmp_table(thd, table)) return true; /* purecov: inspected */

  table->file->ha_extra(HA_EXTRA_IGNORE_DUP_KEY);

  return false;
}

/**
  Materialize derived table

  @param  thd	    Thread handle

  Derived table is resolved with temporary table. It is created based on the
  queries defined. After temporary table is materialized, if this is not
  EXPLAIN, then the entire unit / node is deleted. unit is deleted if UNION is
  used for derived table and node is deleted is it is a  simple SELECT.
  If you use this function, make sure it's not called at prepare.
  Due to evaluation of LIMIT clause it can not be used at prepared stage.

  @returns false if success, true if error.
*/

bool Table_ref::materialize_derived(THD *thd) {
  DBUG_TRACE;
  assert(is_view_or_derived() && uses_materialization());
  assert(table && table->is_created() && !table->materialized);

  Derived_refs_iterator it(this);
  while (TABLE *t = it.get_next())
    if (t->materialized) {
      table->materialized = true;
      table->set_not_started();
      return false;
    }

  /*
    The with-recursive algorithm needs the table scan to return rows in
    insertion order.
    For MEMORY and Temptable it is true.
    For InnoDB: InnoDB's table scan returns rows in PK order. If the PK
    is (not) the autogenerated autoincrement InnoDB ROWID, PK order will (not)
    be the same as insertion order.
    So let's verify that the table has no MySQL-created PK.
  */
  Query_expression *const unit = derived_query_expression();
  if (unit->is_recursive()) {
    assert(table->s->primary_key == MAX_KEY);
  }

  if (table->hash_field) {
    table->file->ha_index_init(0, false);
  }

  // execute unit without cleaning up
  if (unit->force_create_iterators(thd)) {
    return true;
  }
  bool res = unit->execute(thd);

  if (table->hash_field) {
    table->file->ha_index_or_rnd_end();
  }

  if (!res) {
    /*
      Here we entirely fix both Table_ref and list of SELECT's as
      there were no derived tables
    */
    if (derived_result->flush()) res = true; /* purecov: inspected */
  }

  table->materialized = true;

  // Mark the table as not started (default is just zero status),
  // or read_system() and read_const() will forget to read the row.
  table->set_not_started();

  return res;
}<|MERGE_RESOLUTION|>--- conflicted
+++ resolved
@@ -606,12 +606,9 @@
   @param item           Item to be reparsed to get a clone.
   @param query_block    query block where expression is being parsed
   @param derived_table  derived table to which the item belongs to.
-<<<<<<< HEAD
-=======
                         "nullptr" when cloning to make a copy of the
                         original condition to be pushed down
                         to a derived table that has SET operations.
->>>>>>> 1e6ef4cc
 
   @returns A copy of the original item (unresolved) on success else nullptr.
 */
@@ -684,9 +681,9 @@
 
   // Get a newly created item from parser. Use the view creation
   // context if the item being parsed is part of a view.
-<<<<<<< HEAD
-  const bool result =
-      parse_sql(thd, &parser_state, derived_table->view_creation_ctx);
+  View_creation_ctx *view_creation_ctx =
+      derived_table != nullptr ? derived_table->view_creation_ctx : nullptr;
+  const bool result = parse_sql(thd, &parser_state, view_creation_ctx);
 
   // If a statement is being re-prepared, then all the parameters
   // that are cloned above need to be synced with the original
@@ -710,12 +707,6 @@
       return false;
     });
   }
-=======
-  View_creation_ctx *view_creation_ctx =
-      derived_table != nullptr ? derived_table->view_creation_ctx : nullptr;
-  bool result = parse_sql(thd, &parser_state, view_creation_ctx);
-
->>>>>>> 1e6ef4cc
   thd->lex->reparse_derived_table_condition = false;
   // lex_end() would try to destroy sphead if set. So we reset it.
   thd->lex->set_sp_current_parsing_ctx(nullptr);
@@ -1135,11 +1126,7 @@
     if (derived_query_expression->is_set_operation()) {
       m_cond_to_push =
           derived_query_expression->outer_query_block()->clone_expression(
-<<<<<<< HEAD
-              thd, orig_cond_to_push, m_derived_table);
-=======
               thd, orig_cond_to_push, /*derived_table=*/nullptr);
->>>>>>> 1e6ef4cc
       if (m_cond_to_push == nullptr) return true;
       m_cond_to_push->apply_is_true();
     }
