/*
   Copyright (c) 2005, 2014, Oracle and/or its affiliates. All rights reserved.

   This program is free software; you can redistribute it and/or modify
   it under the terms of the GNU General Public License as published by
   the Free Software Foundation; version 2 of the License.

   This program is distributed in the hope that it will be useful,
   but WITHOUT ANY WARRANTY; without even the implied warranty of
   MERCHANTABILITY or FITNESS FOR A PARTICULAR PURPOSE.  See the
   GNU General Public License for more details.

   You should have received a copy of the GNU General Public License
   along with this program; if not, write to the Free Software Foundation,
   51 Franklin Street, Suite 500, Boston, MA 02110-1335 USA */

#include "sql_priv.h"                         // SHOW_MY_BOOL
#include "unireg.h"
#include "my_global.h"                       // REQUIRED by m_string.h
#include "sql_class.h"                          // set_var.h: THD
#include "sys_vars_shared.h"
#include "sql_locale.h"
#include "sql_plugin.h"
#include "sql_parse.h"          // check_table_access
#include "sql_base.h"                           // close_mysql_tables
#include "key.h"                                // key_copy
#include "sql_show.h"           // remove_status_vars, add_status_vars
#include "strfunc.h"            // find_set
#include "sql_acl.h"                       // *_ACL
#include "records.h"          // init_read_record, end_read_record
#include <my_pthread.h>
#include <my_getopt.h>
#include "sql_audit.h"
#include <mysql/plugin_auth.h>
#include "lock.h"                               // MYSQL_LOCK_IGNORE_TIMEOUT
<<<<<<< HEAD
#include <mysql/plugin_validate_password.h>
#include "my_default.h"

#include <algorithm>

using std::min;
using std::max;

=======
#include "debug_sync.h"
>>>>>>> 0c67b74f
#define REPORT_TO_LOG  1
#define REPORT_TO_USER 2

extern struct st_mysql_plugin *mysql_optional_plugins[];
extern struct st_mysql_plugin *mysql_mandatory_plugins[];

/**
  @note The order of the enumeration is critical.
  @see construct_options
*/
const char *global_plugin_typelib_names[]=
  { "OFF", "ON", "FORCE", "FORCE_PLUS_PERMANENT", NULL };
static TYPELIB global_plugin_typelib=
  { array_elements(global_plugin_typelib_names)-1,
    "", global_plugin_typelib_names, NULL };

static I_List<i_string> opt_plugin_load_list;
I_List<i_string> *opt_plugin_load_list_ptr= &opt_plugin_load_list;
char *opt_plugin_dir_ptr;
char opt_plugin_dir[FN_REFLEN];
/*
  When you ad a new plugin type, add both a string and make sure that the
  init and deinit array are correctly updated.
*/
const LEX_STRING plugin_type_names[MYSQL_MAX_PLUGIN_TYPE_NUM]=
{
  { C_STRING_WITH_LEN("UDF") },
  { C_STRING_WITH_LEN("STORAGE ENGINE") },
  { C_STRING_WITH_LEN("FTPARSER") },
  { C_STRING_WITH_LEN("DAEMON") },
  { C_STRING_WITH_LEN("INFORMATION SCHEMA") },
  { C_STRING_WITH_LEN("AUDIT") },
  { C_STRING_WITH_LEN("REPLICATION") },
  { C_STRING_WITH_LEN("AUTHENTICATION") },
  { C_STRING_WITH_LEN("VALIDATE PASSWORD") }
};

extern int initialize_schema_table(st_plugin_int *plugin);
extern int finalize_schema_table(st_plugin_int *plugin);

extern int initialize_audit_plugin(st_plugin_int *plugin);
extern int finalize_audit_plugin(st_plugin_int *plugin);

/*
  The number of elements in both plugin_type_initialize and
  plugin_type_deinitialize should equal to the number of plugins
  defined.
*/
plugin_type_init plugin_type_initialize[MYSQL_MAX_PLUGIN_TYPE_NUM]=
{
  0,ha_initialize_handlerton,0,0,initialize_schema_table,
  initialize_audit_plugin,0,0,0
};

plugin_type_init plugin_type_deinitialize[MYSQL_MAX_PLUGIN_TYPE_NUM]=
{
  0,ha_finalize_handlerton,0,0,finalize_schema_table,
  finalize_audit_plugin,0,0,0
};

#ifdef HAVE_DLOPEN
static const char *plugin_interface_version_sym=
                   "_mysql_plugin_interface_version_";
static const char *sizeof_st_plugin_sym=
                   "_mysql_sizeof_struct_st_plugin_";
static const char *plugin_declarations_sym= "_mysql_plugin_declarations_";
static int min_plugin_interface_version= MYSQL_PLUGIN_INTERFACE_VERSION & ~0xFF;
#endif

static void*	innodb_callback_data;

/* Note that 'int version' must be the first field of every plugin
   sub-structure (plugin->info).
*/
static int min_plugin_info_interface_version[MYSQL_MAX_PLUGIN_TYPE_NUM]=
{
  0x0000,
  MYSQL_HANDLERTON_INTERFACE_VERSION,
  MYSQL_FTPARSER_INTERFACE_VERSION,
  MYSQL_DAEMON_INTERFACE_VERSION,
  MYSQL_INFORMATION_SCHEMA_INTERFACE_VERSION,
  MYSQL_AUDIT_INTERFACE_VERSION,
  MYSQL_REPLICATION_INTERFACE_VERSION,
  MYSQL_AUTHENTICATION_INTERFACE_VERSION,
  MYSQL_VALIDATE_PASSWORD_INTERFACE_VERSION
};
static int cur_plugin_info_interface_version[MYSQL_MAX_PLUGIN_TYPE_NUM]=
{
  0x0000, /* UDF: not implemented */
  MYSQL_HANDLERTON_INTERFACE_VERSION,
  MYSQL_FTPARSER_INTERFACE_VERSION,
  MYSQL_DAEMON_INTERFACE_VERSION,
  MYSQL_INFORMATION_SCHEMA_INTERFACE_VERSION,
  MYSQL_AUDIT_INTERFACE_VERSION,
  MYSQL_REPLICATION_INTERFACE_VERSION,
  MYSQL_AUTHENTICATION_INTERFACE_VERSION,
  MYSQL_VALIDATE_PASSWORD_INTERFACE_VERSION
};

/* support for Services */

#include "sql_plugin_services.h"

/*
  A mutex LOCK_plugin_delete must be acquired before calling plugin_del
  function. 
*/
mysql_mutex_t LOCK_plugin_delete;

/*
  A mutex LOCK_plugin must be acquired before accessing the
  following variables/structures.
  We are always manipulating ref count, so a rwlock here is unneccessary.
*/
mysql_mutex_t LOCK_plugin;
static DYNAMIC_ARRAY plugin_dl_array;
static DYNAMIC_ARRAY plugin_array;
static HASH plugin_hash[MYSQL_MAX_PLUGIN_TYPE_NUM];
static bool reap_needed= false;
static int plugin_array_version=0;

static bool initialized= 0;

/*
  write-lock on LOCK_system_variables_hash is required before modifying
  the following variables/structures
*/
static MEM_ROOT plugin_mem_root;
static uint global_variables_dynamic_size= 0;
static HASH bookmark_hash;


/*
  hidden part of opaque value passed to variable check functions.
  Used to provide a object-like structure to non C++ consumers.
*/
struct st_item_value_holder : public st_mysql_value
{
  Item *item;
};


/*
  stored in bookmark_hash, this structure is never removed from the
  hash and is used to mark a single offset for a thd local variable
  even if plugins have been uninstalled and reinstalled, repeatedly.
  This structure is allocated from plugin_mem_root.

  The key format is as follows:
    1 byte         - variable type code
    name_len bytes - variable name
    '\0'           - end of key
*/
struct st_bookmark
{
  uint name_len;
  int offset;
  uint version;
  char key[1];
};


/*
  skeleton of a plugin variable - portion of structure common to all.
*/
struct st_mysql_sys_var
{
  MYSQL_PLUGIN_VAR_HEADER;
};

static SHOW_TYPE pluginvar_show_type(st_mysql_sys_var *plugin_var);


/*
  sys_var class for access to all plugin variables visible to the user
*/
class sys_var_pluginvar: public sys_var
{
public:
  struct st_plugin_int *plugin;
  struct st_mysql_sys_var *plugin_var;
  /**
    variable name from whatever is hard-coded in the plugin source
    and doesn't have pluginname- prefix is replaced by an allocated name
    with a plugin prefix. When plugin is uninstalled we need to restore the
    pointer to point to the hard-coded value, because plugin may be
    installed/uninstalled many times without reloading the shared object.
  */
  const char *orig_pluginvar_name;

  static void *operator new(size_t size, MEM_ROOT *mem_root)
  { return (void*) alloc_root(mem_root, size); }
  static void operator delete(void *ptr_arg,size_t size)
  { TRASH(ptr_arg, size); }

  sys_var_pluginvar(sys_var_chain *chain, const char *name_arg,
                    struct st_mysql_sys_var *plugin_var_arg)
    :sys_var(chain, name_arg, plugin_var_arg->comment,
             (plugin_var_arg->flags & PLUGIN_VAR_THDLOCAL ? SESSION : GLOBAL) |
             (plugin_var_arg->flags & PLUGIN_VAR_READONLY ? READONLY : 0),
             0, -1, NO_ARG, pluginvar_show_type(plugin_var_arg), 0, 0,
             VARIABLE_NOT_IN_BINLOG, NULL, NULL, NULL, PARSE_NORMAL),
    plugin_var(plugin_var_arg), orig_pluginvar_name(plugin_var_arg->name)
  { plugin_var->name= name_arg; }
  sys_var_pluginvar *cast_pluginvar() { return this; }
  bool check_update_type(Item_result type);
  SHOW_TYPE show_type();
  uchar* real_value_ptr(THD *thd, enum_var_type type);
  TYPELIB* plugin_var_typelib(void);
  uchar* do_value_ptr(THD *thd, enum_var_type type, LEX_STRING *base);
  uchar* session_value_ptr(THD *thd, LEX_STRING *base)
  { return do_value_ptr(thd, OPT_SESSION, base); }
  uchar* global_value_ptr(THD *thd, LEX_STRING *base)
  { return do_value_ptr(thd, OPT_GLOBAL, base); }
  bool do_check(THD *thd, set_var *var);
  virtual void session_save_default(THD *thd, set_var *var) {}
  virtual void global_save_default(THD *thd, set_var *var) {}
  bool session_update(THD *thd, set_var *var);
  bool global_update(THD *thd, set_var *var);
};


/* prototypes */
static void plugin_load(MEM_ROOT *tmp_root, int *argc, char **argv);
static bool plugin_load_list(MEM_ROOT *tmp_root, int *argc, char **argv,
                             const char *list);
static my_bool check_if_option_is_deprecated(int optid,
                                             const struct my_option *opt,
                                             char *argument);
static int test_plugin_options(MEM_ROOT *, struct st_plugin_int *,
                               int *, char **);
static bool register_builtin(struct st_mysql_plugin *, struct st_plugin_int *,
                             struct st_plugin_int **);
static void unlock_variables(THD *thd, struct system_variables *vars);
static void cleanup_variables(THD *thd, struct system_variables *vars);
static void plugin_vars_free_values(sys_var *vars);
static bool plugin_var_memalloc_session_update(THD *thd,
                                               struct st_mysql_sys_var *var,
                                               char **dest, const char *value);
static bool plugin_var_memalloc_global_update(THD *thd,
                                              struct st_mysql_sys_var *var,
                                              char **dest, const char *value);
static void plugin_var_memalloc_free(struct system_variables *vars);
static void restore_pluginvar_names(sys_var *first);
static void plugin_opt_set_limits(struct my_option *,
                                  const struct st_mysql_sys_var *);
#define my_intern_plugin_lock(A,B) intern_plugin_lock(A,B)
#define my_intern_plugin_lock_ci(A,B) intern_plugin_lock(A,B)
static plugin_ref intern_plugin_lock(LEX *lex, plugin_ref plugin);
static void intern_plugin_unlock(LEX *lex, plugin_ref plugin);
static void reap_plugins(void);

static void report_error(int where_to, uint error, ...)
{
  va_list args;
  if (where_to & REPORT_TO_USER)
  {
    va_start(args, error);
    my_printv_error(error, ER(error), MYF(0), args);
    va_end(args);
  }
  if (where_to & REPORT_TO_LOG)
  {
    va_start(args, error);
    error_log_print(ERROR_LEVEL, ER_DEFAULT(error), args);
    va_end(args);
  }
}

/**
   Check if the provided path is valid in the sense that it does cause
   a relative reference outside the directory.

   @note Currently, this function only check if there are any
   characters in FN_DIRSEP in the string, but it might change in the
   future.

   @code
   check_valid_path("../foo.so") -> true
   check_valid_path("foo.so") -> false
   @endcode
 */
bool check_valid_path(const char *path, size_t len)
{
  size_t prefix= my_strcspn(files_charset_info, path, path + len, FN_DIRSEP);
  return  prefix < len;
}


/****************************************************************************
  Value type thunks, allows the C world to play in the C++ world
****************************************************************************/

static int item_value_type(struct st_mysql_value *value)
{
  switch (((st_item_value_holder*)value)->item->result_type()) {
  case INT_RESULT:
    return MYSQL_VALUE_TYPE_INT;
  case REAL_RESULT:
    return MYSQL_VALUE_TYPE_REAL;
  default:
    return MYSQL_VALUE_TYPE_STRING;
  }
}

static const char *item_val_str(struct st_mysql_value *value,
                                char *buffer, int *length)
{
  String str(buffer, *length, system_charset_info), *res;
  if (!(res= ((st_item_value_holder*)value)->item->val_str(&str)))
    return NULL;
  *length= res->length();
  if (res->c_ptr_quick() == buffer)
    return buffer;

  /*
    Lets be nice and create a temporary string since the
    buffer was too small
  */
  return current_thd->strmake(res->c_ptr_quick(), res->length());
}


static int item_val_int(struct st_mysql_value *value, long long *buf)
{
  Item *item= ((st_item_value_holder*)value)->item;
  *buf= item->val_int();
  if (item->is_null())
    return 1;
  return 0;
}

static int item_is_unsigned(struct st_mysql_value *value)
{
  Item *item= ((st_item_value_holder*)value)->item;
  return item->unsigned_flag;
}

static int item_val_real(struct st_mysql_value *value, double *buf)
{
  Item *item= ((st_item_value_holder*)value)->item;
  *buf= item->val_real();
  if (item->is_null())
    return 1;
  return 0;
}


/****************************************************************************
  Plugin support code
****************************************************************************/

#ifdef HAVE_DLOPEN

static struct st_plugin_dl *plugin_dl_find(const LEX_STRING *dl)
{
  uint i;
  struct st_plugin_dl *tmp;
  DBUG_ENTER("plugin_dl_find");
  for (i= 0; i < plugin_dl_array.elements; i++)
  {
    tmp= *dynamic_element(&plugin_dl_array, i, struct st_plugin_dl **);
    if (tmp->ref_count &&
        ! my_strnncoll(files_charset_info,
                       (const uchar *)dl->str, dl->length,
                       (const uchar *)tmp->dl.str, tmp->dl.length))
      DBUG_RETURN(tmp);
  }
  DBUG_RETURN(0);
}


static st_plugin_dl *plugin_dl_insert_or_reuse(struct st_plugin_dl *plugin_dl)
{
  uint i;
  struct st_plugin_dl *tmp;
  DBUG_ENTER("plugin_dl_insert_or_reuse");
  for (i= 0; i < plugin_dl_array.elements; i++)
  {
    tmp= *dynamic_element(&plugin_dl_array, i, struct st_plugin_dl **);
    if (! tmp->ref_count)
    {
      memcpy(tmp, plugin_dl, sizeof(struct st_plugin_dl));
      DBUG_RETURN(tmp);
    }
  }
  if (insert_dynamic(&plugin_dl_array, &plugin_dl))
    DBUG_RETURN(0);
  tmp= *dynamic_element(&plugin_dl_array, plugin_dl_array.elements - 1,
                        struct st_plugin_dl **)=
      (struct st_plugin_dl *) memdup_root(&plugin_mem_root, (uchar*)plugin_dl,
                                           sizeof(struct st_plugin_dl));
  DBUG_RETURN(tmp);
}
#endif /* HAVE_DLOPEN */


static inline void free_plugin_mem(struct st_plugin_dl *p)
{
#ifdef HAVE_DLOPEN
  if (p->handle)
    dlclose(p->handle);
#endif
  my_free(p->dl.str);
  if (p->version != MYSQL_PLUGIN_INTERFACE_VERSION)
    my_free(p->plugins);
}


static st_plugin_dl *plugin_dl_add(const LEX_STRING *dl, int report)
{
#ifdef HAVE_DLOPEN
  char dlpath[FN_REFLEN];
  uint plugin_dir_len, dummy_errors, dlpathlen, i;
  struct st_plugin_dl *tmp, plugin_dl;
  void *sym;
  DBUG_ENTER("plugin_dl_add");
  DBUG_PRINT("enter", ("dl->str: '%s', dl->length: %d",
                       dl->str, (int) dl->length));
  plugin_dir_len= strlen(opt_plugin_dir);
  /*
    Ensure that the dll doesn't have a path.
    This is done to ensure that only approved libraries from the
    plugin directory are used (to make this even remotely secure).
  */
  if (check_valid_path(dl->str, dl->length) ||
      check_string_char_length((LEX_STRING *) dl, "", NAME_CHAR_LEN,
                               system_charset_info, 1) ||
      plugin_dir_len + dl->length + 1 >= FN_REFLEN)
  {
    report_error(report, ER_UDF_NO_PATHS);
    DBUG_RETURN(0);
  }
  /* If this dll is already loaded just increase ref_count. */
  if ((tmp= plugin_dl_find(dl)))
  {
    tmp->ref_count++;
    DBUG_RETURN(tmp);
  }
  memset(&plugin_dl, 0, sizeof(plugin_dl));
  /* Compile dll path */
  dlpathlen=
    strxnmov(dlpath, sizeof(dlpath) - 1, opt_plugin_dir, "/", dl->str, NullS) -
    dlpath;
  (void) unpack_filename(dlpath, dlpath);
  plugin_dl.ref_count= 1;
  /* Open new dll handle */
  if (!(plugin_dl.handle= dlopen(dlpath, RTLD_NOW)))
  {
    const char *errmsg;
    int error_number= dlopen_errno;
    DLERROR_GENERATE(errmsg, error_number);

    if (!strncmp(dlpath, errmsg, dlpathlen))
    { // if errmsg starts from dlpath, trim this prefix.
      errmsg+=dlpathlen;
      if (*errmsg == ':') errmsg++;
      if (*errmsg == ' ') errmsg++;
    }
    report_error(report, ER_CANT_OPEN_LIBRARY, dlpath, error_number, errmsg);
    DBUG_RETURN(0);
  }
  /* Determine interface version */
  if (!(sym= dlsym(plugin_dl.handle, plugin_interface_version_sym)))
  {
    free_plugin_mem(&plugin_dl);
    report_error(report, ER_CANT_FIND_DL_ENTRY, plugin_interface_version_sym);
    DBUG_RETURN(0);
  }
  plugin_dl.version= *(int *)sym;
  /* Versioning */
  if (plugin_dl.version < min_plugin_interface_version ||
      (plugin_dl.version >> 8) > (MYSQL_PLUGIN_INTERFACE_VERSION >> 8))
  {
    free_plugin_mem(&plugin_dl);
    report_error(report, ER_CANT_OPEN_LIBRARY, dlpath, 0,
                 "plugin interface version mismatch");
    DBUG_RETURN(0);
  }

  /* link the services in */
  for (i= 0; i < array_elements(list_of_services); i++)
  {
    if ((sym= dlsym(plugin_dl.handle, list_of_services[i].name)))
    {
      uint ver= (uint)(intptr)*(void**)sym;
      if (ver > list_of_services[i].version ||
        (ver >> 8) < (list_of_services[i].version >> 8))
      {
        char buf[MYSQL_ERRMSG_SIZE];
        my_snprintf(buf, sizeof(buf),
                    "service '%s' interface version mismatch",
                    list_of_services[i].name);
        report_error(report, ER_CANT_OPEN_LIBRARY, dlpath, 0, buf);
        DBUG_RETURN(0);
      }
      *(void**)sym= list_of_services[i].service;
    }
  }

  /* Find plugin declarations */
  if (!(sym= dlsym(plugin_dl.handle, plugin_declarations_sym)))
  {
    free_plugin_mem(&plugin_dl);
    report_error(report, ER_CANT_FIND_DL_ENTRY, plugin_declarations_sym);
    DBUG_RETURN(0);
  }

  if (plugin_dl.version != MYSQL_PLUGIN_INTERFACE_VERSION)
  {
    uint sizeof_st_plugin;
    struct st_mysql_plugin *old, *cur;
    char *ptr= (char *)sym;

    if ((sym= dlsym(plugin_dl.handle, sizeof_st_plugin_sym)))
      sizeof_st_plugin= *(int *)sym;
    else
    {
#ifdef ERROR_ON_NO_SIZEOF_PLUGIN_SYMBOL
      report_error(report, ER_CANT_FIND_DL_ENTRY, sizeof_st_plugin_sym);
      DBUG_RETURN(0);
#else
      /*
        When the following assert starts failing, we'll have to switch
        to the upper branch of the #ifdef
      */
      DBUG_ASSERT(min_plugin_interface_version == 0);
      sizeof_st_plugin= (int)offsetof(struct st_mysql_plugin, version);
#endif
    }

    /*
      What's the purpose of this loop? If the goal is to catch a
      missing 0 record at the end of a list, it will fail miserably
      since the compiler is likely to optimize this away. /Matz
     */
    for (i= 0;
         ((struct st_mysql_plugin *)(ptr+i*sizeof_st_plugin))->info;
         i++)
      /* no op */;

    cur= (struct st_mysql_plugin*)
      my_malloc((i+1)*sizeof(struct st_mysql_plugin), MYF(MY_ZEROFILL|MY_WME));
    if (!cur)
    {
      free_plugin_mem(&plugin_dl);
      report_error(report, ER_OUTOFMEMORY,
                   static_cast<int>(plugin_dl.dl.length));
      DBUG_RETURN(0);
    }
    /*
      All st_plugin fields not initialized in the plugin explicitly, are
      set to 0. It matches C standard behaviour for struct initializers that
      have less values than the struct definition.
    */
    for (i=0;
         (old=(struct st_mysql_plugin *)(ptr+i*sizeof_st_plugin))->info;
         i++)
      memcpy(cur+i, old, min<size_t>(sizeof(cur[i]), sizeof_st_plugin));

    sym= cur;
  }
  plugin_dl.plugins= (struct st_mysql_plugin *)sym;

  /*
    If report is REPORT_TO_USER, we were called from
    mysql_install_plugin. Otherwise, we are called directly or
    indirectly from plugin_init.
   */
  if (report == REPORT_TO_USER)
  {
    st_mysql_plugin *plugin= plugin_dl.plugins;
    for ( ; plugin->info ; ++plugin)
      if (plugin->flags & PLUGIN_OPT_NO_INSTALL)
      {
        report_error(report, ER_PLUGIN_NO_INSTALL, plugin->name);
        free_plugin_mem(&plugin_dl);
        DBUG_RETURN(0);
   }
  }

  /* Duplicate and convert dll name */
  plugin_dl.dl.length= dl->length * files_charset_info->mbmaxlen + 1;
  if (! (plugin_dl.dl.str= (char*) my_malloc(plugin_dl.dl.length, MYF(0))))
  {
    free_plugin_mem(&plugin_dl);
    report_error(report, ER_OUTOFMEMORY,
                 static_cast<int>(plugin_dl.dl.length));
    DBUG_RETURN(0);
  }
  plugin_dl.dl.length= copy_and_convert(plugin_dl.dl.str, plugin_dl.dl.length,
    files_charset_info, dl->str, dl->length, system_charset_info,
    &dummy_errors);
  plugin_dl.dl.str[plugin_dl.dl.length]= 0;
  /* Add this dll to array */
  if (! (tmp= plugin_dl_insert_or_reuse(&plugin_dl)))
  {
    free_plugin_mem(&plugin_dl);
    report_error(report, ER_OUTOFMEMORY,
                 static_cast<int>(sizeof(struct st_plugin_dl)));
    DBUG_RETURN(0);
  }
  DBUG_RETURN(tmp);
#else
  DBUG_ENTER("plugin_dl_add");
  report_error(report, ER_FEATURE_DISABLED, "plugin", "HAVE_DLOPEN");
  DBUG_RETURN(0);
#endif
}


static void plugin_dl_del(const LEX_STRING *dl)
{
#ifdef HAVE_DLOPEN
  uint i;
  DBUG_ENTER("plugin_dl_del");

  mysql_mutex_assert_owner(&LOCK_plugin);

  for (i= 0; i < plugin_dl_array.elements; i++)
  {
    struct st_plugin_dl *tmp= *dynamic_element(&plugin_dl_array, i,
                                               struct st_plugin_dl **);
    if (tmp->ref_count &&
        ! my_strnncoll(files_charset_info,
                       (const uchar *)dl->str, dl->length,
                       (const uchar *)tmp->dl.str, tmp->dl.length))
    {
      /* Do not remove this element, unless no other plugin uses this dll. */
      if (! --tmp->ref_count)
      {
        free_plugin_mem(tmp);
        memset(tmp, 0, sizeof(struct st_plugin_dl));
      }
      break;
    }
  }
  DBUG_VOID_RETURN;
#endif
}


static struct st_plugin_int *plugin_find_internal(const LEX_STRING *name, int type)
{
  uint i;
  DBUG_ENTER("plugin_find_internal");
  if (! initialized)
    DBUG_RETURN(0);

  mysql_mutex_assert_owner(&LOCK_plugin);

  if (type == MYSQL_ANY_PLUGIN)
  {
    for (i= 0; i < MYSQL_MAX_PLUGIN_TYPE_NUM; i++)
    {
      struct st_plugin_int *plugin= (st_plugin_int *)
        my_hash_search(&plugin_hash[i], (const uchar *)name->str, name->length);
      if (plugin)
        DBUG_RETURN(plugin);
    }
  }
  else
    DBUG_RETURN((st_plugin_int *)
        my_hash_search(&plugin_hash[type], (const uchar *)name->str,
                       name->length));
  DBUG_RETURN(0);
}


static SHOW_COMP_OPTION plugin_status(const LEX_STRING *name, int type)
{
  SHOW_COMP_OPTION rc= SHOW_OPTION_NO;
  struct st_plugin_int *plugin;
  DBUG_ENTER("plugin_is_ready");
  mysql_mutex_lock(&LOCK_plugin);
  if ((plugin= plugin_find_internal(name, type)))
  {
    rc= SHOW_OPTION_DISABLED;
    if (plugin->state == PLUGIN_IS_READY)
      rc= SHOW_OPTION_YES;
  }
  mysql_mutex_unlock(&LOCK_plugin);
  DBUG_RETURN(rc);
}


bool plugin_is_ready(const LEX_STRING *name, int type)
{
  bool rc= FALSE;
  if (plugin_status(name, type) == SHOW_OPTION_YES)
    rc= TRUE;
  return rc;
}


SHOW_COMP_OPTION plugin_status(const char *name, size_t len, int type)
{
  LEX_STRING plugin_name= { (char *) name, len };
  return plugin_status(&plugin_name, type);
}


static plugin_ref intern_plugin_lock(LEX *lex, plugin_ref rc)
{
  st_plugin_int *pi= plugin_ref_to_int(rc);
  DBUG_ENTER("intern_plugin_lock");

  mysql_mutex_assert_owner(&LOCK_plugin);

  if (pi->state & (PLUGIN_IS_READY | PLUGIN_IS_UNINITIALIZED))
  {
    plugin_ref plugin;
#ifdef DBUG_OFF
    /* built-in plugins don't need ref counting */
    if (!pi->plugin_dl)
      DBUG_RETURN(pi);

    plugin= pi;
#else
    /*
      For debugging, we do an additional malloc which allows the
      memory manager and/or valgrind to track locked references and
      double unlocks to aid resolving reference counting problems.
    */
    if (!(plugin= (plugin_ref) my_malloc(sizeof(pi), MYF(MY_WME))))
      DBUG_RETURN(NULL);

    *plugin= pi;
#endif
    pi->ref_count++;
    DBUG_PRINT("info",("thd: %p, plugin: \"%s\", ref_count: %d",
                       current_thd, pi->name.str, pi->ref_count));
    if (lex)
      insert_dynamic(&lex->plugins, &plugin);
    DBUG_RETURN(plugin);
  }
  DBUG_RETURN(NULL);
}


plugin_ref plugin_lock(THD *thd, plugin_ref *ptr)
{
  LEX *lex= thd ? thd->lex : 0;
  plugin_ref rc;
  DBUG_ENTER("plugin_lock");
  mysql_mutex_lock(&LOCK_plugin);
  rc= my_intern_plugin_lock_ci(lex, *ptr);
  mysql_mutex_unlock(&LOCK_plugin);
  DBUG_RETURN(rc);
}


plugin_ref plugin_lock_by_name(THD *thd, const LEX_STRING *name, int type)
{
  LEX *lex= thd ? thd->lex : 0;
  plugin_ref rc= NULL;
  st_plugin_int *plugin;
  DBUG_ENTER("plugin_lock_by_name");
  mysql_mutex_lock(&LOCK_plugin);
  if ((plugin= plugin_find_internal(name, type)))
    rc= my_intern_plugin_lock_ci(lex, plugin_int_to_ref(plugin));
  mysql_mutex_unlock(&LOCK_plugin);
  DBUG_RETURN(rc);
}


static st_plugin_int *plugin_insert_or_reuse(struct st_plugin_int *plugin)
{
  uint i;
  struct st_plugin_int *tmp;
  DBUG_ENTER("plugin_insert_or_reuse");
  for (i= 0; i < plugin_array.elements; i++)
  {
    tmp= *dynamic_element(&plugin_array, i, struct st_plugin_int **);
    if (tmp->state == PLUGIN_IS_FREED)
    {
      memcpy(tmp, plugin, sizeof(struct st_plugin_int));
      DBUG_RETURN(tmp);
    }
  }
  if (insert_dynamic(&plugin_array, &plugin))
    DBUG_RETURN(0);
  tmp= *dynamic_element(&plugin_array, plugin_array.elements - 1,
                        struct st_plugin_int **)=
       (struct st_plugin_int *) memdup_root(&plugin_mem_root, (uchar*)plugin,
                                            sizeof(struct st_plugin_int));
  DBUG_RETURN(tmp);
}


/*
  NOTE
    Requires that a write-lock is held on LOCK_system_variables_hash
*/
static bool plugin_add(MEM_ROOT *tmp_root,
                       const LEX_STRING *name, const LEX_STRING *dl,
                       int *argc, char **argv, int report)
{
  struct st_plugin_int tmp;
  struct st_mysql_plugin *plugin;
  DBUG_ENTER("plugin_add");
  if (plugin_find_internal(name, MYSQL_ANY_PLUGIN))
  {
    report_error(report, ER_UDF_EXISTS, name->str);
    DBUG_RETURN(TRUE);
  }
  /* Clear the whole struct to catch future extensions. */
  memset(&tmp, 0, sizeof(tmp));
  if (! (tmp.plugin_dl= plugin_dl_add(dl, report)))
    DBUG_RETURN(TRUE);
  /* Find plugin by name */
  for (plugin= tmp.plugin_dl->plugins; plugin->info; plugin++)
  {
    uint name_len= strlen(plugin->name);
    if (plugin->type >= 0 && plugin->type < MYSQL_MAX_PLUGIN_TYPE_NUM &&
        ! my_strnncoll(system_charset_info,
                       (const uchar *)name->str, name->length,
                       (const uchar *)plugin->name,
                       name_len))
    {
      struct st_plugin_int *tmp_plugin_ptr;
      if (*(int*)plugin->info <
          min_plugin_info_interface_version[plugin->type] ||
          ((*(int*)plugin->info) >> 8) >
          (cur_plugin_info_interface_version[plugin->type] >> 8))
      {
        char buf[256];
        strxnmov(buf, sizeof(buf) - 1, "API version for ",
                 plugin_type_names[plugin->type].str,
                 " plugin is too different", NullS);
        report_error(report, ER_CANT_OPEN_LIBRARY, dl->str, 0, buf);
        goto err;
      }
      tmp.plugin= plugin;
      tmp.name.str= (char *)plugin->name;
      tmp.name.length= name_len;
      tmp.ref_count= 0;
      tmp.state= PLUGIN_IS_UNINITIALIZED;
      tmp.load_option= PLUGIN_ON;
      if (test_plugin_options(tmp_root, &tmp, argc, argv))
        tmp.state= PLUGIN_IS_DISABLED;

      if ((tmp_plugin_ptr= plugin_insert_or_reuse(&tmp)))
      {
        plugin_array_version++;
        if (!my_hash_insert(&plugin_hash[plugin->type], (uchar*)tmp_plugin_ptr))
        {
          init_alloc_root(&tmp_plugin_ptr->mem_root, 4096, 4096);
          DBUG_RETURN(FALSE);
        }
        tmp_plugin_ptr->state= PLUGIN_IS_FREED;
      }
      mysql_del_sys_var_chain(tmp.system_vars);
      restore_pluginvar_names(tmp.system_vars);
      goto err;

      /* plugin was disabled */
      plugin_dl_del(dl);
      DBUG_RETURN(FALSE);
    }
  }
  report_error(report, ER_CANT_FIND_DL_ENTRY, name->str);
err:
  plugin_dl_del(dl);
  DBUG_RETURN(TRUE);
}


static void plugin_deinitialize(struct st_plugin_int *plugin, bool ref_check)
{
  /*
    we don't want to hold the LOCK_plugin mutex as it may cause
    deinitialization to deadlock if plugins have worker threads
    with plugin locks
  */
  mysql_mutex_assert_not_owner(&LOCK_plugin);

  if (plugin->plugin->status_vars)
  {
#ifdef FIX_LATER
    /**
      @todo
      unfortunately, status variables were introduced without a
      pluginname_ namespace, that is pluginname_ was not added automatically
      to status variable names. It should be fixed together with the next
      incompatible API change.
    */
    SHOW_VAR array[2]= {
      {plugin->plugin->name, (char*)plugin->plugin->status_vars, SHOW_ARRAY},
      {0, 0, SHOW_UNDEF}
    };
    remove_status_vars(array);
#else
    remove_status_vars(plugin->plugin->status_vars);
#endif /* FIX_LATER */
  }

  if (plugin_type_deinitialize[plugin->plugin->type])
  {
    if ((*plugin_type_deinitialize[plugin->plugin->type])(plugin))
    {
      sql_print_error("Plugin '%s' of type %s failed deinitialization",
                      plugin->name.str, plugin_type_names[plugin->plugin->type].str);
    }
  }
  else if (plugin->plugin->deinit)
  {
    DBUG_PRINT("info", ("Deinitializing plugin: '%s'", plugin->name.str));
    if (plugin->plugin->deinit(plugin))
    {
      DBUG_PRINT("warning", ("Plugin '%s' deinit function returned error.",
                             plugin->name.str));
    }
  }
  plugin->state= PLUGIN_IS_UNINITIALIZED;

  /*
    We do the check here because NDB has a worker THD which doesn't
    exit until NDB is shut down.
  */
  if (ref_check && plugin->ref_count)
    sql_print_error("Plugin '%s' has ref_count=%d after deinitialization.",
                    plugin->name.str, plugin->ref_count);
}

static void plugin_del(struct st_plugin_int *plugin)
{
  DBUG_ENTER("plugin_del(plugin)");
  mysql_mutex_assert_owner(&LOCK_plugin);
  mysql_mutex_assert_owner(&LOCK_plugin_delete);
  /* Free allocated strings before deleting the plugin. */
  mysql_rwlock_wrlock(&LOCK_system_variables_hash);
  mysql_del_sys_var_chain(plugin->system_vars);
  mysql_rwlock_unlock(&LOCK_system_variables_hash);
  restore_pluginvar_names(plugin->system_vars);
  plugin_vars_free_values(plugin->system_vars);
  my_hash_delete(&plugin_hash[plugin->plugin->type], (uchar*)plugin);
  if (plugin->plugin_dl)
    plugin_dl_del(&plugin->plugin_dl->dl);
  plugin->state= PLUGIN_IS_FREED;
  plugin_array_version++;
  free_root(&plugin->mem_root, MYF(0));
  DBUG_VOID_RETURN;
}

static void reap_plugins(void)
{
  uint count, idx;
  struct st_plugin_int *plugin, **reap, **list;

  mysql_mutex_assert_owner(&LOCK_plugin);

  if (!reap_needed)
    return;

  reap_needed= false;
  count= plugin_array.elements;
  reap= (struct st_plugin_int **)my_alloca(sizeof(plugin)*(count+1));
  *(reap++)= NULL;

  for (idx= 0; idx < count; idx++)
  {
    plugin= *dynamic_element(&plugin_array, idx, struct st_plugin_int **);
    if (plugin->state == PLUGIN_IS_DELETED && !plugin->ref_count)
    {
      /* change the status flag to prevent reaping by another thread */
      plugin->state= PLUGIN_IS_DYING;
      *(reap++)= plugin;
    }
  }

  mysql_mutex_unlock(&LOCK_plugin);

  list= reap;
  while ((plugin= *(--list)))
  {
    if (!opt_bootstrap)
      sql_print_information("Shutting down plugin '%s'", plugin->name.str);
    plugin_deinitialize(plugin, true);
  }

  mysql_mutex_lock(&LOCK_plugin_delete);
  mysql_mutex_lock(&LOCK_plugin);

  while ((plugin= *(--reap)))
    plugin_del(plugin);

  mysql_mutex_unlock(&LOCK_plugin_delete);

  my_afree(reap);
}

static void intern_plugin_unlock(LEX *lex, plugin_ref plugin)
{
  int i;
  st_plugin_int *pi;
  DBUG_ENTER("intern_plugin_unlock");

  mysql_mutex_assert_owner(&LOCK_plugin);

  if (!plugin)
    DBUG_VOID_RETURN;

  pi= plugin_ref_to_int(plugin);

#ifdef DBUG_OFF
  if (!pi->plugin_dl)
    DBUG_VOID_RETURN;
#else
  my_free(plugin);
#endif

  DBUG_PRINT("info",("unlocking plugin, name= %s, ref_count= %d",
                     pi->name.str, pi->ref_count));
  if (lex)
  {
    /*
      Remove one instance of this plugin from the use list.
      We are searching backwards so that plugins locked last
      could be unlocked faster - optimizing for LIFO semantics.
    */
    for (i= lex->plugins.elements - 1; i >= 0; i--)
      if (plugin == *dynamic_element(&lex->plugins, i, plugin_ref*))
      {
        delete_dynamic_element(&lex->plugins, i);
        break;
      }
    DBUG_ASSERT(i >= 0);
  }

  DBUG_ASSERT(pi->ref_count);
  pi->ref_count--;

  if (pi->state == PLUGIN_IS_DELETED && !pi->ref_count)
    reap_needed= true;

  DBUG_VOID_RETURN;
}


void plugin_unlock(THD *thd, plugin_ref plugin)
{
  LEX *lex= thd ? thd->lex : 0;
  DBUG_ENTER("plugin_unlock");
  if (!plugin)
    DBUG_VOID_RETURN;
#ifdef DBUG_OFF
  /* built-in plugins don't need ref counting */
  if (!plugin_dlib(plugin))
    DBUG_VOID_RETURN;
#endif
  mysql_mutex_lock(&LOCK_plugin);
  intern_plugin_unlock(lex, plugin);
  reap_plugins();
  mysql_mutex_unlock(&LOCK_plugin);
  DBUG_VOID_RETURN;
}


void plugin_unlock_list(THD *thd, plugin_ref *list, uint count)
{
  LEX *lex= thd ? thd->lex : 0;
  DBUG_ENTER("plugin_unlock_list");
  DBUG_ASSERT(list);

  /*
    In unit tests, LOCK_plugin may be uninitialized, so do not lock it.
    Besides: there's no point in locking it, if there are no plugins to unlock.
   */
  if (count == 0)
    DBUG_VOID_RETURN;

  mysql_mutex_lock(&LOCK_plugin);
  while (count--)
    intern_plugin_unlock(lex, *list++);
  reap_plugins();
  mysql_mutex_unlock(&LOCK_plugin);
  DBUG_VOID_RETURN;
}

static int plugin_initialize(struct st_plugin_int *plugin)
{
  int ret= 1;
  DBUG_ENTER("plugin_initialize");

  mysql_mutex_assert_owner(&LOCK_plugin);
  uint state= plugin->state;
  DBUG_ASSERT(state == PLUGIN_IS_UNINITIALIZED);

  mysql_mutex_unlock(&LOCK_plugin);
  if (plugin_type_initialize[plugin->plugin->type])
  {
    if ((*plugin_type_initialize[plugin->plugin->type])(plugin))
    {
      sql_print_error("Plugin '%s' registration as a %s failed.",
                      plugin->name.str, plugin_type_names[plugin->plugin->type].str);
      goto err;
    }

    /* FIXME: Need better solution to transfer the callback function
    array to memcached */
    if (strcmp(plugin->name.str, "InnoDB") == 0) {
      innodb_callback_data = ((handlerton*)plugin->data)->data;
    }
  }
  else if (plugin->plugin->init)
  {
    if (strcmp(plugin->name.str, "daemon_memcached") == 0) {
       plugin->data = (void*)innodb_callback_data;
    }

    if (plugin->plugin->init(plugin))
    {
      sql_print_error("Plugin '%s' init function returned error.",
                      plugin->name.str);
      goto err;
    }
  }
  state= PLUGIN_IS_READY; // plugin->init() succeeded

  if (plugin->plugin->status_vars)
  {
#ifdef FIX_LATER
    /*
      We have a problem right now where we can not prepend without
      breaking backwards compatibility. We will fix this shortly so
      that engines have "use names" and we wil use those for
      CREATE TABLE, and use the plugin name then for adding automatic
      variable names.
    */
    SHOW_VAR array[2]= {
      {plugin->plugin->name, (char*)plugin->plugin->status_vars, SHOW_ARRAY},
      {0, 0, SHOW_UNDEF}
    };
    if (add_status_vars(array)) // add_status_vars makes a copy
      goto err;
#else
    if (add_status_vars(plugin->plugin->status_vars))
      goto err;
#endif /* FIX_LATER */
  }

  /*
    set the plugin attribute of plugin's sys vars so they are pointing
    to the active plugin
  */
  if (plugin->system_vars)
  {
    sys_var_pluginvar *var= plugin->system_vars->cast_pluginvar();
    for (;;)
    {
      var->plugin= plugin;
      if (!var->next)
        break;
      var= var->next->cast_pluginvar();
    }
  }

  ret= 0;

err:
  mysql_mutex_lock(&LOCK_plugin);
  plugin->state= state;

  DBUG_RETURN(ret);
}


extern "C" uchar *get_plugin_hash_key(const uchar *, size_t *, my_bool);
extern "C" uchar *get_bookmark_hash_key(const uchar *, size_t *, my_bool);


uchar *get_plugin_hash_key(const uchar *buff, size_t *length,
                           my_bool not_used __attribute__((unused)))
{
  struct st_plugin_int *plugin= (st_plugin_int *)buff;
  *length= (uint)plugin->name.length;
  return((uchar *)plugin->name.str);
}


uchar *get_bookmark_hash_key(const uchar *buff, size_t *length,
                             my_bool not_used __attribute__((unused)))
{
  struct st_bookmark *var= (st_bookmark *)buff;
  *length= var->name_len + 1;
  return (uchar*) var->key;
}

static inline void convert_dash_to_underscore(char *str, int len)
{
  for (char *p= str; p <= str+len; p++)
    if (*p == '-')
      *p= '_';
}

static inline void convert_underscore_to_dash(char *str, int len)
{
  for (char *p= str; p <= str+len; p++)
    if (*p == '_')
      *p= '-';
}

#ifdef HAVE_PSI_INTERFACE
static PSI_mutex_key key_LOCK_plugin;
static PSI_mutex_key key_LOCK_plugin_delete;

static PSI_mutex_info all_plugin_mutexes[]=
{
  { &key_LOCK_plugin, "LOCK_plugin", PSI_FLAG_GLOBAL},
  { &key_LOCK_plugin_delete, "LOCK_plugin_delete", PSI_FLAG_GLOBAL}
};

static void init_plugin_psi_keys(void)
{
  const char* category= "sql";
  int count;

  count= array_elements(all_plugin_mutexes);
  mysql_mutex_register(category, all_plugin_mutexes, count);
}
#endif /* HAVE_PSI_INTERFACE */

/*
  The logic is that we first load and initialize all compiled in plugins.
  From there we load up the dynamic types (assuming we have not been told to
  skip this part).

  Finally we initialize everything, aka the dynamic that have yet to initialize.
*/
int plugin_init(int *argc, char **argv, int flags)
{
  uint i;
  bool is_myisam;
  struct st_mysql_plugin **builtins;
  struct st_mysql_plugin *plugin;
  struct st_plugin_int tmp, *plugin_ptr, **reap;
  MEM_ROOT tmp_root;
  bool reaped_mandatory_plugin= false;
  bool mandatory= true;
  DBUG_ENTER("plugin_init");

  if (initialized)
    DBUG_RETURN(0);

#ifdef HAVE_PSI_INTERFACE
  init_plugin_psi_keys();
#endif

  init_alloc_root(&plugin_mem_root, 4096, 4096);
  init_alloc_root(&tmp_root, 4096, 4096);

  if (my_hash_init(&bookmark_hash, &my_charset_bin, 16, 0, 0,
                   get_bookmark_hash_key, NULL, HASH_UNIQUE))
      goto err;


  mysql_mutex_init(key_LOCK_plugin, &LOCK_plugin, MY_MUTEX_INIT_FAST);
  mysql_mutex_init(key_LOCK_plugin_delete, &LOCK_plugin_delete, MY_MUTEX_INIT_FAST);

  if (my_init_dynamic_array(&plugin_dl_array,
                            sizeof(struct st_plugin_dl *),16,16) ||
      my_init_dynamic_array(&plugin_array,
                            sizeof(struct st_plugin_int *),16,16))
    goto err;

  for (i= 0; i < MYSQL_MAX_PLUGIN_TYPE_NUM; i++)
  {
    if (my_hash_init(&plugin_hash[i], system_charset_info, 16, 0, 0,
                     get_plugin_hash_key, NULL, HASH_UNIQUE))
      goto err;
  }

  mysql_mutex_lock(&LOCK_plugin);

  initialized= 1;

  /*
    First we register builtin plugins
  */
  for (builtins= mysql_mandatory_plugins; *builtins || mandatory; builtins++)
  {
    if (!*builtins)
    {
      builtins= mysql_optional_plugins;
      mandatory= false;
      if (!*builtins)
        break;
    }
    for (plugin= *builtins; plugin->info; plugin++)
    {
      memset(&tmp, 0, sizeof(tmp));
      tmp.plugin= plugin;
      tmp.name.str= (char *)plugin->name;
      tmp.name.length= strlen(plugin->name);
      tmp.state= 0;
      tmp.load_option= mandatory ? PLUGIN_FORCE : PLUGIN_ON;

      /*
        If the performance schema is compiled in,
        treat the storage engine plugin as 'mandatory',
        to suppress any plugin-level options such as '--performance-schema'.
        This is specific to the performance schema, and is done on purpose:
        the server-level option '--performance-schema' controls the overall
        performance schema initialization, which consists of much more that
        the underlying storage engine initialization.
        See mysqld.cc, set_vars.cc.
        Suppressing ways to interfere directly with the storage engine alone
        prevents awkward situations where:
        - the user wants the performance schema functionality, by using
          '--enable-performance-schema' (the server option),
        - yet disable explicitly a component needed for the functionality
          to work, by using '--skip-performance-schema' (the plugin)
      */
      if (!my_strcasecmp(&my_charset_latin1, plugin->name, "PERFORMANCE_SCHEMA"))
        tmp.load_option= PLUGIN_FORCE;

      free_root(&tmp_root, MYF(MY_MARK_BLOCKS_FREE));
      if (test_plugin_options(&tmp_root, &tmp, argc, argv))
        tmp.state= PLUGIN_IS_DISABLED;
      else
        tmp.state= PLUGIN_IS_UNINITIALIZED;
      if (register_builtin(plugin, &tmp, &plugin_ptr))
        goto err_unlock;

      /* only initialize MyISAM and CSV at this stage */
      if (!(is_myisam=
            !my_strcasecmp(&my_charset_latin1, plugin->name, "MyISAM")) &&
          my_strcasecmp(&my_charset_latin1, plugin->name, "CSV"))
        continue;

      if (plugin_ptr->state != PLUGIN_IS_UNINITIALIZED ||
          plugin_initialize(plugin_ptr))
        goto err_unlock;

      /*
        initialize the global default storage engine so that it may
        not be null in any child thread.
      */
      if (is_myisam)
      {
        DBUG_ASSERT(!global_system_variables.table_plugin);
        DBUG_ASSERT(!global_system_variables.temp_table_plugin);
        global_system_variables.table_plugin=
          my_intern_plugin_lock(NULL, plugin_int_to_ref(plugin_ptr));
        global_system_variables.temp_table_plugin=
          my_intern_plugin_lock(NULL, plugin_int_to_ref(plugin_ptr));
        DBUG_ASSERT(plugin_ptr->ref_count == 2);
      }
    }
  }

  /* should now be set to MyISAM storage engine */
  DBUG_ASSERT(global_system_variables.table_plugin);
  DBUG_ASSERT(global_system_variables.temp_table_plugin);

  mysql_mutex_unlock(&LOCK_plugin);

  /* Register all dynamic plugins */
  if (!(flags & PLUGIN_INIT_SKIP_DYNAMIC_LOADING))
  {
    I_List_iterator<i_string> iter(opt_plugin_load_list);
    i_string *item;
    while (NULL != (item= iter++))
      plugin_load_list(&tmp_root, argc, argv, item->ptr);

    if (!(flags & PLUGIN_INIT_SKIP_PLUGIN_TABLE))
      plugin_load(&tmp_root, argc, argv);
  }

  if (flags & PLUGIN_INIT_SKIP_INITIALIZATION)
    goto end;

  /*
    Now we initialize all remaining plugins
  */

  mysql_mutex_lock(&LOCK_plugin);
  reap= (st_plugin_int **) my_alloca((plugin_array.elements+1) * sizeof(void*));
  *(reap++)= NULL;

  for (i= 0; i < plugin_array.elements; i++)
  {
    plugin_ptr= *dynamic_element(&plugin_array, i, struct st_plugin_int **);
    if (plugin_ptr->state == PLUGIN_IS_UNINITIALIZED)
    {
      if (plugin_initialize(plugin_ptr))
      {
        plugin_ptr->state= PLUGIN_IS_DYING;
        *(reap++)= plugin_ptr;
      }
    }
  }

  /*
    Check if any plugins have to be reaped
  */
  while ((plugin_ptr= *(--reap)))
  {
    mysql_mutex_unlock(&LOCK_plugin);
    if (plugin_ptr->load_option == PLUGIN_FORCE ||
        plugin_ptr->load_option == PLUGIN_FORCE_PLUS_PERMANENT)
      reaped_mandatory_plugin= TRUE;
    plugin_deinitialize(plugin_ptr, true);
    mysql_mutex_lock(&LOCK_plugin_delete);
    mysql_mutex_lock(&LOCK_plugin);
    plugin_del(plugin_ptr);
    mysql_mutex_unlock(&LOCK_plugin_delete);
  }

  mysql_mutex_unlock(&LOCK_plugin);
  my_afree(reap);
  if (reaped_mandatory_plugin)
    goto err;

end:
  free_root(&tmp_root, MYF(0));

  DBUG_RETURN(0);

err_unlock:
  mysql_mutex_unlock(&LOCK_plugin);
err:
  free_root(&tmp_root, MYF(0));
  DBUG_RETURN(1);
}


static bool register_builtin(struct st_mysql_plugin *plugin,
                             struct st_plugin_int *tmp,
                             struct st_plugin_int **ptr)
{
  DBUG_ENTER("register_builtin");
  tmp->ref_count= 0;
  tmp->plugin_dl= 0;

  if (insert_dynamic(&plugin_array, &tmp))
    DBUG_RETURN(1);

  *ptr= *dynamic_element(&plugin_array, plugin_array.elements - 1,
                         struct st_plugin_int **)=
        (struct st_plugin_int *) memdup_root(&plugin_mem_root, (uchar*)tmp,
                                             sizeof(struct st_plugin_int));

  if (my_hash_insert(&plugin_hash[plugin->type],(uchar*) *ptr))
    DBUG_RETURN(1);

  DBUG_RETURN(0);
}


/*
  called only by plugin_init()
*/
static void plugin_load(MEM_ROOT *tmp_root, int *argc, char **argv)
{
  THD thd;
  TABLE_LIST tables;
  TABLE *table;
  READ_RECORD read_record_info;
  int error;
  THD *new_thd= &thd;
  bool result;
#ifdef EMBEDDED_LIBRARY
  No_such_table_error_handler error_handler;
#endif /* EMBEDDED_LIBRARY */
  DBUG_ENTER("plugin_load");

  new_thd->thread_stack= (char*) &tables;
  new_thd->store_globals();
  new_thd->db= my_strdup("mysql", MYF(0));
  new_thd->db_length= 5;
  memset(&thd.net, 0, sizeof(thd.net));
  tables.init_one_table("mysql", 5, "plugin", 6, "plugin", TL_READ);

#ifdef EMBEDDED_LIBRARY
  /*
    When building an embedded library, if the mysql.plugin table
    does not exist, we silently ignore the missing table
  */
  new_thd->push_internal_handler(&error_handler);
#endif /* EMBEDDED_LIBRARY */

  result= open_and_lock_tables(new_thd, &tables, FALSE, MYSQL_LOCK_IGNORE_TIMEOUT);

#ifdef EMBEDDED_LIBRARY
  new_thd->pop_internal_handler();
  if (error_handler.safely_trapped_errors())
    goto end;
#endif /* EMBEDDED_LIBRARY */

  if (result)
  {
    DBUG_PRINT("error",("Can't open plugin table"));
    sql_print_error("Can't open the mysql.plugin table. Please "
                    "run mysql_upgrade to create it.");
    goto end;
  }
  table= tables.table;
  if (init_read_record(&read_record_info, new_thd, table, NULL, 1, 1, FALSE))
    goto end;
  table->use_all_columns();
  /*
    there're no other threads running yet, so we don't need a mutex.
    but plugin_add() before is designed to work in multi-threaded
    environment, and it uses mysql_mutex_assert_owner(), so we lock
    the mutex here to satisfy the assert
  */
  mysql_mutex_lock(&LOCK_plugin);
  while (!(error= read_record_info.read_record(&read_record_info)))
  {
    DBUG_PRINT("info", ("init plugin record"));
    String str_name, str_dl;
    get_field(tmp_root, table->field[0], &str_name);
    get_field(tmp_root, table->field[1], &str_dl);

    LEX_STRING name= {(char *)str_name.ptr(), str_name.length()};
    LEX_STRING dl= {(char *)str_dl.ptr(), str_dl.length()};

    if (plugin_add(tmp_root, &name, &dl, argc, argv, REPORT_TO_LOG))
      sql_print_warning("Couldn't load plugin named '%s' with soname '%s'.",
                        str_name.c_ptr(), str_dl.c_ptr());
    free_root(tmp_root, MYF(MY_MARK_BLOCKS_FREE));
  }
  mysql_mutex_unlock(&LOCK_plugin);
  if (error > 0)
    sql_print_error(ER(ER_GET_ERRNO), my_errno);
  end_read_record(&read_record_info);
  table->m_needs_reopen= TRUE;                  // Force close to free memory
  close_mysql_tables(new_thd);
end:
  /* Remember that we don't have a THD */
  my_pthread_setspecific_ptr(THR_THD, 0);
  DBUG_VOID_RETURN;
}


/*
  called only by plugin_init()
*/
static bool plugin_load_list(MEM_ROOT *tmp_root, int *argc, char **argv,
                             const char *list)
{
  char buffer[FN_REFLEN];
  LEX_STRING name= {buffer, 0}, dl= {NULL, 0}, *str= &name;
  struct st_plugin_dl *plugin_dl;
  struct st_mysql_plugin *plugin;
  char *p= buffer;
  DBUG_ENTER("plugin_load_list");
  while (list)
  {
    if (p == buffer + sizeof(buffer) - 1)
    {
      sql_print_error("plugin-load parameter too long");
      DBUG_RETURN(TRUE);
    }

    switch ((*(p++)= *(list++))) {
    case '\0':
      list= NULL; /* terminate the loop */
      /* fall through */
#ifndef __WIN__
    case ':':     /* can't use this as delimiter as it may be drive letter */
#endif
    case ';':
      str->str[str->length]= '\0';
      if (str == &name)  // load all plugins in named module
      {
        if (!name.length)
        {
          p--;    /* reset pointer */
          continue;
        }

        dl= name;
        mysql_mutex_lock(&LOCK_plugin);
        if ((plugin_dl= plugin_dl_add(&dl, REPORT_TO_LOG)))
        {
          for (plugin= plugin_dl->plugins; plugin->info; plugin++)
          {
            name.str= (char *) plugin->name;
            name.length= strlen(name.str);

            free_root(tmp_root, MYF(MY_MARK_BLOCKS_FREE));
            if (plugin_add(tmp_root, &name, &dl, argc, argv, REPORT_TO_LOG))
              goto error;
          }
          plugin_dl_del(&dl); // reduce ref count
        }
      }
      else
      {
        free_root(tmp_root, MYF(MY_MARK_BLOCKS_FREE));
        mysql_mutex_lock(&LOCK_plugin);
        if (plugin_add(tmp_root, &name, &dl, argc, argv, REPORT_TO_LOG))
          goto error;
      }
      mysql_mutex_unlock(&LOCK_plugin);
      name.length= dl.length= 0;
      dl.str= NULL; name.str= p= buffer;
      str= &name;
      continue;
    case '=':
    case '#':
      if (str == &name)
      {
        name.str[name.length]= '\0';
        str= &dl;
        str->str= p;
        continue;
      }
    default:
      str->length++;
      continue;
    }
  }
  DBUG_RETURN(FALSE);
error:
  mysql_mutex_unlock(&LOCK_plugin);
  sql_print_error("Couldn't load plugin named '%s' with soname '%s'.",
                  name.str, dl.str);
  DBUG_RETURN(TRUE);
}

/*
  Shutdown memcached plugin before binlog shuts down
*/
void memcached_shutdown(void)
{
  struct st_plugin_int *plugin;
  if (initialized)
  {
    /*
      It's perfectly safe not to lock LOCK_plugin, as there're no
      concurrent threads anymore. But some functions called from here
      use mysql_mutex_assert_owner(), so we lock the mutex to satisfy it
    */
    mysql_mutex_lock(&LOCK_plugin);

    for (uint i= 0; i < plugin_array.elements; i++)
    {
      plugin= *dynamic_element(&plugin_array, i, struct st_plugin_int **);

      if (plugin->state == PLUGIN_IS_READY
	  && strcmp(plugin->name.str, "daemon_memcached") == 0)
      {
	plugin_deinitialize(plugin, true);
	plugin->state= PLUGIN_IS_DYING;
	plugin_del(plugin);
      }
    }

    mysql_mutex_unlock(&LOCK_plugin);
  }
}

void plugin_shutdown(void)
{
  uint i, count= plugin_array.elements;
  struct st_plugin_int **plugins, *plugin;
  struct st_plugin_dl **dl;
  bool skip_binlog = true;

  DBUG_ENTER("plugin_shutdown");

  if (initialized)
  {
    mysql_mutex_lock(&LOCK_plugin);

    reap_needed= true;

    /*
      We want to shut down plugins in a reasonable order, this will
      become important when we have plugins which depend upon each other.
      Circular references cannot be reaped so they are forced afterwards.
      TODO: Have an additional step here to notify all active plugins that
      shutdown is requested to allow plugins to deinitialize in parallel.
    */
    while (reap_needed && (count= plugin_array.elements))
    {
      reap_plugins();
      for (i= 0; i < count; i++)
      {
        plugin= *dynamic_element(&plugin_array, i, struct st_plugin_int **);

	if (plugin->state == PLUGIN_IS_READY
	    && strcmp(plugin->name.str, "binlog") == 0 && skip_binlog)
	{
		skip_binlog = false;

	} else if (plugin->state == PLUGIN_IS_READY)
        {
          plugin->state= PLUGIN_IS_DELETED;
          reap_needed= true;
        }
      }
      if (!reap_needed)
      {
        /*
          release any plugin references held.
        */
        unlock_variables(NULL, &global_system_variables);
        unlock_variables(NULL, &max_system_variables);
      }
    }

    plugins= (struct st_plugin_int **) my_alloca(sizeof(void*) * (count+1));

    /*
      If we have any plugins which did not die cleanly, we force shutdown
    */
    for (i= 0; i < count; i++)
    {
      plugins[i]= *dynamic_element(&plugin_array, i, struct st_plugin_int **);
      /* change the state to ensure no reaping races */
      if (plugins[i]->state == PLUGIN_IS_DELETED)
        plugins[i]->state= PLUGIN_IS_DYING;
    }
    mysql_mutex_unlock(&LOCK_plugin);

    /*
      We loop through all plugins and call deinit() if they have one.
    */
    for (i= 0; i < count; i++)
      if (!(plugins[i]->state & (PLUGIN_IS_UNINITIALIZED | PLUGIN_IS_FREED |
                                 PLUGIN_IS_DISABLED)))
      {
        sql_print_warning("Plugin '%s' will be forced to shutdown",
                          plugins[i]->name.str);
        /*
          We are forcing deinit on plugins so we don't want to do a ref_count
          check until we have processed all the plugins.
        */
        plugin_deinitialize(plugins[i], false);
      }

    /*
      It's perfectly safe not to lock LOCK_plugin, LOCK_plugin_delete, as
      there're no concurrent threads anymore. But some functions called from
      here use mysql_mutex_assert_owner(), so we lock the mutex to satisfy it
    */
    mysql_mutex_lock(&LOCK_plugin_delete);
    mysql_mutex_lock(&LOCK_plugin);

    /*
      We defer checking ref_counts until after all plugins are deinitialized
      as some may have worker threads holding on to plugin references.
    */
    for (i= 0; i < count; i++)
    {
      if (plugins[i]->ref_count)
        sql_print_error("Plugin '%s' has ref_count=%d after shutdown.",
                        plugins[i]->name.str, plugins[i]->ref_count);
      if (plugins[i]->state & PLUGIN_IS_UNINITIALIZED)
        plugin_del(plugins[i]);
    }

    /*
      Now we can deallocate all memory.
    */

    cleanup_variables(NULL, &global_system_variables);
    cleanup_variables(NULL, &max_system_variables);
    mysql_mutex_unlock(&LOCK_plugin);
    mysql_mutex_unlock(&LOCK_plugin_delete);

    initialized= 0;
    mysql_mutex_destroy(&LOCK_plugin);
    mysql_mutex_destroy(&LOCK_plugin_delete);

    my_afree(plugins);
  }

  /* Dispose of the memory */

  for (i= 0; i < MYSQL_MAX_PLUGIN_TYPE_NUM; i++)
    my_hash_free(&plugin_hash[i]);
  delete_dynamic(&plugin_array);

  count= plugin_dl_array.elements;
  dl= (struct st_plugin_dl **)my_alloca(sizeof(void*) * count);
  for (i= 0; i < count; i++)
    dl[i]= *dynamic_element(&plugin_dl_array, i, struct st_plugin_dl **);
  for (i= 0; i < plugin_dl_array.elements; i++)
    free_plugin_mem(dl[i]);
  my_afree(dl);
  delete_dynamic(&plugin_dl_array);

  my_hash_free(&bookmark_hash);
  free_root(&plugin_mem_root, MYF(0));

  global_variables_dynamic_size= 0;

  DBUG_VOID_RETURN;
}


bool mysql_install_plugin(THD *thd, const LEX_STRING *name, const LEX_STRING *dl)
{
  TABLE_LIST tables;
  TABLE *table;
  int error, argc=orig_argc;
  char **argv=orig_argv;
  struct st_plugin_int *tmp;
  DBUG_ENTER("mysql_install_plugin");

  if (opt_noacl)
  {
    my_error(ER_OPTION_PREVENTS_STATEMENT, MYF(0), "--skip-grant-tables");
    DBUG_RETURN(TRUE);
  }

  tables.init_one_table("mysql", 5, "plugin", 6, "plugin", TL_WRITE);
  if (check_table_access(thd, INSERT_ACL, &tables, FALSE, 1, FALSE))
    DBUG_RETURN(TRUE);

  /* need to open before acquiring LOCK_plugin or it will deadlock */
  if (! (table = open_ltable(thd, &tables, TL_WRITE,
                             MYSQL_LOCK_IGNORE_TIMEOUT)))
    DBUG_RETURN(TRUE);

  /*
    Pre-acquire audit plugins for events that may potentially occur
    during [UN]INSTALL PLUGIN.

    When audit event is triggered, audit subsystem acquires interested
    plugins by walking through plugin list. Evidently plugin list
    iterator protects plugin list by acquiring LOCK_plugin, see
    plugin_foreach_with_mask().

    On the other hand [UN]INSTALL PLUGIN is acquiring LOCK_plugin
    rather for a long time.

    When audit event is triggered during [UN]INSTALL PLUGIN, plugin
    list iterator acquires the same lock (within the same thread)
    second time.

    This hack should be removed when LOCK_plugin is fixed so it
    protects only what it supposed to protect.
  */
  mysql_audit_acquire_plugins(thd, MYSQL_AUDIT_GENERAL_CLASS);

  mysql_mutex_lock(&LOCK_plugin);
  DEBUG_SYNC(thd, "acquired_LOCK_plugin");
  mysql_rwlock_wrlock(&LOCK_system_variables_hash);

  if (my_load_defaults(MYSQL_CONFIG_NAME, load_default_groups, &argc, &argv, NULL))
  {
    mysql_rwlock_unlock(&LOCK_system_variables_hash);
    report_error(REPORT_TO_USER, ER_PLUGIN_IS_NOT_LOADED, name->str);
    goto err;
  }
  error= plugin_add(thd->mem_root, name, dl, &argc, argv, REPORT_TO_USER);
  if (argv)
    free_defaults(argv);
  mysql_rwlock_unlock(&LOCK_system_variables_hash);

  if (error || !(tmp= plugin_find_internal(name, MYSQL_ANY_PLUGIN)))
    goto err;

  if (tmp->state == PLUGIN_IS_DISABLED)
  {
    push_warning_printf(thd, Sql_condition::WARN_LEVEL_WARN,
                        ER_CANT_INITIALIZE_UDF, ER(ER_CANT_INITIALIZE_UDF),
                        name->str, "Plugin is disabled");
  }
  else
  {
    if (plugin_initialize(tmp))
    {
      mysql_mutex_unlock(&LOCK_plugin);
      my_error(ER_CANT_INITIALIZE_UDF, MYF(0), name->str,
               "Plugin initialization function failed.");
      goto deinit;
    }
  }

  /*
    We do not replicate the INSTALL PLUGIN statement. Disable binlogging
    of the insert into the plugin table, so that it is not replicated in
    row based mode.
  */
  mysql_mutex_unlock(&LOCK_plugin);
  tmp_disable_binlog(thd);
  table->use_all_columns();
  restore_record(table, s->default_values);
  table->field[0]->store(name->str, name->length, system_charset_info);
  table->field[1]->store(dl->str, dl->length, files_charset_info);
  error= table->file->ha_write_row(table->record[0]);
  reenable_binlog(thd);
  if (error)
  {
    table->file->print_error(error, MYF(0));
    goto deinit;
  }
  DBUG_RETURN(FALSE);
deinit:
  mysql_mutex_lock(&LOCK_plugin);
  tmp->state= PLUGIN_IS_DELETED;
  reap_needed= true;
  reap_plugins();
err:
  mysql_mutex_unlock(&LOCK_plugin);
  DBUG_RETURN(TRUE);
}


bool mysql_uninstall_plugin(THD *thd, const LEX_STRING *name)
{
  TABLE *table;
  TABLE_LIST tables;
  struct st_plugin_int *plugin;
  DBUG_ENTER("mysql_uninstall_plugin");

  if (opt_noacl)
  {
    my_error(ER_OPTION_PREVENTS_STATEMENT, MYF(0), "--skip-grant-tables");
    DBUG_RETURN(TRUE);
  }

  tables.init_one_table("mysql", 5, "plugin", 6, "plugin", TL_WRITE);

  if (check_table_access(thd, DELETE_ACL, &tables, FALSE, 1, FALSE))
    DBUG_RETURN(TRUE);

  /* need to open before acquiring LOCK_plugin or it will deadlock */
  if (! (table= open_ltable(thd, &tables, TL_WRITE, MYSQL_LOCK_IGNORE_TIMEOUT)))
    DBUG_RETURN(TRUE);

  if (!table->key_info)
  {
    my_error(ER_TABLE_CORRUPT, MYF(0), table->s->db.str,
             table->s->table_name.str);
    DBUG_RETURN(TRUE);
  }

  /*
    Pre-acquire audit plugins for events that may potentially occur
    during [UN]INSTALL PLUGIN.

    When audit event is triggered, audit subsystem acquires interested
    plugins by walking through plugin list. Evidently plugin list
    iterator protects plugin list by acquiring LOCK_plugin, see
    plugin_foreach_with_mask().

    On the other hand [UN]INSTALL PLUGIN is acquiring LOCK_plugin
    rather for a long time.

    When audit event is triggered during [UN]INSTALL PLUGIN, plugin
    list iterator acquires the same lock (within the same thread)
    second time.

    This hack should be removed when LOCK_plugin is fixed so it
    protects only what it supposed to protect.
  */
  mysql_audit_acquire_plugins(thd, MYSQL_AUDIT_GENERAL_CLASS);

  mysql_mutex_lock(&LOCK_plugin);
  if (!(plugin= plugin_find_internal(name, MYSQL_ANY_PLUGIN)) ||
      plugin->state & (PLUGIN_IS_UNINITIALIZED | PLUGIN_IS_DYING))
  {
    my_error(ER_SP_DOES_NOT_EXIST, MYF(0), "PLUGIN", name->str);
    goto err;
  }
  if (!plugin->plugin_dl)
  {
    push_warning(thd, Sql_condition::WARN_LEVEL_WARN,
                 WARN_PLUGIN_DELETE_BUILTIN, ER(WARN_PLUGIN_DELETE_BUILTIN));
    my_error(ER_SP_DOES_NOT_EXIST, MYF(0), "PLUGIN", name->str);
    goto err;
  }
  if (plugin->load_option == PLUGIN_FORCE_PLUS_PERMANENT)
  {
    my_error(ER_PLUGIN_IS_PERMANENT, MYF(0), name->str);
    goto err;
  }
  /*
    Error message for ER_PLUGIN_IS_PERMANENT is not suitable for
    plugins marked as not dynamically uninstallable, so we have a
    separate one instead of changing the old one.
   */
  if (plugin->plugin->flags & PLUGIN_OPT_NO_UNINSTALL)
  {
    my_error(ER_PLUGIN_NO_UNINSTALL, MYF(0), plugin->plugin->name);
    goto err;
  }

#ifdef HAVE_REPLICATION
  /* Block Uninstallation of semi_sync plugins (Master/Slave)
     when they are busy
   */
  char buff[20];
  /*
    Master: If there are active semi sync slaves for this Master,
    then that means it is busy and rpl_semi_sync_master plugin
    cannot be uninstalled. To check whether the master
    has any semi sync slaves or not, check Rpl_semi_sync_master_cliens
    status variable value, if it is not 0, that means it is busy.
  */
  if (!strcmp(name->str, "rpl_semi_sync_master") &&
      get_status_var(thd,
                     plugin->plugin->status_vars,
                     "Rpl_semi_sync_master_clients",buff) &&
      strcmp(buff,"0") )
  {
    my_error(ER_PLUGIN_CANNOT_BE_UNINSTALLED, MYF(0), name->str,
             "Stop any active semisynchronous slaves of this master first.");
    goto err;
  }
  /* Slave: If there is semi sync enabled IO thread active on this Slave,
    then that means plugin is busy and rpl_semi_sync_slave plugin
    cannot be uninstalled. To check whether semi sync
    IO thread is active or not, check Rpl_semi_sync_slave_status status
    variable value, if it is ON, that means it is busy.
  */
  if (!strcmp(name->str, "rpl_semi_sync_slave") &&
      get_status_var(thd, plugin->plugin->status_vars,
                     "Rpl_semi_sync_slave_status", buff) &&
      !strcmp(buff,"ON") )
  {
    my_error(ER_PLUGIN_CANNOT_BE_UNINSTALLED, MYF(0), name->str,
             "Stop any active semisynchronous I/O threads on this slave first.");
    goto err;
  }
#endif

  plugin->state= PLUGIN_IS_DELETED;
  if (plugin->ref_count)
    push_warning(thd, Sql_condition::WARN_LEVEL_WARN,
                 WARN_PLUGIN_BUSY, ER(WARN_PLUGIN_BUSY));
  else
    reap_needed= true;
  reap_plugins();
  mysql_mutex_unlock(&LOCK_plugin);

  uchar user_key[MAX_KEY_LENGTH];
  table->use_all_columns();
  table->field[0]->store(name->str, name->length, system_charset_info);
  key_copy(user_key, table->record[0], table->key_info,
           table->key_info->key_length);
  if (! table->file->ha_index_read_idx_map(table->record[0], 0, user_key,
                                           HA_WHOLE_KEY, HA_READ_KEY_EXACT))
  {
    int error;
    /*
      We do not replicate the UNINSTALL PLUGIN statement. Disable binlogging
      of the delete from the plugin table, so that it is not replicated in
      row based mode.
    */
    tmp_disable_binlog(thd);
    error= table->file->ha_delete_row(table->record[0]);
    reenable_binlog(thd);
    if (error)
    {
      table->file->print_error(error, MYF(0));
      DBUG_RETURN(TRUE);
    }
  }
  DBUG_RETURN(FALSE);
err:
  mysql_mutex_unlock(&LOCK_plugin);
  DBUG_RETURN(TRUE);
}


bool plugin_foreach_with_mask(THD *thd, plugin_foreach_func *func,
                       int type, uint state_mask, void *arg)
{
  uint idx, total;
  struct st_plugin_int *plugin, **plugins;
  int version=plugin_array_version;
  DBUG_ENTER("plugin_foreach_with_mask");

  if (!initialized)
    DBUG_RETURN(FALSE);

  state_mask= ~state_mask; // do it only once

  mysql_mutex_lock(&LOCK_plugin);
  total= type == MYSQL_ANY_PLUGIN ? plugin_array.elements
                                  : plugin_hash[type].records;
  /*
    Do the alloca out here in case we do have a working alloca:
        leaving the nested stack frame invalidates alloca allocation.
  */
  plugins=(struct st_plugin_int **)my_alloca(total*sizeof(plugin));
  if (type == MYSQL_ANY_PLUGIN)
  {
    for (idx= 0; idx < total; idx++)
    {
      plugin= *dynamic_element(&plugin_array, idx, struct st_plugin_int **);
      plugins[idx]= !(plugin->state & state_mask) ? plugin : NULL;
    }
  }
  else
  {
    HASH *hash= plugin_hash + type;
    for (idx= 0; idx < total; idx++)
    {
      plugin= (struct st_plugin_int *) my_hash_element(hash, idx);
      plugins[idx]= !(plugin->state & state_mask) ? plugin : NULL;
    }
  }
  mysql_mutex_unlock(&LOCK_plugin);

  for (idx= 0; idx < total; idx++)
  {
    if (unlikely(version != plugin_array_version))
    {
      mysql_mutex_lock(&LOCK_plugin);
      for (uint i=idx; i < total; i++)
        if (plugins[i] && plugins[i]->state & state_mask)
          plugins[i]=0;
      mysql_mutex_unlock(&LOCK_plugin);
    }
    plugin= plugins[idx];
    /* It will stop iterating on first engine error when "func" returns TRUE */
    if (plugin && func(thd, plugin_int_to_ref(plugin), arg))
        goto err;
  }

  my_afree(plugins);
  DBUG_RETURN(FALSE);
err:
  my_afree(plugins);
  DBUG_RETURN(TRUE);
}


/****************************************************************************
  Internal type declarations for variables support
****************************************************************************/

#undef MYSQL_SYSVAR_NAME
#define MYSQL_SYSVAR_NAME(name) name
#define PLUGIN_VAR_TYPEMASK 0x007f

#define EXTRA_OPTIONS 3 /* options for: 'foo', 'plugin-foo' and NULL */

typedef DECLARE_MYSQL_SYSVAR_BASIC(sysvar_bool_t, my_bool);
typedef DECLARE_MYSQL_THDVAR_BASIC(thdvar_bool_t, my_bool);
typedef DECLARE_MYSQL_SYSVAR_BASIC(sysvar_str_t, char *);
typedef DECLARE_MYSQL_THDVAR_BASIC(thdvar_str_t, char *);

typedef DECLARE_MYSQL_SYSVAR_TYPELIB(sysvar_enum_t, unsigned long);
typedef DECLARE_MYSQL_THDVAR_TYPELIB(thdvar_enum_t, unsigned long);
typedef DECLARE_MYSQL_SYSVAR_TYPELIB(sysvar_set_t, ulonglong);
typedef DECLARE_MYSQL_THDVAR_TYPELIB(thdvar_set_t, ulonglong);

typedef DECLARE_MYSQL_SYSVAR_SIMPLE(sysvar_int_t, int);
typedef DECLARE_MYSQL_SYSVAR_SIMPLE(sysvar_long_t, long);
typedef DECLARE_MYSQL_SYSVAR_SIMPLE(sysvar_longlong_t, longlong);
typedef DECLARE_MYSQL_SYSVAR_SIMPLE(sysvar_uint_t, uint);
typedef DECLARE_MYSQL_SYSVAR_SIMPLE(sysvar_ulong_t, ulong);
typedef DECLARE_MYSQL_SYSVAR_SIMPLE(sysvar_ulonglong_t, ulonglong);
typedef DECLARE_MYSQL_SYSVAR_SIMPLE(sysvar_double_t, double);

typedef DECLARE_MYSQL_THDVAR_SIMPLE(thdvar_int_t, int);
typedef DECLARE_MYSQL_THDVAR_SIMPLE(thdvar_long_t, long);
typedef DECLARE_MYSQL_THDVAR_SIMPLE(thdvar_longlong_t, longlong);
typedef DECLARE_MYSQL_THDVAR_SIMPLE(thdvar_uint_t, uint);
typedef DECLARE_MYSQL_THDVAR_SIMPLE(thdvar_ulong_t, ulong);
typedef DECLARE_MYSQL_THDVAR_SIMPLE(thdvar_ulonglong_t, ulonglong);
typedef DECLARE_MYSQL_THDVAR_SIMPLE(thdvar_double_t, double);


/****************************************************************************
  default variable data check and update functions
****************************************************************************/

static int check_func_bool(THD *thd, struct st_mysql_sys_var *var,
                           void *save, st_mysql_value *value)
{
  char buff[STRING_BUFFER_USUAL_SIZE];
  const char *str;
  int result, length;
  long long tmp;

  if (value->value_type(value) == MYSQL_VALUE_TYPE_STRING)
  {
    length= sizeof(buff);
    if (!(str= value->val_str(value, buff, &length)) ||
        (result= find_type(&bool_typelib, str, length, 1)-1) < 0)
      goto err;
  }
  else
  {
    if (value->val_int(value, &tmp) < 0)
      goto err;
    if (tmp > 1)
      goto err;
    result= (int) tmp;
  }
  *(my_bool *) save= result ? TRUE : FALSE;
  return 0;
err:
  return 1;
}


static int check_func_int(THD *thd, struct st_mysql_sys_var *var,
                          void *save, st_mysql_value *value)
{
  my_bool fixed1, fixed2;
  long long orig, val;
  struct my_option options;
  value->val_int(value, &orig);
  val= orig;
  plugin_opt_set_limits(&options, var);

  if (var->flags & PLUGIN_VAR_UNSIGNED)
  {
    if ((fixed1= (!value->is_unsigned(value) && val < 0)))
      val=0;
    *(uint *)save= (uint) getopt_ull_limit_value((ulonglong) val, &options,
                                                   &fixed2);
  }
  else
  {
    if ((fixed1= (value->is_unsigned(value) && val < 0)))
      val=LONGLONG_MAX;
    *(int *)save= (int) getopt_ll_limit_value(val, &options, &fixed2);
  }

  return throw_bounds_warning(thd, var->name, fixed1 || fixed2,
                              value->is_unsigned(value), (longlong) orig);
}


static int check_func_long(THD *thd, struct st_mysql_sys_var *var,
                          void *save, st_mysql_value *value)
{
  my_bool fixed1, fixed2;
  long long orig, val;
  struct my_option options;
  value->val_int(value, &orig);
  val= orig;
  plugin_opt_set_limits(&options, var);

  if (var->flags & PLUGIN_VAR_UNSIGNED)
  {
    if ((fixed1= (!value->is_unsigned(value) && val < 0)))
      val=0;
    *(ulong *)save= (ulong) getopt_ull_limit_value((ulonglong) val, &options,
                                                   &fixed2);
  }
  else
  {
    if ((fixed1= (value->is_unsigned(value) && val < 0)))
      val=LONGLONG_MAX;
    *(long *)save= (long) getopt_ll_limit_value(val, &options, &fixed2);
  }

  return throw_bounds_warning(thd, var->name, fixed1 || fixed2,
                              value->is_unsigned(value), (longlong) orig);
}


static int check_func_longlong(THD *thd, struct st_mysql_sys_var *var,
                               void *save, st_mysql_value *value)
{
  my_bool fixed1, fixed2;
  long long orig, val;
  struct my_option options;
  value->val_int(value, &orig);
  val= orig;
  plugin_opt_set_limits(&options, var);

  if (var->flags & PLUGIN_VAR_UNSIGNED)
  {
    if ((fixed1= (!value->is_unsigned(value) && val < 0)))
      val=0;
    *(ulonglong *)save= getopt_ull_limit_value((ulonglong) val, &options,
                                               &fixed2);
  }
  else
  {
    if ((fixed1= (value->is_unsigned(value) && val < 0)))
      val=LONGLONG_MAX;
    *(longlong *)save= getopt_ll_limit_value(val, &options, &fixed2);
  }

  return throw_bounds_warning(thd, var->name, fixed1 || fixed2,
                              value->is_unsigned(value), (longlong) orig);
}

static int check_func_str(THD *thd, struct st_mysql_sys_var *var,
                          void *save, st_mysql_value *value)
{
  char buff[STRING_BUFFER_USUAL_SIZE];
  const char *str;
  int length;

  length= sizeof(buff);
  if ((str= value->val_str(value, buff, &length)))
    str= thd->strmake(str, length);
  *(const char**)save= str;
  return 0;
}


static int check_func_enum(THD *thd, struct st_mysql_sys_var *var,
                           void *save, st_mysql_value *value)
{
  char buff[STRING_BUFFER_USUAL_SIZE];
  const char *str;
  TYPELIB *typelib;
  long long tmp;
  long result;
  int length;

  if (var->flags & PLUGIN_VAR_THDLOCAL)
    typelib= ((thdvar_enum_t*) var)->typelib;
  else
    typelib= ((sysvar_enum_t*) var)->typelib;

  if (value->value_type(value) == MYSQL_VALUE_TYPE_STRING)
  {
    length= sizeof(buff);
    if (!(str= value->val_str(value, buff, &length)))
      goto err;
    if ((result= (long)find_type(typelib, str, length, 0) - 1) < 0)
      goto err;
  }
  else
  {
    if (value->val_int(value, &tmp))
      goto err;
    if (tmp < 0 || tmp >= typelib->count)
      goto err;
    result= (long) tmp;
  }
  *(long*)save= result;
  return 0;
err:
  return 1;
}


static int check_func_set(THD *thd, struct st_mysql_sys_var *var,
                          void *save, st_mysql_value *value)
{
  char buff[STRING_BUFFER_USUAL_SIZE], *error= 0;
  const char *str;
  TYPELIB *typelib;
  ulonglong result;
  uint error_len= 0;                            // init as only set on error
  bool not_used;
  int length;

  if (var->flags & PLUGIN_VAR_THDLOCAL)
    typelib= ((thdvar_set_t*) var)->typelib;
  else
    typelib= ((sysvar_set_t*)var)->typelib;

  if (value->value_type(value) == MYSQL_VALUE_TYPE_STRING)
  {
    length= sizeof(buff);
    if (!(str= value->val_str(value, buff, &length)))
      goto err;
    result= find_set(typelib, str, length, NULL,
                     &error, &error_len, &not_used);
    if (error_len)
      goto err;
  }
  else
  {
    if (value->val_int(value, (long long *)&result))
      goto err;
    if (unlikely((result >= (1ULL << typelib->count)) &&
                 (typelib->count < sizeof(long)*8)))
      goto err;
  }
  *(ulonglong*)save= result;
  return 0;
err:
  return 1;
}

static int check_func_double(THD *thd, struct st_mysql_sys_var *var,
                             void *save, st_mysql_value *value)
{
  double v;
  my_bool fixed;
  struct my_option option;

  value->val_real(value, &v);
  plugin_opt_set_limits(&option, var);
  *(double *) save= getopt_double_limit_value(v, &option, &fixed);

  return throw_bounds_warning(thd, var->name, fixed, v);
}


static void update_func_bool(THD *thd, struct st_mysql_sys_var *var,
                             void *tgt, const void *save)
{
  *(my_bool *) tgt= *(my_bool *) save ? TRUE : FALSE;
}


static void update_func_int(THD *thd, struct st_mysql_sys_var *var,
                             void *tgt, const void *save)
{
  *(int *)tgt= *(int *) save;
}


static void update_func_long(THD *thd, struct st_mysql_sys_var *var,
                             void *tgt, const void *save)
{
  *(long *)tgt= *(long *) save;
}


static void update_func_longlong(THD *thd, struct st_mysql_sys_var *var,
                             void *tgt, const void *save)
{
  *(longlong *)tgt= *(ulonglong *) save;
}


static void update_func_str(THD *thd, struct st_mysql_sys_var *var,
                             void *tgt, const void *save)
{
  *(char **) tgt= *(char **) save;
}

static void update_func_double(THD *thd, struct st_mysql_sys_var *var,
                               void *tgt, const void *save)
{
  *(double *) tgt= *(double *) save;
}

/****************************************************************************
  System Variables support
****************************************************************************/


sys_var *find_sys_var(THD *thd, const char *str, uint length)
{
  sys_var *var;
  sys_var_pluginvar *pi= NULL;
  plugin_ref plugin;
  DBUG_ENTER("find_sys_var");

  mysql_mutex_lock(&LOCK_plugin);
  mysql_rwlock_rdlock(&LOCK_system_variables_hash);
  if ((var= intern_find_sys_var(str, length)) &&
      (pi= var->cast_pluginvar()))
  {
    mysql_rwlock_unlock(&LOCK_system_variables_hash);
    LEX *lex= thd ? thd->lex : 0;
    if (!(plugin= my_intern_plugin_lock(lex, plugin_int_to_ref(pi->plugin))))
      var= NULL; /* failed to lock it, it must be uninstalling */
    else
    if (!(plugin_state(plugin) & PLUGIN_IS_READY))
    {
      /* initialization not completed */
      var= NULL;
      intern_plugin_unlock(lex, plugin);
    }
  }
  else
    mysql_rwlock_unlock(&LOCK_system_variables_hash);
  mysql_mutex_unlock(&LOCK_plugin);

  if (!var)
    my_error(ER_UNKNOWN_SYSTEM_VARIABLE, MYF(0), (char*) str);
  DBUG_RETURN(var);
}


/*
  called by register_var, construct_options and test_plugin_options.
  Returns the 'bookmark' for the named variable.
  LOCK_system_variables_hash should be at least read locked
*/
static st_bookmark *find_bookmark(const char *plugin, const char *name,
                                  int flags)
{
  st_bookmark *result= NULL;
  uint namelen, length, pluginlen= 0;
  char *varname, *p;

  if (!(flags & PLUGIN_VAR_THDLOCAL))
    return NULL;

  namelen= strlen(name);
  if (plugin)
    pluginlen= strlen(plugin) + 1;
  length= namelen + pluginlen + 2;
  varname= (char*) my_alloca(length);

  if (plugin)
  {
    strxmov(varname + 1, plugin, "_", name, NullS);
    for (p= varname + 1; *p; p++)
      if (*p == '-')
        *p= '_';
  }
  else
    memcpy(varname + 1, name, namelen + 1);

  varname[0]= flags & PLUGIN_VAR_TYPEMASK;

  result= (st_bookmark*) my_hash_search(&bookmark_hash,
                                        (const uchar*) varname, length - 1);

  my_afree(varname);
  return result;
}


/*
  returns a bookmark for thd-local variables, creating if neccessary.
  returns null for non thd-local variables.
  Requires that a write lock is obtained on LOCK_system_variables_hash
*/
static st_bookmark *register_var(const char *plugin, const char *name,
                                 int flags)
{
  uint length= strlen(plugin) + strlen(name) + 3, size= 0, offset, new_size;
  st_bookmark *result;
  char *varname, *p;

  if (!(flags & PLUGIN_VAR_THDLOCAL))
    return NULL;

  switch (flags & PLUGIN_VAR_TYPEMASK) {
  case PLUGIN_VAR_BOOL:
    size= sizeof(my_bool);
    break;
  case PLUGIN_VAR_INT:
    size= sizeof(int);
    break;
  case PLUGIN_VAR_LONG:
  case PLUGIN_VAR_ENUM:
    size= sizeof(long);
    break;
  case PLUGIN_VAR_LONGLONG:
  case PLUGIN_VAR_SET:
    size= sizeof(ulonglong);
    break;
  case PLUGIN_VAR_STR:
    size= sizeof(char*);
    break;
  case PLUGIN_VAR_DOUBLE:
    size= sizeof(double);
    break;
  default:
    DBUG_ASSERT(0);
    return NULL;
  };

  varname= ((char*) my_alloca(length));
  strxmov(varname + 1, plugin, "_", name, NullS);
  for (p= varname + 1; *p; p++)
    if (*p == '-')
      *p= '_';

  if (!(result= find_bookmark(NULL, varname + 1, flags)))
  {
    result= (st_bookmark*) alloc_root(&plugin_mem_root,
                                      sizeof(struct st_bookmark) + length-1);
    varname[0]= flags & PLUGIN_VAR_TYPEMASK;
    memcpy(result->key, varname, length);
    result->name_len= length - 2;
    result->offset= -1;

    DBUG_ASSERT(size && !(size & (size-1))); /* must be power of 2 */

    offset= global_system_variables.dynamic_variables_size;
    offset= (offset + size - 1) & ~(size - 1);
    result->offset= (int) offset;

    new_size= (offset + size + 63) & ~63;

    if (new_size > global_variables_dynamic_size)
    {
      global_system_variables.dynamic_variables_ptr= (char*)
        my_realloc(global_system_variables.dynamic_variables_ptr, new_size,
                   MYF(MY_WME | MY_FAE | MY_ALLOW_ZERO_PTR));
      max_system_variables.dynamic_variables_ptr= (char*)
        my_realloc(max_system_variables.dynamic_variables_ptr, new_size,
                   MYF(MY_WME | MY_FAE | MY_ALLOW_ZERO_PTR));
      /*
        Clear the new variable value space. This is required for string
        variables. If their value is non-NULL, it must point to a valid
        string.
      */
      memset(global_system_variables.dynamic_variables_ptr +
             global_variables_dynamic_size, 0, 
             new_size - global_variables_dynamic_size);
      memset(max_system_variables.dynamic_variables_ptr +
             global_variables_dynamic_size, 0,
             new_size - global_variables_dynamic_size);
      global_variables_dynamic_size= new_size;
    }

    global_system_variables.dynamic_variables_head= offset;
    max_system_variables.dynamic_variables_head= offset;
    global_system_variables.dynamic_variables_size= offset + size;
    max_system_variables.dynamic_variables_size= offset + size;
    global_system_variables.dynamic_variables_version++;
    max_system_variables.dynamic_variables_version++;

    result->version= global_system_variables.dynamic_variables_version;

    /* this should succeed because we have already checked if a dup exists */
    if (my_hash_insert(&bookmark_hash, (uchar*) result))
    {
      fprintf(stderr, "failed to add placeholder to hash");
      DBUG_ASSERT(0);
    }
  }
  my_afree(varname);
  return result;
}

static void restore_pluginvar_names(sys_var *first)
{
  for (sys_var *var= first; var; var= var->next)
  {
    sys_var_pluginvar *pv= var->cast_pluginvar();
    pv->plugin_var->name= pv->orig_pluginvar_name;
  }
}


/*
  returns a pointer to the memory which holds the thd-local variable or
  a pointer to the global variable if thd==null.
  If required, will sync with global variables if the requested variable
  has not yet been allocated in the current thread.
*/
static uchar *intern_sys_var_ptr(THD* thd, int offset, bool global_lock)
{
  DBUG_ASSERT(offset >= 0);
  DBUG_ASSERT((uint)offset <= global_system_variables.dynamic_variables_head);

  if (!thd)
    return (uchar*) global_system_variables.dynamic_variables_ptr + offset;

  /*
    dynamic_variables_head points to the largest valid offset
  */
  if (!thd->variables.dynamic_variables_ptr ||
      (uint)offset > thd->variables.dynamic_variables_head)
  {
    uint idx;

    mysql_rwlock_rdlock(&LOCK_system_variables_hash);

    thd->variables.dynamic_variables_ptr= (char*)
      my_realloc(thd->variables.dynamic_variables_ptr,
                 global_variables_dynamic_size,
                 MYF(MY_WME | MY_FAE | MY_ALLOW_ZERO_PTR));

    if (global_lock)
      mysql_mutex_lock(&LOCK_global_system_variables);

    mysql_mutex_assert_owner(&LOCK_global_system_variables);

    memcpy(thd->variables.dynamic_variables_ptr +
             thd->variables.dynamic_variables_size,
           global_system_variables.dynamic_variables_ptr +
             thd->variables.dynamic_variables_size,
           global_system_variables.dynamic_variables_size -
             thd->variables.dynamic_variables_size);

    /*
      now we need to iterate through any newly copied 'defaults'
      and if it is a string type with MEMALLOC flag, we need to strdup
    */
    for (idx= 0; idx < bookmark_hash.records; idx++)
    {
      sys_var_pluginvar *pi;
      sys_var *var;
      st_bookmark *v= (st_bookmark*) my_hash_element(&bookmark_hash,idx);

      if (v->version <= thd->variables.dynamic_variables_version ||
          !(var= intern_find_sys_var(v->key + 1, v->name_len)) ||
          !(pi= var->cast_pluginvar()) ||
          v->key[0] != (pi->plugin_var->flags & PLUGIN_VAR_TYPEMASK))
        continue;

      /* Here we do anything special that may be required of the data types */

      if ((pi->plugin_var->flags & PLUGIN_VAR_TYPEMASK) == PLUGIN_VAR_STR &&
          pi->plugin_var->flags & PLUGIN_VAR_MEMALLOC)
      {
         int varoff= *(int *) (pi->plugin_var + 1);
         char **thdvar= (char **) (thd->variables.
                                   dynamic_variables_ptr + varoff);
         char **sysvar= (char **) (global_system_variables.
                                   dynamic_variables_ptr + varoff);
         *thdvar= NULL;
         plugin_var_memalloc_session_update(thd, NULL, thdvar, *sysvar);
      }
    }

    if (global_lock)
      mysql_mutex_unlock(&LOCK_global_system_variables);

    thd->variables.dynamic_variables_version=
           global_system_variables.dynamic_variables_version;
    thd->variables.dynamic_variables_head=
           global_system_variables.dynamic_variables_head;
    thd->variables.dynamic_variables_size=
           global_system_variables.dynamic_variables_size;

    mysql_rwlock_unlock(&LOCK_system_variables_hash);
  }
  return (uchar*)thd->variables.dynamic_variables_ptr + offset;
}


/**
  For correctness and simplicity's sake, a pointer to a function
  must be compatible with pointed-to type, that is, the return and
  parameters types must be the same. Thus, a callback function is
  defined for each scalar type. The functions are assigned in
  construct_options to their respective types.
*/

static char *mysql_sys_var_char(THD* thd, int offset)
{
  return (char *) intern_sys_var_ptr(thd, offset, true);
}

static int *mysql_sys_var_int(THD* thd, int offset)
{
  return (int *) intern_sys_var_ptr(thd, offset, true);
}

static long *mysql_sys_var_long(THD* thd, int offset)
{
  return (long *) intern_sys_var_ptr(thd, offset, true);
}

static unsigned long *mysql_sys_var_ulong(THD* thd, int offset)
{
  return (unsigned long *) intern_sys_var_ptr(thd, offset, true);
}

static long long *mysql_sys_var_longlong(THD* thd, int offset)
{
  return (long long *) intern_sys_var_ptr(thd, offset, true);
}

static unsigned long long *mysql_sys_var_ulonglong(THD* thd, int offset)
{
  return (unsigned long long *) intern_sys_var_ptr(thd, offset, true);
}

static char **mysql_sys_var_str(THD* thd, int offset)
{
  return (char **) intern_sys_var_ptr(thd, offset, true);
}

static double *mysql_sys_var_double(THD* thd, int offset)
{
  return (double *) intern_sys_var_ptr(thd, offset, true);
}

void plugin_thdvar_init(THD *thd, bool enable_plugins)
{
  plugin_ref old_table_plugin= thd->variables.table_plugin;
  plugin_ref old_temp_table_plugin= thd->variables.temp_table_plugin;
  DBUG_ENTER("plugin_thdvar_init");
  
  thd->variables.table_plugin= NULL;
  thd->variables.temp_table_plugin= NULL;
  cleanup_variables(thd, &thd->variables);
  
  thd->variables= global_system_variables;
  thd->variables.table_plugin= NULL;
  thd->variables.temp_table_plugin= NULL;

  /* we are going to allocate these lazily */
  thd->variables.dynamic_variables_version= 0;
  thd->variables.dynamic_variables_size= 0;
  thd->variables.dynamic_variables_ptr= 0;

  if (enable_plugins)
  {
    mysql_mutex_lock(&LOCK_plugin);
    thd->variables.table_plugin=
      my_intern_plugin_lock(NULL, global_system_variables.table_plugin);
    intern_plugin_unlock(NULL, old_table_plugin);
    thd->variables.temp_table_plugin=
      my_intern_plugin_lock(NULL, global_system_variables.temp_table_plugin);
    intern_plugin_unlock(NULL, old_temp_table_plugin);
    mysql_mutex_unlock(&LOCK_plugin);
  }
  DBUG_VOID_RETURN;
}


/*
  Unlocks all system variables which hold a reference
*/
static void unlock_variables(THD *thd, struct system_variables *vars)
{
  intern_plugin_unlock(NULL, vars->table_plugin);
  intern_plugin_unlock(NULL, vars->temp_table_plugin);
  vars->table_plugin= NULL;
  vars->temp_table_plugin= NULL;
}


/*
  Frees memory used by system variables

  Unlike plugin_vars_free_values() it frees all variables of all plugins,
  it's used on shutdown.
*/
static void cleanup_variables(THD *thd, struct system_variables *vars)
{
  if (thd)
    plugin_var_memalloc_free(&thd->variables);

  DBUG_ASSERT(vars->table_plugin == NULL);
  DBUG_ASSERT(vars->temp_table_plugin == NULL);

  my_free(vars->dynamic_variables_ptr);
  vars->dynamic_variables_ptr= NULL;
  vars->dynamic_variables_size= 0;
  vars->dynamic_variables_version= 0;
}


void plugin_thdvar_cleanup(THD *thd)
{
  uint idx;
  plugin_ref *list;
  DBUG_ENTER("plugin_thdvar_cleanup");

  mysql_mutex_lock(&LOCK_plugin);

  unlock_variables(thd, &thd->variables);
  cleanup_variables(thd, &thd->variables);

  if ((idx= thd->lex->plugins.elements))
  {
    list= ((plugin_ref*) thd->lex->plugins.buffer) + idx - 1;
    DBUG_PRINT("info",("unlocking %d plugins", idx));
    while ((uchar*) list >= thd->lex->plugins.buffer)
      intern_plugin_unlock(thd->lex, *list--);
  }

  reap_plugins();
  mysql_mutex_unlock(&LOCK_plugin);

  reset_dynamic(&thd->lex->plugins);

  DBUG_VOID_RETURN;
}


/**
  @brief Free values of thread variables of a plugin.

  This must be called before a plugin is deleted. Otherwise its
  variables are no longer accessible and the value space is lost. Note
  that only string values with PLUGIN_VAR_MEMALLOC are allocated and
  must be freed.

  @param[in]        vars        Chain of system variables of a plugin
*/

static void plugin_vars_free_values(sys_var *vars)
{
  DBUG_ENTER("plugin_vars_free_values");

  for (sys_var *var= vars; var; var= var->next)
  {
    sys_var_pluginvar *piv= var->cast_pluginvar();
    if (piv &&
        ((piv->plugin_var->flags & PLUGIN_VAR_TYPEMASK) == PLUGIN_VAR_STR) &&
        (piv->plugin_var->flags & PLUGIN_VAR_MEMALLOC))
    {
      /* Free the string from global_system_variables. */
      char **valptr= (char**) piv->real_value_ptr(NULL, OPT_GLOBAL);
      DBUG_PRINT("plugin", ("freeing value for: '%s'  addr: 0x%lx",
                            var->name.str, (long) valptr));
      my_free(*valptr);
      *valptr= NULL;
    }
  }
  DBUG_VOID_RETURN;
}

static SHOW_TYPE pluginvar_show_type(st_mysql_sys_var *plugin_var)
{
  switch (plugin_var->flags & PLUGIN_VAR_TYPEMASK) {
  case PLUGIN_VAR_BOOL:
    return SHOW_MY_BOOL;
  case PLUGIN_VAR_INT:
    return SHOW_INT;
  case PLUGIN_VAR_LONG:
    return SHOW_LONG;
  case PLUGIN_VAR_LONGLONG:
    return SHOW_LONGLONG;
  case PLUGIN_VAR_STR:
    return SHOW_CHAR_PTR;
  case PLUGIN_VAR_ENUM:
  case PLUGIN_VAR_SET:
    return SHOW_CHAR;
  case PLUGIN_VAR_DOUBLE:
    return SHOW_DOUBLE;
  default:
    DBUG_ASSERT(0);
    return SHOW_UNDEF;
  }
}


/**
  Set value for thread local variable with PLUGIN_VAR_MEMALLOC flag.

  @param[in]     thd   Thread context.
  @param[in]     var   Plugin variable.
  @param[in,out] dest  Destination memory pointer.
  @param[in]     value '\0'-terminated new value.

  Most plugin variable values are stored on dynamic_variables_ptr.
  Releasing memory occupied by these values is as simple as freeing
  dynamic_variables_ptr.

  An exception to the rule are PLUGIN_VAR_MEMALLOC variables, which
  are stored on individual memory hunks. All of these hunks has to
  be freed when it comes to cleanup.

  It may happen that a plugin was uninstalled and descriptors of
  it's variables are lost. In this case it is impossible to locate
  corresponding values.

  In addition to allocating and setting variable value, new element
  is added to dynamic_variables_allocs list. When thread is done, it
  has to call plugin_var_memalloc_free() to release memory used by
  PLUGIN_VAR_MEMALLOC variables.

  If var is NULL, variable update function is not called. This is
  needed when we take snapshot of system variables during thread
  initialization.

  @note List element and variable value are stored on the same memory
  hunk. List element is followed by variable value.

  @return Completion status
  @retval false Success
  @retval true  Failure
*/

static bool plugin_var_memalloc_session_update(THD *thd,
                                               struct st_mysql_sys_var *var,
                                               char **dest, const char *value)

{
  LIST *old_element= NULL;
  struct system_variables *vars= &thd->variables;
  DBUG_ENTER("plugin_var_memalloc_session_update");

  if (value)
  {
    size_t length= strlen(value) + 1;
    LIST *element;
    if (!(element= (LIST *) my_malloc(sizeof(LIST) + length, MYF(MY_WME))))
      DBUG_RETURN(true);
    memcpy(element + 1, value, length);
    value= (const char *) (element + 1);
    vars->dynamic_variables_allocs= list_add(vars->dynamic_variables_allocs,
                                             element);
  }

  if (*dest)
    old_element= (LIST *) (*dest - sizeof(LIST));

  if (var)
    var->update(thd, var, (void **) dest, (const void *) &value);
  else
    *dest= (char *) value;

  if (old_element)
  {
    vars->dynamic_variables_allocs= list_delete(vars->dynamic_variables_allocs,
                                                old_element);
    my_free(old_element);
  }
  DBUG_RETURN(false);
}


/**
  Free all elements allocated by plugin_var_memalloc_session_update().

  @param[in]     vars  system variables structure

  @see plugin_var_memalloc_session_update
*/

static void plugin_var_memalloc_free(struct system_variables *vars)
{
  LIST *next, *root;
  DBUG_ENTER("plugin_var_memalloc_free");
  for (root= vars->dynamic_variables_allocs; root; root= next)
  {
    next= root->next;
    my_free(root);
  }
  vars->dynamic_variables_allocs= NULL;
  DBUG_VOID_RETURN;
}


/**
  Set value for global variable with PLUGIN_VAR_MEMALLOC flag.

  @param[in]     thd   Thread context.
  @param[in]     var   Plugin variable.
  @param[in,out] dest  Destination memory pointer.
  @param[in]     value '\0'-terminated new value.

  @return Completion status
  @retval false Success
  @retval true  Failure
*/

static bool plugin_var_memalloc_global_update(THD *thd,
                                              struct st_mysql_sys_var *var,
                                              char **dest, const char *value)
{
  char *old_value= *dest;
  DBUG_ENTER("plugin_var_memalloc_global_update");

  if (value && !(value= my_strdup(value, MYF(MY_WME))))
    DBUG_RETURN(true);

  var->update(thd, var, (void **) dest, (const void *) &value);

  if (old_value)
    my_free(old_value);

  DBUG_RETURN(false);
}


bool sys_var_pluginvar::check_update_type(Item_result type)
{
  switch (plugin_var->flags & PLUGIN_VAR_TYPEMASK) {
  case PLUGIN_VAR_INT:
  case PLUGIN_VAR_LONG:
  case PLUGIN_VAR_LONGLONG:
    return type != INT_RESULT;
  case PLUGIN_VAR_STR:
    return type != STRING_RESULT;
  case PLUGIN_VAR_ENUM:
  case PLUGIN_VAR_BOOL:
  case PLUGIN_VAR_SET:
    return type != STRING_RESULT && type != INT_RESULT;
  case PLUGIN_VAR_DOUBLE:
    return type != INT_RESULT && type != REAL_RESULT && type != DECIMAL_RESULT;
  default:
    return true;
  }
}


uchar* sys_var_pluginvar::real_value_ptr(THD *thd, enum_var_type type)
{
  DBUG_ASSERT(thd || (type == OPT_GLOBAL));
  if (plugin_var->flags & PLUGIN_VAR_THDLOCAL)
  {
    if (type == OPT_GLOBAL)
      thd= NULL;

    return intern_sys_var_ptr(thd, *(int*) (plugin_var+1), false);
  }
  return *(uchar**) (plugin_var+1);
}


TYPELIB* sys_var_pluginvar::plugin_var_typelib(void)
{
  switch (plugin_var->flags & (PLUGIN_VAR_TYPEMASK | PLUGIN_VAR_THDLOCAL)) {
  case PLUGIN_VAR_ENUM:
    return ((sysvar_enum_t *)plugin_var)->typelib;
  case PLUGIN_VAR_SET:
    return ((sysvar_set_t *)plugin_var)->typelib;
  case PLUGIN_VAR_ENUM | PLUGIN_VAR_THDLOCAL:
    return ((thdvar_enum_t *)plugin_var)->typelib;
  case PLUGIN_VAR_SET | PLUGIN_VAR_THDLOCAL:
    return ((thdvar_set_t *)plugin_var)->typelib;
  default:
    return NULL;
  }
  return NULL;	/* Keep compiler happy */
}


uchar* sys_var_pluginvar::do_value_ptr(THD *thd, enum_var_type type,
                                       LEX_STRING *base)
{
  uchar* result;

  result= real_value_ptr(thd, type);

  if ((plugin_var->flags & PLUGIN_VAR_TYPEMASK) == PLUGIN_VAR_ENUM)
    result= (uchar*) get_type(plugin_var_typelib(), *(ulong*)result);
  else if ((plugin_var->flags & PLUGIN_VAR_TYPEMASK) == PLUGIN_VAR_SET)
    result= (uchar*) set_to_string(thd, 0, *(ulonglong*) result,
                                   plugin_var_typelib()->type_names);
  return result;
}

bool sys_var_pluginvar::do_check(THD *thd, set_var *var)
{
  st_item_value_holder value;
  DBUG_ASSERT(!is_readonly());
  DBUG_ASSERT(plugin_var->check);

  value.value_type= item_value_type;
  value.val_str= item_val_str;
  value.val_int= item_val_int;
  value.val_real= item_val_real;
  value.is_unsigned= item_is_unsigned;
  value.item= var->value;

  return plugin_var->check(thd, plugin_var, &var->save_result, &value);
}

bool sys_var_pluginvar::session_update(THD *thd, set_var *var)
{
  bool rc= false;
  DBUG_ASSERT(!is_readonly());
  DBUG_ASSERT(plugin_var->flags & PLUGIN_VAR_THDLOCAL);
  DBUG_ASSERT(thd == current_thd);

  mysql_mutex_lock(&LOCK_global_system_variables);
  void *tgt= real_value_ptr(thd, var->type);
  const void *src= var->value ? (void*)&var->save_result
                              : (void*)real_value_ptr(thd, OPT_GLOBAL);
  mysql_mutex_unlock(&LOCK_global_system_variables);

  if ((plugin_var->flags & PLUGIN_VAR_TYPEMASK) == PLUGIN_VAR_STR &&
      plugin_var->flags & PLUGIN_VAR_MEMALLOC)
    rc= plugin_var_memalloc_session_update(thd, plugin_var, (char **) tgt,
                                           *(const char **) src);
  else 
    plugin_var->update(thd, plugin_var, tgt, src);

  return rc;
}

bool sys_var_pluginvar::global_update(THD *thd, set_var *var)
{
  bool rc= false;
  DBUG_ASSERT(!is_readonly());
  mysql_mutex_assert_owner(&LOCK_global_system_variables);

  void *tgt= real_value_ptr(thd, var->type);
  const void *src= &var->save_result;

  if (!var->value)
  {
    switch (plugin_var->flags & (PLUGIN_VAR_TYPEMASK | PLUGIN_VAR_THDLOCAL)) {
    case PLUGIN_VAR_INT:
      src= &((sysvar_uint_t*) plugin_var)->def_val;
      break;
    case PLUGIN_VAR_LONG:
      src= &((sysvar_ulong_t*) plugin_var)->def_val;
      break;
    case PLUGIN_VAR_LONGLONG:
      src= &((sysvar_ulonglong_t*) plugin_var)->def_val;
      break;
    case PLUGIN_VAR_ENUM:
      src= &((sysvar_enum_t*) plugin_var)->def_val;
      break;
    case PLUGIN_VAR_SET:
      src= &((sysvar_set_t*) plugin_var)->def_val;
      break;
    case PLUGIN_VAR_BOOL:
      src= &((sysvar_bool_t*) plugin_var)->def_val;
      break;
    case PLUGIN_VAR_STR:
      src= &((sysvar_str_t*) plugin_var)->def_val;
      break;
    case PLUGIN_VAR_DOUBLE:
      src= &((sysvar_double_t*) plugin_var)->def_val;
      break;
    case PLUGIN_VAR_INT | PLUGIN_VAR_THDLOCAL:
      src= &((thdvar_uint_t*) plugin_var)->def_val;
      break;
    case PLUGIN_VAR_LONG | PLUGIN_VAR_THDLOCAL:
      src= &((thdvar_ulong_t*) plugin_var)->def_val;
      break;
    case PLUGIN_VAR_LONGLONG | PLUGIN_VAR_THDLOCAL:
      src= &((thdvar_ulonglong_t*) plugin_var)->def_val;
      break;
    case PLUGIN_VAR_ENUM | PLUGIN_VAR_THDLOCAL:
      src= &((thdvar_enum_t*) plugin_var)->def_val;
      break;
    case PLUGIN_VAR_SET | PLUGIN_VAR_THDLOCAL:
      src= &((thdvar_set_t*) plugin_var)->def_val;
      break;
    case PLUGIN_VAR_BOOL | PLUGIN_VAR_THDLOCAL:
      src= &((thdvar_bool_t*) plugin_var)->def_val;
      break;
    case PLUGIN_VAR_STR | PLUGIN_VAR_THDLOCAL:
      src= &((thdvar_str_t*) plugin_var)->def_val;
      break;
    case PLUGIN_VAR_DOUBLE | PLUGIN_VAR_THDLOCAL:
      src= &((thdvar_double_t*) plugin_var)->def_val;
      break;
    default:
      DBUG_ASSERT(0);
    }
  }

  if ((plugin_var->flags & PLUGIN_VAR_TYPEMASK) == PLUGIN_VAR_STR &&
      plugin_var->flags & PLUGIN_VAR_MEMALLOC)
    rc= plugin_var_memalloc_global_update(thd, plugin_var, (char **) tgt,
                                          *(const char **) src);
  else 
    plugin_var->update(thd, plugin_var, tgt, src);

  return rc;
}


#define OPTION_SET_LIMITS(type, options, opt) \
  options->var_type= type; \
  options->def_value= (opt)->def_val; \
  options->min_value= (opt)->min_val; \
  options->max_value= (opt)->max_val; \
  options->block_size= (long) (opt)->blk_sz

#define OPTION_SET_LIMITS_DOUBLE(options, opt) \
  options->var_type= GET_DOUBLE; \
  options->def_value= (longlong) getopt_double2ulonglong((opt)->def_val); \
  options->min_value= (longlong) getopt_double2ulonglong((opt)->min_val); \
  options->max_value= getopt_double2ulonglong((opt)->max_val); \
  options->block_size= (long) (opt)->blk_sz;


static void plugin_opt_set_limits(struct my_option *options,
                                  const struct st_mysql_sys_var *opt)
{
  options->sub_size= 0;

  switch (opt->flags & (PLUGIN_VAR_TYPEMASK |
                        PLUGIN_VAR_UNSIGNED | PLUGIN_VAR_THDLOCAL)) {
  /* global system variables */
  case PLUGIN_VAR_INT:
    OPTION_SET_LIMITS(GET_INT, options, (sysvar_int_t*) opt);
    break;
  case PLUGIN_VAR_INT | PLUGIN_VAR_UNSIGNED:
    OPTION_SET_LIMITS(GET_UINT, options, (sysvar_uint_t*) opt);
    break;
  case PLUGIN_VAR_LONG:
    OPTION_SET_LIMITS(GET_LONG, options, (sysvar_long_t*) opt);
    break;
  case PLUGIN_VAR_LONG | PLUGIN_VAR_UNSIGNED:
    OPTION_SET_LIMITS(GET_ULONG, options, (sysvar_ulong_t*) opt);
    break;
  case PLUGIN_VAR_LONGLONG:
    OPTION_SET_LIMITS(GET_LL, options, (sysvar_longlong_t*) opt);
    break;
  case PLUGIN_VAR_LONGLONG | PLUGIN_VAR_UNSIGNED:
    OPTION_SET_LIMITS(GET_ULL, options, (sysvar_ulonglong_t*) opt);
    break;
  case PLUGIN_VAR_ENUM:
    options->var_type= GET_ENUM;
    options->typelib= ((sysvar_enum_t*) opt)->typelib;
    options->def_value= ((sysvar_enum_t*) opt)->def_val;
    options->min_value= options->block_size= 0;
    options->max_value= options->typelib->count - 1;
    break;
  case PLUGIN_VAR_SET:
    options->var_type= GET_SET;
    options->typelib= ((sysvar_set_t*) opt)->typelib;
    options->def_value= ((sysvar_set_t*) opt)->def_val;
    options->min_value= options->block_size= 0;
    options->max_value= (1ULL << options->typelib->count) - 1;
    break;
  case PLUGIN_VAR_BOOL:
    options->var_type= GET_BOOL;
    options->def_value= ((sysvar_bool_t*) opt)->def_val;
    break;
  case PLUGIN_VAR_STR:
    options->var_type= ((opt->flags & PLUGIN_VAR_MEMALLOC) ?
                        GET_STR_ALLOC : GET_STR);
    options->def_value= (intptr) ((sysvar_str_t*) opt)->def_val;
    break;
  case PLUGIN_VAR_DOUBLE:
    OPTION_SET_LIMITS_DOUBLE(options, (sysvar_double_t*) opt);
    break;
  /* threadlocal variables */
  case PLUGIN_VAR_INT | PLUGIN_VAR_THDLOCAL:
    OPTION_SET_LIMITS(GET_INT, options, (thdvar_int_t*) opt);
    break;
  case PLUGIN_VAR_INT | PLUGIN_VAR_UNSIGNED | PLUGIN_VAR_THDLOCAL:
    OPTION_SET_LIMITS(GET_UINT, options, (thdvar_uint_t*) opt);
    break;
  case PLUGIN_VAR_LONG | PLUGIN_VAR_THDLOCAL:
    OPTION_SET_LIMITS(GET_LONG, options, (thdvar_long_t*) opt);
    break;
  case PLUGIN_VAR_LONG | PLUGIN_VAR_UNSIGNED | PLUGIN_VAR_THDLOCAL:
    OPTION_SET_LIMITS(GET_ULONG, options, (thdvar_ulong_t*) opt);
    break;
  case PLUGIN_VAR_LONGLONG | PLUGIN_VAR_THDLOCAL:
    OPTION_SET_LIMITS(GET_LL, options, (thdvar_longlong_t*) opt);
    break;
  case PLUGIN_VAR_LONGLONG | PLUGIN_VAR_UNSIGNED | PLUGIN_VAR_THDLOCAL:
    OPTION_SET_LIMITS(GET_ULL, options, (thdvar_ulonglong_t*) opt);
    break;
  case PLUGIN_VAR_DOUBLE | PLUGIN_VAR_THDLOCAL:
    OPTION_SET_LIMITS_DOUBLE(options, (thdvar_double_t*) opt);
    break;
  case PLUGIN_VAR_ENUM | PLUGIN_VAR_THDLOCAL:
    options->var_type= GET_ENUM;
    options->typelib= ((thdvar_enum_t*) opt)->typelib;
    options->def_value= ((thdvar_enum_t*) opt)->def_val;
    options->min_value= options->block_size= 0;
    options->max_value= options->typelib->count - 1;
    break;
  case PLUGIN_VAR_SET | PLUGIN_VAR_THDLOCAL:
    options->var_type= GET_SET;
    options->typelib= ((thdvar_set_t*) opt)->typelib;
    options->def_value= ((thdvar_set_t*) opt)->def_val;
    options->min_value= options->block_size= 0;
    options->max_value= (1ULL << options->typelib->count) - 1;
    break;
  case PLUGIN_VAR_BOOL | PLUGIN_VAR_THDLOCAL:
    options->var_type= GET_BOOL;
    options->def_value= ((thdvar_bool_t*) opt)->def_val;
    break;
  case PLUGIN_VAR_STR | PLUGIN_VAR_THDLOCAL:
    options->var_type= ((opt->flags & PLUGIN_VAR_MEMALLOC) ?
                        GET_STR_ALLOC : GET_STR);
    options->def_value= (intptr) ((thdvar_str_t*) opt)->def_val;
    break;
  default:
    DBUG_ASSERT(0);
  }
  options->arg_type= REQUIRED_ARG;
  if (opt->flags & PLUGIN_VAR_NOCMDARG)
    options->arg_type= NO_ARG;
  if (opt->flags & PLUGIN_VAR_OPCMDARG)
    options->arg_type= OPT_ARG;
}

extern "C" my_bool get_one_plugin_option(int optid, const struct my_option *,
                                         char *);

my_bool get_one_plugin_option(int optid __attribute__((unused)),
                              const struct my_option *opt,
                              char *argument)
{
  return 0;
}


/**
  Creates a set of my_option objects associated with a specified plugin-
  handle.

  @param mem_root Memory allocator to be used.
  @param tmp A pointer to a plugin handle
  @param[out] options A pointer to a pre-allocated static array

  The set is stored in the pre-allocated static array supplied to the function.
  The size of the array is calculated as (number_of_plugin_varaibles*2+3). The
  reason is that each option can have a prefix '--plugin-' in addtion to the
  shorter form '--&lt;plugin-name&gt;'. There is also space allocated for
  terminating NULL pointers.

  @return
    @retval -1 An error occurred
    @retval 0 Success
*/

static int construct_options(MEM_ROOT *mem_root, struct st_plugin_int *tmp,
                             my_option *options)
{
  const char *plugin_name= tmp->plugin->name;
  const LEX_STRING plugin_dash = { C_STRING_WITH_LEN("plugin-") };
  uint plugin_name_len= strlen(plugin_name);
  uint optnamelen;
  const int max_comment_len= 180;
  char *comment= (char *) alloc_root(mem_root, max_comment_len + 1);
  char *optname;

  int index= 0, offset= 0;
  st_mysql_sys_var *opt, **plugin_option;
  st_bookmark *v;

  /** Used to circumvent the const attribute on my_option::name */
  char *plugin_name_ptr, *plugin_name_with_prefix_ptr;

  DBUG_ENTER("construct_options");

  plugin_name_ptr= (char*) alloc_root(mem_root, plugin_name_len + 1);
  strcpy(plugin_name_ptr, plugin_name);
  my_casedn_str(&my_charset_latin1, plugin_name_ptr);
  convert_underscore_to_dash(plugin_name_ptr, plugin_name_len);
  plugin_name_with_prefix_ptr= (char*) alloc_root(mem_root,
                                                  plugin_name_len +
                                                  plugin_dash.length + 1);
  strxmov(plugin_name_with_prefix_ptr, plugin_dash.str, plugin_name_ptr, NullS);

  if (tmp->load_option != PLUGIN_FORCE &&
      tmp->load_option != PLUGIN_FORCE_PLUS_PERMANENT)
  {
    /* support --skip-plugin-foo syntax */
    options[0].name= plugin_name_ptr;
    options[1].name= plugin_name_with_prefix_ptr;
    options[0].id= 0;
    options[1].id= -1;
    options[0].var_type= options[1].var_type= GET_ENUM;
    options[0].arg_type= options[1].arg_type= OPT_ARG;
    options[0].def_value= options[1].def_value= 1; /* ON */
    options[0].typelib= options[1].typelib= &global_plugin_typelib;

    strxnmov(comment, max_comment_len, "Enable or disable ", plugin_name,
            " plugin. Possible values are ON, OFF, FORCE (don't start "
            "if the plugin fails to load).", NullS);
    options[0].comment= comment;
    /*
      Allocate temporary space for the value of the tristate.
      This option will have a limited lifetime and is not used beyond
      server initialization.
      GET_ENUM value is an unsigned long integer.
    */
    options[0].value= options[1].value=
                      (uchar **)alloc_root(mem_root, sizeof(ulong));
    *((ulong*) options[0].value)= (ulong) options[0].def_value;

    options+= 2;
  }

  if (!my_strcasecmp(&my_charset_latin1, plugin_name_ptr, "NDBCLUSTER"))
  {
    plugin_name_ptr= const_cast<char*>("ndb"); // Use legacy "ndb" prefix
    plugin_name_len= 3;
  }

  /*
    Two passes as the 2nd pass will take pointer addresses for use
    by my_getopt and register_var() in the first pass uses realloc
  */

  for (plugin_option= tmp->plugin->system_vars;
       plugin_option && *plugin_option; plugin_option++, index++)
  {
    opt= *plugin_option;
    if (!(opt->flags & PLUGIN_VAR_THDLOCAL))
      continue;
    if (!(register_var(plugin_name_ptr, opt->name, opt->flags)))
      continue;
    switch (opt->flags & PLUGIN_VAR_TYPEMASK) {
    case PLUGIN_VAR_BOOL:
      ((thdvar_bool_t *) opt)->resolve= mysql_sys_var_char;
      break;
    case PLUGIN_VAR_INT:
      ((thdvar_int_t *) opt)->resolve= mysql_sys_var_int;
      break;
    case PLUGIN_VAR_LONG:
      ((thdvar_long_t *) opt)->resolve= mysql_sys_var_long;
      break;
    case PLUGIN_VAR_LONGLONG:
      ((thdvar_longlong_t *) opt)->resolve= mysql_sys_var_longlong;
      break;
    case PLUGIN_VAR_STR:
      ((thdvar_str_t *) opt)->resolve= mysql_sys_var_str;
      break;
    case PLUGIN_VAR_ENUM:
      ((thdvar_enum_t *) opt)->resolve= mysql_sys_var_ulong;
      break;
    case PLUGIN_VAR_SET:
      ((thdvar_set_t *) opt)->resolve= mysql_sys_var_ulonglong;
      break;
    case PLUGIN_VAR_DOUBLE:
      ((thdvar_double_t *) opt)->resolve= mysql_sys_var_double;
      break;
    default:
      sql_print_error("Unknown variable type code 0x%x in plugin '%s'.",
                      opt->flags, plugin_name);
      DBUG_RETURN(-1);
    };
  }

  for (plugin_option= tmp->plugin->system_vars;
       plugin_option && *plugin_option; plugin_option++, index++)
  {
    switch ((opt= *plugin_option)->flags & PLUGIN_VAR_TYPEMASK) {
    case PLUGIN_VAR_BOOL:
      if (!opt->check)
        opt->check= check_func_bool;
      if (!opt->update)
        opt->update= update_func_bool;
      break;
    case PLUGIN_VAR_INT:
      if (!opt->check)
        opt->check= check_func_int;
      if (!opt->update)
        opt->update= update_func_int;
      break;
    case PLUGIN_VAR_LONG:
      if (!opt->check)
        opt->check= check_func_long;
      if (!opt->update)
        opt->update= update_func_long;
      break;
    case PLUGIN_VAR_LONGLONG:
      if (!opt->check)
        opt->check= check_func_longlong;
      if (!opt->update)
        opt->update= update_func_longlong;
      break;
    case PLUGIN_VAR_STR:
      if (!opt->check)
        opt->check= check_func_str;
      if (!opt->update)
      {
        opt->update= update_func_str;
        if (!(opt->flags & (PLUGIN_VAR_MEMALLOC | PLUGIN_VAR_READONLY)))
        {
          opt->flags|= PLUGIN_VAR_READONLY;
          sql_print_warning("Server variable %s of plugin %s was forced "
                            "to be read-only: string variable without "
                            "update_func and PLUGIN_VAR_MEMALLOC flag",
                            opt->name, plugin_name);
        }
      }
      break;
    case PLUGIN_VAR_ENUM:
      if (!opt->check)
        opt->check= check_func_enum;
      if (!opt->update)
        opt->update= update_func_long;
      break;
    case PLUGIN_VAR_SET:
      if (!opt->check)
        opt->check= check_func_set;
      if (!opt->update)
        opt->update= update_func_longlong;
      break;
    case PLUGIN_VAR_DOUBLE:
      if (!opt->check)
        opt->check= check_func_double;
      if (!opt->update)
        opt->update= update_func_double;
      break;
    default:
      sql_print_error("Unknown variable type code 0x%x in plugin '%s'.",
                      opt->flags, plugin_name);
      DBUG_RETURN(-1);
    }

    if ((opt->flags & (PLUGIN_VAR_NOCMDOPT | PLUGIN_VAR_THDLOCAL))
                    == PLUGIN_VAR_NOCMDOPT)
      continue;

    if (!opt->name)
    {
      sql_print_error("Missing variable name in plugin '%s'.",
                      plugin_name);
      DBUG_RETURN(-1);
    }

    if (!(opt->flags & PLUGIN_VAR_THDLOCAL))
    {
      optnamelen= strlen(opt->name);
      optname= (char*) alloc_root(mem_root, plugin_name_len + optnamelen + 2);
      strxmov(optname, plugin_name_ptr, "-", opt->name, NullS);
      optnamelen= plugin_name_len + optnamelen + 1;
    }
    else
    {
      /* this should not fail because register_var should create entry */
      if (!(v= find_bookmark(plugin_name_ptr, opt->name, opt->flags)))
      {
        sql_print_error("Thread local variable '%s' not allocated "
                        "in plugin '%s'.", opt->name, plugin_name);
        DBUG_RETURN(-1);
      }

      *(int*)(opt + 1)= offset= v->offset;

      if (opt->flags & PLUGIN_VAR_NOCMDOPT)
        continue;

      optname= (char*) memdup_root(mem_root, v->key + 1, 
                                   (optnamelen= v->name_len) + 1);
    }

    convert_underscore_to_dash(optname, optnamelen);

    options->name= optname;
    options->comment= opt->comment;
    options->app_type= opt;
    options->id= 0;

    plugin_opt_set_limits(options, opt);

    if (opt->flags & PLUGIN_VAR_THDLOCAL)
      options->value= options->u_max_value= (uchar**)
        (global_system_variables.dynamic_variables_ptr + offset);
    else
      options->value= options->u_max_value= *(uchar***) (opt + 1);

    char *option_name_ptr;
    options[1]= options[0];
    options[1].id= -1;
    options[1].name= option_name_ptr= (char*) alloc_root(mem_root,
                                                        plugin_dash.length +
                                                        optnamelen + 1);
    options[1].comment= 0; /* Hidden from the help text */
    strxmov(option_name_ptr, plugin_dash.str, optname, NullS);

    options+= 2;
  }

  DBUG_RETURN(0);
}


static my_option *construct_help_options(MEM_ROOT *mem_root,
                                         struct st_plugin_int *p)
{
  st_mysql_sys_var **opt;
  my_option *opts;
  uint count= EXTRA_OPTIONS;
  DBUG_ENTER("construct_help_options");

  for (opt= p->plugin->system_vars; opt && *opt; opt++, count+= 2)
    ;

  if (!(opts= (my_option*) alloc_root(mem_root, sizeof(my_option) * count)))
    DBUG_RETURN(NULL);

  memset(opts, 0, sizeof(my_option) * count);

  /**
    some plugin variables (those that don't have PLUGIN_VAR_NOSYSVAR flag)
    have their names prefixed with the plugin name. Restore the names here
    to get the correct (not double-prefixed) help text.
    We won't need @@sysvars anymore and don't care about their proper names.
  */
  restore_pluginvar_names(p->system_vars);

  if (construct_options(mem_root, p, opts))
    DBUG_RETURN(NULL);

  DBUG_RETURN(opts);
}


/**
  Check option being used and raise deprecation warning if required.

  @param optid ID of the option that was passed through command line
  @param opt List of options
  @argument Status of the option : Enable or Disable

  A deprecation warning will be raised if --plugin-xxx type of option
  is used.

  @return Always returns success as purpose of the function is to raise
  warning only.
  @retval 0 Success
*/

static my_bool check_if_option_is_deprecated(int optid,
                                             const struct my_option *opt,
                                             char *argument __attribute__((unused)))
{
  if (optid == -1)
  {
    WARN_DEPRECATED(NULL, opt->name, (opt->name + strlen("plugin-")));
  }
  return 0;
}


/**
  Create and register system variables supplied from the plugin and
  assigns initial values from corresponding command line arguments.

  @param tmp_root Temporary scratch space
  @param[out] plugin Internal plugin structure
  @param argc Number of command line arguments
  @param argv Command line argument vector

  The plugin will be updated with a policy on how to handle errors during
  initialization.

  @note Requires that a write-lock is held on LOCK_system_variables_hash

  @return How initialization of the plugin should be handled.
    @retval  0 Initialization should proceed.
    @retval  1 Plugin is disabled.
    @retval -1 An error has occurred.
*/

static int test_plugin_options(MEM_ROOT *tmp_root, struct st_plugin_int *tmp,
                               int *argc, char **argv)
{
  struct sys_var_chain chain= { NULL, NULL };
  bool disable_plugin;
  enum_plugin_load_option plugin_load_option= tmp->load_option;

  MEM_ROOT *mem_root= alloc_root_inited(&tmp->mem_root) ?
                      &tmp->mem_root : &plugin_mem_root;
  st_mysql_sys_var **opt;
  my_option *opts= NULL;
  LEX_STRING plugin_name;
  char *varname;
  int error;
  sys_var *v __attribute__((unused));
  struct st_bookmark *var;
  uint len, count= EXTRA_OPTIONS;
  DBUG_ENTER("test_plugin_options");
  DBUG_ASSERT(tmp->plugin && tmp->name.str);

  /*
    The 'federated' and 'ndbcluster' storage engines are always disabled by
    default.
  */
  if (!(my_strcasecmp(&my_charset_latin1, tmp->name.str, "federated") &&
      my_strcasecmp(&my_charset_latin1, tmp->name.str, "ndbcluster")))
    plugin_load_option= PLUGIN_OFF;

  for (opt= tmp->plugin->system_vars; opt && *opt; opt++)
    count+= 2; /* --{plugin}-{optname} and --plugin-{plugin}-{optname} */

  if (count > EXTRA_OPTIONS || (*argc > 1))
  {
    if (!(opts= (my_option*) alloc_root(tmp_root, sizeof(my_option) * count)))
    {
      sql_print_error("Out of memory for plugin '%s'.", tmp->name.str);
      DBUG_RETURN(-1);
    }
    memset(opts, 0, sizeof(my_option) * count);

    if (construct_options(tmp_root, tmp, opts))
    {
      sql_print_error("Bad options for plugin '%s'.", tmp->name.str);
      DBUG_RETURN(-1);
    }

    /*
      We adjust the default value to account for the hardcoded exceptions
      we have set for the federated and ndbcluster storage engines.
    */
    if (tmp->load_option != PLUGIN_FORCE &&
        tmp->load_option != PLUGIN_FORCE_PLUS_PERMANENT)
      opts[0].def_value= opts[1].def_value= plugin_load_option;

    error= handle_options(argc, &argv, opts, check_if_option_is_deprecated);
    (*argc)++; /* add back one for the program name */

    if (error)
    {
       sql_print_error("Parsing options for plugin '%s' failed.",
                       tmp->name.str);
       goto err;
    }
    /*
     Set plugin loading policy from option value. First element in the option
     list is always the <plugin name> option value.
    */
    if (tmp->load_option != PLUGIN_FORCE &&
        tmp->load_option != PLUGIN_FORCE_PLUS_PERMANENT)
      plugin_load_option= (enum_plugin_load_option) *(ulong*) opts[0].value;
  }

  disable_plugin= (plugin_load_option == PLUGIN_OFF);
  tmp->load_option= plugin_load_option;

  /*
    If the plugin is disabled it should not be initialized.
  */
  if (disable_plugin)
  {
    if (log_warnings)
      sql_print_information("Plugin '%s' is disabled.",
                            tmp->name.str);
    if (opts)
      my_cleanup_options(opts);
    DBUG_RETURN(1);
  }

  if (!my_strcasecmp(&my_charset_latin1, tmp->name.str, "NDBCLUSTER"))
  {
    plugin_name.str= const_cast<char*>("ndb"); // Use legacy "ndb" prefix
    plugin_name.length= 3;
  }
  else
    plugin_name= tmp->name;

  error= 1;
  for (opt= tmp->plugin->system_vars; opt && *opt; opt++)
  {
    st_mysql_sys_var *o;
    if (((o= *opt)->flags & PLUGIN_VAR_NOSYSVAR))
      continue;
    if ((var= find_bookmark(plugin_name.str, o->name, o->flags)))
      v= new (mem_root) sys_var_pluginvar(&chain, var->key + 1, o);
    else
    {
      len= plugin_name.length + strlen(o->name) + 2;
      varname= (char*) alloc_root(mem_root, len);
      strxmov(varname, plugin_name.str, "-", o->name, NullS);
      my_casedn_str(&my_charset_latin1, varname);
      convert_dash_to_underscore(varname, len-1);
      v= new (mem_root) sys_var_pluginvar(&chain, varname, o);
    }
    DBUG_ASSERT(v); /* check that an object was actually constructed */
  } /* end for */
  if (chain.first)
  {
    chain.last->next = NULL;
    if (mysql_add_sys_var_chain(chain.first))
    {
      sql_print_error("Plugin '%s' has conflicting system variables",
                      tmp->name.str);
      goto err;
    }
    tmp->system_vars= chain.first;
  }
  DBUG_RETURN(0);
  
err:
  if (opts)
    my_cleanup_options(opts);
  DBUG_RETURN(error);
}


/****************************************************************************
  Help Verbose text with Plugin System Variables
****************************************************************************/


void add_plugin_options(std::vector<my_option> *options, MEM_ROOT *mem_root)
{
  struct st_plugin_int *p;
  my_option *opt;

  if (!initialized)
    return;

  for (uint idx= 0; idx < plugin_array.elements; idx++)
  {
    p= *dynamic_element(&plugin_array, idx, struct st_plugin_int **);

    if (!(opt= construct_help_options(mem_root, p)))
      continue;

    /* Only options with a non-NULL comment are displayed in help text */
    for (;opt->name; opt++)
      if (opt->comment)
        options->push_back(*opt);
  }
}

/** 
  Searches for a correctly loaded plugin of a particular type by name

  @param plugin   the name of the plugin we're looking for
  @param type     type of the plugin (0-MYSQL_MAX_PLUGIN_TYPE_NUM)
  @return plugin, or NULL if not found
*/
struct st_plugin_int *plugin_find_by_type(LEX_STRING *plugin, int type)
{
  st_plugin_int *ret;
  DBUG_ENTER("plugin_find_by_type");

  ret= plugin_find_internal(plugin, type);
  DBUG_RETURN(ret && ret->state == PLUGIN_IS_READY ? ret : NULL);
}


/** 
  Locks the plugin strucutres so calls to plugin_find_inner can be issued.

  Must be followed by unlock_plugin_data.
*/
int lock_plugin_data()
{
  DBUG_ENTER("lock_plugin_data");
  DBUG_RETURN(mysql_mutex_lock(&LOCK_plugin));
}


/** 
  Unlocks the plugin strucutres as locked by lock_plugin_data()
*/
int unlock_plugin_data()
{
  DBUG_ENTER("unlock_plugin_data");
  DBUG_RETURN(mysql_mutex_unlock(&LOCK_plugin));
}<|MERGE_RESOLUTION|>--- conflicted
+++ resolved
@@ -33,18 +33,15 @@
 #include "sql_audit.h"
 #include <mysql/plugin_auth.h>
 #include "lock.h"                               // MYSQL_LOCK_IGNORE_TIMEOUT
-<<<<<<< HEAD
 #include <mysql/plugin_validate_password.h>
 #include "my_default.h"
+#include "debug_sync.h"
 
 #include <algorithm>
 
 using std::min;
 using std::max;
 
-=======
-#include "debug_sync.h"
->>>>>>> 0c67b74f
 #define REPORT_TO_LOG  1
 #define REPORT_TO_USER 2
 
