--- conflicted
+++ resolved
@@ -447,12 +447,8 @@
   bool is_empty= (sql_command == SQLCOM_EMPTY_QUERY);
   bool is_use= (sql_command == SQLCOM_CHANGE_DB);
   return
-<<<<<<< HEAD
-    (is_set || is_set_role || is_select || is_do || is_show || is_empty) &&
-=======
-    (is_set || is_select || is_do || is_show || is_empty ||
+    (is_set || is_set_role || is_select || is_do || is_show || is_empty ||
      is_use) &&
->>>>>>> db2e59b4
     !lex->uses_stored_routines();
 }
 
