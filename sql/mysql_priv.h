/* Copyright (C) 2000-2003 MySQL AB

   This program is free software; you can redistribute it and/or modify
   it under the terms of the GNU General Public License as published by
   the Free Software Foundation; either version 2 of the License, or
   (at your option) any later version.

   This program is distributed in the hope that it will be useful,
   but WITHOUT ANY WARRANTY; without even the implied warranty of
   MERCHANTABILITY or FITNESS FOR A PARTICULAR PURPOSE.  See the
   GNU General Public License for more details.

   You should have received a copy of the GNU General Public License
   along with this program; if not, write to the Free Software
   Foundation, Inc., 59 Temple Place, Suite 330, Boston, MA  02111-1307  USA */

/*
  Mostly this file is used in the server. But a little part of it is used in
  mysqlbinlog too (definition of SELECT_DISTINCT and others).
  The consequence is that 90% of the file is wrapped in #ifndef MYSQL_CLIENT,
  except the part which must be in the server and in the client.
*/

#ifndef MYSQL_PRIV_H
#define MYSQL_PRIV_H

#ifndef MYSQL_CLIENT

#include <my_global.h>
#include <mysql_version.h>
#include <mysql_embed.h>
#include <my_sys.h>
#include <my_time.h>
#include <m_string.h>
#include <hash.h>
#include <signal.h>
#include <thr_lock.h>
#include <my_base.h>			/* Needed by field.h */
#include "sql_bitmap.h"
#include "sql_array.h"

/* TODO convert all these three maps to Bitmap classes */
typedef ulonglong table_map;          /* Used for table bits in join */
#if MAX_INDEXES <= 64
typedef Bitmap<64>  key_map;          /* Used for finding keys */
#else
typedef Bitmap<((MAX_INDEXES+7)/8*8)> key_map; /* Used for finding keys */
#endif
typedef ulong key_part_map;           /* Used for finding key parts */
typedef ulong nesting_map;  /* Used for flags of nesting constructs */
/*
  Used to identify NESTED_JOIN structures within a join (applicable only to
  structures that have not been simplified away and embed more the one
  element)
*/
typedef ulonglong nested_join_map;

/* query_id */
typedef ulonglong query_id_t;
extern query_id_t query_id;

/* increment query_id and return it.  */
inline query_id_t next_query_id() { return query_id++; }

/* useful constants */
extern const key_map key_map_empty;
extern key_map key_map_full;          /* Should be threaded as const */
extern const char *primary_key_name;

#include "mysql_com.h"
#include <violite.h>
#include "unireg.h"

void init_sql_alloc(MEM_ROOT *root, uint block_size, uint pre_alloc_size);
gptr sql_alloc(unsigned size);
gptr sql_calloc(unsigned size);
char *sql_strdup(const char *str);
char *sql_strmake(const char *str,uint len);
gptr sql_memdup(const void * ptr,unsigned size);
void sql_element_free(void *ptr);
char *sql_strmake_with_convert(const char *str, uint32 arg_length,
			       CHARSET_INFO *from_cs,
			       uint32 max_res_length,
			       CHARSET_INFO *to_cs, uint32 *result_length);
uint kill_one_thread(THD *thd, ulong id, bool only_kill_query);
void sql_kill(THD *thd, ulong id, bool only_kill_query);
bool net_request_file(NET* net, const char* fname);
char* query_table_status(THD *thd,const char *db,const char *table_name);

#define x_free(A)	{ my_free((gptr) (A),MYF(MY_WME | MY_FAE | MY_ALLOW_ZERO_PTR)); }
#define safeFree(x)	{ if(x) { my_free((gptr) x,MYF(0)); x = NULL; } }
#define PREV_BITS(type,A)	((type) (((type) 1 << (A)) -1))
#define all_bits_set(A,B) ((A) & (B) != (B))

#define WARN_DEPRECATED(Thd,Ver,Old,New)                                  \
  do {                                                                    \
    DBUG_ASSERT(strncmp(Ver, MYSQL_SERVER_VERSION, sizeof(Ver)-1) >= 0);  \
    push_warning_printf(((THD *)Thd), MYSQL_ERROR::WARN_LEVEL_WARN,       \
                        ER_WARN_DEPRECATED_SYNTAX, ER(ER_WARN_DEPRECATED_SYNTAX),       \
                        (Old), (Ver), (New));                             \
  } while(0)


extern CHARSET_INFO *system_charset_info, *files_charset_info ;
extern CHARSET_INFO *national_charset_info, *table_alias_charset;


typedef struct my_locale_st
{
  const char *name;
  const char *description;
  const bool is_ascii;
  TYPELIB *month_names;
  TYPELIB *ab_month_names;
  TYPELIB *day_names;
  TYPELIB *ab_day_names;
#ifdef __cplusplus 
  my_locale_st(const char *name_par, const char *descr_par, bool is_ascii_par,
               TYPELIB *month_names_par, TYPELIB *ab_month_names_par,
               TYPELIB *day_names_par, TYPELIB *ab_day_names_par) : 
    name(name_par), description(descr_par), is_ascii(is_ascii_par),
    month_names(month_names_par), ab_month_names(ab_month_names_par),
    day_names(day_names_par), ab_day_names(ab_day_names_par)
  {}
#endif
} MY_LOCALE;

extern MY_LOCALE my_locale_en_US;
extern MY_LOCALE *my_locales[];

MY_LOCALE *my_locale_by_name(const char *name);

/***************************************************************************
  Configuration parameters
****************************************************************************/

#define ACL_CACHE_SIZE		256
#define MAX_PASSWORD_LENGTH	32
#define HOST_CACHE_SIZE		128
#define MAX_ACCEPT_RETRY	10	// Test accept this many times
#define MAX_FIELDS_BEFORE_HASH	32
#define USER_VARS_HASH_SIZE     16

/* 
 Value of 9236 discovered through binary search 2006-09-26 on Ubuntu Dapper
 Drake, libc6 2.3.6-0ubuntu2, Linux kernel 2.6.15-27-686, on x86.  (Added 
 100 bytes as reasonable buffer against growth and other environments'
 requirements.)

 Feel free to raise this by the smallest amount you can to get the
 "execution_constants" test to pass.
 */
#define STACK_MIN_SIZE		9336	// Abort if less stack during eval.  

#define STACK_MIN_SIZE_FOR_OPEN 1024*80
#define STACK_BUFF_ALLOC	256	// For stack overrun checks
#ifndef MYSQLD_NET_RETRY_COUNT
#define MYSQLD_NET_RETRY_COUNT  10	// Abort read after this many int.
#endif
#define TEMP_POOL_SIZE          128

#define QUERY_ALLOC_BLOCK_SIZE		8192
#define QUERY_ALLOC_PREALLOC_SIZE   	8192
#define TRANS_ALLOC_BLOCK_SIZE		4096
#define TRANS_ALLOC_PREALLOC_SIZE	4096
#define RANGE_ALLOC_BLOCK_SIZE		2048
#define ACL_ALLOC_BLOCK_SIZE		1024
#define UDF_ALLOC_BLOCK_SIZE		1024
#define TABLE_ALLOC_BLOCK_SIZE		1024
#define BDB_LOG_ALLOC_BLOCK_SIZE	1024
#define WARN_ALLOC_BLOCK_SIZE		2048
#define WARN_ALLOC_PREALLOC_SIZE	1024

/*
  The following parameters is to decide when to use an extra cache to
  optimise seeks when reading a big table in sorted order
*/
#define MIN_FILE_LENGTH_TO_USE_ROW_CACHE (10L*1024*1024)
#define MIN_ROWS_TO_USE_TABLE_CACHE	 100
#define MIN_ROWS_TO_USE_BULK_INSERT	 100

/*
  The following is used to decide if MySQL should use table scanning
  instead of reading with keys.  The number says how many evaluation of the
  WHERE clause is comparable to reading one extra row from a table.
*/
#define TIME_FOR_COMPARE   5	// 5 compares == one read

/*
  Number of comparisons of table rowids equivalent to reading one row from a 
  table.
*/
#define TIME_FOR_COMPARE_ROWID  (TIME_FOR_COMPARE*2)

/*
  For sequential disk seeks the cost formula is:
    DISK_SEEK_BASE_COST + DISK_SEEK_PROP_COST * #blocks_to_skip  
  
  The cost of average seek 
    DISK_SEEK_BASE_COST + DISK_SEEK_PROP_COST*BLOCKS_IN_AVG_SEEK =1.0.
*/
#define DISK_SEEK_BASE_COST ((double)0.5)

#define BLOCKS_IN_AVG_SEEK  128

#define DISK_SEEK_PROP_COST ((double)0.5/BLOCKS_IN_AVG_SEEK)


/*
  Number of rows in a reference table when refereed through a not unique key.
  This value is only used when we don't know anything about the key
  distribution.
*/
#define MATCHING_ROWS_IN_OTHER_TABLE 10

/* Don't pack string keys shorter than this (if PACK_KEYS=1 isn't used) */
#define KEY_DEFAULT_PACK_LENGTH 8

/* Characters shown for the command in 'show processlist' */
#define PROCESS_LIST_WIDTH 100
/* Characters shown for the command in 'information_schema.processlist' */
#define PROCESS_LIST_INFO_WIDTH 65535

/* Time handling defaults */
#define TIMESTAMP_MAX_YEAR 2038
#define YY_PART_YEAR	   70
#define TIMESTAMP_MIN_YEAR (1900 + YY_PART_YEAR - 1)
#define TIMESTAMP_MAX_VALUE 2145916799
#define TIMESTAMP_MIN_VALUE 1
#define PRECISION_FOR_DOUBLE 53
#define PRECISION_FOR_FLOAT  24

/* The following can also be changed from the command line */
#define CONNECT_TIMEOUT		5		// Do not wait long for connect
#define DEFAULT_CONCURRENCY	10
#define DELAYED_LIMIT		100		/* pause after xxx inserts */
#define DELAYED_QUEUE_SIZE	1000
#define DELAYED_WAIT_TIMEOUT	5*60		/* Wait for delayed insert */
#define FLUSH_TIME		0		/* Don't flush tables */
#define MAX_CONNECT_ERRORS	10		// errors before disabling host

#ifdef __NETWARE__
#define IF_NETWARE(A,B) (A)
#else
#define IF_NETWARE(A,B) (B)
#endif

#if defined(__WIN__)
#define IF_WIN(A,B) (A)
#undef	FLUSH_TIME
#define FLUSH_TIME	1800			/* Flush every half hour */

#define INTERRUPT_PRIOR -2
#define CONNECT_PRIOR	-1
#define WAIT_PRIOR	0
#define QUERY_PRIOR	2
#else
#define IF_WIN(A,B) (B)
#define INTERRUPT_PRIOR 10
#define CONNECT_PRIOR	9
#define WAIT_PRIOR	8
#define QUERY_PRIOR	6
#endif /* __WIN92__ */

	/* Bits from testflag */
#define TEST_PRINT_CACHED_TABLES 1
#define TEST_NO_KEY_GROUP	 2
#define TEST_MIT_THREAD		4
#define TEST_BLOCKING		8
#define TEST_KEEP_TMP_TABLES	16
#define TEST_NO_THREADS		32	/* For debugging under Linux */
#define TEST_READCHECK		64	/* Force use of readcheck */
#define TEST_NO_EXTRA		128
#define TEST_CORE_ON_SIGNAL	256	/* Give core if signal */
#define TEST_NO_STACKTRACE	512
#define TEST_SIGINT		1024	/* Allow sigint on threads */
#define TEST_SYNCHRONIZATION    2048    /* get server to do sleep in
                                           some places */
#endif

/*
   This is included in the server and in the client.
   Options for select set by the yacc parser (stored in lex->options).

   XXX:
   log_event.h defines OPTIONS_WRITTEN_TO_BIN_LOG to specify what THD
   options list are written into binlog. These options can NOT change their
   values, or it will break replication between version.

   context is encoded as following:
   SELECT - SELECT_LEX_NODE::options
   THD    - THD::options
   intern - neither. used only as
            func(..., select_node->options | thd->options | OPTION_XXX, ...)

   TODO: separate three contexts above, move them to separate bitfields.
*/

#define SELECT_DISTINCT         (LL(1) << 0)       // SELECT, user
#define SELECT_STRAIGHT_JOIN    (LL(1) << 1)       // SELECT, user
#define SELECT_DESCRIBE         (LL(1) << 2)       // SELECT, user
#define SELECT_SMALL_RESULT     (LL(1) << 3)       // SELECT, user
#define SELECT_BIG_RESULT       (LL(1) << 4)       // SELECT, user
#define OPTION_FOUND_ROWS       (LL(1) << 5)       // SELECT, user
#define OPTION_TO_QUERY_CACHE   (LL(1) << 6)       // SELECT, user
#define SELECT_NO_JOIN_CACHE    (LL(1) << 7)       // intern
#define OPTION_BIG_TABLES       (LL(1) << 8)       // THD, user
#define OPTION_BIG_SELECTS      (LL(1) << 9)       // THD, user
#define OPTION_LOG_OFF          (LL(1) << 10)      // THD, user
#define OPTION_QUOTE_SHOW_CREATE (LL(1) << 11)     // THD, user
#define TMP_TABLE_ALL_COLUMNS   (LL(1) << 12)      // SELECT, intern
#define OPTION_WARNINGS         (LL(1) << 13)      // THD, user
#define OPTION_AUTO_IS_NULL     (LL(1) << 14)      // THD, user, binlog
#define OPTION_FOUND_COMMENT    (LL(1) << 15)      // SELECT, intern, parser
#define OPTION_SAFE_UPDATES     (LL(1) << 16)      // THD, user
#define OPTION_BUFFER_RESULT    (LL(1) << 17)      // SELECT, user
#define OPTION_BIN_LOG          (LL(1) << 18)      // THD, user
#define OPTION_NOT_AUTOCOMMIT   (LL(1) << 19)      // THD, user
#define OPTION_BEGIN            (LL(1) << 20)      // THD, intern
#define OPTION_TABLE_LOCK       (LL(1) << 21)      // THD, intern
#define OPTION_QUICK            (LL(1) << 22)      // SELECT (for DELETE)
#define OPTION_KEEP_LOG         (LL(1) << 23)      // Keep binlog on rollback

/* The following is used to detect a conflict with DISTINCT */
#define SELECT_ALL              (LL(1) << 24)      // SELECT, user, parser

/* Set if we are updating a non-transaction safe table */
#define OPTION_STATUS_NO_TRANS_UPDATE   (LL(1) << 25) // THD, intern

/* The following can be set when importing tables in a 'wrong order'
   to suppress foreign key checks */
#define OPTION_NO_FOREIGN_KEY_CHECKS    (LL(1) << 26) // THD, user, binlog
/* The following speeds up inserts to InnoDB tables by suppressing unique
   key checks in some cases */
#define OPTION_RELAXED_UNIQUE_CHECKS    (LL(1) << 27) // THD, user, binlog
#define SELECT_NO_UNLOCK                (LL(1) << 28) // SELECT, intern
#define OPTION_SCHEMA_TABLE             (LL(1) << 29) // SELECT, intern
/* Flag set if setup_tables already done */
#define OPTION_SETUP_TABLES_DONE        (LL(1) << 30) // intern
/* If not set then the thread will ignore all warnings with level notes. */
#define OPTION_SQL_NOTES                (LL(1) << 31) // THD, user
/*
  Force the used temporary table to be a MyISAM table (because we will use
  fulltext functions when reading from it.
*/
#define TMP_TABLE_FORCE_MYISAM          (LL(1) << 32)

/*
  Maximum length of time zone name that we support
  (Time zone name is char(64) in db). mysqlbinlog needs it.
*/
#define MAX_TIME_ZONE_NAME_LENGTH 72

/* The rest of the file is included in the server only */
#ifndef MYSQL_CLIENT

/* Bits for different SQL modes modes (including ANSI mode) */
#define MODE_REAL_AS_FLOAT              1
#define MODE_PIPES_AS_CONCAT            2
#define MODE_ANSI_QUOTES                4
#define MODE_IGNORE_SPACE		8
#define MODE_NOT_USED			16
#define MODE_ONLY_FULL_GROUP_BY		32
#define MODE_NO_UNSIGNED_SUBTRACTION	64
#define MODE_NO_DIR_IN_CREATE		128
#define MODE_POSTGRESQL			256
#define MODE_ORACLE			512
#define MODE_MSSQL			1024
#define MODE_DB2			2048
#define MODE_MAXDB			4096
#define MODE_NO_KEY_OPTIONS             8192
#define MODE_NO_TABLE_OPTIONS           16384
#define MODE_NO_FIELD_OPTIONS           32768
#define MODE_MYSQL323                   65536
#define MODE_MYSQL40                    (MODE_MYSQL323*2)
#define MODE_ANSI	                (MODE_MYSQL40*2)
#define MODE_NO_AUTO_VALUE_ON_ZERO      (MODE_ANSI*2)
#define MODE_NO_BACKSLASH_ESCAPES       (MODE_NO_AUTO_VALUE_ON_ZERO*2)
#define MODE_STRICT_TRANS_TABLES	(MODE_NO_BACKSLASH_ESCAPES*2)
#define MODE_STRICT_ALL_TABLES		(MODE_STRICT_TRANS_TABLES*2)
#define MODE_NO_ZERO_IN_DATE		(MODE_STRICT_ALL_TABLES*2)
#define MODE_NO_ZERO_DATE		(MODE_NO_ZERO_IN_DATE*2)
#define MODE_INVALID_DATES		(MODE_NO_ZERO_DATE*2)
#define MODE_ERROR_FOR_DIVISION_BY_ZERO (MODE_INVALID_DATES*2)
#define MODE_TRADITIONAL		(MODE_ERROR_FOR_DIVISION_BY_ZERO*2)
#define MODE_NO_AUTO_CREATE_USER	(MODE_TRADITIONAL*2)
#define MODE_HIGH_NOT_PRECEDENCE	(MODE_NO_AUTO_CREATE_USER*2)
#define MODE_NO_ENGINE_SUBSTITUTION     (MODE_HIGH_NOT_PRECEDENCE*2)
/*
  Replication uses 8 bytes to store SQL_MODE in the binary log. The day you
  use strictly more than 64 bits by adding one more define above, you should
  contact the replication team because the replication code should then be
  updated (to store more bytes on disk).

  NOTE: When adding new SQL_MODE types, make sure to also add them to
  ../scripts/mysql_create_system_tables.sh and
  ../scripts/mysql_fix_privilege_tables.sql
*/

#define RAID_BLOCK_SIZE 1024

#define MY_CHARSET_BIN_MB_MAXLEN 1

// uncachable cause
#define UNCACHEABLE_DEPENDENT   1
#define UNCACHEABLE_RAND        2
#define UNCACHEABLE_SIDEEFFECT	4
// forcing to save JOIN for explain
#define UNCACHEABLE_EXPLAIN     8
/* Don't evaluate subqueries in prepare even if they're not correlated */
#define UNCACHEABLE_PREPARE    16

#ifdef EXTRA_DEBUG
/*
  Sync points allow us to force the server to reach a certain line of code
  and block there until the client tells the server it is ok to go on.
  The client tells the server to block with SELECT GET_LOCK()
  and unblocks it with SELECT RELEASE_LOCK(). Used for debugging difficult
  concurrency problems
*/
#define DBUG_SYNC_POINT(lock_name,lock_timeout) \
 debug_sync_point(lock_name,lock_timeout)
void debug_sync_point(const char* lock_name, uint lock_timeout);
#else
#define DBUG_SYNC_POINT(lock_name,lock_timeout)
#endif /* EXTRA_DEBUG */

/* BINLOG_DUMP options */

#define BINLOG_DUMP_NON_BLOCK   1

/* sql_show.cc:show_log_files() */
#define SHOW_LOG_STATUS_FREE "FREE"
#define SHOW_LOG_STATUS_INUSE "IN USE"

struct st_table_list;
class String;
void view_store_options(THD *thd, st_table_list *table, String *buff);

/* Options to add_table_to_list() */
#define TL_OPTION_UPDATING	1
#define TL_OPTION_FORCE_INDEX	2
#define TL_OPTION_IGNORE_LEAVES 4
#define TL_OPTION_ALIAS         8

/* Some portable defines */

#define portable_sizeof_char_ptr 8

#define tmp_file_prefix "#sql"			/* Prefix for tmp tables */
#define tmp_file_prefix_length 4

/* Flags for calc_week() function.  */
#define WEEK_MONDAY_FIRST    1
#define WEEK_YEAR            2
#define WEEK_FIRST_WEEKDAY   4

#define STRING_BUFFER_USUAL_SIZE 80

/*
  Some defines for exit codes for ::is_equal class functions.
*/
#define IS_EQUAL_NO 0
#define IS_EQUAL_YES 1
#define IS_EQUAL_PACK_LENGTH 2

enum enum_parsing_place
{
  NO_MATTER,
  IN_HAVING,
  SELECT_LIST,
  IN_WHERE
};

struct st_table;
class THD;

/* Struct to handle simple linked lists */

typedef struct st_sql_list {
  uint elements;
  byte *first;
  byte **next;

  st_sql_list() {}                              /* Remove gcc warning */
  inline void empty()
  {
    elements=0;
    first=0;
    next= &first;
  }
  inline void link_in_list(byte *element,byte **next_ptr)
  {
    elements++;
    (*next)=element;
    next= next_ptr;
    *next=0;
  }
  inline void save_and_clear(struct st_sql_list *save)
  {
    *save= *this;
    empty();
  }
  inline void push_front(struct st_sql_list *save)
  {
    *save->next= first;				/* link current list last */
    first= save->first;
    elements+= save->elements;
  }
  inline void push_back(struct st_sql_list *save)
  {
    if (save->first)
    {
      *next= save->first;
      next= save->next;
      elements+= save->elements;
    }
  }
} SQL_LIST;


extern pthread_key(THD*, THR_THD);
inline THD *_current_thd(void)
{
  return my_pthread_getspecific_ptr(THD*,THR_THD);
}
#define current_thd _current_thd()

/* below functions are required for plugins as THD class is opaque */
my_bool thd_in_lock_tables(const THD *thd);
my_bool thd_tablespace_op(const THD *thd);
const char *thd_proc_info(THD *thd, const char *info);
void **thd_ha_data(const THD *thd, const struct handlerton *hton);

/*
  External variables
*/
extern ulong server_id, concurrency;


typedef my_bool (*qc_engine_callback)(THD *thd, char *table_key,
                                      uint key_length,
                                      ulonglong *engine_data);
#include "sql_string.h"
#include "sql_list.h"
#include "sql_map.h"
#include "my_decimal.h"
#include "sql_plugin.h"
#include "handler.h"
#include "parse_file.h"
#include "table.h"
#include "sql_error.h"
#include "field.h"				/* Field definitions */
#include "protocol.h"
#include "sql_udf.h"
#include "sql_partition.h"

class user_var_entry;
class Security_context;
enum enum_var_type
{
  OPT_DEFAULT= 0, OPT_SESSION, OPT_GLOBAL
};
class sys_var;
#ifdef MYSQL_SERVER
class Comp_creator;
typedef Comp_creator* (*chooser_compare_func_creator)(bool invert);
#endif
#include "item.h"
extern my_decimal decimal_zero;

/* sql_parse.cc */
void free_items(Item *item);
void cleanup_items(Item *item);
class THD;
void close_thread_tables(THD *thd, bool locked=0, bool skip_derived=0);
bool check_one_table_access(THD *thd, ulong privilege, TABLE_LIST *tables);
bool check_single_table_access(THD *thd, ulong privilege,
			   TABLE_LIST *tables);
bool check_routine_access(THD *thd,ulong want_access,char *db,char *name,
			  bool is_proc, bool no_errors);
bool check_some_access(THD *thd, ulong want_access, TABLE_LIST *table);
bool check_merge_table_access(THD *thd, char *db, TABLE_LIST *table_list);
bool check_some_routine_access(THD *thd, const char *db, const char *name, bool is_proc);
bool multi_update_precheck(THD *thd, TABLE_LIST *tables);
bool multi_delete_precheck(THD *thd, TABLE_LIST *tables);
bool mysql_multi_update_prepare(THD *thd);
bool mysql_multi_delete_prepare(THD *thd);
bool mysql_insert_select_prepare(THD *thd);
bool update_precheck(THD *thd, TABLE_LIST *tables);
bool delete_precheck(THD *thd, TABLE_LIST *tables);
bool insert_precheck(THD *thd, TABLE_LIST *tables);
bool create_table_precheck(THD *thd, TABLE_LIST *tables,
                           TABLE_LIST *create_table);
int append_query_string(CHARSET_INFO *csinfo,
                        String const *from, String *to);

void get_default_definer(THD *thd, LEX_USER *definer);
LEX_USER *create_default_definer(THD *thd);
LEX_USER *create_definer(THD *thd, LEX_STRING *user_name, LEX_STRING *host_name);
LEX_USER *get_current_user(THD *thd, LEX_USER *user);
bool check_string_length(CHARSET_INFO *cs, LEX_STRING *str,
                         const char *err_msg, uint max_length);

enum enum_mysql_completiontype {
  ROLLBACK_RELEASE=-2, ROLLBACK=1,  ROLLBACK_AND_CHAIN=7,
  COMMIT_RELEASE=-1,   COMMIT=0,    COMMIT_AND_CHAIN=6
};

bool begin_trans(THD *thd);
bool end_active_trans(THD *thd);
int end_trans(THD *thd, enum enum_mysql_completiontype completion);

Item *negate_expression(THD *thd, Item *expr);
#include "sql_class.h"
#include "sql_acl.h"
#include "tztime.h"
#ifdef MYSQL_SERVER
#include "opt_range.h"

#ifdef HAVE_QUERY_CACHE
struct Query_cache_query_flags
{
  unsigned int client_long_flag:1;
  unsigned int client_protocol_41:1;
  unsigned int more_results_exists:1;
  unsigned int pkt_nr;
  uint character_set_client_num;
  uint character_set_results_num;
  uint collation_connection_num;
  ha_rows limit;
  Time_zone *time_zone;
  ulong sql_mode;
  ulong max_sort_length;
  ulong group_concat_max_len;
  MY_LOCALE *lc_time_names;
};
#define QUERY_CACHE_FLAGS_SIZE sizeof(Query_cache_query_flags)
#include "sql_cache.h"
#define query_cache_store_query(A, B) query_cache.store_query(A, B)
#define query_cache_destroy() query_cache.destroy()
#define query_cache_result_size_limit(A) query_cache.result_size_limit(A)
#define query_cache_init() query_cache.init()
#define query_cache_resize(A) query_cache.resize(A)
#define query_cache_set_min_res_unit(A) query_cache.set_min_res_unit(A)
#define query_cache_invalidate3(A, B, C) query_cache.invalidate(A, B, C)
#define query_cache_invalidate1(A) query_cache.invalidate(A)
#define query_cache_send_result_to_client(A, B, C) \
  query_cache.send_result_to_client(A, B, C)
#define query_cache_invalidate_by_MyISAM_filename_ref \
  &query_cache_invalidate_by_MyISAM_filename
#else
#define QUERY_CACHE_FLAGS_SIZE 0
#define query_cache_store_query(A, B)
#define query_cache_destroy()
#define query_cache_result_size_limit(A)
#define query_cache_init()
#define query_cache_resize(A)
#define query_cache_set_min_res_unit(A)
#define query_cache_invalidate3(A, B, C)
#define query_cache_invalidate1(A)
#define query_cache_send_result_to_client(A, B, C) 0
#define query_cache_invalidate_by_MyISAM_filename_ref NULL

#define query_cache_abort(A)
#define query_cache_end_of_result(A)
#define query_cache_invalidate_by_MyISAM_filename_ref NULL
#endif /*HAVE_QUERY_CACHE*/

/*
  Error injector Macros to enable easy testing of recovery after failures
  in various error cases.
*/
#ifndef ERROR_INJECT_SUPPORT

#define ERROR_INJECT(x) 0
#define ERROR_INJECT_ACTION(x,action) 0
#define ERROR_INJECT_CRASH(x) 0
#define ERROR_INJECT_VALUE(x) 0
#define ERROR_INJECT_VALUE_ACTION(x,action) 0
#define ERROR_INJECT_VALUE_CRASH(x) 0
#define SET_ERROR_INJECT_VALUE(x)

#else

inline bool check_and_unset_keyword(const char *dbug_str)
{
  const char *extra_str= "-d,";
  char total_str[200];
  if (_db_strict_keyword_ (dbug_str))
  {
    strxmov(total_str, extra_str, dbug_str, NullS);
    DBUG_SET(total_str);
    return 1;
  }
  return 0;
}


inline bool
check_and_unset_inject_value(int value)
{
  THD *thd= current_thd;
  if (thd->error_inject_value == (uint)value)
  {
    thd->error_inject_value= 0;
    return 1;
  }
  return 0;
}

/*
  ERROR INJECT MODULE:
  --------------------
  These macros are used to insert macros from the application code.
  The event that activates those error injections can be activated
  from SQL by using:
  SET SESSION dbug=+d,code;

  After the error has been injected, the macros will automatically
  remove the debug code, thus similar to using:
  SET SESSION dbug=-d,code
  from SQL.

  ERROR_INJECT_CRASH will inject a crash of the MySQL Server if code
  is set when macro is called. ERROR_INJECT_CRASH can be used in
  if-statements, it will always return FALSE unless of course it
  crashes in which case it doesn't return at all.

  ERROR_INJECT_ACTION will inject the action specified in the action
  parameter of the macro, before performing the action the code will
  be removed such that no more events occur. ERROR_INJECT_ACTION
  can also be used in if-statements and always returns FALSE.
  ERROR_INJECT can be used in a normal if-statement, where the action
  part is performed in the if-block. The macro returns TRUE if the
  error was activated and otherwise returns FALSE. If activated the
  code is removed.

  Sometimes it is necessary to perform error inject actions as a serie
  of events. In this case one can use one variable on the THD object.
  Thus one sets this value by using e.g. SET_ERROR_INJECT_VALUE(100).
  Then one can later test for it by using ERROR_INJECT_CRASH_VALUE,
  ERROR_INJECT_ACTION_VALUE and ERROR_INJECT_VALUE. This have the same
  behaviour as the above described macros except that they use the
  error inject value instead of a code used by DBUG macros.
*/
#define SET_ERROR_INJECT_VALUE(x) \
  current_thd->error_inject_value= (x)
#define ERROR_INJECT_CRASH(code) \
  DBUG_EVALUATE_IF(code, (abort(), 0), 0)
#define ERROR_INJECT_ACTION(code, action) \
  (check_and_unset_keyword(code) ? ((action), 0) : 0)
#define ERROR_INJECT(code) \
  check_and_unset_keyword(code)
#define ERROR_INJECT_VALUE(value) \
  check_and_unset_inject_value(value)
#define ERROR_INJECT_VALUE_ACTION(value,action) \
  (check_and_unset_inject_value(value) ? (action) : 0)
#define ERROR_INJECT_VALUE_CRASH(value) \
  ERROR_INJECT_VALUE_ACTION(value, (abort(), 0))

#endif

uint build_table_path(char *buff, size_t bufflen, const char *db,
                      const char *table, const char *ext);
void write_bin_log(THD *thd, bool clear_error,
                   char const *query, ulong query_length);

bool mysql_create_db(THD *thd, char *db, HA_CREATE_INFO *create, bool silent);
bool mysql_alter_db(THD *thd, const char *db, HA_CREATE_INFO *create);
bool mysql_rm_db(THD *thd,char *db,bool if_exists, bool silent);
bool mysql_rename_db(THD *thd, LEX_STRING *old_db, LEX_STRING *new_db);
void mysql_binlog_send(THD* thd, char* log_ident, my_off_t pos, ushort flags);
void mysql_client_binlog_statement(THD *thd);
bool mysql_rm_table(THD *thd,TABLE_LIST *tables, my_bool if_exists,
                    my_bool drop_temporary);
int mysql_rm_table_part2(THD *thd, TABLE_LIST *tables, bool if_exists,
			 bool drop_temporary, bool drop_view, bool log_query);
int mysql_rm_table_part2_with_lock(THD *thd, TABLE_LIST *tables,
				   bool if_exists, bool drop_temporary,
				   bool log_query);
bool quick_rm_table(handlerton *base,const char *db,
                    const char *table_name, uint flags);
void close_cached_table(THD *thd, TABLE *table);
bool mysql_rename_tables(THD *thd, TABLE_LIST *table_list, bool silent);
bool mysql_change_db(THD *thd,const char *name,bool no_access_check);
void mysql_parse(THD *thd,char *inBuf,uint length);
bool mysql_test_parse_for_slave(THD *thd,char *inBuf,uint length);
bool is_update_query(enum enum_sql_command command);
bool alloc_query(THD *thd, const char *packet, uint packet_length);
void mysql_init_select(LEX *lex);
void mysql_reset_thd_for_next_command(THD *thd);
void mysql_init_query(THD *thd, uchar *buf, uint length);
bool mysql_new_select(LEX *lex, bool move_down);
void create_select_for_variable(const char *var_name);
void mysql_init_multi_delete(LEX *lex);
bool multi_delete_set_locks_and_link_aux_tables(LEX *lex);
void init_max_user_conn(void);
void init_update_queries(void);
void free_max_user_conn(void);
pthread_handler_t handle_one_connection(void *arg);
pthread_handler_t handle_bootstrap(void *arg);
void end_thread(THD *thd,bool put_in_cache);
void flush_thread_cache();
bool mysql_execute_command(THD *thd);
bool do_command(THD *thd);
bool dispatch_command(enum enum_server_command command, THD *thd,
		      char* packet, uint packet_length);
void log_slow_statement(THD *thd);
bool check_dup(const char *db, const char *name, TABLE_LIST *tables);
bool append_file_to_dir(THD *thd, const char **filename_ptr, 
                        const char *table_name);

bool table_cache_init(void);
void table_cache_free(void);
bool table_def_init(void);
void table_def_free(void);
void assign_new_table_id(TABLE_SHARE *share);
uint cached_open_tables(void);
uint cached_table_definitions(void);
void kill_mysql(void);
void close_connection(THD *thd, uint errcode, bool lock);
bool reload_acl_and_cache(THD *thd, ulong options, TABLE_LIST *tables, 
                          bool *write_to_binlog);
bool check_access(THD *thd, ulong access, const char *db, ulong *save_priv,
		  bool no_grant, bool no_errors, bool schema_db);
bool check_table_access(THD *thd, ulong want_access, TABLE_LIST *tables,
			bool no_errors);
bool check_global_access(THD *thd, ulong want_access);

/*
  Support routine for SQL parser on partitioning syntax
*/
my_bool is_partition_management(LEX *lex);
/*
  General routine to change field->ptr of a NULL-terminated array of Field
  objects. Useful when needed to call val_int, val_str or similar and the
  field data is not in table->record[0] but in some other structure.
  set_key_field_ptr changes all fields of an index using a key_info object.
  All methods presume that there is at least one field to change.
*/

void set_field_ptr(Field **ptr, const byte *new_buf, const byte *old_buf);
void set_key_field_ptr(KEY *key_info, const byte *new_buf,
                       const byte *old_buf);

bool mysql_backup_table(THD* thd, TABLE_LIST* table_list);
bool mysql_restore_table(THD* thd, TABLE_LIST* table_list);

bool mysql_checksum_table(THD* thd, TABLE_LIST* table_list,
                          HA_CHECK_OPT* check_opt);
bool mysql_check_table(THD* thd, TABLE_LIST* table_list,
                       HA_CHECK_OPT* check_opt);
bool mysql_repair_table(THD* thd, TABLE_LIST* table_list,
                        HA_CHECK_OPT* check_opt);
bool mysql_analyze_table(THD* thd, TABLE_LIST* table_list,
                         HA_CHECK_OPT* check_opt);
bool mysql_optimize_table(THD* thd, TABLE_LIST* table_list,
                          HA_CHECK_OPT* check_opt);
bool mysql_assign_to_keycache(THD* thd, TABLE_LIST* table_list,
                              LEX_STRING *key_cache_name);
bool mysql_preload_keys(THD* thd, TABLE_LIST* table_list);
int reassign_keycache_tables(THD* thd, KEY_CACHE *src_cache,
                             KEY_CACHE *dst_cache);
TABLE *create_virtual_tmp_table(THD *thd, List<create_field> &field_list);

bool mysql_xa_recover(THD *thd);

bool check_simple_select();
int mysql_alter_tablespace(THD* thd, st_alter_tablespace *ts_info);

SORT_FIELD * make_unireg_sortorder(ORDER *order, uint *length);
int setup_order(THD *thd, Item **ref_pointer_array, TABLE_LIST *tables,
		List<Item> &fields, List <Item> &all_fields, ORDER *order);
int setup_group(THD *thd, Item **ref_pointer_array, TABLE_LIST *tables,
		List<Item> &fields, List<Item> &all_fields, ORDER *order,
		bool *hidden_group_fields);

bool handle_select(THD *thd, LEX *lex, select_result *result,
                   ulong setup_tables_done_option);
bool mysql_select(THD *thd, Item ***rref_pointer_array,
                  TABLE_LIST *tables, uint wild_num,  List<Item> &list,
                  COND *conds, uint og_num, ORDER *order, ORDER *group,
                  Item *having, ORDER *proc_param, ulong select_type, 
                  select_result *result, SELECT_LEX_UNIT *unit, 
                  SELECT_LEX *select_lex);
void free_underlaid_joins(THD *thd, SELECT_LEX *select);
bool mysql_explain_union(THD *thd, SELECT_LEX_UNIT *unit,
                         select_result *result);
int mysql_explain_select(THD *thd, SELECT_LEX *sl, char const *type,
			 select_result *result);
bool mysql_union(THD *thd, LEX *lex, select_result *result,
                 SELECT_LEX_UNIT *unit, ulong setup_tables_done_option);
bool mysql_handle_derived(LEX *lex, bool (*processor)(THD *thd,
                                                      LEX *lex,
                                                      TABLE_LIST *table));
bool mysql_derived_prepare(THD *thd, LEX *lex, TABLE_LIST *t);
bool mysql_derived_filling(THD *thd, LEX *lex, TABLE_LIST *t);
Field *create_tmp_field(THD *thd, TABLE *table,Item *item, Item::Type type,
			Item ***copy_func, Field **from_field,
                        Field **def_field,
			bool group, bool modify_item,
			bool table_cant_handle_bit_fields,
                        bool make_copy_field,
                        uint convert_blob_length);
void sp_prepare_create_field(THD *thd, create_field *sql_field);
int prepare_create_field(create_field *sql_field, 
			 uint *blob_columns, 
			 int *timestamps, int *timestamps_with_niladic,
			 uint table_flags);
bool mysql_create_table(THD *thd,const char *db, const char *table_name,
                        HA_CREATE_INFO *create_info,
                        List<create_field> &fields, List<Key> &keys,
                        bool tmp_table, uint select_field_count,
                        bool use_copy_create_info);

bool mysql_alter_table(THD *thd, char *new_db, char *new_name,
                       HA_CREATE_INFO *create_info,
                       TABLE_LIST *table_list,
                       List<create_field> &fields,
                       List<Key> &keys,
                       uint order_num, ORDER *order, bool ignore,
                       ALTER_INFO *alter_info, bool do_send_ok);
bool mysql_recreate_table(THD *thd, TABLE_LIST *table_list, bool do_send_ok);
bool mysql_create_like_table(THD *thd, TABLE_LIST *table,
                             HA_CREATE_INFO *create_info,
                             Table_ident *src_table);
bool mysql_rename_table(handlerton *base, const char *old_db,
                        const char * old_name, const char *new_db,
                        const char * new_name, uint flags);
bool mysql_create_index(THD *thd, TABLE_LIST *table_list, List<Key> &keys);
bool mysql_drop_index(THD *thd, TABLE_LIST *table_list,
                      ALTER_INFO *alter_info);
bool mysql_prepare_update(THD *thd, TABLE_LIST *table_list,
                          Item **conds, uint order_num, ORDER *order);
int mysql_update(THD *thd,TABLE_LIST *tables,List<Item> &fields,
		 List<Item> &values,COND *conds,
		 uint order_num, ORDER *order, ha_rows limit,
		 enum enum_duplicates handle_duplicates, bool ignore);
bool mysql_multi_update(THD *thd, TABLE_LIST *table_list,
                        List<Item> *fields, List<Item> *values,
                        COND *conds, ulonglong options,
                        enum enum_duplicates handle_duplicates, bool ignore,
                        SELECT_LEX_UNIT *unit, SELECT_LEX *select_lex);
bool mysql_prepare_insert(THD *thd, TABLE_LIST *table_list, TABLE *table,
                          List<Item> &fields, List_item *values,
                          List<Item> &update_fields,
                          List<Item> &update_values, enum_duplicates duplic,
                          COND **where, bool select_insert);
bool mysql_insert(THD *thd,TABLE_LIST *table,List<Item> &fields,
                  List<List_item> &values, List<Item> &update_fields,
                  List<Item> &update_values, enum_duplicates flag,
                  bool ignore);
int check_that_all_fields_are_given_values(THD *thd, TABLE *entry,
                                           TABLE_LIST *table_list);
bool mysql_prepare_delete(THD *thd, TABLE_LIST *table_list, Item **conds);
bool mysql_delete(THD *thd, TABLE_LIST *table_list, COND *conds,
                  SQL_LIST *order, ha_rows rows, ulonglong options,
                  bool reset_auto_increment);
bool mysql_truncate(THD *thd, TABLE_LIST *table_list, bool dont_send_ok);
bool mysql_create_or_drop_trigger(THD *thd, TABLE_LIST *tables, bool create);
uint create_table_def_key(THD *thd, char *key, TABLE_LIST *table_list,
                          bool tmp_table);
TABLE_SHARE *get_table_share(THD *thd, TABLE_LIST *table_list, char *key,
                             uint key_length, uint db_flags, int *error);
void release_table_share(TABLE_SHARE *share, enum release_type type);
TABLE_SHARE *get_cached_table_share(const char *db, const char *table_name);
TABLE *open_ltable(THD *thd, TABLE_LIST *table_list, thr_lock_type update);
TABLE *open_table(THD *thd, TABLE_LIST *table_list, MEM_ROOT* mem,
		  bool *refresh, uint flags);
bool reopen_name_locked_table(THD* thd, TABLE_LIST* table);
TABLE *find_locked_table(THD *thd, const char *db,const char *table_name);
bool reopen_tables(THD *thd,bool get_locks,bool in_refresh);
bool close_data_tables(THD *thd,const char *db, const char *table_name);
bool wait_for_tables(THD *thd);
bool table_is_used(TABLE *table, bool wait_for_name_lock);
TABLE *drop_locked_tables(THD *thd,const char *db, const char *table_name);
void abort_locked_tables(THD *thd,const char *db, const char *table_name);
void execute_init_command(THD *thd, sys_var_str *init_command_var,
			  rw_lock_t *var_mutex);
extern Field *not_found_field;
extern Field *view_ref_found;

enum find_item_error_report_type {REPORT_ALL_ERRORS, REPORT_EXCEPT_NOT_FOUND,
				  IGNORE_ERRORS, REPORT_EXCEPT_NON_UNIQUE,
                                  IGNORE_EXCEPT_NON_UNIQUE};
Field *
find_field_in_tables(THD *thd, Item_ident *item,
                     TABLE_LIST *first_table, TABLE_LIST *last_table,
                     Item **ref, find_item_error_report_type report_error,
                     bool check_privileges, bool register_tree_change);
Field *
find_field_in_table_ref(THD *thd, TABLE_LIST *table_list,
                        const char *name, uint length,
                        const char *item_name, const char *db_name,
                        const char *table_name, Item **ref,
                        bool check_privileges, bool allow_rowid,
                        uint *cached_field_index_ptr,
                        bool register_tree_change, TABLE_LIST **actual_table);
Field *
find_field_in_table(THD *thd, TABLE *table, const char *name, uint length,
                    bool allow_rowid, uint *cached_field_index_ptr);
Field *
find_field_in_table_sef(TABLE *table, const char *name);

#endif /* MYSQL_SERVER */

#ifdef HAVE_OPENSSL
#include <openssl/des.h>
struct st_des_keyblock
{
  DES_cblock key1, key2, key3;
};
struct st_des_keyschedule
{
  DES_key_schedule ks1, ks2, ks3;
};
extern char *des_key_file;
extern struct st_des_keyschedule des_keyschedule[10];
extern uint des_default_key;
extern pthread_mutex_t LOCK_des_key_file;
bool load_des_key_file(const char *file_name);
#endif /* HAVE_OPENSSL */

#ifdef MYSQL_SERVER
/* sql_do.cc */
bool mysql_do(THD *thd, List<Item> &values);

/* sql_analyse.h */
bool append_escaped(String *to_str, String *from_str);

/* sql_show.cc */
bool mysqld_show_open_tables(THD *thd,const char *wild);
bool mysqld_show_logs(THD *thd);
void append_identifier(THD *thd, String *packet, const char *name,
		       uint length);
int get_quote_char_for_identifier(THD *thd, const char *name, uint length);
void mysqld_list_fields(THD *thd,TABLE_LIST *table, const char *wild);
int mysqld_dump_create_info(THD *thd, TABLE_LIST *table_list, int fd);
bool mysqld_show_create(THD *thd, TABLE_LIST *table_list);
bool mysqld_show_create_db(THD *thd, char *dbname, HA_CREATE_INFO *create);

void mysqld_list_processes(THD *thd,const char *user,bool verbose);
int mysqld_show_status(THD *thd);
int mysqld_show_variables(THD *thd,const char *wild);
bool mysqld_show_storage_engines(THD *thd);
bool mysqld_show_authors(THD *thd);
bool mysqld_show_contributors(THD *thd);
bool mysqld_show_privileges(THD *thd);
bool mysqld_show_column_types(THD *thd);
bool mysqld_help (THD *thd, const char *text);
void calc_sum_of_all_status(STATUS_VAR *to);

void append_definer(THD *thd, String *buffer, const LEX_STRING *definer_user,
                    const LEX_STRING *definer_host);

int add_status_vars(SHOW_VAR *list);
void remove_status_vars(SHOW_VAR *list);
void init_status_vars();
void free_status_vars();

/* information schema */
extern LEX_STRING information_schema_name;
extern const LEX_STRING partition_keywords[];
LEX_STRING *make_lex_string(THD *thd, LEX_STRING *lex_str,
                            const char* str, uint length,
                            bool allocate_lex_string);
ST_SCHEMA_TABLE *find_schema_table(THD *thd, const char* table_name);
ST_SCHEMA_TABLE *get_schema_table(enum enum_schema_tables schema_table_idx);
int prepare_schema_table(THD *thd, LEX *lex, Table_ident *table_ident,
                         enum enum_schema_tables schema_table_idx);
int make_schema_select(THD *thd,  SELECT_LEX *sel,
                       enum enum_schema_tables schema_table_idx);
int mysql_schema_table(THD *thd, LEX *lex, TABLE_LIST *table_list);
int fill_schema_user_privileges(THD *thd, TABLE_LIST *tables, COND *cond);
int fill_schema_schema_privileges(THD *thd, TABLE_LIST *tables, COND *cond);
int fill_schema_table_privileges(THD *thd, TABLE_LIST *tables, COND *cond);
int fill_schema_column_privileges(THD *thd, TABLE_LIST *tables, COND *cond);
bool get_schema_tables_result(JOIN *join);
#define is_schema_db(X) \
  !my_strcasecmp(system_charset_info, information_schema_name.str, (X))

/* sql_prepare.cc */

void mysql_stmt_prepare(THD *thd, const char *packet, uint packet_length);
void mysql_stmt_execute(THD *thd, char *packet, uint packet_length);
void mysql_stmt_close(THD *thd, char *packet);
void mysql_sql_stmt_prepare(THD *thd);
void mysql_sql_stmt_execute(THD *thd);
void mysql_sql_stmt_close(THD *thd);
void mysql_stmt_fetch(THD *thd, char *packet, uint packet_length);
void mysql_stmt_reset(THD *thd, char *packet);
void mysql_stmt_get_longdata(THD *thd, char *pos, ulong packet_length);
void reinit_stmt_before_use(THD *thd, LEX *lex);

/* sql_handler.cc */
bool mysql_ha_open(THD *thd, TABLE_LIST *tables, bool reopen);
bool mysql_ha_close(THD *thd, TABLE_LIST *tables);
bool mysql_ha_read(THD *, TABLE_LIST *,enum enum_ha_read_modes,char *,
                   List<Item> *,enum ha_rkey_function,Item *,ha_rows,ha_rows);
int mysql_ha_flush(THD *thd, TABLE_LIST *tables, uint mode_flags,
                   bool is_locked);
/* mysql_ha_flush mode_flags bits */
#define MYSQL_HA_CLOSE_FINAL        0x00
#define MYSQL_HA_REOPEN_ON_USAGE    0x01
#define MYSQL_HA_FLUSH_ALL          0x02

/* sql_base.cc */
#define TMP_TABLE_KEY_EXTRA 8
void set_item_name(Item *item,char *pos,uint length);
bool add_field_to_list(THD *thd, char *field_name, enum enum_field_types type,
		       char *length, char *decimal,
		       uint type_modifier,
		       Item *default_value, Item *on_update_value,
		       LEX_STRING *comment,
		       char *change, List<String> *interval_list,
		       CHARSET_INFO *cs,
		       uint uint_geom_type);
create_field * new_create_field(THD *thd, char *field_name, enum_field_types type,
				char *length, char *decimals,
				uint type_modifier, 
				Item *default_value, Item *on_update_value,
				LEX_STRING *comment, char *change, 
				List<String> *interval_list, CHARSET_INFO *cs,
				uint uint_geom_type);
void store_position_for_column(const char *name);
bool add_to_list(THD *thd, SQL_LIST &list,Item *group,bool asc);
bool push_new_name_resolution_context(THD *thd,
                                      TABLE_LIST *left_op,
                                      TABLE_LIST *right_op);
void add_join_on(TABLE_LIST *b,Item *expr);
void add_join_natural(TABLE_LIST *a,TABLE_LIST *b,List<String> *using_fields);
bool add_proc_to_list(THD *thd, Item *item);
TABLE *unlink_open_table(THD *thd,TABLE *list,TABLE *find);
void update_non_unique_table_error(TABLE_LIST *update,
                                   const char *operation,
                                   TABLE_LIST *duplicate);

SQL_SELECT *make_select(TABLE *head, table_map const_tables,
			table_map read_tables, COND *conds,
                        bool allow_null_cond,  int *error);
extern Item **not_found_item;
Item ** find_item_in_list(Item *item, List<Item> &items, uint *counter,
                          find_item_error_report_type report_error,
                          bool *unaliased);
bool get_key_map_from_key_list(key_map *map, TABLE *table,
                               List<String> *index_list);
bool insert_fields(THD *thd, Name_resolution_context *context,
		   const char *db_name, const char *table_name,
                   List_iterator<Item> *it, bool any_privileges);
bool setup_tables(THD *thd, Name_resolution_context *context,
                  List<TABLE_LIST> *from_clause, TABLE_LIST *tables,
                  TABLE_LIST **leaves, bool select_insert);
bool setup_tables_and_check_access(THD *thd, 
                                   Name_resolution_context *context,
                                   List<TABLE_LIST> *from_clause, 
                                   TABLE_LIST *tables, 
                                   TABLE_LIST **leaves, 
                                   bool select_insert,
                                   ulong want_access_first,
                                   ulong want_access);
int setup_wild(THD *thd, TABLE_LIST *tables, List<Item> &fields,
	       List<Item> *sum_func_list, uint wild_num);
bool setup_fields(THD *thd, Item** ref_pointer_array,
                  List<Item> &item, enum_mark_columns mark_used_columns,
                  List<Item> *sum_func_list, bool allow_sum_func);
inline bool setup_fields_with_no_wrap(THD *thd, Item **ref_pointer_array,
                                      List<Item> &item,
                                      enum_mark_columns mark_used_columns,
                                      List<Item> *sum_func_list,
                                      bool allow_sum_func)
{
  bool res;
  thd->lex->select_lex.no_wrap_view_item= TRUE;
  res= setup_fields(thd, ref_pointer_array, item, mark_used_columns, sum_func_list,
                    allow_sum_func);
  thd->lex->select_lex.no_wrap_view_item= FALSE;
  return res;
}
int setup_conds(THD *thd, TABLE_LIST *tables, TABLE_LIST *leaves,
		COND **conds);
int setup_ftfuncs(SELECT_LEX* select);
int init_ftfuncs(THD *thd, SELECT_LEX* select, bool no_order);
void wait_for_condition(THD *thd, pthread_mutex_t *mutex,
                        pthread_cond_t *cond);
int open_tables(THD *thd, TABLE_LIST **tables, uint *counter, uint flags);
int simple_open_n_lock_tables(THD *thd,TABLE_LIST *tables);
bool open_and_lock_tables(THD *thd,TABLE_LIST *tables);
bool open_normal_and_derived_tables(THD *thd, TABLE_LIST *tables, uint flags);
int lock_tables(THD *thd, TABLE_LIST *tables, uint counter, bool *need_reopen);
TABLE *open_temporary_table(THD *thd, const char *path, const char *db,
			    const char *table_name, bool link_in_list);
bool rm_temporary_table(handlerton *base, char *path);
void free_io_cache(TABLE *entry);
void intern_close_table(TABLE *entry);
bool close_thread_table(THD *thd, TABLE **table_ptr);
void close_temporary_tables(THD *thd);
void close_tables_for_reopen(THD *thd, TABLE_LIST **tables);
TABLE_LIST *find_table_in_list(TABLE_LIST *table,
                               st_table_list *TABLE_LIST::*link,
                               const char *db_name,
                               const char *table_name);
TABLE_LIST *unique_table(THD *thd, TABLE_LIST *table, TABLE_LIST *table_list);
TABLE *find_temporary_table(THD *thd, const char *db, const char *table_name);
TABLE *find_temporary_table(THD *thd, TABLE_LIST *table_list);
bool close_temporary_table(THD *thd, TABLE_LIST *table_list);
void close_temporary_table(THD *thd, TABLE *table, bool free_share,
                           bool delete_table);
void close_temporary(TABLE *table, bool free_share, bool delete_table);
bool rename_temporary_table(THD* thd, TABLE *table, const char *new_db,
			    const char *table_name);
void remove_db_from_cache(const char *db);
void flush_tables();
bool is_equal(const LEX_STRING *a, const LEX_STRING *b);
char *make_default_log_name(char *buff,const char* log_ext);

#ifdef WITH_PARTITION_STORAGE_ENGINE
uint fast_alter_partition_table(THD *thd, TABLE *table,
                                ALTER_INFO *alter_info,
                                HA_CREATE_INFO *create_info,
                                TABLE_LIST *table_list,
                                List<create_field> *create_list,
                                List<Key> *key_list, char *db,
                                const char *table_name,
                                uint fast_alter_partition);
uint prep_alter_part_table(THD *thd, TABLE *table, ALTER_INFO *alter_info,
                           HA_CREATE_INFO *create_info,
                           handlerton *old_db_type,
                           bool *partition_changed,
                           uint *fast_alter_partition);
#endif

/* bits for last argument to remove_table_from_cache() */
#define RTFC_NO_FLAG                0x0000
#define RTFC_OWNED_BY_THD_FLAG      0x0001
#define RTFC_WAIT_OTHER_THREAD_FLAG 0x0002
#define RTFC_CHECK_KILLED_FLAG      0x0004
bool remove_table_from_cache(THD *thd, const char *db, const char *table,
                             uint flags);

#define NORMAL_PART_NAME 0
#define TEMP_PART_NAME 1
#define RENAMED_PART_NAME 2
void create_partition_name(char *out, const char *in1,
                           const char *in2, uint name_variant,
                           bool translate);
void create_subpartition_name(char *out, const char *in1,
                              const char *in2, const char *in3,
                              uint name_variant);

typedef struct st_lock_param_type
{
  TABLE_LIST table_list;
  ulonglong copied;
  ulonglong deleted;
  THD *thd;
  HA_CREATE_INFO *create_info;
  ALTER_INFO *alter_info;
  List<create_field> *create_list;
  List<create_field> new_create_list;
  List<Key> *key_list;
  List<Key> new_key_list;
  TABLE *table;
  KEY *key_info_buffer;
  const char *db;
  const char *table_name;
  const void *pack_frm_data;
  enum thr_lock_type old_lock_type;
  uint key_count;
  uint db_options;
  uint pack_frm_len;
  partition_info *part_info;
} ALTER_PARTITION_PARAM_TYPE;

void mem_alloc_error(size_t size);

enum ddl_log_entry_code
{
  /*
    DDL_LOG_EXECUTE_CODE:
      This is a code that indicates that this is a log entry to
      be executed, from this entry a linked list of log entries
      can be found and executed.
    DDL_LOG_ENTRY_CODE:
      An entry to be executed in a linked list from an execute log
      entry.
    DDL_IGNORE_LOG_ENTRY_CODE:
      An entry that is to be ignored
  */
  DDL_LOG_EXECUTE_CODE = 'e',
  DDL_LOG_ENTRY_CODE = 'l',
  DDL_IGNORE_LOG_ENTRY_CODE = 'i'
};

enum ddl_log_action_code
{
  /*
    The type of action that a DDL_LOG_ENTRY_CODE entry is to
    perform.
    DDL_LOG_DELETE_ACTION:
      Delete an entity
    DDL_LOG_RENAME_ACTION:
      Rename an entity
    DDL_LOG_REPLACE_ACTION:
      Rename an entity after removing the previous entry with the
      new name, that is replace this entry.
  */
  DDL_LOG_DELETE_ACTION = 'd',
  DDL_LOG_RENAME_ACTION = 'r',
  DDL_LOG_REPLACE_ACTION = 's'
};


typedef struct st_ddl_log_entry
{
  const char *name;
  const char *from_name;
  const char *handler_name;
  uint next_entry;
  uint entry_pos;
  enum ddl_log_entry_code entry_type;
  enum ddl_log_action_code action_type;
  /*
    Most actions have only one phase. REPLACE does however have two
    phases. The first phase removes the file with the new name if
    there was one there before and the second phase renames the
    old name to the new name.
  */
  char phase;
} DDL_LOG_ENTRY;

typedef struct st_ddl_log_memory_entry
{
  uint entry_pos;
  struct st_ddl_log_memory_entry *next_log_entry;
  struct st_ddl_log_memory_entry *prev_log_entry;
  struct st_ddl_log_memory_entry *next_active_log_entry;
} DDL_LOG_MEMORY_ENTRY;


bool write_ddl_log_entry(DDL_LOG_ENTRY *ddl_log_entry,
                           DDL_LOG_MEMORY_ENTRY **active_entry);
bool write_execute_ddl_log_entry(uint first_entry,
                                   bool complete,
                                   DDL_LOG_MEMORY_ENTRY **active_entry);
bool deactivate_ddl_log_entry(uint entry_no);
void release_ddl_log_memory_entry(DDL_LOG_MEMORY_ENTRY *log_entry);
bool sync_ddl_log();
void release_ddl_log();
void execute_ddl_log_recovery();
bool execute_ddl_log_entry(THD *thd, uint first_entry);

extern pthread_mutex_t LOCK_gdl;

#define WFRM_WRITE_SHADOW 1
#define WFRM_INSTALL_SHADOW 2
#define WFRM_PACK_FRM 4
bool mysql_write_frm(ALTER_PARTITION_PARAM_TYPE *lpt, uint flags);
int abort_and_upgrade_lock(ALTER_PARTITION_PARAM_TYPE *lpt);
void close_open_tables_and_downgrade(ALTER_PARTITION_PARAM_TYPE *lpt);
void mysql_wait_completed_table(ALTER_PARTITION_PARAM_TYPE *lpt, TABLE *my_table);

bool close_cached_tables(THD *thd, bool wait_for_refresh, TABLE_LIST *tables, bool have_lock = FALSE);
void copy_field_from_tmp_record(Field *field,int offset);
bool fill_record(THD *thd, Field **field, List<Item> &values,
                 bool ignore_errors);
bool fill_record_n_invoke_before_triggers(THD *thd, List<Item> &fields,
                                          List<Item> &values,
                                          bool ignore_errors,
                                          Table_triggers_list *triggers,
                                          enum trg_event_type event);
bool fill_record_n_invoke_before_triggers(THD *thd, Field **field,
                                          List<Item> &values,
                                          bool ignore_errors,
                                          Table_triggers_list *triggers,
                                          enum trg_event_type event);
OPEN_TABLE_LIST *list_open_tables(THD *thd, const char *db, const char *wild);

inline TABLE_LIST *find_table_in_global_list(TABLE_LIST *table,
                                             const char *db_name,
                                             const char *table_name)
{
  return find_table_in_list(table, &TABLE_LIST::next_global,
                            db_name, table_name);
}

inline TABLE_LIST *find_table_in_local_list(TABLE_LIST *table,
                                            const char *db_name,
                                            const char *table_name)
{
  return find_table_in_list(table, &TABLE_LIST::next_local,
                            db_name, table_name);
}


/* sql_calc.cc */
bool eval_const_cond(COND *cond);

/* sql_load.cc */
bool mysql_load(THD *thd, sql_exchange *ex, TABLE_LIST *table_list,
	        List<Item> &fields_vars, List<Item> &set_fields,
                List<Item> &set_values_list,
                enum enum_duplicates handle_duplicates, bool ignore,
                bool local_file);
int write_record(THD *thd, TABLE *table, COPY_INFO *info);

/* sql_manager.cc */
extern ulong volatile manager_status;
extern bool volatile manager_thread_in_use, mqh_used;
extern pthread_t manager_thread;
pthread_handler_t handle_manager(void *arg);
bool mysql_manager_submit(void (*action)());


/* sql_test.cc */
#ifndef DBUG_OFF
void print_where(COND *cond,const char *info);
void print_cached_tables(void);
void TEST_filesort(SORT_FIELD *sortorder,uint s_length);
void print_plan(JOIN* join,uint idx, double record_count, double read_time,
                double current_read_time, const char *info);
#endif
void mysql_print_status();
/* key.cc */
int find_ref_key(KEY *key, uint key_count, Field *field, uint *key_length);
void key_copy(byte *to_key, byte *from_record, KEY *key_info, uint key_length);
void key_restore(byte *to_record, byte *from_key, KEY *key_info,
                 uint key_length);
bool key_cmp_if_same(TABLE *form,const byte *key,uint index,uint key_length);
void key_unpack(String *to,TABLE *form,uint index);
bool check_if_key_used(TABLE *table, uint idx, List<Item> &fields);
int key_cmp(KEY_PART_INFO *key_part, const byte *key, uint key_length);
int key_rec_cmp(void *key_info, byte *a, byte *b);

bool init_errmessage(void);
#endif /* MYSQL_SERVER */
void sql_perror(const char *message);

<<<<<<< HEAD

int vprint_msg_to_log(enum loglevel level, const char *format, va_list args);
void sql_print_error(const char *format, ...);
void sql_print_warning(const char *format, ...);
void sql_print_information(const char *format, ...);
typedef void (*sql_print_message_func)(const char *format, ...);
extern sql_print_message_func sql_print_message_handlers[];

/* type of the log table */
#define QUERY_LOG_SLOW 1
#define QUERY_LOG_GENERAL 2
=======
void vprint_msg_to_log(enum loglevel level, const char *format, va_list args);
void sql_print_error(const char *format, ...) ATTRIBUTE_FORMAT(printf, 1, 2);
void sql_print_warning(const char *format, ...) ATTRIBUTE_FORMAT(printf, 1, 2);
void sql_print_information(const char *format, ...)
  ATTRIBUTE_FORMAT(printf, 1, 2);
>>>>>>> d5d89bcf

int error_log_print(enum loglevel level, const char *format,
                    va_list args);

bool slow_log_print(THD *thd, const char *query, uint query_length,
                    time_t query_start_arg);

bool general_log_print(THD *thd, enum enum_server_command command,
                       const char *format,...);

bool fn_format_relative_to_data_home(my_string to, const char *name,
				     const char *dir, const char *extension);
#ifdef MYSQL_SERVER
File open_binlog(IO_CACHE *log, const char *log_file_name,
                 const char **errmsg);

/* mysqld.cc */
extern void MYSQLerror(const char*);
void refresh_status(THD *thd);

/* item_func.cc */
extern bool check_reserved_words(LEX_STRING *name);

/* strfunc.cc */
ulonglong find_set(TYPELIB *lib, const char *x, uint length, CHARSET_INFO *cs,
		   char **err_pos, uint *err_len, bool *set_warning);
uint find_type(TYPELIB *lib, const char *find, uint length, bool part_match);
uint find_type2(TYPELIB *lib, const char *find, uint length, CHARSET_INFO *cs);
void unhex_type2(TYPELIB *lib);
uint check_word(TYPELIB *lib, const char *val, const char *end,
		const char **end_of_word);


bool is_keyword(const char *name, uint len);

#define MY_DB_OPT_FILE "db.opt"
bool my_database_names_init(void);
void my_database_names_free(void);
bool check_db_dir_existence(const char *db_name);
bool load_db_opt(THD *thd, const char *path, HA_CREATE_INFO *create);
bool load_db_opt_by_name(THD *thd, const char *db_name,
                         HA_CREATE_INFO *db_create_info);
bool my_dbopt_init(void);
void my_dbopt_cleanup(void);
extern int creating_database; // How many database locks are made
extern int creating_table;    // How many mysql_create_table() are running

/*
  External variables
*/

extern time_t start_time;
extern char *mysql_data_home,server_version[SERVER_VERSION_LENGTH],
	    mysql_real_data_home[], *opt_mysql_tmpdir, mysql_charsets_dir[],
            def_ft_boolean_syntax[sizeof(ft_boolean_syntax)];
#define mysql_tmpdir (my_tmpdir(&mysql_tmpdir_list))
extern MY_TMPDIR mysql_tmpdir_list;
extern const LEX_STRING command_name[];
extern const char *first_keyword, *my_localhost, *delayed_user, *binary_keyword;
extern const char **errmesg;			/* Error messages */
extern const char *myisam_recover_options_str;
extern const char *in_left_expr_name, *in_additional_cond;
extern const char * const triggers_file_ext;
extern const char * const trigname_file_ext;
extern Eq_creator eq_creator;
extern Ne_creator ne_creator;
extern Gt_creator gt_creator;
extern Lt_creator lt_creator;
extern Ge_creator ge_creator;
extern Le_creator le_creator;
extern char language[FN_REFLEN], reg_ext[FN_EXTLEN];
extern uint reg_ext_length;
extern char glob_hostname[FN_REFLEN], mysql_home[FN_REFLEN];
extern char pidfile_name[FN_REFLEN], system_time_zone[30], *opt_init_file;
extern char log_error_file[FN_REFLEN], *opt_tc_log_file;
extern double log_10[32];
extern ulonglong log_10_int[20];
extern ulonglong keybuff_size;
extern ulonglong thd_startup_options;
extern ulong refresh_version,flush_version, thread_id;
extern ulong binlog_cache_use, binlog_cache_disk_use;
extern ulong aborted_threads,aborted_connects;
extern ulong delayed_insert_timeout;
extern ulong delayed_insert_limit, delayed_queue_size;
extern ulong delayed_insert_threads, delayed_insert_writes;
extern ulong delayed_rows_in_use,delayed_insert_errors;
extern ulong slave_open_temp_tables;
extern ulong query_cache_size, query_cache_min_res_unit;
extern ulong slow_launch_threads, slow_launch_time;
extern ulong table_cache_size, table_def_size;
extern ulong max_connections,max_connect_errors, connect_timeout;
extern ulong slave_net_timeout, slave_trans_retries;
extern uint max_user_connections;
extern ulong what_to_log,flush_time;
extern ulong query_buff_size, thread_stack;
extern ulong max_prepared_stmt_count, prepared_stmt_count;
extern ulong binlog_cache_size, max_binlog_cache_size, open_files_limit;
extern ulong max_binlog_size, max_relay_log_size;
#ifdef HAVE_ROW_BASED_REPLICATION
extern ulong opt_binlog_rows_event_max_size;
#endif
extern ulong rpl_recovery_rank, thread_cache_size;
extern ulong back_log;
extern ulong specialflag, current_pid;
extern ulong expire_logs_days, sync_binlog_period, sync_binlog_counter;
extern ulong opt_tc_log_size, tc_log_max_pages_used, tc_log_page_size;
extern ulong tc_log_page_waits;
extern my_bool relay_log_purge, opt_innodb_safe_binlog, opt_innodb;
extern uint test_flags,select_errors,ha_open_options;
extern uint protocol_version, mysqld_port, dropping_tables;
extern uint delay_key_write_options, lower_case_table_names;
extern bool opt_endinfo, using_udf_functions;
extern my_bool locked_in_memory;
extern bool opt_using_transactions, mysqld_embedded;
extern bool using_update_log, opt_large_files, server_id_supplied;
extern bool opt_update_log, opt_bin_log, opt_error_log;
extern my_bool opt_log, opt_slow_log;
extern ulong log_output_options;
extern my_bool opt_log_queries_not_using_indexes;
extern bool opt_disable_networking, opt_skip_show_db;
extern my_bool opt_character_set_client_handshake;
extern bool volatile abort_loop, shutdown_in_progress, grant_option;
extern uint volatile thread_count, thread_running, global_read_lock;
extern my_bool opt_sql_bin_update, opt_safe_user_create, opt_no_mix_types;
extern my_bool opt_safe_show_db, opt_local_infile, opt_myisam_use_mmap;
extern my_bool opt_slave_compressed_protocol, use_temp_pool;
extern my_bool opt_readonly, lower_case_file_system;
extern my_bool opt_enable_named_pipe, opt_sync_frm, opt_allow_suspicious_udfs;
extern my_bool opt_secure_auth;
extern my_bool opt_log_slow_admin_statements;
extern my_bool sp_automatic_privileges, opt_noacl;
extern my_bool opt_old_style_user_limits, trust_function_creators;
extern uint opt_crash_binlog_innodb;
extern char *shared_memory_base_name, *mysqld_unix_port;
extern my_bool opt_enable_shared_memory;
extern char *default_tz_name;
extern my_bool opt_large_pages;
extern uint opt_large_page_size;
extern char *opt_logname, *opt_slow_logname;
extern const char *log_output_str;

extern MYSQL_BIN_LOG mysql_bin_log;
extern LOGGER logger;
extern TABLE_LIST general_log, slow_log;
extern FILE *bootstrap_file;
extern int bootstrap_error;
extern FILE *stderror_file;
extern pthread_key(MEM_ROOT**,THR_MALLOC);
extern pthread_mutex_t LOCK_mysql_create_db,LOCK_Acl,LOCK_open, LOCK_lock_db,
       LOCK_thread_count,LOCK_mapped_file,LOCK_user_locks, LOCK_status,
       LOCK_error_log, LOCK_delayed_insert, LOCK_uuid_generator,
       LOCK_delayed_status, LOCK_delayed_create, LOCK_crypt, LOCK_timezone,
       LOCK_slave_list, LOCK_active_mi, LOCK_manager, LOCK_global_read_lock,
       LOCK_global_system_variables, LOCK_user_conn,
       LOCK_prepared_stmt_count,
       LOCK_bytes_sent, LOCK_bytes_received;
#ifdef HAVE_OPENSSL
extern pthread_mutex_t LOCK_des_key_file;
#endif
extern pthread_mutex_t LOCK_server_started;
extern pthread_cond_t COND_server_started;
extern int mysqld_server_started;
extern rw_lock_t LOCK_grant, LOCK_sys_init_connect, LOCK_sys_init_slave;
extern pthread_cond_t COND_refresh, COND_thread_count, COND_manager;
extern pthread_cond_t COND_global_read_lock;
extern pthread_attr_t connection_attrib;
extern I_List<THD> threads;
extern I_List<NAMED_LIST> key_caches;
extern MY_BITMAP temp_pool;
extern String my_empty_string;
extern const String my_null_string;
extern SHOW_VAR init_vars[], status_vars[], internal_vars[];
extern struct system_variables global_system_variables;
extern struct system_variables max_system_variables;
extern struct system_status_var global_status_var;
extern struct rand_struct sql_rand;

extern const char *opt_date_time_formats[];
extern KNOWN_DATE_TIME_FORMAT known_date_time_formats[];

extern String null_string;
extern HASH open_cache, lock_db_cache;
extern TABLE *unused_tables;
extern const char* any_db;
extern struct my_option my_long_options[];
extern const LEX_STRING view_type;
extern uint sql_command_flags[];
extern TYPELIB log_output_typelib;

/* optional things, have_* variables */

extern SHOW_COMP_OPTION have_innodb;
extern SHOW_COMP_OPTION have_example_db;
extern SHOW_COMP_OPTION have_archive_db;
extern SHOW_COMP_OPTION have_csv_db;
extern SHOW_COMP_OPTION have_federated_db;
extern SHOW_COMP_OPTION have_blackhole_db;
extern SHOW_COMP_OPTION have_ndbcluster;
extern SHOW_COMP_OPTION have_partition_db;
extern SHOW_COMP_OPTION have_merge_db;

#ifdef WITH_CSV_STORAGE_ENGINE
extern handlerton *tina_hton;
#endif
#ifdef WITH_NDBCLUSTER_STORAGE_ENGINE
extern handlerton *ndbcluster_hton;
#endif
#ifdef WITH_PARTITION_STORAGE_ENGINE
extern handlerton *partition_hton;
#endif
#ifdef WITH_MYISAMMRG_STORAGE_ENGINE
extern handlerton *myisammrg_hton;
#endif

extern handlerton *myisam_hton;
extern handlerton *heap_hton;

extern SHOW_COMP_OPTION have_row_based_replication;
extern SHOW_COMP_OPTION have_openssl, have_symlink, have_dlopen;
extern SHOW_COMP_OPTION have_query_cache;
extern SHOW_COMP_OPTION have_geometry, have_rtree_keys;
extern SHOW_COMP_OPTION have_crypt;
extern SHOW_COMP_OPTION have_compress;

#ifndef __WIN__
extern pthread_t signal_thread;
#endif

#ifdef HAVE_OPENSSL
extern struct st_VioSSLFd * ssl_acceptor_fd;
#endif /* HAVE_OPENSSL */

MYSQL_LOCK *mysql_lock_tables(THD *thd, TABLE **table, uint count,
                              uint flags, bool *need_reopen);
/* mysql_lock_tables() and open_table() flags bits */
#define MYSQL_LOCK_IGNORE_GLOBAL_READ_LOCK      0x0001
#define MYSQL_LOCK_IGNORE_FLUSH                 0x0002
#define MYSQL_LOCK_NOTIFY_IF_NEED_REOPEN        0x0004
#define MYSQL_OPEN_IGNORE_LOCKED_TABLES         0x0008

void mysql_unlock_tables(THD *thd, MYSQL_LOCK *sql_lock);
void mysql_unlock_read_tables(THD *thd, MYSQL_LOCK *sql_lock);
void mysql_unlock_some_tables(THD *thd, TABLE **table,uint count);
void mysql_lock_remove(THD *thd, MYSQL_LOCK *locked,TABLE *table);
void mysql_lock_abort(THD *thd, TABLE *table, bool upgrade_lock);
void mysql_lock_downgrade_write(THD *thd, TABLE *table,
                                thr_lock_type new_lock_type);
bool mysql_lock_abort_for_thread(THD *thd, TABLE *table);
MYSQL_LOCK *mysql_lock_merge(MYSQL_LOCK *a,MYSQL_LOCK *b);
TABLE_LIST *mysql_lock_have_duplicate(THD *thd, TABLE_LIST *needle,
                                      TABLE_LIST *haystack);
bool lock_global_read_lock(THD *thd);
void unlock_global_read_lock(THD *thd);
bool wait_if_global_read_lock(THD *thd, bool abort_on_refresh,
                              bool is_not_commit);
void start_waiting_global_read_lock(THD *thd);
bool make_global_read_lock_block_commit(THD *thd);
bool set_protect_against_global_read_lock(void);
void unset_protect_against_global_read_lock(void);
void broadcast_refresh(void);

/* Lock based on name */
int lock_and_wait_for_table_name(THD *thd, TABLE_LIST *table_list);
int lock_table_name(THD *thd, TABLE_LIST *table_list, bool check_in_use);
void unlock_table_name(THD *thd, TABLE_LIST *table_list);
bool wait_for_locked_table_names(THD *thd, TABLE_LIST *table_list);
bool lock_table_names(THD *thd, TABLE_LIST *table_list);
void unlock_table_names(THD *thd, TABLE_LIST *table_list,
			TABLE_LIST *last_table);


/* old unireg functions */

void unireg_init(ulong options);
void unireg_end(void);
bool mysql_create_frm(THD *thd, const char *file_name,
                      const char *db, const char *table,
		      HA_CREATE_INFO *create_info,
		      List<create_field> &create_field,
		      uint key_count,KEY *key_info,handler *db_type);
int rea_create_table(THD *thd, const char *path,
                     const char *db, const char *table_name,
                     HA_CREATE_INFO *create_info,
  		     List<create_field> &create_field,
                     uint key_count,KEY *key_info,
                     handler *file);
int format_number(uint inputflag,uint max_length,my_string pos,uint length,
		  my_string *errpos);

/* table.cc */
TABLE_SHARE *alloc_table_share(TABLE_LIST *table_list, char *key,
                               uint key_length);
void init_tmp_table_share(TABLE_SHARE *share, const char *key, uint key_length,
                          const char *table_name, const char *path);
void free_table_share(TABLE_SHARE *share);
int open_table_def(THD *thd, TABLE_SHARE *share, uint db_flags);
void open_table_error(TABLE_SHARE *share, int error, int db_errno, int errarg);
int open_table_from_share(THD *thd, TABLE_SHARE *share, const char *alias,
                          uint db_stat, uint prgflag, uint ha_open_flags,
                          TABLE *outparam, bool is_create_table);
int readfrm(const char *name, const void** data, uint* length);
int writefrm(const char* name, const void* data, uint len);
int closefrm(TABLE *table, bool free_share);
int read_string(File file, gptr *to, uint length);
void free_blobs(TABLE *table);
int set_zone(int nr,int min_zone,int max_zone);
ulong convert_period_to_month(ulong period);
ulong convert_month_to_period(ulong month);
void get_date_from_daynr(long daynr,uint *year, uint *month,
			 uint *day);
my_time_t TIME_to_timestamp(THD *thd, const TIME *t, my_bool *not_exist);
bool str_to_time_with_warn(const char *str,uint length,TIME *l_time);
timestamp_type str_to_datetime_with_warn(const char *str, uint length,
                                         TIME *l_time, uint flags);
void localtime_to_TIME(TIME *to, struct tm *from);
void calc_time_from_sec(TIME *to, long seconds, long microseconds);

void make_truncated_value_warning(THD *thd, const char *str_val,
				  uint str_length, timestamp_type time_type,
                                  const char *field_name);

bool date_add_interval(TIME *ltime, interval_type int_type, INTERVAL interval);
bool calc_time_diff(TIME *l_time1, TIME *l_time2, int l_sign,
                    longlong *seconds_out, long *microseconds_out);

extern LEX_STRING interval_type_to_name[];

extern DATE_TIME_FORMAT *date_time_format_make(timestamp_type format_type,
					       const char *format_str,
					       uint format_length);
extern DATE_TIME_FORMAT *date_time_format_copy(THD *thd,
					       DATE_TIME_FORMAT *format);
const char *get_date_time_format_str(KNOWN_DATE_TIME_FORMAT *format,
				     timestamp_type type);
extern bool make_date_time(DATE_TIME_FORMAT *format, TIME *l_time,
			   timestamp_type type, String *str);
void make_datetime(const DATE_TIME_FORMAT *format, const TIME *l_time,
                   String *str);
void make_date(const DATE_TIME_FORMAT *format, const TIME *l_time,
               String *str);
void make_time(const DATE_TIME_FORMAT *format, const TIME *l_time,
               String *str);
int my_time_compare(TIME *a, TIME *b);

int test_if_number(char *str,int *res,bool allow_wildcards);
void change_byte(byte *,uint,char,char);
void init_read_record(READ_RECORD *info, THD *thd, TABLE *reg_form,
		      SQL_SELECT *select,
		      int use_record_cache, bool print_errors);
void init_read_record_idx(READ_RECORD *info, THD *thd, TABLE *table, 
                          bool print_error, uint idx);
void end_read_record(READ_RECORD *info);
ha_rows filesort(THD *thd, TABLE *form,struct st_sort_field *sortorder,
		 uint s_length, SQL_SELECT *select,
		 ha_rows max_rows, bool sort_positions,
                 ha_rows *examined_rows);
void filesort_free_buffers(TABLE *table);
void change_double_for_sort(double nr,byte *to);
double my_double_round(double value, int dec, bool truncate);
int get_quick_record(SQL_SELECT *select);

int calc_weekday(long daynr,bool sunday_first_day_of_week);
uint calc_week(TIME *l_time, uint week_behaviour, uint *year);
void find_date(char *pos,uint *vek,uint flag);
TYPELIB *convert_strings_to_array_type(my_string *typelibs, my_string *end);
TYPELIB *typelib(MEM_ROOT *mem_root, List<String> &strings);
ulong get_form_pos(File file, uchar *head, TYPELIB *save_names);
ulong make_new_entry(File file,uchar *fileinfo,TYPELIB *formnames,
		     const char *newname);
ulong next_io_size(ulong pos);
void append_unescaped(String *res, const char *pos, uint length);
int create_frm(THD *thd, const char *name, const char *db, const char *table,
               uint reclength, uchar *fileinfo,
	       HA_CREATE_INFO *create_info, uint keys);
void update_create_info_from_table(HA_CREATE_INFO *info, TABLE *form);
int rename_file_ext(const char * from,const char * to,const char * ext);
bool check_db_name(char *db);
bool check_column_name(const char *name);
bool check_table_name(const char *name, uint length);
char *get_field(MEM_ROOT *mem, Field *field);
bool get_field(MEM_ROOT *mem, Field *field, class String *res);
int wild_case_compare(CHARSET_INFO *cs, const char *str,const char *wildstr);
char *fn_rext(char *name);

/* Conversion functions */
uint strconvert(CHARSET_INFO *from_cs, const char *from,
                CHARSET_INFO *to_cs, char *to, uint to_length, uint *errors);
uint filename_to_tablename(const char *from, char *to, uint to_length);
uint tablename_to_filename(const char *from, char *to, uint to_length);
uint build_table_filename(char *buff, size_t bufflen, const char *db,
                          const char *table, const char *ext, uint flags);
/* Flags for conversion functions. */
#define FN_FROM_IS_TMP  (1 << 0)
#define FN_TO_IS_TMP    (1 << 1)
#define FN_IS_TMP       (FN_FROM_IS_TMP | FN_TO_IS_TMP)

/* from hostname.cc */
struct in_addr;
my_string ip_to_hostname(struct in_addr *in,uint *errors);
void inc_host_errors(struct in_addr *in);
void reset_host_errors(struct in_addr *in);
bool hostname_cache_init();
void hostname_cache_free();
void hostname_cache_refresh(void);

/* sql_cache.cc */
extern bool sql_cache_init();
extern void sql_cache_free();
extern int sql_cache_hit(THD *thd, char *inBuf, uint length);

/* item_func.cc */
Item *get_system_var(THD *thd, enum_var_type var_type, LEX_STRING name,
		     LEX_STRING component);
int get_var_with_binlog(THD *thd, enum_sql_command sql_command,
                        LEX_STRING &name, user_var_entry **out_entry);
/* log.cc */
bool flush_error_log(void);

/* sql_list.cc */
void free_list(I_List <i_string_pair> *list);
void free_list(I_List <i_string> *list);

/* sql_yacc.cc */
extern int MYSQLparse(void *thd);
#ifndef DBUG_OFF
extern void turn_parser_debug_on();
#endif

/* frm_crypt.cc */
#ifdef HAVE_CRYPTED_FRM
SQL_CRYPT *get_crypt_for_frm(void);
#endif

#include "sql_view.h"

/* Some inline functions for more speed */

inline bool add_item_to_list(THD *thd, Item *item)
{
  return thd->lex->current_select->add_item_to_list(thd, item);
}

inline bool add_value_to_list(THD *thd, Item *value)
{
  return thd->lex->value_list.push_back(value);
}

inline bool add_order_to_list(THD *thd, Item *item, bool asc)
{
  return thd->lex->current_select->add_order_to_list(thd, item, asc);
}

inline bool add_group_to_list(THD *thd, Item *item, bool asc)
{
  return thd->lex->current_select->add_group_to_list(thd, item, asc);
}

inline void mark_as_null_row(TABLE *table)
{
  table->null_row=1;
  table->status|=STATUS_NULL_ROW;
  bfill(table->null_flags,table->s->null_bytes,255);
}

inline void table_case_convert(char * name, uint length)
{
  if (lower_case_table_names)
    files_charset_info->cset->casedn(files_charset_info,
                                     name, length, name, length);
}

inline const char *table_case_name(HA_CREATE_INFO *info, const char *name)
{
  return ((lower_case_table_names == 2 && info->alias) ? info->alias : name);
}

inline ulong sql_rnd_with_mutex()
{
  pthread_mutex_lock(&LOCK_thread_count);
  ulong tmp=(ulong) (my_rnd(&sql_rand) * 0xffffffff); /* make all bits random */
  pthread_mutex_unlock(&LOCK_thread_count);
  return tmp;
}

Comp_creator *comp_eq_creator(bool invert);
Comp_creator *comp_ge_creator(bool invert);
Comp_creator *comp_gt_creator(bool invert);
Comp_creator *comp_le_creator(bool invert);
Comp_creator *comp_lt_creator(bool invert);
Comp_creator *comp_ne_creator(bool invert);

Item * all_any_subquery_creator(Item *left_expr,
				chooser_compare_func_creator cmp,
				bool all,
				SELECT_LEX *select_lex);

/*
  clean/setup table fields and map

  SYNOPSYS
    setup_table_map()
    table - TABLE structure pointer (which should be setup)
    table_list TABLE_LIST structure pointer (owner of TABLE)
    tablenr - table number
*/

inline void setup_table_map(TABLE *table, TABLE_LIST *table_list, uint tablenr)
{
  table->used_fields= 0;
  table->const_table= 0;
  table->null_row= 0;
  table->status= STATUS_NO_RECORD;
  table->keys_in_use_for_query= table->s->keys_in_use;
  table->maybe_null= table_list->outer_join;
  TABLE_LIST *embedding= table_list->embedding;
  while (!table->maybe_null && embedding)
  {
    table->maybe_null= embedding->outer_join;
    embedding= embedding->embedding;
  }
  table->tablenr= tablenr;
  table->map= (table_map) 1 << tablenr;
  table->force_index= table_list->force_index;
}


/*
  SYNOPSYS
    hexchar_to_int()
    convert a hex digit into number
*/

inline int hexchar_to_int(char c)
{
  if (c <= '9' && c >= '0')
    return c-'0';
  c|=32;
  if (c <= 'f' && c >= 'a')
    return c-'a'+10;
  return -1;
}

/*
  is_user_table()
  return true if the table was created explicitly
*/

inline bool is_user_table(TABLE * table)
{
  const char *name= table->s->table_name.str;
  return strncmp(name, tmp_file_prefix, tmp_file_prefix_length);
}

/*
  Some functions that are different in the embedded library and the normal
  server
*/

#ifndef EMBEDDED_LIBRARY
extern "C" void unireg_abort(int exit_code);
void kill_delayed_threads(void);
bool check_stack_overrun(THD *thd, long margin, char *dummy);
#else
#define unireg_abort(exit_code) DBUG_RETURN(exit_code)
inline void kill_delayed_threads(void) {}
#define check_stack_overrun(A, B, C) 0
#endif

/* Used by handlers to store things in schema tables */
bool schema_table_store_record(THD *thd, TABLE *table);

#endif /* MYSQL_SERVER */
#endif /* MYSQL_CLIENT */

#endif /* MYSQL_PRIV_H */<|MERGE_RESOLUTION|>--- conflicted
+++ resolved
@@ -1436,25 +1436,19 @@
 #endif /* MYSQL_SERVER */
 void sql_perror(const char *message);
 
-<<<<<<< HEAD
 
 int vprint_msg_to_log(enum loglevel level, const char *format, va_list args);
-void sql_print_error(const char *format, ...);
-void sql_print_warning(const char *format, ...);
-void sql_print_information(const char *format, ...);
-typedef void (*sql_print_message_func)(const char *format, ...);
-extern sql_print_message_func sql_print_message_handlers[];
-
-/* type of the log table */
-#define QUERY_LOG_SLOW 1
-#define QUERY_LOG_GENERAL 2
-=======
-void vprint_msg_to_log(enum loglevel level, const char *format, va_list args);
 void sql_print_error(const char *format, ...) ATTRIBUTE_FORMAT(printf, 1, 2);
 void sql_print_warning(const char *format, ...) ATTRIBUTE_FORMAT(printf, 1, 2);
 void sql_print_information(const char *format, ...)
   ATTRIBUTE_FORMAT(printf, 1, 2);
->>>>>>> d5d89bcf
+typedef void (*sql_print_message_func)(const char *format, ...)
+  ATTRIBUTE_FORMAT(printf, 1, 2);
+extern sql_print_message_func sql_print_message_handlers[];
+
+/* type of the log table */
+#define QUERY_LOG_SLOW 1
+#define QUERY_LOG_GENERAL 2
 
 int error_log_print(enum loglevel level, const char *format,
                     va_list args);
