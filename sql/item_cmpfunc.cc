--- conflicted
+++ resolved
@@ -4390,22 +4390,14 @@
   DBUG_ASSERT(fixed == 0);
   List_iterator<Item> li(list);
   Item *item;
-<<<<<<< HEAD
-  TABLE_LIST *save_emb_on_expr_nest= thd->thd_marker.emb_on_expr_nest;
-=======
   st_select_lex::Resolve_place save_resolve=
     thd->lex->current_select->resolve_place;
->>>>>>> 4e345334
   uchar buff[sizeof(char*)];			// Max local vars in function
   not_null_tables_cache= used_tables_cache= 0;
   const_item_cache= 1;
 
   if (functype() != COND_AND_FUNC)
-<<<<<<< HEAD
-    thd->thd_marker.emb_on_expr_nest= NULL;
-=======
     thd->lex->current_select->resolve_place= st_select_lex::RESOLVE_NONE;
->>>>>>> 4e345334
   /*
     and_table_cache is the value that Item_cond_or() returns for
     not_null_tables()
@@ -4464,11 +4456,7 @@
       maybe_null=1;
   }
   thd->lex->current_select->cond_count+= list.elements;
-<<<<<<< HEAD
-  thd->thd_marker.emb_on_expr_nest= save_emb_on_expr_nest;
-=======
   thd->lex->current_select->resolve_place= save_resolve;
->>>>>>> 4e345334
   fix_length_and_dec();
   fixed= 1;
   return FALSE;
