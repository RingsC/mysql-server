--- conflicted
+++ resolved
@@ -24,12 +24,9 @@
                        // FORMAT_DESCRIPTION_LOG_EVENT, ROTATE_EVENT,
                        // PREFIX_SQL_LOAD
 #include "rpl_utility.h"
-<<<<<<< HEAD
 #include "transaction.h"
 #include "sql_parse.h"                          // end_trans, ROLLBACK
-=======
 #include "slave.h"
->>>>>>> 42badd70
 
 static int count_relay_log_space(Relay_log_info* rli);
 
@@ -40,16 +37,8 @@
    replicate_same_server_id(::replicate_same_server_id),
    info_fd(-1), cur_log_fd(-1), relay_log(&sync_relaylog_period),
    sync_counter(0), is_relay_log_recovery(is_slave_recovery),
-<<<<<<< HEAD
-   save_temporary_tables(0), cur_log_old_open_count(0), group_relay_log_pos(0), 
-   event_relay_log_pos(0),
-#if HAVE_purify
-   is_fake(FALSE),
-#endif
-=======
    save_temporary_tables(0),
    cur_log_old_open_count(0), group_relay_log_pos(0), event_relay_log_pos(0),
->>>>>>> 42badd70
    group_master_log_pos(0), log_space_total(0), ignore_log_space_limit(0),
    last_master_timestamp(0), slave_skip_counter(0),
    abort_pos_wait(0), slave_run_id(0), sql_thd(0),
@@ -143,18 +132,7 @@
   if (inited)                       // Set if this function called
     DBUG_RETURN(0);
   fn_format(fname, info_fname, mysql_data_home, "", 4+32);
-<<<<<<< HEAD
-  mysql_mutex_lock(&rli->data_lock);
-  info_fd = rli->info_fd;
-  rli->cur_log_fd = -1;
-  rli->slave_skip_counter=0;
-  rli->abort_pos_wait=0;
-  rli->log_space_limit= relay_log_space_limit;
-  rli->log_space_total= 0;
-  rli->tables_to_lock= 0;
-  rli->tables_to_lock_count= 0;
-=======
-  pthread_mutex_lock(&data_lock);
+  mysql_mutex_lock(&data_lock);
   cur_log_fd = -1;
   slave_skip_counter=0;
   abort_pos_wait=0;
@@ -162,18 +140,13 @@
   log_space_total= 0;
   tables_to_lock= 0;
   tables_to_lock_count= 0;
->>>>>>> 42badd70
 
   char pattern[FN_REFLEN];
   (void) my_realpath(pattern, slave_load_tmpdir, 0);
   if (fn_format(pattern, PREFIX_SQL_LOAD, pattern, "",
             MY_SAFE_PATH | MY_RETURN_REAL_PATH) == NullS)
   {
-<<<<<<< HEAD
-    mysql_mutex_unlock(&rli->data_lock);
-=======
-    pthread_mutex_unlock(&data_lock);
->>>>>>> 42badd70
+    mysql_mutex_unlock(&data_lock);
     sql_print_error("Unable to use slave's temporary directory %s",
                     slave_load_tmpdir);
     DBUG_RETURN(1);
@@ -202,11 +175,7 @@
     if (opt_relay_logname && 
         opt_relay_logname[strlen(opt_relay_logname) - 1] == FN_LIBCHAR)
     {
-<<<<<<< HEAD
-      mysql_mutex_unlock(&rli->data_lock);
-=======
-      pthread_mutex_unlock(&data_lock);
->>>>>>> 42badd70
+      mysql_mutex_unlock(&data_lock);
       sql_print_error("Path '%s' is a directory name, please specify \
 a file name for --relay-log option", opt_relay_logname);
       DBUG_RETURN(1);
@@ -218,11 +187,7 @@
         opt_relaylog_index_name[strlen(opt_relaylog_index_name) - 1] 
         == FN_LIBCHAR)
     {
-<<<<<<< HEAD
-      mysql_mutex_unlock(&rli->data_lock);
-=======
-      pthread_mutex_unlock(&data_lock);
->>>>>>> 42badd70
+      mysql_mutex_unlock(&data_lock);
       sql_print_error("Path '%s' is a directory name, please specify \
 a file name for --relay-log-index option", opt_relaylog_index_name);
       DBUG_RETURN(1);
@@ -259,11 +224,7 @@
                        (max_relay_log_size ? max_relay_log_size :
                         max_binlog_size), 1, TRUE))
     {
-<<<<<<< HEAD
-      mysql_mutex_unlock(&rli->data_lock);
-=======
-      pthread_mutex_unlock(&data_lock);
->>>>>>> 42badd70
+      mysql_mutex_unlock(&data_lock);
       sql_print_error("Failed in open_log() called from init_relay_log_info()");
       DBUG_RETURN(1);
     }
@@ -297,7 +258,7 @@
     }
 
     /* Init relay log with first entry in the relay index file */
-    if (init_relay_log_pos(rli,NullS,BIN_LOG_HEADER_SIZE,0 /* no data lock */,
+    if (init_relay_log_pos(this,NullS,BIN_LOG_HEADER_SIZE,0 /* no data lock */,
                            &msg, 0))
     {
       sql_print_error("Failed to open the relay log 'FIRST' (relay_log_pos 4)");
@@ -331,17 +292,10 @@
       if (error)
       {
         if (info_fd >= 0)
-<<<<<<< HEAD
           mysql_file_close(info_fd, MYF(0));
-        rli->info_fd= -1;
-        rli->relay_log.close(LOG_CLOSE_INDEX | LOG_CLOSE_STOP_EVENT);
-        mysql_mutex_unlock(&rli->data_lock);
-=======
-          my_close(info_fd, MYF(0));
         info_fd= -1;
         relay_log.close(LOG_CLOSE_INDEX | LOG_CLOSE_STOP_EVENT);
-        pthread_mutex_unlock(&data_lock);
->>>>>>> 42badd70
+        mysql_mutex_unlock(&data_lock);
         DBUG_RETURN(1);
       }
     }
@@ -420,7 +374,7 @@
     if (is_relay_log_recovery && init_recovery(mi, &msg))
       goto err;
 
-    if (init_relay_log_pos(rli,
+    if (init_relay_log_pos(this,
                            group_relay_log_name,
                            group_relay_log_pos,
                            0 /* no data lock*/,
@@ -450,40 +404,28 @@
     before flush_relay_log_info
   */
   reinit_io_cache(&info_file, WRITE_CACHE,0L,0,1);
-  if ((error= flush_relay_log_info(rli)))
+  if ((error= flush_relay_log_info(this)))
   {
     msg= "Failed to flush relay log info file";
     goto err;
   }
-  if (count_relay_log_space(rli))
+  if (count_relay_log_space(this))
   {
     msg="Error counting relay log space";
     goto err;
   }
-<<<<<<< HEAD
-  rli->inited= 1;
-  mysql_mutex_unlock(&rli->data_lock);
-=======
   inited= 1;
-  pthread_mutex_unlock(&data_lock);
->>>>>>> 42badd70
+  mysql_mutex_unlock(&data_lock);
   DBUG_RETURN(error);
 
 err:
   sql_print_error("%s", msg);
   end_io_cache(&info_file);
   if (info_fd >= 0)
-<<<<<<< HEAD
     mysql_file_close(info_fd, MYF(0));
-  rli->info_fd= -1;
-  rli->relay_log.close(LOG_CLOSE_INDEX | LOG_CLOSE_STOP_EVENT);
-  mysql_mutex_unlock(&rli->data_lock);
-=======
-    my_close(info_fd, MYF(0));
   info_fd= -1;
   relay_log.close(LOG_CLOSE_INDEX | LOG_CLOSE_STOP_EVENT);
-  pthread_mutex_unlock(&data_lock);
->>>>>>> 42badd70
+  mysql_mutex_unlock(&data_lock);
   DBUG_RETURN(1);
 }
 
@@ -981,15 +923,11 @@
 {
   DBUG_ENTER("Relay_log_info::inc_group_relay_log_pos");
 
-<<<<<<< HEAD
-  if (!skip_lock)
+  if (skip_lock)
+    mysql_mutex_assert_owner(&data_lock);
+  else
     mysql_mutex_lock(&data_lock);
-=======
-  if (skip_lock)
-    safe_mutex_assert_owner(&data_lock);
-  else
-    pthread_mutex_lock(&data_lock);
->>>>>>> 42badd70
+
   inc_event_relay_log_pos();
   group_relay_log_pos= event_relay_log_pos;
   strmake(group_relay_log_name,event_relay_log_name,
