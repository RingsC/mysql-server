--- conflicted
+++ resolved
@@ -28,17 +28,6 @@
 #include "sql_parse.h"                          // end_trans, ROLLBACK
 #include "rpl_slave.h"
 
-<<<<<<< HEAD
-static int count_relay_log_space(Relay_log_info* rli);
-
-const char *const Relay_log_info::state_delaying_string = "Waiting until MASTER_DELAY seconds after master executed event";
-
-Relay_log_info::Relay_log_info(bool is_slave_recovery)
-  :Slave_reporting_capability("SQL"),
-   replicate_same_server_id(::replicate_same_server_id),
-   info_fd(-1), cur_log_fd(-1), relay_log(&sync_relaylog_period),
-   sync_counter(0), is_relay_log_recovery(is_slave_recovery),
-=======
 /*
   Please every time you add a new field to the relay log info, update
   what follows. For now, this is just used to get the number of
@@ -68,7 +57,6 @@
    replicate_same_server_id(::replicate_same_server_id),
    cur_log_fd(-1), relay_log(&sync_relaylog_period),
    is_relay_log_recovery(is_slave_recovery),
->>>>>>> adda25c7
    save_temporary_tables(0),
    cur_log_old_open_count(0), group_relay_log_pos(0), event_relay_log_pos(0),
    group_master_log_pos(0), log_space_total(0), ignore_log_space_limit(0),
@@ -76,11 +64,7 @@
    abort_pos_wait(0), until_condition(UNTIL_NONE),
    until_log_pos(0), retried_trans(0),
    tables_to_lock(0), tables_to_lock_count(0),
-<<<<<<< HEAD
-   last_event_start_time(0),
-=======
    rows_query_ev(NULL), last_event_start_time(0),
->>>>>>> adda25c7
    sql_delay(0), sql_delay_end(0),
    m_flags(0)
 {
@@ -91,19 +75,8 @@
   until_log_name[0]= ign_master_log_name_end[0]= 0;
   bzero((char*) &cache_buf, sizeof(cache_buf));
   cached_charset_invalidate();
-<<<<<<< HEAD
-  mysql_mutex_init(key_relay_log_info_run_lock, &run_lock, MY_MUTEX_INIT_FAST);
-  mysql_mutex_init(key_relay_log_info_data_lock,
-                   &data_lock, MY_MUTEX_INIT_FAST);
   mysql_mutex_init(key_relay_log_info_log_space_lock,
                    &log_space_lock, MY_MUTEX_INIT_FAST);
-  mysql_cond_init(key_relay_log_info_data_cond, &data_cond, NULL);
-  mysql_cond_init(key_relay_log_info_start_cond, &start_cond, NULL);
-  mysql_cond_init(key_relay_log_info_stop_cond, &stop_cond, NULL);
-=======
-  mysql_mutex_init(key_relay_log_info_log_space_lock,
-                   &log_space_lock, MY_MUTEX_INIT_FAST);
->>>>>>> adda25c7
   mysql_cond_init(key_relay_log_info_log_space_cond, &log_space_cond, NULL);
   relay_log.init_pthread_objects();
   DBUG_VOID_RETURN;
@@ -113,366 +86,11 @@
 {
   DBUG_ENTER("Relay_log_info::~Relay_log_info");
 
-<<<<<<< HEAD
-  mysql_mutex_destroy(&run_lock);
-  mysql_mutex_destroy(&data_lock);
-  mysql_mutex_destroy(&log_space_lock);
-  mysql_cond_destroy(&data_cond);
-  mysql_cond_destroy(&start_cond);
-  mysql_cond_destroy(&stop_cond);
-  mysql_cond_destroy(&log_space_cond);
-  relay_log.cleanup();
-  DBUG_VOID_RETURN;
-}
-
-
-/**
-  Wrapper around Relay_log_info::init(const char *).
-
-  @todo Remove this and replace all calls to it by calls to
-  Relay_log_info::init(const char *). /SVEN
-*/
-int init_relay_log_info(Relay_log_info* rli,
-			const char* info_fname)
-{
-  return rli->init(info_fname);
-}
-
-
-/**
-  Read the relay_log.info file.
-
-  @param info_fname The name of the file to read from.
-  @retval 0 success
-  @retval 1 failure
-*/
-int Relay_log_info::init(const char* info_fname)
-{
-  char fname[FN_REFLEN+128];
-  const char* msg = 0;
-  int error = 0;
-  DBUG_ENTER("init_relay_log_info");
-
-  /*
-    Should not read RLI from file in client threads. Client threads
-    only use RLI to execute BINLOG statements.
-
-    @todo Uncomment the following assertion. Currently,
-    Relay_log_info::init() is called from init_master_info() before
-    the THD object Relay_log_info::sql_thd is created. That means we
-    cannot call belongs_to_client() since belongs_to_client()
-    dereferences Relay_log_info::sql_thd. So we need to refactor
-    slightly: the THD object should be created by Relay_log_info
-    constructor (or passed to it), so that we are guaranteed that it
-    exists at this point. /Sven
-  */
-  // DBUG_ASSERT(!belongs_to_client());
-
-  if (inited)                       // Set if this function called
-    DBUG_RETURN(0);
-  fn_format(fname, info_fname, mysql_data_home, "", 4+32);
-  mysql_mutex_lock(&data_lock);
-  cur_log_fd = -1;
-  slave_skip_counter=0;
-  abort_pos_wait=0;
-  log_space_limit= relay_log_space_limit;
-  log_space_total= 0;
-  tables_to_lock= 0;
-  tables_to_lock_count= 0;
-
-  char pattern[FN_REFLEN];
-  (void) my_realpath(pattern, slave_load_tmpdir, 0);
-  if (fn_format(pattern, PREFIX_SQL_LOAD, pattern, "",
-            MY_SAFE_PATH | MY_RETURN_REAL_PATH) == NullS)
-  {
-    mysql_mutex_unlock(&data_lock);
-    sql_print_error("Unable to use slave's temporary directory %s",
-                    slave_load_tmpdir);
-    DBUG_RETURN(1);
-  }
-  unpack_filename(slave_patternload_file, pattern);
-  slave_patternload_file_size= strlen(slave_patternload_file);
-
-  /*
-    The relay log will now be opened, as a SEQ_READ_APPEND IO_CACHE.
-    Note that the I/O thread flushes it to disk after writing every
-    event, in flush_master_info(mi, 1, ?).
-  */
-
-  /*
-    For the maximum log size, we choose max_relay_log_size if it is
-    non-zero, max_binlog_size otherwise. If later the user does SET
-    GLOBAL on one of these variables, fix_max_binlog_size and
-    fix_max_relay_log_size will reconsider the choice (for example
-    if the user changes max_relay_log_size to zero, we have to
-    switch to using max_binlog_size for the relay log) and update
-    relay_log.max_size (and mysql_bin_log.max_size).
-  */
-  {
-    /* Reports an error and returns, if the --relay-log's path 
-       is a directory.*/
-    if (opt_relay_logname && 
-        opt_relay_logname[strlen(opt_relay_logname) - 1] == FN_LIBCHAR)
-    {
-      mysql_mutex_unlock(&data_lock);
-      sql_print_error("Path '%s' is a directory name, please specify \
-a file name for --relay-log option", opt_relay_logname);
-      DBUG_RETURN(1);
-    }
-
-    /* Reports an error and returns, if the --relay-log-index's path 
-       is a directory.*/
-    if (opt_relaylog_index_name && 
-        opt_relaylog_index_name[strlen(opt_relaylog_index_name) - 1] 
-        == FN_LIBCHAR)
-    {
-      mysql_mutex_unlock(&data_lock);
-      sql_print_error("Path '%s' is a directory name, please specify \
-a file name for --relay-log-index option", opt_relaylog_index_name);
-      DBUG_RETURN(1);
-    }
-
-    char buf[FN_REFLEN];
-    const char *ln;
-    static bool name_warning_sent= 0;
-    ln= relay_log.generate_name(opt_relay_logname, "-relay-bin",
-                                     1, buf);
-    /* We send the warning only at startup, not after every RESET SLAVE */
-    if (!opt_relay_logname && !opt_relaylog_index_name && !name_warning_sent)
-    {
-      /*
-        User didn't give us info to name the relay log index file.
-        Picking `hostname`-relay-bin.index like we do, causes replication to
-        fail if this slave's hostname is changed later. So, we would like to
-        instead require a name. But as we don't want to break many existing
-        setups, we only give warning, not error.
-      */
-      sql_print_warning("Neither --relay-log nor --relay-log-index were used;"
-                        " so replication "
-                        "may break when this MySQL server acts as a "
-                        "slave and has his hostname changed!! Please "
-                        "use '--relay-log=%s' to avoid this problem.", ln);
-      name_warning_sent= 1;
-    }
-    /*
-      note, that if open() fails, we'll still have index file open
-      but a destructor will take care of that
-    */
-    if (relay_log.open_index_file(opt_relaylog_index_name, ln, TRUE) ||
-        relay_log.open(ln, LOG_BIN, 0, SEQ_READ_APPEND, 0,
-                       (max_relay_log_size ? max_relay_log_size :
-                        max_binlog_size), 1, TRUE))
-    {
-      mysql_mutex_unlock(&data_lock);
-      sql_print_error("Failed in open_log() called from init_relay_log_info()");
-      DBUG_RETURN(1);
-    }
-    relay_log.is_relay_log= TRUE;
-  }
-
-  /* if file does not exist */
-  if (access(fname,F_OK))
-  {
-    /*
-      If someone removed the file from underneath our feet, just close
-      the old descriptor and re-create the old file
-    */
-    if (info_fd >= 0)
-      mysql_file_close(info_fd, MYF(MY_WME));
-    if ((info_fd= mysql_file_open(key_file_relay_log_info,
-                                  fname, O_CREAT|O_RDWR|O_BINARY, MYF(MY_WME))) < 0)
-    {
-      sql_print_error("Failed to create a new relay log info file (\
-file '%s', errno %d)", fname, my_errno);
-      msg= current_thd->stmt_da->message();
-      goto err;
-    }
-    if (init_io_cache(&info_file, info_fd, IO_SIZE*2, READ_CACHE, 0L,0,
-                      MYF(MY_WME)))
-    {
-      sql_print_error("Failed to create a cache on relay log info file '%s'",
-                      fname);
-      msg= current_thd->stmt_da->message();
-      goto err;
-    }
-
-    /* Init relay log with first entry in the relay index file */
-    if (init_relay_log_pos(this,NullS,BIN_LOG_HEADER_SIZE,0 /* no data lock */,
-                           &msg, 0))
-    {
-      sql_print_error("Failed to open the relay log 'FIRST' (relay_log_pos 4)");
-      goto err;
-    }
-    group_master_log_name[0]= 0;
-    group_master_log_pos= 0;
-  }
-  else // file exists
-  {
-    if (info_fd >= 0)
-      reinit_io_cache(&info_file, READ_CACHE, 0L,0,0);
-    else
-    {
-      int error=0;
-      if ((info_fd= mysql_file_open(key_file_relay_log_info,
-                                    fname, O_RDWR|O_BINARY, MYF(MY_WME))) < 0)
-      {
-        sql_print_error("\
-Failed to open the existing relay log info file '%s' (errno %d)",
-                        fname, my_errno);
-        error= 1;
-      }
-      else if (init_io_cache(&info_file, info_fd,
-                             IO_SIZE*2, READ_CACHE, 0L, 0, MYF(MY_WME)))
-      {
-        sql_print_error("Failed to create a cache on relay log info file '%s'",
-                        fname);
-        error= 1;
-      }
-      if (error)
-      {
-        if (info_fd >= 0)
-          mysql_file_close(info_fd, MYF(0));
-        info_fd= -1;
-        relay_log.close(LOG_CLOSE_INDEX | LOG_CLOSE_STOP_EVENT);
-        mysql_mutex_unlock(&data_lock);
-        DBUG_RETURN(1);
-      }
-    }
-
-    int relay_log_pos, master_log_pos, lines;
-    char *first_non_digit;
-
-    /*
-      Starting from 5.1.x, relay-log.info has a new format. Now, its
-      first line contains the number of lines in the file. By reading
-      this number we can determine which version our master.info comes
-      from. We can't simply count the lines in the file, since
-      versions before 5.1.x could generate files with more lines than
-      needed. If first line doesn't contain a number, or if it
-      contains a number less than LINES_IN_RELAY_LOG_INFO_WITH_DELAY,
-      then the file is treated like a file from pre-5.1.x version.
-      There is no ambiguity when reading an old master.info: before
-      5.1.x, the first line contained the binlog's name, which is
-      either empty or has an extension (contains a '.'), so can't be
-      confused with an integer.
-
-      So we're just reading first line and trying to figure which
-      version is this.
-    */
-
-    /*
-      The first row is temporarily stored in mi->master_log_name, if
-      it is line count and not binlog name (new format) it will be
-      overwritten by the second row later.
-    */
-    if (init_strvar_from_file(group_relay_log_name,
-                              sizeof(group_relay_log_name),
-                              &info_file, ""))
-    {
-      msg="Error reading slave log configuration";
-      goto err;
-    }
-
-    lines= strtoul(group_relay_log_name, &first_non_digit, 10);
-
-    if (group_relay_log_name[0] != '\0' &&
-        *first_non_digit == '\0' &&
-        lines >= LINES_IN_RELAY_LOG_INFO_WITH_DELAY)
-    {
-      DBUG_PRINT("info", ("relay_log_info file is in new format."));
-      /* Seems to be new format => read relay log name from next line */
-      if (init_strvar_from_file(group_relay_log_name,
-                                sizeof(group_relay_log_name),
-                                &info_file, ""))
-      {
-        msg="Error reading slave log configuration";
-        goto err;
-      }
-    }
-    else
-      DBUG_PRINT("info", ("relay_log_info file is in old format."));
-
-    if (init_intvar_from_file(&relay_log_pos,
-                              &info_file, BIN_LOG_HEADER_SIZE) ||
-        init_strvar_from_file(group_master_log_name,
-                              sizeof(group_master_log_name),
-                              &info_file, "") ||
-        init_intvar_from_file(&master_log_pos, &info_file, 0) ||
-        (lines >= LINES_IN_RELAY_LOG_INFO_WITH_DELAY &&
-         init_intvar_from_file(&sql_delay, &info_file, 0)))
-    {
-      msg="Error reading slave log configuration";
-      goto err;
-    }
-
-    strmake(event_relay_log_name,group_relay_log_name,
-            sizeof(event_relay_log_name)-1);
-    group_relay_log_pos= event_relay_log_pos= relay_log_pos;
-    group_master_log_pos= master_log_pos;
-
-    if (is_relay_log_recovery && init_recovery(mi, &msg))
-      goto err;
-
-    if (init_relay_log_pos(this,
-                           group_relay_log_name,
-                           group_relay_log_pos,
-                           0 /* no data lock*/,
-                           &msg, 0))
-    {
-      char llbuf[22];
-      sql_print_error("Failed to open the relay log '%s' (relay_log_pos %s)",
-                      group_relay_log_name,
-                      llstr(group_relay_log_pos, llbuf));
-      goto err;
-    }
-  }
-
-#ifndef DBUG_OFF
-  {
-    char llbuf1[22], llbuf2[22];
-    DBUG_PRINT("info", ("my_b_tell(cur_log)=%s event_relay_log_pos=%s",
-                        llstr(my_b_tell(cur_log),llbuf1),
-                        llstr(event_relay_log_pos,llbuf2)));
-    DBUG_ASSERT(event_relay_log_pos >= BIN_LOG_HEADER_SIZE);
-    DBUG_ASSERT(my_b_tell(cur_log) == event_relay_log_pos);
-  }
-#endif
-
-  /*
-    Now change the cache from READ to WRITE - must do this
-    before flush_relay_log_info
-  */
-  reinit_io_cache(&info_file, WRITE_CACHE,0L,0,1);
-  if ((error= flush_relay_log_info(this)))
-  {
-    msg= "Failed to flush relay log info file";
-    goto err;
-  }
-  if (count_relay_log_space(this))
-  {
-    msg="Error counting relay log space";
-    goto err;
-  }
-  inited= 1;
-  mysql_mutex_unlock(&data_lock);
-  DBUG_RETURN(error);
-
-err:
-  sql_print_error("%s", msg);
-  end_io_cache(&info_file);
-  if (info_fd >= 0)
-    mysql_file_close(info_fd, MYF(0));
-  info_fd= -1;
-  relay_log.close(LOG_CLOSE_INDEX | LOG_CLOSE_STOP_EVENT);
-  mysql_mutex_unlock(&data_lock);
-  DBUG_RETURN(1);
-=======
   mysql_mutex_destroy(&log_space_lock);
   mysql_cond_destroy(&log_space_cond);
   relay_log.cleanup();
 
   DBUG_VOID_RETURN;
->>>>>>> adda25c7
 }
 
 static inline int add_relay_log(Relay_log_info* rli,LOG_INFO* linfo)
@@ -568,17 +186,10 @@
   DBUG_PRINT("info", ("pos: %lu", (ulong) pos));
 
   *errmsg=0;
-<<<<<<< HEAD
-  mysql_mutex_t *log_lock= rli->relay_log.get_log_lock();
-
-  if (need_data_lock)
-    mysql_mutex_lock(&rli->data_lock);
-=======
   mysql_mutex_t *log_lock= relay_log.get_log_lock();
 
   if (need_data_lock)
     mysql_mutex_lock(&data_lock);
->>>>>>> adda25c7
 
   /*
     Slave threads are not the only users of init_relay_log_pos(). CHANGE MASTER
@@ -603,15 +214,9 @@
   /* Close log file and free buffers if it's already open */
   if (cur_log_fd >= 0)
   {
-<<<<<<< HEAD
-    end_io_cache(&rli->cache_buf);
-    mysql_file_close(rli->cur_log_fd, MYF(MY_WME));
-    rli->cur_log_fd = -1;
-=======
     end_io_cache(&cache_buf);
     mysql_file_close(cur_log_fd, MYF(MY_WME));
     cur_log_fd = -1;
->>>>>>> adda25c7
   }
 
   group_relay_log_pos= event_relay_log_pos= pos;
@@ -745,27 +350,15 @@
     silently discard it
   */
   if (!relay_log_purge)
-<<<<<<< HEAD
-    rli->log_space_limit= 0;
-  mysql_cond_broadcast(&rli->data_cond);
-=======
     log_space_limit= 0;
   mysql_cond_broadcast(&data_cond);
->>>>>>> adda25c7
 
   mysql_mutex_unlock(log_lock);
 
   if (need_data_lock)
-<<<<<<< HEAD
-    mysql_mutex_unlock(&rli->data_lock);
-  if (!rli->relay_log.description_event_for_exec->is_valid() && !*errmsg)
-=======
     mysql_mutex_unlock(&data_lock);
   if (!relay_log.description_event_for_exec->is_valid() && !*errmsg)
->>>>>>> adda25c7
     *errmsg= "Invalid Format_description log event; could be out of memory";
-
-  DBUG_PRINT("info", ("Returning %d from init_relay_log_pos", (*errmsg)?1:0));
 
   DBUG_RETURN ((*errmsg) ? 1 : 0);
 }
@@ -1097,13 +690,8 @@
   DBUG_ASSERT(slave_running == 0);
   DBUG_ASSERT(mi->slave_running == 0);
 
-<<<<<<< HEAD
-  rli->slave_skip_counter=0;
-  mysql_mutex_lock(&rli->data_lock);
-=======
   slave_skip_counter= 0;
   mysql_mutex_lock(&data_lock);
->>>>>>> adda25c7
 
   /*
     we close the relay log fd possibly left open by the slave SQL thread,
@@ -1113,15 +701,9 @@
   */
   if (cur_log_fd >= 0)
   {
-<<<<<<< HEAD
-    end_io_cache(&rli->cache_buf);
-    mysql_file_close(rli->cur_log_fd, MYF(MY_WME));
-    rli->cur_log_fd= -1;
-=======
     end_io_cache(&cache_buf);
     my_close(cur_log_fd, MYF(MY_WME));
     cur_log_fd= -1;
->>>>>>> adda25c7
   }
 
   if (relay_log.reset_logs(thd))
@@ -1151,13 +733,8 @@
 #ifndef DBUG_OFF
   char buf[22];
 #endif
-<<<<<<< HEAD
-  DBUG_PRINT("info",("log_space_total: %s",llstr(rli->log_space_total,buf)));
-  mysql_mutex_unlock(&rli->data_lock);
-=======
   DBUG_PRINT("info",("log_space_total: %s",llstr(log_space_total,buf)));
   mysql_mutex_unlock(&data_lock);
->>>>>>> adda25c7
   DBUG_RETURN(error);
 }
 
@@ -1327,20 +904,12 @@
     middle of the "transaction". START SLAVE will resume at BEGIN
     while the MyISAM table has already been updated.
   */
-<<<<<<< HEAD
-  if ((sql_thd->variables.option_bits & OPTION_BEGIN) && opt_using_transactions)
-=======
   if ((info_thd->variables.option_bits & OPTION_BEGIN) && opt_using_transactions)
->>>>>>> adda25c7
     inc_event_relay_log_pos();
   else
   {
     inc_group_relay_log_pos(event_master_log_pos);
-<<<<<<< HEAD
-    flush_relay_log_info(this);
-=======
     flush_info(is_transactional() ? TRUE : FALSE);
->>>>>>> adda25c7
   }
 }
 
@@ -1366,14 +935,11 @@
   {
     trans_rollback_stmt(thd); // if a "statement transaction"
     trans_rollback(thd);      // if a "real transaction"
-<<<<<<< HEAD
-=======
     if (rows_query_ev)
     {
       delete rows_query_ev;
       rows_query_ev= NULL;
     }
->>>>>>> adda25c7
   }
   m_table_map.clear_tables();
   slave_close_thread_tables(thd);
@@ -1452,12 +1018,6 @@
   if (!active_mi)
     DBUG_RETURN(TRUE);
   
-<<<<<<< HEAD
-  DBUG_RETURN(show_binlog_events(thd, &active_mi->rli.relay_log));
-}
-
-#endif
-=======
   DBUG_RETURN(show_binlog_events(thd, &active_mi->rli->relay_log));
 }
 
@@ -1928,5 +1488,4 @@
     DBUG_RETURN(TRUE);
 
   DBUG_RETURN(FALSE);
-}
->>>>>>> adda25c7
+}