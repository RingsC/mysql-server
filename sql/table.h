#ifndef TABLE_INCLUDED
#define TABLE_INCLUDED

/* Copyright (c) 2000, 2017, Oracle and/or its affiliates. All rights reserved.

   This program is free software; you can redistribute it and/or modify
   it under the terms of the GNU General Public License as published by
   the Free Software Foundation; version 2 of the License.

   This program is distributed in the hope that it will be useful,
   but WITHOUT ANY WARRANTY; without even the implied warranty of
   MERCHANTABILITY or FITNESS FOR A PARTICULAR PURPOSE.  See the
   GNU General Public License for more details.

   You should have received a copy of the GNU General Public License
   along with this program; if not, write to the Free Software
   Foundation, Inc., 51 Franklin St, Fifth Floor, Boston, MA 02110-1301  USA */

#include <string.h>
#include <sys/types.h>

#include "binary_log_types.h"
#include "key.h"
#include "lex_string.h"
#include "m_ctype.h"
#include "my_base.h"
#include "my_bitmap.h"
#include "my_compiler.h"
#include "my_dbug.h"
#include "my_inttypes.h"
#include "my_sharedlib.h"
#include "my_sys.h"
#include "my_table_map.h"
#include "mysql/psi/mysql_mutex.h"
#include "mysql/psi/psi_table.h"
#include "sql_alloc.h"
#include "sql_const.h"
#include "sql_list.h"
#include "sql_plist.h"
#include "sql_plugin_ref.h"
#include "system_variables.h"
#include "thr_lock.h"
#include "typelib.h"

class Field;
class Item;
class String;
class THD;
class partition_info;
struct Partial_update_info;
struct TABLE;
struct TABLE_LIST;
struct TABLE_SHARE;

#include "enum_query_type.h" // enum_query_type
#include "handler.h"       // row_type
#include "mdl.h"           // MDL_wait_for_subgraph
#include "mem_root_array.h"
#include "opt_costmodel.h" // Cost_model_table
#include "record_buffer.h" // Record_buffer
#include "sql_bitmap.h"    // Bitmap
#include "sql_sort.h"      // Filesort_info
#include "table_id.h"      // Table_id

class ACL_internal_schema_access;
class ACL_internal_table_access;
class COND_EQUAL;
/* Structs that defines the TABLE */
class File_parser;
class GRANT_TABLE;
class Index_hint;
class Item_field;
class Query_result_union;
class SELECT_LEX_UNIT;
class Security_context;
class Table_cache_element;
class Table_trigger_dispatcher;
class Temp_table_param;
struct LEX;

typedef int8 plan_idx;
class Opt_hints_qb;
class Opt_hints_table;
class SELECT_LEX;

namespace dd {
  class Table;
  class View;

  enum class enum_table_type;
}
class Common_table_expr;
typedef Mem_root_array_YY<LEX_CSTRING> Create_col_name_list;

typedef int64 query_id_t;

#define store_record(A,B) memcpy((A)->B,(A)->record[0],(size_t) (A)->s->reclength)
#define restore_record(A,B) memcpy((A)->record[0],(A)->B,(size_t) (A)->s->reclength)
#define cmp_record(A,B) memcmp((A)->record[0],(A)->B,(size_t) (A)->s->reclength)
#define empty_record(A) { \
                          restore_record((A),s->default_values); \
                          if ((A)->s->null_bytes > 0) \
                          memset((A)->null_flags, 255, (A)->s->null_bytes);\
                        }

/*
  Used to identify NESTED_JOIN structures within a join (applicable to
  structures representing outer joins that have not been simplified away).
*/
typedef ulonglong nested_join_map;


#define tmp_file_prefix "#sql"			/**< Prefix for tmp tables */
#define tmp_file_prefix_length 4
#define TMP_TABLE_KEY_EXTRA 8

/**
  Enumerate possible types of a table from re-execution
  standpoint.
  TABLE_LIST class has a member of this type.
  At prepared statement prepare, this member is assigned a value
  as of the current state of the database. Before (re-)execution
  of a prepared statement, we check that the value recorded at
  prepare matches the type of the object we obtained from the
  table definition cache.

  @sa check_and_update_table_version()
  @sa Execute_observer
  @sa Prepared_statement::reprepare()
*/

enum enum_table_ref_type
{
  /** Initial value set by the parser */
  TABLE_REF_NULL= 0,
  TABLE_REF_VIEW,
  TABLE_REF_BASE_TABLE,
  TABLE_REF_I_S_TABLE,
  TABLE_REF_TMP_TABLE
};

/**
 Enumerate possible status of a identifier name while determining
 its validity
*/
enum class Ident_name_check
{
  OK,
  WRONG,
  TOO_LONG
};

/*************************************************************************/

/**
 Object_creation_ctx -- interface for creation context of database objects
 (views, stored routines, events, triggers). Creation context -- is a set
 of attributes, that should be fixed at the creation time and then be used
 each time the object is parsed or executed.
*/

class Object_creation_ctx
{
public:
  Object_creation_ctx *set_n_backup(THD *thd);

  void restore_env(THD *thd, Object_creation_ctx *backup_ctx);

protected:
  Object_creation_ctx() {}
  virtual Object_creation_ctx *create_backup_ctx(THD *thd) const = 0;

  virtual void change_env(THD *thd) const = 0;

public:
  virtual ~Object_creation_ctx()
  { }
};

/*************************************************************************/

/**
 Default_object_creation_ctx -- default implementation of
 Object_creation_ctx.
*/

class Default_object_creation_ctx : public Object_creation_ctx
{
public:
  const CHARSET_INFO *get_client_cs()
  {
    return m_client_cs;
  }

  const CHARSET_INFO *get_connection_cl()
  {
    return m_connection_cl;
  }

protected:
  Default_object_creation_ctx(THD *thd);

  Default_object_creation_ctx(const CHARSET_INFO *client_cs,
                              const CHARSET_INFO *connection_cl);

protected:
  virtual Object_creation_ctx *create_backup_ctx(THD *thd) const;

  virtual void change_env(THD *thd) const;

protected:
  /**
    client_cs stores the value of character_set_client session variable.
    The only character set attribute is used.

    Client character set is included into query context, because we save
    query in the original character set, which is client character set. So,
    in order to parse the query properly we have to switch client character
    set on parsing.
  */
  const CHARSET_INFO *m_client_cs;

  /**
    connection_cl stores the value of collation_connection session
    variable. Both character set and collation attributes are used.

    Connection collation is included into query context, becase it defines
    the character set and collation of text literals in internal
    representation of query (item-objects).
  */
  const CHARSET_INFO *m_connection_cl;
};


/**
 View_creation_ctx -- creation context of view objects.
*/

class View_creation_ctx : public Default_object_creation_ctx,
                          public Sql_alloc
{
public:
  static View_creation_ctx *create(THD *thd);

  static View_creation_ctx *create(THD *thd,
                                   TABLE_LIST *view);

private:
  View_creation_ctx(THD *thd)
    : Default_object_creation_ctx(thd)
  { }
};

/*************************************************************************/

/** Order clause list element */

typedef struct st_order {
  struct st_order *next;
  Item   **item;                        /* Point at item in select fields */
  Item   *item_ptr;                     /* Storage for initial item */

  enum_order direction;                 /* Requested direction of ordering */
  bool   in_field_list;                 /* true if in select field list */
  /**
     Tells whether this ORDER element was referenced with an alias or with an
     expression, in the query:
     SELECT a AS foo GROUP BY foo: true.
     SELECT a AS foo GROUP BY a: false.
  */
  bool   used_alias;
  Field  *field;                        /* If tmp-table group */
  char   *buff;                         /* If tmp-table group */
  table_map used, depend_map;
  bool is_position;  /* An item expresses a position in a ORDER clause */
  bool is_explicit;  /* Whether ASC/DESC is explicitly specified */
} ORDER;

/**
  State information for internal tables grants.
  This structure is part of the TABLE_LIST, and is updated
  during the ACL check process.
  @sa GRANT_INFO
*/
struct st_grant_internal_info
{
  /** True if the internal lookup by schema name was done. */
  bool m_schema_lookup_done;
  /** Cached internal schema access. */
  const ACL_internal_schema_access *m_schema_access;
  /** True if the internal lookup by table name was done. */
  bool m_table_lookup_done;
  /** Cached internal table access. */
  const ACL_internal_table_access *m_table_access;
};
typedef struct st_grant_internal_info GRANT_INTERNAL_INFO;

/**
   @brief The current state of the privilege checking process for the current
   user, SQL statement and SQL object.

   @details The privilege checking process is divided into phases depending on
   the level of the privilege to be checked and the type of object to be
   accessed. Due to the mentioned scattering of privilege checking
   functionality, it is necessary to keep track of the state of the
   process. This information is stored in privilege and want_privilege.

   A GRANT_INFO also serves as a cache of the privilege hash tables. Relevant
   members are grant_table and version.
 */
struct GRANT_INFO
{
  GRANT_INFO();
  /**
     @brief A copy of the privilege information regarding the current host,
     database, object and user.

     @details The version of this copy is found in GRANT_INFO::version.
   */
  GRANT_TABLE *grant_table;
  /**
     @brief Used for cache invalidation when caching privilege information.

     @details The privilege information is stored on disk, with dedicated
     caches residing in memory: table-level and column-level privileges,
     respectively, have their own dedicated caches.

     The GRANT_INFO works as a level 1 cache with this member updated to the
     current value of the global variable @c grant_version (@c static variable
     in sql_acl.cc). It is updated Whenever the GRANT_INFO is refreshed from
     the level 2 cache. The level 2 cache is the @c column_priv_hash structure
     (@c static variable in sql_acl.cc)

     @see grant_version
   */
  uint version;
  /**
     @brief The set of privileges that the current user has fulfilled for a
     certain host, database, and object.
     
     @details This field is continually updated throughout the access checking
     process. In each step the "wanted privilege" is checked against the
     fulfilled privileges. When/if the intersection of these sets is empty,
     access is granted.

     The set is implemented as a bitmap, with the bits defined in sql_acl.h.
   */
  ulong privilege;
#ifndef DBUG_OFF
  /**
     @brief the set of privileges that the current user needs to fulfil in
     order to carry out the requested operation. Used in debug build to
     ensure individual column privileges are assigned consistently.
     @todo remove this member in 8.0.
   */
  ulong want_privilege;
#endif
  /** The grant state for internal tables. */
  GRANT_INTERNAL_INFO m_internal;
};

enum tmp_table_type
{
  NO_TMP_TABLE, NON_TRANSACTIONAL_TMP_TABLE, TRANSACTIONAL_TMP_TABLE,
  INTERNAL_TMP_TABLE, SYSTEM_TMP_TABLE
};


/**
  Category of table found in the table share.
*/
enum enum_table_category
{
  /**
    Unknown value.
  */
  TABLE_UNKNOWN_CATEGORY=0,

  /**
    Temporary table.
    The table is visible only in the session.
    Therefore,
    - FLUSH TABLES WITH READ LOCK
    - SET GLOBAL READ_ONLY = ON
    do not apply to this table.
    Note that LOCK TABLE t FOR READ/WRITE
    can be used on temporary tables.
    Temporary tables are not part of the table cache.

    2016-06-14 Contrary to what's written in these comments, the truth is:
    - tables created by CREATE TEMPORARY TABLE have TABLE_CATEGORY_USER
    - tables created by create_tmp_table() (internal ones) have
    TABLE_CATEGORY_TEMPORARY.
    ha_innodb.cc relies on this observation (so: grep it).  If you clean this
    up, you may also want to look at 'no_tmp_table'; its enum values' meanings
    have degraded over time: INTERNAL_TMP_TABLE is not used for some internal
    tmp tables (derived tables). Unification of both enums would be
    great. Whatever the result, we need to be able to distinguish the two
    types of temporary tables above, as usage patterns are more restricted for
    the second type, and allow more optimizations.
  */
  TABLE_CATEGORY_TEMPORARY=1,

  /**
    User table.
    These tables do honor:
    - LOCK TABLE t FOR READ/WRITE
    - FLUSH TABLES WITH READ LOCK
    - SET GLOBAL READ_ONLY = ON
    User tables are cached in the table cache.
  */
  TABLE_CATEGORY_USER=2,

  /**
    System table, maintained by the server.
    These tables do honor:
    - LOCK TABLE t FOR READ/WRITE
    - FLUSH TABLES WITH READ LOCK
    - SET GLOBAL READ_ONLY = ON
    Typically, writes to system tables are performed by
    the server implementation, not explicitly be a user.
    System tables are cached in the table cache.
  */
  TABLE_CATEGORY_SYSTEM=3,

  /**
    Information schema tables.
    These tables are an interface provided by the system
    to inspect the system metadata.
    These tables do *not* honor:
    - LOCK TABLE t FOR READ/WRITE
    - FLUSH TABLES WITH READ LOCK
    - SET GLOBAL READ_ONLY = ON
    as there is no point in locking explicitly
    an INFORMATION_SCHEMA table.
    Nothing is directly written to information schema tables.
    Note that this value is not used currently,
    since information schema tables are not shared,
    but implemented as session specific temporary tables.
  */
  /*
    TODO: Fixing the performance issues of I_S will lead
    to I_S tables in the table cache, which should use
    this table type.
  */
  TABLE_CATEGORY_INFORMATION=4,

  /**
    Log tables.
    These tables are an interface provided by the system
    to inspect the system logs.
    These tables do *not* honor:
    - LOCK TABLE t FOR READ/WRITE
    - FLUSH TABLES WITH READ LOCK
    - SET GLOBAL READ_ONLY = ON
    as there is no point in locking explicitly
    a LOG table.
    An example of LOG tables are:
    - mysql.slow_log
    - mysql.general_log,
    which *are* updated even when there is either
    a GLOBAL READ LOCK or a GLOBAL READ_ONLY in effect.
    User queries do not write directly to these tables
    (there are exceptions for log tables).
    The server implementation perform writes.
    Log tables are cached in the table cache.
  */
  TABLE_CATEGORY_LOG=5,

  /**
    Performance schema tables.
    These tables are an interface provided by the system
    to inspect the system performance data.
    These tables do *not* honor:
    - LOCK TABLE t FOR READ/WRITE
    - FLUSH TABLES WITH READ LOCK
    - SET GLOBAL READ_ONLY = ON
    as there is no point in locking explicitly
    a PERFORMANCE_SCHEMA table.
    An example of PERFORMANCE_SCHEMA tables are:
    - performance_schema.*
    which *are* updated (but not using the handler interface)
    even when there is either
    a GLOBAL READ LOCK or a GLOBAL READ_ONLY in effect.
    User queries do not write directly to these tables
    (there are exceptions for SETUP_* tables).
    The server implementation perform writes.
    Performance tables are cached in the table cache.
  */
  TABLE_CATEGORY_PERFORMANCE=6,

  /**
    Replication Information Tables.
    These tables are used to store replication information.
    These tables do *not* honor:
    - LOCK TABLE t FOR READ/WRITE
    - FLUSH TABLES WITH READ LOCK
    - SET GLOBAL READ_ONLY = ON
    as there is no point in locking explicitly
    a Replication Information table.
    An example of replication tables are:
    - mysql.slave_master_info
    - mysql.slave_relay_log_info,
    which *are* updated even when there is either
    a GLOBAL READ LOCK or a GLOBAL READ_ONLY in effect.
    User queries do not write directly to these tables.
    Replication tables are cached in the table cache.
  */
  TABLE_CATEGORY_RPL_INFO=7,

  /**
    Gtid Table.
    The table is used to store gtids.
    The table does *not* honor:
    - LOCK TABLE t FOR READ/WRITE
    - FLUSH TABLES WITH READ LOCK
    - SET GLOBAL READ_ONLY = ON
    as there is no point in locking explicitly
    a Gtid table.
    An example of gtid_executed table is:
    - mysql.gtid_executed,
    which is updated even when there is either
    a GLOBAL READ LOCK or a GLOBAL READ_ONLY in effect.
    Gtid table is cached in the table cache.
  */
  TABLE_CATEGORY_GTID=8,

  /**
    A data dictionary table.
    Table's with this category will skip checking the
    TABLE_SHARE versions because these table structures
    are fixed upon server bootstrap.
  */
  TABLE_CATEGORY_DICTIONARY=9
};
typedef enum enum_table_category TABLE_CATEGORY;

extern ulong refresh_version;

typedef struct st_table_field_type
{
  LEX_STRING name;
  LEX_STRING type;
  LEX_STRING cset;
} TABLE_FIELD_TYPE;


typedef struct st_table_field_def
{
  uint count;
  const TABLE_FIELD_TYPE *field;
} TABLE_FIELD_DEF;


class Table_check_intact
{
protected:
  virtual void report_error(uint code, const char *fmt, ...)= 0;

public:
  Table_check_intact() {}
  virtual ~Table_check_intact() {}

  /**
    Checks whether a table is intact.

    @param thd Session.
    @param table Table to check.
    @param table_def Table definition struct.
  */
  bool check(THD *thd, TABLE *table, const TABLE_FIELD_DEF *table_def);
};


/**
  Class representing the fact that some thread waits for table
  share to be flushed. Is used to represent information about
  such waits in MDL deadlock detector.
*/

class Wait_for_flush : public MDL_wait_for_subgraph
{
  MDL_context *m_ctx;
  TABLE_SHARE *m_share;
  uint m_deadlock_weight;
public:
  Wait_for_flush(MDL_context *ctx_arg, TABLE_SHARE *share_arg,
               uint deadlock_weight_arg)
    : m_ctx(ctx_arg), m_share(share_arg),
      m_deadlock_weight(deadlock_weight_arg)
  {}

  MDL_context *get_ctx() const { return m_ctx; }

  virtual bool accept_visitor(MDL_wait_for_graph_visitor *dvisitor);

  virtual uint get_deadlock_weight() const;

  /**
    Pointers for participating in the list of waiters for table share.
  */
  Wait_for_flush *next_in_share;
  Wait_for_flush **prev_in_share;
};


typedef I_P_List <Wait_for_flush,
                  I_P_List_adapter<Wait_for_flush,
                                   &Wait_for_flush::next_in_share,
                                   &Wait_for_flush::prev_in_share> >
                 Wait_for_flush_list;


/**
  This structure is shared between different table objects. There is one
  instance of table share per one table in the database.
*/

struct TABLE_SHARE
{
  TABLE_SHARE() {}                    /* Remove gcc warning */

  /** Category of this table. */
  TABLE_CATEGORY table_category;

  /* hash of field names (contains pointers to elements of field array) */
  HASH	name_hash;			/* hash of field names */
  MEM_ROOT mem_root;
  TYPELIB keynames;			/* Pointers to keynames */
  TYPELIB *intervals;			/* pointer to interval info */
  mysql_mutex_t LOCK_ha_data;           /* To protect access to ha_data */
  TABLE_SHARE *next, **prev;            /* Link to unused shares */
  /**
    Array of table_cache_instances pointers to elements of table caches
    respresenting this table in each of Table_cache instances.
    Allocated along with the share itself in alloc_table_share().
    Each element of the array is protected by Table_cache::m_lock in the
    corresponding Table_cache. False sharing should not be a problem in
    this case as elements of this array are supposed to be updated rarely.
  */
  Table_cache_element **cache_element;

  /* The following is copied to each TABLE on OPEN */
  Field **field;
  Field **found_next_number_field;
  KEY  *key_info;			/* data of keys defined for the table */
  uint	*blob_field;			/* Index to blobs in Field arrray*/

  uchar	*default_values;		/* row with default values */
  LEX_STRING comment;			/* Comment about table */
  LEX_STRING compress;			/* Compression algorithm */
  LEX_STRING encrypt_type;		/* encryption algorithm */
  const CHARSET_INFO *table_charset;	/* Default charset of string fields */

  MY_BITMAP all_set;
  /*
    Key which is used for looking-up table in table cache and in the list
    of thread's temporary tables. Has the form of:
      "database_name\0table_name\0" + optional part for temporary tables.

    Note that all three 'table_cache_key', 'db' and 'table_name' members
    must be set (and be non-zero) for tables in table cache. They also
    should correspond to each other.
    To ensure this one can use set_table_cache() methods.
  */
  LEX_STRING table_cache_key;
  LEX_STRING db;                        /* Pointer to db */
  LEX_STRING table_name;                /* Table name (for open) */
  LEX_STRING path;                	/* Path to .frm file (from datadir) */
  LEX_STRING normalized_path;		/* unpack_filename(path) */
  LEX_STRING connect_string;

  /**
    The set of indexes that are not disabled for this table. I.e. it excludes
    indexes disabled by `ALTER TABLE ... DISABLE KEYS`, however it does
    include invisible indexes. The data dictionary populates this bitmap.
  */
  Key_map keys_in_use;

  /// The set of visible and enabled indexes for this table.
  Key_map visible_indexes;
  Key_map keys_for_keyread;
  ha_rows min_rows, max_rows;		/* create information */
  ulong   avg_row_length;		/* create information */
  /**
    TABLE_SHARE version, if changed the TABLE_SHARE must be reopened.
    NOTE: The TABLE_SHARE will not be reopened during LOCK TABLES in
    close_thread_tables!!!
  */
  ulong   version;
  ulong   mysql_version;		/* 0 if .frm is created before 5.0 */
  ulong   reclength;			/* Recordlength */
  ulong   stored_rec_length;            /* Stored record length 
                                           (no generated-only generated fields) */

  plugin_ref db_plugin;			/* storage engine plugin */
  inline handlerton *db_type() const	/* table_type for handler */
  { 
    // DBUG_ASSERT(db_plugin);
    return db_plugin ? plugin_data<handlerton*>(db_plugin) : NULL;
  }
  /**
    Value of ROW_FORMAT option for the table as provided by user.
    Can be different from the real row format used by the storage
    engine. ROW_TYPE_DEFAULT value indicates that no explicit
    ROW_FORMAT was specified for the table. @sa real_row_type.
  */
  enum row_type row_type;
  /** Real row format used for the table by the storage engine. */
  enum row_type real_row_type;
  enum tmp_table_type tmp_table;

  /// How many TABLE objects use this.
  uint ref_count;
  /**
    Only for internal temporary tables.
    Count of TABLEs (having this TABLE_SHARE) which have a "handler"
    (table->file!=nullptr).
  */
  uint tmp_handler_count;

  uint key_block_size;			/* create key_block_size, if used */
  uint stats_sample_pages;		/* number of pages to sample during
					stats estimation, if used, otherwise 0. */
  enum_stats_auto_recalc stats_auto_recalc; /* Automatic recalc of stats. */
  uint null_bytes, last_null_bit_pos;
  uint fields;				/* Number of fields */
  uint rec_buff_length;                 /* Size of table->record[] buffer */
  uint keys;                            /* Number of keys defined for the table*/
  uint key_parts;                       /* Number of key parts of all keys
                                           defined for the table
                                        */
  uint max_key_length;                  /* Length of the longest key */
  uint max_unique_length;               /* Length of the longest unique key */
  uint total_key_length;
  uint null_fields;			/* number of null fields */
  uint blob_fields;			/* number of blob fields */
  uint varchar_fields;                  /* number of varchar fields */
  /**
    For materialized derived tables; @see add_derived_key().
    'first' means: having the lowest position in key_info.
  */
  uint first_unused_tmp_key;
  /**
     For materialized derived tables: maximum size of key_info array. Used for
     debugging purpose only.
  */
  uint max_tmp_keys;

/**
    Bitmap with flags representing some of table options/attributes.

    @sa HA_OPTION_PACK_RECORD, HA_OPTION_PACK_KEYS, ...

    @note This is basically copy of HA_CREATE_INFO::table_options bitmap
          at the time of table opening/usage.
  */
  uint db_create_options;
  /**
    Bitmap with flags representing some of table options/attributes which
    are in use by storage engine.

    @note db_options_in_use is normally copy of db_create_options but can
          be overriden by SE. E.g. MyISAM does this at handler::open() and
          hander::info() time.
  */
  uint db_options_in_use;
  uint db_record_offset;		/* if HA_REC_IN_SEQ */
  uint rowid_field_offset;		/* Field_nr +1 to rowid field */
  /* Primary key index number, used in TABLE::key_info[] */
  uint primary_key;                     
  uint next_number_index;               /* autoincrement key number */
  uint next_number_key_offset;          /* autoinc keypart offset in a key */
  uint next_number_keypart;             /* autoinc keypart number in a key */
  bool error;                           /* error during open_table_def() */
  uint column_bitmap_size;
  uint vfields;                         /* Number of generated fields */
  bool system;                          /* Set if system table (one record) */
  bool db_low_byte_first;		/* Portable row format */
  bool crashed;
  bool is_view;
  bool m_open_in_progress;              /* True: alloc'ed, false: def opened */
  Table_id table_map_id;                   /* for row-based replication */

  /*
    Cache for row-based replication table share checks that does not
    need to be repeated. Possible values are: -1 when cache value is
    not calculated yet, 0 when table *shall not* be replicated, 1 when
    table *may* be replicated.
  */
  int cached_row_logging_check;

  /*
    Storage media to use for this table (unless another storage
    media has been specified on an individual column - in versions
    where that is supported)
  */
  enum ha_storage_media default_storage_media;

  /* Name of the tablespace used for this table */
  char *tablespace;

  /**
    Partition meta data. Allocated from TABLE_SHARE::mem_root,
    created when reading from the dd tables,
    used as template for each TABLE instance.
    The reason for having it on the TABLE_SHARE is to be able to reuse the
    partition_elements containing partition names, values etc. instead of 
    allocating them for each TABLE instance.
    TODO: Currently it is filled in and then only used for generating
    the partition_info_str. The plan is to clone/copy/reference each
    TABLE::part_info instance from it.
    What is missing before it can be completed:
    1) The partition expression, currently created only during parsing which
       also needs the current TABLE instance as context for name resolution etc.
    2) The partition values, currently the DD stores them as text so it needs
       to be converted to field images (which is now done by first parsing the
       value text into an Item, then saving the Item result/value into a field
       and then finally copy the field image).
  */
  partition_info *m_part_info;
  // TODO: Remove these four variables:
  /**
    Filled in when reading from frm.
    This can simply be removed when removing the .frm support,
    since it is already stored in the new DD.
  */
  bool auto_partitioned;
  /**
    Storing the full partitioning clause (PARTITION BY ...) which is used
    when creating new partition_info object for each new TABLE object by
    parsing this string.
    These two will be needed until the missing parts above is fixed.
  */
  char *partition_info_str;
  uint  partition_info_str_len;

  /**
    Cache the checked structure of this table.

    The pointer data is used to describe the structure that
    a instance of the table must have. Each element of the
    array specifies a field that must exist on the table.

    The pointer is cached in order to perform the check only
    once -- when the table is loaded from the disk.
  */
  const TABLE_FIELD_DEF *table_field_def_cache;

  /** Main handler's share */
  Handler_share *ha_share;

  /** Instrumentation for this table share. */
  PSI_table_share *m_psi;

  /**
    List of tickets representing threads waiting for the share to be flushed.
  */
  Wait_for_flush_list m_flush_tickets;

  /**
    View object holding view definition read from DD. This object is not
    cached, and is owned by the table share. We are not able to read it
    on demand since we may then get a cache miss while holding LOCK_OPEN.
  */
  const dd::View *view_object;

  /**
    Data-dictionary object describing explicit temporary table represented
    by this share. NULL for other table types (non-temporary tables, internal
    temporary tables). This object is owned by TABLE_SHARE and should be
    deleted along with it.
  */
  dd::Table *tmp_table_def;

  /// For materialized derived tables; @see add_derived_key().
  SELECT_LEX *owner_of_possible_tmp_keys;

  /**
    Set share's table cache key and update its db and table name appropriately.

    @param key_buff    Buffer with already built table cache key to be
                    referenced from share.
    @param key_length  Key length.

    @note
      Since 'key_buff' buffer will be referenced from share it should has same
      life-time as share itself.
      This method automatically ensures that TABLE_SHARE::table_name/db have
      appropriate values by using table cache key as their source.
  */

  void set_table_cache_key(char *key_buff, size_t key_length)
  {
    table_cache_key.str= key_buff;
    table_cache_key.length= key_length;
    /*
      Let us use the fact that the key is "db/0/table_name/0" + optional
      part for temporary tables.
    */
    db.str=            table_cache_key.str;
    db.length=         strlen(db.str);
    table_name.str=    db.str + db.length + 1;
    table_name.length= strlen(table_name.str);
  }


  /**
    Set share's table cache key and update its db and table name appropriately.

    @param key_buff    Buffer to be used as storage for table cache key
                    (should be at least key_length bytes).
    @param key         Value for table cache key.
    @param key_length  Key length.

    NOTE
      Since 'key_buff' buffer will be used as storage for table cache key
      it should has same life-time as share itself.
  */

  void set_table_cache_key(char *key_buff, const char *key, size_t key_length)
  {
    memcpy(key_buff, key, key_length);
    set_table_cache_key(key_buff, key_length);
  }

  ulonglong get_table_def_version() const
  {
    return table_map_id;
  }


  /** Is this table share being expelled from the table definition cache?  */
  bool has_old_version() const
  {
    return version != refresh_version;
  }
  /**
    Convert unrelated members of TABLE_SHARE to one enum
    representing its type.

    @todo perhaps we need to have a member instead of a function.
  */
  enum enum_table_ref_type get_table_ref_type() const
  {
    if (is_view)
      return TABLE_REF_VIEW;
    switch (tmp_table) {
    case NO_TMP_TABLE:
      return TABLE_REF_BASE_TABLE;
    case SYSTEM_TMP_TABLE:
      return TABLE_REF_I_S_TABLE;
    default:
      return TABLE_REF_TMP_TABLE;
    }
  }
  /**
    Return a table metadata version.
     * for base tables and views, we return table_map_id.
       It is assigned from a global counter incremented for each
       new table loaded into the table definition cache (TDC).
     * for temporary tables it's table_map_id again. But for
       temporary tables table_map_id is assigned from
       thd->query_id. The latter is assigned from a thread local
       counter incremented for every new SQL statement. Since
       temporary tables are thread-local, each temporary table
       gets a unique id.
     * for everything else (e.g. information schema tables),
       the version id is zero.

   This choice of version id is a large compromise
   to have a working prepared statement validation in 5.1. In
   future version ids will be persistent, as described in WL#4180.

   Let's try to explain why and how this limited solution allows
   to validate prepared statements.

   Firstly, sets (in mathematical sense) of version numbers
   never intersect for different table types. Therefore,
   version id of a temporary table is never compared with
   a version id of a view, and vice versa.

   Secondly, for base tables and views, we know that each DDL flushes
   the respective share from the TDC. This ensures that whenever
   a table is altered or dropped and recreated, it gets a new
   version id.
   Unfortunately, since elements of the TDC are also flushed on
   LRU basis, this choice of version ids leads to false positives.
   E.g. when the TDC size is too small, we may have a SELECT
   * FROM INFORMATION_SCHEMA.TABLES flush all its elements, which
   in turn will lead to a validation error and a subsequent
   reprepare of all prepared statements.  This is
   considered acceptable, since as long as prepared statements are
   automatically reprepared, spurious invalidation is only
   a performance hit. Besides, no better simple solution exists.

   For temporary tables, using thd->query_id ensures that if
   a temporary table was altered or recreated, a new version id is
   assigned. This suits validation needs very well and will perhaps
   never change.

   Metadata of information schema tables never changes.
   Thus we can safely assume 0 for a good enough version id.

   Finally, by taking into account table type, we always
   track that a change has taken place when a view is replaced
   with a base table, a base table is replaced with a temporary
   table and so on.

   @retval  0        For schema tables, DD tables and system views.
            non-0    For bases tables, views and temporary tables.

   @sa TABLE_LIST::is_table_ref_id_equal()
  */
  ulonglong get_table_ref_version() const;

  /** Determine if the table is missing a PRIMARY KEY. */
  bool is_missing_primary_key() const
  {
    DBUG_ASSERT(primary_key <= MAX_KEY);
    return primary_key == MAX_KEY;
  }

  uint find_first_unused_tmp_key(const Key_map &k);

  bool visit_subgraph(Wait_for_flush *waiting_ticket,
                      MDL_wait_for_graph_visitor *gvisitor);

  bool wait_for_old_version(THD *thd, struct timespec *abstime,
                            uint deadlock_weight);

  /**
    The set of indexes that the optimizer may use when creating an execution
    plan.
   */
  Key_map usable_indexes() const
  {
    Key_map usable_indexes(keys_in_use);
    usable_indexes.intersect(visible_indexes);
    return usable_indexes;
  }

  /** Release resources and free memory occupied by the table share. */
  void destroy();
};


/**
   Class is used as a BLOB field value storage for
   intermediate GROUP_CONCAT results. Used only for
   GROUP_CONCAT with  DISTINCT or ORDER BY options.
 */

class Blob_mem_storage: public Sql_alloc
{
private:
  MEM_ROOT storage;
  /**
    Sign that some values were cut
    during saving into the storage.
  */
  bool truncated_value;
public:
  Blob_mem_storage();
  ~Blob_mem_storage();

  void reset()
  {
    free_root(&storage, MYF(MY_MARK_BLOCKS_FREE));
    truncated_value= false;
  }
  /**
     Fuction creates duplicate of 'from'
     string in 'storage' MEM_ROOT.

     @param from           string to copy
     @param length         string length

     @retval Pointer to the copied string.
     @retval 0 if an error occured.
  */
  char *store(const char *from, size_t length)
  {
    return (char*) memdup_root(&storage, from, length);
  }
  void set_truncated_value(bool is_truncated_value)
  {
    truncated_value= is_truncated_value;
  }
  bool is_truncated_value() const { return truncated_value; }
};


/**
  Class that represents a single change to a column value in partial
  update of a JSON column.
*/
class Binary_diff final
{
  /// The offset of the start of the change.
  size_t m_offset;

  /// The size of the portion that is to be replaced.
  size_t m_length;

public:
  /**
    Create a new Binary_diff object.

    @param offset     the offset of the beginning of the change
    @param length     the length of the section that is to be replaced
  */
  Binary_diff(size_t offset, size_t length)
    : m_offset(offset), m_length(length)
  {}

  /// @return the offset of the changed data
  size_t offset() const { return m_offset; }

  /// @return the length of the changed data
  size_t length() const { return m_length; }

  /**
    Get a pointer to the start of the replacement data.

    @param field  the column that is updated
    @return a pointer to the start of the replacement data
  */
  const char *new_data(Field *field) const;
};


/**
  Vector of Binary_diff objects.

  The Binary_diff objects in the vector should be ordered on offset, and none
  of the diffs should be overlapping or adjacent.
*/
using Binary_diff_vector= Mem_root_array<Binary_diff>;


/**
  Flags for TABLE::m_status (maximum 8 bits).
  The flags define the state of the row buffer in TABLE::record[0].
*/
/**
  STATUS_NOT_STARTED is set when table is not accessed yet.
  Neither STATUS_NOT_FOUND nor STATUS_NULL_ROW can be set when this flag is set.
*/
#define STATUS_NOT_STARTED      1
/**
   Means we were searching for a row and didn't find it. This is used by
   storage engines (@see handler::index_read_map()) and the executor, both
   when doing an exact row lookup and advancing a scan (no more rows in range).
*/
#define STATUS_NOT_FOUND        2
/// Reserved for use by multi-table update. Means the row has been updated.
#define STATUS_UPDATED          16
/**
   Means that table->null_row is set. This is an artificial NULL-filled row
   (one example: in outer join, if no match has been found in inner table).
*/
#define STATUS_NULL_ROW         32
/// Reserved for use by multi-table delete. Means the row has been deleted.
#define STATUS_DELETED          64


/* Information for one open table */
enum index_hint_type
{
  INDEX_HINT_IGNORE,
  INDEX_HINT_USE,
  INDEX_HINT_FORCE
};

/* Bitmap of table's fields */
typedef Bitmap<MAX_FIELDS> Field_map;

struct TABLE
{
  TABLE() {}                               /* Remove gcc warning */
  /*
    Since TABLE instances are often cleared using memset(), do not
    add virtual members and do not inherit from TABLE.
    Otherwise memset() will start overwriting the vtable pointer.
  */

  TABLE_SHARE	*s;
  handler	*file;
  TABLE *next, *prev;

private:
  /**
     Links for the lists of used/unused TABLE objects for the particular
     table in the specific instance of Table_cache (in other words for
     specific Table_cache_element object).
     Declared as private to avoid direct manipulation with those objects.
     One should use methods of I_P_List template instead.
  */
  TABLE *cache_next, **cache_prev;

  /*
    Give Table_cache_element access to the above two members to allow
    using them for linking TABLE objects in a list.
  */
  friend class Table_cache_element;

public:

  THD	*in_use;                        /* Which thread uses this */
  Field **field;			/* Pointer to fields */
  /// Count of hidden fields, if internal temporary table; 0 otherwise.
  uint hidden_field_count;

  uchar *record[2];			/* Pointer to records */
  uchar *write_row_record;		/* Used as optimisation in
					   THD::write_row */
  uchar *insert_values;                  /* used by INSERT ... UPDATE */

  /// Buffer for use in multi-row reads. Initially empty.
  Record_buffer m_record_buffer{0, 0, nullptr};

  /* 
    Map of keys that can be used to retrieve all data from this table 
    needed by the query without reading the row.
  */
  Key_map covering_keys;
  Key_map quick_keys, merge_keys;
  
  /*
    possible_quick_keys is a superset of quick_keys to use with EXPLAIN of
    JOIN-less commands (single-table UPDATE and DELETE).
    
    When explaining regular JOINs, we use JOIN_TAB::keys to output the 
    "possible_keys" column value. However, it is not available for
    single-table UPDATE and DELETE commands, since they don't use JOIN
    optimizer at the top level. OTOH they directly use the range optimizer,
    that collects all keys usable for range access here.
  */
  Key_map possible_quick_keys;

  /*
    A set of keys that can be used in the query that references this
    table.

    All indexes disabled on the table's TABLE_SHARE (see TABLE::s) will be 
    subtracted from this set upon instantiation. Thus for any TABLE t it holds
    that t.keys_in_use_for_query is a subset of t.s.keys_in_use. Generally we 
    must not introduce any new keys here (see setup_tables).

    The set is implemented as a bitmap.
  */
  Key_map keys_in_use_for_query;
  /* Map of keys that can be used to calculate GROUP BY without sorting */
  Key_map keys_in_use_for_group_by;
  /* Map of keys that can be used to calculate ORDER BY without sorting */
  Key_map keys_in_use_for_order_by;
  KEY  *key_info;			/* data of keys defined for the table */

  Field *next_number_field;		/* Set if next_number is activated */
  Field *found_next_number_field;	/* Set on open */
  Field **vfield;                       /* Pointer to generated fields*/
  Field *hash_field;                    /* Field used by unique constraint */
  Field *fts_doc_id_field;              /* Set if FTS_DOC_ID field is present */

  /* Table's triggers, 0 if there are no of them */
  Table_trigger_dispatcher *triggers;
  TABLE_LIST *pos_in_table_list;/* Element referring to this table */
  /* Position in thd->locked_table_list under LOCK TABLES */
  TABLE_LIST *pos_in_locked_tables;
  ORDER	        *group;
  const char    *alias;           ///< alias or table name
  uchar         *null_flags;      ///< Pointer to the null flags of record[0]
  uchar         *null_flags_saved;///< Saved null_flags while null_row is true
  MY_BITMAP     def_read_set, def_write_set, tmp_set; /* containers */
  /*
    Bitmap of fields that one or more query condition refers to. Only
    used if optimizer_condition_fanout_filter is turned 'on'.
    Currently, only the WHERE clause and ON clause of inner joins is
    taken into account but not ON conditions of outer joins.
    Furthermore, HAVING conditions apply to groups and are therefore
    not useful as table condition filters.
  */
  MY_BITMAP     cond_set;

  /**
    Bitmap of table fields (columns), which are explicitly set in the
    INSERT INTO statement. It is declared here to avoid memory allocation
    on MEM_ROOT).

    @sa fields_set_during_insert.
  */
  MY_BITMAP     def_fields_set_during_insert;

  MY_BITMAP     *read_set, *write_set;          /* Active column sets */

  /**
    A pointer to the bitmap of table fields (columns), which are explicitly set
    in the INSERT INTO statement.

    fields_set_during_insert points to def_fields_set_during_insert
    for base (non-temporary) tables. In other cases, it is NULL.
    Triggers can not be defined for temporary tables, so this bitmap does not
    matter for temporary tables.

    @sa def_fields_set_during_insert.
  */
  MY_BITMAP     *fields_set_during_insert;

  /*
   The ID of the query that opened and is using this table. Has different
   meanings depending on the table type.

   Temporary tables:

   table->query_id is set to thd->query_id for the duration of a statement
   and is reset to 0 once it is closed by the same statement. A non-zero
   table->query_id means that a statement is using the table even if it's
   not the current statement (table is in use by some outer statement).

   Non-temporary tables:

   Under pre-locked or LOCK TABLES mode: query_id is set to thd->query_id
   for the duration of a statement and is reset to 0 once it is closed by
   the same statement. A non-zero query_id is used to control which tables
   in the list of pre-opened and locked tables are actually being used.
  */
  query_id_t	query_id;

  /* 
    For each key that has quick_keys.is_set(key) == TRUE: estimate of #records
    and max #key parts that range access would use.
  */
  ha_rows	quick_rows[MAX_KEY];

  /* Bitmaps of key parts that =const for the entire join. */
  key_part_map  const_key_parts[MAX_KEY];

  uint		quick_key_parts[MAX_KEY];
  uint		quick_n_ranges[MAX_KEY];

  /* 
    Estimate of number of records that satisfy SARGable part of the table
    condition, or table->file->records if no SARGable condition could be
    constructed.
    This value is used by join optimizer as an estimate of number of records
    that will pass the table condition (condition that depends on fields of 
    this table and constants)
  */
  ha_rows       quick_condition_rows;

  uint          lock_position;          /* Position in MYSQL_LOCK.table */
  uint          lock_data_start;        /* Start pos. in MYSQL_LOCK.locks */
  uint          lock_count;             /* Number of locks */
  uint		db_stat;		/* mode of file as in handler.h */
  int		current_lock;           /* Type of lock on table */

private:
  /**
    If true, this table is inner w.r.t. some outer join operation, all columns
    are nullable (in the query), and null_row may be true.
  */
  bool nullable;

  uint8   m_status;                     /* What's in record[0] */
public:
  /*
    If true, the current table row is considered to have all columns set to 
    NULL, including columns declared as "not null" (see nullable).
    @todo make it private, currently join buffering changes it through a pointer
  */
  bool null_row;

  bool copy_blobs;                   /* copy_blobs when storing */

  /*
    TODO: Each of the following flags take up 8 bits. They can just as easily
    be put into one single unsigned long and instead of taking up 18
    bytes, it would take up 4.
  */
  bool force_index;

  /**
    Flag set when the statement contains FORCE INDEX FOR ORDER BY
    See TABLE_LIST::process_index_hints().
  */
  bool force_index_order;

  /**
    Flag set when the statement contains FORCE INDEX FOR GROUP BY
    See TABLE_LIST::process_index_hints().
  */
  bool force_index_group;
  bool distinct;
  bool const_table;
  /// True if writes to this table should not write rows and just write keys.
  bool no_rows;

  /**
     If set, the optimizer has found that row retrieval should access index 
     tree only.
   */
  bool key_read;
  /**
     Certain statements which need the full row, set this to ban index-only
     access.
  */
  bool no_keyread;
  /**
    If set, indicate that the table is not replicated by the server.
  */
  bool no_replicate;
  bool fulltext_searched;
  bool no_cache;
  /* To signal that the table is associated with a HANDLER statement */
  bool open_by_handler;
  /*
    To indicate that a non-null value of the auto_increment field
    was provided by the user or retrieved from the current record.
    Used only in the MODE_NO_AUTO_VALUE_ON_ZERO mode.
  */
  bool auto_increment_field_not_null;
  bool alias_name_used;		/* true if table_name is alias */
  bool get_fields_in_item_tree;      /* Signal to fix_field */
  /**
    This table must be reopened and is not to be reused.
    NOTE: The TABLE will not be reopened during LOCK TABLES in
    close_thread_tables!!!
  */
  bool m_needs_reopen;
private:
  /**
    For tmp tables. TRUE <=> tmp table has been instantiated.
    Also indicates that table was successfully opened since
    we immediately delete tmp tables which we fail to open.
  */
  bool created;
public:
  /// For a materializable derived or SJ table: true if has been materialized
  bool materialized;
  struct /* field connections */
  {
    class JOIN_TAB *join_tab;
    class QEP_TAB *qep_tab;
    enum thr_lock_type lock_type;		/* How table is used */
    thr_locked_row_action locked_row_action;
    bool not_exists_optimize;
    /*
      TRUE <=> range optimizer found that there is no rows satisfying
      table conditions.
    */
    bool impossible_range;
  } reginfo;

  /**
     @todo This member should not be declared in-line. That makes it
     impossible for any function that does memory allocation to take a const
     reference to a TABLE object.
   */
  MEM_ROOT mem_root;
  /**
     Initialized in Item_func_group_concat::setup for appropriate
     temporary table if GROUP_CONCAT is used with ORDER BY | DISTINCT
     and BLOB field count > 0.
   */
  Blob_mem_storage *blob_storage;
  GRANT_INFO grant;
  Filesort_info sort;
  partition_info *part_info;            /* Partition related information */
  /* If true, all partitions have been pruned away */
  bool all_partitions_pruned_away;
  MDL_ticket *mdl_ticket;

private:
  /// Cost model object for operations on this table
  Cost_model_table m_cost_model;
public:

  void init(THD *thd, TABLE_LIST *tl);
  bool fill_item_list(List<Item> *item_list) const;
  void reset_item_list(List<Item> *item_list) const;
  void clear_column_bitmaps(void);
  void prepare_for_position(void);

  void mark_column_used(THD *thd, Field *field, enum enum_mark_columns mark);
  void mark_columns_used_by_index_no_reset(uint index, MY_BITMAP *map,
                                           uint key_parts= 0);
  void mark_columns_used_by_index(uint index);
  void mark_auto_increment_column(void);
  void mark_columns_needed_for_update(THD *thd, bool mark_binlog_columns);
  void mark_columns_needed_for_delete(THD *thd);
  void mark_columns_needed_for_insert(THD *thd);
  void mark_columns_per_binlog_row_image(THD *thd);
  void mark_generated_columns(bool is_update);
  bool is_field_used_by_generated_columns(uint field_index);
  void mark_gcol_in_maps(Field *field);
  inline void column_bitmaps_set(MY_BITMAP *read_set_arg,
                                 MY_BITMAP *write_set_arg)
  {
    read_set= read_set_arg;
    write_set= write_set_arg;
    if (file && created)
      file->column_bitmaps_signal();
  }
  inline void column_bitmaps_set_no_signal(MY_BITMAP *read_set_arg,
                                           MY_BITMAP *write_set_arg)
  {
    read_set= read_set_arg;
    write_set= write_set_arg;
  }
  inline void use_all_columns()
  {
    column_bitmaps_set(&s->all_set, &s->all_set);
  }
  inline void default_column_bitmaps()
  {
    read_set= &def_read_set;
    write_set= &def_write_set;
  }
  /** Should this instance of the table be reopened? */
  inline bool needs_reopen()
  { return !db_stat || m_needs_reopen; }
  /// @returns first non-hidden column
  Field **visible_field_ptr() const
  { return field + hidden_field_count; }
  /// @returns count of visible fields
  uint visible_field_count() const
  { return s->fields - hidden_field_count; }
  bool alloc_tmp_keys(uint key_count, bool modify_share);
  bool add_tmp_key(Field_map *key_parts, char *key_name,
                   bool invisible,bool modify_share);
  void copy_tmp_key(int old_idx, bool modify_share);
  void drop_unused_tmp_keys(bool modify_share);

  void set_keyread(bool flag)
  {
    DBUG_ASSERT(file);
    if (flag && !key_read)
    {
      key_read= 1;
      if (is_created())
        file->extra(HA_EXTRA_KEYREAD);
    }
    else if (!flag && key_read)
    {
      key_read= 0;
      if (is_created())
        file->extra(HA_EXTRA_NO_KEYREAD);
    }
  }

  /**
    Check whether the given index has a virtual generated columns.

    @param index_no        the given index to check

    @returns true if if index is defined over at least one virtual generated
    column
  */
  inline bool index_contains_some_virtual_gcol(uint index_no)
  {
    DBUG_ASSERT(index_no < s->keys);
    return key_info[index_no].flags & HA_VIRTUAL_GEN_KEY;
  }
  bool update_const_key_parts(Item *conds);

  bool check_read_removal(uint index);

  my_ptrdiff_t default_values_offset() const
  { return (my_ptrdiff_t) (s->default_values - record[0]); }

  /// Return true if table is instantiated, and false otherwise.
  bool is_created() const { return created; }

  /**
    Set the table as "created", and enable flags in storage engine
    that could not be enabled without an instantiated table.
  */
  void set_created()
  {
    if (created)
      return;
    if (key_read)
      file->extra(HA_EXTRA_KEYREAD);
    created= true;
  }
  /**
    Set the contents of table to be "deleted", ie "not created", after having
    deleted the contents.
  */
  void set_deleted()
  {
    created= materialized= false;
  }
  /// Set table as nullable, ie it is inner wrt some outer join
  void set_nullable() { nullable= TRUE; }

  /// Return whether table is nullable
  bool is_nullable() const { return nullable; }

  /// @return true if table contains one or more generated columns
  bool has_gcol() const { return vfield; }

  /**
   Life cycle of the row buffer is as follows:
   - The initial state is "not started".
   - When reading a row through the storage engine handler, the status is set
     as "has row" or "no row", depending on whether a row was found or not.
     The "not started" state is cleared, as well as the "null row" state,
     the updated state and the deleted state.
   - When making a row available in record[0], make sure to update row status
     similarly to how the storage engine handler does it.
   - If a NULL-extended row is needed in join execution, the "null row" state
     is set. Note that this can be combined with "has row" if a row was read
     but condition on it was evaluated to false (happens for single-row
     lookup), or "no row" if no more rows could be read.
     Note also that for the "null row" state, the NULL bits inside the
     row are set to one, so the row inside the row buffer is no longer usable,
     unless the NULL bits are saved in a separate buffer.
   - The "is updated" and "is deleted" states are set when row is updated or
     deleted, respectively.
  */
  /// Set status for row buffer as "not started"
  void set_not_started()
  {
    m_status= STATUS_NOT_STARTED | STATUS_NOT_FOUND;
    null_row= FALSE;
  }

  /// @return true if a row operation has been done
  bool is_started() const { return !(m_status & STATUS_NOT_STARTED); }

  /// Set status for row buffer: contains row
  void set_found_row()
  {
    m_status= 0;
    null_row= FALSE;
  }

  /**
    Set status for row buffer: contains no row. This is set when
     - A lookup operation finds no row
     - A scan operation scans past the last row of the range.
     - An error in generating key values before calling storage engine.
  */
  void set_no_row()
  {
    m_status= STATUS_NOT_FOUND;
    null_row= FALSE;
  }

  /**
    Set "row found" status from handler result

    @param status 0 if row was found, <> 0 if row was not found
  */
  void set_row_status_from_handler(int status)
  {
    m_status= status ? STATUS_NOT_FOUND : 0;
    null_row= FALSE;
  }

  /**
    Set current row as "null row", for use in null-complemented outer join.
    The row buffer may or may not contain a valid row.
    set_null_row() and reset_null_row() are used by the join executor to
    signal the presence or absence of a NULL-extended row for an outer joined
    table. Null rows may also be used to specify rows that are all NULL in
    grouing operations.
    @note this is a destructive operation since the NULL value bit vector
          is overwritten. Caching operations must be aware of this.
  */
  void set_null_row()
  {
    null_row= TRUE;
    m_status|= STATUS_NULL_ROW;
    if (s->null_bytes > 0)
      memset(null_flags, 255, s->null_bytes);
  }

  /// Clear "null row" status for the current row
  void reset_null_row()
  {
    null_row= FALSE;
    m_status&= ~STATUS_NULL_ROW;
  }

  /// Set "updated" property for the current row
  void set_updated_row()
  {
    DBUG_ASSERT(is_started() && has_row());
    m_status|= STATUS_UPDATED;
  }

  /// Set "deleted" property for the current row
  void set_deleted_row()
  {
    DBUG_ASSERT(is_started() && has_row());
    m_status|= STATUS_DELETED;
  }

  /// @return true if there is a row in row buffer
  bool has_row() const { return !(m_status & STATUS_NOT_FOUND); }

  /// @return true if current row is null-extended
  bool has_null_row() const { return null_row; }

  /// @return true if current row has been updated (multi-table update)
  bool has_updated_row() const { return m_status & STATUS_UPDATED; }

  /// @return true if current row has been deleted (multi-table delete)
  bool has_deleted_row() const { return m_status & STATUS_DELETED; }

  /// Save the NULL flags of the current row into the designated buffer
  void save_null_flags()
  {
    if (s->null_bytes > 0)
      memcpy(null_flags_saved, null_flags, s->null_bytes);
  }

  /// Restore the NULL flags of the current row from the designated buffer
  void restore_null_flags()
  {
    if (s->null_bytes > 0)
      memcpy(null_flags, null_flags_saved, s->null_bytes);
  }

  /**
    Initialize the optimizer cost model.
 
    This function should be called each time a new query is started.

    @param cost_model_server the main cost model object for the query
  */
  void init_cost_model(const Cost_model_server* cost_model_server)
  {
    m_cost_model.init(cost_model_server, this);
  }

  /**
    Return the cost model object for this table.
  */
  const Cost_model_table* cost_model() const { return &m_cost_model; }

  /**
    Fix table's generated columns' (GC) expressions
   
    @details When a table is opened from the dictionary, the GCs' expressions
    are fixed during opening (see fix_fields_gcol_func()). After query
    execution, Item::cleanup() is called on them (see cleanup_gc_items()). When
    the table is opened from the table cache, the GCs need to be fixed again
    and this function does that.

    @param[in] thd     the current thread
    @return true if error, else false
  */
  bool refix_gc_items(THD *thd);
  
  /**
    Clean any state in items associated with generated columns to be ready for
    the next statement.
  */
  void cleanup_gc_items();

private:
  /**
    Bitmap that tells which columns are eligible for partial update in an
    update statement.

    The bitmap is lazily allocated in the TABLE's mem_root when
    #mark_column_for_partial_update() is called.
  */
  MY_BITMAP *m_partial_update_columns;

  /**
    Object which contains execution time state used for partial update
    of JSON columns.

<<<<<<< HEAD
    It is allocated in the execution mem_root by #setup_partial_update() if
    there are columns that have been marked as eligible for partial update.
  */
  Partial_update_info *m_partial_update_info;

public:
  /**
    Does this table have any columns that can be updated using partial update
    in the current row?

    @return whether any columns in the current row can be updated using partial
    update
  */
  bool has_partial_update_columns() const;

  /**
    Can the value of this column be updated using partial update in the current
    row?

    @param  field  the column to check
    @return whether the column can be updated using partial update
  */
  bool is_partial_update_column(const Field *field) const;

  /**
    Get the list of binary diffs that have been collected for a given column in
    the current row, or `nullptr` if partial update cannot be used for that
    column.

    @param  field   the column to get binary diffs for
    @return the list of binary diffs for the column, or `nullptr` if the column
    cannot be updated using partial update
  */
  const Binary_diff_vector *get_binary_diffs(const Field *field) const;

  /**
    Mark a given column as one that can potentially be updated using
    partial update during execution of an update statement.

    Whether it is actually updated using partial update, is not
    determined until execution time, since that depends both on the
    data that is in the column and the new data that is written to the
    column.

    @param  field  a column which is eligible for partial update
    @retval false  on success
    @retval true   on out-of-memory
  */
  bool mark_column_for_partial_update(const Field *field);

  /**
    Does this table have any columns that were marked with
    #mark_column_for_partial_update()? Note that this only tells if any of the
    columns satisfy the syntactical requirements for being partially updated.
    Use #has_partial_update_columns() or #is_partial_update_column() instead to
    see if partial update should be used on a column.
  */
  bool has_columns_marked_for_partial_update() const;

  /**
    Enable partial update of JSON columns in this table. It is only
    enabled for the columns that have previously been marked for
    partial update using #mark_column_for_partial_update().

    @retval false  on success
    @retval true   on out-of-memory
  */
  bool setup_partial_update();

  /**
    Add a binary diff for a column that is updated using partial update.

    @param field   the column that is being updated
    @param offset  the offset of the changed portion
    @param length  the length of the changed portion

    @retval false  on success
    @retval true   on out-of-memory
  */
  bool add_binary_diff(const Field *field, size_t offset, size_t length);

  /**
    Clear the binary diffs that have been collected for partial update
    of JSON columns. Should be called between each row that is
    updated.
  */
  void clear_binary_diffs();

  /**
    Clean up state used for partial update of JSON columns.
  */
  void cleanup_partial_update();

  /**
    Temporarily disable partial update of a column in the current row.

    This function is called during execution to disable partial update of a
    column that was previously marked as eligible for partial update with
    #mark_column_for_partial_update() during preparation.

    Partial update of this column will be re-enabled when we go to the next
    row.

    @param  field  the column to disable partial update for
  */
  void disable_partial_update_for_current_row(const Field *field);

  /**
    Get a buffer that can be used to hold the partially updated column value
    while performing partial update.
  */
  String *get_partial_update_buffer();
=======
   @returns  false for success, true for error
 */
 bool contains_records(THD *thd, bool *retval);

  /**
    Virtual fields of type BLOB have a flag m_keep_old_value. This flag is set
    to false for all such fields in this table.
  */
  void blobs_need_not_keep_old_value();
>>>>>>> f84ffaf8
};


enum enum_schema_table_state
{ 
  NOT_PROCESSED= 0,
  PROCESSED_BY_CREATE_SORT_INDEX,
  PROCESSED_BY_JOIN_EXEC
};

typedef struct st_foreign_key_info
{
  LEX_STRING *foreign_id;
  LEX_STRING *foreign_db;
  LEX_STRING *foreign_table;
  LEX_STRING *referenced_db;
  LEX_STRING *referenced_table;
  LEX_STRING *update_method;
  LEX_STRING *delete_method;
  LEX_STRING *referenced_key_name;
  List<LEX_STRING> foreign_fields;
  List<LEX_STRING> referenced_fields;
} FOREIGN_KEY_INFO;

#define MY_I_S_MAYBE_NULL 1
#define MY_I_S_UNSIGNED   2


#define SKIP_OPEN_TABLE 0                // do not open table
#define OPEN_FRM_ONLY   1                // open FRM file only
#define OPEN_FULL_TABLE 2                // open FRM,MYD, MYI files

typedef struct st_field_info
{
  /** 
      This is used as column name. 
  */
  const char* field_name;
  /**
     For string-type columns, this is the maximum number of
     characters. Otherwise, it is the 'display-length' for the column.
     For the data type MYSQL_TYPE_DATETIME this field specifies the
     number of digits in the fractional part of time value.
  */
  uint field_length;
  /**
     This denotes data type for the column. For the most part, there seems to
     be one entry in the enum for each SQL data type, although there seem to
     be a number of additional entries in the enum.
  */
  enum enum_field_types field_type;
  int value;
  /**
     This is used to set column attributes. By default, columns are @c NOT
     @c NULL and @c SIGNED, and you can deviate from the default
     by setting the appropriate flags. You can use either one of the flags
     @c MY_I_S_MAYBE_NULL and @c MY_I_S_UNSIGNED or
     combine them using the bitwise or operator @c |. Both flags are
     defined in table.h.
   */
  uint field_flags;        // Field atributes(maybe_null, signed, unsigned etc.)
  const char* old_name;
  /**
     This should be one of @c SKIP_OPEN_TABLE,
     @c OPEN_FRM_ONLY or @c OPEN_FULL_TABLE.
  */
  uint open_method;
} ST_FIELD_INFO;


struct TABLE_LIST;

typedef struct st_schema_table
{
  const char* table_name;
  ST_FIELD_INFO *fields_info;
  /* Create information_schema table */
  TABLE *(*create_table)  (THD *thd, TABLE_LIST *table_list);
  /* Fill table with data */
  int (*fill_table) (THD *thd, TABLE_LIST *tables, Item *cond);
  /* Handle fileds for old SHOW */
  int (*old_format) (THD *thd, struct st_schema_table *schema_table);
  int (*process_table) (THD *thd, TABLE_LIST *tables, TABLE *table,
                        bool res, LEX_STRING *db_name, LEX_STRING *table_name);
  int idx_field1, idx_field2; 
  bool hidden;
  uint i_s_requested_object;  /* the object we need to open(TABLE | VIEW) */
} ST_SCHEMA_TABLE;


#define JOIN_TYPE_LEFT	1
#define JOIN_TYPE_RIGHT	2

/**
  Strategy for how to process a view or derived table (merge or materialization)
*/
enum enum_view_algorithm {
  VIEW_ALGORITHM_UNDEFINED = 0,
  VIEW_ALGORITHM_TEMPTABLE = 1,
  VIEW_ALGORITHM_MERGE     = 2
};

#define VIEW_SUID_INVOKER               0
#define VIEW_SUID_DEFINER               1
#define VIEW_SUID_DEFAULT               2

/* view WITH CHECK OPTION parameter options */
#define VIEW_CHECK_NONE       0
#define VIEW_CHECK_LOCAL      1
#define VIEW_CHECK_CASCADED   2

/* result of view WITH CHECK OPTION parameter check */
#define VIEW_CHECK_OK         0
#define VIEW_CHECK_ERROR      1
#define VIEW_CHECK_SKIP       2

/** The threshold size a blob field buffer before it is freed */
#define MAX_TDC_BLOB_SIZE 65536

/**
  Struct that describes an expression selected from a derived table or view.
*/
struct Field_translator
{
  /**
    Points to an item that represents the expression.
    If the item is determined to be unused, the pointer is set to NULL.
  */
  Item *item;
  /// Name of selected expression
  const char *name;
};


/*
  Column reference of a NATURAL/USING join. Since column references in
  joins can be both from views and stored tables, may point to either a
  Field (for tables), or a Field_translator (for views).
*/

class Natural_join_column: public Sql_alloc
{
public:
  Field_translator *view_field;  /* Column reference of merge view. */
  Item_field       *table_field; /* Column reference of table or temp view. */
  TABLE_LIST *table_ref; /* Original base table/view reference. */
  /*
    True if a common join column of two NATURAL/USING join operands. Notice
    that when we have a hierarchy of nested NATURAL/USING joins, a column can
    be common at some level of nesting but it may not be common at higher
    levels of nesting. Thus this flag may change depending on at which level
    we are looking at some column.
  */
  bool is_common;
public:
  Natural_join_column(Field_translator *field_param, TABLE_LIST *tab);
  Natural_join_column(Item_field *field_param, TABLE_LIST *tab);
  const char *name();
  Item *create_item(THD *thd);
  Field *field();
  const char *table_name();
  const char *db_name();
  GRANT_INFO *grant();
};


/*
  This structure holds the specifications relating to
  ALTER user ... PASSWORD EXPIRE ...
*/
typedef struct st_lex_alter {
  bool update_password_expired_fields;
  bool update_password_expired_column;
  bool use_default_password_lifetime;
  uint16 expire_after_days;
  bool update_account_locked_column;
  bool account_locked;

  void cleanup()
  {
    update_password_expired_fields= false;
    update_password_expired_column= false;
    use_default_password_lifetime= true;
    expire_after_days= 0;
    update_account_locked_column= false;
    account_locked= false;
  }
} LEX_ALTER;

typedef struct	st_lex_user {
  LEX_CSTRING user;
  LEX_CSTRING host;
  LEX_CSTRING plugin;
  LEX_CSTRING auth;
  /* Below attributes defines the context in which this token parsed */
  bool uses_identified_by_clause;
  bool uses_identified_with_clause;
  bool uses_authentication_string_clause;
  bool uses_identified_by_password_clause;
  LEX_ALTER alter_status;

  static st_lex_user *alloc(THD *thd, LEX_STRING *user, LEX_STRING *host);
} LEX_USER;


/**
  Derive type of metadata lock to be requested for table used by a DML
  statement from the type of THR_LOCK lock requested for this table.
*/

inline enum enum_mdl_type mdl_type_for_dml(enum thr_lock_type lock_type)
{
  return lock_type >= TL_WRITE_ALLOW_WRITE ?
         (lock_type == TL_WRITE_LOW_PRIORITY ?
          MDL_SHARED_WRITE_LOW_PRIO : MDL_SHARED_WRITE) :
         MDL_SHARED_READ;
}

/**
   Type of table which can be open for an element of table list.
*/

enum enum_open_type
{
  OT_TEMPORARY_OR_BASE= 0, OT_TEMPORARY_ONLY, OT_BASE_ONLY
};

/**
  This structure is used to keep info about possible key for the result table
  of a derived table/view.
  The 'referenced_by' is the table map of tables to which this possible
    key corresponds.
  The 'used_field' is a map of fields of which this key consists of.
  See also the comment for the TABLE_LIST::update_derived_keys function.
*/

class Derived_key: public Sql_alloc {
public:
  table_map referenced_by;
  Field_map used_fields;
};


/*
  Table reference in the FROM clause.

  These table references can be of several types that correspond to
  different SQL elements. Below we list all types of TABLE_LISTs with
  the necessary conditions to determine when a TABLE_LIST instance
  belongs to a certain type.

  1) table (TABLE_LIST::view == NULL)
     - base table
       (TABLE_LIST::derived == NULL)
     - subquery - TABLE_LIST::table is a temp table
       (TABLE_LIST::derived != NULL)
     - information schema table
       (TABLE_LIST::schema_table != NULL)
       NOTICE: for schema tables TABLE_LIST::field_translation may be != NULL
  2) view (TABLE_LIST::view != NULL)
     - merge    (TABLE_LIST::effective_algorithm == VIEW_ALGORITHM_MERGE)
           also (TABLE_LIST::field_translation != NULL)
     - temptable(TABLE_LIST::effective_algorithm == VIEW_ALGORITHM_TEMPTABLE)
           also (TABLE_LIST::field_translation == NULL)
  3) nested table reference (TABLE_LIST::nested_join != NULL)
     - table sequence - e.g. (t1, t2, t3)
       TODO: how to distinguish from a JOIN?
     - general JOIN
       TODO: how to distinguish from a table sequence?
     - NATURAL JOIN
       (TABLE_LIST::natural_join != NULL)
       - JOIN ... USING
         (TABLE_LIST::join_using_fields != NULL)
     - semi-join
       ;
*/

struct TABLE_LIST
{
  TABLE_LIST() {}                          /* Remove gcc warning */

  /**
    Prepare TABLE_LIST that consists of one table instance to use in
    simple_open_and_lock_tables
  */
  inline void init_one_table(const char *db_name_arg,
                             size_t db_length_arg,
                             const char *table_name_arg,
                             size_t table_name_length_arg,
                             const char *alias_arg,
                             enum thr_lock_type lock_type_arg)
  {
    memset(this, 0, sizeof(*this));
    m_map= 1;
    db= (char*) db_name_arg;
    db_length= db_length_arg;
    table_name= (char*) table_name_arg;
    table_name_length= table_name_length_arg;
    alias= (char*) alias_arg;
    m_lock_descriptor.type= lock_type_arg;
    MDL_REQUEST_INIT(&mdl_request,
                     MDL_key::TABLE, db, table_name,
                     mdl_type_for_dml(m_lock_descriptor.type),
                     MDL_TRANSACTION);
  }


  /**
    Auxiliary method which prepares TABLE_LIST consisting of one table instance
    to be used in simple open_and_lock_tables and takes type of MDL lock on the
    table as explicit parameter.
  */

  inline void init_one_table(const char *db_name_arg,
                             size_t db_length_arg,
                             const char *table_name_arg,
                             size_t table_name_length_arg,
                             const char *alias_arg,
                             enum thr_lock_type lock_type_arg,
                             enum enum_mdl_type mdl_request_type)
  {
    init_one_table(db_name_arg, db_length_arg, table_name_arg,
                   table_name_length_arg, alias_arg, lock_type_arg);
    mdl_request.set_type(mdl_request_type);
  }

  /// Create a TABLE_LIST object representing a nested join
  static TABLE_LIST *new_nested_join(MEM_ROOT *allocator,
                                     const char *alias,
                                     TABLE_LIST *embedding,
                                     List<TABLE_LIST> *belongs_to,
                                     SELECT_LEX *select);

  Item         **join_cond_ref() { return &m_join_cond; }
  Item          *join_cond() const { return m_join_cond; }
  void          set_join_cond(Item *val)
  {
    // If optimization has started, it's too late to change m_join_cond.
    DBUG_ASSERT(m_join_cond_optim == NULL ||
                m_join_cond_optim == (Item*)1);
    m_join_cond= val;
  }
  Item *join_cond_optim() const { return m_join_cond_optim; }
  void set_join_cond_optim(Item *cond)
  {
    /*
      Either we are setting to "empty", or there must pre-exist a
      permanent condition.
    */
    DBUG_ASSERT(cond == NULL || cond == (Item*)1 ||
                m_join_cond != NULL);
    m_join_cond_optim= cond;
  }
  Item **join_cond_optim_ref() { return &m_join_cond_optim; }

  /// Get the semi-join condition for a semi-join nest, NULL otherwise
  Item *sj_cond() const { return m_sj_cond; }

  /// Set the semi-join condition for a semi-join nest
  void set_sj_cond(Item *cond)
  {
    DBUG_ASSERT(m_sj_cond == NULL);
    m_sj_cond= cond;
  }

  /// Merge tables from a query block into a nested join structure
  bool merge_underlying_tables(SELECT_LEX *select);

  /// Reset table
  void reset();

  /// Evaluate the check option of a view
  int view_check_option(THD *thd) const;

  /// Cleanup field translations for a view
  void cleanup_items();

  /**
    Check whether the table is a placeholder, ie a derived table, a view or
    a schema table.
    A table is also considered to be a placeholder if it does not have a
    TABLE object for some other reason.
    A recursive reference in a CTE is also a placeholder: it doesn't need any
    locking, binary logging...
  */
  bool is_placeholder() const
  {
    return is_view_or_derived() || schema_table || !table ||
      m_is_recursive_reference;
  }

  /// Produce a textual identification of this object
  void print(THD *thd, String *str, enum_query_type query_type) const;

  /// Check which single table inside a view that matches a table map
  bool check_single_table(TABLE_LIST **table_ref, table_map map);

  /// Allocate a buffer for inserted column values
  bool set_insert_values(MEM_ROOT *mem_root);

  TABLE_LIST *first_leaf_for_name_resolution();
  TABLE_LIST *last_leaf_for_name_resolution();
  bool is_leaf_for_name_resolution() const;

  /// Return the outermost view this table belongs to, or itself
  inline const TABLE_LIST *top_table() const
    { return belong_to_view ? belong_to_view : this; }

  inline TABLE_LIST *top_table() 
  {
    return
      const_cast<TABLE_LIST*>(const_cast<const TABLE_LIST*>(this)->top_table());
  }

  /// Prepare check option for a view
  bool prepare_check_option(THD *thd, bool is_cascaded= false);

  /// Merge WHERE condition of view or derived table into outer query
  bool merge_where(THD *thd);

  /// Prepare replace filter for a view (used for REPLACE command)
  bool prepare_replace_filter(THD *thd);

  /// Return true if this represents a named view
  bool is_view() const
  {
    return view != NULL;
  }

  /// Return true if this represents a derived table (an unnamed view)
  bool is_derived() const
  {
    return derived != NULL && view == NULL;
  }

  /// Return true if this represents a named view or a derived table
  bool is_view_or_derived() const
  {
    return derived != NULL;
  }

  /**
     @returns true if this is a recursive reference inside the definition of a
     recursive CTE.
     @note that it starts its existence as a dummy derived table, until the
     end of resolution when it's not a derived table anymore, just a reference
     to the materialized temporary table. Whereas a non-recursive
     reference to the recursive CTE is a derived table.
  */
  bool is_recursive_reference() const { return m_is_recursive_reference; }

  /**
    @see is_recursive_reference().
    @returns true if error
  */
  bool set_recursive_reference();

  /// Return true if view or derived table and can be merged
  bool is_mergeable() const;

  /**
    @returns true if materializable table contains one or zero rows.

    Returning true implies that the table is materialized during optimization,
    so it need not be optimized during execution.
  */
  bool materializable_is_const() const;

  /// Return true if this is a derived table or view that is merged
  bool is_merged() const
  {
    return effective_algorithm == VIEW_ALGORITHM_MERGE;
  }

  /// Set table to be merged
  void set_merged()
  {
    DBUG_ASSERT(effective_algorithm == VIEW_ALGORITHM_UNDEFINED);
    effective_algorithm= VIEW_ALGORITHM_MERGE;
  }

  /// Return true if this is a materializable derived table/view
  bool uses_materialization() const
  {
    return effective_algorithm == VIEW_ALGORITHM_TEMPTABLE;
  }

  /// Set table to be materialized
  void set_uses_materialization()
  {
    // @todo We should do this only once, but currently we cannot:
    //DBUG_ASSERT(effective_algorithm == VIEW_ALGORITHM_UNDEFINED);
    DBUG_ASSERT(effective_algorithm != VIEW_ALGORITHM_MERGE);
    effective_algorithm= VIEW_ALGORITHM_TEMPTABLE;
  }

  /// Return true if table is updatable
  bool is_updatable() const { return m_updatable; }

  /// Set table as updatable. (per default, a table is non-updatable)
  void set_updatable() { m_updatable= true; }

  /// Return true if table is insertable-into
  bool is_insertable() const { return m_insertable; }

  /// Set table as insertable-into. (per default, a table is not insertable)
  void set_insertable() { m_insertable= true; }

  /**
    Set table as readonly, ie it is neither updatable, insertable nor
    deletable during this statement.
  */
  void set_readonly() { m_updatable= false; m_insertable= false; }

  /**
    Return true if this is a view or derived table that is defined over
    more than one base table, and false otherwise.
  */
  bool is_multiple_tables() const
  {
    if (is_view_or_derived())
    {
      DBUG_ASSERT(is_merged());         // Cannot be a materialized view
      return leaf_tables_count() > 1;
    }
    else
    {
      DBUG_ASSERT(nested_join == NULL); // Must be a base table
      return false;
    }
  }

  /// Return no. of base tables a merged view or derived table is defined over.
  uint leaf_tables_count() const;

  /// Return first leaf table of a base table or a view/derived table
  TABLE_LIST *first_leaf_table()
  {
    TABLE_LIST *tr= this;
    while (tr->merge_underlying_list)
      tr= tr->merge_underlying_list;
    return tr;
  }

  /// Return any leaf table that is not an inner table of an outer join
  /// @todo when WL#6570 is implemented, replace with first_leaf_table()
  TABLE_LIST *any_outer_leaf_table()
  {
    TABLE_LIST *tr= this;
    while (tr->merge_underlying_list)
    {
      tr= tr->merge_underlying_list;
      /*
        "while" is used, however, an "if" might be sufficient since there is
        no more than one inner table in a join nest (with outer_join true).
      */
      while (tr->outer_join)
        tr= tr->next_local;
    }
    return tr;
  }
  /**
    Set the LEX object of a view (will also define this as a view).
    @note: The value 1 is used to indicate a view but without a valid
           query object. Use only if the LEX object is not going to
           be used in later processing.
  */
  void set_view_query(LEX *lex)
  {
    view= lex;
  }

  /// Return the valid LEX object for a view.
  LEX *view_query() const
  {
    DBUG_ASSERT(view != NULL && view != (LEX *)1);
    return view;
  }

  /**
    Set the query expression of a derived table or view.
    (Will also define this as a derived table, unless it is a named view.)
  */
  void set_derived_unit(SELECT_LEX_UNIT *query_expr)
  {
    derived= query_expr;
  }

  /// Return the query expression of a derived table or view.
  SELECT_LEX_UNIT *derived_unit() const
  {
    DBUG_ASSERT(derived);
    return derived;
  }

  /// Save names of materialized table @see reset_name_temporary
  void save_name_temporary()
  {
    view_db.str= db;
    view_db.length= db_length;
    view_name.str= table_name;
    view_name.length= table_name_length;
  }

  /// Set temporary name from underlying temporary table:
  void set_name_temporary()
  {
    DBUG_ASSERT(is_view_or_derived() && uses_materialization());
    table_name= table->s->table_name.str;
    table_name_length= table->s->table_name.length;
    db= (char *)"";
    db_length= 0;
  }

  /// Reset original name for temporary table.
  void reset_name_temporary()
  {
    DBUG_ASSERT(is_view_or_derived() && uses_materialization());
    /*
      When printing a query using a view or CTE, we need the table's name and
      the alias; the name has been destroyed if the table was materialized,
      so we restore it:
    */
    DBUG_ASSERT(table_name != view_name.str);
    table_name= view_name.str;
    table_name_length= view_name.length;
    if (is_view()) // restore database's name too
    {
      DBUG_ASSERT(db != view_db.str);
      db= view_db.str;
      db_length= view_db.length;
    }
  }

  /// Resolve a derived table or view reference
  bool resolve_derived(THD *thd, bool apply_semijoin);

  /// Optimize the query expression representing a derived table/view 
  bool optimize_derived(THD *thd);

  /// Create result table for a materialized derived table/view
  bool create_derived(THD *thd);

  /// Materialize derived table
  bool materialize_derived(THD *thd);

  /// Clean up the query expression for a materialized derived table
  bool cleanup_derived();

  /// Set wanted privilege for subsequent column privilege checking
  void set_want_privilege(ulong want_privilege);

  /// Prepare security context for a view
  bool prepare_security(THD *thd);

  Security_context *find_view_security_context(THD *thd);
  bool prepare_view_security_context(THD *thd);

  /// Cleanup for re-execution in a prepared statement or a stored procedure.
  void reinit_before_use(THD *thd);

  /**
    Compiles the tagged hints list and fills up TABLE::keys_in_use_for_query,
    TABLE::keys_in_use_for_group_by, TABLE::keys_in_use_for_order_by,
    TABLE::force_index and TABLE::covering_keys.
  */
  bool process_index_hints(TABLE *table);

  /**
    Compare the version of metadata from the previous execution
    (if any) with values obtained from the current table
    definition cache element.

    @sa check_and_update_table_version()
  */
  bool is_table_ref_id_equal(TABLE_SHARE *s) const
  {
    return (m_table_ref_type == s->get_table_ref_type() &&
            m_table_ref_version == s->get_table_ref_version());
  }

  /**
    Record the value of metadata version of the corresponding
    table definition cache element in this parse tree node.

    @sa check_and_update_table_version()
  */
  void set_table_ref_id(TABLE_SHARE *s)
  { set_table_ref_id(s->get_table_ref_type(), s->get_table_ref_version()); }

  void set_table_ref_id(enum_table_ref_type table_ref_type_arg,
                        ulonglong table_ref_version_arg)
  {
    m_table_ref_type= table_ref_type_arg;
    m_table_ref_version= table_ref_version_arg;
  }

  /**
     If a derived table, returns query block id of first underlying query block.
     Zero if not derived.
  */
  uint query_block_id() const;


  /**
     This is for showing in EXPLAIN.
     If a derived table, returns query block id of first underlying query block
     of first materialized TABLE_LIST instance. Zero if not derived.
  */
  uint query_block_id_for_explain() const;

  /**
     @brief Returns the name of the database that the referenced table belongs
     to.
  */
  const char *get_db_name() const { return view != NULL ? view_db.str : db; }

  /**
     @brief Returns the name of the table that this TABLE_LIST represents.

     @details The unqualified table name or view name for a table or view,
     respectively.
   */
  const char *get_table_name() const
  {
    return view != NULL ? view_name.str : table_name;
  }
  int fetch_number_of_rows();
  bool update_derived_keys(Field*, Item**, uint);
  bool generate_keys();

  /// Setup a derived table to use materialization
  bool setup_materialized_derived(THD *thd);
  bool setup_materialized_derived_tmp_table(THD *thd);

  bool create_field_translation(THD *thd);

  /**
    @brief Returns the outer join nest that this TABLE_LIST belongs to, if any.

    @details There are two kinds of join nests, outer-join nests and semi-join 
    nests.  This function returns non-NULL in the following cases:
      @li 1. If this table/nest is embedded in a nest and this nest IS NOT a 
             semi-join nest.  (In other words, it is an outer-join nest.)
      @li 2. If this table/nest is embedded in a nest and this nest IS a 
             semi-join nest, but this semi-join nest is embedded in another 
             nest. (This other nest will be an outer-join nest, since all inner 
             joined nested semi-join nests have been merged in 
             @c simplify_joins() ).
    Note: This function assumes that @c simplify_joins() has been performed.
    Before that, join nests will be present for all types of join.

    @return outer join nest, or NULL if none.
  */

  TABLE_LIST *outer_join_nest() const
  {
    if (!embedding)
      return NULL;
    if (embedding->sj_cond())
      return embedding->embedding;
    return embedding;
  }
  /**
    Return true if this table is an inner table of some outer join.

    Examine all the embedding join nests of the table.
    @note This function works also before redundant join nests have been
          eliminated.

    @return true if table is an inner table of some outer join, false otherwise.
  */

  bool is_inner_table_of_outer_join() const
  {
    if (outer_join)
      return true;
    for (TABLE_LIST *emb= embedding; emb; emb= emb->embedding)
    {
      if (emb->outer_join)
        return true;
    }
    return false;
  }

  /**
    Return the base table entry of an updatable table.
    In DELETE and UPDATE, a view used as a target table must be mergeable,
    updatable and defined over a single table.
  */
  TABLE_LIST *updatable_base_table()
  {
    TABLE_LIST *tbl= this;
    DBUG_ASSERT(tbl->is_updatable() && !tbl->is_multiple_tables());
    while (tbl->is_view_or_derived())
    {
      tbl= tbl->merge_underlying_list;
      DBUG_ASSERT(tbl->is_updatable() && !tbl->is_multiple_tables());
    }
    return tbl;
  }

  /**
    Mark that there is a NATURAL JOIN or JOIN ... USING between two tables.

      This function marks that table b should be joined with a either via
      a NATURAL JOIN or via JOIN ... USING. Both join types are special
      cases of each other, so we treat them together. The function
      setup_conds() creates a list of equal condition between all fields
      of the same name for NATURAL JOIN or the fields in
      TABLE_LIST::join_using_fields for JOIN ... USING.
      The list of equality conditions is stored
      either in b->join_cond(), or in JOIN::conds, depending on whether there
      was an outer join.

    EXAMPLE
    @verbatim
      SELECT * FROM t1 NATURAL LEFT JOIN t2
       <=>
      SELECT * FROM t1 LEFT JOIN t2 ON (t1.i=t2.i and t1.j=t2.j ... )

      SELECT * FROM t1 NATURAL JOIN t2 WHERE <some_cond>
       <=>
      SELECT * FROM t1, t2 WHERE (t1.i=t2.i and t1.j=t2.j and <some_cond>)

      SELECT * FROM t1 JOIN t2 USING(j) WHERE <some_cond>
       <=>
      SELECT * FROM t1, t2 WHERE (t1.j=t2.j and <some_cond>)
     @endverbatim

    @param b            Right join argument.
  */
  void add_join_natural(TABLE_LIST *b) { b->natural_join= this; }

  /**
    Set granted privileges for a table.

    Can be used when generating temporary tables that are also used in
    resolver process, such as when generating a UNION table

    @param privilege   Privileges granted for this table.
  */
  void set_privileges(ulong privilege)
  {
    grant.privilege|= privilege;
    if (table)
      table->grant.privilege|= privilege;
  }
  /*
    List of tables local to a subquery or the top-level SELECT (used by
    SQL_I_List). Considers views as leaves (unlike 'next_leaf' below).
    Created at parse time in SELECT_LEX::add_table_to_list() ->
    table_list.link_in_list().
  */
  TABLE_LIST *next_local;
  /* link in a global list of all queries tables */
  TABLE_LIST *next_global, **prev_global;
  const char *db, *table_name, *alias;
  /*
    Target tablespace name: When creating or altering tables, this
    member points to the tablespace_name in the HA_CREATE_INFO struct.
  */
  LEX_CSTRING target_tablespace_name;
  char *schema_table_name;
  char *option;                /* Used by cache index  */

  /** Table level optimizer hints for this table.  */
  Opt_hints_table *opt_hints_table;
  /* Hints for query block of this table. */
  Opt_hints_qb *opt_hints_qb;

  void set_lock(const Lock_descriptor &descriptor)
  {
    m_lock_descriptor= descriptor;
  }

  const Lock_descriptor &lock_descriptor() const
  {
    return m_lock_descriptor;
  }

private:
  /**
    The members below must be kept aligned so that (1 << m_tableno) == m_map.
    A table that takes part in a join operation must be assigned a unique
    table number.
  */
  uint          m_tableno;              ///< Table number within query block
  table_map     m_map;                  ///< Table map, derived from m_tableno
  /**
     If this table or join nest is the Y in "X [LEFT] JOIN Y ON C", this
     member points to C. May also be generated from JOIN ... USING clause.
     It may be modified only by permanent transformations (permanent = done
     once for all executions of a prepared statement).
  */
  Item		*m_join_cond;
  Item          *m_sj_cond;               ///< Synthesized semijoin condition
public:
  /*
    (Valid only for semi-join nests) Bitmap of tables that are within the
    semi-join (this is different from bitmap of all nest's children because
    tables that were pulled out of the semi-join nest remain listed as
    nest's children).
  */
  table_map     sj_inner_tables;

  /*
    During parsing - left operand of NATURAL/USING join where 'this' is
    the right operand. After parsing (this->natural_join == this) iff
    'this' represents a NATURAL or USING join operation. Thus after
    parsing 'this' is a NATURAL/USING join iff (natural_join != NULL).
  */
  TABLE_LIST *natural_join;
  /*
    True if 'this' represents a nested join that is a NATURAL JOIN.
    For one of the operands of 'this', the member 'natural_join' points
    to the other operand of 'this'.
  */
  bool is_natural_join;
  /* Field names in a USING clause for JOIN ... USING. */
  List<String> *join_using_fields;
  /*
    Explicitly store the result columns of either a NATURAL/USING join or
    an operand of such a join.
  */
  List<Natural_join_column> *join_columns;
  /* TRUE if join_columns contains all columns of this table reference. */
  bool is_join_columns_complete;

  /*
    List of nodes in a nested join tree, that should be considered as
    leaves with respect to name resolution. The leaves are: views,
    top-most nodes representing NATURAL/USING joins, subqueries, and
    base tables. All of these TABLE_LIST instances contain a
    materialized list of columns. The list is local to a subquery.
  */
  TABLE_LIST *next_name_resolution_table;
  /* Index names in a "... JOIN ... USE/IGNORE INDEX ..." clause. */
  List<Index_hint> *index_hints;
  TABLE        *table;                          /* opened table */
  Table_id table_id; /* table id (from binlog) for opened table */
  /*
    Query_result for derived table to pass it from table creation to table
    filling procedure
  */
  Query_result_union  *derived_result;
  /*
    Reference from aux_tables to local list entry of main select of
    multi-delete statement:
    delete t1 from t2,t1 where t1.a<'B' and t2.b=t1.b;
    here it will be reference of first occurrence of t1 to second (as you
    can see this lists can't be merged)
  */
  TABLE_LIST	*correspondent_table;
private:
  /**
     This field is set to non-null for derived tables and views. It points
     to the SELECT_LEX_UNIT representing the derived table/view.
     E.g. for a query
     @verbatim SELECT * FROM (SELECT a FROM t1) b @endverbatim
  */
  SELECT_LEX_UNIT *derived;		/* SELECT_LEX_UNIT of derived table */

  /// If non-NULL, the CTE which this table is derived from.
  Common_table_expr *m_common_table_expr;
  /**
    If the user has specified column names with the syntaxes "table name
    parenthesis column names":
    WITH qn(column names) AS (select...)
    or
    FROM (select...) dt(column names)
    or
    CREATE VIEW v(column_names) AS ...
    then this points to the list of column names. NULL otherwise.
  */
  const Create_col_name_list *m_derived_column_names;

public:
  ST_SCHEMA_TABLE *schema_table;        /* Information_schema table */
  SELECT_LEX *schema_select_lex;
  /*
    True when the view field translation table is used to convert
    schema table fields for backwards compatibility with SHOW command.
  */
  bool schema_table_reformed;
  Temp_table_param *schema_table_param;
  /* link to select_lex where this table was used */
  SELECT_LEX *select_lex;

private:
  LEX *view;                    /* link on VIEW lex for merging */

public:
  /// Array of selected expressions from a derived table or view.
  Field_translator *field_translation;

  /// pointer to element after last one in translation table above
  Field_translator *field_translation_end;
  /*
    List (based on next_local) of underlying tables of this view. I.e. it
    does not include the tables of subqueries used in the view. Is set only
    for merged views.
  */
  TABLE_LIST	*merge_underlying_list;
  /*
    - 0 for base tables
    - in case of the view it is the list of all (not only underlying
    tables but also used in subquery ones) tables of the view.
  */
  List<TABLE_LIST> *view_tables;
  /* most upper view this table belongs to */
  TABLE_LIST	*belong_to_view;
  /*
    The view directly referencing this table
    (non-zero only for merged underlying tables of a view).
  */
  TABLE_LIST	*referencing_view;
  /* Ptr to parent MERGE table list item. See top comment in ha_myisammrg.cc */
  TABLE_LIST    *parent_l;
  /*
    Security  context (non-zero only for tables which belong
    to view with SQL SECURITY DEFINER)
  */
  Security_context *security_ctx;
  /*
    This view security context (non-zero only for views with
    SQL SECURITY DEFINER)
  */
  Security_context *view_sctx;
  /*
    List of all base tables local to a subquery including all view
    tables. Unlike 'next_local', this in this list views are *not*
    leaves. Created in setup_tables() -> make_leaf_tables().
  */
  TABLE_LIST    *next_leaf;
  Item          *derived_where_cond;    ///< WHERE condition from derived table
  Item          *check_option;          ///< WITH CHECK OPTION condition
  Item          *replace_filter;        ///< Filter for REPLACE command
  LEX_STRING    select_stmt;            ///< text of (CREATE/SELECT) statement
  LEX_STRING    source;                 ///< source of CREATE VIEW
  LEX_CSTRING   view_db;                ///< saved view database
  LEX_CSTRING   view_name;              ///< saved view name
  LEX_STRING    timestamp;              ///< GMT time stamp of last operation
  st_lex_user   definer;                ///< definer of view
  /**
    @note: This field is currently not reliable when read from dictionary:
    If an underlying view is changed, updatable_view is not changed,
    due to lack of dependency checking in dictionary implementation.
    Prefer to use is_updatable() during preparation and optimization.
  */
  ulonglong     updatable_view;         ///< VIEW can be updated
  /** 
      @brief The declared algorithm, if this is a view.
      @details One of
      - VIEW_ALGORITHM_UNDEFINED
      - VIEW_ALGORITHM_TEMPTABLE
      - VIEW_ALGORITHM_MERGE
      @todo Replace with an enum 
  */
  ulonglong     algorithm;
  ulonglong     view_suid;              ///< view is suid (TRUE by default)
  ulonglong     with_check;             ///< WITH CHECK OPTION

private:
  /// The view algorithm that is actually used, if this is a view.
  enum_view_algorithm effective_algorithm;
  Lock_descriptor m_lock_descriptor;
public:
  GRANT_INFO	grant;
  /* data need by some engines in query cache*/
  ulonglong     engine_data;
  /* call back function for asking handler about caching in query cache */
  qc_engine_callback callback_func;
public:
  uint		outer_join;		/* Which join type */
  uint		shared;			/* Used in multi-upd */
  size_t        db_length;
  size_t        table_name_length;
private:
  bool          m_updatable;		/* VIEW/TABLE can be updated */
  bool          m_insertable;           /* VIEW/TABLE can be inserted into */
public:
  bool		straight;		/* optimize with prev table */
  /**
    True for tables and views being changed in a data change statement.
    Also used by replication to filter out statements that can be ignored,
    especially important for multi-table UPDATE and DELETE.
  */
  bool          updating;
  bool		force_index;		/* prefer index over table scan */
  bool          ignore_leaves;          /* preload only non-leaf nodes */
  table_map     dep_tables;             /* tables the table depends on      */
  table_map     on_expr_dep_tables;     /* tables on expression depends on  */
  struct st_nested_join *nested_join;   /* if the element is a nested join  */
  TABLE_LIST *embedding;             /* nested join containing the table */
  List<TABLE_LIST> *join_list;/* join list the table belongs to   */
  bool		cacheable_table;	/* stop PS caching */
  /**
     Specifies which kind of table should be open for this element
     of table list.
  */
  enum enum_open_type open_type;
  /* TRUE if this merged view contain auto_increment field */
  bool          contain_auto_increment;
  /// TRUE <=> VIEW CHECK OPTION condition is processed (also for prep. stmts)
  bool          check_option_processed;
  /// TRUE <=> Filter condition is processed
  bool          replace_filter_processed;

  dd::enum_table_type required_type;
  char		timestamp_buffer[20];	/* buffer for timestamp (19+1) */
  /*
    This TABLE_LIST object is just placeholder for prelocking, it will be
    used for implicit LOCK TABLES only and won't be used in real statement.
  */
  bool          prelocking_placeholder;
  /**
     Indicates that if TABLE_LIST object corresponds to the table/view
     which requires special handling.
  */
  enum
  {
    /* Normal open. */
    OPEN_NORMAL= 0,
    /* Associate a table share only if the the table exists. */
    OPEN_IF_EXISTS,
    /*
      Associate a table share only if the the table exists.
      Also upgrade metadata lock to exclusive if table doesn't exist.
    */
    OPEN_FOR_CREATE,
    /* Don't associate a table share. */
    OPEN_STUB
  } open_strategy;
  bool          internal_tmp_table;
  /** TRUE if an alias for this table was specified in the SQL. */
  bool          is_alias;
  /** TRUE if the table is referred to in the statement using a fully
      qualified name (@<db_name@>.@<table_name@>).
  */
  bool          is_fqtn;


  /* View creation context. */

  View_creation_ctx *view_creation_ctx;

  /*
    Attributes to save/load view creation context in/from frm-file.

    They are required only to be able to use existing parser to load
    view-definition file. As soon as the parser parsed the file, view
    creation context is initialized and the attributes become redundant.

    These attributes MUST NOT be used for any purposes but the parsing.
  */

  LEX_STRING view_client_cs_name;
  LEX_STRING view_connection_cl_name;

  /*
    View definition (SELECT-statement) in the UTF-form.
  */

  LEX_STRING view_body_utf8;

  // True, If this is a system view
  bool is_system_view;

  /*
    Set to 'true' if this is a DD table being opened in the context of a
    dictionary operation. Note that when 'false', this may still be a DD
    table when opened in a non-DD context, e.g. as part of an I_S view
    query.
  */
  bool is_dd_ctx_table;

  /* End of view definition context. */

  /* List of possible keys. Valid only for materialized derived tables/views. */
  List<Derived_key> derived_key_list;

  /**
    Indicates what triggers we need to pre-load for this TABLE_LIST
    when opening an associated TABLE. This is filled after
    the parsed tree is created.
  */
  uint8 trg_event_map;
  uint i_s_requested_object;
  bool has_db_lookup_value;
  bool has_table_lookup_value;
  uint table_open_method;
  enum enum_schema_table_state schema_table_state;

  MDL_request mdl_request;

  /// if true, EXPLAIN can't explain view due to insufficient rights.
  bool view_no_explain;

  /* List to carry partition names from PARTITION (...) clause in statement */
  List<String> *partition_names;

  /// Set table number
  void set_tableno(uint tableno)
  {
    DBUG_ASSERT(tableno < MAX_TABLES);
    m_tableno= tableno;
    m_map= (table_map)1 << tableno;
  }
  /// Return table number
  uint tableno() const { return m_tableno; }

  /// Return table map derived from table number
  table_map map() const
  {
    DBUG_ASSERT(((table_map)1 << m_tableno) == m_map);
    return m_map;
  }

  /// If non-NULL, the CTE which this table is derived from.
  Common_table_expr *common_table_expr() const { return m_common_table_expr; }
  void set_common_table_expr(Common_table_expr *c)
  { m_common_table_expr= c; }
  /// @see m_derived_column_names
  const Create_col_name_list *derived_column_names() const
  { return m_derived_column_names; }
  void set_derived_column_names(const Create_col_name_list *d)
  { m_derived_column_names= d; }


private:
  /*
    A group of members set and used only during JOIN::optimize().
  */
  /**
     Optimized copy of m_join_cond (valid for one single
     execution). Initialized by SELECT_LEX::get_optimizable_conditions().
     @todo it would be goo dto reset it in reinit_before_use(), if
     reinit_stmt_before_use() had a loop including join nests.
  */
  Item          *m_join_cond_optim;
public:

  COND_EQUAL    *cond_equal;            ///< Used with outer join
  /// true <=> this table is a const one and was optimized away.
  bool          optimized_away;
  /**
    true <=> all possible keys for a derived table were collected and
    could be re-used while statement re-execution.
  */
  bool          derived_keys_ready;
private:
  /// If a recursive reference inside the definition of a CTE.
  bool          m_is_recursive_reference;
  // End of group for optimization

private:
  /** See comments for set_metadata_id() */
  enum enum_table_ref_type m_table_ref_type;
  /** See comments for TABLE_SHARE::get_table_ref_version() */
  ulonglong m_table_ref_version;
};


/*
  Iterator over the fields of a generic table reference.
*/

class Field_iterator: public Sql_alloc
{
public:
  Field_iterator() {}                         /* Remove gcc warning */
  virtual ~Field_iterator() {}
  virtual void set(TABLE_LIST *)= 0;
  virtual void next()= 0;
  virtual bool end_of_fields()= 0;              /* Return 1 at end of list */
  virtual const char *name()= 0;
  virtual Item *create_item(THD *)= 0;
  virtual Field *field()= 0;
};


/* 
  Iterator over the fields of a base table, view with temporary
  table, or subquery.
*/

class Field_iterator_table: public Field_iterator
{
  Field **ptr;
public:
  Field_iterator_table() :ptr(0) {}
  void set(TABLE_LIST *table) { ptr= table->table->field; }
  void set_table(TABLE *table) { ptr= table->field; }
  void next() { ptr++; }
  bool end_of_fields() { return *ptr == 0; }
  const char *name();
  Item *create_item(THD *thd);
  Field *field() { return *ptr; }
};


/**
  Iterator over the fields of a merged derived table or view.
*/

class Field_iterator_view: public Field_iterator
{
  Field_translator *ptr, *array_end;
  TABLE_LIST *view;
public:
  Field_iterator_view() :ptr(0), array_end(0) {}
  void set(TABLE_LIST *table);
  void next() { ptr++; }
  bool end_of_fields() { return ptr == array_end; }
  const char *name();
  Item *create_item(THD *thd);
  Item **item_ptr() {return &ptr->item; }
  Field *field() { return 0; }
  inline Item *item() { return ptr->item; }
  Field_translator *field_translator() { return ptr; }
};


/*
  Field_iterator interface to the list of materialized fields of a
  NATURAL/USING join.
*/

class Field_iterator_natural_join: public Field_iterator
{
  List_iterator_fast<Natural_join_column> column_ref_it;
  Natural_join_column *cur_column_ref;
public:
  Field_iterator_natural_join() :cur_column_ref(NULL) {}
  ~Field_iterator_natural_join() {}
  void set(TABLE_LIST *table);
  void next();
  bool end_of_fields() { return !cur_column_ref; }
  const char *name() { return cur_column_ref->name(); }
  Item *create_item(THD *thd) { return cur_column_ref->create_item(thd); }
  Field *field() { return cur_column_ref->field(); }
  Natural_join_column *column_ref() { return cur_column_ref; }
};


/**
  Generic iterator over the fields of an arbitrary table reference.

    This class unifies the various ways of iterating over the columns
    of a table reference depending on the type of SQL entity it
    represents. If such an entity represents a nested table reference,
    this iterator encapsulates the iteration over the columns of the
    members of the table reference.

    The implementation assumes that all underlying NATURAL/USING table
    references already contain their result columns and are linked into
    the list TABLE_LIST::next_name_resolution_table.
*/

class Field_iterator_table_ref: public Field_iterator
{
  TABLE_LIST *table_ref, *first_leaf, *last_leaf;
  Field_iterator_table        table_field_it;
  Field_iterator_view         view_field_it;
  Field_iterator_natural_join natural_join_it;
  Field_iterator *field_it;
  void set_field_iterator();
public:
  Field_iterator_table_ref() :field_it(NULL) {}
  void set(TABLE_LIST *table);
  void next();
  bool end_of_fields()
  { return (table_ref == last_leaf && field_it->end_of_fields()); }
  const char *name() { return field_it->name(); }
  const char *get_table_name();
  const char *get_db_name();
  GRANT_INFO *grant();
  Item *create_item(THD *thd) { return field_it->create_item(thd); }
  Field *field() { return field_it->field(); }
  Natural_join_column *get_or_create_column_ref(THD *thd, TABLE_LIST *parent_table_ref);
  Natural_join_column *get_natural_column_ref();
};


/**
  An iterator over an intrusive list in TABLE_LIST objects. Can be used for
  iterating an intrusive list in e.g. range-based for loops.

  @tparam Next_pointer The intrusive list's "next" member.
*/
template <TABLE_LIST *TABLE_LIST::*Next_pointer>
class Table_list_iterator
{
public:

  /**
    Constructs an iterator.

    @param start The TABLE_LIST where that the iterator will start iterating
    from.
  */
  Table_list_iterator(TABLE_LIST *start) : m_current(start) {}

  TABLE_LIST *operator++() { return m_current= m_current->*Next_pointer; }

  TABLE_LIST *operator*() { return m_current; }

  bool operator!=(const Table_list_iterator &other) const
  {
    return m_current != other.m_current;
  }

private:
  TABLE_LIST *m_current;
};

typedef Table_list_iterator<&TABLE_LIST::next_local> Local_tables_iterator;
typedef Table_list_iterator<&TABLE_LIST::next_global> Global_tables_iterator;

/**
  Provides a list interface on TABLE_LIST objects. The interface is similar to
  std::vector, but has only the bare minimum to allow for iteration.

  @tparam Iterator_type Must have an implicit constructor from a TABLE_LIST
  pointer, and support pre-increment, non-equality and dereference operators.
*/
template<typename Iterator_type>
class Table_list_adapter
{
public:

  /**
    Constructs the list adapter.

    @param first The TABLE_LIST that is considered first in the list.
  */
  Table_list_adapter(TABLE_LIST *first) : m_first(first) {}

  /// An iterator pointing to the first TABLE_LIST.
  Iterator_type begin() { return m_first; }

  /// A past-the-end iterator.
  Iterator_type end() { return nullptr; }

private:
  TABLE_LIST *m_first;
};


/// A list interface over the TABLE_LIST::next_local pointer.
typedef Table_list_adapter<Local_tables_iterator> Local_tables_list;

/// A list interface over the TABLE_LIST::next_global pointer.
typedef Table_list_adapter<Global_tables_iterator> Global_tables_list;

/**
  Semijoin_mat_optimize collects data used when calculating the cost of
  executing a semijoin operation using a materialization strategy.
  It is used during optimization phase only.
*/

struct Semijoin_mat_optimize
{
  /// Optimal join order calculated for inner tables of this semijoin op.
  struct st_position *positions;
  /// True if data types allow the MaterializeLookup semijoin strategy
  bool lookup_allowed;
  /// True if data types allow the MaterializeScan semijoin strategy
  bool scan_allowed;
  /// Expected number of rows in the materialized table
  double expected_rowcount;
  /// Materialization cost - execute sub-join and write rows to temp.table
  Cost_estimate materialization_cost;
  /// Cost to make one lookup in the temptable
  Cost_estimate lookup_cost;
  /// Cost of scanning the materialized table
  Cost_estimate scan_cost;
  /// Array of pointers to fields in the materialized table.
  Item_field **mat_fields;
};


/**
  Struct st_nested_join is used to represent how tables are connected through
  outer join operations and semi-join operations to form a query block.
  Out of the parser, inner joins are also represented by st_nested_join
  structs, but these are later flattened out by simplify_joins().
  Some outer join nests are also flattened, when it can be determined that
  they can be processed as inner joins instead of outer joins.
*/
typedef struct st_nested_join
{
  List<TABLE_LIST>  join_list;       /* list of elements in the nested join */
  table_map         used_tables;     /* bitmap of tables in the nested join */
  table_map         not_null_tables; /* tables that rejects nulls           */
  /**
    Used for pointing out the first table in the plan being covered by this
    join nest. It is used exclusively within make_outerjoin_info().
   */
  plan_idx first_nested;
  /**
    Set to true when natural join or using information has been processed.
  */
  bool natural_join_processed;
  /**
    Number of tables and outer join nests administered by this nested join
    object for the sake of cost analysis. Includes direct member tables as
    well as tables included through semi-join nests, but notice that semi-join
    nests themselves are not counted.
  */
  uint              nj_total;
  /**
    Used to count tables in the nested join in 2 isolated places:
    1. In make_outerjoin_info(). 
    2. check_interleaving_with_nj/backout_nj_state (these are called
       by the join optimizer. 
    Before each use the counters are zeroed by SELECT_LEX::reset_nj_counters.
  */
  uint              nj_counter;
  /**
    Bit identifying this nested join. Only nested joins representing the
    outer join structure need this, other nests have bit set to zero.
  */
  nested_join_map   nj_map;
  /**
    Tables outside the semi-join that are used within the semi-join's
    ON condition (ie. the subquery WHERE clause and optional IN equalities).
  */
  table_map         sj_depends_on;
  /**
    Outer non-trivially correlated tables, a true subset of sj_depends_on
  */
  table_map         sj_corr_tables;
  /**
    Query block id if this struct is generated from a subquery transform.
  */
  uint query_block_id;

  /// Bitmap of which strategies are enabled for this semi-join nest
  uint sj_enabled_strategies;

  /*
    Lists of trivially-correlated expressions from the outer and inner tables
    of the semi-join, respectively.
  */
  List<Item>        sj_outer_exprs, sj_inner_exprs;
  Semijoin_mat_optimize sjm;
} NESTED_JOIN;


typedef struct st_open_table_list{
  struct st_open_table_list *next;
  char	*db,*table;
  uint32 in_use,locked;
} OPEN_TABLE_LIST;


static inline my_bitmap_map *tmp_use_all_columns(TABLE *table,
                                                 MY_BITMAP *bitmap)
{
  my_bitmap_map *old= bitmap->bitmap;
  bitmap->bitmap= table->s->all_set.bitmap;// does not repoint last_word_ptr
  return old;
}


static inline void tmp_restore_column_map(MY_BITMAP *bitmap,
                                          my_bitmap_map *old)
{
  bitmap->bitmap= old;
}

/* The following is only needed for debugging */

static inline
my_bitmap_map *dbug_tmp_use_all_columns(TABLE *table MY_ATTRIBUTE((unused)),
                                        MY_BITMAP *bitmap MY_ATTRIBUTE((unused)))
{
#ifndef DBUG_OFF
  return tmp_use_all_columns(table, bitmap);
#else
  return 0;
#endif
}

static inline
void dbug_tmp_restore_column_map(MY_BITMAP *bitmap MY_ATTRIBUTE((unused)),
                                 my_bitmap_map *old MY_ATTRIBUTE((unused)))
{
#ifndef DBUG_OFF
  tmp_restore_column_map(bitmap, old);
#endif
}


/* 
  Variant of the above : handle both read and write sets.
  Provide for the possiblity of the read set being the same as the write set
*/
static inline
void dbug_tmp_use_all_columns(TABLE *table MY_ATTRIBUTE((unused)),
                              my_bitmap_map **save MY_ATTRIBUTE((unused)),
                              MY_BITMAP *read_set MY_ATTRIBUTE((unused)),
                              MY_BITMAP *write_set MY_ATTRIBUTE((unused)))
{
#ifndef DBUG_OFF
  save[0]= read_set->bitmap;
  save[1]= write_set->bitmap;
  (void) tmp_use_all_columns(table, read_set);
  (void) tmp_use_all_columns(table, write_set);
#endif
}


static inline
void dbug_tmp_restore_column_maps(MY_BITMAP *read_set MY_ATTRIBUTE((unused)),
                                  MY_BITMAP *write_set MY_ATTRIBUTE((unused)),
                                  my_bitmap_map **old MY_ATTRIBUTE((unused)))
{
#ifndef DBUG_OFF
  tmp_restore_column_map(read_set, old[0]);
  tmp_restore_column_map(write_set, old[1]);
#endif
}


size_t max_row_length(TABLE *table, const uchar *data);


void init_mdl_requests(TABLE_LIST *table_list);

/**
   Unpack the definition of a virtual column. Parses the text obtained from
   TABLE_SHARE and produces an Item.

  @param thd                  Thread handler
  @param table                Table with the checked field
  @param field                Pointer to Field object
  @param is_create_table      Indicates that table is opened as part
                              of CREATE or ALTER and does not yet exist in SE
  @param error_reported       updated flag for the caller that no other error
                              messages are to be generated.

  @retval TRUE Failure.
  @retval FALSE Success.
*/

bool unpack_gcol_info(THD *thd,
                      TABLE *table,
                      Field *field,
                      bool is_create_table,
                      bool *error_reported);


/**
   Unpack the partition expression. Parse the partition expression
   to produce an Item.

  @param[in] thd                Thread handler
  @param[in] outparam           Table object
  @param[in] share              TABLE_SHARE object
  @param[in] engine_type        Engine type of the partitions.
  @param[in] is_create_table    Indicates that table is opened as part of
                                CREATE or ALTER and does not yet exist in SE

  @retval TRUE Failure.
  @retval FALSE Success.
*/

bool unpack_partition_info(THD *thd,
                           TABLE *outparam,
                           TABLE_SHARE *share,
                           handlerton *engine_type,
                           bool is_create_table);

int open_table_from_share(THD *thd, TABLE_SHARE *share, const char *alias,
                          uint db_stat, uint prgflag, uint ha_open_flags,
                          TABLE *outparam, bool is_create_table,
                          const dd::Table *table_def_param);
TABLE_SHARE *alloc_table_share(const char *db, const char *table_name,
                               const char *key, size_t key_length);
void init_tmp_table_share(THD *thd, TABLE_SHARE *share, const char *key,
                          size_t key_length,
                          const char *table_name, const char *path,
                          MEM_ROOT *mem_root);
void free_table_share(TABLE_SHARE *share);
void update_create_info_from_table(HA_CREATE_INFO *info, TABLE *form);
Ident_name_check check_and_convert_db_name(LEX_STRING *db,
                                           bool preserve_lettercase);
bool check_column_name(const char *name);
Ident_name_check check_table_name(const char *name, size_t length);
int rename_file_ext(const char * from,const char * to,const char * ext);
char *get_field(MEM_ROOT *mem, Field *field);
bool get_field(MEM_ROOT *mem, Field *field, class String *res);

int closefrm(TABLE *table, bool free_share);
void free_blobs(TABLE *table);
void free_blob_buffers_and_reset(TABLE *table, uint32 size);
int set_zone(int nr,int min_zone,int max_zone);
void append_unescaped(String *res, const char *pos, size_t length);
char *fn_rext(char *name);
TABLE_CATEGORY get_table_category(const LEX_STRING &db,
                                  const LEX_STRING &name);

/* performance schema */
extern LEX_STRING PERFORMANCE_SCHEMA_DB_NAME;

extern LEX_STRING GENERAL_LOG_NAME;
extern LEX_STRING SLOW_LOG_NAME;

/* information schema */
extern LEX_STRING INFORMATION_SCHEMA_NAME;

/* mysql schema */
extern LEX_STRING MYSQL_SCHEMA_NAME;

/* mysql tablespace */
extern LEX_STRING MYSQL_TABLESPACE_NAME;

/* replication's tables */
extern LEX_STRING RLI_INFO_NAME;
extern LEX_STRING MI_INFO_NAME;
extern LEX_STRING WORKER_INFO_NAME;
extern "C" MYSQL_PLUGIN_IMPORT CHARSET_INFO *system_charset_info;

inline bool is_infoschema_db(const char *name, size_t len)
{
  return (INFORMATION_SCHEMA_NAME.length == len &&
          !my_strcasecmp(system_charset_info,
                         INFORMATION_SCHEMA_NAME.str, name));
}

inline bool is_infoschema_db(const char *name)
{
  return !my_strcasecmp(system_charset_info,
                        INFORMATION_SCHEMA_NAME.str, name);
}

inline bool is_perfschema_db(const char *name, size_t len)
{
  return (PERFORMANCE_SCHEMA_DB_NAME.length == len &&
          !my_strcasecmp(system_charset_info,
                         PERFORMANCE_SCHEMA_DB_NAME.str, name));
}

inline bool is_perfschema_db(const char *name)
{
  return !my_strcasecmp(system_charset_info,
                        PERFORMANCE_SCHEMA_DB_NAME.str, name);
}

/**
  return true if the table was created explicitly.
*/
inline bool is_user_table(TABLE * table)
{
  const char *name= table->s->table_name.str;
  return strncmp(name, tmp_file_prefix, tmp_file_prefix_length);
}

bool is_simple_order(ORDER *order);

uint add_pk_parts_to_sk(KEY *sk, uint sk_n, KEY *pk, uint pk_n,
                        TABLE_SHARE *share, handler *handler_file,
                        uint *usable_parts);
void setup_key_part_field(TABLE_SHARE *share, handler *handler_file,
                          uint primary_key_n, KEY *keyinfo, uint key_n,
                          uint key_part_n, uint *usable_parts,
                          bool part_of_key_not_extended);

const uchar *get_field_name(const uchar *arg, size_t *length);

void repoint_field_to_record(TABLE *table, uchar *old_rec, uchar *new_rec);
bool update_generated_write_fields(const MY_BITMAP *bitmap, TABLE *table);
bool update_generated_read_fields(uchar *buf, TABLE *table,
                                  uint active_index= MAX_KEY);

/**
  Check if a TABLE_LIST instance represents a pre-opened temporary table.
*/

inline bool is_temporary_table(TABLE_LIST *tl)
{
  if (tl->is_view() || tl->schema_table)
    return FALSE;

  if (!tl->table)
    return FALSE;

  /*
    NOTE: 'table->s' might be NULL for specially constructed TABLE
    instances. See SHOW TRIGGERS for example.
  */

  if (!tl->table->s)
    return FALSE;

  return tl->table->s->tmp_table != NO_TMP_TABLE;
}


/**
  After parsing, a Common Table Expression is accessed through a
  TABLE_LIST. This class contains all information about the CTE which the
  TABLE_LIST needs.

  @note that before and during parsing, the CTE is described by a
  PT_common_table_expr.
*/
class Common_table_expr
{
public:
  Common_table_expr(MEM_ROOT *mem_root) : references(mem_root),
    recursive(false), tmp_tables(mem_root)
    {}
  TABLE *clone_tmp_table(THD *thd, TABLE_LIST *tl);
  bool substitute_recursive_reference(THD *thd, SELECT_LEX *sl);
  /**
     All references to this CTE in the statement, except those inside the
     query expression defining this CTE.
     In other words, all non-recursive references.
  */
  Mem_root_array<TABLE_LIST *> references;
  /// True if it's a recursive CTE
  bool recursive;
  /**
    List of all TABLE_LISTSs reading/writing to the tmp table created to
    materialize this CTE. Due to shared materialization, only the first one
    has a TABLE generated by create_tmp_table(); other ones have a TABLE
    generated by open_table_from_share().
  */
  Mem_root_array<TABLE_LIST *> tmp_tables;
};


/**
   This iterates on those references to a derived table / view / CTE which are
   materialized. If a recursive CTE, this includes recursive references.
   Upon construction it is passed a non-recursive materialized reference
   to the derived table (TABLE_LIST*).
   For a CTE it may return more than one reference; for a derived table or a
   view, there is only one (as references to a same view are treated as
   independent objects).
   References are returned as TABLE*.
*/
class Derived_refs_iterator
{
  TABLE_LIST *const start; ///< The reference provided in construction.
  int ref_idx; ///< Current index in cte->tmp_tables
public:
  explicit Derived_refs_iterator(TABLE_LIST *start_arg) :
  start(start_arg), ref_idx(-1)
  {}
  TABLE *get_next()
  {
    ref_idx++;
    const Common_table_expr *cte= start->common_table_expr();
    if (!cte)
      return (ref_idx < 1) ? start->table : nullptr;
    return ((uint)ref_idx < cte->tmp_tables.size()) ?
      cte->tmp_tables[ref_idx]->table : nullptr;
  }
  void rewind() { ref_idx= -1; }
  /// @returns true if the last get_next() returned the first element.
  bool is_first() const { return ref_idx == 0; }
};

//////////////////////////////////////////////////////////////////////////

/*
  NOTE:
  These structures are added to read .frm file in upgrade scenario.

  They should not be used any where else in the code.
  They will be removed in future release.
  Any new code should not be added in this section.
*/


/**
  These members were removed from TABLE_SHARE as they are not used in
  in the code. open_binary_frm() uses these members while reading
  .frm files.
*/
class FRM_context
{
public:
  FRM_context()
    : default_part_db_type(NULL), null_field_first(false), stored_fields(0),
      view_def(NULL), frm_version(0), fieldnames()
  {}

  handlerton *default_part_db_type;
  bool null_field_first;
  uint stored_fields;                   /* Number of stored fields
                                           (i.e. without generated-only ones) */

  enum utype  { NONE,DATE,SHIELD,NOEMPTY,CASEUP,PNR,BGNR,PGNR,YES,NO,REL,
                CHECK,EMPTY,UNKNOWN_FIELD,CASEDN,NEXT_NUMBER,INTERVAL_FIELD,
                BIT_FIELD, TIMESTAMP_OLD_FIELD, CAPITALIZE, BLOB_FIELD,
                TIMESTAMP_DN_FIELD, TIMESTAMP_UN_FIELD, TIMESTAMP_DNUN_FIELD,
                GENERATED_FIELD= 128 };

  /**
    For shares representing views File_parser object with view
    definition read from .FRM file.
  */
  const File_parser *view_def;
  uchar frm_version;
  TYPELIB fieldnames;                   /* Pointer to fieldnames */
};


/**
  Create TABLE_SHARE from .frm file.

  FRM_context object is used to store the value removed from
  TABLE_SHARE. These values are used only for .frm file parsing.

  @param[in]  thd                       Thread handle.
  @param[in]  path                      Path of the frm file.
  @param[out] share                     TABLE_SHARE to be populated.
  @param[out] frm_context               FRM_context object.
  @param[in]  db                        Database name.
  @param[in]  table                     Table name.
  @param[in]  is_fix_view_cols_and_deps Fix view column data, table
                                        and routine dependency.

  @retval TABLE_SHARE  ON SUCCESS
  @retval NULL         ON FAILURE
*/
bool create_table_share_for_upgrade(THD *thd,
                                    const char *path,
                                    TABLE_SHARE *share,
                                    FRM_context *frm_context,
                                    const char *db,
                                    const char *table,
                                    bool is_fix_view_cols_and_deps);
//////////////////////////////////////////////////////////////////////////

#endif /* TABLE_INCLUDED */<|MERGE_RESOLUTION|>--- conflicted
+++ resolved
@@ -1776,7 +1776,6 @@
     Object which contains execution time state used for partial update
     of JSON columns.
 
-<<<<<<< HEAD
     It is allocated in the execution mem_root by #setup_partial_update() if
     there are columns that have been marked as eligible for partial update.
   */
@@ -1889,17 +1888,12 @@
     while performing partial update.
   */
   String *get_partial_update_buffer();
-=======
-   @returns  false for success, true for error
- */
- bool contains_records(THD *thd, bool *retval);
 
   /**
     Virtual fields of type BLOB have a flag m_keep_old_value. This flag is set
     to false for all such fields in this table.
   */
   void blobs_need_not_keep_old_value();
->>>>>>> f84ffaf8
 };
 
 
