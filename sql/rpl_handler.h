--- conflicted
+++ resolved
@@ -1,8 +1,4 @@
-<<<<<<< HEAD
-/* Copyright (c) 2008, 2019, Oracle and/or its affiliates. All rights reserved.
-=======
 /* Copyright (c) 2008, 2020, Oracle and/or its affiliates. All rights reserved.
->>>>>>> ec13bf07
 
    This program is free software; you can redistribute it and/or modify
    it under the terms of the GNU General Public License, version 2.0,
@@ -27,8 +23,9 @@
 #ifndef RPL_HANDLER_H
 #define RPL_HANDLER_H
 
-<<<<<<< HEAD
 #include <sys/types.h>
+#include <atomic>
+#include <map>
 
 #include "my_alloc.h"
 #include "my_dbug.h"
@@ -38,22 +35,10 @@
 #include "mysql/components/services/mysql_rwlock_bits.h"
 #include "mysql/components/services/psi_rwlock_bits.h"
 #include "mysql/psi/mysql_rwlock.h"
-#include "sql/sql_list.h"        // List
-#include "sql/sql_plugin_ref.h"  // plugin_ref
-=======
-#include "my_global.h"
-#include "my_sys.h"                        // free_root
-#include "mysql/psi/mysql_thread.h"        // mysql_rwlock_t
-#include "mysqld.h"                        // key_memory_delegate
-#include "locks/shared_spin_lock.h"        // Shared_spin_lock
-#include "sql_list.h"                      // List
-#include "sql_plugin.h"                    // my_plugin_(un)lock
-#include "sql_plugin_ref.h"                // plugin_ref
-
-#include <list>
-#include <map>
-#include <iostream>
->>>>>>> ec13bf07
+#include "sql/locks/shared_spin_lock.h"  // Shared_spin_lock
+#include "sql/sql_list.h"                // List
+#include "sql/sql_plugin.h"              // my_plugin_(un)lock
+#include "sql/sql_plugin_ref.h"          // plugin_ref
 
 class Master_info;
 class String;
@@ -64,10 +49,7 @@
 struct Binlog_transmit_observer;
 struct Server_state_observer;
 struct Trans_observer;
-<<<<<<< HEAD
 struct TABLE_LIST;
-=======
-struct Trans_table_info;
 
 /**
   Variable to keep the value set for the
@@ -89,7 +71,7 @@
   If `UNINSTALL` is executed on a replication observer plugin while the variable
   is set to `1`, the unload of the plugin will be deferred until the variable's
   value is set to `0`.
- */
+*/
 extern bool opt_replication_optimize_for_static_plugin_config;
 /**
   Variable to keep the value set for the
@@ -97,13 +79,8 @@
 
   When this global variable is set to `1`, only the replication observer's
   commit hook will be called, every other registered hook invocation is skipped.
- */
-extern bool opt_replication_sender_observe_commit_only;
-/**
-  Atomic access version of `opt_replication_sender_observe_commit_only`
- */
-extern int32 opt_atomic_replication_sender_observe_commit_only;
->>>>>>> ec13bf07
+*/
+extern std::atomic<bool> opt_replication_sender_observe_commit_only;
 
 class Observer_info {
  public:
@@ -125,93 +102,21 @@
   typedef List<Observer_info> Observer_info_list;
   typedef List_iterator<Observer_info> Observer_info_iterator;
 
-<<<<<<< HEAD
-  int add_observer(void *observer, st_plugin_int *plugin) {
-    int ret = false;
-    if (!inited) return true;
-    write_lock();
-    Observer_info_iterator iter(observer_info_list);
-    Observer_info *info = iter++;
-    while (info && info->observer != observer) info = iter++;
-    if (!info) {
-      info = new Observer_info(observer, plugin);
-      if (!info || observer_info_list.push_back(info, &memroot)) ret = true;
-    } else
-      ret = true;
-    unlock();
-    return ret;
-  }
-
-  int remove_observer(void *observer) {
-    int ret = false;
-    if (!inited) return true;
-    write_lock();
-    Observer_info_iterator iter(observer_info_list);
-    Observer_info *info = iter++;
-    while (info && info->observer != observer) info = iter++;
-    if (info) {
-      iter.remove();
-      delete info;
-    } else
-      ret = true;
-    unlock();
-    return ret;
-  }
-
-  inline Observer_info_iterator observer_info_iter() {
-    return Observer_info_iterator(observer_info_list);
-  }
-
-  inline bool is_empty() {
-    DBUG_PRINT("debug", ("is_empty: %d", observer_info_list.is_empty()));
-    return observer_info_list.is_empty();
-  }
-
-  inline int read_lock() {
-    if (!inited) return true;
-    return mysql_rwlock_rdlock(&lock);
-  }
-
-  inline int write_lock() {
-    if (!inited) return true;
-    return mysql_rwlock_wrlock(&lock);
-  }
-
-  inline int unlock() {
-    if (!inited) return true;
-    return mysql_rwlock_unlock(&lock);
-  }
-
-  inline bool is_inited() { return inited; }
-
+  /**
+    Class constructor
+
+    @param key the PFS key for instrumenting the class lock
+   */
   explicit Delegate(
 #ifdef HAVE_PSI_RWLOCK_INTERFACE
       PSI_rwlock_key key
 #endif
   );
-
-  ~Delegate() {
-    inited = false;
-    mysql_rwlock_destroy(&lock);
-    free_root(&memroot, MYF(0));
-  }
-
- private:
-=======
-  /**
-    Class constructor
-
-    @param key the PFS key for instrumenting the class lock
-   */
-  Delegate(
-#ifdef HAVE_PSI_INTERFACE
-           PSI_rwlock_key key
-#endif
-           );
   /**
     Class destructor
    */
   virtual ~Delegate();
+
   /**
     Adds an observer to the observer list.
 
@@ -229,7 +134,7 @@
 
     @return 0 upon success, 1 otherwise
    */
-  int remove_observer(void *observer, st_plugin_int *plugin);
+  int remove_observer(void *observer);
   /**
     Retrieves an iterator for the observer list.
 
@@ -282,7 +187,7 @@
    */
   void update_plugin_ref_count();
   /**
-    Returns whether or not to use the classic read-write lock. 
+    Returns whether or not to use the classic read-write lock.
 
     The read-write lock should be used if that type of lock is already
     acquired by some thread or if the server is not optimized for static
@@ -302,18 +207,17 @@
    */
   bool use_spin_lock_type();
 
-private:
+ private:
   /** List of registered observers */
->>>>>>> ec13bf07
   Observer_info_list observer_info_list;
-  /** 
+  /**
     A read/write lock to be used when not optimizing for static plugin config
    */
   mysql_rwlock_t lock;
   /**
     A shared-exclusive spin lock to be used when optimizing for static plugin
     config.
-   */
+  */
   lock::Shared_spin_lock m_spin_lock;
   /** Memory pool to be used to allocate the observers list */
   MEM_ROOT memroot;
@@ -323,30 +227,28 @@
     The type of lock configured to be used, either a classic read-write (-1)
     lock or a shared-exclusive spin lock (1).
    */
-  int32 m_configured_lock_type;
+  std::atomic<int> m_configured_lock_type;
   /**
     The count of locks acquired: -1 will be added for each classic
     read-write lock acquisitions; +1 will be added for each
     shared-exclusive spin lock acquisition.
    */
-  int32 m_acquired_locks;
+  std::atomic<int> m_acquired_locks;
   /**
     List of acquired plugin references, to be held while
     `replication_optimize_for_static_plugin_config` option is enabled. If the
     option is disabled, the references in this list will be released.
-   */
+  */
   std::map<plugin_ref, size_t> m_acquired_references;
 
-  enum enum_delegate_lock_type
-  {
-    DELEGATE_OS_LOCK= -1,   // Lock used by this class is an OS RW lock
-    DELEGATE_SPIN_LOCK= 1,  // Lock used by this class is a spin lock
+  enum enum_delegate_lock_type {
+    DELEGATE_OS_LOCK = -1,   // Lock used by this class is an OS RW lock
+    DELEGATE_SPIN_LOCK = 1,  // Lock used by this class is a spin lock
   };
 
-  enum enum_delegate_lock_mode
-  {
-    DELEGATE_LOCK_MODE_SHARED= 0, // Lock acquired in shared/read mode
-    DELEGATE_LOCK_MODE_EXCLUSIVE= 1, // Lock acquired in exclusive/write mode
+  enum enum_delegate_lock_mode {
+    DELEGATE_LOCK_MODE_SHARED = 0,     // Lock acquired in shared/read mode
+    DELEGATE_LOCK_MODE_EXCLUSIVE = 1,  // Lock acquired in exclusive/write mode
   };
 
   /**
@@ -496,16 +398,16 @@
 void delegates_destroy();
 /**
   Invokes `write_lock()` for all the observer delegate objects.
- */
+*/
 void delegates_acquire_locks();
 /**
   Releases locks for all the observer delegate objects.
- */
+*/
 void delegates_release_locks();
 /**
   Toggles the type of lock between a classical read-write lock and a
   shared-exclusive spin-lock.
- */
+*/
 void delegates_update_lock_type();
 
 extern Trans_delegate *transaction_delegate;
