/* Copyright (C) 2000 MySQL AB & MySQL Finland AB & TCX DataKonsult AB

   This program is free software; you can redistribute it and/or modify
   it under the terms of the GNU General Public License as published by
   the Free Software Foundation; either version 2 of the License, or
   (at your option) any later version.

   This program is distributed in the hope that it will be useful,
   but WITHOUT ANY WARRANTY; without even the implied warranty of
   MERCHANTABILITY or FITNESS FOR A PARTICULAR PURPOSE.  See the
   GNU General Public License for more details.

   You should have received a copy of the GNU General Public License
   along with this program; if not, write to the Free Software
   Foundation, Inc., 59 Temple Place, Suite 330, Boston, MA  02111-1307  USA */

#ifdef EMBEDDED_LIBRARY
#define net_read_timeout net_read_timeout1
#define net_write_timeout net_write_timeout1
#endif

#include "mysql_priv.h"
#include "sql_acl.h"
#include "sql_repl.h"
#include "repl_failsafe.h"
#include <m_ctype.h>
#include <thr_alarm.h>
#include <myisam.h>
#include <my_dir.h>
#include <assert.h>

#ifdef HAVE_OPENSSL
/*
  Without SSL the handshake consists of one packet. This packet
  has both client capabilites and scrambled password.
  With SSL the handshake might consist of two packets. If the first
  packet (client capabilities) has CLIENT_SSL flag set, we have to
  switch to SSL and read the second packet. The scrambled password
  is in the second packet and client_capabilites field will be ignored.
  Maybe it is better to accept flags other than CLIENT_SSL from the
  second packet?
*/
#define  SSL_HANDSHAKE_SIZE      2
#define  NORMAL_HANDSHAKE_SIZE   6
#define  MIN_HANDSHAKE_SIZE      2
#else
#define  MIN_HANDSHAKE_SIZE      6
#endif /* HAVE_OPENSSL */
#define SCRAMBLE_LENGTH 8


extern int yyparse(void);
extern "C" pthread_mutex_t THR_LOCK_keycache;
#ifdef SOLARIS
extern "C" int gethostname(char *name, int namelen);
#endif

<<<<<<< HEAD
static int check_for_max_user_connections(const char *user, const char *host);
=======
static int check_for_max_user_connections(const char *user, int u_length,
					  const char *host, uint max);
>>>>>>> 038db406
static void decrease_user_connections(const char *user, const char *host);
static bool check_db_used(THD *thd,TABLE_LIST *tables);
static bool check_merge_table_access(THD *thd, char *db, TABLE_LIST *tables);
static bool check_dup(const char *db, const char *name, TABLE_LIST *tables);
static void mysql_init_query(THD *thd);
static void remove_escape(char *name);
static void refresh_status(void);
static bool append_file_to_dir(THD *thd, char **filename_ptr,
			       char *table_name);
static bool create_total_list(THD *thd, LEX *lex, TABLE_LIST **result);

const char *any_db="*any*";	// Special symbol for check_access

const char *command_name[]={
  "Sleep", "Quit", "Init DB", "Query", "Field List", "Create DB",
  "Drop DB", "Refresh", "Shutdown", "Statistics", "Processlist",
  "Connect","Kill","Debug","Ping","Time","Delayed_insert","Change user",
  "Binlog Dump","Table Dump",  "Connect Out", "Register Slave"
};

bool volatile abort_slave = 0;

#ifdef HAVE_OPENSSL
extern struct st_VioSSLAcceptorFd * ssl_acceptor_fd;
#endif /* HAVE_OPENSSL */

#ifdef __WIN__
static void  test_signal(int sig_ptr)
{
#if !defined( DBUG_OFF)
  MessageBox(NULL,"Test signal","DBUG",MB_OK);
#endif
#if defined(OS2)
  fprintf( stderr, "Test signal %d\n", sig_ptr);
  fflush( stderr);
#endif
}
static void init_signals(void)
{
  int signals[7] = {SIGINT,SIGILL,SIGFPE,SIGSEGV,SIGTERM,SIGBREAK,SIGABRT } ;
  for(int i=0 ; i < 7 ; i++)
    signal( signals[i], test_signal) ;
}
#endif

inline bool end_active_trans(THD *thd)
{
  int error=0;
  if (thd->options & (OPTION_NOT_AUTO_COMMIT | OPTION_BEGIN |
		      OPTION_TABLE_LOCK))
  {
    thd->options&= ~(ulong) (OPTION_BEGIN | OPTION_STATUS_NO_TRANS_UPDATE);
    thd->server_status&= ~SERVER_STATUS_IN_TRANS;
    if (ha_commit(thd))
      error=1;
  }
  return error;
}


static HASH hash_user_connections;
extern  pthread_mutex_t LOCK_user_conn;

struct  user_conn {
  char *user;
  uint len, connections, questions, max;
  time_t intime;
};

static byte* get_key_conn(user_conn *buff, uint *length,
			  my_bool not_used __attribute__((unused)))
{
  *length=buff->len;
  return (byte*) buff->user;
}

#define DEF_USER_COUNT 50

static void free_user(struct user_conn *uc)
{
  my_free((char*) uc,MYF(0));
}

/*
** Check if maximum queries per hour limit has been reached
** returns 0 if OK.
*/

static bool check_mqh(THD *thd, const char *user, const char *host,uint max)
{
  uint temp_len;
  char temp_user[USERNAME_LENGTH+HOSTNAME_LENGTH+2];
  struct  user_conn *uc;
  if (!user)
    user="";
  if (!host)
    host="";
  temp_len= (uint) (strxnmov(temp_user, sizeof(temp_user), user, "@", host,
			     NullS) - temp_user);
//This would be MUCH faster if there was already temp_user made in THD !!! May I ??
  (void) pthread_mutex_lock(&LOCK_user_conn);
  uc = (struct  user_conn *) hash_search(&hash_user_connections,
					 (byte*) temp_user, temp_len);
  if (uc) /* user found ; check for no. of queries */
  {
    bool my_start = thd->start_time != 0;
    time_t check_time = (my_start) ?  thd->start_time : time(NULL);
    if (check_time  - uc->intime >= 3600)
    {
      uc->questions=(uint)my_start;
      uc->intime=check_time;
    }
    else if (uc->max && ++(uc->questions) > uc->max)
    {
      (void) pthread_mutex_unlock(&LOCK_user_conn);
      send_error(&thd->net,ER_NOT_ALLOWED_COMMAND);	// change this to appropriate message
      return 1;
    }
  }
  else
  {
    struct user_conn *uc= ((struct user_conn*)
			   my_malloc(sizeof(struct user_conn) + temp_len+1,
				     MYF(MY_WME)));
    if (!uc)
    {
      send_error(&current_thd->net, 0, NullS);	// Out of memory
      (void) pthread_mutex_unlock(&LOCK_user_conn);
      return 1;
    }      
    uc->user=(char*) (uc+1);
    memcpy(uc->user,temp_user,temp_len+1);
    uc->len = temp_len;
    uc->connections = 1; 
    uc->questions=0;
    uc->max=max;
    uc->intime=current_thd->thr_create_time;
    if (hash_insert(&hash_user_connections, (byte*) uc))
    {
      my_free((char*) uc,0);
      send_error(&current_thd->net, 0, NullS);	// Out of memory
      (void) pthread_mutex_unlock(&LOCK_user_conn);
      return 1;
    }
  }
  (void) pthread_mutex_unlock(&LOCK_user_conn);
  return 0;
}

/*
** Check if user is ok
** Updates:
** thd->user, thd->master_access, thd->priv_user, thd->db, thd->db_access
*/

static bool check_user(THD *thd,enum_server_command command, const char *user,
		       const char *passwd, const char *db, bool check_count)
{
  NET *net= &thd->net;
  uint max=0;
  thd->db=0;
  thd->db_length=0;

  if (!(thd->user = my_strdup(user, MYF(0))))
  {
    send_error(net,ER_OUT_OF_RESOURCES);
    return 1;
  }
  thd->master_access=acl_getroot(thd, thd->host, thd->ip, thd->user,
				 passwd, thd->scramble, &thd->priv_user,
				 protocol_version == 9 ||
				 !(thd->client_capabilities &
				   CLIENT_LONG_PASSWORD),&max);
  DBUG_PRINT("info",
	     ("Capabilities: %d  packet_length: %d  Host: '%s'  User: '%s'  Using password: %s  Access: %u  db: '%s'",
	      thd->client_capabilities, thd->max_packet_length,
	      thd->host_or_ip, thd->priv_user,
	      passwd[0] ? "yes": "no",
	      thd->master_access, thd->db ? thd->db : "*none*"));
  if (thd->master_access & NO_ACCESS)
  {
    net_printf(net, ER_ACCESS_DENIED_ERROR,
	       thd->user,
	       thd->host_or_ip,
	       passwd[0] ? ER(ER_YES) : ER(ER_NO));
    mysql_log.write(thd,COM_CONNECT,ER(ER_ACCESS_DENIED_ERROR),
		    thd->user,
		    thd->host_or_ip,
		    passwd[0] ? ER(ER_YES) : ER(ER_NO));
    return(1);					// Error already given
  }
  if (check_count)
  {
    VOID(pthread_mutex_lock(&LOCK_thread_count));
    bool tmp=(thread_count - delayed_insert_threads >= max_connections &&
	      !(thd->master_access & PROCESS_ACL));
    VOID(pthread_mutex_unlock(&LOCK_thread_count));
    if (tmp)
    {						// Too many connections
      send_error(net, ER_CON_COUNT_ERROR);
      return(1);
    }
  }
  if (mqh_used && max && check_mqh(thd,user,thd->host,max))
    return -1;
  mysql_log.write(thd,command,
		  (thd->priv_user == thd->user ?
		   (char*) "%s@%s on %s" :
		   (char*) "%s@%s as anonymous on %s"),
		  user,
		  thd->host_or_ip,
		  db ? db : (char*) "");
  thd->db_access=0;
  if (max_user_connections &&
<<<<<<< HEAD
      check_for_max_user_connections(user, thd->host))
=======
      check_for_max_user_connections(user, strlen(user), thd->host, max))
>>>>>>> 038db406
    return -1;
  if (db && db[0])
  {
    bool error=test(mysql_change_db(thd,db));
    if (error)
      decrease_user_connections(thd->user,thd->host);
    return error;
  }
  else
    send_ok(net);				// Ready to handle questions
  return 0;					// ok
}

/*
** check for maximum allowable user connections
** if mysql server is started with corresponding
** variable that is greater then 0
*/

void init_max_user_conn(void) 
{
  (void) hash_init(&hash_user_connections,DEF_USER_COUNT,0,0,
		   (hash_get_key) get_key_conn, (void (*)(void*)) free_user,
		   0);
}


<<<<<<< HEAD
static int check_for_max_user_connections(const char *user, const char *host) 
=======
static int check_for_max_user_connections(const char *user, int u_length,
					  const char *host, uint max) 
>>>>>>> 038db406
{
  int error=1;
  uint temp_len;
  char temp_user[USERNAME_LENGTH+HOSTNAME_LENGTH+2];
  struct  user_conn *uc;
  if (!user)
    user="";
  if (!host)
    host="";
  DBUG_ENTER("check_for_max_user_connections");
  DBUG_PRINT("enter",("user: '%s'  host: '%s'", user, host));

  temp_len= (uint) (strxnmov(temp_user, sizeof(temp_user), user, "@", host,
			     NullS) - temp_user);
  (void) pthread_mutex_lock(&LOCK_user_conn);
  uc = (struct  user_conn *) hash_search(&hash_user_connections,
					 (byte*) temp_user, temp_len);
  if (uc) /* user found ; check for no. of connections */
  {
    if (max_user_connections ==  (uint) uc->connections) 
    {
      net_printf(&(current_thd->net),ER_TOO_MANY_USER_CONNECTIONS, temp_user);
      goto end;
    }
    uc->connections++; 
  }
  else
  {
    /* the user is not found in the cache; Insert it */
    struct user_conn *uc= ((struct user_conn*)
			   my_malloc(sizeof(struct user_conn) + temp_len+1,
				     MYF(MY_WME)));
    if (!uc)
    {
      send_error(&current_thd->net, 0, NullS);	// Out of memory
      goto end;
    }      
    uc->user=(char*) (uc+1);
    memcpy(uc->user,temp_user,temp_len+1);
    uc->len = temp_len;
    uc->connections = 1; 
    uc->questions=0;
    uc->max=max;
    uc->intime=current_thd->thr_create_time;
    if (hash_insert(&hash_user_connections, (byte*) uc))
    {
      my_free((char*) uc,0);
      send_error(&current_thd->net, 0, NullS);	// Out of memory
      goto end;
    }
  }
  error=0;

end:
  (void) pthread_mutex_unlock(&LOCK_user_conn);
  DBUG_RETURN(error);
}


static void decrease_user_connections(const char *user, const char *host)
{
  char temp_user[USERNAME_LENGTH+HOSTNAME_LENGTH+2];
  int temp_len;
  struct user_conn *uc;
  if (!max_user_connections)
    return;
  if (!user)
    user="";
  if (!host)
    host="";
  DBUG_ENTER("decrease_user_connections");
  DBUG_PRINT("enter",("user: '%s'  host: '%s'", user, host));

  temp_len= (uint) (strxnmov(temp_user, sizeof(temp_user), user, "@", host,
			     NullS) - temp_user);
  (void) pthread_mutex_lock(&LOCK_user_conn);

  uc = (struct  user_conn *) hash_search(&hash_user_connections,
					 (byte*) temp_user, temp_len);
  DBUG_ASSERT(uc != 0);			// We should always find the user
  if (!uc)
    goto end;				// Safety; Something went wrong
  if (! --uc->connections && !mqh_used)
  {
    /* Last connection for user; Delete it */
    (void) hash_delete(&hash_user_connections,(byte*) uc);
  }
end:
  (void) pthread_mutex_unlock(&LOCK_user_conn);
  DBUG_VOID_RETURN;
}


void free_max_user_conn(void)
{
  hash_free(&hash_user_connections);
}

/*
** check connnetion and get priviliges
** returns 0 on ok, -1 < if error is given > 0 on error.
*/


static int
check_connections(THD *thd)
{
  uint connect_errors=0;
  NET *net= &thd->net;
  /*
  ** store the connection details
  */
  DBUG_PRINT("info", (("check_connections called by thread %d"),
	     thd->thread_id));
  DBUG_PRINT("info",("New connection received on %s",
			vio_description(net->vio)));
  if (!thd->host)                           // If TCP/IP connection
  {
    char ip[30];

    if (vio_peer_addr(net->vio,ip))
      return (ER_BAD_HOST_ERROR);
    if (!(thd->ip = my_strdup(ip,MYF(0))))
      return (ER_OUT_OF_RESOURCES);
    thd->host_or_ip=thd->ip;
#if !defined(HAVE_SYS_UN_H) || defined(HAVE_mit_thread)
    /* Fast local hostname resolve for Win32 */
    if (!strcmp(thd->ip,"127.0.0.1"))
      thd->host=(char*) localhost;
    else
#endif
    if (!(specialflag & SPECIAL_NO_RESOLVE))
    {
      vio_in_addr(net->vio,&thd->remote.sin_addr);
      thd->host=ip_to_hostname(&thd->remote.sin_addr,&connect_errors);
      if (connect_errors > max_connect_errors)
	return(ER_HOST_IS_BLOCKED);
    }
    DBUG_PRINT("info",("Host: %s  ip: %s",
		       thd->host ? thd->host : "unknown host",
		       thd->ip ? thd->ip : "unknown ip"));
    if (acl_check_host(thd->host,thd->ip))
      return(ER_HOST_NOT_PRIVILEGED);
  }
  else /* Hostname given means that the connection was on a socket */
  {
    DBUG_PRINT("info",("Host: %s",thd->host));
    thd->host_or_ip=thd->host;
    thd->ip=0;
    bzero((char*) &thd->remote,sizeof(struct sockaddr));
  }
  vio_keepalive(net->vio, TRUE);

  ulong pkt_len=0;
  {
    /* buff[] needs to big enough to hold the server_version variable */
    char buff[SERVER_VERSION_LENGTH + SCRAMBLE_LENGTH+32],*end;
    int client_flags = CLIENT_LONG_FLAG | CLIENT_CONNECT_WITH_DB;

    if (opt_using_transactions)
      client_flags|=CLIENT_TRANSACTIONS;
#ifdef HAVE_COMPRESS
    client_flags |= CLIENT_COMPRESS;
#endif /* HAVE_COMPRESS */
#ifdef HAVE_OPENSSL
    if (ssl_acceptor_fd)
      client_flags |= CLIENT_SSL;       /* Wow, SSL is avalaible! */
#endif /* HAVE_OPENSSL */

    end=strnmov(buff,server_version,SERVER_VERSION_LENGTH)+1;
    int4store((uchar*) end,thd->thread_id);
    end+=4;
    memcpy(end,thd->scramble,SCRAMBLE_LENGTH+1);
    end+=SCRAMBLE_LENGTH +1;
    int2store(end,client_flags);
    end[2]=(char) MY_CHARSET_CURRENT;
    int2store(end+3,thd->server_status);
    bzero(end+5,13);
    end+=18;
    if (net_write_command(net,(uchar) protocol_version, buff,
			  (uint) (end-buff)) ||
       (pkt_len= my_net_read(net)) == packet_error ||
	pkt_len < MIN_HANDSHAKE_SIZE)
    {
      inc_host_errors(&thd->remote.sin_addr);
      return(ER_HANDSHAKE_ERROR);
    }
  }
#ifdef _CUSTOMCONFIG_
#include "_cust_sql_parse.h"
#endif
  if (connect_errors)
    reset_host_errors(&thd->remote.sin_addr);
  if (thd->packet.alloc(net_buffer_length))
    return(ER_OUT_OF_RESOURCES);

  thd->client_capabilities=uint2korr(net->read_pos);
  if (thd->client_capabilities & CLIENT_IGNORE_SPACE)
    thd->sql_mode|= MODE_IGNORE_SPACE;
#ifdef HAVE_OPENSSL
  DBUG_PRINT("info", ("client capabilities: %d", thd->client_capabilities));
  if (thd->client_capabilities & CLIENT_SSL)
  {
    /* Do the SSL layering. */
    DBUG_PRINT("info", ("IO layer change in progress..."));
    sslaccept(ssl_acceptor_fd, net->vio, thd->inactive_timeout);
    DBUG_PRINT("info", ("Reading user information over SSL layer"));
    if ((pkt_len=my_net_read(net)) == packet_error ||
	pkt_len < NORMAL_HANDSHAKE_SIZE)
    {
      DBUG_PRINT("error", ("Failed to read user information (pkt_len= %lu)",
			   pkt_len));
      inc_host_errors(&thd->remote.sin_addr);
      return(ER_HANDSHAKE_ERROR);
    }
  }
  else
  {
    DBUG_PRINT("info", ("Leaving IO layer intact"));
    if (pkt_len < NORMAL_HANDSHAKE_SIZE)
    {
      inc_host_errors(&thd->remote.sin_addr);
      return ER_HANDSHAKE_ERROR;
    }
  }
#endif

  thd->max_packet_length=uint3korr(net->read_pos+2);
  char *user=   (char*) net->read_pos+5;
  char *passwd= strend(user)+1;
  char *db=0;
  if (passwd[0] && strlen(passwd) != SCRAMBLE_LENGTH)
    return ER_HANDSHAKE_ERROR;
  if (thd->client_capabilities & CLIENT_CONNECT_WITH_DB)
    db=strend(passwd)+1;
  if (thd->client_capabilities & CLIENT_INTERACTIVE)
    thd->inactive_timeout=net_interactive_timeout;
  if ((thd->client_capabilities & CLIENT_TRANSACTIONS) &&
      opt_using_transactions)
    thd->net.return_status= &thd->server_status;
  net->timeout=(uint) net_read_timeout;
  if (check_user(thd,COM_CONNECT, user, passwd, db, 1))
    return (-1);
  thd->password=test(passwd[0]);
  return 0;
}


pthread_handler_decl(handle_one_connection,arg)
{
  THD *thd=(THD*) arg;
  uint launch_time  =
    (uint) ((thd->thr_create_time = time(NULL)) - thd->connect_time);
  if (launch_time >= slow_launch_time)
    statistic_increment(slow_launch_threads,&LOCK_status );

  pthread_detach_this_thread();

#if !defined( __WIN__) && !defined(OS2)	/* Win32 calls this in pthread_create */
  if (my_thread_init()) // needed to be called first before we call
    // DBUG_ macros
  {
    close_connection(&thd->net,ER_OUT_OF_RESOURCES);
    statistic_increment(aborted_connects,&LOCK_thread_count);
    end_thread(thd,0);
    return 0;
  }
#endif

  // handle_one_connection() is the only way a thread would start
  // and would always be on top of the stack
  // therefore, the thread stack always starts at the address of the first
  // local variable of handle_one_connection, which is thd
  // we need to know the start of the stack so that we could check for
  // stack overruns

  DBUG_PRINT("info", ("handle_one_connection called by thread %d\n",
		      thd->thread_id));
  // now that we've called my_thread_init(), it is safe to call DBUG_*

#if defined(__WIN__)
  init_signals();				// IRENA; testing ?
#elif !defined(OS2)
  sigset_t set;
  VOID(sigemptyset(&set));			// Get mask in use
  VOID(pthread_sigmask(SIG_UNBLOCK,&set,&thd->block_signals));
#endif
  if (thd->store_globals())
  {
    close_connection(&thd->net,ER_OUT_OF_RESOURCES);
    statistic_increment(aborted_connects,&LOCK_thread_count);
    end_thread(thd,0);
    return 0;
  }

  do
  {
    int error;
    NET *net= &thd->net;

    thd->mysys_var=my_thread_var;
    thd->dbug_thread_id=my_thread_id();
    thd->thread_stack= (char*) &thd;

    if ((error=check_connections(thd)))
    {						// Wrong permissions
      if (error > 0)
	net_printf(net,error,thd->host_or_ip);
#ifdef __NT__
      if (vio_type(net->vio) == VIO_TYPE_NAMEDPIPE)
	sleep(1);				/* must wait after eof() */
#endif
      statistic_increment(aborted_connects,&LOCK_thread_count);
      goto end_thread;
    }

    if (thd->max_join_size == HA_POS_ERROR)
      thd->options |= OPTION_BIG_SELECTS;
    if (thd->client_capabilities & CLIENT_COMPRESS)
      net->compress=1;				// Use compression

    thd->proc_info=0;				// Remove 'login'
    thd->command=COM_SLEEP;
    thd->version=refresh_version;
    thd->set_time();
    init_sql_alloc(&thd->mem_root,8192,8192);
    while (!net->error && net->vio != 0 && !thd->killed)
    {
      if (do_command(thd))
	break;
    }
    free_root(&thd->mem_root,MYF(0));
    if (net->error && net->vio != 0)
    {
      if (!thd->killed && opt_warnings)
      sql_print_error(ER(ER_NEW_ABORTING_CONNECTION),
		      thd->thread_id,(thd->db ? thd->db : "unconnected"),
		      thd->user ? thd->user : "unauthenticated",
		      thd->host_or_ip,
		      (net->last_errno ? ER(net->last_errno) :
		       ER(ER_UNKNOWN_ERROR)));
      send_error(net,net->last_errno,NullS);
      thread_safe_increment(aborted_threads,&LOCK_thread_count);
    }

    decrease_user_connections(thd->user,thd->host);
end_thread:
    close_connection(net);
    end_thread(thd,1);
    /*
      If end_thread returns, we are either running with --one-thread
      or this thread has been schedule to handle the next query
    */
    thd= current_thd;
  } while (!(test_flags & TEST_NO_THREADS));
  /* The following is only executed if we are not using --one-thread */
  return(0);					/* purecov: deadcode */
}

/*
  Execute commands from bootstrap_file.
  Used when creating the initial grant tables
*/

pthread_handler_decl(handle_bootstrap,arg)
{
  THD *thd=(THD*) arg;
  FILE *file=bootstrap_file;
  char *buff;

  /* The following must be called before DBUG_ENTER */
  if (my_thread_init() || thd->store_globals())
  {
    close_connection(&thd->net,ER_OUT_OF_RESOURCES);
    thd->fatal_error=1;
    goto end;
  }
  DBUG_ENTER("handle_bootstrap");

  pthread_detach_this_thread();
  thd->thread_stack= (char*) &thd;
  thd->mysys_var=my_thread_var;
  thd->dbug_thread_id=my_thread_id();
#if !defined(__WIN__) && !defined(OS2)
  sigset_t set;
  VOID(sigemptyset(&set));			// Get mask in use
  VOID(pthread_sigmask(SIG_UNBLOCK,&set,&thd->block_signals));
#endif

  if (thd->max_join_size == (ulong) ~0L)
    thd->options |= OPTION_BIG_SELECTS;

  thd->proc_info=0;
  thd->version=refresh_version;
  thd->priv_user=thd->user=(char*)"boot";

  buff= (char*) thd->net.buff;
  init_sql_alloc(&thd->mem_root,8192,8192);
  while (fgets(buff, thd->net.max_packet, file))
  {
    uint length=(uint) strlen(buff);
    while (length && (isspace(buff[length-1]) || buff[length-1] == ';'))
      length--;
    buff[length]=0;
    thd->current_tablenr=0;
    thd->query_length=length;
    thd->query= thd->memdup_w_gap(buff, length+1, thd->db_length+1);
    thd->query[length] = '\0';
    thd->query_id=query_id++;
    mysql_parse(thd,thd->query,length);
    close_thread_tables(thd);			// Free tables
    if (thd->fatal_error)
      break;
    free_root(&thd->mem_root,MYF(MY_KEEP_PREALLOC));
  }
  thd->priv_user=thd->user=0;

  /* thd->fatal_error should be set in case something went wrong */
end:
  (void) pthread_mutex_lock(&LOCK_thread_count);
  thread_count--;
  (void) pthread_cond_broadcast(&COND_thread_count);
  (void) pthread_mutex_unlock(&LOCK_thread_count);
  my_thread_end();
  pthread_exit(0);
  DBUG_RETURN(0);				// Never reached
}


inline void free_items(THD *thd)
{
    /* This works because items are allocated with sql_alloc() */
  for (Item *item=thd->free_list ; item ; item=item->next)
    delete item;
}

int mysql_table_dump(THD* thd, char* db, char* tbl_name, int fd)
{
  TABLE* table;
  TABLE_LIST* table_list;
  int error = 0;
  DBUG_ENTER("mysql_table_dump");
  db = (db && db[0]) ? db : thd->db;
  if (!(table_list = (TABLE_LIST*) thd->calloc(sizeof(TABLE_LIST))))
    DBUG_RETURN(1); // out of memory
  table_list->db = db;
  table_list->real_name = table_list->name = tbl_name;
  table_list->lock_type = TL_READ_NO_INSERT;
  table_list->next = 0;
  remove_escape(table_list->real_name);

  if (!(table=open_ltable(thd, table_list, TL_READ_NO_INSERT)))
    DBUG_RETURN(1);

  if (!db || check_db_name(db))
  {
    net_printf(&thd->net,ER_WRONG_DB_NAME, db ? db : "NULL");
    goto err;
  }
  if (check_access(thd, SELECT_ACL, db, &table_list->grant.privilege))
    goto err;
  if (grant_option && check_grant(thd, SELECT_ACL, table_list))
    goto err;

  thd->free_list = 0;
  thd->query_length=(uint) strlen(tbl_name);
  thd->query = tbl_name;
  if ((error = mysqld_dump_create_info(thd, table, -1)))
  {
    my_error(ER_GET_ERRNO, MYF(0));
    goto err;
  }
  net_flush(&thd->net);
  if ((error = table->file->dump(thd,fd)))
    my_error(ER_GET_ERRNO, MYF(0));

err:
  close_thread_tables(thd);
  DBUG_RETURN(error);
}


	/* Execute one command from socket (query or simple command) */

bool do_command(THD *thd)
{
  char *packet;
  uint old_timeout;
  ulong packet_length;
  NET *net;
  enum enum_server_command command;
  DBUG_ENTER("do_command");

  net= &thd->net;
  thd->current_tablenr=0;

  packet=0;
  old_timeout=net->timeout;
  net->timeout=(uint) thd->inactive_timeout;	// Wait max for 8 hours
  net->last_error[0]=0;				// Clear error message
  net->last_errno=0;

  net_new_transaction(net);
  if ((packet_length=my_net_read(net)) == packet_error)
  {
     DBUG_PRINT("info",("Got error reading command from socket %s",
			vio_description(net->vio) ));
    return TRUE;
  }
  else
  {
    packet=(char*) net->read_pos;
    command = (enum enum_server_command) (uchar) packet[0];
    DBUG_PRINT("info",("Command on %s = %d (%s)",
		       vio_description(net->vio), command,
		       command_name[command]));
  }
  net->timeout=old_timeout;			// Timeout for writing
  DBUG_RETURN(dispatch_command(command,thd, packet+1, (uint) packet_length));
}


bool dispatch_command(enum enum_server_command command, THD *thd,
		      char* packet, uint packet_length)
{
  NET *net= &thd->net;
  bool	error=0;
  // commands which will always take a long time should be marked with
  // this so that they will not get logged to the slow query log
  bool slow_command=FALSE;
  DBUG_ENTER("dispatch_command");

  thd->command=command;
  VOID(pthread_mutex_lock(&LOCK_thread_count));
  thd->query_id=query_id;
  if (command != COM_STATISTICS && command != COM_PING)
    query_id++;
  thread_running++;
  VOID(pthread_mutex_unlock(&LOCK_thread_count));
  thd->set_time();
  thd->lex.select_lex.options=0;		// We store status here
  switch (command) {
  case COM_INIT_DB:
    thread_safe_increment(com_stat[SQLCOM_CHANGE_DB],&LOCK_thread_count);
    if (!mysql_change_db(thd,packet))
      mysql_log.write(thd,command,"%s",thd->db);
    break;
  case COM_REGISTER_SLAVE:
  {
    if (register_slave(thd, (uchar*)packet, packet_length))
      send_error(&thd->net);
    else
      send_ok(&thd->net);
    break;
  }
  case COM_TABLE_DUMP:
    {
      thread_safe_increment(com_other,&LOCK_thread_count);
      slow_command = TRUE;
      uint db_len = *(uchar*)packet;
      uint tbl_len = *(uchar*)(packet + db_len + 1);
      char* db = thd->alloc(db_len + tbl_len + 2);
      memcpy(db, packet + 1, db_len);
      char* tbl_name = db + db_len;
      *tbl_name++ = 0;
      memcpy(tbl_name, packet + db_len + 2, tbl_len);
      tbl_name[tbl_len] = 0;
      if (mysql_table_dump(thd, db, tbl_name, -1))
	send_error(&thd->net); // dump to NET

      break;
    }
  case COM_CHANGE_USER:
  {
    thread_safe_increment(com_other,&LOCK_thread_count);
    char *user=   (char*) packet;
    char *passwd= strend(user)+1;
    char *db=     strend(passwd)+1;

    /* Save user and privileges */
    uint save_master_access=thd->master_access;
    uint save_db_access=    thd->db_access;
    uint save_db_length=    thd->db_length;
    char *save_user=	    thd->user;
    char *save_priv_user=   thd->priv_user;
    char *save_db=	    thd->db;

    if ((uint) ((uchar*) db - net->read_pos) > packet_length)
    {						// Check if protocol is ok
      send_error(net, ER_UNKNOWN_COM_ERROR);
      break;
    }
    if (check_user(thd, COM_CHANGE_USER, user, passwd, db, 0))
    {						// Restore old user
      x_free(thd->user);
      x_free(thd->db);
      thd->master_access=save_master_access;
      thd->db_access=save_db_access;
      thd->db=save_db;
      thd->db_length=save_db_length;
      thd->user=save_user;
      thd->priv_user=save_priv_user;
      break;
    }
    decrease_user_connections (save_user, thd->host);
    x_free((gptr) save_db);
    x_free((gptr) save_user);
    thd->password=test(passwd[0]);
    break;
  }

  case COM_QUERY:
  {
    packet_length--;				// Remove end null
    /* Remove garage at start and end of query */
    while (isspace(packet[0]) && packet_length > 0)
    {
      packet++;
      packet_length--;
    }
    char *pos=packet+packet_length;		// Point at end null
    while (packet_length > 0 && (pos[-1] == ';' || isspace(pos[-1])))
    {
      pos--;
      packet_length--;
    }
    /* We must allocate some extra memory for query cache */
    if (!(thd->query= (char*) thd->memdup_w_gap((gptr) (packet),
						packet_length,
						thd->db_length+2)))
      break;
    thd->query[packet_length]=0;
    thd->packet.shrink(net_buffer_length);	// Reclaim some memory
    if (!(specialflag & SPECIAL_NO_PRIOR))
      my_pthread_setprio(pthread_self(),QUERY_PRIOR);
    mysql_log.write(thd,command,"%s",thd->query);
<<<<<<< HEAD
    DBUG_PRINT("query",("'%s'",thd->query));
    /* thd->query_length is set by mysql_parse() */
    mysql_parse(thd,thd->query,packet_length);
=======
    DBUG_PRINT("query",("%s",thd->query));
    if (mqh_used && check_mqh(thd,thd->user,thd->host,0))
    {
      error = TRUE;
      net->error = 0;
      break;
    }
    mysql_parse(thd,thd->query,packet_length-1);
>>>>>>> 038db406
    if (!(specialflag & SPECIAL_NO_PRIOR))
      my_pthread_setprio(pthread_self(),WAIT_PRIOR);
    DBUG_PRINT("info",("query ready"));
    break;
  }
  case COM_FIELD_LIST:				// This isn't actually needed
#ifdef DONT_ALLOW_SHOW_COMMANDS
    send_error(&thd->net,ER_NOT_ALLOWED_COMMAND);	/* purecov: inspected */
    break;
#else
  {
    char *fields;
    TABLE_LIST table_list;
    thread_safe_increment(com_stat[SQLCOM_SHOW_FIELDS],&LOCK_thread_count);
    bzero((char*) &table_list,sizeof(table_list));
    if (!(table_list.db=thd->db))
    {
      send_error(net,ER_NO_DB_ERROR);
      break;
    }
    thd->free_list=0;
    table_list.name=table_list.real_name=thd->strdup(packet);
    packet=strend(packet)+1;
    // command not cachable => no gap for data base name
    if (!(thd->query=fields=thd->memdup(packet,thd->query_length+1)))
      break;
    mysql_log.write(thd,command,"%s %s",table_list.real_name,fields);
    remove_escape(table_list.real_name);	// This can't have wildcards

    if (check_access(thd,SELECT_ACL,table_list.db,&thd->col_access))
      break;
    table_list.grant.privilege=thd->col_access;
    if (grant_option && check_grant(thd,SELECT_ACL,&table_list,2))
      break;
    mysqld_list_fields(thd,&table_list,fields);
    free_items(thd);
    break;
  }
#endif
  case COM_QUIT:
    /* We don't calculate statistics for this command */
    mysql_log.write(thd,command,NullS);
    net->error=0;				// Don't give 'abort' message
    error=TRUE;					// End server
    break;

  case COM_CREATE_DB:				// QQ: To be removed
    {
      thread_safe_increment(com_stat[SQLCOM_CREATE_DB],&LOCK_thread_count);
      char *db=thd->strdup(packet);
      // null test to handle EOM
      if (!db || !stripp_sp(db) || check_db_name(db))
      {
	net_printf(&thd->net,ER_WRONG_DB_NAME, db ? db : "NULL");
	break;
      }
      if (check_access(thd,CREATE_ACL,db,0,1))
	break;
      mysql_log.write(thd,command,packet);
      mysql_create_db(thd,db,0,0);
      break;
    }
  case COM_DROP_DB:				// QQ: To be removed
    {
      thread_safe_increment(com_stat[SQLCOM_DROP_DB],&LOCK_thread_count);
      char *db=thd->strdup(packet);
      // null test to handle EOM
      if (!db || !stripp_sp(db) || check_db_name(db))
      {
	net_printf(&thd->net,ER_WRONG_DB_NAME, db ? db : "NULL");
	break;
      }
      if (thd->locked_tables || thd->active_transaction())
      {
	send_error(&thd->net,ER_LOCK_OR_ACTIVE_TRANSACTION);
	break;
      }
      mysql_log.write(thd,command,db);
      mysql_rm_db(thd,db,0,0);
      break;
    }
  case COM_BINLOG_DUMP:
    {
      thread_safe_increment(com_other,&LOCK_thread_count);
      slow_command = TRUE;
      if (check_access(thd, FILE_ACL, any_db))
	break;
      mysql_log.write(thd,command, 0);

      ulong pos;
      ushort flags;
      uint32 slave_server_id;
      pos = uint4korr(packet);
      flags = uint2korr(packet + 4);
      pthread_mutex_lock(&LOCK_server_id);
      thd->server_id=0; /* avoid suicide */
      kill_zombie_dump_threads(slave_server_id = uint4korr(packet+6));
      thd->server_id = slave_server_id;
      pthread_mutex_unlock(&LOCK_server_id);
      mysql_binlog_send(thd, thd->strdup(packet + 10), pos, flags);
      unregister_slave(thd,1,1);
      // fake COM_QUIT -- if we get here, the thread needs to terminate
      error = TRUE;
      net->error = 0;
      break;
    }
  case COM_REFRESH:
    {
      thread_safe_increment(com_stat[SQLCOM_FLUSH],&LOCK_thread_count);
      ulong options= (ulong) (uchar) packet[0];
      if (check_access(thd,RELOAD_ACL,any_db))
	break;
      mysql_log.write(thd,command,NullS);
      if (reload_acl_and_cache(thd, options, (TABLE_LIST*) 0))
	send_error(net,0);
      else
	send_eof(net);
      if (mqh_used && hash_user_connections.array.buffer == 0)
	init_max_user_conn();
      break;
    }
  case COM_SHUTDOWN:
    thread_safe_increment(com_other,&LOCK_thread_count);
    if (check_access(thd,SHUTDOWN_ACL,any_db))
      break; /* purecov: inspected */
    DBUG_PRINT("quit",("Got shutdown command"));
    mysql_log.write(thd,command,NullS);
    send_eof(net);
#ifdef __WIN__
    sleep(1);					// must wait after eof()
#endif
#ifndef OS2
    send_eof(net);				// This is for 'quit request'
#endif
    close_connection(net);
    close_thread_tables(thd);			// Free before kill
    free_root(&thd->mem_root,MYF(0));
    kill_mysql();
    error=TRUE;
    break;

  case COM_STATISTICS:
  {
    mysql_log.write(thd,command,NullS);
    thread_safe_increment(com_stat[SQLCOM_SHOW_STATUS],&LOCK_thread_count);
    char buff[200];
    ulong uptime = (ulong) (thd->start_time - start_time);
    sprintf((char*) buff,
	    "Uptime: %ld  Threads: %d  Questions: %lu  Slow queries: %ld  Opens: %ld  Flush tables: %ld  Open tables: %u  Queries per second avg: %.3f",
	    uptime,
	    (int) thread_count,thd->query_id,long_query_count,
	    opened_tables,refresh_version, cached_tables(),
	    uptime ? (float)thd->query_id/(float)uptime : 0);
#ifdef SAFEMALLOC
    if (lCurMemory)				// Using SAFEMALLOC
      sprintf(strend(buff), "  Memory in use: %ldK  Max memory used: %ldK",
	      (lCurMemory+1023L)/1024L,(lMaxMemory+1023L)/1024L);
 #endif
    VOID(my_net_write(net, buff,(uint) strlen(buff)));
    VOID(net_flush(net));
    break;
  }
  case COM_PING:
    thread_safe_increment(com_other,&LOCK_thread_count);
    send_ok(net);				// Tell client we are alive
    break;
  case COM_PROCESS_INFO:
    thread_safe_increment(com_stat[SQLCOM_SHOW_PROCESSLIST],&LOCK_thread_count);
    if (!thd->priv_user[0] && check_process_priv(thd))
      break;
    mysql_log.write(thd,command,NullS);
    mysqld_list_processes(thd,thd->master_access & PROCESS_ACL ? NullS :
			  thd->priv_user,0);
    break;
  case COM_PROCESS_KILL:
  {
    thread_safe_increment(com_stat[SQLCOM_KILL],&LOCK_thread_count);
    ulong id=(ulong) uint4korr(packet);
    kill_one_thread(thd,id);
    break;
  }
  case COM_DEBUG:
    thread_safe_increment(com_other,&LOCK_thread_count);
    if (check_process_priv(thd))
      break;					/* purecov: inspected */
    mysql_print_status(thd);
    mysql_log.write(thd,command,NullS);
    send_eof(net);
    break;
  case COM_SLEEP:
  case COM_CONNECT:				// Impossible here
  case COM_TIME:				// Impossible from client
  case COM_DELAYED_INSERT:
  default:
    send_error(net, ER_UNKNOWN_COM_ERROR);
    break;
  }
  if (thd->lock || thd->open_tables)
  {
    thd->proc_info="closing tables";
    close_thread_tables(thd);			/* Free tables */
  }

  if (thd->fatal_error)
    send_error(net,0);				// End of memory ?

  time_t start_of_query=thd->start_time;
  thd->end_time();				// Set start time

  /* If not reading from backup and if the query took too long */
  if (!slow_command && !thd->user_time) // do not log 'slow_command' queries
  {
    thd->proc_info="logging slow query";

    if ((ulong) (thd->start_time - thd->time_after_lock) > long_query_time ||
	((thd->lex.select_lex.options &
	  (QUERY_NO_INDEX_USED | QUERY_NO_GOOD_INDEX_USED)) &&
	 (specialflag & SPECIAL_LONG_LOG_FORMAT)))
    {
      long_query_count++;
      mysql_slow_log.write(thd, thd->query, thd->query_length, start_of_query);
    }
  }
  thd->proc_info="cleaning up";
  VOID(pthread_mutex_lock(&LOCK_thread_count)); // For process list
  thd->proc_info=0;
  thd->command=COM_SLEEP;
  thd->query=0;
  thread_running--;
  VOID(pthread_mutex_unlock(&LOCK_thread_count));
  thd->packet.shrink(net_buffer_length);	// Reclaim some memory
  free_root(&thd->mem_root,MYF(MY_KEEP_PREALLOC));
  DBUG_RETURN(error);
}

/****************************************************************************
** mysql_execute_command
** Execute command saved in thd and current_lex->sql_command
****************************************************************************/

void
mysql_execute_command(void)
{
  int	res=0;
  THD	*thd=current_thd;
  LEX	*lex= &thd->lex;
  TABLE_LIST *tables=(TABLE_LIST*) lex->select_lex.table_list.first;
  SELECT_LEX *select_lex = lex->select;
  DBUG_ENTER("mysql_execute_command");

  if (thd->slave_thread)
  {
    /* 
      Skip if we are in the slave thread, some table rules have been
      given and the table list says the query should not be replicated
    */
    if (table_rules_on && tables && !tables_ok(thd,tables))
      DBUG_VOID_RETURN;
#ifndef TO_BE_DELETED
    /*
       This is a workaround to deal with the shortcoming in 3.23.44-3.23.46
       masters in RELEASE_LOCK() logging. We re-write SELECT RELEASE_LOCK()
       as DO RELEASE_LOCK()
    */
    if (lex->sql_command == SQLCOM_SELECT)
    {
      lex->sql_command = SQLCOM_DO;
      lex->insert_list = &select_lex->item_list;
    }
#endif
  }
  
  thread_safe_increment(com_stat[lex->sql_command],&LOCK_thread_count);
  /*
    Skip if we are in the slave thread, some table rules have been given
    and the table list says the query should not be replicated
  */
  if ((lex->select_lex.next && create_total_list(thd,lex,&tables)) ||
      (table_rules_on && tables && thd->slave_thread &&
       !tables_ok(thd,tables)))
    DBUG_VOID_RETURN;
  if (lex->sql_command==SQLCOM_UPDATE &&  select_lex->table_list.elements > 1)
    lex->sql_command=SQLCOM_MULTI_UPDATE; 

  thread_safe_increment(com_stat[lex->sql_command],&LOCK_thread_count);
  switch (lex->sql_command) {
  case SQLCOM_SELECT:
  {
    select_result *result;
    if (select_lex->options & SELECT_DESCRIBE)
      lex->exchange=0;
    if (tables)
    {
      res=check_table_access(thd,
			     lex->exchange ? SELECT_ACL | FILE_ACL :
			     SELECT_ACL,
			     tables);
    }
    else
      res=check_access(thd, lex->exchange ? SELECT_ACL | FILE_ACL : SELECT_ACL,
		       any_db);
    if (res)
    {
      res=0;
      break;					// Error message is given
    }

    thd->offset_limit=select_lex->offset_limit;
    thd->select_limit=select_lex->select_limit+select_lex->offset_limit;
    if (thd->select_limit < select_lex->select_limit)
      thd->select_limit= HA_POS_ERROR;		// no limit
    if (thd->select_limit == HA_POS_ERROR)
      select_lex->options&= ~OPTION_FOUND_ROWS;

    if (lex->exchange)
    {
      if (lex->exchange->dumpfile)
      {
	if (!(result=new select_dump(lex->exchange)))
	{
	  res= -1;
	  break;
	}
      }
      else
      {
	if (!(result=new select_export(lex->exchange)))
	{
	  res= -1;
	  break;
	}
      }
    }
    else if (!(result=new select_send()))
    {
      res= -1;
#ifdef DELETE_ITEMS
      delete select_lex->having;
      delete select_lex->where;
#endif
      break;
    }
    else
    {
      /*
	Normal select:
	Change lock if we are using SELECT HIGH PRIORITY,
	FOR UPDATE or IN SHARE MODE
      */
      TABLE_LIST *table;
      for (table = tables ; table ; table=table->next)
	table->lock_type= lex->lock_option;
    }

    if (!(res=open_and_lock_tables(thd,tables)))
    {
      query_cache.store_query(thd, tables);
      res=handle_select(thd, lex, result);
    }
    else
      delete result;
    break;
  }
  case SQLCOM_DO:
    res=mysql_do(thd, *lex->insert_list);
    break;

  case SQLCOM_PURGE:
  {
    if (check_process_priv(thd))
      goto error;
    res = purge_master_logs(thd, lex->to_log);
    break;
  }
  case SQLCOM_SHOW_NEW_MASTER:
  {
    if (check_access(thd, FILE_ACL, any_db))
      goto error;
    res = show_new_master(thd);
    break;
  }
  case SQLCOM_SHOW_SLAVE_HOSTS:
  {
    if (check_access(thd, FILE_ACL, any_db))
      goto error;
    res = show_slave_hosts(thd);
    break;
  }
  case SQLCOM_SHOW_BINLOG_EVENTS:
  {
    if (check_access(thd, FILE_ACL, any_db))
      goto error;
    res = show_binlog_events(thd);
    break;
  }
  case SQLCOM_BACKUP_TABLE:
  {
    if (check_db_used(thd,tables) ||
	check_table_access(thd,SELECT_ACL, tables) ||
	check_access(thd, FILE_ACL, any_db))
      goto error; /* purecov: inspected */
    res = mysql_backup_table(thd, tables);

    break;
  }
  case SQLCOM_RESTORE_TABLE:
  {
    if (check_db_used(thd,tables) ||
	check_table_access(thd,INSERT_ACL, tables) ||
	check_access(thd, FILE_ACL, any_db))
      goto error; /* purecov: inspected */
    res = mysql_restore_table(thd, tables);
    break;
  }
  case SQLCOM_CHANGE_MASTER:
  {
    if (check_access(thd, PROCESS_ACL, any_db))
      goto error;
    res = change_master(thd);
    break;
  }
  case SQLCOM_SHOW_SLAVE_STAT:
  {
    if (check_process_priv(thd))
      goto error;
    res = show_master_info(thd);
    break;
  }
  case SQLCOM_SHOW_MASTER_STAT:
  {
    if (check_process_priv(thd))
      goto error;
    res = show_binlog_info(thd);
    break;
  }

  case SQLCOM_LOAD_MASTER_DATA: // sync with master
    if (check_process_priv(thd))
      goto error;
    res = load_master_data(thd);
    break;

  case SQLCOM_LOAD_MASTER_TABLE:

    if (!tables->db)
      tables->db=thd->db;
    if (check_access(thd,CREATE_ACL,tables->db,&tables->grant.privilege))
      goto error;				/* purecov: inspected */
    if (grant_option)
    {
      /* Check that the first table has CREATE privilege */
      TABLE_LIST *tmp_table_list=tables->next;
      tables->next=0;
      bool error=check_grant(thd,CREATE_ACL,tables);
      tables->next=tmp_table_list;
      if (error)
	goto error;
    }
    if (strlen(tables->name) > NAME_LEN)
    {
      net_printf(&thd->net,ER_WRONG_TABLE_NAME,tables->name);
      break;
    }

    if (fetch_nx_table(thd, tables->db, tables->real_name, &glob_mi, 0))
      break;      // fetch_nx_table did send the error to the client
    send_ok(&thd->net);
    break;

  case SQLCOM_CREATE_TABLE:
    if (!tables->db)
      tables->db=thd->db;
    if (check_access(thd,CREATE_ACL,tables->db,&tables->grant.privilege) ||
	check_merge_table_access(thd, tables->db,
				 (TABLE_LIST *)
				 lex->create_info.merge_list.first))
      goto error;				/* purecov: inspected */
    if (grant_option)
    {
      /* Check that the first table has CREATE privilege */
      TABLE_LIST *tmp_table_list=tables->next;
      tables->next=0;
      bool error=check_grant(thd,CREATE_ACL,tables);
      tables->next=tmp_table_list;
      if (error)
	goto error;
    }
    if (strlen(tables->name) > NAME_LEN)
    {
      net_printf(&thd->net,ER_WRONG_TABLE_NAME,tables->name);
      res=0;
      break;
    }
#ifndef HAVE_READLINK
    lex->create_info.data_file_name=lex->create_info.index_file_name=0;
#else
    /* Fix names if symlinked tables */
    if (append_file_to_dir(thd, &lex->create_info.data_file_name,
			   tables->name) ||
	append_file_to_dir(thd,&lex->create_info.index_file_name,
			   tables->name))
    {
      res=-1;
      break;
    }
#endif
    if (select_lex->item_list.elements)		// With select
    {
      select_result *result;

      if (!(lex->create_info.options & HA_LEX_CREATE_TMP_TABLE) &&
	  check_dup(tables->db, tables->real_name, tables->next))
      {
	net_printf(&thd->net,ER_INSERT_TABLE_USED,tables->real_name);
	DBUG_VOID_RETURN;
      }
      if (tables->next)
      {
	TABLE_LIST *table;
	if (check_table_access(thd, SELECT_ACL, tables->next))
	  goto error;				// Error message is given
	for (table = tables->next ; table ; table=table->next)
	  table->lock_type= lex->lock_option;
      }
      thd->offset_limit=select_lex->offset_limit;
      thd->select_limit=select_lex->select_limit+select_lex->offset_limit;
      if (thd->select_limit < select_lex->select_limit)
	thd->select_limit= HA_POS_ERROR;		// No limit

      /* Skip first table, which is the table we are creating */
      lex->select_lex.table_list.first=
	(byte*) (((TABLE_LIST *) lex->select_lex.table_list.first)->next);
      if (!(res=open_and_lock_tables(thd,tables->next)))
      {
        if ((result=new select_create(tables->db ? tables->db : thd->db,
                                      tables->real_name, &lex->create_info,
                                      lex->create_list,
                                      lex->key_list,
                                      select_lex->item_list,lex->duplicates)))
          res=handle_select(thd, lex, result);
	else
	  res= -1;
      }
    }
    else // regular create
    {
      res = mysql_create_table(thd,tables->db ? tables->db : thd->db,
			       tables->real_name, &lex->create_info,
			       lex->create_list,
			       lex->key_list,0, 0); // do logging
      if (!res)
	send_ok(&thd->net);
    }
    break;
  case SQLCOM_CREATE_INDEX:
    if (!tables->db)
      tables->db=thd->db;
    if (check_access(thd,INDEX_ACL,tables->db,&tables->grant.privilege))
      goto error; /* purecov: inspected */
    if (grant_option && check_grant(thd,INDEX_ACL,tables))
      goto error;
    if (end_active_trans(thd))
      res= -1;
    else
      res = mysql_create_index(thd, tables, lex->key_list);
    break;

  case SQLCOM_SLAVE_START:
    start_slave(thd);
    break;
  case SQLCOM_SLAVE_STOP:
    stop_slave(thd);
    break;

  case SQLCOM_ALTER_TABLE:
#if defined(DONT_ALLOW_SHOW_COMMANDS)
    send_error(&thd->net,ER_NOT_ALLOWED_COMMAND); /* purecov: inspected */
    break;
#else
    {
      uint priv=0;
      if (lex->name && strlen(lex->name) > NAME_LEN)
      {
	net_printf(&thd->net,ER_WRONG_TABLE_NAME,lex->name);
	res=0;
	break;
      }
      if (!tables->db)
	tables->db=thd->db;
      if (!select_lex->db)
	select_lex->db=tables->db;
      if (check_access(thd,ALTER_ACL,tables->db,&tables->grant.privilege) ||
	  check_access(thd,INSERT_ACL | CREATE_ACL,select_lex->db,&priv) ||
	  check_merge_table_access(thd, tables->db, 
				   (TABLE_LIST *)
				   lex->create_info.merge_list.first))
	goto error;				/* purecov: inspected */
      if (!tables->db)
	tables->db=thd->db;
      if (grant_option)
      {
	if (check_grant(thd,ALTER_ACL,tables))
	  goto error;
	if (lex->name && !test_all_bits(priv,INSERT_ACL | CREATE_ACL))
	{					// Rename of table
	  TABLE_LIST tmp_table;
	  bzero((char*) &tmp_table,sizeof(tmp_table));
	  tmp_table.real_name=lex->name;
	  tmp_table.db=select_lex->db;
	  tmp_table.grant.privilege=priv;
	  if (check_grant(thd,INSERT_ACL | CREATE_ACL,tables))
	    goto error;
	}
      }
      /* Don't yet allow changing of symlinks with ALTER TABLE */
      lex->create_info.data_file_name=lex->create_info.index_file_name=0;
      /* ALTER TABLE ends previous transaction */
      if (end_active_trans(thd))
	res= -1;
      else
      {
	res= mysql_alter_table(thd, select_lex->db, lex->name,
			       &lex->create_info,
			       tables, lex->create_list,
			       lex->key_list, lex->drop_list, lex->alter_list,
                               (ORDER *) select_lex->order_list.first,
			       lex->drop_primary, lex->duplicates,
			       lex->alter_keys_onoff, lex->simple_alter);
      }
      break;
    }
#endif
  case SQLCOM_RENAME_TABLE:
  {
    TABLE_LIST *table;
    if (check_db_used(thd,tables))
      goto error;
    for (table=tables ; table ; table=table->next->next)
    {
      if (check_access(thd, ALTER_ACL | DROP_ACL, table->db,
		       &table->grant.privilege) ||
	  check_access(thd, INSERT_ACL | CREATE_ACL, table->next->db,
		       &table->next->grant.privilege))
	goto error;
      if (grant_option)
      {
	TABLE_LIST old_list,new_list;
	old_list=table[0];
	new_list=table->next[0];
	old_list.next=new_list.next=0;
	if (check_grant(thd,ALTER_ACL,&old_list) ||
	    (!test_all_bits(table->next->grant.privilege,
			    INSERT_ACL | CREATE_ACL) &&
	     check_grant(thd,INSERT_ACL | CREATE_ACL, &new_list)))
	  goto error;
      }
    }
    query_cache.invalidate(tables);
    if (end_active_trans(thd))
      res= -1;
    else if (mysql_rename_tables(thd,tables))
      res= -1;
    break;
  }
  case SQLCOM_SHOW_BINLOGS:
#ifdef DONT_ALLOW_SHOW_COMMANDS
    send_error(&thd->net,ER_NOT_ALLOWED_COMMAND); /* purecov: inspected */
    DBUG_VOID_RETURN;
#else
    {
      if (check_process_priv(thd))
	goto error;
      res = show_binlogs(thd);
      break;
    }
#endif    
  case SQLCOM_SHOW_CREATE:
#ifdef DONT_ALLOW_SHOW_COMMANDS
    send_error(&thd->net,ER_NOT_ALLOWED_COMMAND); /* purecov: inspected */
    DBUG_VOID_RETURN;
#else
    {
      if (check_db_used(thd, tables) ||
	  check_access(thd, SELECT_ACL | EXTRA_ACL, tables->db,
		       &tables->grant.privilege))
	goto error;
      res = mysqld_show_create(thd, tables);
      break;
    }
#endif
  case SQLCOM_REPAIR:
  {
    if (check_db_used(thd,tables) ||
	check_table_access(thd,SELECT_ACL | INSERT_ACL, tables))
      goto error; /* purecov: inspected */
    res = mysql_repair_table(thd, tables, &lex->check_opt);
    query_cache.invalidate(tables);
    break;
  }
  case SQLCOM_CHECK:
  {
    if (check_db_used(thd,tables) ||
	check_table_access(thd, SELECT_ACL | EXTRA_ACL , tables))
      goto error; /* purecov: inspected */
    res = mysql_check_table(thd, tables, &lex->check_opt);
    query_cache.invalidate(tables);
    break;
  }
  case SQLCOM_ANALYZE:
  {
    if (check_db_used(thd,tables) ||
	check_table_access(thd,SELECT_ACL | INSERT_ACL, tables))
      goto error; /* purecov: inspected */
    res = mysql_analyze_table(thd, tables, &lex->check_opt);
    break;
  }

  case SQLCOM_OPTIMIZE:
  {
    HA_CREATE_INFO create_info;
    if (check_db_used(thd,tables) ||
	check_table_access(thd,SELECT_ACL | INSERT_ACL, tables))
      goto error; /* purecov: inspected */
    if (specialflag & (SPECIAL_SAFE_MODE | SPECIAL_NO_NEW_FUNC))
    {
      /* Use ALTER TABLE */
      lex->create_list.empty();
      lex->key_list.empty();
      lex->col_list.empty();
      lex->drop_list.empty();
      lex->alter_list.empty();
      bzero((char*) &create_info,sizeof(create_info));
      create_info.db_type=DB_TYPE_DEFAULT;
      create_info.row_type=ROW_TYPE_DEFAULT;
      res= mysql_alter_table(thd, NullS, NullS, &create_info,
			     tables, lex->create_list,
			     lex->key_list, lex->drop_list, lex->alter_list,
                             (ORDER *) 0,
			     0,DUP_ERROR);
    }
    else
      res = mysql_optimize_table(thd, tables, &lex->check_opt);
    break;
  }
  case SQLCOM_UPDATE:
    if (check_access(thd,UPDATE_ACL,tables->db,&tables->grant.privilege))
      goto error;
    if (grant_option && check_grant(thd,UPDATE_ACL,tables))
      goto error;
    if (select_lex->item_list.elements != lex->value_list.elements)
    {
      send_error(&thd->net,ER_WRONG_VALUE_COUNT);
      DBUG_VOID_RETURN;
    }
    res = mysql_update(thd,tables,
		       select_lex->item_list,
		       lex->value_list,
		       select_lex->where,
                       (ORDER *) select_lex->order_list.first,
		       select_lex->select_limit,
		       lex->duplicates,
		       lex->lock_option);

#ifdef DELETE_ITEMS
    delete select_lex->where;
#endif
    break;
  case SQLCOM_INSERT:
    if (check_access(thd,INSERT_ACL,tables->db,&tables->grant.privilege))
      goto error; /* purecov: inspected */
    if (grant_option && check_grant(thd,INSERT_ACL,tables))
      goto error;
    res = mysql_insert(thd,tables,lex->field_list,lex->many_values,
		       lex->duplicates,
		       lex->lock_option);
    break;
  case SQLCOM_REPLACE:
    if (check_access(thd,INSERT_ACL | UPDATE_ACL | DELETE_ACL,
		     tables->db,&tables->grant.privilege))
      goto error; /* purecov: inspected */
    if (grant_option && check_grant(thd,INSERT_ACL | UPDATE_ACL | DELETE_ACL,
				    tables))

      goto error;
    res = mysql_insert(thd,tables,lex->field_list,lex->many_values,
		       DUP_REPLACE,
		       lex->lock_option);
    break;
  case SQLCOM_REPLACE_SELECT:
  case SQLCOM_INSERT_SELECT:
  {

    // Check that we have modify privileges for the first table and
    // select privileges for the rest
    {
      uint privilege= (lex->sql_command == SQLCOM_INSERT_SELECT ?
		       INSERT_ACL : INSERT_ACL | UPDATE_ACL | DELETE_ACL);
      TABLE_LIST *save_next=tables->next;
      tables->next=0;
      if (check_access(thd, privilege,
		       tables->db,&tables->grant.privilege) ||
	  (grant_option && check_grant(thd, privilege, tables)))
	goto error;
      tables->next=save_next;
      if ((res=check_table_access(thd, SELECT_ACL, save_next)))
	goto error;
    }

    select_result *result;
    thd->offset_limit=select_lex->offset_limit;
    thd->select_limit=select_lex->select_limit+select_lex->offset_limit;
    if (thd->select_limit < select_lex->select_limit)
      thd->select_limit= HA_POS_ERROR;		// No limit

    if (check_dup(tables->db, tables->real_name, tables->next))
    {
      net_printf(&thd->net,ER_INSERT_TABLE_USED,tables->real_name);
      DBUG_VOID_RETURN;
    }
    tables->lock_type=TL_WRITE;		// update first table
    {
      TABLE_LIST *table;
      for (table = tables->next ; table ; table=table->next)
	table->lock_type= lex->lock_option;
    }

    /* Skip first table, which is the table we are inserting in */
    lex->select_lex.table_list.first=
      (byte*) (((TABLE_LIST *) lex->select_lex.table_list.first)->next);
    if (!(res=open_and_lock_tables(thd, tables)))
    {
      if ((result=new select_insert(tables->table,&lex->field_list,
				    lex->duplicates)))
	res=handle_select(thd,lex,result);
    }
    else
      res= -1;
    break;
  }
  case SQLCOM_TRUNCATE:
    if (check_access(thd,DELETE_ACL,tables->db,&tables->grant.privilege))
      goto error; /* purecov: inspected */
    /*
      Don't allow this within a transaction because we want to use
      re-generate table
    */
    if (thd->locked_tables || thd->active_transaction())
    {
      send_error(&thd->net,ER_LOCK_OR_ACTIVE_TRANSACTION,NullS);
      goto error;
    }
    res=mysql_truncate(thd,tables);
    break;
  case SQLCOM_DELETE:
  {
    if (check_access(thd,DELETE_ACL,tables->db,&tables->grant.privilege))
      goto error; /* purecov: inspected */
    if (grant_option && check_grant(thd,DELETE_ACL,tables))
      goto error;
    // Set privilege for the WHERE clause
    tables->grant.want_privilege=(SELECT_ACL & ~tables->grant.privilege);
    /* TRUNCATE ends previous transaction */
    if (lex->sql_command == SQLCOM_TRUNCATE && end_active_trans(thd))
      res= -1;
    else
      res = mysql_delete(thd,tables, select_lex->where,
			 (ORDER*) select_lex->order_list.first,
                         select_lex->select_limit, lex->lock_option,
			 select_lex->options);
    break;
  }
  case SQLCOM_DELETE_MULTI:
  {
    TABLE_LIST *aux_tables=(TABLE_LIST *)thd->lex.auxilliary_table_list.first;
    TABLE_LIST *auxi;
    uint table_count=0;
    multi_delete *result;

    /* sql_yacc guarantees that tables and aux_tables are not zero */
    if (check_db_used(thd, tables) || check_db_used(thd,aux_tables) ||
	check_table_access(thd,SELECT_ACL, tables) || 
	check_table_access(thd,DELETE_ACL, aux_tables))
      goto error;
    if ((thd->options & OPTION_SAFE_UPDATES) && !select_lex->where)
    {		
      send_error(&thd->net,ER_UPDATE_WITHOUT_KEY_IN_SAFE_MODE);
      goto error;
    }
    for (auxi=(TABLE_LIST*) aux_tables ; auxi ; auxi=auxi->next)
    {
      table_count++;
      /* All tables in aux_tables must be found in FROM PART */
      TABLE_LIST *walk;
      for (walk=(TABLE_LIST*) tables ; walk ; walk=walk->next)
      {
	if (!strcmp(auxi->real_name,walk->real_name) &&
	    !strcmp(walk->db,auxi->db))
	  break;
      }
      if (!walk)
      {
	net_printf(&thd->net,ER_NONUNIQ_TABLE,auxi->real_name);
	goto error;
      }
      auxi->lock_type=walk->lock_type=TL_WRITE;
      auxi->table= (TABLE *) walk;		// Remember corresponding table
    }
    tables->grant.want_privilege=(SELECT_ACL & ~tables->grant.privilege);
    if (add_item_to_list(new Item_null()))
    {
      res= -1;
      break;
    }
    thd->proc_info="init";
    if ((res=open_and_lock_tables(thd,tables)))
      break;
    /* Fix tables-to-be-deleted-from list to point at opened tables */
    for (auxi=(TABLE_LIST*) aux_tables ; auxi ; auxi=auxi->next)
      auxi->table= ((TABLE_LIST*) auxi->table)->table;
    if ((result=new multi_delete(thd,aux_tables,lex->lock_option,
				 table_count)) && ! thd->fatal_error)
    {
      res=mysql_select(thd,tables,select_lex->item_list,
		       select_lex->where,
		       (ORDER *)NULL,(ORDER *)NULL,(Item *)NULL,
		       (ORDER *)NULL,
		       select_lex->options | thd->options |
		       SELECT_NO_JOIN_CACHE,
		       result);
    }
    else
      res= -1;					// Error is not sent
    delete result;
    close_thread_tables(thd);
    break;
  }
  case SQLCOM_MULTI_UPDATE:
    multi_update  *result;
    uint table_count;
    TABLE_LIST *auxi;
    if (check_access(thd,UPDATE_ACL,tables->db,&tables->grant.privilege))
      goto error;
    if (grant_option && check_grant(thd,UPDATE_ACL,tables))
      goto error;
    if (select_lex->item_list.elements != lex->value_list.elements)
    {
      send_error(&thd->net,ER_WRONG_VALUE_COUNT);
      DBUG_VOID_RETURN;
    }
    for (auxi=(TABLE_LIST*) tables, table_count=0 ; auxi ; auxi=auxi->next)
    {
      table_count++;
      auxi->lock_type=TL_WRITE;
    }
    if (select_lex->order_list.elements || (select_lex->select_limit && select_lex->select_limit < INT_MAX))
    {
      send_error(&thd->net,ER_NOT_ALLOWED_COMMAND); /// will have to come up with something better eventually
      DBUG_VOID_RETURN;
    }
    tables->grant.want_privilege=(SELECT_ACL & ~tables->grant.privilege);
    if ((res=open_and_lock_tables(thd,tables)))
      break;
    if (!setup_fields(thd,tables,select_lex->item_list,1,0,0) && 
	!setup_fields(thd,tables,lex->value_list,0,0,0) &&  ! thd->fatal_error &&
	(result=new multi_update(thd,tables,select_lex->item_list,lex->duplicates,
				 lex->lock_option, table_count)))
    {
      List <Item> total_list;
      List_iterator <Item> field_list(select_lex->item_list);
      List_iterator <Item> value_list(lex->value_list);
      Item *item;
      while ((item=field_list++))
	total_list.push_back(item);
      while ((item=value_list++))
	total_list.push_back(item);

      res=mysql_select(thd,tables,total_list,
		       select_lex->where,select_lex->ftfunc_list,
		       (ORDER *)NULL,(ORDER *)NULL,(Item *)NULL,
		       (ORDER *)NULL,
		       select_lex->options | thd->options |
		       SELECT_NO_JOIN_CACHE,
		       result);
      delete result;
    }
    else
      res= -1;					// Error is not sent
    close_thread_tables(thd);
    break;
  case SQLCOM_DROP_TABLE:
  {
    if (check_table_access(thd,DROP_ACL,tables))
      goto error;				/* purecov: inspected */
    if (end_active_trans(thd))
      res= -1;
    else
      res = mysql_rm_table(thd,tables,lex->drop_if_exists);
  }
  break;
  case SQLCOM_DROP_INDEX:
    if (!tables->db)
      tables->db=thd->db;
    if (check_access(thd,INDEX_ACL,tables->db,&tables->grant.privilege))
      goto error;				/* purecov: inspected */
    if (grant_option && check_grant(thd,INDEX_ACL,tables))
      goto error;
    if (end_active_trans(thd))
      res= -1;
    else
      res = mysql_drop_index(thd, tables, lex->drop_list);
    break;
  case SQLCOM_SHOW_DATABASES:
#if defined(DONT_ALLOW_SHOW_COMMANDS)
    send_error(&thd->net,ER_NOT_ALLOWED_COMMAND);   /* purecov: inspected */
    DBUG_VOID_RETURN;
#else
    if ((specialflag & SPECIAL_SKIP_SHOW_DB) &&
	check_process_priv(thd))
      goto error;
    res= mysqld_show_dbs(thd, (lex->wild ? lex->wild->ptr() : NullS));
    break;
#endif
  case SQLCOM_SHOW_PROCESSLIST:
    if (!thd->priv_user[0] && check_process_priv(thd))
      break;
    mysqld_list_processes(thd,thd->master_access & PROCESS_ACL ? NullS :
			  thd->priv_user,lex->verbose);
    break;
  case SQLCOM_SHOW_STATUS:
    res= mysqld_show(thd,(lex->wild ? lex->wild->ptr() : NullS),status_vars);
    break;
  case SQLCOM_SHOW_VARIABLES:
    res= mysqld_show(thd, (lex->wild ? lex->wild->ptr() : NullS),
		     init_vars);
    break;
  case SQLCOM_SHOW_LOGS:
#ifdef DONT_ALLOW_SHOW_COMMANDS
    send_error(&thd->net,ER_NOT_ALLOWED_COMMAND);	/* purecov: inspected */
    DBUG_VOID_RETURN;
#else
    {
      if (grant_option && check_access(thd, FILE_ACL, any_db))
	goto error;
      res= mysqld_show_logs(thd);
      break;
    }
#endif
  case SQLCOM_SHOW_TABLES:
    /* FALL THROUGH */
#ifdef DONT_ALLOW_SHOW_COMMANDS
    send_error(&thd->net,ER_NOT_ALLOWED_COMMAND);	/* purecov: inspected */
    DBUG_VOID_RETURN;
#else
    {
      char *db=select_lex->db ? select_lex->db : thd->db;
      if (!db)
      {
	send_error(&thd->net,ER_NO_DB_ERROR);	/* purecov: inspected */
	goto error;				/* purecov: inspected */
      }
      remove_escape(db);				// Fix escaped '_'
      if (check_db_name(db))
      {
        net_printf(&thd->net,ER_WRONG_DB_NAME, db);
        goto error;
      }
      if (check_access(thd,SELECT_ACL,db,&thd->col_access))
	goto error;				/* purecov: inspected */
      /* grant is checked in mysqld_show_tables */
      if (select_lex->options & SELECT_DESCRIBE)
        res= mysqld_extend_show_tables(thd,db,
				       (lex->wild ? lex->wild->ptr() : NullS));
      else
	res= mysqld_show_tables(thd,db,
				(lex->wild ? lex->wild->ptr() : NullS));
      break;
    }
#endif
  case SQLCOM_SHOW_OPEN_TABLES:
    res= mysqld_show_open_tables(thd,(lex->wild ? lex->wild->ptr() : NullS));
    break;
  case SQLCOM_SHOW_FIELDS:
#ifdef DONT_ALLOW_SHOW_COMMANDS
    send_error(&thd->net,ER_NOT_ALLOWED_COMMAND);	/* purecov: inspected */
    DBUG_VOID_RETURN;
#else
    {
      char *db=tables->db;
      if (!*db)
      {
	send_error(&thd->net,ER_NO_DB_ERROR);	/* purecov: inspected */
	goto error;				/* purecov: inspected */
      }
      remove_escape(db);			// Fix escaped '_'
      remove_escape(tables->name);
      if (check_access(thd,SELECT_ACL | EXTRA_ACL,db,&thd->col_access))
	goto error;				/* purecov: inspected */
      tables->grant.privilege=thd->col_access;
      if (grant_option && check_grant(thd,SELECT_ACL,tables,2))
	goto error;
      res= mysqld_show_fields(thd,tables,
			      (lex->wild ? lex->wild->ptr() : NullS),
			      lex->verbose);
      break;
    }
#endif
  case SQLCOM_SHOW_KEYS:
#ifdef DONT_ALLOW_SHOW_COMMANDS
    send_error(&thd->net,ER_NOT_ALLOWED_COMMAND);	/* purecov: inspected */
    DBUG_VOID_RETURN;
#else
    {
      char *db=tables->db;
      if (!db)
      {
	send_error(&thd->net,ER_NO_DB_ERROR);	/* purecov: inspected */
	goto error;				/* purecov: inspected */
      }
      remove_escape(db);			// Fix escaped '_'
      remove_escape(tables->name);
      if (!tables->db)
	tables->db=thd->db;
      if (check_access(thd,SELECT_ACL,db,&thd->col_access))
	goto error; /* purecov: inspected */
      tables->grant.privilege=thd->col_access;
      if (grant_option && check_grant(thd,SELECT_ACL,tables,2))
	goto error;
      res= mysqld_show_keys(thd,tables);
      break;
    }
#endif
  case SQLCOM_CHANGE_DB:
    mysql_change_db(thd,select_lex->db);
    break;
  case SQLCOM_LOAD:
  {
    uint privilege= (lex->duplicates == DUP_REPLACE ?
		     INSERT_ACL | UPDATE_ACL | DELETE_ACL : INSERT_ACL);
    if (!(lex->local_file && (thd->client_capabilities & CLIENT_LOCAL_FILES)))
    {
      if (check_access(thd,privilege | FILE_ACL,tables->db))
	goto error;
    }
    else
    {
      if (check_access(thd,privilege,tables->db,&tables->grant.privilege) ||
	  grant_option && check_grant(thd,privilege,tables))
	goto error;
    }
    res=mysql_load(thd, lex->exchange, tables, lex->field_list,
		   lex->duplicates, (bool) lex->local_file, lex->lock_option);
    break;
  }
  case SQLCOM_SET_OPTION:
  {
    ulong org_options=thd->options;
    thd->options=select_lex->options;
    thd->update_lock_default= ((thd->options & OPTION_LOW_PRIORITY_UPDATES) ?
			       TL_WRITE_LOW_PRIORITY : TL_WRITE);
    thd->default_select_limit=select_lex->select_limit;
    thd->tx_isolation=lex->tx_isolation;
    DBUG_PRINT("info",("options: %ld  limit: %ld",
		       thd->options,(long) thd->default_select_limit));

    /* Check if auto_commit mode changed */
    if ((org_options ^ select_lex->options) & OPTION_NOT_AUTO_COMMIT)
    {
      if ((org_options & OPTION_NOT_AUTO_COMMIT))
      {
	/* We changed to auto_commit mode */
	thd->options&= ~(ulong) (OPTION_BEGIN | OPTION_STATUS_NO_TRANS_UPDATE);
	thd->server_status|= SERVER_STATUS_AUTOCOMMIT;
	if (ha_commit(thd))
	{
	  res= -1;
	  break;
	}
      }
      else
      {
	thd->options&= ~(ulong) (OPTION_STATUS_NO_TRANS_UPDATE);
	thd->server_status&= ~SERVER_STATUS_AUTOCOMMIT;
      }
    }
    send_ok(&thd->net);
    break;
  }
  case SQLCOM_UNLOCK_TABLES:
    if (thd->locked_tables)
    {
      thd->lock=thd->locked_tables;
      thd->locked_tables=0;			// Will be automaticly closed
    }
    if (thd->options & OPTION_TABLE_LOCK)
    {
      end_active_trans(thd);
      thd->options&= ~(ulong) (OPTION_TABLE_LOCK);
    }
    if (thd->global_read_lock)
      unlock_global_read_lock(thd);
    send_ok(&thd->net);
    break;
  case SQLCOM_LOCK_TABLES:
    if (thd->locked_tables)
    {
      thd->lock=thd->locked_tables;
      thd->locked_tables=0;			// Will be automaticly closed
      close_thread_tables(thd);
    }
    if (check_db_used(thd,tables) || end_active_trans(thd))
      goto error;
    if (grant_option && check_grant(thd,SELECT_ACL | INSERT_ACL | UPDATE_ACL | DELETE_ACL,tables))
      goto error;
    thd->in_lock_tables=1;
    thd->options|= OPTION_TABLE_LOCK;
    if (!(res=open_and_lock_tables(thd,tables)))
    {
      thd->locked_tables=thd->lock;
      thd->lock=0;
      send_ok(&thd->net);
    }
    else
      thd->options&= ~(ulong) (OPTION_TABLE_LOCK);
    thd->in_lock_tables=0;
    break;
  case SQLCOM_CREATE_DB:
  {
    if (!stripp_sp(lex->name) || check_db_name(lex->name))
    {
      net_printf(&thd->net,ER_WRONG_DB_NAME, lex->name);
      break;
    }
    if (check_access(thd,CREATE_ACL,lex->name,0,1))
      break;
    res=mysql_create_db(thd,lex->name,lex->create_info.options,0);
    break;
  }
  case SQLCOM_DROP_DB:
  {
    if (!stripp_sp(lex->name) || check_db_name(lex->name))
    {
      net_printf(&thd->net,ER_WRONG_DB_NAME, lex->name);
      break;
    }
    if (check_access(thd,DROP_ACL,lex->name,0,1))
      break;
    if (thd->locked_tables || thd->active_transaction())
    {
      send_error(&thd->net,ER_LOCK_OR_ACTIVE_TRANSACTION);
      goto error;
    }
    res=mysql_rm_db(thd,lex->name,lex->drop_if_exists,0);
    break;
  }
  case SQLCOM_CREATE_FUNCTION:
    if (check_access(thd,INSERT_ACL,"mysql",0,1))
      break;
#ifdef HAVE_DLOPEN
    if (!(res = mysql_create_function(thd,&lex->udf)))
      send_ok(&thd->net);
#else
    res= -1;
#endif
    break;
  case SQLCOM_DROP_FUNCTION:
    if (check_access(thd,DELETE_ACL,"mysql",0,1))
      break;
#ifdef HAVE_DLOPEN
    if (!(res = mysql_drop_function(thd,lex->udf.name)))
      send_ok(&thd->net);
#else
    res= -1;
#endif
    break;
  case SQLCOM_REVOKE:
  case SQLCOM_GRANT:
  {
    if (check_access(thd, lex->grant | lex->grant_tot_col | GRANT_ACL,
		     tables && tables->db ? tables->db : select_lex->db,
		     tables ? &tables->grant.privilege : 0,
		     tables ? 0 : 1))
      goto error;

    /* Check that the user isn't trying to change a password for another
       user if he doesn't have UPDATE privilege to the MySQL database */

    if (thd->user)				// If not replication
    {
      LEX_USER *user;
      List_iterator <LEX_USER> user_list(lex->users_list);
      while ((user=user_list++))
      {
	if (user->password.str &&
	    (strcmp(thd->user,user->user.str) ||
	     user->host.str &&
	     my_strcasecmp(user->host.str, thd->host_or_ip)))
	{
	  if (check_access(thd, UPDATE_ACL, "mysql",0,1))
	    goto error;
	  break;			// We are allowed to do changes
	}
      }
    }
    if (tables)
    {
      if (grant_option && check_grant(thd,
				      (lex->grant | lex->grant_tot_col |
				       GRANT_ACL),
				      tables))
	goto error;
      if (!(res = mysql_table_grant(thd,tables,lex->users_list, lex->columns,
				    lex->grant,
				    lex->sql_command == SQLCOM_REVOKE)))
      {
	mysql_update_log.write(thd, thd->query, thd->query_length);
	if (mysql_bin_log.is_open())
	{
	  Query_log_event qinfo(thd, thd->query);
	  mysql_bin_log.write(&qinfo);
	}
      }
    }
    else
    {
      if (lex->columns.elements)
      {
	send_error(&thd->net,ER_ILLEGAL_GRANT_FOR_TABLE);
	res=1;
      }
      else
	res = mysql_grant(thd, select_lex->db, lex->users_list, lex->grant,
			  lex->sql_command == SQLCOM_REVOKE);
      if (!res)
      {
	mysql_update_log.write(thd, thd->query, thd->query_length);
	if (mysql_bin_log.is_open())
	{
	  Query_log_event qinfo(thd, thd->query);
	  mysql_bin_log.write(&qinfo);
	}
      }
    }
    if (mqh_used && hash_user_connections.array.buffer == 0)
      init_max_user_conn();
    break;
  }
  case SQLCOM_FLUSH:
  case SQLCOM_RESET:
    if (check_access(thd,RELOAD_ACL,any_db) || check_db_used(thd, tables))
      goto error;
    if (reload_acl_and_cache(thd, lex->type, tables))
      send_error(&thd->net,0);
    else
      send_ok(&thd->net);
    break;
  case SQLCOM_KILL:
    kill_one_thread(thd,lex->thread_id);
    break;
  case SQLCOM_SHOW_GRANTS:
    res=0;
    if ((thd->priv_user &&
	 !strcmp(thd->priv_user,lex->grant_user->user.str)) ||
	!check_access(thd, SELECT_ACL, "mysql",0,1))
    {
      res = mysql_show_grants(thd,lex->grant_user);
    }
    break;
  case SQLCOM_HA_OPEN:
    if (check_db_used(thd,tables) ||
	check_table_access(thd,SELECT_ACL, tables))
      goto error;
    res = mysql_ha_open(thd, tables);
    break;
  case SQLCOM_HA_CLOSE:
    if (check_db_used(thd,tables))
      goto error;
    res = mysql_ha_close(thd, tables);
    break;
  case SQLCOM_HA_READ:
    if (check_db_used(thd,tables) ||
	check_table_access(thd,SELECT_ACL, tables))
      goto error;
    res = mysql_ha_read(thd, tables, lex->ha_read_mode, lex->backup_dir,
			lex->insert_list, lex->ha_rkey_mode, select_lex->where,
			select_lex->select_limit, select_lex->offset_limit);
    break;

  case SQLCOM_BEGIN:
    if (thd->locked_tables)
    {
      thd->lock=thd->locked_tables;
      thd->locked_tables=0;			// Will be automaticly closed
      close_thread_tables(thd);			// Free tables
    }
    if (end_active_trans(thd))
    {
      res= -1;
    }
    else
    {
      thd->options= ((thd->options & (ulong) ~(OPTION_STATUS_NO_TRANS_UPDATE)) |
		     OPTION_BEGIN);
      thd->server_status|= SERVER_STATUS_IN_TRANS;
      send_ok(&thd->net);
    }
    break;
  case SQLCOM_COMMIT:
    /*
      We don't use end_active_trans() here to ensure that this works
      even if there is a problem with the OPTION_AUTO_COMMIT flag
      (Which of course should never happen...)
    */
  {
    thd->options&= ~(ulong) (OPTION_BEGIN | OPTION_STATUS_NO_TRANS_UPDATE);
    thd->server_status&= ~SERVER_STATUS_IN_TRANS;
    if (!ha_commit(thd))
    {
      send_ok(&thd->net);
    }
    else
      res= -1;
    break;
  }
  case SQLCOM_ROLLBACK:
    thd->server_status&= ~SERVER_STATUS_IN_TRANS;
    if (!ha_rollback(thd))
    {
      if (thd->options & OPTION_STATUS_NO_TRANS_UPDATE)
	send_warning(&thd->net,ER_WARNING_NOT_COMPLETE_ROLLBACK,0);
      else
	send_ok(&thd->net);
    }
    else
      res= -1;
    thd->options&= ~(ulong) (OPTION_BEGIN | OPTION_STATUS_NO_TRANS_UPDATE);
    break;
  default:					/* Impossible */
    send_ok(&thd->net);
    break;
  }
  thd->proc_info="query end";			// QQ
  if (res < 0)
    send_error(&thd->net,thd->killed ? ER_SERVER_SHUTDOWN : 0);

error:
  DBUG_VOID_RETURN;
}


/****************************************************************************
** Get the user (global) and database privileges for all used tables
** Returns true (error) if we can't get the privileges and we don't use
** table/column grants.
** The idea of EXTRA_ACL is that one will be granted access to the table if
** one has the asked privilege on any column combination of the table; For
** example to be able to check a table one needs to have SELECT privilege on
** any column of the table.
****************************************************************************/

bool
check_access(THD *thd,uint want_access,const char *db, uint *save_priv,
	     bool dont_check_global_grants, bool no_errors)
{
  uint db_access,dummy;
  if (save_priv)
    *save_priv=0;
  else
    save_priv= &dummy;

  if ((!db || !db[0]) && !thd->db && !dont_check_global_grants)
  {
    if (!no_errors)
      send_error(&thd->net,ER_NO_DB_ERROR);	/* purecov: tested */
    return TRUE;				/* purecov: tested */
  }

  if ((thd->master_access & want_access) == want_access)
  {
    *save_priv=thd->master_access;
    return FALSE;
  }
  if ((want_access & ~thd->master_access) & ~(DB_ACLS | EXTRA_ACL) ||
      ! db && dont_check_global_grants)
  {						// We can never grant this
    if (!no_errors)
      net_printf(&thd->net,ER_ACCESS_DENIED_ERROR,
		 thd->priv_user,
		 thd->host_or_ip,
		 thd->password ? ER(ER_YES) : ER(ER_NO));/* purecov: tested */
    return TRUE;				/* purecov: tested */
  }

  if (db == any_db)
    return FALSE;				// Allow select on anything

  if (db && (!thd->db || strcmp(db,thd->db)))
    db_access=acl_get(thd->host, thd->ip, (char*) &thd->remote.sin_addr,
		      thd->priv_user, db); /* purecov: inspected */
  else
    db_access=thd->db_access;
  want_access &= ~EXTRA_ACL;			// Remove SHOW attribute
  db_access= ((*save_priv=(db_access | thd->master_access)) & want_access);

  /* grant_option is set if there exists a single table or column grant */
  if (db_access == want_access ||
      ((grant_option && !dont_check_global_grants) &&
       !(want_access & ~TABLE_ACLS)))
    return FALSE;				/* Ok */
  if (!no_errors)
    net_printf(&thd->net,ER_DBACCESS_DENIED_ERROR,
	       thd->priv_user,
	       thd->host_or_ip,
	       db ? db : thd->db ? thd->db : "unknown"); /* purecov: tested */
  return TRUE;					/* purecov: tested */
}


bool check_process_priv(THD *thd)
{
  return (check_access(thd ? thd : current_thd,PROCESS_ACL,any_db));
}


/*
** Check the privilege for all used tables.  Table privileges are cached
** in the table list for GRANT checking
*/

bool
check_table_access(THD *thd,uint want_access,TABLE_LIST *tables,
		   bool no_errors)
{
  uint found=0,found_access=0;
  TABLE_LIST *org_tables=tables;
  for (; tables ; tables=tables->next)
  {
    if ((thd->master_access & want_access) == (want_access & ~EXTRA_ACL) &&
	thd->db)
      tables->grant.privilege= want_access;
    else if (tables->db && tables->db == thd->db)
    {
      if (found && !grant_option)		// db already checked
	tables->grant.privilege=found_access;
      else
      {
	if (check_access(thd,want_access,tables->db,&tables->grant.privilege,
			 0, no_errors))
	  return TRUE;				// Access denied
	found_access=tables->grant.privilege;
	found=1;
      }
    }
    else if (check_access(thd,want_access,tables->db,&tables->grant.privilege,
			  0, no_errors))
      return TRUE;				// Access denied
  }
  if (grant_option)
    return check_grant(thd,want_access & ~EXTRA_ACL,org_tables,
		       test(want_access & EXTRA_ACL), no_errors);
  return FALSE;
}


static bool check_db_used(THD *thd,TABLE_LIST *tables)
{
  for (; tables ; tables=tables->next)
  {
    if (!tables->db)
    {
      if (!(tables->db=thd->db))
      {
	send_error(&thd->net,ER_NO_DB_ERROR);	/* purecov: tested */
	return TRUE;				/* purecov: tested */
      }
    }
  }
  return FALSE;
}


static bool check_merge_table_access(THD *thd, char *db,
				     TABLE_LIST *table_list)
{
  int error=0;
  if (table_list)
  {
    /* Check that all tables use the current database */
    TABLE_LIST *tmp;
    for (tmp=table_list; tmp ; tmp=tmp->next)
    {
      if (!tmp->db || !tmp->db[0])
	tmp->db=db;
      else if (strcmp(tmp->db,db))
      {
	send_error(&thd->net,ER_UNION_TABLES_IN_DIFFERENT_DIR);
	return 1;
      }
    }
    error=check_table_access(thd, SELECT_ACL | UPDATE_ACL | DELETE_ACL,
			     table_list);
  }
  return error;
}


/****************************************************************************
	Check stack size; Send error if there isn't enough stack to continue
****************************************************************************/

#if STACK_DIRECTION < 0
#define used_stack(A,B) (long) (A - B)
#else
#define used_stack(A,B) (long) (B - A)
#endif

bool check_stack_overrun(THD *thd,char *buf __attribute__((unused)))
{
  long stack_used;
  if ((stack_used=used_stack(thd->thread_stack,(char*) &stack_used)) >=
      (long) thread_stack_min)
  {
    sprintf(errbuff[0],ER(ER_STACK_OVERRUN),stack_used,thread_stack);
    my_message(ER_STACK_OVERRUN,errbuff[0],MYF(0));
    thd->fatal_error=1;
    return 1;
  }
  return 0;
}

#define MY_YACC_INIT 1000			// Start with big alloc
#define MY_YACC_MAX  32000			// Because of 'short'

bool my_yyoverflow(short **yyss, YYSTYPE **yyvs, int *yystacksize)
{
  LEX	*lex=current_lex;
  int  old_info=0;
  if ((uint) *yystacksize >= MY_YACC_MAX)
    return 1;
  if (!lex->yacc_yyvs)
    old_info= *yystacksize;
  *yystacksize= set_zone((*yystacksize)*2,MY_YACC_INIT,MY_YACC_MAX);
  if (!(lex->yacc_yyvs= (char*)
	my_realloc((gptr) lex->yacc_yyvs,
		   *yystacksize*sizeof(**yyvs),
		   MYF(MY_ALLOW_ZERO_PTR | MY_FREE_ON_ERROR))) ||
      !(lex->yacc_yyss= (char*)
	my_realloc((gptr) lex->yacc_yyss,
		   *yystacksize*sizeof(**yyss),
		   MYF(MY_ALLOW_ZERO_PTR | MY_FREE_ON_ERROR))))
    return 1;
  if (old_info)
  {						// Copy old info from stack
    memcpy(lex->yacc_yyss, (gptr) *yyss, old_info*sizeof(**yyss));
    memcpy(lex->yacc_yyvs, (gptr) *yyvs, old_info*sizeof(**yyvs));
  }
  *yyss=(short*) lex->yacc_yyss;
  *yyvs=(YYSTYPE*) lex->yacc_yyvs;
  return 0;
}


/****************************************************************************
	Initialize global thd variables needed for query
****************************************************************************/

static void
mysql_init_query(THD *thd)
{
  DBUG_ENTER("mysql_init_query");
  thd->lex.select_lex.item_list.empty();
  thd->lex.value_list.empty();
  thd->lex.select_lex.table_list.elements=0;
  thd->free_list=0;  thd->lex.union_option=0;
  thd->lex.select = &thd->lex.select_lex;
  thd->lex.select_lex.table_list.first=0;
  thd->lex.select_lex.table_list.next= (byte**) &thd->lex.select_lex.table_list.first;
  thd->lex.select_lex.next=0;
  thd->fatal_error=0;				// Safety
  thd->last_insert_id_used=thd->query_start_used=thd->insert_id_used=0;
  thd->sent_row_count=thd->examined_row_count=0;
  thd->safe_to_cache_query=1;
  DBUG_VOID_RETURN;
}

void
mysql_init_select(LEX *lex)
{
  SELECT_LEX *select_lex = lex->select;
  select_lex->where=select_lex->having=0;
  select_lex->select_limit=lex->thd->default_select_limit;
  select_lex->offset_limit=0;
  select_lex->options=0;
  select_lex->linkage=UNSPECIFIED_TYPE;
  lex->exchange = 0;
  lex->proc_list.first=0;
  select_lex->order_list.elements=select_lex->group_list.elements=0;
  select_lex->order_list.first=0;
  select_lex->order_list.next= (byte**) &select_lex->order_list.first;
  select_lex->group_list.first=0;
  select_lex->group_list.next= (byte**) &select_lex->group_list.first;
  select_lex->next = (SELECT_LEX *)NULL; 
}

bool
mysql_new_select(LEX *lex)
{
  SELECT_LEX *select_lex = (SELECT_LEX *) lex->thd->calloc(sizeof(SELECT_LEX));
  if (!select_lex)
    return 1;
  lex->select->next=select_lex; 
  lex->select=select_lex;
  select_lex->table_list.next= (byte**) &select_lex->table_list.first;
  select_lex->item_list.empty();
  select_lex->when_list.empty(); 
  select_lex->expr_list.empty();
  select_lex->interval_list.empty(); 
  select_lex->use_index.empty();
  select_lex->ftfunc_list.empty();
  return 0;
}


void
mysql_parse(THD *thd,char *inBuf,uint length)
{
  DBUG_ENTER("mysql_parse");

  mysql_init_query(thd);
  thd->query_length = length;
  if (query_cache.send_result_to_client(thd, inBuf, length) <= 0)
  {
    LEX *lex=lex_start(thd, (uchar*) inBuf, length);
    if (!yyparse() && ! thd->fatal_error)
    {
      mysql_execute_command();
      query_cache_end_of_result(&thd->net);
    }
    else
      query_cache_abort(&thd->net);
    thd->proc_info="freeing items";
    free_items(thd);  /* Free strings used by items */
    lex_end(lex);
  }
  DBUG_VOID_RETURN;
}


inline static void
link_in_list(SQL_LIST *list,byte *element,byte **next)
{
  list->elements++;
  (*list->next)=element;
  list->next=next;
  *next=0;
}


/*****************************************************************************
** Store field definition for create
** Return 0 if ok
******************************************************************************/

bool add_field_to_list(char *field_name, enum_field_types type,
		       char *length, char *decimals,
		       uint type_modifier, Item *default_value,char *change,
		       TYPELIB *interval)
{
  register create_field *new_field;
  THD	*thd=current_thd;
  LEX  *lex= &thd->lex;
  uint allowed_type_modifier=0;
  DBUG_ENTER("add_field_to_list");

  if (strlen(field_name) > NAME_LEN)
  {
    net_printf(&thd->net, ER_TOO_LONG_IDENT, field_name); /* purecov: inspected */
    DBUG_RETURN(1);				/* purecov: inspected */
  }
  if (type_modifier & PRI_KEY_FLAG)
  {
    lex->col_list.push_back(new key_part_spec(field_name,0));
    lex->key_list.push_back(new Key(Key::PRIMARY,NullS,
				    lex->col_list));
    lex->col_list.empty();
  }
  if (type_modifier & (UNIQUE_FLAG | UNIQUE_KEY_FLAG))
  {
    lex->col_list.push_back(new key_part_spec(field_name,0));
    lex->key_list.push_back(new Key(Key::UNIQUE,NullS,
				    lex->col_list));
    lex->col_list.empty();
  }

  if (default_value && default_value->type() == Item::NULL_ITEM)
  {
    if ((type_modifier & (NOT_NULL_FLAG | AUTO_INCREMENT_FLAG)) ==
	NOT_NULL_FLAG)
    {
      net_printf(&thd->net,ER_INVALID_DEFAULT,field_name);
      DBUG_RETURN(1);
    }
    default_value=0;
  }
  if (!(new_field=new create_field()))
    DBUG_RETURN(1);
  new_field->field=0;
  new_field->field_name=field_name;
  new_field->def= (type_modifier & AUTO_INCREMENT_FLAG ? 0 : default_value);
  new_field->flags= type_modifier;
  new_field->unireg_check= (type_modifier & AUTO_INCREMENT_FLAG ?
			    Field::NEXT_NUMBER : Field::NONE);
  new_field->decimals= decimals ? (uint) set_zone(atoi(decimals),0,
						  NOT_FIXED_DEC-1) : 0;
  new_field->sql_type=type;
  new_field->length=0;
  new_field->change=change;
  new_field->interval=0;
  new_field->pack_length=0;
  if (length)
    if (!(new_field->length= (uint) atoi(length)))
      length=0; /* purecov: inspected */
  uint sign_len=type_modifier & UNSIGNED_FLAG ? 0 : 1;

  if (new_field->length && new_field->decimals &&
      new_field->length < new_field->decimals+2 &&
      new_field->decimals != NOT_FIXED_DEC)
    new_field->length=new_field->decimals+2; /* purecov: inspected */

  switch (type) {
  case FIELD_TYPE_TINY:
    if (!length) new_field->length=3+sign_len;
    allowed_type_modifier= AUTO_INCREMENT_FLAG;
    break;
  case FIELD_TYPE_SHORT:
    if (!length) new_field->length=5+sign_len;
    allowed_type_modifier= AUTO_INCREMENT_FLAG;
    break;
  case FIELD_TYPE_INT24:
    if (!length) new_field->length=8+sign_len;
    allowed_type_modifier= AUTO_INCREMENT_FLAG;
    break;
  case FIELD_TYPE_LONG:
    if (!length) new_field->length=10+sign_len;
    allowed_type_modifier= AUTO_INCREMENT_FLAG;
    break;
  case FIELD_TYPE_LONGLONG:
    if (!length) new_field->length=20;
    allowed_type_modifier= AUTO_INCREMENT_FLAG;
    break;
  case FIELD_TYPE_STRING:
  case FIELD_TYPE_VAR_STRING:
  case FIELD_TYPE_NULL:
    break;
  case FIELD_TYPE_DECIMAL:
    if (!length)
      new_field->length = 10;			// Default length for DECIMAL
    new_field->length+=sign_len;
    if (new_field->decimals)
      new_field->length++;
    break;
  case FIELD_TYPE_BLOB:
  case FIELD_TYPE_TINY_BLOB:
  case FIELD_TYPE_LONG_BLOB:
  case FIELD_TYPE_MEDIUM_BLOB:
    if (default_value)				// Allow empty as default value
    {
      String str,*res;
      res=default_value->val_str(&str);
      if (res->length())
      {
	net_printf(&thd->net,ER_BLOB_CANT_HAVE_DEFAULT,field_name); /* purecov: inspected */
	DBUG_RETURN(1); /* purecov: inspected */
      }
      new_field->def=0;
    }
    new_field->flags|=BLOB_FLAG;
    break;
  case FIELD_TYPE_YEAR:
    if (!length || new_field->length != 2)
      new_field->length=4;			// Default length
    new_field->flags|= ZEROFILL_FLAG | UNSIGNED_FLAG;
    break;
  case FIELD_TYPE_FLOAT:
    /* change FLOAT(precision) to FLOAT or DOUBLE */
    allowed_type_modifier= AUTO_INCREMENT_FLAG;
    if (length && !decimals)
    {
      uint tmp_length=new_field->length;
      if (tmp_length > PRECISION_FOR_DOUBLE)
      {
	net_printf(&thd->net,ER_WRONG_FIELD_SPEC,field_name);
	DBUG_RETURN(1);
      }
      else if (tmp_length > PRECISION_FOR_FLOAT)
      {
	new_field->sql_type=FIELD_TYPE_DOUBLE;
	new_field->length=DBL_DIG+7;			// -[digits].E+###
      }
      else
	new_field->length=FLT_DIG+6;			// -[digits].E+##
      new_field->decimals= NOT_FIXED_DEC;
      break;
    }
    if (!length)
    {
      new_field->length =  FLT_DIG+6;
      new_field->decimals= NOT_FIXED_DEC;
    }
    break;
  case FIELD_TYPE_DOUBLE:
    allowed_type_modifier= AUTO_INCREMENT_FLAG;
    if (!length)
    {
      new_field->length = DBL_DIG+7;
      new_field->decimals=NOT_FIXED_DEC;
    }
    break;
  case FIELD_TYPE_TIMESTAMP:
    if (!length)
      new_field->length= 14;			// Full date YYYYMMDDHHMMSS
    else
    {
      new_field->length=((new_field->length+1)/2)*2; /* purecov: inspected */
      new_field->length= min(new_field->length,14); /* purecov: inspected */
    }
    new_field->flags|= ZEROFILL_FLAG | UNSIGNED_FLAG | NOT_NULL_FLAG;
    break;
  case FIELD_TYPE_DATE:				// Old date type
    if (protocol_version != PROTOCOL_VERSION-1)
      new_field->sql_type=FIELD_TYPE_NEWDATE;
    /* fall trough */
  case FIELD_TYPE_NEWDATE:
    new_field->length=10;
    break;
  case FIELD_TYPE_TIME:
    new_field->length=10;
    break;
  case FIELD_TYPE_DATETIME:
    new_field->length=19;
    break;
  case FIELD_TYPE_SET:
    {
      if (interval->count > sizeof(longlong)*8)
      {
	net_printf(&thd->net,ER_TOO_BIG_SET,field_name); /* purecov: inspected */
	DBUG_RETURN(1);				/* purecov: inspected */
      }
      new_field->pack_length=(interval->count+7)/8;
      if (new_field->pack_length > 4)
	new_field->pack_length=8;
      new_field->interval=interval;
      new_field->length=0;
      for (const char **pos=interval->type_names; *pos ; pos++)
	new_field->length+=(uint) strlen(*pos)+1;
      new_field->length--;
      set_if_smaller(new_field->length,MAX_FIELD_WIDTH-1);
      if (default_value)
      {
	thd->cuted_fields=0;
	String str,*res;
	res=default_value->val_str(&str);
	(void) find_set(interval,res->ptr(),res->length());
	if (thd->cuted_fields)
	{
	  net_printf(&thd->net,ER_INVALID_DEFAULT,field_name);
	  DBUG_RETURN(1);
	}
      }
    }
    break;
  case FIELD_TYPE_ENUM:
    {
      new_field->interval=interval;
      new_field->pack_length=interval->count < 256 ? 1 : 2; // Should be safe
      new_field->length=(uint) strlen(interval->type_names[0]);
      for (const char **pos=interval->type_names+1; *pos ; pos++)
      {
	uint length=(uint) strlen(*pos);
	set_if_bigger(new_field->length,length);
      }
      set_if_smaller(new_field->length,MAX_FIELD_WIDTH-1);
      if (default_value)
      {
	String str,*res;
	res=default_value->val_str(&str);
	if (!find_enum(interval,res->ptr(),res->length()))
	{
	  net_printf(&thd->net,ER_INVALID_DEFAULT,field_name);
	  DBUG_RETURN(1);
	}
      }
      break;
    }
  }

  if (new_field->length >= MAX_FIELD_WIDTH ||
      (!new_field->length && !(new_field->flags & BLOB_FLAG) &&
       type != FIELD_TYPE_STRING))
  {
    net_printf(&thd->net,ER_TOO_BIG_FIELDLENGTH,field_name,
	       MAX_FIELD_WIDTH-1);		/* purecov: inspected */
    DBUG_RETURN(1);				/* purecov: inspected */
  }
  type_modifier&= AUTO_INCREMENT_FLAG;
  if ((~allowed_type_modifier) & type_modifier)
  {
    net_printf(&thd->net,ER_WRONG_FIELD_SPEC,field_name);
    DBUG_RETURN(1);
  }
  if (!new_field->pack_length)
    new_field->pack_length=calc_pack_length(new_field->sql_type ==
					    FIELD_TYPE_VAR_STRING ?
					    FIELD_TYPE_STRING :
					    new_field->sql_type,
					    new_field->length);
  lex->create_list.push_back(new_field);
  lex->last_field=new_field;
  DBUG_RETURN(0);
}

/* Store position for column in ALTER TABLE .. ADD column */

void store_position_for_column(const char *name)
{
  current_lex->last_field->after=my_const_cast(char*) (name);
}

bool
add_proc_to_list(Item *item)
{
  ORDER *order;
  Item	**item_ptr;

  if (!(order = (ORDER *) sql_alloc(sizeof(ORDER)+sizeof(Item*))))
    return 1;
  item_ptr = (Item**) (order+1);
  *item_ptr= item;
  order->item=item_ptr;
  order->free_me=0;
  link_in_list(&current_lex->proc_list,(byte*) order,(byte**) &order->next);
  return 0;
}


/* Fix escaping of _, % and \ in database and table names (for ODBC) */

static void remove_escape(char *name)
{
  if (!*name)					// For empty DB names
    return;
  char *to;
#ifdef USE_MB
  char *strend=name+(uint) strlen(name);
#endif
  for (to=name; *name ; name++)
  {
#ifdef USE_MB
    int l;
/*    if ((l = ismbchar(name, name+MBMAXLEN))) { Wei He: I think it's wrong */
    if (use_mb(default_charset_info) &&
        (l = my_ismbchar(default_charset_info, name, strend)))
    {
	while (l--)
	    *to++ = *name++;
	name--;
	continue;
    }
#endif
    if (*name == '\\' && name[1])
      name++;					// Skip '\\'
    *to++= *name;
  }
  *to=0;
}

/****************************************************************************
** save order by and tables in own lists
****************************************************************************/


bool add_to_list(SQL_LIST &list,Item *item,bool asc)
{
  ORDER *order;
  Item	**item_ptr;
  DBUG_ENTER("add_to_list");
  if (!(order = (ORDER *) sql_alloc(sizeof(ORDER)+sizeof(Item*))))
    DBUG_RETURN(1);
  item_ptr = (Item**) (order+1);
  *item_ptr=item;
  order->item= item_ptr;
  order->asc = asc;
  order->free_me=0;
  order->used=0;
  link_in_list(&list,(byte*) order,(byte**) &order->next);
  DBUG_RETURN(0);
}


TABLE_LIST *add_table_to_list(Table_ident *table, LEX_STRING *alias,
			      bool updating,
			      thr_lock_type flags,
			      List<String> *use_index,
			      List<String> *ignore_index
			      )
{
  register TABLE_LIST *ptr;
  THD	*thd=current_thd;
  char *alias_str;
  DBUG_ENTER("add_table_to_list");

  if (!table)
    DBUG_RETURN(0);				// End of memory
  alias_str= alias ? alias->str : table->table.str;
  if (table->table.length > NAME_LEN ||
      check_table_name(table->table.str,table->table.length) ||
      table->db.str && check_db_name(table->db.str))
  {
    net_printf(&thd->net,ER_WRONG_TABLE_NAME,table->table.str);
    DBUG_RETURN(0);
  }

  if (!alias)					/* Alias is case sensitive */
    if (!(alias_str=thd->memdup(alias_str,table->table.length+1)))
      DBUG_RETURN(0);
    
  if (!(ptr = (TABLE_LIST *) thd->calloc(sizeof(TABLE_LIST))))
    DBUG_RETURN(0);				/* purecov: inspected */
  ptr->db= table->db.str ? table->db.str : (thd->db ? thd->db : (char*) "");
  ptr->name=alias_str;
  if (lower_case_table_names)
  {
    casedn_str(ptr->db);
    casedn_str(table->table.str);
  }
  ptr->real_name=table->table.str;
  ptr->lock_type=flags;
  ptr->updating=updating;
  if (use_index)
    ptr->use_index=(List<String> *) thd->memdup((gptr) use_index,
					       sizeof(*use_index));
  if (ignore_index)
    ptr->ignore_index=(List<String> *) thd->memdup((gptr) ignore_index,
						   sizeof(*ignore_index));

  /* check that used name is unique */
  if (flags != TL_IGNORE)
  {
    for (TABLE_LIST *tables=(TABLE_LIST*) thd->lex.select->table_list.first ;
	 tables ;
	 tables=tables->next)
    {
      if (!strcmp(alias_str,tables->name) && !strcmp(ptr->db, tables->db))
      {
	net_printf(&thd->net,ER_NONUNIQ_TABLE,alias_str); /* purecov: tested */
	DBUG_RETURN(0);				/* purecov: tested */
      }
    }
  }
  link_in_list(&thd->lex.select->table_list,(byte*) ptr,(byte**) &ptr->next);
  DBUG_RETURN(ptr);
}


/*
** This is used for UNION to create a new table list of all used tables
** The table_list->table entry in all used tables are set to point
** to the entries in this list.
*/

static bool create_total_list(THD *thd, LEX *lex, TABLE_LIST **result)
{
  /* Handle the case when we are not using union */
  if (!lex->select_lex.next)
  {
    *result= (TABLE_LIST*) lex->select_lex.table_list.first;
    return 0;
  }

  SELECT_LEX *sl;
  TABLE_LIST **new_table_list= result, *aux;

  *new_table_list=0;				// end result list
  for (sl= &lex->select_lex; sl; sl=sl->next)
  {
    if (sl->order_list.first && sl->next && !sl->braces)
    {
      net_printf(&thd->net,ER_WRONG_USAGE,"UNION","ORDER BY");
      return 1;
    }
    if ((aux= (TABLE_LIST*) sl->table_list.first))
    {
      TABLE_LIST *next;
      for (; aux; aux=next)
      {
	TABLE_LIST *cursor;
	next= aux->next;
	for (cursor= *result; cursor; cursor=cursor->next)
	  if (!strcmp(cursor->db,aux->db) &&
	      !strcmp(cursor->real_name,aux->real_name) &&
	      !strcmp(cursor->name, aux->name))
	    break;
	if (!cursor)
	{
	  /* Add not used table to the total table list */
	  aux->lock_type= lex->lock_option;
	  if (!(cursor = (TABLE_LIST *) thd->memdup((char*) aux,
						    sizeof(*aux))))
	  {
	    send_error(&thd->net,0);
	    return 1;
	  }
	  *new_table_list= cursor;
	  new_table_list= &cursor->next;
	  *new_table_list=0;			// end result list
	}
	else
	  aux->shared=1;			// Mark that it's used twice
	aux->table=(TABLE *) cursor;
      }
    }
  }
  return 0;
}


void add_join_on(TABLE_LIST *b,Item *expr)
{
  if (!b->on_expr)
    b->on_expr=expr;
  else
  {
    // This only happens if you have both a right and left join
    b->on_expr=new Item_cond_and(b->on_expr,expr);
  }
}


void add_join_natural(TABLE_LIST *a,TABLE_LIST *b)
{
  b->natural_join=a;
}

	/* Check if name is used in table list */

static bool check_dup(const char *db, const char *name, TABLE_LIST *tables)
{
  for (; tables ; tables=tables->next)
    if (!strcmp(name,tables->real_name) && !strcmp(db,tables->db))
      return 1;
  return 0;
}

bool reload_acl_and_cache(THD *thd, ulong options, TABLE_LIST *tables)
{
  bool result=0;

  select_errors=0;				/* Write if more errors */
  // mysql_log.flush();				// Flush log
  if (options & REFRESH_GRANT)
  {
    acl_reload();
    grant_reload();
  }
  if (options & REFRESH_LOG)
  {
    mysql_log.new_file();
    mysql_update_log.new_file();
    mysql_bin_log.new_file();
    mysql_slow_log.new_file();
    if (ha_flush_logs())
      result=1;
  }
  if (options & REFRESH_QUERY_CACHE_FREE)
  {
    query_cache.pack();				// FLUSH QUERY CACHE
    options &= ~REFRESH_QUERY_CACHE; //don't flush all cache, just free memory
  }
  if (options & (REFRESH_TABLES | REFRESH_QUERY_CACHE))
  {
    query_cache.flush();			// RESET QUERY CACHE
  }
  if (options & (REFRESH_TABLES | REFRESH_READ_LOCK))
  {
    if ((options & REFRESH_READ_LOCK) && thd)
    {
      if (lock_global_read_lock(thd))
	return 1;
    }
    result=close_cached_tables(thd,(options & REFRESH_FAST) ? 0 : 1, tables);
  }
  if (options & REFRESH_HOSTS)
    hostname_cache_refresh();
  if (options & REFRESH_STATUS)
    refresh_status();
  if (options & REFRESH_THREADS)
    flush_thread_cache();
  if (options & REFRESH_MASTER)
    reset_master();
  if (options & REFRESH_SLAVE)
    reset_slave();
#ifdef OPENSSL
  if (options & REFRESH_DES_KEY_FILE)
  {
    if (des_key_file)
      result=load_des_key_file(des_key_file);
  }
#endif
  return result;
}


void kill_one_thread(THD *thd, ulong id)
{
  VOID(pthread_mutex_lock(&LOCK_thread_count)); // For unlink from list
  I_List_iterator<THD> it(threads);
  THD *tmp;
  uint error=ER_NO_SUCH_THREAD;
  while ((tmp=it++))
  {
    if (tmp->thread_id == id)
    {
      if ((thd->master_access & PROCESS_ACL) ||
	  !strcmp(thd->user,tmp->user))
      {
	tmp->prepare_to_die();
	error=0;
      }
      else
	error=ER_KILL_DENIED_ERROR;
      break;					// Found thread
    }
  }
  VOID(pthread_mutex_unlock(&LOCK_thread_count));
  if (!error)
    send_ok(&thd->net);
  else
    net_printf(&thd->net,error,id);
}

/* Clear most status variables */

static void refresh_status(void)
{
  pthread_mutex_lock(&THR_LOCK_keycache);
  pthread_mutex_lock(&LOCK_status);
  for (struct show_var_st *ptr=status_vars; ptr->name; ptr++)
  {
    if (ptr->type == SHOW_LONG)
      *(ulong*) ptr->value=0;
  }
  pthread_mutex_unlock(&LOCK_status);
  pthread_mutex_unlock(&THR_LOCK_keycache);
}


	/* If pointer is not a null pointer, append filename to it */

static bool append_file_to_dir(THD *thd, char **filename_ptr, char *table_name)
{
  char buff[FN_REFLEN],*ptr, *end;
  if (!*filename_ptr)
    return 0;					// nothing to do

  /* Check that the filename is not too long and it's a hard path */
  if (strlen(*filename_ptr)+strlen(table_name) >= FN_REFLEN-1 ||
      !test_if_hard_path(*filename_ptr))
  {
    my_error(ER_WRONG_TABLE_NAME, MYF(0), *filename_ptr);
    return 1;
  }
  /* Fix is using unix filename format on dos */
  strmov(buff,*filename_ptr);
  end=convert_dirname(buff, *filename_ptr, NullS);
  if (!(ptr=thd->alloc((uint) (end-buff)+(uint) strlen(table_name)+1)))
    return 1;					// End of memory
  *filename_ptr=ptr;
  strxmov(ptr,buff,table_name,NullS);
  return 0;
}<|MERGE_RESOLUTION|>--- conflicted
+++ resolved
@@ -55,12 +55,7 @@
 extern "C" int gethostname(char *name, int namelen);
 #endif
 
-<<<<<<< HEAD
-static int check_for_max_user_connections(const char *user, const char *host);
-=======
-static int check_for_max_user_connections(const char *user, int u_length,
-					  const char *host, uint max);
->>>>>>> 038db406
+static int check_for_max_user_connections(const char *user, const char *host, uint max);
 static void decrease_user_connections(const char *user, const char *host);
 static bool check_db_used(THD *thd,TABLE_LIST *tables);
 static bool check_merge_table_access(THD *thd, char *db, TABLE_LIST *tables);
@@ -275,11 +270,7 @@
 		  db ? db : (char*) "");
   thd->db_access=0;
   if (max_user_connections &&
-<<<<<<< HEAD
-      check_for_max_user_connections(user, thd->host))
-=======
-      check_for_max_user_connections(user, strlen(user), thd->host, max))
->>>>>>> 038db406
+      check_for_max_user_connections(user, thd->host, max))
     return -1;
   if (db && db[0])
   {
@@ -307,12 +298,7 @@
 }
 
 
-<<<<<<< HEAD
-static int check_for_max_user_connections(const char *user, const char *host) 
-=======
-static int check_for_max_user_connections(const char *user, int u_length,
-					  const char *host, uint max) 
->>>>>>> 038db406
+static int check_for_max_user_connections(const char *user, const char *host, uint max) 
 {
   int error=1;
   uint temp_len;
@@ -949,20 +935,15 @@
     if (!(specialflag & SPECIAL_NO_PRIOR))
       my_pthread_setprio(pthread_self(),QUERY_PRIOR);
     mysql_log.write(thd,command,"%s",thd->query);
-<<<<<<< HEAD
-    DBUG_PRINT("query",("'%s'",thd->query));
+    DBUG_PRINT("query",("%s",thd->query));
+    if (mqh_used && check_mqh(thd,thd->user,thd->host,0))
+    {
+      error = TRUE;
+      net->error = 0;
+      break;
+    }
     /* thd->query_length is set by mysql_parse() */
     mysql_parse(thd,thd->query,packet_length);
-=======
-    DBUG_PRINT("query",("%s",thd->query));
-    if (mqh_used && check_mqh(thd,thd->user,thd->host,0))
-    {
-      error = TRUE;
-      net->error = 0;
-      break;
-    }
-    mysql_parse(thd,thd->query,packet_length-1);
->>>>>>> 038db406
     if (!(specialflag & SPECIAL_NO_PRIOR))
       my_pthread_setprio(pthread_self(),WAIT_PRIOR);
     DBUG_PRINT("info",("query ready"));
