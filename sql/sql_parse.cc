/* Copyright (c) 2000, 2016, Oracle and/or its affiliates. All rights reserved.

   This program is free software; you can redistribute it and/or modify
   it under the terms of the GNU General Public License as published by
   the Free Software Foundation; version 2 of the License.

   This program is distributed in the hope that it will be useful,
   but WITHOUT ANY WARRANTY; without even the implied warranty of
   MERCHANTABILITY or FITNESS FOR A PARTICULAR PURPOSE.  See the
   GNU General Public License for more details.

   You should have received a copy of the GNU General Public License
   along with this program; if not, write to the Free Software
   Foundation, Inc., 51 Franklin St, Fifth Floor, Boston, MA 02110-1301  USA */

#include "sql_parse.h"

#include "auth_common.h"      // acl_authenticate
#include "binlog.h"           // purge_master_logs
#include "debug_sync.h"       // DEBUG_SYNC
#include "events.h"           // Events
#include "item_timefunc.h"    // Item_func_unix_timestamp
#include "log.h"              // query_logger
#include "log_event.h"        // slave_execute_deferred_events
#include "mysys_err.h"        // EE_CAPACITY_EXCEEDED
#include "opt_explain.h"      // mysql_explain_other
#include "opt_trace.h"        // Opt_trace_start
#include "partition_info.h"   // partition_info
#include "probes_mysql.h"     // MYSQL_COMMAND_START
#include "rpl_filter.h"       // rpl_filter
#include "rpl_master.h"       // register_slave
#include "rpl_rli.h"          // mysql_show_relaylog_events
#include "rpl_slave.h"        // change_master_cmd
#include "sp.h"               // sp_create_routine
#include "sp_cache.h"         // sp_cache_enforce_limit
#include "sp_head.h"          // sp_head
#include "sql_admin.h"        // mysql_assign_to_keycache
#include "sql_analyse.h"      // Query_result_analyse
#include "sql_audit.h"        // MYSQL_AUDIT_NOTIFY_CONNECTION_CHANGE_USER
#include "sql_base.h"         // find_temporary_table
#include "sql_binlog.h"       // mysql_client_binlog_statement
#include "sql_cache.h"        // query_cache
#include "sql_connect.h"      // decrease_user_connections
#include "sql_db.h"           // mysql_change_db
#include "sql_delete.h"       // mysql_delete
#include "sql_do.h"           // mysql_do
#include "sql_handler.h"      // mysql_ha_rm_tables
#include "sql_help.h"         // mysqld_help
#include "sql_insert.h"       // Query_result_create
#include "sql_load.h"         // mysql_load
#include "sql_prepare.h"      // mysql_stmt_execute
<<<<<<< HEAD
=======
#include "partition_info.h"   // has_external_data_or_index_dir
>>>>>>> 807891a9
#include "sql_reload.h"       // reload_acl_and_cache
#include "sql_rename.h"       // mysql_rename_tables
#include "sql_select.h"       // handle_query
#include "sql_show.h"         // find_schema_table
#include "sql_table.h"        // mysql_create_table
#include "sql_tablespace.h"   // mysql_alter_tablespace
#include "sql_test.h"         // mysql_print_status
#include "sql_select.h"       // handle_query
#include "sql_load.h"         // mysql_load
#include "sql_servers.h"      // create_servers, alter_servers,
                              // drop_servers, servers_reload
#include "sql_handler.h"      // mysql_ha_open, mysql_ha_close,
                              // mysql_ha_read
#include "sql_binlog.h"       // mysql_client_binlog_statement
#include "sql_do.h"           // mysql_do
#include "sql_help.h"         // mysqld_help
#include "rpl_constants.h"    // Incident, INCIDENT_LOST_EVENTS
#include "log_event.h"
#include "rpl_slave.h"
#include "rpl_master.h"
#include "rpl_msr.h"        /* Multisource replication */
#include "rpl_filter.h"
#include <m_ctype.h>
#include <myisam.h>
#include <my_dir.h>
#include <dur_prop.h>
#include "rpl_handler.h"

#include "sp_head.h"
#include "sp.h"
#include "sp_cache.h"
#include "events.h"
#include "sql_trigger.h"      // mysql_create_or_drop_trigger
#include "transaction.h"
#include "xa.h"
#include "sql_audit.h"
#include "sql_prepare.h"
#include "debug_sync.h"
#include "probes_mysql.h"
#include "set_var.h"
#include "opt_trace.h"
#include "mysql/psi/mysql_statement.h"
#include "opt_explain.h"
#include "sql_rewrite.h"
#include "sql_analyse.h"
#include "table_cache.h" // table_cache_manager
#include "sql_timer.h"   // thd_timer_set, thd_timer_reset
#include "sp_rcontext.h"
#include "parse_location.h"
#include "sql_digest.h"
#include "sql_timer.h"        // thd_timer_set
#include "sql_trigger.h"      // add_table_for_trigger
#include "sql_update.h"       // mysql_update
#include "sql_view.h"         // mysql_create_view
#include "table_cache.h"      // table_cache_manager
#include "transaction.h"      // trans_commit_implicit
#include "sql_query_rewrite.h"

#include "rpl_group_replication.h"
#include <algorithm>
using std::max;

/**
  @defgroup Runtime_Environment Runtime Environment
  @{
*/

/* Used in error handling only */
#define SP_COM_STRING(LP) \
  ((LP)->sql_command == SQLCOM_CREATE_SPFUNCTION || \
   (LP)->sql_command == SQLCOM_ALTER_FUNCTION || \
   (LP)->sql_command == SQLCOM_SHOW_CREATE_FUNC || \
   (LP)->sql_command == SQLCOM_DROP_FUNCTION ? \
   "FUNCTION" : "PROCEDURE")

static bool execute_sqlcom_select(THD *thd, TABLE_LIST *all_tables);
static void sql_kill(THD *thd, my_thread_id id, bool only_kill_query);

const LEX_STRING command_name[]={
  { C_STRING_WITH_LEN("Sleep") },
  { C_STRING_WITH_LEN("Quit") },
  { C_STRING_WITH_LEN("Init DB") },
  { C_STRING_WITH_LEN("Query") },
  { C_STRING_WITH_LEN("Field List") },
  { C_STRING_WITH_LEN("Create DB") },
  { C_STRING_WITH_LEN("Drop DB") },
  { C_STRING_WITH_LEN("Refresh") },
  { C_STRING_WITH_LEN("Shutdown") },
  { C_STRING_WITH_LEN("Statistics") },
  { C_STRING_WITH_LEN("Processlist") },
  { C_STRING_WITH_LEN("Connect") },
  { C_STRING_WITH_LEN("Kill") },
  { C_STRING_WITH_LEN("Debug") },
  { C_STRING_WITH_LEN("Ping") },
  { C_STRING_WITH_LEN("Time") },
  { C_STRING_WITH_LEN("Delayed insert") },
  { C_STRING_WITH_LEN("Change user") },
  { C_STRING_WITH_LEN("Binlog Dump") },
  { C_STRING_WITH_LEN("Table Dump") },
  { C_STRING_WITH_LEN("Connect Out") },
  { C_STRING_WITH_LEN("Register Slave") },
  { C_STRING_WITH_LEN("Prepare") },
  { C_STRING_WITH_LEN("Execute") },
  { C_STRING_WITH_LEN("Long Data") },
  { C_STRING_WITH_LEN("Close stmt") },
  { C_STRING_WITH_LEN("Reset stmt") },
  { C_STRING_WITH_LEN("Set option") },
  { C_STRING_WITH_LEN("Fetch") },
  { C_STRING_WITH_LEN("Daemon") },
  { C_STRING_WITH_LEN("Binlog Dump GTID") },
  { C_STRING_WITH_LEN("Reset Connection") },
  { C_STRING_WITH_LEN("Error") }  // Last command number
};

#ifdef HAVE_REPLICATION
/**
  Returns true if all tables should be ignored.
*/
bool all_tables_not_ok(THD *thd, TABLE_LIST *tables)
{
  return rpl_filter->is_on() && tables && !thd->sp_runtime_ctx &&
         !rpl_filter->tables_ok(thd->db().str, tables);
}

/**
  Checks whether the event for the given database, db, should
  be ignored or not. This is done by checking whether there are
  active rules in ignore_db or in do_db containers. If there
  are, then check if there is a match, if not then check the
  wild_do rules.
      
  NOTE: This means that when using this function replicate-do-db 
        and replicate-ignore-db take precedence over wild do 
        rules.

  @param thd  Thread handle.
  @param db   Database name used while evaluating the filtering
              rules.
  
*/
inline bool db_stmt_db_ok(THD *thd, char* db)
{
  DBUG_ENTER("db_stmt_db_ok");

  if (!thd->slave_thread)
    DBUG_RETURN(TRUE);

  /*
    No filters exist in ignore/do_db ? Then, just check
    wild_do_table filtering. Otherwise, check the do_db
    rules.
  */
  bool db_ok= (rpl_filter->get_do_db()->is_empty() &&
               rpl_filter->get_ignore_db()->is_empty()) ?
              rpl_filter->db_ok_with_wild_table(db) :
              rpl_filter->db_ok(db);

  DBUG_RETURN(db_ok);
}
#endif


bool some_non_temp_table_to_be_updated(THD *thd, TABLE_LIST *tables)
{
  for (TABLE_LIST *table= tables; table; table= table->next_global)
  {
    DBUG_ASSERT(table->db && table->table_name);
    /*
      Update on performance_schema and temp tables are allowed
      in readonly mode.
    */
    if (table->updating && !find_temporary_table(thd, table) &&
        !is_perfschema_db(table->db, table->db_length))
      return 1;
  }
  return 0;
}


/*
  Implicitly commit a active transaction if statement requires so.

  @param thd    Thread handle.
  @param mask   Bitmask used for the SQL command match.

*/
bool stmt_causes_implicit_commit(const THD *thd, uint mask)
{
  const LEX *lex= thd->lex;
  bool skip= FALSE;
  DBUG_ENTER("stmt_causes_implicit_commit");

  if (!(sql_command_flags[lex->sql_command] & mask))
    DBUG_RETURN(FALSE);

  switch (lex->sql_command) {
  case SQLCOM_DROP_TABLE:
    skip= lex->drop_temporary;
    break;
  case SQLCOM_ALTER_TABLE:
  case SQLCOM_CREATE_TABLE:
    /* If CREATE TABLE of non-temporary table, do implicit commit */
    skip= (lex->create_info.options & HA_LEX_CREATE_TMP_TABLE);
    break;
  case SQLCOM_SET_OPTION:
    /* Implicitly commit a transaction started by a SET statement */
    skip= lex->autocommit ? FALSE : TRUE;
    break;
  default:
    break;
  }

  DBUG_RETURN(!skip);
}


/**
  Mark all commands that somehow changes a table.

  This is used to check number of updates / hour.

  sql_command is actually set to SQLCOM_END sometimes
  so we need the +1 to include it in the array.

  See COMMAND_FLAG_xxx for different type of commands
     2  - query that returns meaningful ROW_COUNT() -
          a number of modified rows
*/

uint sql_command_flags[SQLCOM_END+1];
uint server_command_flags[COM_END+1];

void init_update_queries(void)
{
  /* Initialize the server command flags array. */
  memset(server_command_flags, 0, sizeof(server_command_flags));

  server_command_flags[COM_SLEEP]=               CF_ALLOW_PROTOCOL_PLUGIN;
  server_command_flags[COM_INIT_DB]=             CF_ALLOW_PROTOCOL_PLUGIN;
  server_command_flags[COM_QUERY]=               CF_ALLOW_PROTOCOL_PLUGIN;
  server_command_flags[COM_FIELD_LIST]=          CF_ALLOW_PROTOCOL_PLUGIN;
  server_command_flags[COM_REFRESH]=             CF_ALLOW_PROTOCOL_PLUGIN;
  server_command_flags[COM_SHUTDOWN]=            CF_ALLOW_PROTOCOL_PLUGIN;
  server_command_flags[COM_STATISTICS]=          CF_SKIP_QUESTIONS;
  server_command_flags[COM_PROCESS_KILL]=        CF_ALLOW_PROTOCOL_PLUGIN;
  server_command_flags[COM_PING]=                CF_SKIP_QUESTIONS;
  server_command_flags[COM_STMT_PREPARE]=        CF_SKIP_QUESTIONS |
                                                 CF_ALLOW_PROTOCOL_PLUGIN;
  server_command_flags[COM_STMT_EXECUTE]=        CF_ALLOW_PROTOCOL_PLUGIN;
  server_command_flags[COM_STMT_SEND_LONG_DATA]= CF_ALLOW_PROTOCOL_PLUGIN;
  server_command_flags[COM_STMT_CLOSE]=          CF_SKIP_QUESTIONS |
                                                 CF_ALLOW_PROTOCOL_PLUGIN;
  server_command_flags[COM_STMT_RESET]=          CF_SKIP_QUESTIONS |
                                                 CF_ALLOW_PROTOCOL_PLUGIN;
  server_command_flags[COM_STMT_FETCH]=          CF_ALLOW_PROTOCOL_PLUGIN;
  server_command_flags[COM_END]=                 CF_ALLOW_PROTOCOL_PLUGIN;

  /* Initialize the sql command flags array. */
  memset(sql_command_flags, 0, sizeof(sql_command_flags));

  /*
    In general, DDL statements do not generate row events and do not go
    through a cache before being written to the binary log. However, the
    CREATE TABLE...SELECT is an exception because it may generate row
    events. For that reason,  the SQLCOM_CREATE_TABLE  which represents
    a CREATE TABLE, including the CREATE TABLE...SELECT, has the
    CF_CAN_GENERATE_ROW_EVENTS flag. The distinction between a regular
    CREATE TABLE and the CREATE TABLE...SELECT is made in other parts of
    the code, in particular in the Query_log_event's constructor.
  */
  sql_command_flags[SQLCOM_CREATE_TABLE]=   CF_CHANGES_DATA | CF_REEXECUTION_FRAGILE |
                                            CF_AUTO_COMMIT_TRANS |
                                            CF_CAN_GENERATE_ROW_EVENTS;
  sql_command_flags[SQLCOM_CREATE_INDEX]=   CF_CHANGES_DATA | CF_AUTO_COMMIT_TRANS;
  sql_command_flags[SQLCOM_ALTER_TABLE]=    CF_CHANGES_DATA | CF_WRITE_LOGS_COMMAND |
                                            CF_AUTO_COMMIT_TRANS;
  sql_command_flags[SQLCOM_TRUNCATE]=       CF_CHANGES_DATA | CF_WRITE_LOGS_COMMAND |
                                            CF_AUTO_COMMIT_TRANS;
  sql_command_flags[SQLCOM_DROP_TABLE]=     CF_CHANGES_DATA | CF_AUTO_COMMIT_TRANS;
  sql_command_flags[SQLCOM_LOAD]=           CF_CHANGES_DATA | CF_REEXECUTION_FRAGILE |
                                            CF_CAN_GENERATE_ROW_EVENTS;
  sql_command_flags[SQLCOM_CREATE_DB]=      CF_CHANGES_DATA | CF_AUTO_COMMIT_TRANS;
  sql_command_flags[SQLCOM_DROP_DB]=        CF_CHANGES_DATA | CF_AUTO_COMMIT_TRANS;
  sql_command_flags[SQLCOM_ALTER_DB_UPGRADE]= CF_AUTO_COMMIT_TRANS;
  sql_command_flags[SQLCOM_ALTER_DB]=       CF_CHANGES_DATA | CF_AUTO_COMMIT_TRANS;
  sql_command_flags[SQLCOM_RENAME_TABLE]=   CF_CHANGES_DATA | CF_AUTO_COMMIT_TRANS;
  sql_command_flags[SQLCOM_DROP_INDEX]=     CF_CHANGES_DATA | CF_AUTO_COMMIT_TRANS;
  sql_command_flags[SQLCOM_CREATE_VIEW]=    CF_CHANGES_DATA | CF_REEXECUTION_FRAGILE |
                                            CF_AUTO_COMMIT_TRANS;
  sql_command_flags[SQLCOM_DROP_VIEW]=      CF_CHANGES_DATA | CF_AUTO_COMMIT_TRANS;
  sql_command_flags[SQLCOM_CREATE_TRIGGER]= CF_CHANGES_DATA | CF_AUTO_COMMIT_TRANS;
  sql_command_flags[SQLCOM_DROP_TRIGGER]=   CF_CHANGES_DATA | CF_AUTO_COMMIT_TRANS;
  sql_command_flags[SQLCOM_CREATE_EVENT]=   CF_CHANGES_DATA | CF_AUTO_COMMIT_TRANS;
  sql_command_flags[SQLCOM_ALTER_EVENT]=    CF_CHANGES_DATA | CF_AUTO_COMMIT_TRANS;
  sql_command_flags[SQLCOM_DROP_EVENT]=     CF_CHANGES_DATA | CF_AUTO_COMMIT_TRANS;

  sql_command_flags[SQLCOM_UPDATE]=	    CF_CHANGES_DATA | CF_REEXECUTION_FRAGILE |
                                            CF_CAN_GENERATE_ROW_EVENTS |
                                            CF_OPTIMIZER_TRACE |
                                            CF_CAN_BE_EXPLAINED;
  sql_command_flags[SQLCOM_UPDATE_MULTI]=   CF_CHANGES_DATA | CF_REEXECUTION_FRAGILE |
                                            CF_CAN_GENERATE_ROW_EVENTS |
                                            CF_OPTIMIZER_TRACE |
                                            CF_CAN_BE_EXPLAINED;
  // This is INSERT VALUES(...), can be VALUES(stored_func()) so we trace it
  sql_command_flags[SQLCOM_INSERT]=	    CF_CHANGES_DATA | CF_REEXECUTION_FRAGILE |
                                            CF_CAN_GENERATE_ROW_EVENTS |
                                            CF_OPTIMIZER_TRACE |
                                            CF_CAN_BE_EXPLAINED;
  sql_command_flags[SQLCOM_INSERT_SELECT]=  CF_CHANGES_DATA | CF_REEXECUTION_FRAGILE |
                                            CF_CAN_GENERATE_ROW_EVENTS |
                                            CF_OPTIMIZER_TRACE |
                                            CF_CAN_BE_EXPLAINED;
  sql_command_flags[SQLCOM_DELETE]=         CF_CHANGES_DATA | CF_REEXECUTION_FRAGILE |
                                            CF_CAN_GENERATE_ROW_EVENTS |
                                            CF_OPTIMIZER_TRACE |
                                            CF_CAN_BE_EXPLAINED;
  sql_command_flags[SQLCOM_DELETE_MULTI]=   CF_CHANGES_DATA | CF_REEXECUTION_FRAGILE |
                                            CF_CAN_GENERATE_ROW_EVENTS |
                                            CF_OPTIMIZER_TRACE |
                                            CF_CAN_BE_EXPLAINED;
  sql_command_flags[SQLCOM_REPLACE]=        CF_CHANGES_DATA | CF_REEXECUTION_FRAGILE |
                                            CF_CAN_GENERATE_ROW_EVENTS |
                                            CF_OPTIMIZER_TRACE |
                                            CF_CAN_BE_EXPLAINED;
  sql_command_flags[SQLCOM_REPLACE_SELECT]= CF_CHANGES_DATA | CF_REEXECUTION_FRAGILE |
                                            CF_CAN_GENERATE_ROW_EVENTS |
                                            CF_OPTIMIZER_TRACE |
                                            CF_CAN_BE_EXPLAINED;
  sql_command_flags[SQLCOM_SELECT]=         CF_REEXECUTION_FRAGILE |
                                            CF_CAN_GENERATE_ROW_EVENTS |
                                            CF_OPTIMIZER_TRACE |
                                            CF_CAN_BE_EXPLAINED;
  // (1) so that subquery is traced when doing "SET @var = (subquery)"
  /*
    @todo SQLCOM_SET_OPTION should have CF_CAN_GENERATE_ROW_EVENTS
    set, because it may invoke a stored function that generates row
    events. /Sven
  */
  sql_command_flags[SQLCOM_SET_OPTION]=     CF_REEXECUTION_FRAGILE |
                                            CF_AUTO_COMMIT_TRANS |
                                            CF_CAN_GENERATE_ROW_EVENTS |
                                            CF_OPTIMIZER_TRACE; // (1)
  // (1) so that subquery is traced when doing "DO @var := (subquery)"
  sql_command_flags[SQLCOM_DO]=             CF_REEXECUTION_FRAGILE |
                                            CF_CAN_GENERATE_ROW_EVENTS |
                                            CF_OPTIMIZER_TRACE; // (1)

  sql_command_flags[SQLCOM_SHOW_STATUS_PROC]= CF_STATUS_COMMAND | CF_REEXECUTION_FRAGILE;
  sql_command_flags[SQLCOM_SHOW_STATUS]=      CF_STATUS_COMMAND | CF_REEXECUTION_FRAGILE;
  sql_command_flags[SQLCOM_SHOW_DATABASES]=   CF_STATUS_COMMAND | CF_REEXECUTION_FRAGILE;
  sql_command_flags[SQLCOM_SHOW_TRIGGERS]=    CF_STATUS_COMMAND | CF_REEXECUTION_FRAGILE;
  sql_command_flags[SQLCOM_SHOW_EVENTS]=      CF_STATUS_COMMAND | CF_REEXECUTION_FRAGILE;
  sql_command_flags[SQLCOM_SHOW_OPEN_TABLES]= CF_STATUS_COMMAND | CF_REEXECUTION_FRAGILE;
  sql_command_flags[SQLCOM_SHOW_PLUGINS]=     CF_STATUS_COMMAND;
  sql_command_flags[SQLCOM_SHOW_FIELDS]=      CF_STATUS_COMMAND | CF_REEXECUTION_FRAGILE;
  sql_command_flags[SQLCOM_SHOW_KEYS]=        CF_STATUS_COMMAND | CF_REEXECUTION_FRAGILE;
  sql_command_flags[SQLCOM_SHOW_VARIABLES]=   CF_STATUS_COMMAND | CF_REEXECUTION_FRAGILE;
  sql_command_flags[SQLCOM_SHOW_CHARSETS]=    CF_STATUS_COMMAND | CF_REEXECUTION_FRAGILE;
  sql_command_flags[SQLCOM_SHOW_COLLATIONS]=  CF_STATUS_COMMAND | CF_REEXECUTION_FRAGILE;
  sql_command_flags[SQLCOM_SHOW_BINLOGS]=     CF_STATUS_COMMAND;
  sql_command_flags[SQLCOM_SHOW_SLAVE_HOSTS]= CF_STATUS_COMMAND;
  sql_command_flags[SQLCOM_SHOW_BINLOG_EVENTS]= CF_STATUS_COMMAND;
  sql_command_flags[SQLCOM_SHOW_STORAGE_ENGINES]= CF_STATUS_COMMAND;
  sql_command_flags[SQLCOM_SHOW_PRIVILEGES]=  CF_STATUS_COMMAND;
  sql_command_flags[SQLCOM_SHOW_WARNS]=       CF_STATUS_COMMAND | CF_DIAGNOSTIC_STMT;
  sql_command_flags[SQLCOM_SHOW_ERRORS]=      CF_STATUS_COMMAND | CF_DIAGNOSTIC_STMT;
  sql_command_flags[SQLCOM_SHOW_ENGINE_STATUS]= CF_STATUS_COMMAND;
  sql_command_flags[SQLCOM_SHOW_ENGINE_MUTEX]= CF_STATUS_COMMAND;
  sql_command_flags[SQLCOM_SHOW_ENGINE_LOGS]= CF_STATUS_COMMAND;
  sql_command_flags[SQLCOM_SHOW_PROCESSLIST]= CF_STATUS_COMMAND;
  sql_command_flags[SQLCOM_SHOW_GRANTS]=      CF_STATUS_COMMAND;
  sql_command_flags[SQLCOM_SHOW_CREATE_DB]=   CF_STATUS_COMMAND;
  sql_command_flags[SQLCOM_SHOW_CREATE]=  CF_STATUS_COMMAND;
  sql_command_flags[SQLCOM_SHOW_MASTER_STAT]= CF_STATUS_COMMAND;
  sql_command_flags[SQLCOM_SHOW_SLAVE_STAT]=  CF_STATUS_COMMAND;
  sql_command_flags[SQLCOM_SHOW_CREATE_PROC]= CF_STATUS_COMMAND;
  sql_command_flags[SQLCOM_SHOW_CREATE_FUNC]= CF_STATUS_COMMAND;
  sql_command_flags[SQLCOM_SHOW_CREATE_TRIGGER]=  CF_STATUS_COMMAND;
  sql_command_flags[SQLCOM_SHOW_STATUS_FUNC]= CF_STATUS_COMMAND | CF_REEXECUTION_FRAGILE;
  sql_command_flags[SQLCOM_SHOW_PROC_CODE]=   CF_STATUS_COMMAND;
  sql_command_flags[SQLCOM_SHOW_FUNC_CODE]=   CF_STATUS_COMMAND;
  sql_command_flags[SQLCOM_SHOW_CREATE_EVENT]= CF_STATUS_COMMAND;
  sql_command_flags[SQLCOM_SHOW_PROFILES]=    CF_STATUS_COMMAND;
  sql_command_flags[SQLCOM_SHOW_PROFILE]=     CF_STATUS_COMMAND;
  sql_command_flags[SQLCOM_BINLOG_BASE64_EVENT]= CF_STATUS_COMMAND |
                                                 CF_CAN_GENERATE_ROW_EVENTS;

   sql_command_flags[SQLCOM_SHOW_TABLES]=       (CF_STATUS_COMMAND |
                                                 CF_SHOW_TABLE_COMMAND |
                                                 CF_REEXECUTION_FRAGILE);
  sql_command_flags[SQLCOM_SHOW_TABLE_STATUS]= (CF_STATUS_COMMAND |
                                                CF_SHOW_TABLE_COMMAND |
                                                CF_REEXECUTION_FRAGILE);

  sql_command_flags[SQLCOM_CREATE_USER]=       CF_CHANGES_DATA;
  sql_command_flags[SQLCOM_RENAME_USER]=       CF_CHANGES_DATA;
  sql_command_flags[SQLCOM_DROP_USER]=         CF_CHANGES_DATA;
  sql_command_flags[SQLCOM_ALTER_USER]=        CF_CHANGES_DATA;
  sql_command_flags[SQLCOM_GRANT]=             CF_CHANGES_DATA;
  sql_command_flags[SQLCOM_REVOKE]=            CF_CHANGES_DATA;
  sql_command_flags[SQLCOM_REVOKE_ALL]=        CF_CHANGES_DATA;
  sql_command_flags[SQLCOM_OPTIMIZE]=          CF_CHANGES_DATA;
  sql_command_flags[SQLCOM_ALTER_INSTANCE]=    CF_CHANGES_DATA;
  sql_command_flags[SQLCOM_CREATE_FUNCTION]=   CF_CHANGES_DATA | CF_AUTO_COMMIT_TRANS;
  sql_command_flags[SQLCOM_CREATE_PROCEDURE]=  CF_CHANGES_DATA | CF_AUTO_COMMIT_TRANS;
  sql_command_flags[SQLCOM_CREATE_SPFUNCTION]= CF_CHANGES_DATA | CF_AUTO_COMMIT_TRANS;
  sql_command_flags[SQLCOM_DROP_PROCEDURE]=    CF_CHANGES_DATA | CF_AUTO_COMMIT_TRANS;
  sql_command_flags[SQLCOM_DROP_FUNCTION]=     CF_CHANGES_DATA | CF_AUTO_COMMIT_TRANS;
  sql_command_flags[SQLCOM_ALTER_PROCEDURE]=   CF_CHANGES_DATA | CF_AUTO_COMMIT_TRANS;
  sql_command_flags[SQLCOM_ALTER_FUNCTION]=    CF_CHANGES_DATA | CF_AUTO_COMMIT_TRANS;
  sql_command_flags[SQLCOM_INSTALL_PLUGIN]=    CF_CHANGES_DATA | CF_AUTO_COMMIT_TRANS;
  sql_command_flags[SQLCOM_UNINSTALL_PLUGIN]=  CF_CHANGES_DATA | CF_AUTO_COMMIT_TRANS;

  /* Does not change the contents of the Diagnostics Area. */
  sql_command_flags[SQLCOM_GET_DIAGNOSTICS]= CF_DIAGNOSTIC_STMT;

  /*
    (1): without it, in "CALL some_proc((subq))", subquery would not be
    traced.
  */
  sql_command_flags[SQLCOM_CALL]=      CF_REEXECUTION_FRAGILE |
                                       CF_CAN_GENERATE_ROW_EVENTS |
                                       CF_OPTIMIZER_TRACE; // (1)
  sql_command_flags[SQLCOM_EXECUTE]=   CF_CAN_GENERATE_ROW_EVENTS;

  /*
    The following admin table operations are allowed
    on log tables.
  */
  sql_command_flags[SQLCOM_REPAIR]=    CF_WRITE_LOGS_COMMAND | CF_AUTO_COMMIT_TRANS;
  sql_command_flags[SQLCOM_OPTIMIZE]|= CF_WRITE_LOGS_COMMAND | CF_AUTO_COMMIT_TRANS;
  sql_command_flags[SQLCOM_ANALYZE]=   CF_WRITE_LOGS_COMMAND | CF_AUTO_COMMIT_TRANS;
  sql_command_flags[SQLCOM_CHECK]=     CF_WRITE_LOGS_COMMAND | CF_AUTO_COMMIT_TRANS;

  sql_command_flags[SQLCOM_CREATE_USER]|=       CF_AUTO_COMMIT_TRANS;
  sql_command_flags[SQLCOM_DROP_USER]|=         CF_AUTO_COMMIT_TRANS;
  sql_command_flags[SQLCOM_RENAME_USER]|=       CF_AUTO_COMMIT_TRANS;
  sql_command_flags[SQLCOM_ALTER_USER]|=        CF_AUTO_COMMIT_TRANS;
  sql_command_flags[SQLCOM_REVOKE]|=            CF_AUTO_COMMIT_TRANS;
  sql_command_flags[SQLCOM_REVOKE_ALL]|=        CF_AUTO_COMMIT_TRANS;
  sql_command_flags[SQLCOM_GRANT]|=             CF_AUTO_COMMIT_TRANS;

  sql_command_flags[SQLCOM_ASSIGN_TO_KEYCACHE]= CF_AUTO_COMMIT_TRANS;
  sql_command_flags[SQLCOM_PRELOAD_KEYS]=       CF_AUTO_COMMIT_TRANS;
  sql_command_flags[SQLCOM_ALTER_INSTANCE]|=    CF_AUTO_COMMIT_TRANS;

  sql_command_flags[SQLCOM_FLUSH]=              CF_AUTO_COMMIT_TRANS;
  sql_command_flags[SQLCOM_RESET]=              CF_AUTO_COMMIT_TRANS;
  sql_command_flags[SQLCOM_CREATE_SERVER]=      CF_AUTO_COMMIT_TRANS;
  sql_command_flags[SQLCOM_ALTER_SERVER]=       CF_AUTO_COMMIT_TRANS;
  sql_command_flags[SQLCOM_DROP_SERVER]=        CF_AUTO_COMMIT_TRANS;
  sql_command_flags[SQLCOM_CHANGE_MASTER]=      CF_AUTO_COMMIT_TRANS;
  sql_command_flags[SQLCOM_CHANGE_REPLICATION_FILTER]=    CF_AUTO_COMMIT_TRANS;
  sql_command_flags[SQLCOM_SLAVE_START]=        CF_AUTO_COMMIT_TRANS;
  sql_command_flags[SQLCOM_SLAVE_STOP]=         CF_AUTO_COMMIT_TRANS;
  sql_command_flags[SQLCOM_ALTER_TABLESPACE]|=  CF_AUTO_COMMIT_TRANS;

  /*
    The following statements can deal with temporary tables,
    so temporary tables should be pre-opened for those statements to
    simplify privilege checking.

    There are other statements that deal with temporary tables and open
    them, but which are not listed here. The thing is that the order of
    pre-opening temporary tables for those statements is somewhat custom.
  */
  sql_command_flags[SQLCOM_CREATE_TABLE]|=    CF_PREOPEN_TMP_TABLES;
  sql_command_flags[SQLCOM_DROP_TABLE]|=      CF_PREOPEN_TMP_TABLES;
  sql_command_flags[SQLCOM_CREATE_INDEX]|=    CF_PREOPEN_TMP_TABLES;
  sql_command_flags[SQLCOM_ALTER_TABLE]|=     CF_PREOPEN_TMP_TABLES;
  sql_command_flags[SQLCOM_TRUNCATE]|=        CF_PREOPEN_TMP_TABLES;
  sql_command_flags[SQLCOM_LOAD]|=            CF_PREOPEN_TMP_TABLES;
  sql_command_flags[SQLCOM_DROP_INDEX]|=      CF_PREOPEN_TMP_TABLES;
  sql_command_flags[SQLCOM_UPDATE]|=          CF_PREOPEN_TMP_TABLES;
  sql_command_flags[SQLCOM_UPDATE_MULTI]|=    CF_PREOPEN_TMP_TABLES;
  sql_command_flags[SQLCOM_INSERT_SELECT]|=   CF_PREOPEN_TMP_TABLES;
  sql_command_flags[SQLCOM_DELETE]|=          CF_PREOPEN_TMP_TABLES;
  sql_command_flags[SQLCOM_DELETE_MULTI]|=    CF_PREOPEN_TMP_TABLES;
  sql_command_flags[SQLCOM_REPLACE_SELECT]|=  CF_PREOPEN_TMP_TABLES;
  sql_command_flags[SQLCOM_SELECT]|=          CF_PREOPEN_TMP_TABLES;
  sql_command_flags[SQLCOM_SET_OPTION]|=      CF_PREOPEN_TMP_TABLES;
  sql_command_flags[SQLCOM_DO]|=              CF_PREOPEN_TMP_TABLES;
  sql_command_flags[SQLCOM_CALL]|=            CF_PREOPEN_TMP_TABLES;
  sql_command_flags[SQLCOM_CHECKSUM]|=        CF_PREOPEN_TMP_TABLES;
  sql_command_flags[SQLCOM_ANALYZE]|=         CF_PREOPEN_TMP_TABLES;
  sql_command_flags[SQLCOM_CHECK]|=           CF_PREOPEN_TMP_TABLES;
  sql_command_flags[SQLCOM_OPTIMIZE]|=        CF_PREOPEN_TMP_TABLES;
  sql_command_flags[SQLCOM_REPAIR]|=          CF_PREOPEN_TMP_TABLES;
  sql_command_flags[SQLCOM_PRELOAD_KEYS]|=    CF_PREOPEN_TMP_TABLES;
  sql_command_flags[SQLCOM_ASSIGN_TO_KEYCACHE]|= CF_PREOPEN_TMP_TABLES;

  /*
    DDL statements that should start with closing opened handlers.

    We use this flag only for statements for which open HANDLERs
    have to be closed before emporary tables are pre-opened.
  */
  sql_command_flags[SQLCOM_CREATE_TABLE]|=    CF_HA_CLOSE;
  sql_command_flags[SQLCOM_DROP_TABLE]|=      CF_HA_CLOSE;
  sql_command_flags[SQLCOM_ALTER_TABLE]|=     CF_HA_CLOSE;
  sql_command_flags[SQLCOM_TRUNCATE]|=        CF_HA_CLOSE;
  sql_command_flags[SQLCOM_REPAIR]|=          CF_HA_CLOSE;
  sql_command_flags[SQLCOM_OPTIMIZE]|=        CF_HA_CLOSE;
  sql_command_flags[SQLCOM_ANALYZE]|=         CF_HA_CLOSE;
  sql_command_flags[SQLCOM_CHECK]|=           CF_HA_CLOSE;
  sql_command_flags[SQLCOM_CREATE_INDEX]|=    CF_HA_CLOSE;
  sql_command_flags[SQLCOM_DROP_INDEX]|=      CF_HA_CLOSE;
  sql_command_flags[SQLCOM_PRELOAD_KEYS]|=    CF_HA_CLOSE;
  sql_command_flags[SQLCOM_ASSIGN_TO_KEYCACHE]|=  CF_HA_CLOSE;

  /*
    Mark statements that always are disallowed in read-only
    transactions. Note that according to the SQL standard,
    even temporary table DDL should be disallowed.
  */
  sql_command_flags[SQLCOM_CREATE_TABLE]|=     CF_DISALLOW_IN_RO_TRANS;
  sql_command_flags[SQLCOM_ALTER_TABLE]|=      CF_DISALLOW_IN_RO_TRANS;
  sql_command_flags[SQLCOM_DROP_TABLE]|=       CF_DISALLOW_IN_RO_TRANS;
  sql_command_flags[SQLCOM_RENAME_TABLE]|=     CF_DISALLOW_IN_RO_TRANS;
  sql_command_flags[SQLCOM_CREATE_INDEX]|=     CF_DISALLOW_IN_RO_TRANS;
  sql_command_flags[SQLCOM_DROP_INDEX]|=       CF_DISALLOW_IN_RO_TRANS;
  sql_command_flags[SQLCOM_CREATE_DB]|=        CF_DISALLOW_IN_RO_TRANS;
  sql_command_flags[SQLCOM_DROP_DB]|=          CF_DISALLOW_IN_RO_TRANS;
  sql_command_flags[SQLCOM_ALTER_DB_UPGRADE]|= CF_DISALLOW_IN_RO_TRANS;
  sql_command_flags[SQLCOM_ALTER_DB]|=         CF_DISALLOW_IN_RO_TRANS;
  sql_command_flags[SQLCOM_CREATE_VIEW]|=      CF_DISALLOW_IN_RO_TRANS;
  sql_command_flags[SQLCOM_DROP_VIEW]|=        CF_DISALLOW_IN_RO_TRANS;
  sql_command_flags[SQLCOM_CREATE_TRIGGER]|=   CF_DISALLOW_IN_RO_TRANS;
  sql_command_flags[SQLCOM_DROP_TRIGGER]|=     CF_DISALLOW_IN_RO_TRANS;
  sql_command_flags[SQLCOM_CREATE_EVENT]|=     CF_DISALLOW_IN_RO_TRANS;
  sql_command_flags[SQLCOM_ALTER_EVENT]|=      CF_DISALLOW_IN_RO_TRANS;
  sql_command_flags[SQLCOM_DROP_EVENT]|=       CF_DISALLOW_IN_RO_TRANS;
  sql_command_flags[SQLCOM_CREATE_USER]|=      CF_DISALLOW_IN_RO_TRANS;
  sql_command_flags[SQLCOM_RENAME_USER]|=      CF_DISALLOW_IN_RO_TRANS;
  sql_command_flags[SQLCOM_ALTER_USER]|=       CF_DISALLOW_IN_RO_TRANS;
  sql_command_flags[SQLCOM_DROP_USER]|=        CF_DISALLOW_IN_RO_TRANS;
  sql_command_flags[SQLCOM_CREATE_SERVER]|=    CF_DISALLOW_IN_RO_TRANS;
  sql_command_flags[SQLCOM_ALTER_SERVER]|=     CF_DISALLOW_IN_RO_TRANS;
  sql_command_flags[SQLCOM_DROP_SERVER]|=      CF_DISALLOW_IN_RO_TRANS;
  sql_command_flags[SQLCOM_CREATE_FUNCTION]|=  CF_DISALLOW_IN_RO_TRANS;
  sql_command_flags[SQLCOM_CREATE_PROCEDURE]|= CF_DISALLOW_IN_RO_TRANS;
  sql_command_flags[SQLCOM_CREATE_SPFUNCTION]|=CF_DISALLOW_IN_RO_TRANS;
  sql_command_flags[SQLCOM_DROP_PROCEDURE]|=   CF_DISALLOW_IN_RO_TRANS;
  sql_command_flags[SQLCOM_DROP_FUNCTION]|=    CF_DISALLOW_IN_RO_TRANS;
  sql_command_flags[SQLCOM_ALTER_PROCEDURE]|=  CF_DISALLOW_IN_RO_TRANS;
  sql_command_flags[SQLCOM_ALTER_FUNCTION]|=   CF_DISALLOW_IN_RO_TRANS;
  sql_command_flags[SQLCOM_TRUNCATE]|=         CF_DISALLOW_IN_RO_TRANS;
  sql_command_flags[SQLCOM_ALTER_TABLESPACE]|= CF_DISALLOW_IN_RO_TRANS;
  sql_command_flags[SQLCOM_REPAIR]|=           CF_DISALLOW_IN_RO_TRANS;
  sql_command_flags[SQLCOM_OPTIMIZE]|=         CF_DISALLOW_IN_RO_TRANS;
  sql_command_flags[SQLCOM_GRANT]|=            CF_DISALLOW_IN_RO_TRANS;
  sql_command_flags[SQLCOM_REVOKE]|=           CF_DISALLOW_IN_RO_TRANS;
  sql_command_flags[SQLCOM_REVOKE_ALL]|=       CF_DISALLOW_IN_RO_TRANS;
  sql_command_flags[SQLCOM_INSTALL_PLUGIN]|=   CF_DISALLOW_IN_RO_TRANS;
  sql_command_flags[SQLCOM_UNINSTALL_PLUGIN]|= CF_DISALLOW_IN_RO_TRANS;
  sql_command_flags[SQLCOM_ALTER_INSTANCE]|=   CF_DISALLOW_IN_RO_TRANS;

  /*
    Mark statements that are allowed to be executed by the plugins.
  */
  sql_command_flags[SQLCOM_SELECT]|=                  CF_ALLOW_PROTOCOL_PLUGIN;
  sql_command_flags[SQLCOM_CREATE_TABLE]|=            CF_ALLOW_PROTOCOL_PLUGIN;
  sql_command_flags[SQLCOM_CREATE_INDEX]|=            CF_ALLOW_PROTOCOL_PLUGIN;
  sql_command_flags[SQLCOM_ALTER_TABLE]|=             CF_ALLOW_PROTOCOL_PLUGIN;
  sql_command_flags[SQLCOM_UPDATE]|=                  CF_ALLOW_PROTOCOL_PLUGIN;
  sql_command_flags[SQLCOM_INSERT]|=                  CF_ALLOW_PROTOCOL_PLUGIN;
  sql_command_flags[SQLCOM_INSERT_SELECT]|=           CF_ALLOW_PROTOCOL_PLUGIN;
  sql_command_flags[SQLCOM_DELETE]|=                  CF_ALLOW_PROTOCOL_PLUGIN;
  sql_command_flags[SQLCOM_TRUNCATE]|=                CF_ALLOW_PROTOCOL_PLUGIN;
  sql_command_flags[SQLCOM_DROP_TABLE]|=              CF_ALLOW_PROTOCOL_PLUGIN;
  sql_command_flags[SQLCOM_DROP_INDEX]|=              CF_ALLOW_PROTOCOL_PLUGIN;
  sql_command_flags[SQLCOM_SHOW_DATABASES]|=          CF_ALLOW_PROTOCOL_PLUGIN;
  sql_command_flags[SQLCOM_SHOW_TABLES]|=             CF_ALLOW_PROTOCOL_PLUGIN;
  sql_command_flags[SQLCOM_SHOW_FIELDS]|=             CF_ALLOW_PROTOCOL_PLUGIN;
  sql_command_flags[SQLCOM_SHOW_KEYS]|=               CF_ALLOW_PROTOCOL_PLUGIN;
  sql_command_flags[SQLCOM_SHOW_VARIABLES]|=          CF_ALLOW_PROTOCOL_PLUGIN;
  sql_command_flags[SQLCOM_SHOW_STATUS]|=             CF_ALLOW_PROTOCOL_PLUGIN;
  sql_command_flags[SQLCOM_SHOW_ENGINE_LOGS]|=        CF_ALLOW_PROTOCOL_PLUGIN;
  sql_command_flags[SQLCOM_SHOW_ENGINE_STATUS]|=      CF_ALLOW_PROTOCOL_PLUGIN;
  sql_command_flags[SQLCOM_SHOW_ENGINE_MUTEX]|=       CF_ALLOW_PROTOCOL_PLUGIN;
  sql_command_flags[SQLCOM_SHOW_PROCESSLIST]|=        CF_ALLOW_PROTOCOL_PLUGIN;
  sql_command_flags[SQLCOM_SHOW_MASTER_STAT]|=        CF_ALLOW_PROTOCOL_PLUGIN;
  sql_command_flags[SQLCOM_SHOW_SLAVE_STAT]|=         CF_ALLOW_PROTOCOL_PLUGIN;
  sql_command_flags[SQLCOM_SHOW_GRANTS]|=             CF_ALLOW_PROTOCOL_PLUGIN;
  sql_command_flags[SQLCOM_SHOW_CREATE]|=             CF_ALLOW_PROTOCOL_PLUGIN;
  sql_command_flags[SQLCOM_SHOW_CHARSETS]|=           CF_ALLOW_PROTOCOL_PLUGIN;
  sql_command_flags[SQLCOM_SHOW_COLLATIONS]|=         CF_ALLOW_PROTOCOL_PLUGIN;
  sql_command_flags[SQLCOM_SHOW_CREATE_DB]|=          CF_ALLOW_PROTOCOL_PLUGIN;
  sql_command_flags[SQLCOM_SHOW_TABLE_STATUS]|=       CF_ALLOW_PROTOCOL_PLUGIN;
  sql_command_flags[SQLCOM_SHOW_TRIGGERS]|=           CF_ALLOW_PROTOCOL_PLUGIN;
  sql_command_flags[SQLCOM_LOAD]|=                    CF_ALLOW_PROTOCOL_PLUGIN;
  sql_command_flags[SQLCOM_SET_OPTION]|=              CF_ALLOW_PROTOCOL_PLUGIN;
  sql_command_flags[SQLCOM_LOCK_TABLES]|=             CF_ALLOW_PROTOCOL_PLUGIN;
  sql_command_flags[SQLCOM_UNLOCK_TABLES]|=           CF_ALLOW_PROTOCOL_PLUGIN;
  sql_command_flags[SQLCOM_GRANT]|=                   CF_ALLOW_PROTOCOL_PLUGIN;
  sql_command_flags[SQLCOM_CHANGE_DB]|=               CF_ALLOW_PROTOCOL_PLUGIN;
  sql_command_flags[SQLCOM_CREATE_DB]|=               CF_ALLOW_PROTOCOL_PLUGIN;
  sql_command_flags[SQLCOM_DROP_DB]|=                 CF_ALLOW_PROTOCOL_PLUGIN;
  sql_command_flags[SQLCOM_ALTER_DB]|=                CF_ALLOW_PROTOCOL_PLUGIN;
  sql_command_flags[SQLCOM_REPAIR]|=                  CF_ALLOW_PROTOCOL_PLUGIN;
  sql_command_flags[SQLCOM_REPLACE]|=                 CF_ALLOW_PROTOCOL_PLUGIN;
  sql_command_flags[SQLCOM_REPLACE_SELECT]|=          CF_ALLOW_PROTOCOL_PLUGIN;
  sql_command_flags[SQLCOM_CREATE_FUNCTION]|=         CF_ALLOW_PROTOCOL_PLUGIN;
  sql_command_flags[SQLCOM_DROP_FUNCTION]|=           CF_ALLOW_PROTOCOL_PLUGIN;
  sql_command_flags[SQLCOM_REVOKE]|=                  CF_ALLOW_PROTOCOL_PLUGIN;
  sql_command_flags[SQLCOM_OPTIMIZE]|=                CF_ALLOW_PROTOCOL_PLUGIN;
  sql_command_flags[SQLCOM_CHECK]|=                   CF_ALLOW_PROTOCOL_PLUGIN;
  sql_command_flags[SQLCOM_ASSIGN_TO_KEYCACHE]|=      CF_ALLOW_PROTOCOL_PLUGIN;
  sql_command_flags[SQLCOM_PRELOAD_KEYS]|=            CF_ALLOW_PROTOCOL_PLUGIN;
  sql_command_flags[SQLCOM_FLUSH]|=                   CF_ALLOW_PROTOCOL_PLUGIN;
  sql_command_flags[SQLCOM_KILL]|=                    CF_ALLOW_PROTOCOL_PLUGIN;
  sql_command_flags[SQLCOM_ANALYZE]|=                 CF_ALLOW_PROTOCOL_PLUGIN;
  sql_command_flags[SQLCOM_ROLLBACK]|=                CF_ALLOW_PROTOCOL_PLUGIN;
  sql_command_flags[SQLCOM_ROLLBACK_TO_SAVEPOINT]|=   CF_ALLOW_PROTOCOL_PLUGIN;
  sql_command_flags[SQLCOM_COMMIT]|=                  CF_ALLOW_PROTOCOL_PLUGIN;
  sql_command_flags[SQLCOM_SAVEPOINT]|=               CF_ALLOW_PROTOCOL_PLUGIN;
  sql_command_flags[SQLCOM_RELEASE_SAVEPOINT]|=       CF_ALLOW_PROTOCOL_PLUGIN;
  sql_command_flags[SQLCOM_SLAVE_START]|=             CF_ALLOW_PROTOCOL_PLUGIN;
  sql_command_flags[SQLCOM_SLAVE_STOP]|=              CF_ALLOW_PROTOCOL_PLUGIN;
<<<<<<< HEAD
  sql_command_flags[SQLCOM_START_GROUP_REPLICATION]|= CF_ALLOW_PROTOCOL_PLUGIN;
  sql_command_flags[SQLCOM_STOP_GROUP_REPLICATION]|=  CF_ALLOW_PROTOCOL_PLUGIN;
=======
>>>>>>> 807891a9
  sql_command_flags[SQLCOM_BEGIN]|=                   CF_ALLOW_PROTOCOL_PLUGIN;
  sql_command_flags[SQLCOM_CHANGE_MASTER]|=           CF_ALLOW_PROTOCOL_PLUGIN;
  sql_command_flags[SQLCOM_CHANGE_REPLICATION_FILTER]|= CF_ALLOW_PROTOCOL_PLUGIN;
  sql_command_flags[SQLCOM_RENAME_TABLE]|=            CF_ALLOW_PROTOCOL_PLUGIN;
  sql_command_flags[SQLCOM_RESET]|=                   CF_ALLOW_PROTOCOL_PLUGIN;
  sql_command_flags[SQLCOM_PURGE]|=                   CF_ALLOW_PROTOCOL_PLUGIN;
  sql_command_flags[SQLCOM_PURGE_BEFORE]|=            CF_ALLOW_PROTOCOL_PLUGIN;
  sql_command_flags[SQLCOM_SHOW_BINLOGS]|=            CF_ALLOW_PROTOCOL_PLUGIN;
  sql_command_flags[SQLCOM_SHOW_OPEN_TABLES]|=        CF_ALLOW_PROTOCOL_PLUGIN;
  sql_command_flags[SQLCOM_HA_OPEN]|=                 CF_ALLOW_PROTOCOL_PLUGIN;
  sql_command_flags[SQLCOM_HA_CLOSE]|=                CF_ALLOW_PROTOCOL_PLUGIN;
  sql_command_flags[SQLCOM_HA_READ]|=                 CF_ALLOW_PROTOCOL_PLUGIN;
  sql_command_flags[SQLCOM_SHOW_SLAVE_HOSTS]|=        CF_ALLOW_PROTOCOL_PLUGIN;
  sql_command_flags[SQLCOM_DELETE_MULTI]|=            CF_ALLOW_PROTOCOL_PLUGIN;
  sql_command_flags[SQLCOM_UPDATE_MULTI]|=            CF_ALLOW_PROTOCOL_PLUGIN;
  sql_command_flags[SQLCOM_SHOW_BINLOG_EVENTS]|=      CF_ALLOW_PROTOCOL_PLUGIN;
  sql_command_flags[SQLCOM_DO]|=                      CF_ALLOW_PROTOCOL_PLUGIN;
  sql_command_flags[SQLCOM_SHOW_WARNS]|=              CF_ALLOW_PROTOCOL_PLUGIN;
  sql_command_flags[SQLCOM_EMPTY_QUERY]|=             CF_ALLOW_PROTOCOL_PLUGIN;
  sql_command_flags[SQLCOM_SHOW_ERRORS]|=             CF_ALLOW_PROTOCOL_PLUGIN;
  sql_command_flags[SQLCOM_SHOW_STORAGE_ENGINES]|=    CF_ALLOW_PROTOCOL_PLUGIN;
  sql_command_flags[SQLCOM_SHOW_PRIVILEGES]|=         CF_ALLOW_PROTOCOL_PLUGIN;
  sql_command_flags[SQLCOM_HELP]|=                    CF_ALLOW_PROTOCOL_PLUGIN;
  sql_command_flags[SQLCOM_CREATE_USER]|=             CF_ALLOW_PROTOCOL_PLUGIN;
  sql_command_flags[SQLCOM_DROP_USER]|=               CF_ALLOW_PROTOCOL_PLUGIN;
  sql_command_flags[SQLCOM_RENAME_USER]|=             CF_ALLOW_PROTOCOL_PLUGIN;
  sql_command_flags[SQLCOM_REVOKE_ALL]|=              CF_ALLOW_PROTOCOL_PLUGIN;
  sql_command_flags[SQLCOM_CHECKSUM]|=                CF_ALLOW_PROTOCOL_PLUGIN;
  sql_command_flags[SQLCOM_CREATE_PROCEDURE]|=        CF_ALLOW_PROTOCOL_PLUGIN;
  sql_command_flags[SQLCOM_CREATE_SPFUNCTION]|=       CF_ALLOW_PROTOCOL_PLUGIN;
  sql_command_flags[SQLCOM_CALL]|=                    CF_ALLOW_PROTOCOL_PLUGIN;
  sql_command_flags[SQLCOM_DROP_PROCEDURE]|=          CF_ALLOW_PROTOCOL_PLUGIN;
  sql_command_flags[SQLCOM_ALTER_PROCEDURE]|=         CF_ALLOW_PROTOCOL_PLUGIN;
  sql_command_flags[SQLCOM_ALTER_FUNCTION]|=          CF_ALLOW_PROTOCOL_PLUGIN;
  sql_command_flags[SQLCOM_SHOW_CREATE_PROC]|=        CF_ALLOW_PROTOCOL_PLUGIN;
  sql_command_flags[SQLCOM_SHOW_CREATE_FUNC]|=        CF_ALLOW_PROTOCOL_PLUGIN;
  sql_command_flags[SQLCOM_SHOW_STATUS_PROC]|=        CF_ALLOW_PROTOCOL_PLUGIN;
  sql_command_flags[SQLCOM_SHOW_STATUS_FUNC]|=        CF_ALLOW_PROTOCOL_PLUGIN;
  sql_command_flags[SQLCOM_PREPARE]|=                 CF_ALLOW_PROTOCOL_PLUGIN;
  sql_command_flags[SQLCOM_EXECUTE]|=                 CF_ALLOW_PROTOCOL_PLUGIN;
  sql_command_flags[SQLCOM_DEALLOCATE_PREPARE]|=      CF_ALLOW_PROTOCOL_PLUGIN;
  sql_command_flags[SQLCOM_CREATE_VIEW]|=             CF_ALLOW_PROTOCOL_PLUGIN;
  sql_command_flags[SQLCOM_DROP_VIEW]|=               CF_ALLOW_PROTOCOL_PLUGIN;
  sql_command_flags[SQLCOM_CREATE_TRIGGER]|=          CF_ALLOW_PROTOCOL_PLUGIN;
  sql_command_flags[SQLCOM_DROP_TRIGGER]|=            CF_ALLOW_PROTOCOL_PLUGIN;
  sql_command_flags[SQLCOM_XA_START]|=                CF_ALLOW_PROTOCOL_PLUGIN;
  sql_command_flags[SQLCOM_XA_END]|=                  CF_ALLOW_PROTOCOL_PLUGIN;
  sql_command_flags[SQLCOM_XA_PREPARE]|=              CF_ALLOW_PROTOCOL_PLUGIN;
  sql_command_flags[SQLCOM_XA_COMMIT]|=               CF_ALLOW_PROTOCOL_PLUGIN;
  sql_command_flags[SQLCOM_XA_ROLLBACK]|=             CF_ALLOW_PROTOCOL_PLUGIN;
  sql_command_flags[SQLCOM_XA_RECOVER]|=              CF_ALLOW_PROTOCOL_PLUGIN;
  sql_command_flags[SQLCOM_SHOW_PROC_CODE]|=          CF_ALLOW_PROTOCOL_PLUGIN;
  sql_command_flags[SQLCOM_SHOW_FUNC_CODE]|=          CF_ALLOW_PROTOCOL_PLUGIN;
  sql_command_flags[SQLCOM_ALTER_TABLESPACE]|=        CF_ALLOW_PROTOCOL_PLUGIN;
  sql_command_flags[SQLCOM_BINLOG_BASE64_EVENT]|=     CF_ALLOW_PROTOCOL_PLUGIN;
  sql_command_flags[SQLCOM_SHOW_PLUGINS]|=            CF_ALLOW_PROTOCOL_PLUGIN;
  sql_command_flags[SQLCOM_CREATE_SERVER]|=           CF_ALLOW_PROTOCOL_PLUGIN;
  sql_command_flags[SQLCOM_DROP_SERVER]|=             CF_ALLOW_PROTOCOL_PLUGIN;
  sql_command_flags[SQLCOM_ALTER_SERVER]|=            CF_ALLOW_PROTOCOL_PLUGIN;
  sql_command_flags[SQLCOM_CREATE_EVENT]|=            CF_ALLOW_PROTOCOL_PLUGIN;
  sql_command_flags[SQLCOM_ALTER_EVENT]|=             CF_ALLOW_PROTOCOL_PLUGIN;
  sql_command_flags[SQLCOM_DROP_EVENT]|=              CF_ALLOW_PROTOCOL_PLUGIN;
  sql_command_flags[SQLCOM_SHOW_CREATE_EVENT]|=       CF_ALLOW_PROTOCOL_PLUGIN;
  sql_command_flags[SQLCOM_SHOW_EVENTS]|=             CF_ALLOW_PROTOCOL_PLUGIN;
  sql_command_flags[SQLCOM_SHOW_CREATE_TRIGGER]|=     CF_ALLOW_PROTOCOL_PLUGIN;
  sql_command_flags[SQLCOM_ALTER_DB_UPGRADE]|=        CF_ALLOW_PROTOCOL_PLUGIN;
  sql_command_flags[SQLCOM_SHOW_PROFILE]|=            CF_ALLOW_PROTOCOL_PLUGIN;
  sql_command_flags[SQLCOM_SHOW_PROFILES]|=           CF_ALLOW_PROTOCOL_PLUGIN;
  sql_command_flags[SQLCOM_SIGNAL]|=                  CF_ALLOW_PROTOCOL_PLUGIN;
  sql_command_flags[SQLCOM_RESIGNAL]|=                CF_ALLOW_PROTOCOL_PLUGIN;
  sql_command_flags[SQLCOM_SHOW_RELAYLOG_EVENTS]|=    CF_ALLOW_PROTOCOL_PLUGIN;
  sql_command_flags[SQLCOM_GET_DIAGNOSTICS]|=         CF_ALLOW_PROTOCOL_PLUGIN;
  sql_command_flags[SQLCOM_ALTER_USER]|=              CF_ALLOW_PROTOCOL_PLUGIN;
  sql_command_flags[SQLCOM_EXPLAIN_OTHER]|=           CF_ALLOW_PROTOCOL_PLUGIN;
  sql_command_flags[SQLCOM_SHOW_CREATE_USER]|=        CF_ALLOW_PROTOCOL_PLUGIN;
  sql_command_flags[SQLCOM_END]|=                     CF_ALLOW_PROTOCOL_PLUGIN;
}

bool sqlcom_can_generate_row_events(enum enum_sql_command command)
{
  return (sql_command_flags[command] & CF_CAN_GENERATE_ROW_EVENTS);
}

bool is_update_query(enum enum_sql_command command)
{
  DBUG_ASSERT(command >= 0 && command <= SQLCOM_END);
  return (sql_command_flags[command] & CF_CHANGES_DATA) != 0;
}


bool is_explainable_query(enum enum_sql_command command)
{
  DBUG_ASSERT(command >= 0 && command <= SQLCOM_END);
  return (sql_command_flags[command] & CF_CAN_BE_EXPLAINED) != 0;
}

/**
  Check if a sql command is allowed to write to log tables.
  @param command The SQL command
  @return true if writing is allowed
*/
bool is_log_table_write_query(enum enum_sql_command command)
{
  DBUG_ASSERT(command >= 0 && command <= SQLCOM_END);
  return (sql_command_flags[command] & CF_WRITE_LOGS_COMMAND) != 0;
}

void execute_init_command(THD *thd, LEX_STRING *init_command,
                          mysql_rwlock_t *var_lock)
{
  Protocol_classic *protocol= thd->get_protocol_classic();
  Vio* save_vio;
  ulong save_client_capabilities;
  COM_DATA com_data;

  mysql_rwlock_rdlock(var_lock);
  if (!init_command->length)
  {
    mysql_rwlock_unlock(var_lock);
    return;
  }

  /*
    copy the value under a lock, and release the lock.
    init_command has to be executed without a lock held,
    as it may try to change itself
  */
  size_t len= init_command->length;
  char *buf= thd->strmake(init_command->str, len);
  mysql_rwlock_unlock(var_lock);

#if defined(ENABLED_PROFILING)
  thd->profiling.start_new_query();
  thd->profiling.set_query_source(buf, len);
#endif

  THD_STAGE_INFO(thd, stage_execution_of_init_command);
  save_client_capabilities= protocol->get_client_capabilities();
  protocol->add_client_capability(CLIENT_MULTI_QUERIES);
  /*
    We don't need return result of execution to client side.
    To forbid this we should set thd->net.vio to 0.
  */
  save_vio= protocol->get_vio();
  protocol->set_vio(NULL);
  protocol->create_command(&com_data, COM_QUERY, (uchar *) buf, len);
  dispatch_command(thd, &com_data, COM_QUERY);
  protocol->set_client_capabilities(save_client_capabilities);
  protocol->set_vio(save_vio);

#if defined(ENABLED_PROFILING)
  thd->profiling.finish_current_query();
#endif
}


/* This works because items are allocated with sql_alloc() */

void free_items(Item *item)
{
  Item *next;
  DBUG_ENTER("free_items");
  for (; item ; item=next)
  {
    next=item->next;
    item->delete_self();
  }
  DBUG_VOID_RETURN;
}

/**
   This works because items are allocated with sql_alloc().
   @note The function also handles null pointers (empty list).
*/
void cleanup_items(Item *item)
{
  DBUG_ENTER("cleanup_items");  
  for (; item ; item=item->next)
    item->cleanup();
  DBUG_VOID_RETURN;
}

#ifndef EMBEDDED_LIBRARY

/**
  Read one command from connection and execute it (query or simple command).
  This function is called in loop from thread function.

  For profiling to work, it must never be called recursively.

  @retval
    0  success
  @retval
    1  request of thread shutdown (see dispatch_command() description)
*/

bool do_command(THD *thd)
{
  bool return_value;
  int rc;
  const bool classic=
    (thd->get_protocol()->type() == Protocol::PROTOCOL_TEXT ||
     thd->get_protocol()->type() == Protocol::PROTOCOL_BINARY);

  NET *net= NULL;
  enum enum_server_command command;
  COM_DATA com_data;
  DBUG_ENTER("do_command");

  /*
    indicator of uninitialized lex => normal flow of errors handling
    (see my_message_sql)
  */
  thd->lex->set_current_select(0);

  /*
    XXX: this code is here only to clear possible errors of init_connect. 
    Consider moving to prepare_new_connection_state() instead.
    That requires making sure the DA is cleared before non-parsing statements
    such as COM_QUIT.
  */
  thd->clear_error();				// Clear error message
  thd->get_stmt_da()->reset_diagnostics_area();

  if (classic)
  {
    /*
      This thread will do a blocking read from the client which
      will be interrupted when the next command is received from
      the client, the connection is closed or "net_wait_timeout"
      number of seconds has passed.
    */
    net= thd->get_protocol_classic()->get_net();
    my_net_set_read_timeout(net, thd->variables.net_wait_timeout);
    net_new_transaction(net);
  }

  /*
    Synchronization point for testing of KILL_CONNECTION.
    This sync point can wait here, to simulate slow code execution
    between the last test of thd->killed and blocking in read().

    The goal of this test is to verify that a connection does not
    hang, if it is killed at this point of execution.
    (Bug#37780 - main.kill fails randomly)

    Note that the sync point wait itself will be terminated by a
    kill. In this case it consumes a condition broadcast, but does
    not change anything else. The consumed broadcast should not
    matter here, because the read/recv() below doesn't use it.
  */
  DEBUG_SYNC(thd, "before_do_command_net_read");

  /*
    Because of networking layer callbacks in place,
    this call will maintain the following instrumentation:
    - IDLE events
    - SOCKET events
    - STATEMENT events
    - STAGE events
    when reading a new network packet.
    In particular, a new instrumented statement is started.
    See init_net_server_extension()
  */
  thd->m_server_idle= true;
  rc= thd->get_protocol()->get_command(&com_data, &command);
  thd->m_server_idle= false;

  if (rc)
  {
    if (classic)
    {
      DBUG_PRINT("info",("Got error %d reading command from socket %s",
                         net->error,
                         vio_description(net->vio)));
    }
    else
    {
      DBUG_PRINT("info",("Got error %d reading command from %s protocol",
                         rc,
                         (thd->get_protocol()->type() ==
                          Protocol::PROTOCOL_LOCAL) ? "local" : "plugin"));
    }
    /* Instrument this broken statement as "statement/com/error" */
    thd->m_statement_psi= MYSQL_REFINE_STATEMENT(thd->m_statement_psi,
                                                 com_statement_info[COM_END].m_key);

    /* Check if we can continue without closing the connection */

    /* The error must be set. */
    DBUG_ASSERT(thd->is_error());
    thd->send_statement_status();

    /* Mark the statement completed. */
    MYSQL_END_STATEMENT(thd->m_statement_psi, thd->get_stmt_da());
    thd->m_statement_psi= NULL;
    thd->m_digest= NULL;

    if (rc < 0)
    {
      return_value= TRUE;                       // We have to close it.
      goto out;
    }
    if (classic)
      net->error= 0;
    return_value= FALSE;
    goto out;
  }

  DBUG_PRINT("info",("Command on %s = %d (%s)",
                     vio_description(net->vio), command,
                     command_name[command].str));

  DBUG_PRINT("info", ("packet: '%*.s'; command: %d",
             thd->get_protocol_classic()->get_packet_length(),
             thd->get_protocol_classic()->get_raw_packet(), command));
  if (thd->get_protocol_classic()->bad_packet)
    DBUG_ASSERT(0);                // Should be caught earlier

  // Reclaim some memory
  thd->get_protocol_classic()->get_packet()->shrink(
      thd->variables.net_buffer_length);
  /* Restore read timeout value */
  if (classic)
    my_net_set_read_timeout(net, thd->variables.net_read_timeout);

  return_value= dispatch_command(thd, &com_data, command);
  thd->get_protocol_classic()->get_packet()->shrink(
      thd->variables.net_buffer_length);

out:
  /* The statement instrumentation must be closed in all cases. */
  DBUG_ASSERT(thd->m_digest == NULL);
  DBUG_ASSERT(thd->m_statement_psi == NULL);
  DBUG_RETURN(return_value);
}
#endif  /* EMBEDDED_LIBRARY */


/**
  @brief Determine if an attempt to update a non-temporary table while the
    read-only option was enabled has been made.

  This is a helper function to mysql_execute_command.

  @note SQLCOM_UPDATE_MULTI is an exception and delt with elsewhere.

  @see mysql_execute_command
  @returns Status code
    @retval TRUE The statement should be denied.
    @retval FALSE The statement isn't updating any relevant tables.
*/
static my_bool deny_updates_if_read_only_option(THD *thd,
                                                TABLE_LIST *all_tables)
{
  DBUG_ENTER("deny_updates_if_read_only_option");

  if (!check_readonly(thd, false))
    DBUG_RETURN(FALSE);

  LEX *lex = thd->lex;
  if (!(sql_command_flags[lex->sql_command] & CF_CHANGES_DATA))
    DBUG_RETURN(FALSE);

  /* Multi update is an exception and is dealt with later. */
  if (lex->sql_command == SQLCOM_UPDATE_MULTI)
    DBUG_RETURN(FALSE);

  const my_bool create_temp_tables= 
    (lex->sql_command == SQLCOM_CREATE_TABLE) &&
    (lex->create_info.options & HA_LEX_CREATE_TMP_TABLE);

   const my_bool create_real_tables=
     (lex->sql_command == SQLCOM_CREATE_TABLE) &&
     !(lex->create_info.options & HA_LEX_CREATE_TMP_TABLE);

  const my_bool drop_temp_tables= 
    (lex->sql_command == SQLCOM_DROP_TABLE) &&
    lex->drop_temporary;

  const my_bool update_real_tables=
    ((create_real_tables ||
      some_non_temp_table_to_be_updated(thd, all_tables)) &&
     !(create_temp_tables || drop_temp_tables));

  const my_bool create_or_drop_databases=
    (lex->sql_command == SQLCOM_CREATE_DB) ||
    (lex->sql_command == SQLCOM_DROP_DB);

  if (update_real_tables || create_or_drop_databases)
  {
      /*
        An attempt was made to modify one or more non-temporary tables.
      */
      DBUG_RETURN(TRUE);
  }


  /* Assuming that only temporary tables are modified. */
  DBUG_RETURN(FALSE);
}


/**
  Check whether max statement time is applicable to statement or not.


  @param  thd   Thread (session) context.

  @return true  if max statement time is applicable to statement
  @return false otherwise.
*/
static inline bool is_timer_applicable_to_statement(THD *thd)
{
  bool timer_value_is_set= (thd->lex->max_execution_time ||
                            thd->variables.max_execution_time);

  /**
    Following conditions are checked,
      - is SELECT statement.
      - timer support is implemented and it is initialized.
      - statement is not made by the slave threads.
      - timer is not set for statement
      - timer out value of is set
      - SELECT statement is not from any stored programs.
  */
  return (thd->lex->sql_command == SQLCOM_SELECT &&
          (have_statement_timeout == SHOW_OPTION_YES) &&
          !thd->slave_thread &&
          !thd->timer && timer_value_is_set &&
          !thd->sp_runtime_ctx);
}


/**
  Get the maximum execution time for a statement.

  @return Length of time in milliseconds.

  @remark A zero timeout means that no timeout should be
          applied to this particular statement.

*/
static inline ulong get_max_execution_time(THD *thd)
{
  return (thd->lex->max_execution_time ? thd->lex->max_execution_time :
                                        thd->variables.max_execution_time);
}


/**
  Set the time until the currently running statement is aborted.

  @param  thd   Thread (session) context.

  @return true if the timer was armed.
*/
static inline bool set_statement_timer(THD *thd)
{
  ulong max_execution_time= get_max_execution_time(thd);

  /**
    whether timer can be set for the statement or not should be checked before
    calling set_statement_timer function.
  */
  DBUG_ASSERT(is_timer_applicable_to_statement(thd) == true);
  DBUG_ASSERT(thd->timer == NULL);

  thd->timer= thd_timer_set(thd, thd->timer_cache, max_execution_time);
  thd->timer_cache= NULL;

  if (thd->timer)
    thd->status_var.max_execution_time_set++;
  else
    thd->status_var.max_execution_time_set_failed++;

  return thd->timer;
}


/**
  Deactivate the timer associated with the statement that was executed.

  @param  thd   Thread (session) context.
*/

void reset_statement_timer(THD *thd)
{
  DBUG_ASSERT(thd->timer);
  /* Cache the timer object if it can be reused. */
  thd->timer_cache= thd_timer_reset(thd->timer);
  thd->timer= NULL;
}


/**
  Perform one connection-level (COM_XXXX) command.

  @param thd             connection handle
  @param command         type of command to perform
  @com_data              com_data union to store the generated command

  @todo
    set thd->lex->sql_command to SQLCOM_END here.
  @todo
    The following has to be changed to an 8 byte integer

  @retval
    0   ok
  @retval
    1   request of thread shutdown, i. e. if command is
        COM_QUIT/COM_SHUTDOWN
*/
bool dispatch_command(THD *thd, const COM_DATA *com_data,
                      enum enum_server_command command)
{
  bool error= 0;
  Global_THD_manager *thd_manager= Global_THD_manager::get_instance();
  DBUG_ENTER("dispatch_command");
  DBUG_PRINT("info", ("command: %d", command));

  /* SHOW PROFILE instrumentation, begin */
#if defined(ENABLED_PROFILING)
  thd->profiling.start_new_query();
#endif

  /* DTRACE instrumentation, begin */
  MYSQL_COMMAND_START(thd->thread_id(), command,
                      (char *) thd->security_context()->priv_user().str,
                      (char *) thd->security_context()->host_or_ip().str);

  /* Performance Schema Interface instrumentation, begin */
  thd->m_statement_psi= MYSQL_REFINE_STATEMENT(thd->m_statement_psi,
                                               com_statement_info[command].m_key);

  thd->set_command(command);
  /*
    Commands which always take a long time are logged into
    the slow log only if opt_log_slow_admin_statements is set.
  */
  thd->enable_slow_log= TRUE;
  thd->lex->sql_command= SQLCOM_END; /* to avoid confusing VIEW detectors */
  thd->set_time();
  if (thd->is_valid_time() == false)
  {
    /*
      If the time has gone past 2038 we need to shutdown the server. But
      there is possibility of getting invalid time value on some platforms.
      For example, gettimeofday() might return incorrect value on solaris
      platform. Hence validating the current time with 5 iterations before
      initiating the normal server shutdown process because of time getting
      past 2038.
    */
<<<<<<< HEAD
    ulong master_access= thd->security_context()->master_access();
    thd->security_context()->set_master_access(master_access | SHUTDOWN_ACL);
    command= COM_SHUTDOWN;
=======
    const int max_tries= 5;
    sql_print_warning("Current time has got past year 2038. Validating current "
                      "time with %d iterations before initiating the normal "
                      "server shutdown process.", max_tries);

    int tries= 0;
    while (++tries <= max_tries)
    {
      thd->set_time();
      if (thd->is_valid_time() == true)
      {
        sql_print_warning("Iteration %d: Obtained valid current time from "
                           "system", tries);
        break;
      }
      sql_print_warning("Iteration %d: Current time obtained from system is "
                        "greater than 2038", tries);
    }
    if (tries > max_tries)
    {
      /*
        If the time has got past 2038 we need to shut this server down.
        We do this by making sure every command is a shutdown and we
        have enough privileges to shut the server down

        TODO: remove this when we have full 64 bit my_time_t support
      */
      sql_print_error("This MySQL server doesn't support dates later then 2038");
      ulong master_access= thd->security_context()->master_access();
      thd->security_context()->set_master_access(master_access | SHUTDOWN_ACL);
      command= COM_SHUTDOWN;
    }
>>>>>>> 807891a9
  }
  thd->set_query_id(next_query_id());
  thd->rewritten_query.mem_free();
  thd_manager->inc_thread_running();

  if (!(server_command_flags[command] & CF_SKIP_QUESTIONS))
    thd->status_var.questions++;

  /**
    Clear the set of flags that are expected to be cleared at the
    beginning of each command.
  */
  thd->server_status&= ~SERVER_STATUS_CLEAR_SET;

  if (thd->get_protocol()->type() == Protocol::PROTOCOL_PLUGIN &&
      !(server_command_flags[command] & CF_ALLOW_PROTOCOL_PLUGIN))
  {
    my_error(ER_PLUGGABLE_PROTOCOL_COMMAND_NOT_SUPPORTED, MYF(0));
    thd->killed= THD::KILL_CONNECTION;
    error= true;
    goto done;
  }

  /**
    Enforce password expiration for all RPC commands, except the
    following:

    COM_QUERY does a more fine-grained check later.
    COM_STMT_CLOSE and COM_STMT_SEND_LONG_DATA don't return anything.
    COM_PING only discloses information that the server is running,
       and that's available through other means.
    COM_QUIT should work even for expired statements.
  */
  if (unlikely(thd->security_context()->password_expired() &&
               command != COM_QUERY &&
               command != COM_STMT_CLOSE &&
               command != COM_STMT_SEND_LONG_DATA &&
               command != COM_PING &&
               command != COM_QUIT))
  {
    my_error(ER_MUST_CHANGE_PASSWORD, MYF(0));
    goto done;
  }

#ifndef EMBEDDED_LIBRARY
  if (mysql_audit_notify(thd,
                         AUDIT_EVENT(MYSQL_AUDIT_COMMAND_START),
                         command, command_name[command].str))
  {
    goto done;
  }
#endif /* !EMBEDDED_LIBRARY */

  switch (command) {
  case COM_INIT_DB:
  {
    LEX_STRING tmp;
    thd->status_var.com_stat[SQLCOM_CHANGE_DB]++;
    thd->convert_string(&tmp, system_charset_info,
                        com_data->com_init_db.db_name,
                        com_data->com_init_db.length, thd->charset());

    LEX_CSTRING tmp_cstr= {tmp.str, tmp.length};
    if (!mysql_change_db(thd, tmp_cstr, FALSE))
    {
      query_logger.general_log_write(thd, command,
                                     thd->db().str, thd->db().length);
      my_ok(thd);
    }
    break;
  }
#ifdef HAVE_REPLICATION
  case COM_REGISTER_SLAVE:
  {
    // TODO: access of protocol_classic should be removed
    if (!register_slave(thd,
      thd->get_protocol_classic()->get_raw_packet(),
      thd->get_protocol_classic()->get_packet_length()))
      my_ok(thd);
    break;
  }
#endif
  case COM_RESET_CONNECTION:
  {
    thd->status_var.com_other++;
    thd->cleanup_connection();
    my_ok(thd);
    break;
  }
  case COM_CHANGE_USER:
  {
    int auth_rc;
    thd->status_var.com_other++;

    thd->cleanup_connection();
    USER_CONN *save_user_connect=
      const_cast<USER_CONN*>(thd->get_user_connect());
    LEX_CSTRING save_db= thd->db();
    Security_context save_security_ctx(*(thd->security_context()));

    auth_rc= acl_authenticate(thd, COM_CHANGE_USER);
#ifndef EMBEDDED_LIBRARY
    auth_rc|= mysql_audit_notify(thd,
                             AUDIT_EVENT(MYSQL_AUDIT_CONNECTION_CHANGE_USER));
#endif
    if (auth_rc)
    {
      *thd->security_context()= save_security_ctx;
      thd->set_user_connect(save_user_connect);
      thd->reset_db(save_db);

      my_error(ER_ACCESS_DENIED_CHANGE_USER_ERROR, MYF(0),
               thd->security_context()->user().str,
               thd->security_context()->host_or_ip().str,
               (thd->password ? ER(ER_YES) : ER(ER_NO)));
      thd->killed= THD::KILL_CONNECTION;
      error=true;
    }
    else
    {
#ifndef NO_EMBEDDED_ACCESS_CHECKS
      /* we've authenticated new user */
      if (save_user_connect)
	decrease_user_connections(save_user_connect);
#endif /* NO_EMBEDDED_ACCESS_CHECKS */
      mysql_mutex_lock(&thd->LOCK_thd_data);
      my_free(const_cast<char*>(save_db.str));
      save_db= NULL_CSTR;
      mysql_mutex_unlock(&thd->LOCK_thd_data);
    }
    break;
  }
  case COM_STMT_EXECUTE:
  {
    mysqld_stmt_execute(thd, com_data->com_stmt_execute.stmt_id,
                        com_data->com_stmt_execute.flags,
                        com_data->com_stmt_execute.params,
                        com_data->com_stmt_execute.params_length);
    break;
  }
  case COM_STMT_FETCH:
  {
    mysqld_stmt_fetch(thd, com_data->com_stmt_fetch.stmt_id,
                      com_data->com_stmt_fetch.num_rows);
    break;
  }
  case COM_STMT_SEND_LONG_DATA:
  {
    mysql_stmt_get_longdata(thd, com_data->com_stmt_send_long_data.stmt_id,
                            com_data->com_stmt_send_long_data.param_number,
                            com_data->com_stmt_send_long_data.longdata,
                            com_data->com_stmt_send_long_data.length);
    break;
  }
  case COM_STMT_PREPARE:
  {
    mysqld_stmt_prepare(thd, com_data->com_stmt_prepare.query,
                        com_data->com_stmt_prepare.length);
    break;
  }
  case COM_STMT_CLOSE:
  {
    mysqld_stmt_close(thd, com_data->com_stmt_close.stmt_id);
    break;
  }
  case COM_STMT_RESET:
  {
    mysqld_stmt_reset(thd, com_data->com_stmt_reset.stmt_id);
    break;
  }
  case COM_QUERY:
  {
    DBUG_ASSERT(thd->m_digest == NULL);
    thd->m_digest= & thd->m_digest_state;
    thd->m_digest->reset(thd->m_token_array, max_digest_length);

    if (alloc_query(thd, com_data->com_query.query,
                    com_data->com_query.length))
      break;					// fatal error is set
    MYSQL_QUERY_START(const_cast<char*>(thd->query().str), thd->thread_id(),
                      (char *) (thd->db().str ? thd->db().str : ""),
                      (char *) thd->security_context()->priv_user().str,
                      (char *) thd->security_context()->host_or_ip().str);

    const char *packet_end= thd->query().str + thd->query().length;

    if (opt_general_log_raw)
      query_logger.general_log_write(thd, command, thd->query().str,
                                     thd->query().length);

    DBUG_PRINT("query",("%-.4096s", thd->query().str));

#if defined(ENABLED_PROFILING)
    thd->profiling.set_query_source(thd->query().str, thd->query().length);
#endif

    MYSQL_SET_STATEMENT_TEXT(thd->m_statement_psi, thd->query().str,
                             thd->query().length);

    Parser_state parser_state;
    if (parser_state.init(thd, thd->query().str, thd->query().length))
      break;

    mysql_parse(thd, &parser_state);

    while (!thd->killed && (parser_state.m_lip.found_semicolon != NULL) &&
           ! thd->is_error())
    {
      /*
        Multiple queries exits, execute them individually
      */
      const char *beginning_of_next_stmt= parser_state.m_lip.found_semicolon;

      /* Finalize server status flags after executing a statement. */
      thd->update_server_status();
      thd->send_statement_status();
      query_cache.end_of_result(thd);

#ifndef EMBEDDED_LIBRARY
<<<<<<< HEAD
      mysql_audit_general(thd, MYSQL_AUDIT_GENERAL_STATUS,
                          thd->get_stmt_da()->is_error() ?
                          thd->get_stmt_da()->mysql_errno() : 0,
                          command_name[command].str);
=======
      mysql_audit_notify(thd, AUDIT_EVENT(MYSQL_AUDIT_GENERAL_STATUS),
                         thd->get_stmt_da()->is_error() ?
                         thd->get_stmt_da()->mysql_errno() : 0,
                         command_name[command].str,
                         command_name[command].length);
>>>>>>> 807891a9
#endif

      size_t length= static_cast<size_t>(packet_end - beginning_of_next_stmt);

      log_slow_statement(thd);

      /* Remove garbage at start of query */
      while (length > 0 && my_isspace(thd->charset(), *beginning_of_next_stmt))
      {
        beginning_of_next_stmt++;
        length--;
      }

/* PSI end */
      MYSQL_END_STATEMENT(thd->m_statement_psi, thd->get_stmt_da());
      thd->m_statement_psi= NULL;
      thd->m_digest= NULL;

/* DTRACE end */
      if (MYSQL_QUERY_DONE_ENABLED())
      {
        MYSQL_QUERY_DONE(thd->is_error());
      }

/* SHOW PROFILE end */
#if defined(ENABLED_PROFILING)
      thd->profiling.finish_current_query();
#endif

/* SHOW PROFILE begin */
#if defined(ENABLED_PROFILING)
      thd->profiling.start_new_query("continuing");
      thd->profiling.set_query_source(beginning_of_next_stmt, length);
#endif

/* DTRACE begin */
      MYSQL_QUERY_START(const_cast<char*>(beginning_of_next_stmt),
                        thd->thread_id(),
                        (char *) (thd->db().str ? thd->db().str : ""),
                        (char *) thd->security_context()->priv_user().str,
                        (char *) thd->security_context()->host_or_ip().str);

/* PSI begin */
      thd->m_digest= & thd->m_digest_state;

      thd->m_statement_psi= MYSQL_START_STATEMENT(&thd->m_statement_state,
                                          com_statement_info[command].m_key,
                                          thd->db().str, thd->db().length,
                                          thd->charset(), NULL);
      THD_STAGE_INFO(thd, stage_starting);
      MYSQL_SET_STATEMENT_TEXT(thd->m_statement_psi, beginning_of_next_stmt, length);

      thd->set_query(beginning_of_next_stmt, length);
      thd->set_query_id(next_query_id());
      /*
        Count each statement from the client.
      */
      thd->status_var.questions++;
      thd->set_time(); /* Reset the query start time. */
      parser_state.reset(beginning_of_next_stmt, length);
      /* TODO: set thd->lex->sql_command to SQLCOM_END here */
      mysql_parse(thd, &parser_state);
    }

    /* Need to set error to true for graceful shutdown */
    if((thd->lex->sql_command == SQLCOM_SHUTDOWN) && (thd->get_stmt_da()->is_ok()))
      error= TRUE;

    DBUG_PRINT("info",("query ready"));
    break;
  }
  case COM_FIELD_LIST:				// This isn't actually needed
  {
    char *fields;
    /* Locked closure of all tables */
    TABLE_LIST table_list;
    LEX_STRING table_name;
    LEX_STRING db;
    push_deprecated_warn(thd, "COM_FIELD_LIST",
                         "SHOW COLUMNS FROM statement");
    /*
      SHOW statements should not add the used tables to the list of tables
      used in a transaction.
    */
    MDL_savepoint mdl_savepoint= thd->mdl_context.mdl_savepoint();

    thd->status_var.com_stat[SQLCOM_SHOW_FIELDS]++;
    if (thd->copy_db_to(&db.str, &db.length))
      break;
    thd->convert_string(&table_name, system_charset_info,
                        (char *) com_data->com_field_list.table_name,
                        com_data->com_field_list.table_name_length,
                        thd->charset());
    enum_ident_name_check ident_check_status=
      check_table_name(table_name.str, table_name.length, FALSE);
    if (ident_check_status == IDENT_NAME_WRONG)
    {
      /* this is OK due to convert_string() null-terminating the string */
      my_error(ER_WRONG_TABLE_NAME, MYF(0), table_name.str);
      break;
    }
    else if (ident_check_status == IDENT_NAME_TOO_LONG)
    {
      my_error(ER_TOO_LONG_IDENT, MYF(0), table_name.str);
      break;
    }
    mysql_reset_thd_for_next_command(thd);
    lex_start(thd);
    /* Must be before we init the table list. */
    if (lower_case_table_names)
      table_name.length= my_casedn_str(files_charset_info, table_name.str);
    table_list.init_one_table(db.str, db.length, table_name.str,
                              table_name.length, table_name.str, TL_READ);
    /*
      Init TABLE_LIST members necessary when the undelrying
      table is view.
    */
    table_list.select_lex= thd->lex->select_lex;
    thd->lex->
      select_lex->table_list.link_in_list(&table_list,
                                         &table_list.next_local);
    thd->lex->add_to_query_tables(&table_list);

    if (is_infoschema_db(table_list.db, table_list.db_length))
    {
      ST_SCHEMA_TABLE *schema_table= find_schema_table(thd, table_list.alias);
      if (schema_table)
        table_list.schema_table= schema_table;
    }

    if (!(fields=
        (char *) thd->memdup(com_data->com_field_list.query,
                             com_data->com_field_list.query_length)))
      break;
    // Don't count end \0
    thd->set_query(fields, com_data->com_field_list.query_length - 1);
    query_logger.general_log_print(thd, command, "%s %s",
                                   table_list.table_name, fields);

    if (open_temporary_tables(thd, &table_list))
      break;

    if (check_table_access(thd, SELECT_ACL, &table_list,
                           TRUE, UINT_MAX, FALSE))
      break;
    /*
      Turn on an optimization relevant if the underlying table
      is a view: do not fill derived tables.
    */
    thd->lex->sql_command= SQLCOM_SHOW_FIELDS;

    // See comment in opt_trace_disable_if_no_security_context_access()
    Opt_trace_start ots(thd, &table_list, thd->lex->sql_command, NULL,
                        NULL, 0, NULL, NULL);

    mysqld_list_fields(thd,&table_list,fields);

    thd->lex->unit->cleanup(true);
    /* No need to rollback statement transaction, it's not started. */
    DBUG_ASSERT(thd->get_transaction()->is_empty(Transaction_ctx::STMT));
    close_thread_tables(thd);
    thd->mdl_context.rollback_to_savepoint(mdl_savepoint);

    if (thd->transaction_rollback_request)
    {
      /*
        Transaction rollback was requested since MDL deadlock was
        discovered while trying to open tables. Rollback transaction
        in all storage engines including binary log and release all
        locks.
      */
      trans_rollback_implicit(thd);
      thd->mdl_context.release_transactional_locks();
    }

    thd->cleanup_after_query();
    break;
  }
  case COM_QUIT:
    /* We don't calculate statistics for this command */
    query_logger.general_log_print(thd, command, NullS);
    // Don't give 'abort' message
    // TODO: access of protocol_classic should be removed
    if (thd->is_classic_protocol())
      thd->get_protocol_classic()->get_net()->error= 0;
    thd->get_stmt_da()->disable_status();       // Don't send anything back
    error=TRUE;					// End server
    break;
#ifndef EMBEDDED_LIBRARY
  case COM_BINLOG_DUMP_GTID:
    // TODO: access of protocol_classic should be removed
    error=
      com_binlog_dump_gtid(thd,
        (char *)thd->get_protocol_classic()->get_raw_packet(),
        thd->get_protocol_classic()->get_packet_length());
    break;
  case COM_BINLOG_DUMP:
    // TODO: access of protocol_classic should be removed
    error=
      com_binlog_dump(thd,
        (char*)thd->get_protocol_classic()->get_raw_packet(),
        thd->get_protocol_classic()->get_packet_length());
    break;
#endif
  case COM_REFRESH:
  {
    int not_used;
    push_deprecated_warn(thd, "COM_REFRESH", "FLUSH statement");
    /*
      Initialize thd->lex since it's used in many base functions, such as
      open_tables(). Otherwise, it remains uninitialized and may cause crash
      during execution of COM_REFRESH.
    */
    lex_start(thd);
    
    thd->status_var.com_stat[SQLCOM_FLUSH]++;
    ulong options= (ulong) com_data->com_refresh.options;
    if (trans_commit_implicit(thd))
      break;
    thd->mdl_context.release_transactional_locks();
    if (check_global_access(thd,RELOAD_ACL))
      break;
    query_logger.general_log_print(thd, command, NullS);
#ifndef DBUG_OFF
    bool debug_simulate= FALSE;
    DBUG_EXECUTE_IF("simulate_detached_thread_refresh", debug_simulate= TRUE;);
    if (debug_simulate)
    {
      /*
        Simulate a reload without a attached thread session.
        Provides a environment similar to that of when the
        server receives a SIGHUP signal and reloads caches
        and flushes tables.
      */
      bool res;
      my_thread_set_THR_THD(NULL);
      res= reload_acl_and_cache(NULL, options | REFRESH_FAST,
                                NULL, &not_used);
      my_thread_set_THR_THD(thd);
      if (res)
        break;
    }
    else
#endif
    if (reload_acl_and_cache(thd, options, (TABLE_LIST*) 0, &not_used))
      break;
    if (trans_commit_implicit(thd))
      break;
    close_thread_tables(thd);
    thd->mdl_context.release_transactional_locks();
    my_ok(thd);
    break;
  }
#ifndef EMBEDDED_LIBRARY
  case COM_SHUTDOWN:
  {
    thd->status_var.com_other++;
    /*
      If the client is < 4.1.3, it is going to send us no argument; then
      packet_length is 0, packet[0] is the end 0 of the packet. Note that
      SHUTDOWN_DEFAULT is 0. If client is >= 4.1.3, the shutdown level is in
      packet[0].
    */
    enum mysql_enum_shutdown_level level;
    if (!thd->is_valid_time())
      level= SHUTDOWN_DEFAULT;
    else
      level= com_data->com_shutdown.level;
    if(!shutdown(thd, level, command))
      break;
    error= TRUE;
    break;
  }
#endif
  case COM_STATISTICS:
  {
    STATUS_VAR current_global_status_var;
    ulong uptime;
    size_t length MY_ATTRIBUTE((unused));
    ulonglong queries_per_second1000;
    char buff[250];
    size_t buff_len= sizeof(buff);

    query_logger.general_log_print(thd, command, NullS);
    thd->status_var.com_stat[SQLCOM_SHOW_STATUS]++;
    mysql_mutex_lock(&LOCK_status);
    calc_sum_of_all_status(&current_global_status_var);
    mysql_mutex_unlock(&LOCK_status);
    if (!(uptime= (ulong) (thd->start_time.tv_sec - server_start_time)))
      queries_per_second1000= 0;
    else
      queries_per_second1000= thd->query_id * 1000LL / uptime;

    length= my_snprintf(buff, buff_len - 1,
                        "Uptime: %lu  Threads: %d  Questions: %lu  "
                        "Slow queries: %llu  Opens: %llu  Flush tables: %lu  "
                        "Open tables: %u  Queries per second avg: %u.%03u",
                        uptime,
                        (int) thd_manager->get_thd_count(), (ulong) thd->query_id,
                        current_global_status_var.long_query_count,
                        current_global_status_var.opened_tables,
                        refresh_version,
                        table_cache_manager.cached_tables(),
                        (uint) (queries_per_second1000 / 1000),
                        (uint) (queries_per_second1000 % 1000));
#ifdef EMBEDDED_LIBRARY
    /* Store the buffer in permanent memory */
    my_ok(thd, 0, 0, buff);
#else
    // TODO: access of protocol_classic should be removed.
    // should be rewritten using store functions
    thd->get_protocol_classic()->write((uchar*) buff, length);
    thd->get_protocol_classic()->flush_net();
    thd->get_stmt_da()->disable_status();
#endif
    break;
  }
  case COM_PING:
    thd->status_var.com_other++;
    my_ok(thd);				// Tell client we are alive
    break;
  case COM_PROCESS_INFO:
    thd->status_var.com_stat[SQLCOM_SHOW_PROCESSLIST]++;
    push_deprecated_warn(thd, "COM_PROCESS_INFO",
                         "SHOW PROCESSLIST statement");
    if (!thd->security_context()->priv_user().str[0] &&
        check_global_access(thd, PROCESS_ACL))
      break;
    query_logger.general_log_print(thd, command, NullS);
    mysqld_list_processes(
      thd,
      thd->security_context()->check_access(PROCESS_ACL) ?
      NullS : thd->security_context()->priv_user().str, 0);
    break;
  case COM_PROCESS_KILL:
  {
    push_deprecated_warn(thd, "COM_PROCESS_KILL",
                         "KILL CONNECTION/QUERY statement");
    if (thd_manager->get_thread_id() & (~0xfffffffful))
      my_error(ER_DATA_OUT_OF_RANGE, MYF(0), "thread_id", "mysql_kill()");
    else
    {
    thd->status_var.com_stat[SQLCOM_KILL]++;
      sql_kill(thd, com_data->com_kill.id, false);
    }
    break;
  }
  case COM_SET_OPTION:
  {
    thd->status_var.com_stat[SQLCOM_SET_OPTION]++;

    switch (com_data->com_set_option.opt_command) {
    case (int) MYSQL_OPTION_MULTI_STATEMENTS_ON:
      //TODO: access of protocol_classic should be removed
      thd->get_protocol_classic()->add_client_capability(
          CLIENT_MULTI_STATEMENTS);
      my_eof(thd);
      break;
    case (int) MYSQL_OPTION_MULTI_STATEMENTS_OFF:
      thd->get_protocol_classic()->remove_client_capability(
        CLIENT_MULTI_STATEMENTS);
      my_eof(thd);
      break;
    default:
      my_message(ER_UNKNOWN_COM_ERROR, ER(ER_UNKNOWN_COM_ERROR), MYF(0));
      break;
    }
    break;
  }
  case COM_DEBUG:
    thd->status_var.com_other++;
    if (check_global_access(thd, SUPER_ACL))
      break;					/* purecov: inspected */
    mysql_print_status();
    query_logger.general_log_print(thd, command, NullS);
    my_eof(thd);
    break;
  case COM_SLEEP:
  case COM_CONNECT:				// Impossible here
  case COM_TIME:				// Impossible from client
  case COM_DELAYED_INSERT: // INSERT DELAYED has been removed.
  case COM_END:
  default:
    my_message(ER_UNKNOWN_COM_ERROR, ER(ER_UNKNOWN_COM_ERROR), MYF(0));
    break;
  }

done:
  DBUG_ASSERT(thd->derived_tables == NULL &&
              (thd->open_tables == NULL ||
               (thd->locked_tables_mode == LTM_LOCK_TABLES)));

  /* Finalize server status flags after executing a command. */
  thd->update_server_status();
  if (thd->killed)
    thd->send_kill_message();
  thd->send_statement_status();
  thd->rpl_thd_ctx.session_gtids_ctx().notify_after_response_packet(thd);
  query_cache.end_of_result(thd);

#ifndef EMBEDDED_LIBRARY
  if (!thd->is_error() && !thd->killed_errno())
<<<<<<< HEAD
    mysql_audit_general(thd, MYSQL_AUDIT_GENERAL_RESULT, 0, 0);

  mysql_audit_general(thd, MYSQL_AUDIT_GENERAL_STATUS,
                      thd->get_stmt_da()->is_error() ?
                      thd->get_stmt_da()->mysql_errno() : 0,
                      command_name[command].str);
=======
    mysql_audit_notify(thd,
                       AUDIT_EVENT(MYSQL_AUDIT_GENERAL_RESULT), 0, NULL, 0);

  mysql_audit_notify(thd, AUDIT_EVENT(MYSQL_AUDIT_GENERAL_STATUS),
                     thd->get_stmt_da()->is_error() ?
                     thd->get_stmt_da()->mysql_errno() : 0,
                     command_name[command].str,
                     command_name[command].length);

  /* command_end is informational only. The plugin cannot abort
     execution of the command at thie point. */
  mysql_audit_notify(thd, AUDIT_EVENT(MYSQL_AUDIT_COMMAND_END), command,
                     command_name[command].str);
#endif
>>>>>>> 807891a9

  /* command_end is informational only. The plugin cannot abort
     execution of the command at thie point. */
  mysql_audit_notify(thd, AUDIT_EVENT(MYSQL_AUDIT_COMMAND_END),
                     command, command_name[command].str);
#endif

  log_slow_statement(thd);

  THD_STAGE_INFO(thd, stage_cleaning_up);

  thd->reset_query();
  thd->set_command(COM_SLEEP);
  thd->proc_info= 0;

  /* Performance Schema Interface instrumentation, end */
  MYSQL_END_STATEMENT(thd->m_statement_psi, thd->get_stmt_da());
  thd->m_statement_psi= NULL;
  thd->m_digest= NULL;

  thd_manager->dec_thread_running();
  free_root(thd->mem_root,MYF(MY_KEEP_PREALLOC));

  /* DTRACE instrumentation, end */
  if (MYSQL_QUERY_DONE_ENABLED() && command == COM_QUERY)
  {
    MYSQL_QUERY_DONE(thd->is_error());
<<<<<<< HEAD
  }
  if (MYSQL_COMMAND_DONE_ENABLED())
  {
    MYSQL_COMMAND_DONE(thd->is_error());
=======
>>>>>>> 807891a9
  }
  if (MYSQL_COMMAND_DONE_ENABLED())
  {
    MYSQL_COMMAND_DONE(thd->is_error());
  }

  /* SHOW PROFILE instrumentation, end */
#if defined(ENABLED_PROFILING)
  thd->profiling.finish_current_query();
#endif

  DBUG_RETURN(error);
}

/**
  Shutdown the mysqld server.

  @param  thd        Thread (session) context.
  @param  level      Shutdown level.
  @param command     type of command to perform

  @retval
    true                 success
  @retval
    false                When user has insufficient privilege or unsupported shutdown level

*/
#ifndef EMBEDDED_LIBRARY
bool shutdown(THD *thd, enum mysql_enum_shutdown_level level, enum enum_server_command command)
{
  DBUG_ENTER("shutdown");
  bool res= FALSE;
  thd->lex->no_write_to_binlog= 1;

  if (check_global_access(thd,SHUTDOWN_ACL))
    goto error; /* purecov: inspected */

  if (level == SHUTDOWN_DEFAULT)
    level= SHUTDOWN_WAIT_ALL_BUFFERS; // soon default will be configurable
  else if (level != SHUTDOWN_WAIT_ALL_BUFFERS)
  {
    my_error(ER_NOT_SUPPORTED_YET, MYF(0), "this shutdown level");
    goto error;;
  }

  if(command == COM_SHUTDOWN)
    my_eof(thd);
  else if(command == COM_QUERY)
    my_ok(thd);
  else
  {
    my_error(ER_NOT_SUPPORTED_YET, MYF(0), "shutdown from this server command");
    goto error;
  }

  DBUG_PRINT("quit",("Got shutdown command for level %u", level));
  query_logger.general_log_print(thd, command, NullS);
  kill_mysql();
  res= TRUE;

  error:
  DBUG_RETURN(res);
}
#endif

/**
  Create a TABLE_LIST object for an INFORMATION_SCHEMA table.

    This function is used in the parser to convert a SHOW or DESCRIBE
    table_name command to a SELECT from INFORMATION_SCHEMA.
    It prepares a SELECT_LEX and a TABLE_LIST object to represent the
    given command as a SELECT parse tree.

  @param thd              thread handle
  @param lex              current lex
  @param table_ident      table alias if it's used
  @param schema_table_idx the type of the INFORMATION_SCHEMA table to be
                          created

  @note
    Due to the way this function works with memory and LEX it cannot
    be used outside the parser (parse tree transformations outside
    the parser break PS and SP).

  @retval
    0                 success
  @retval
    1                 out of memory or SHOW commands are not allowed
                      in this version of the server.
*/

int prepare_schema_table(THD *thd, LEX *lex, Table_ident *table_ident,
                         enum enum_schema_tables schema_table_idx)
{
  SELECT_LEX *schema_select_lex= NULL;
  DBUG_ENTER("prepare_schema_table");

  switch (schema_table_idx) {
  case SCH_SCHEMATA:
    break;

  case SCH_TABLE_NAMES:
  case SCH_TABLES:
  case SCH_VIEWS:
  case SCH_TRIGGERS:
  case SCH_EVENTS:
    {
      LEX_STRING db;
      size_t dummy;
      if (lex->select_lex->db == NULL &&
          lex->copy_db_to(&lex->select_lex->db, &dummy))
        DBUG_RETURN(1);
      if ((schema_select_lex= lex->new_empty_query_block()) == NULL)
        DBUG_RETURN(1);      /* purecov: inspected */
      db.str= schema_select_lex->db= lex->select_lex->db;
      schema_select_lex->table_list.first= NULL;
      db.length= strlen(db.str);

      if (check_and_convert_db_name(&db, FALSE) != IDENT_NAME_OK)
        DBUG_RETURN(1);
      break;
    }
  case SCH_COLUMNS:
  case SCH_STATISTICS:
  {
    DBUG_ASSERT(table_ident);
    TABLE_LIST **query_tables_last= lex->query_tables_last;
    if ((schema_select_lex= lex->new_empty_query_block()) == NULL)
      DBUG_RETURN(1);        /* purecov: inspected */
    if (!schema_select_lex->add_table_to_list(thd, table_ident, 0, 0, TL_READ,
                                              MDL_SHARED_READ))
      DBUG_RETURN(1);
    lex->query_tables_last= query_tables_last;
    break;
  }
  case SCH_PROFILES:
    /* 
      Mark this current profiling record to be discarded.  We don't
      wish to have SHOW commands show up in profiling.
    */
#if defined(ENABLED_PROFILING)
    thd->profiling.discard_current_query();
#endif
    break;
  case SCH_OPTIMIZER_TRACE:
  case SCH_OPEN_TABLES:
  case SCH_VARIABLES:
  case SCH_STATUS:
  case SCH_PROCEDURES:
  case SCH_CHARSETS:
  case SCH_ENGINES:
  case SCH_COLLATIONS:
  case SCH_COLLATION_CHARACTER_SET_APPLICABILITY:
  case SCH_USER_PRIVILEGES:
  case SCH_SCHEMA_PRIVILEGES:
  case SCH_TABLE_PRIVILEGES:
  case SCH_COLUMN_PRIVILEGES:
  case SCH_TABLE_CONSTRAINTS:
  case SCH_KEY_COLUMN_USAGE:
  default:
    break;
  }
  
  SELECT_LEX *select_lex= lex->current_select();
  if (make_schema_select(thd, select_lex, schema_table_idx))
  {
    DBUG_RETURN(1);
  }
  TABLE_LIST *table_list= select_lex->table_list.first;
  table_list->schema_select_lex= schema_select_lex;
  table_list->schema_table_reformed= 1;
  DBUG_RETURN(0);
}


/**
  Read query from packet and store in thd->query.
  Used in COM_QUERY and COM_STMT_PREPARE.

    Sets the following THD variables:
  - query
  - query_length

  @retval
    FALSE ok
  @retval
    TRUE  error;  In this case thd->fatal_error is set
*/

bool alloc_query(THD *thd, const char *packet, size_t packet_length)
{
  /* Remove garbage at start and end of query */
  while (packet_length > 0 && my_isspace(thd->charset(), packet[0]))
  {
    packet++;
    packet_length--;
  }
  const char *pos= packet + packet_length;     // Point at end null
  while (packet_length > 0 &&
	 (pos[-1] == ';' || my_isspace(thd->charset() ,pos[-1])))
  {
    pos--;
    packet_length--;
  }

  char *query= static_cast<char*>(thd->alloc(packet_length + 1));
  if (!query)
    return TRUE;
  memcpy(query, packet, packet_length);
  query[packet_length]= '\0';

  thd->set_query(query, packet_length);

  /* Reclaim some memory */
  if(thd->get_protocol()->type() == Protocol::PROTOCOL_TEXT ||
     thd->get_protocol()->type() == Protocol::PROTOCOL_BINARY)

  thd->convert_buffer.shrink(thd->variables.net_buffer_length);

  return FALSE;
}

static
bool sp_process_definer(THD *thd)
{
  DBUG_ENTER("sp_process_definer");

  LEX *lex= thd->lex;

  /*
    If the definer is not specified, this means that CREATE-statement missed
    DEFINER-clause. DEFINER-clause can be missed in two cases:

      - The user submitted a statement w/o the clause. This is a normal
        case, we should assign CURRENT_USER as definer.

      - Our slave received an updated from the master, that does not
        replicate definer for stored rountines. We should also assign
        CURRENT_USER as definer here, but also we should mark this routine
        as NON-SUID. This is essential for the sake of backward
        compatibility.

        The problem is the slave thread is running under "special" user (@),
        that actually does not exist. In the older versions we do not fail
        execution of a stored routine if its definer does not exist and
        continue the execution under the authorization of the invoker
        (BUG#13198). And now if we try to switch to slave-current-user (@),
        we will fail.

        Actually, this leads to the inconsistent state of master and
        slave (different definers, different SUID behaviour), but it seems,
        this is the best we can do.
  */

  if (!lex->definer)
  {
    Prepared_stmt_arena_holder ps_arena_holder(thd);

    lex->definer= create_default_definer(thd);

    /* Error has been already reported. */
    if (lex->definer == NULL)
      DBUG_RETURN(TRUE);

    if (thd->slave_thread && lex->sphead)
      lex->sphead->m_chistics->suid= SP_IS_NOT_SUID;
  }
  else
  {
    /*
      If the specified definer differs from the current user, we
      should check that the current user has SUPER privilege (in order
      to create a stored routine under another user one must have
      SUPER privilege).
    */
    if ((strcmp(lex->definer->user.str,
                thd->security_context()->priv_user().str) ||
         my_strcasecmp(system_charset_info, lex->definer->host.str,
                       thd->security_context()->priv_host().str)) &&
        check_global_access(thd, SUPER_ACL))
    {
      my_error(ER_SPECIFIC_ACCESS_DENIED_ERROR, MYF(0), "SUPER");
      DBUG_RETURN(TRUE);
    }
  }

  /* Check that the specified definer exists. Emit a warning if not. */

#ifndef NO_EMBEDDED_ACCESS_CHECKS
  if (!is_acl_user(lex->definer->host.str, lex->definer->user.str))
  {
    push_warning_printf(thd,
                        Sql_condition::SL_NOTE,
                        ER_NO_SUCH_USER,
                        ER(ER_NO_SUCH_USER),
                        lex->definer->user.str,
                        lex->definer->host.str);
  }
#endif /* NO_EMBEDDED_ACCESS_CHECKS */

  DBUG_RETURN(FALSE);
}


/**
  Auxiliary call that opens and locks tables for LOCK TABLES statement
  and initializes the list of locked tables.

  @param thd     Thread context.
  @param tables  List of tables to be locked.

  @return FALSE in case of success, TRUE in case of error.
*/

static bool lock_tables_open_and_lock_tables(THD *thd, TABLE_LIST *tables)
{
  Lock_tables_prelocking_strategy lock_tables_prelocking_strategy;
  MDL_deadlock_and_lock_abort_error_handler deadlock_handler;
  MDL_savepoint mdl_savepoint= thd->mdl_context.mdl_savepoint();
  uint counter;
  TABLE_LIST *table;

  thd->in_lock_tables= 1;

retry:

  if (open_tables(thd, &tables, &counter, 0, &lock_tables_prelocking_strategy))
    goto err;

  deadlock_handler.init();
  thd->push_internal_handler(&deadlock_handler);

  for (table= tables; table; table= table->next_global)
  {
    if (!table->is_placeholder())
    {
      if (table->table->s->tmp_table)
      {
        /*
          We allow to change temporary tables even if they were locked for read
          by LOCK TABLES. To avoid a discrepancy between lock acquired at LOCK
          TABLES time and by the statement which is later executed under LOCK
          TABLES we ensure that for temporary tables we always request a write
          lock (such discrepancy can cause problems for the storage engine).
          We don't set TABLE_LIST::lock_type in this case as this might result
          in extra warnings from THD::decide_logging_format() even though
          binary logging is totally irrelevant for LOCK TABLES.
        */
        table->table->reginfo.lock_type= TL_WRITE;
      }
      else if (table->lock_type == TL_READ &&
               ! table->prelocking_placeholder &&
               table->table->file->ha_table_flags() & HA_NO_READ_LOCAL_LOCK)
      {
        /*
          In case when LOCK TABLE ... READ LOCAL was issued for table with
          storage engine which doesn't support READ LOCAL option and doesn't
          use THR_LOCK locks we need to upgrade weak SR metadata lock acquired
          in open_tables() to stronger SRO metadata lock.
          This is not needed for tables used through stored routines or
          triggers as we always acquire SRO (or even stronger SNRW) metadata
          lock for them.
        */
        bool result= thd->mdl_context.upgrade_shared_lock(
                                        table->table->mdl_ticket,
                                        MDL_SHARED_READ_ONLY,
                                        thd->variables.lock_wait_timeout);

        if (deadlock_handler.need_reopen())
        {
          /*
            Deadlock occurred during upgrade of metadata lock.
            Let us restart acquring and opening tables for LOCK TABLES.
          */
          thd->pop_internal_handler();
          close_tables_for_reopen(thd, &tables, mdl_savepoint);
          if (open_temporary_tables(thd, tables))
            goto err;
          goto retry;
        }

        if (result)
        {
          thd->pop_internal_handler();
          goto err;
        }
      }
    }
  }

  thd->pop_internal_handler();

  if (lock_tables(thd, tables, counter, 0) ||
      thd->locked_tables_list.init_locked_tables(thd))
    goto err;

  thd->in_lock_tables= 0;

  return FALSE;

err:
  thd->in_lock_tables= 0;

  trans_rollback_stmt(thd);
  /*
    Need to end the current transaction, so the storage engine (InnoDB)
    can free its locks if LOCK TABLES locked some tables before finding
    that it can't lock a table in its list
  */
  trans_rollback(thd);
  /* Close tables and release metadata locks. */
  close_thread_tables(thd);
  DBUG_ASSERT(!thd->locked_tables_mode);
  thd->mdl_context.release_transactional_locks();
  return TRUE;
}


/**
  This is a wrapper for MYSQL_BIN_LOG::gtid_end_transaction. For normal
  statements, the function gtid_end_transaction is called in the commit
  handler. However, if the statement is filtered out or not written to
  the binary log, the commit handler is not invoked. Therefore, this
  wrapper calls gtid_end_transaction in case the current statement is
  committing but was not written to the binary log.
  (The function gtid_end_transaction ensures that gtid-related
  end-of-transaction operations are performed; this includes
  generating an empty transaction and calling
  Gtid_state::update_gtids_impl.)

  @param thd Thread (session) context.
*/

static inline void binlog_gtid_end_transaction(THD *thd)
{
  DBUG_ENTER("binlog_gtid_end_transaction");

  /*
    This performs end-of-transaction actions needed by GTIDs:
    in particular, it generates an empty transaction if
    needed (e.g., if the statement was filtered out).

    It is executed at the end of an implicitly or explicitly
    committing statement.

    In addition, it is executed after CREATE TEMPORARY TABLE
    or DROP TEMPORARY TABLE when they occur outside
    transactional context.  When enforce_gtid_consistency is
    enabled, these statements cannot occur in transactional
    context, and then they behave exactly as implicitly
    committing: they are written to the binary log
    immediately, not wrapped in BEGIN/COMMIT, and cannot be
    rolled back. However, they do not count as implicitly
    committing according to stmt_causes_implicit_commit(), so
    we need to add special cases in the condition below. Hence
    the clauses for SQLCOM_CREATE_TABLE and SQLCOM_DROP_TABLE.

    If enforce_gtid_consistency=off, CREATE TEMPORARY TABLE
    and DROP TEMPORARY TABLE can occur in the middle of a
    transaction.  Then they do not behave as DDL; they are
    written to the binary log inside BEGIN/COMMIT.

    (For base tables, SQLCOM_[CREATE|DROP]_TABLE match both
    the stmt_causes_implicit_commit(...) clause and the
    thd->lex->sql_command == SQLCOM_* clause; for temporary
    tables they match only thd->lex->sql_command == SQLCOM_*.)
  */
  if ((thd->lex->sql_command == SQLCOM_COMMIT ||
       (thd->slave_thread &&
        (thd->lex->sql_command == SQLCOM_XA_COMMIT ||
         thd->lex->sql_command == SQLCOM_XA_ROLLBACK)) ||
       stmt_causes_implicit_commit(thd, CF_IMPLICIT_COMMIT_END) ||
       ((thd->lex->sql_command == SQLCOM_CREATE_TABLE ||
         thd->lex->sql_command == SQLCOM_DROP_TABLE) &&
        !thd->in_multi_stmt_transaction_mode())))
    (void) mysql_bin_log.gtid_end_transaction(thd);

  DBUG_VOID_RETURN;
}


/**
  Execute command saved in thd and lex->sql_command.

  @param thd                       Thread handle

  @todo
    - Invalidate the table in the query cache if something changed
    after unlocking when changes become visible.
    @todo: this is workaround. right way will be move invalidating in
    the unlock procedure.
    - TODO: use check_change_password()

  @retval
    FALSE       OK
  @retval
    TRUE        Error
*/

int
mysql_execute_command(THD *thd, bool first_level)
{
  int res= FALSE;
  LEX  *const lex= thd->lex;
  /* first SELECT_LEX (have special meaning for many of non-SELECTcommands) */
  SELECT_LEX *const select_lex= lex->select_lex;
  /* first table of first SELECT_LEX */
  TABLE_LIST *const first_table= select_lex->get_table_list();
  /* list of all tables in query */
  TABLE_LIST *all_tables;
  /* most outer SELECT_LEX_UNIT of query */
  SELECT_LEX_UNIT *const unit= lex->unit;
  DBUG_ASSERT(select_lex->master_unit() == unit);
  DBUG_ENTER("mysql_execute_command");
  /* EXPLAIN OTHER isn't explainable command, but can have describe flag. */
  DBUG_ASSERT(!lex->describe || is_explainable_query(lex->sql_command) ||
              lex->sql_command == SQLCOM_EXPLAIN_OTHER);

  thd->work_part_info= 0;

  DBUG_ASSERT(thd->get_transaction()->is_empty(Transaction_ctx::STMT) ||
              thd->in_sub_stmt);
  /*
    Each statement or replication event which might produce deadlock
    should handle transaction rollback on its own. So by the start of
    the next statement transaction rollback request should be fulfilled
    already.
  */
  DBUG_ASSERT(! thd->transaction_rollback_request || thd->in_sub_stmt);
  /*
    In many cases first table of main SELECT_LEX have special meaning =>
    check that it is first table in global list and relink it first in
    queries_tables list if it is necessary (we need such relinking only
    for queries with subqueries in select list, in this case tables of
    subqueries will go to global list first)

    all_tables will differ from first_table only if most upper SELECT_LEX
    do not contain tables.

    Because of above in place where should be at least one table in most
    outer SELECT_LEX we have following check:
    DBUG_ASSERT(first_table == all_tables);
    DBUG_ASSERT(first_table == all_tables && first_table != 0);
  */
  lex->first_lists_tables_same();
  /* should be assigned after making first tables same */
  all_tables= lex->query_tables;
  /* set context for commands which do not use setup_tables */
  select_lex->context.resolve_in_table_list_only(select_lex->get_table_list());

  thd->get_stmt_da()->reset_diagnostics_area();
  if ((thd->lex->keep_diagnostics != DA_KEEP_PARSE_ERROR) &&
      (thd->lex->keep_diagnostics != DA_KEEP_DIAGNOSTICS))
  {
    /*
      No parse errors, and it's not a diagnostic statement:
      remove the sql conditions from the DA!
      For diagnostic statements we need to keep the conditions
      around so we can inspec them.
    */
    thd->get_stmt_da()->reset_condition_info(thd);
  }

#ifdef HAVE_REPLICATION
  if (unlikely(thd->slave_thread))
  {
    // Database filters.
    if (lex->sql_command != SQLCOM_BEGIN &&
        lex->sql_command != SQLCOM_COMMIT &&
        lex->sql_command != SQLCOM_SAVEPOINT &&
        lex->sql_command != SQLCOM_ROLLBACK &&
        lex->sql_command != SQLCOM_ROLLBACK_TO_SAVEPOINT &&
        !rpl_filter->db_ok(thd->db().str))
    {
      binlog_gtid_end_transaction(thd);
      DBUG_RETURN(0);
    }

    if (lex->sql_command == SQLCOM_DROP_TRIGGER)
    {
      /*
        When dropping a trigger, we need to load its table name
        before checking slave filter rules.
      */
      add_table_for_trigger(thd, lex->spname->m_db,
                            lex->spname->m_name, true, &all_tables);
      
      if (!all_tables)
      {
        /*
          If table name cannot be loaded,
          it means the trigger does not exists possibly because
          CREATE TRIGGER was previously skipped for this trigger
          according to slave filtering rules.
          Returning success without producing any errors in this case.
        */
        binlog_gtid_end_transaction(thd);
        DBUG_RETURN(0);
      }
      
      // force searching in slave.cc:tables_ok() 
      all_tables->updating= 1;
    }

    /*
      For fix of BUG#37051, the master stores the table map for update
      in the Query_log_event, and the value is assigned to
      thd->variables.table_map_for_update before executing the update
      query.

      If thd->variables.table_map_for_update is set, then we are
      replicating from a new master, we can use this value to apply
      filter rules without opening all the tables. However If
      thd->variables.table_map_for_update is not set, then we are
      replicating from an old master, so we just skip this and
      continue with the old method. And of course, the bug would still
      exist for old masters.
    */
    if (lex->sql_command == SQLCOM_UPDATE_MULTI &&
        thd->table_map_for_update)
    {
      table_map table_map_for_update= thd->table_map_for_update;
      uint nr= 0;
      TABLE_LIST *table;
      for (table=all_tables; table; table=table->next_global, nr++)
      {
        if (table_map_for_update & ((table_map)1 << nr))
          table->updating= TRUE;
        else
          table->updating= FALSE;
      }

      if (all_tables_not_ok(thd, all_tables))
      {
        /* we warn the slave SQL thread */
        my_message(ER_SLAVE_IGNORED_TABLE, ER(ER_SLAVE_IGNORED_TABLE), MYF(0));
        binlog_gtid_end_transaction(thd);
        DBUG_RETURN(0);
      }
      
      for (table=all_tables; table; table=table->next_global)
        table->updating= TRUE;
    }
    
    /*
      Check if statment should be skipped because of slave filtering
      rules

      Exceptions are:
      - UPDATE MULTI: For this statement, we want to check the filtering
        rules later in the code
      - SET: we always execute it (Not that many SET commands exists in
        the binary log anyway -- only 4.1 masters write SET statements,
	in 5.0 there are no SET statements in the binary log)
      - DROP TEMPORARY TABLE IF EXISTS: we always execute it (otherwise we
        have stale files on slave caused by exclusion of one tmp table).
    */
    if (!(lex->sql_command == SQLCOM_UPDATE_MULTI) &&
	!(lex->sql_command == SQLCOM_SET_OPTION) &&
	!(lex->sql_command == SQLCOM_DROP_TABLE &&
          lex->drop_temporary && lex->drop_if_exists) &&
        all_tables_not_ok(thd, all_tables))
    {
      /* we warn the slave SQL thread */
      my_message(ER_SLAVE_IGNORED_TABLE, ER(ER_SLAVE_IGNORED_TABLE), MYF(0));
      binlog_gtid_end_transaction(thd);
      DBUG_RETURN(0);
    }
    /* 
       Execute deferred events first
    */
    if (slave_execute_deferred_events(thd))
      DBUG_RETURN(-1);
  }
  else
  {
#endif /* HAVE_REPLICATION */
    /*
      When option readonly is set deny operations which change non-temporary
      tables. Except for the replication thread and the 'super' users.
    */
    if (deny_updates_if_read_only_option(thd, all_tables))
    {
      err_readonly(thd);
      DBUG_RETURN(-1);
    }
#ifdef HAVE_REPLICATION
  } /* endif unlikely slave */
#endif

  thd->status_var.com_stat[lex->sql_command]++;

  Opt_trace_start ots(thd, all_tables, lex->sql_command, &lex->var_list,
                      thd->query().str, thd->query().length, NULL,
                      thd->variables.character_set_client);

  Opt_trace_object trace_command(&thd->opt_trace);
  Opt_trace_array trace_command_steps(&thd->opt_trace, "steps");

  DBUG_ASSERT(thd->get_transaction()->cannot_safely_rollback(
      Transaction_ctx::STMT) == false);

  switch (gtid_pre_statement_checks(thd))
  {
  case GTID_STATEMENT_EXECUTE:
    break;
  case GTID_STATEMENT_CANCEL:
    DBUG_RETURN(-1);
  case GTID_STATEMENT_SKIP:
    my_ok(thd);
    binlog_gtid_end_transaction(thd);
    DBUG_RETURN(0);
  }

  /*
    End a active transaction so that this command will have it's
    own transaction and will also sync the binary log. If a DDL is
    not run in it's own transaction it may simply never appear on
    the slave in case the outside transaction rolls back.
  */
  if (stmt_causes_implicit_commit(thd, CF_IMPLICIT_COMMIT_BEGIN))
  {
    /*
      Note that this should never happen inside of stored functions
      or triggers as all such statements prohibited there.
    */
    DBUG_ASSERT(! thd->in_sub_stmt);
    /* Statement transaction still should not be started. */
    DBUG_ASSERT(thd->get_transaction()->is_empty(Transaction_ctx::STMT));

    /*
      Implicit commit is not allowed with an active XA transaction.
      In this case we should not release metadata locks as the XA transaction
      will not be rolled back. Therefore we simply return here.
    */
    if (trans_check_state(thd))
      DBUG_RETURN(-1);

    /* Commit the normal transaction if one is active. */
    if (trans_commit_implicit(thd))
      goto error;
    /* Release metadata locks acquired in this transaction. */
    thd->mdl_context.release_transactional_locks();
  }

  DEBUG_SYNC(thd, "after_implicit_pre_commit");

  if (gtid_pre_statement_post_implicit_commit_checks(thd))
    DBUG_RETURN(-1);

#ifndef EMBEDDED_LIBRARY
  if (mysql_audit_notify(thd, first_level ?
                              MYSQL_AUDIT_QUERY_START :
                              MYSQL_AUDIT_QUERY_NESTED_START,
                              first_level ?
                              "MYSQL_AUDIT_QUERY_START" :
                              "MYSQL_AUDIT_QUERY_NESTED_START"))
  {
    DBUG_RETURN(1);
  }
#endif /* !EMBEDDED_LIBRARY */

#ifndef DBUG_OFF
  if (lex->sql_command != SQLCOM_SET_OPTION)
    DEBUG_SYNC(thd,"before_execute_sql_command");
#endif

  /*
    Check if we are in a read-only transaction and we're trying to
    execute a statement which should always be disallowed in such cases.

    Note that this check is done after any implicit commits.
  */
  if (thd->tx_read_only &&
      (sql_command_flags[lex->sql_command] & CF_DISALLOW_IN_RO_TRANS))
  {
    my_error(ER_CANT_EXECUTE_IN_READ_ONLY_TRANSACTION, MYF(0));
    goto error;
  }

  /*
    Close tables open by HANDLERs before executing DDL statement
    which is going to affect those tables.

    This should happen before temporary tables are pre-opened as
    otherwise we will get errors about attempt to re-open tables
    if table to be changed is open through HANDLER.

    Note that even although this is done before any privilege
    checks there is no security problem here as closing open
    HANDLER doesn't require any privileges anyway.
  */
  if (sql_command_flags[lex->sql_command] & CF_HA_CLOSE)
    mysql_ha_rm_tables(thd, all_tables);

  /*
    Check that the command is allowed on the PROTOCOL_PLUGIN
  */
  if (thd->get_protocol()->type() == Protocol::PROTOCOL_PLUGIN &&
      !(sql_command_flags[lex->sql_command] & CF_ALLOW_PROTOCOL_PLUGIN))
  {
    my_error(ER_PLUGGABLE_PROTOCOL_COMMAND_NOT_SUPPORTED, MYF(0));
    goto error;
  }

  /*
    Pre-open temporary tables to simplify privilege checking
    for statements which need this.
  */
  if (sql_command_flags[lex->sql_command] & CF_PREOPEN_TMP_TABLES)
  {
    if (open_temporary_tables(thd, all_tables))
      goto error;
  }

  // Save original info for EXPLAIN FOR CONNECTION
  if (!thd->in_sub_stmt)
    thd->query_plan.set_query_plan(lex->sql_command, lex,
                                   !thd->stmt_arena->is_conventional());

  switch (lex->sql_command) {

  case SQLCOM_SHOW_STATUS:
  {
    system_status_var old_status_var= thd->status_var;
    thd->initial_status_var= &old_status_var;

    if (!(res= select_precheck(thd, lex, all_tables, first_table)))
      res= execute_sqlcom_select(thd, all_tables);

    /* Don't log SHOW STATUS commands to slow query log */
    thd->server_status&= ~(SERVER_QUERY_NO_INDEX_USED |
                           SERVER_QUERY_NO_GOOD_INDEX_USED);
    /*
      restore status variables, as we don't want 'show status' to cause
      changes
    */
    mysql_mutex_lock(&LOCK_status);
    add_diff_to_status(&global_status_var, &thd->status_var,
                       &old_status_var);
    thd->status_var= old_status_var;
    thd->initial_status_var= NULL;
    mysql_mutex_unlock(&LOCK_status);
    break;
  }
  case SQLCOM_SHOW_EVENTS:
#ifdef EMBEDDED_LIBRARY
    my_error(ER_NOT_SUPPORTED_YET, MYF(0), "embedded server");
    break;
#endif
  case SQLCOM_SHOW_STATUS_PROC:
  case SQLCOM_SHOW_STATUS_FUNC:
  case SQLCOM_SHOW_DATABASES:
  case SQLCOM_SHOW_TABLES:
  case SQLCOM_SHOW_TRIGGERS:
  case SQLCOM_SHOW_TABLE_STATUS:
  case SQLCOM_SHOW_OPEN_TABLES:
  case SQLCOM_SHOW_PLUGINS:
  case SQLCOM_SHOW_FIELDS:
  case SQLCOM_SHOW_KEYS:
  case SQLCOM_SHOW_VARIABLES:
  case SQLCOM_SHOW_CHARSETS:
  case SQLCOM_SHOW_COLLATIONS:
  case SQLCOM_SHOW_STORAGE_ENGINES:
  case SQLCOM_SHOW_PROFILE:
  case SQLCOM_SELECT:
  {
    DBUG_EXECUTE_IF("use_attachable_trx",
                    thd->begin_attachable_ro_transaction(););

    thd->clear_current_query_costs();

    res= select_precheck(thd, lex, all_tables, first_table);

    if (!res)
      res= execute_sqlcom_select(thd, all_tables);

    thd->save_current_query_costs();

    DBUG_EXECUTE_IF("use_attachable_trx",
                    thd->end_attachable_transaction(););

    break;
  }
case SQLCOM_PREPARE:
  {
    mysql_sql_stmt_prepare(thd);
    break;
  }
  case SQLCOM_EXECUTE:
  {
    mysql_sql_stmt_execute(thd);
    break;
  }
  case SQLCOM_DEALLOCATE_PREPARE:
  {
    mysql_sql_stmt_close(thd);
    break;
  }
  case SQLCOM_DO:
    res= mysql_do(thd, lex);
    break;

  case SQLCOM_EMPTY_QUERY:
    my_ok(thd);
    break;

  case SQLCOM_HELP:
    res= mysqld_help(thd,lex->help_arg);
    break;

#ifndef EMBEDDED_LIBRARY
  case SQLCOM_PURGE:
  {
    if (check_global_access(thd, SUPER_ACL))
      goto error;
    /* PURGE MASTER LOGS TO 'file' */
    res = purge_master_logs(thd, lex->to_log);
    break;
  }
  case SQLCOM_PURGE_BEFORE:
  {
    Item *it;

    if (check_global_access(thd, SUPER_ACL))
      goto error;
    /* PURGE MASTER LOGS BEFORE 'data' */
    it= lex->purge_value_list.head();
    if ((!it->fixed && it->fix_fields(lex->thd, &it)) ||
        it->check_cols(1))
    {
      my_error(ER_WRONG_ARGUMENTS, MYF(0), "PURGE LOGS BEFORE");
      goto error;
    }
    it= new Item_func_unix_timestamp(it);
    /*
      it is OK only emulate fix_fieds, because we need only
      value of constant
    */
    it->quick_fix_field();
    time_t purge_time= static_cast<time_t>(it->val_int());
    if (thd->is_error())
      goto error;
    res = purge_master_logs_before_date(thd, purge_time);
    break;
  }
#endif
  case SQLCOM_SHOW_WARNS:
  {
    res= mysqld_show_warnings(thd, (ulong)
			      ((1L << (uint) Sql_condition::SL_NOTE) |
			       (1L << (uint) Sql_condition::SL_WARNING) |
			       (1L << (uint) Sql_condition::SL_ERROR)
			       ));
    break;
  }
  case SQLCOM_SHOW_ERRORS:
  {
    res= mysqld_show_warnings(thd, (ulong)
			      (1L << (uint) Sql_condition::SL_ERROR));
    break;
  }
  case SQLCOM_SHOW_PROFILES:
  {
#if defined(ENABLED_PROFILING)
    thd->profiling.discard_current_query();
    res= thd->profiling.show_profiles();
    if (res)
      goto error;
#else
    my_error(ER_FEATURE_DISABLED, MYF(0), "SHOW PROFILES", "enable-profiling");
    goto error;
#endif
    break;
  }

#ifdef HAVE_REPLICATION
  case SQLCOM_SHOW_SLAVE_HOSTS:
  {
    if (check_global_access(thd, REPL_SLAVE_ACL))
      goto error;
    res= show_slave_hosts(thd);
    break;
  }
  case SQLCOM_SHOW_RELAYLOG_EVENTS:
  {
    if (check_global_access(thd, REPL_SLAVE_ACL))
      goto error;
    res = mysql_show_relaylog_events(thd);
    break;
  }
  case SQLCOM_SHOW_BINLOG_EVENTS:
  {
    if (check_global_access(thd, REPL_SLAVE_ACL))
      goto error;
    res = mysql_show_binlog_events(thd);
    break;
  }
#endif

  case SQLCOM_ASSIGN_TO_KEYCACHE:
  {
    DBUG_ASSERT(first_table == all_tables && first_table != 0);
    if (check_access(thd, INDEX_ACL, first_table->db,
                     &first_table->grant.privilege,
                     &first_table->grant.m_internal,
                     0, 0))
      goto error;
    res= mysql_assign_to_keycache(thd, first_table, &lex->ident);
    break;
  }
  case SQLCOM_PRELOAD_KEYS:
  {
    DBUG_ASSERT(first_table == all_tables && first_table != 0);
    if (check_access(thd, INDEX_ACL, first_table->db,
                     &first_table->grant.privilege,
                     &first_table->grant.m_internal,
                     0, 0))
      goto error;
    res = mysql_preload_keys(thd, first_table);
    break;
  }
#ifdef HAVE_REPLICATION
  case SQLCOM_CHANGE_MASTER:
  {

    if (check_global_access(thd, SUPER_ACL))
      goto error;
    res= change_master_cmd(thd);
    break;
  }
  case SQLCOM_SHOW_SLAVE_STAT:
  {
    /* Accept one of two privileges */
    if (check_global_access(thd, SUPER_ACL | REPL_CLIENT_ACL))
      goto error;
    res= show_slave_status_cmd(thd);
    break;
  }
  case SQLCOM_SHOW_MASTER_STAT:
  {
    /* Accept one of two privileges */
    if (check_global_access(thd, SUPER_ACL | REPL_CLIENT_ACL))
      goto error;
    res = show_master_status(thd);
    break;
  }

#endif /* HAVE_REPLICATION */
  case SQLCOM_SHOW_ENGINE_STATUS:
    {
      if (check_global_access(thd, PROCESS_ACL))
        goto error;
      res = ha_show_status(thd, lex->create_info.db_type, HA_ENGINE_STATUS);
      break;
    }
  case SQLCOM_SHOW_ENGINE_MUTEX:
    {
      if (check_global_access(thd, PROCESS_ACL))
        goto error;
      res = ha_show_status(thd, lex->create_info.db_type, HA_ENGINE_MUTEX);
      break;
    }
  case SQLCOM_CREATE_TABLE:
  {
    DBUG_ASSERT(first_table == all_tables && first_table != 0);
    bool link_to_local;
    TABLE_LIST *create_table= first_table;
    TABLE_LIST *select_tables= lex->create_last_non_select_table->next_global;

    /*
      Code below (especially in mysql_create_table() and Query_result_create
      methods) may modify HA_CREATE_INFO structure in LEX, so we have to
      use a copy of this structure to make execution prepared statement-
      safe. A shallow copy is enough as this code won't modify any memory
      referenced from this structure.
    */
    HA_CREATE_INFO create_info(lex->create_info);
    /*
      We need to copy alter_info for the same reasons of re-execution
      safety, only in case of Alter_info we have to do (almost) a deep
      copy.
    */
    Alter_info alter_info(lex->alter_info, thd->mem_root);
    if (thd->is_fatal_error)
    {
      /* If out of memory when creating a copy of alter_info. */
      res= 1;
      goto end_with_restore_list;
    }

    if (((lex->create_info.used_fields & HA_CREATE_USED_DATADIR) != 0 ||
         (lex->create_info.used_fields & HA_CREATE_USED_INDEXDIR) != 0) &&
        check_access(thd, FILE_ACL, NULL, NULL, NULL, FALSE, FALSE))
    {
      res= 1;
      my_error(ER_SPECIFIC_ACCESS_DENIED_ERROR, MYF(0), "FILE");
      goto end_with_restore_list;
    }

    if ((res= create_table_precheck(thd, select_tables, create_table)))
      goto end_with_restore_list;

    /* Might have been updated in create_table_precheck */
    create_info.alias= create_table->alias;

    /*
      Assign target tablespace name to enable locking in lock_table_names().
      Reject invalid names.
    */
    if (create_info.tablespace)
    {
      if (check_tablespace_name(create_info.tablespace) != IDENT_NAME_OK)
        goto end_with_restore_list;

      if (!thd->make_lex_string(&create_table->target_tablespace_name,
                                create_info.tablespace,
                                strlen(create_info.tablespace), false))
      {
        my_error(ER_OUT_OF_RESOURCES, MYF(ME_FATALERROR));
        goto end_with_restore_list;
      }
    }

    // Reject invalid tablespace names specified for partitions.
    if (check_partition_tablespace_names(thd->lex->part_info))
      goto end_with_restore_list;

    /* Fix names if symlinked or relocated tables */
    if (append_file_to_dir(thd, &create_info.data_file_name,
			   create_table->table_name) ||
	append_file_to_dir(thd, &create_info.index_file_name,
			   create_table->table_name))
      goto end_with_restore_list;

    /*
      If no engine type was given, work out the default now
      rather than at parse-time.
    */
    if (!(create_info.used_fields & HA_CREATE_USED_ENGINE))
      create_info.db_type= create_info.options & HA_LEX_CREATE_TMP_TABLE ?
              ha_default_temp_handlerton(thd) : ha_default_handlerton(thd);
    /*
      If we are using SET CHARSET without DEFAULT, add an implicit
      DEFAULT to not confuse old users. (This may change).
    */
    if ((create_info.used_fields &
	 (HA_CREATE_USED_DEFAULT_CHARSET | HA_CREATE_USED_CHARSET)) ==
	HA_CREATE_USED_CHARSET)
    {
      create_info.used_fields&= ~HA_CREATE_USED_CHARSET;
      create_info.used_fields|= HA_CREATE_USED_DEFAULT_CHARSET;
      create_info.default_table_charset= create_info.table_charset;
      create_info.table_charset= 0;
    }

    {
      partition_info *part_info= thd->lex->part_info;
      if (part_info != NULL && has_external_data_or_index_dir(*part_info) &&
          check_access(thd, FILE_ACL, NULL, NULL, NULL, FALSE, FALSE))
      {
        res= -1;
        goto end_with_restore_list;
      }
      if (part_info && !(part_info= thd->lex->part_info->get_clone(true)))
      {
        res= -1;
        goto end_with_restore_list;
      }
      thd->work_part_info= part_info;
    }

    if (select_lex->item_list.elements)		// With select
    {
      Query_result *result;

      /*
        CREATE TABLE...IGNORE/REPLACE SELECT... can be unsafe, unless
        ORDER BY PRIMARY KEY clause is used in SELECT statement. We therefore
        use row based logging if mixed or row based logging is available.
        TODO: Check if the order of the output of the select statement is
        deterministic. Waiting for BUG#42415
      */
      if(lex->is_ignore())
        lex->set_stmt_unsafe(LEX::BINLOG_STMT_UNSAFE_CREATE_IGNORE_SELECT);
      
      if(lex->duplicates == DUP_REPLACE)
        lex->set_stmt_unsafe(LEX::BINLOG_STMT_UNSAFE_CREATE_REPLACE_SELECT);

      /*
        If:
        a) we inside an SP and there was NAME_CONST substitution,
        b) binlogging is on (STMT mode),
        c) we log the SP as separate statements
        raise a warning, as it may cause problems
        (see 'NAME_CONST issues' in 'Binary Logging of Stored Programs')
       */
      if (thd->query_name_consts && 
          mysql_bin_log.is_open() &&
          thd->variables.binlog_format == BINLOG_FORMAT_STMT &&
          !mysql_bin_log.is_query_in_union(thd, thd->query_id))
      {
        List_iterator_fast<Item> it(select_lex->item_list);
        Item *item;
        uint splocal_refs= 0;
        /* Count SP local vars in the top-level SELECT list */
        while ((item= it++))
        {
          if (item->is_splocal())
            splocal_refs++;
        }
        /*
          If it differs from number of NAME_CONST substitution applied,
          we may have a SOME_FUNC(NAME_CONST()) in the SELECT list,
          that may cause a problem with binary log (see BUG#35383),
          raise a warning. 
        */
        if (splocal_refs != thd->query_name_consts)
          push_warning(thd, 
                       Sql_condition::SL_WARNING,
                       ER_UNKNOWN_ERROR,
"Invoked routine ran a statement that may cause problems with "
"binary log, see 'NAME_CONST issues' in 'Binary Logging of Stored Programs' "
"section of the manual.");
      }
      
      unit->set_limit(select_lex);

      /*
        Disable non-empty MERGE tables with CREATE...SELECT. Too
        complicated. See Bug #26379. Empty MERGE tables are read-only
        and don't allow CREATE...SELECT anyway.
      */
      if (create_info.used_fields & HA_CREATE_USED_UNION)
      {
        my_error(ER_WRONG_OBJECT, MYF(0), create_table->db,
                 create_table->table_name, "BASE TABLE");
        res= 1;
        goto end_with_restore_list;
      }

      if (!(res= open_tables_for_query(thd, all_tables, 0)))
      {
        /* The table already exists */
        if (create_table->table || create_table->is_view())
        {
          if (create_info.options & HA_LEX_CREATE_IF_NOT_EXISTS)
          {
            push_warning_printf(thd, Sql_condition::SL_NOTE,
                                ER_TABLE_EXISTS_ERROR,
                                ER(ER_TABLE_EXISTS_ERROR),
                                create_info.alias);
            my_ok(thd);
          }
          else
          {
            my_error(ER_TABLE_EXISTS_ERROR, MYF(0), create_info.alias);
            res= 1;
          }
          goto end_with_restore_list;
        }

        /*
          Remove target table from main select and name resolution
          context. This can't be done earlier as it will break view merging in
          statements like "CREATE TABLE IF NOT EXISTS existing_view SELECT".
        */
        lex->unlink_first_table(&link_to_local);

        /* Updating any other table is prohibited in CTS statement */
        for (TABLE_LIST *table= lex->query_tables; table;
             table= table->next_global)
          if (table->lock_type >= TL_WRITE_ALLOW_WRITE)
          {
            lex->link_first_table_back(create_table, link_to_local);

            res= 1;
            my_error(ER_CANT_UPDATE_TABLE_IN_CREATE_TABLE_SELECT, MYF(0),
                     table->table_name, create_info.alias);
            goto end_with_restore_list;
          }

        /*
          Query_result_create is currently not re-execution friendly and
          needs to be created for every execution of a PS/SP.
        */
        if ((result= new Query_result_create(create_table,
                                             &create_info,
                                             &alter_info,
                                             select_lex->item_list,
                                             lex->duplicates,
                                             select_tables)))
        {
          Ignore_error_handler ignore_handler;
          Strict_error_handler strict_handler;
          if (thd->lex->is_ignore())
            thd->push_internal_handler(&ignore_handler);
          else if (thd->is_strict_mode())
            thd->push_internal_handler(&strict_handler);

          /*
            CREATE from SELECT give its SELECT_LEX for SELECT,
            and item_list belong to SELECT
          */
          res= handle_query(thd, lex, result, SELECT_NO_UNLOCK, 0);

          if (thd->lex->is_ignore() || thd->is_strict_mode())
            thd->pop_internal_handler();

          delete result;
        }

        lex->link_first_table_back(create_table, link_to_local);
      }
    }
    else
    {
      Strict_error_handler strict_handler;
      /* Push Strict_error_handler */
      if (!thd->lex->is_ignore() && thd->is_strict_mode())
        thd->push_internal_handler(&strict_handler);
      /* regular create */
      if (create_info.options & HA_LEX_CREATE_TABLE_LIKE)
      {
        /* CREATE TABLE ... LIKE ... */
        res= mysql_create_like_table(thd, create_table, select_tables,
                                     &create_info);
      }
      else
      {
        /* Regular CREATE TABLE */
        res= mysql_create_table(thd, create_table,
                                &create_info, &alter_info);
      }
      /* Pop Strict_error_handler */
      if (!thd->lex->is_ignore() && thd->is_strict_mode())
        thd->pop_internal_handler();
      if (!res)
      {
        /* in case of create temp tables if @@session_track_state_change is
           ON then send session state notification in OK packet */
        if(create_info.options & HA_LEX_CREATE_TMP_TABLE &&
           thd->session_tracker.get_tracker(SESSION_STATE_CHANGE_TRACKER)->is_enabled())
          thd->session_tracker.get_tracker(SESSION_STATE_CHANGE_TRACKER)->mark_as_changed(thd, NULL);
        my_ok(thd);
      }
    }

end_with_restore_list:
    break;
  }
  case SQLCOM_CREATE_INDEX:
    /* Fall through */
  case SQLCOM_DROP_INDEX:
  /*
    CREATE INDEX and DROP INDEX are implemented by calling ALTER
    TABLE with proper arguments.

    In the future ALTER TABLE will notice that the request is to
    only add indexes and create these one by one for the existing
    table without having to do a full rebuild.
  */
  {
    /* Prepare stack copies to be re-execution safe */
    HA_CREATE_INFO create_info;
    Alter_info alter_info(lex->alter_info, thd->mem_root);

    if (thd->is_fatal_error) /* out of memory creating a copy of alter_info */
      goto error;

    DBUG_ASSERT(first_table == all_tables && first_table != 0);
    if (check_one_table_access(thd, INDEX_ACL, all_tables))
      goto error; /* purecov: inspected */
    /*
      Currently CREATE INDEX or DROP INDEX cause a full table rebuild
      and thus classify as slow administrative statements just like
      ALTER TABLE.
    */
    thd->enable_slow_log= opt_log_slow_admin_statements;

    memset(&create_info, 0, sizeof(create_info));
    create_info.db_type= 0;
    create_info.row_type= ROW_TYPE_NOT_USED;
    create_info.default_table_charset= thd->variables.collation_database;

    /* Push Strict_error_handler */
    Strict_error_handler strict_handler;
    if (thd->is_strict_mode())
      thd->push_internal_handler(&strict_handler);
    DBUG_ASSERT(!select_lex->order_list.elements);
    res= mysql_alter_table(thd, first_table->db, first_table->table_name,
                           &create_info, first_table, &alter_info);
    /* Pop Strict_error_handler */
    if (thd->is_strict_mode())
      thd->pop_internal_handler();
    break;
  }
#ifdef HAVE_REPLICATION
  case SQLCOM_START_GROUP_REPLICATION:
  {
    if (check_global_access(thd, SUPER_ACL))
      goto error;

    /*
      If the client thread has locked tables, a deadlock is possible.
      Assume that
      - the client thread does LOCK TABLE t READ.
      - then the client thread does START GROUP_REPLICATION.
           -try to make the server in super ready only mode
           -acquire MDL lock ownership which will be waiting for
            LOCK on table t to be released.
      To prevent that, refuse START GROUP_REPLICATION if the
      client thread has locked tables
    */
    if (thd->locked_tables_mode ||
        thd->in_active_multi_stmt_transaction() || thd->in_sub_stmt)
    {
      my_message(ER_LOCK_OR_ACTIVE_TRANSACTION,
                 ER(ER_LOCK_OR_ACTIVE_TRANSACTION), MYF(0));
      goto error;
    }

    res= group_replication_start();

    //To reduce server dependency, server errors are not used here
    switch (res)
    {
      case 1: //GROUP_REPLICATION_CONFIGURATION_ERROR
        my_message(ER_GROUP_REPLICATION_CONFIGURATION,
                   ER(ER_GROUP_REPLICATION_CONFIGURATION), MYF(0));
        goto error;
      case 2: //GROUP_REPLICATION_ALREADY_RUNNING
        my_message(ER_GROUP_REPLICATION_RUNNING,
                   ER(ER_GROUP_REPLICATION_RUNNING), MYF(0));
        goto error;
      case 3: //GROUP_REPLICATION_REPLICATION_APPLIER_INIT_ERROR
        my_message(ER_GROUP_REPLICATION_APPLIER_INIT_ERROR,
                   ER(ER_GROUP_REPLICATION_APPLIER_INIT_ERROR), MYF(0));
        goto error;
      case 4: //GROUP_REPLICATION_COMMUNICATION_LAYER_SESSION_ERROR
        my_message(ER_GROUP_REPLICATION_COMMUNICATION_LAYER_SESSION_ERROR,
                   ER(ER_GROUP_REPLICATION_COMMUNICATION_LAYER_SESSION_ERROR), MYF(0));
        goto error;
      case 5: //GROUP_REPLICATION_COMMUNICATION_LAYER_JOIN_ERROR
        my_message(ER_GROUP_REPLICATION_COMMUNICATION_LAYER_JOIN_ERROR,
                   ER(ER_GROUP_REPLICATION_COMMUNICATION_LAYER_JOIN_ERROR), MYF(0));
        goto error;
      case 7: //GROUP_REPLICATION_MAX_GROUP_SIZE
        my_message(ER_GROUP_REPLICATION_MAX_GROUP_SIZE,
                   ER(ER_GROUP_REPLICATION_MAX_GROUP_SIZE), MYF(0));
        goto error;
    }
    my_ok(thd);
    res= 0;
    break;
  }

  case SQLCOM_STOP_GROUP_REPLICATION:
  {
    if (check_global_access(thd, SUPER_ACL))
      goto error;

    /*
      Please see explanation @SQLCOM_SLAVE_STOP case
      to know the reason for thd->locked_tables_mode in
      the below if condition.
    */
    if (thd->locked_tables_mode ||
        thd->in_active_multi_stmt_transaction() || thd->in_sub_stmt)
    {
      my_message(ER_LOCK_OR_ACTIVE_TRANSACTION,
                 ER(ER_LOCK_OR_ACTIVE_TRANSACTION), MYF(0));
      goto error;
    }

    res= group_replication_stop();
    if (res == 1) //GROUP_REPLICATION_CONFIGURATION_ERROR
    {
      my_message(ER_GROUP_REPLICATION_CONFIGURATION,
                 ER(ER_GROUP_REPLICATION_CONFIGURATION), MYF(0));
      goto error;
    }
    if (res == 6) //GROUP_REPLICATION_APPLIER_THREAD_TIMEOUT
    {
      my_message(ER_GROUP_REPLICATION_STOP_APPLIER_THREAD_TIMEOUT,
                 ER(ER_GROUP_REPLICATION_STOP_APPLIER_THREAD_TIMEOUT), MYF(0));
      goto error;
    }
    my_ok(thd);
    res= 0;
    break;
  }

  case SQLCOM_SLAVE_START:
  {
    res= start_slave_cmd(thd);
    break;
  }
  case SQLCOM_SLAVE_STOP:
  {
  /*
    If the client thread has locked tables, a deadlock is possible.
    Assume that
    - the client thread does LOCK TABLE t READ.
    - then the master updates t.
    - then the SQL slave thread wants to update t,
      so it waits for the client thread because t is locked by it.
    - then the client thread does SLAVE STOP.
      SLAVE STOP waits for the SQL slave thread to terminate its
      update t, which waits for the client thread because t is locked by it.
    To prevent that, refuse SLAVE STOP if the
    client thread has locked tables
  */
  if (thd->locked_tables_mode ||
      thd->in_active_multi_stmt_transaction() || thd->global_read_lock.is_acquired())
  {
    my_message(ER_LOCK_OR_ACTIVE_TRANSACTION,
               ER(ER_LOCK_OR_ACTIVE_TRANSACTION), MYF(0));
    goto error;
  }

  res= stop_slave_cmd(thd);
  break;
  }
#endif /* HAVE_REPLICATION */

  case SQLCOM_RENAME_TABLE:
  {
    DBUG_ASSERT(first_table == all_tables && first_table != 0);
    TABLE_LIST *table;
    for (table= first_table; table; table= table->next_local->next_local)
    {
      if (check_access(thd, ALTER_ACL | DROP_ACL, table->db,
                       &table->grant.privilege,
                       &table->grant.m_internal,
                       0, 0) ||
          check_access(thd, INSERT_ACL | CREATE_ACL, table->next_local->db,
                       &table->next_local->grant.privilege,
                       &table->next_local->grant.m_internal,
                       0, 0))
	goto error;
      TABLE_LIST old_list, new_list;
      /*
        we do not need initialize old_list and new_list because we will
        come table[0] and table->next[0] there
      */
      old_list= table[0];
      new_list= table->next_local[0];
      if (check_grant(thd, ALTER_ACL | DROP_ACL, &old_list, FALSE, 1, FALSE) ||
         (!test_all_bits(table->next_local->grant.privilege,
                         INSERT_ACL | CREATE_ACL) &&
          check_grant(thd, INSERT_ACL | CREATE_ACL, &new_list, FALSE, 1,
                      FALSE)))
        goto error;
    }

    if (mysql_rename_tables(thd, first_table, 0))
      goto error;
    break;
  }
#ifndef EMBEDDED_LIBRARY
  case SQLCOM_SHOW_BINLOGS:
    {
      if (check_global_access(thd, SUPER_ACL | REPL_CLIENT_ACL))
	goto error;
      res = show_binlogs(thd);
      break;
    }
#endif /* EMBEDDED_LIBRARY */
  case SQLCOM_SHOW_CREATE:
    DBUG_ASSERT(first_table == all_tables && first_table != 0);
    {
     /*
        Access check:
        SHOW CREATE TABLE require any privileges on the table level (ie
        effecting all columns in the table).
        SHOW CREATE VIEW require the SHOW_VIEW and SELECT ACLs on the table
        level.
        NOTE: SHOW_VIEW ACL is checked when the view is created.
      */

      DBUG_PRINT("debug", ("lex->only_view: %d, table: %s.%s",
                           lex->only_view,
                           first_table->db, first_table->table_name));
      if (lex->only_view)
      {
        if (check_table_access(thd, SELECT_ACL, first_table, FALSE, 1, FALSE))
        {
          DBUG_PRINT("debug", ("check_table_access failed"));
          my_error(ER_TABLEACCESS_DENIED_ERROR, MYF(0),
                   "SHOW", thd->security_context()->priv_user().str,
                   thd->security_context()->host_or_ip().str,
                   first_table->alias);
          goto error;
        }
        DBUG_PRINT("debug", ("check_table_access succeeded"));

        /* Ignore temporary tables if this is "SHOW CREATE VIEW" */
        first_table->open_type= OT_BASE_ONLY;

      }
      else
      {
        /*
          Temporary tables should be opened for SHOW CREATE TABLE, but not
          for SHOW CREATE VIEW.
        */
        if (open_temporary_tables(thd, all_tables))
          goto error;

        /*
          The fact that check_some_access() returned FALSE does not mean that
          access is granted. We need to check if first_table->grant.privilege
          contains any table-specific privilege.
        */
        DBUG_PRINT("debug", ("first_table->grant.privilege: %lx",
                             first_table->grant.privilege));
        if (check_some_access(thd, SHOW_CREATE_TABLE_ACLS, first_table) ||
            (first_table->grant.privilege & SHOW_CREATE_TABLE_ACLS) == 0)
        {
          my_error(ER_TABLEACCESS_DENIED_ERROR, MYF(0),
                   "SHOW", thd->security_context()->priv_user().str,
                   thd->security_context()->host_or_ip().str,
                   first_table->alias);
          goto error;
        }
      }

      /* Access is granted. Execute the command.  */
      res= mysqld_show_create(thd, first_table);
      break;
    }
  case SQLCOM_CHECKSUM:
  {
    DBUG_ASSERT(first_table == all_tables && first_table != 0);
    if (check_table_access(thd, SELECT_ACL, all_tables,
                           FALSE, UINT_MAX, FALSE))
      goto error; /* purecov: inspected */

    res = mysql_checksum_table(thd, first_table, &lex->check_opt);
    break;
  }
  case SQLCOM_REPLACE:
#ifndef DBUG_OFF
    if (mysql_bin_log.is_open())
    {
      /*
        Generate an incident log event before writing the real event
        to the binary log.  We put this event is before the statement
        since that makes it simpler to check that the statement was
        not executed on the slave (since incidents usually stop the
        slave).

        Observe that any row events that are generated will be
        generated before.

        This is only for testing purposes and will not be present in a
        release build.
      */

      binary_log::Incident_event::enum_incident incident=
                                     binary_log::Incident_event::INCIDENT_NONE;
      DBUG_PRINT("debug", ("Just before generate_incident()"));
      DBUG_EXECUTE_IF("incident_database_resync_on_replace",
                      incident= binary_log::Incident_event::INCIDENT_LOST_EVENTS;);
      if (incident)
      {
        Incident_log_event ev(thd, incident);
        const char* err_msg= "Generate an incident log event before "
                             "writing the real event to the binary "
                             "log for testing purposes.";
        if (mysql_bin_log.write_incident(&ev, true/*need_lock_log=true*/,
                                         err_msg))
        {
          res= 1;
          break;
        }
      }
      DBUG_PRINT("debug", ("Just after generate_incident()"));
    }
#endif
  case SQLCOM_INSERT:
  case SQLCOM_REPLACE_SELECT:
  case SQLCOM_INSERT_SELECT:
  {
    DBUG_ASSERT(first_table == all_tables && first_table != 0);
    DBUG_ASSERT(lex->m_sql_cmd != NULL);
    res= lex->m_sql_cmd->execute(thd);
    break;
  }
  case SQLCOM_DELETE:
  case SQLCOM_DELETE_MULTI:
  case SQLCOM_UPDATE:
  case SQLCOM_UPDATE_MULTI:
  {
    DBUG_ASSERT(first_table == all_tables && first_table != 0);
    DBUG_ASSERT(lex->m_sql_cmd != NULL);
    res= lex->m_sql_cmd->execute(thd);
    break;
  }
  case SQLCOM_DROP_TABLE:
  {
    DBUG_ASSERT(first_table == all_tables && first_table != 0);
    if (!lex->drop_temporary)
    {
      if (check_table_access(thd, DROP_ACL, all_tables, FALSE, UINT_MAX, FALSE))
	goto error;				/* purecov: inspected */
    }
    /* DDL and binlog write order are protected by metadata locks. */
    res= mysql_rm_table(thd, first_table, lex->drop_if_exists,
			lex->drop_temporary);
    /* when dropping temporary tables if @@session_track_state_change is ON then
       send the boolean tracker in the OK packet */
    if(!res && lex->drop_temporary)
    {
      if (thd->session_tracker.get_tracker(SESSION_STATE_CHANGE_TRACKER)->is_enabled())
        thd->session_tracker.get_tracker(SESSION_STATE_CHANGE_TRACKER)->mark_as_changed(thd, NULL);
    }
  }
  break;
  case SQLCOM_SHOW_PROCESSLIST:
    if (!thd->security_context()->priv_user().str[0] &&
        check_global_access(thd,PROCESS_ACL))
      break;
    mysqld_list_processes(
      thd,
      (thd->security_context()->check_access(PROCESS_ACL) ?
         NullS :
        thd->security_context()->priv_user().str),
      lex->verbose);
    break;
  case SQLCOM_SHOW_PRIVILEGES:
    res= mysqld_show_privileges(thd);
    break;
  case SQLCOM_SHOW_ENGINE_LOGS:
    {
      if (check_access(thd, FILE_ACL, any_db, NULL, NULL, 0, 0))
	goto error;
      res= ha_show_status(thd, lex->create_info.db_type, HA_ENGINE_LOGS);
      break;
    }
  case SQLCOM_CHANGE_DB:
  {
    const LEX_CSTRING db_str= { select_lex->db,
                                strlen(select_lex->db) };

    if (!mysql_change_db(thd, db_str, FALSE))
      my_ok(thd);

    break;
  }

  case SQLCOM_LOAD:
  {
    DBUG_ASSERT(first_table == all_tables && first_table != 0);
    uint privilege= (lex->duplicates == DUP_REPLACE ?
		     INSERT_ACL | DELETE_ACL : INSERT_ACL) |
                    (lex->local_file ? 0 : FILE_ACL);

    if (lex->local_file)
    {
      if (!thd->get_protocol()->has_client_capability(CLIENT_LOCAL_FILES) ||
          !opt_local_infile)
      {
	my_message(ER_NOT_ALLOWED_COMMAND, ER(ER_NOT_ALLOWED_COMMAND), MYF(0));
	goto error;
      }
    }

    if (check_one_table_access(thd, privilege, all_tables))
      goto error;

    /* Push strict / ignore error handler */
    Ignore_error_handler ignore_handler;
    Strict_error_handler strict_handler;
    if (thd->lex->is_ignore())
      thd->push_internal_handler(&ignore_handler);
    else if (thd->is_strict_mode())
      thd->push_internal_handler(&strict_handler);

    res= mysql_load(thd, lex->exchange, first_table, lex->load_field_list,
                    lex->load_update_list, lex->load_value_list, lex->duplicates,
                    lex->local_file);

    /* Pop ignore / strict error handler */
    if (thd->lex->is_ignore() || thd->is_strict_mode())
      thd->pop_internal_handler();

    break;
  }

  case SQLCOM_SET_OPTION:
  {
    List<set_var_base> *lex_var_list= &lex->var_list;

    if ((check_table_access(thd, SELECT_ACL, all_tables, FALSE, UINT_MAX, FALSE)
         || open_and_lock_tables(thd, all_tables, 0)))
      goto error;
    if (!(res= sql_set_variables(thd, lex_var_list)))
      my_ok(thd);
    else
    {
      /*
        We encountered some sort of error, but no message was sent.
        Send something semi-generic here since we don't know which
        assignment in the list caused the error.
      */
      if (!thd->is_error())
        my_error(ER_WRONG_ARGUMENTS,MYF(0),"SET");
      goto error;
    }

    break;
  }

  case SQLCOM_UNLOCK_TABLES:
    /*
      It is critical for mysqldump --single-transaction --master-data that
      UNLOCK TABLES does not implicitely commit a connection which has only
      done FLUSH TABLES WITH READ LOCK + BEGIN. If this assumption becomes
      false, mysqldump will not work.
    */
    if (thd->variables.option_bits & OPTION_TABLE_LOCK)
    {
      /*
        Can we commit safely? If not, return to avoid releasing
        transactional metadata locks.
      */
      if (trans_check_state(thd))
        DBUG_RETURN(-1);
      res= trans_commit_implicit(thd);
      thd->locked_tables_list.unlock_locked_tables(thd);
      thd->mdl_context.release_transactional_locks();
      thd->variables.option_bits&= ~(OPTION_TABLE_LOCK);
    }
    if (thd->global_read_lock.is_acquired())
      thd->global_read_lock.unlock_global_read_lock(thd);
    if (res)
      goto error;
    my_ok(thd);
    break;
  case SQLCOM_LOCK_TABLES:
    /*
      Can we commit safely? If not, return to avoid releasing
      transactional metadata locks.
    */
    if (trans_check_state(thd))
      DBUG_RETURN(-1);
    /* We must end the transaction first, regardless of anything */
    res= trans_commit_implicit(thd);
    thd->locked_tables_list.unlock_locked_tables(thd);
    /* Release transactional metadata locks. */
    thd->mdl_context.release_transactional_locks();
    if (res)
      goto error;

    /*
      Here we have to pre-open temporary tables for LOCK TABLES.

      CF_PREOPEN_TMP_TABLES is not set for this SQL statement simply
      because LOCK TABLES calls close_thread_tables() as a first thing
      (it's called from unlock_locked_tables() above). So even if
      CF_PREOPEN_TMP_TABLES was set and the tables would be pre-opened
      in a usual way, they would have been closed.
    */

    if (open_temporary_tables(thd, all_tables))
      goto error;

    if (lock_tables_precheck(thd, all_tables))
      goto error;

    thd->variables.option_bits|= OPTION_TABLE_LOCK;

    res= lock_tables_open_and_lock_tables(thd, all_tables);

    if (res)
    {
      thd->variables.option_bits&= ~(OPTION_TABLE_LOCK);
    }
    else
    {
      if (thd->variables.query_cache_wlock_invalidate)
        query_cache.invalidate_locked_for_write(first_table);
      my_ok(thd);
    }
    break;
  case SQLCOM_CREATE_DB:
  {
    /*
      As mysql_create_db() may modify HA_CREATE_INFO structure passed to
      it, we need to use a copy of LEX::create_info to make execution
      prepared statement- safe.
    */
    HA_CREATE_INFO create_info(lex->create_info);
    char *alias;
    if (!(alias=thd->strmake(lex->name.str, lex->name.length)) ||
        (check_and_convert_db_name(&lex->name, FALSE) != IDENT_NAME_OK))
      break;
    /*
      If in a slave thread :
      CREATE DATABASE DB was certainly not preceded by USE DB.
      For that reason, db_ok() in sql/slave.cc did not check the
      do_db/ignore_db. And as this query involves no tables, tables_ok()
      above was not called. So we have to check rules again here.
    */
#ifdef HAVE_REPLICATION
    if (!db_stmt_db_ok(thd, lex->name.str))
    {
      my_message(ER_SLAVE_IGNORED_TABLE, ER(ER_SLAVE_IGNORED_TABLE), MYF(0));
      break;
    }
#endif
    if (check_access(thd, CREATE_ACL, lex->name.str, NULL, NULL, 1, 0))
      break;
    res= mysql_create_db(thd,(lower_case_table_names == 2 ? alias :
                              lex->name.str), &create_info, 0);
    break;
  }
  case SQLCOM_DROP_DB:
  {
    if (check_and_convert_db_name(&lex->name, FALSE) != IDENT_NAME_OK)
      break;
    /*
      If in a slave thread :
      DROP DATABASE DB may not be preceded by USE DB.
      For that reason, maybe db_ok() in sql/slave.cc did not check the 
      do_db/ignore_db. And as this query involves no tables, tables_ok()
      above was not called. So we have to check rules again here.
    */
#ifdef HAVE_REPLICATION
    if (!db_stmt_db_ok(thd, lex->name.str))
    {
      my_message(ER_SLAVE_IGNORED_TABLE, ER(ER_SLAVE_IGNORED_TABLE), MYF(0));
      break;
    }
#endif
    if (check_access(thd, DROP_ACL, lex->name.str, NULL, NULL, 1, 0))
      break;
    res= mysql_rm_db(thd, to_lex_cstring(lex->name), lex->drop_if_exists, 0);
    break;
  }
  case SQLCOM_ALTER_DB_UPGRADE:
  {
    LEX_STRING *db= & lex->name;
#ifdef HAVE_REPLICATION
    if (!db_stmt_db_ok(thd, lex->name.str))
    {
      res= 1;
      my_message(ER_SLAVE_IGNORED_TABLE, ER(ER_SLAVE_IGNORED_TABLE), MYF(0));
      break;
    }
#endif
    if (check_and_convert_db_name(db, FALSE) != IDENT_NAME_OK)
      break;
    if (check_access(thd, ALTER_ACL, db->str, NULL, NULL, 1, 0) ||
        check_access(thd, DROP_ACL, db->str, NULL, NULL, 1, 0) ||
        check_access(thd, CREATE_ACL, db->str, NULL, NULL, 1, 0))
    {
      res= 1;
      break;
    }
    LEX_CSTRING db_name= {db->str, db->length};
    res= mysql_upgrade_db(thd, db_name);
    if (!res)
      my_ok(thd);
    break;
  }
  case SQLCOM_ALTER_DB:
  {
    LEX_STRING *db= &lex->name;
    HA_CREATE_INFO create_info(lex->create_info);
    if (check_and_convert_db_name(db, FALSE) != IDENT_NAME_OK)
      break;
    /*
      If in a slave thread :
      ALTER DATABASE DB may not be preceded by USE DB.
      For that reason, maybe db_ok() in sql/slave.cc did not check the
      do_db/ignore_db. And as this query involves no tables, tables_ok()
      above was not called. So we have to check rules again here.
    */
#ifdef HAVE_REPLICATION
    if (!db_stmt_db_ok(thd, lex->name.str))
    {
      my_message(ER_SLAVE_IGNORED_TABLE, ER(ER_SLAVE_IGNORED_TABLE), MYF(0));
      break;
    }
#endif
    if (check_access(thd, ALTER_ACL, db->str, NULL, NULL, 1, 0))
      break;
    res= mysql_alter_db(thd, db->str, &create_info);
    break;
  }
  case SQLCOM_SHOW_CREATE_DB:
  {
    DBUG_EXECUTE_IF("4x_server_emul",
                    my_error(ER_UNKNOWN_ERROR, MYF(0)); goto error;);
    if (check_and_convert_db_name(&lex->name, TRUE) != IDENT_NAME_OK)
      break;
    res= mysqld_show_create_db(thd, lex->name.str, &lex->create_info);
    break;
  }
  case SQLCOM_CREATE_EVENT:
  case SQLCOM_ALTER_EVENT:
  #ifndef EMBEDDED_LIBRARY
  do
  {
    DBUG_ASSERT(lex->event_parse_data);
    if (lex->table_or_sp_used())
    {
      my_error(ER_NOT_SUPPORTED_YET, MYF(0), "Usage of subqueries or stored "
               "function calls as part of this statement");
      break;
    }

    res= sp_process_definer(thd);
    if (res)
      break;

    switch (lex->sql_command) {
    case SQLCOM_CREATE_EVENT:
    {
      bool if_not_exists= (lex->create_info.options &
                           HA_LEX_CREATE_IF_NOT_EXISTS);
      res= Events::create_event(thd, lex->event_parse_data, if_not_exists);
      break;
    }
    case SQLCOM_ALTER_EVENT:
    {
      LEX_STRING db_lex_str= NULL_STR;
      if (lex->spname)
      {
        db_lex_str.str= const_cast<char*>(lex->spname->m_db.str);
        db_lex_str.length= lex->spname->m_db.length;
      }

      res= Events::update_event(thd, lex->event_parse_data,
                                lex->spname ? &db_lex_str : NULL,
                                lex->spname ? &lex->spname->m_name : NULL);
      break;
    }
    default:
      DBUG_ASSERT(0);
    }
    DBUG_PRINT("info",("DDL error code=%d", res));
    if (!res)
      my_ok(thd);

  } while (0);
  /* Don't do it, if we are inside a SP */
  if (!thd->sp_runtime_ctx)
  {
    delete lex->sphead;
    lex->sphead= NULL;
  }
  /* lex->unit->cleanup() is called outside, no need to call it here */
  break;
  case SQLCOM_SHOW_CREATE_EVENT:
  {
    LEX_STRING db_lex_str= {const_cast<char*>(lex->spname->m_db.str),
                              lex->spname->m_db.length};
    res= Events::show_create_event(thd, db_lex_str,
                                   lex->spname->m_name);
    break;
  }
  case SQLCOM_DROP_EVENT:
  {
    LEX_STRING db_lex_str= {const_cast<char*>(lex->spname->m_db.str),
                              lex->spname->m_db.length};
    if (!(res= Events::drop_event(thd,
                                  db_lex_str, lex->spname->m_name,
                                  lex->drop_if_exists)))
        my_ok(thd);
    break;
  }
#else
    my_error(ER_NOT_SUPPORTED_YET,MYF(0),"embedded server");
    break;
#endif
  case SQLCOM_CREATE_FUNCTION:                  // UDF function
  {
    if (check_access(thd, INSERT_ACL, "mysql", NULL, NULL, 1, 0))
      break;
#ifdef HAVE_DLOPEN
    if (!(res = mysql_create_function(thd, &lex->udf)))
      my_ok(thd);
#else
    my_error(ER_CANT_OPEN_LIBRARY, MYF(0), lex->udf.dl, 0, "feature disabled");
    res= TRUE;
#endif
    break;
  }
#ifndef NO_EMBEDDED_ACCESS_CHECKS
  case SQLCOM_CREATE_USER:
  {
    if (check_access(thd, INSERT_ACL, "mysql", NULL, NULL, 1, 1) &&
        check_global_access(thd,CREATE_USER_ACL))
      break;
    /* Conditionally writes to binlog */
    HA_CREATE_INFO create_info(lex->create_info);
    if (!(res = mysql_create_user(thd, lex->users_list, create_info.options & HA_LEX_CREATE_IF_NOT_EXISTS)))
      my_ok(thd);
    break;
  }
  case SQLCOM_DROP_USER:
  {
    if (check_access(thd, DELETE_ACL, "mysql", NULL, NULL, 1, 1) &&
        check_global_access(thd,CREATE_USER_ACL))
      break;
    /* Conditionally writes to binlog */
    if (!(res = mysql_drop_user(thd, lex->users_list, lex->drop_if_exists)))
      my_ok(thd);
    break;
  }
  case SQLCOM_RENAME_USER:
  {
    if (check_access(thd, UPDATE_ACL, "mysql", NULL, NULL, 1, 1) &&
        check_global_access(thd,CREATE_USER_ACL))
      break;
    /* Conditionally writes to binlog */
    if (!(res= mysql_rename_user(thd, lex->users_list)))
      my_ok(thd);
    break;
  }
  case SQLCOM_REVOKE_ALL:
  {
    if (check_access(thd, UPDATE_ACL, "mysql", NULL, NULL, 1, 1) &&
        check_global_access(thd,CREATE_USER_ACL))
      break;

    /* Replicate current user as grantor */
    thd->binlog_invoker();

    /* Conditionally writes to binlog */
    if (!(res = mysql_revoke_all(thd, lex->users_list)))
      my_ok(thd);
    break;
  }
  case SQLCOM_REVOKE:
  case SQLCOM_GRANT:
  {
    if (lex->type != TYPE_ENUM_PROXY &&
        check_access(thd, lex->grant | lex->grant_tot_col | GRANT_ACL,
                     first_table ?  first_table->db : select_lex->db,
                     first_table ? &first_table->grant.privilege : NULL,
                     first_table ? &first_table->grant.m_internal : NULL,
                     first_table ? 0 : 1, 0))
      goto error;

    /* Replicate current user as grantor */
    thd->binlog_invoker();

    if (thd->security_context()->user().str)            // If not replication
    {
      LEX_USER *user, *tmp_user;
      bool first_user= TRUE;

      List_iterator <LEX_USER> user_list(lex->users_list);
      while ((tmp_user= user_list++))
      {
        if (!(user= get_current_user(thd, tmp_user)))
          goto error;
        if (specialflag & SPECIAL_NO_RESOLVE &&
            hostname_requires_resolving(user->host.str))
          push_warning(thd, Sql_condition::SL_WARNING,
                       ER_WARN_HOSTNAME_WONT_WORK,
                       ER(ER_WARN_HOSTNAME_WONT_WORK));
        // Are we trying to change a password of another user
        DBUG_ASSERT(user->host.str != 0);

        /*
          GRANT/REVOKE PROXY has the target user as a first entry in the list. 
         */
        if (lex->type == TYPE_ENUM_PROXY && first_user)
        {
          first_user= FALSE;
          if (acl_check_proxy_grant_access (thd, user->host.str, user->user.str,
                                        lex->grant & GRANT_ACL))
            goto error;
        } 
        else if (is_acl_user(user->host.str, user->user.str) &&
                 user->auth.str &&
                 check_change_password (thd, user->host.str, user->user.str,
                                        user->auth.str,
                                        user->auth.length))
          goto error;
      }
    }
    if (first_table)
    {
      if (lex->type == TYPE_ENUM_PROCEDURE ||
          lex->type == TYPE_ENUM_FUNCTION)
      {
        uint grants= lex->all_privileges 
		   ? (PROC_ACLS & ~GRANT_ACL) | (lex->grant & GRANT_ACL)
		   : lex->grant;
        if (check_grant_routine(thd, grants | GRANT_ACL, all_tables,
                                lex->type == TYPE_ENUM_PROCEDURE, 0))
	  goto error;
        /* Conditionally writes to binlog */
        res= mysql_routine_grant(thd, all_tables,
                                 lex->type == TYPE_ENUM_PROCEDURE, 
                                 lex->users_list, grants,
                                 lex->sql_command == SQLCOM_REVOKE, TRUE);
        if (!res)
          my_ok(thd);
      }
      else
      {
	if (check_grant(thd,(lex->grant | lex->grant_tot_col | GRANT_ACL),
                        all_tables, FALSE, UINT_MAX, FALSE))
	  goto error;
        /* Conditionally writes to binlog */
        res= mysql_table_grant(thd, all_tables, lex->users_list,
			       lex->columns, lex->grant,
			       lex->sql_command == SQLCOM_REVOKE);
      }
    }
    else
    {
      if (lex->columns.elements || (lex->type && lex->type != TYPE_ENUM_PROXY))
      {
	my_message(ER_ILLEGAL_GRANT_FOR_TABLE, ER(ER_ILLEGAL_GRANT_FOR_TABLE),
                   MYF(0));
        goto error;
      }
      else
      {
        /* Conditionally writes to binlog */
        res = mysql_grant(thd, select_lex->db, lex->users_list, lex->grant,
                          lex->sql_command == SQLCOM_REVOKE,
                          lex->type == TYPE_ENUM_PROXY);
      }
      if (!res)
      {
	if (lex->sql_command == SQLCOM_GRANT)
	{
	  List_iterator <LEX_USER> str_list(lex->users_list);
	  LEX_USER *user, *tmp_user;
	  while ((tmp_user=str_list++))
          {
            if (!(user= get_current_user(thd, tmp_user)))
              goto error;
	    reset_mqh(user, 0);
          }
	}
      }
    }
    break;
  }
#endif /*!NO_EMBEDDED_ACCESS_CHECKS*/
  case SQLCOM_RESET:
    /*
      RESET commands are never written to the binary log, so we have to
      initialize this variable because RESET shares the same code as FLUSH
    */
    lex->no_write_to_binlog= 1;
  case SQLCOM_FLUSH:
  {
    int write_to_binlog;
    if (check_global_access(thd,RELOAD_ACL))
      goto error;

    if (first_table && lex->type & REFRESH_READ_LOCK)
    {
      /* Check table-level privileges. */
      if (check_table_access(thd, LOCK_TABLES_ACL | SELECT_ACL, all_tables,
                             FALSE, UINT_MAX, FALSE))
        goto error;
      if (flush_tables_with_read_lock(thd, all_tables))
        goto error;
      my_ok(thd);
      break;
    }
    else if (first_table && lex->type & REFRESH_FOR_EXPORT)
    {
      /* Check table-level privileges. */
      if (check_table_access(thd, LOCK_TABLES_ACL | SELECT_ACL, all_tables,
                             FALSE, UINT_MAX, FALSE))
        goto error;
      if (flush_tables_for_export(thd, all_tables))
        goto error;
      my_ok(thd);
      break;
    }

    /*
      reload_acl_and_cache() will tell us if we are allowed to write to the
      binlog or not.
    */
    if (!reload_acl_and_cache(thd, lex->type, first_table, &write_to_binlog))
    {
      /*
        We WANT to write and we CAN write.
        ! we write after unlocking the table.
      */
      /*
        Presumably, RESET and binlog writing doesn't require synchronization
      */

      if (write_to_binlog > 0)  // we should write
      { 
        if (!lex->no_write_to_binlog)
          res= write_bin_log(thd, false, thd->query().str, thd->query().length);
      } else if (write_to_binlog < 0) 
      {
        /* 
           We should not write, but rather report error because 
           reload_acl_and_cache binlog interactions failed 
         */
        res= 1;
      } 

      if (!res)
        my_ok(thd);
    } 
    
    break;
  }
  case SQLCOM_KILL:
  {
    Item *it= lex->kill_value_list.head();

    if (lex->table_or_sp_used())
    {
      my_error(ER_NOT_SUPPORTED_YET, MYF(0), "Usage of subqueries or stored "
               "function calls as part of this statement");
      goto error;
    }

    if ((!it->fixed && it->fix_fields(lex->thd, &it)) || it->check_cols(1))
    {
      my_error(ER_SET_CONSTANTS_ONLY, MYF(0));
      goto error;
    }

    my_thread_id thread_id= static_cast<my_thread_id>(it->val_int());
    if (thd->is_error())
      goto error;

    sql_kill(thd, thread_id, lex->type & ONLY_KILL_QUERY);
    break;
  }
#ifndef NO_EMBEDDED_ACCESS_CHECKS
  case SQLCOM_SHOW_GRANTS:
  {
    LEX_USER *grant_user= get_current_user(thd, lex->grant_user);
    if (!grant_user)
      goto error;
    if (!strcmp(thd->security_context()->priv_user().str,
                grant_user->user.str) ||
        !check_access(thd, SELECT_ACL, "mysql", NULL, NULL, 1, 0))
    {
      res = mysql_show_grants(thd, grant_user);
    }
    break;
  }
  case SQLCOM_SHOW_CREATE_USER:
  {
    LEX_USER *show_user= get_current_user(thd, lex->grant_user);
    if (!(strcmp(thd->security_context()->priv_user().str, show_user->user.str) ||
         my_strcasecmp(system_charset_info, show_user->host.str,
                              thd->security_context()->priv_host().str)) ||
        !check_access(thd, SELECT_ACL, "mysql", NULL, NULL, 1, 0))
      res= mysql_show_create_user(thd, show_user);
    break;
  }
#endif
  case SQLCOM_BEGIN:
    if (trans_begin(thd, lex->start_transaction_opt))
      goto error;
    my_ok(thd);
    break;
  case SQLCOM_COMMIT:
  {
    DBUG_ASSERT(thd->lock == NULL ||
                thd->locked_tables_mode == LTM_LOCK_TABLES);
    bool tx_chain= (lex->tx_chain == TVL_YES ||
                    (thd->variables.completion_type == 1 &&
                     lex->tx_chain != TVL_NO));
    bool tx_release= (lex->tx_release == TVL_YES ||
                      (thd->variables.completion_type == 2 &&
                       lex->tx_release != TVL_NO));
    if (trans_commit(thd))
      goto error;
    thd->mdl_context.release_transactional_locks();
    /* Begin transaction with the same isolation level. */
    if (tx_chain)
    {
      if (trans_begin(thd))
      goto error;
    }
    else
    {
      /* Reset the isolation level and access mode if no chaining transaction.*/
      trans_reset_one_shot_chistics(thd);
    }
    /* Disconnect the current client connection. */
    if (tx_release)
      thd->killed= THD::KILL_CONNECTION;
    my_ok(thd);
    break;
  }
  case SQLCOM_ROLLBACK:
  {
    DBUG_ASSERT(thd->lock == NULL ||
                thd->locked_tables_mode == LTM_LOCK_TABLES);
    bool tx_chain= (lex->tx_chain == TVL_YES ||
                    (thd->variables.completion_type == 1 &&
                     lex->tx_chain != TVL_NO));
    bool tx_release= (lex->tx_release == TVL_YES ||
                      (thd->variables.completion_type == 2 &&
                       lex->tx_release != TVL_NO));
    if (trans_rollback(thd))
      goto error;
    thd->mdl_context.release_transactional_locks();
    /* Begin transaction with the same isolation level. */
    if (tx_chain)
    {
      if (trans_begin(thd))
        goto error;
    }
    else
    {
      /* Reset the isolation level and access mode if no chaining transaction.*/
      trans_reset_one_shot_chistics(thd);
    }
    /* Disconnect the current client connection. */
    if (tx_release)
      thd->killed= THD::KILL_CONNECTION;
    my_ok(thd);
    break;
  }
  case SQLCOM_RELEASE_SAVEPOINT:
    if (trans_release_savepoint(thd, lex->ident))
      goto error;
    my_ok(thd);
    break;
  case SQLCOM_ROLLBACK_TO_SAVEPOINT:
    if (trans_rollback_to_savepoint(thd, lex->ident))
      goto error;
    my_ok(thd);
    break;
  case SQLCOM_SAVEPOINT:
    if (trans_savepoint(thd, lex->ident))
      goto error;
    my_ok(thd);
    break;
  case SQLCOM_CREATE_PROCEDURE:
  case SQLCOM_CREATE_SPFUNCTION:
  {
    uint namelen;
    char *name;

    DBUG_ASSERT(lex->sphead != 0);
    DBUG_ASSERT(lex->sphead->m_db.str); /* Must be initialized in the parser */
    /*
      Verify that the database name is allowed, optionally
      lowercase it.
    */
    if (check_and_convert_db_name(&lex->sphead->m_db, FALSE) != IDENT_NAME_OK)
      goto error;

    if (check_access(thd, CREATE_PROC_ACL, lex->sphead->m_db.str,
                     NULL, NULL, 0, 0))
      goto error;

    name= lex->sphead->name(&namelen);
#ifdef HAVE_DLOPEN
    if (lex->sphead->m_type == SP_TYPE_FUNCTION)
    {
      udf_func *udf = find_udf(name, namelen);

      if (udf)
      {
        my_error(ER_UDF_EXISTS, MYF(0), name);
        goto error;
      }
    }
#endif

    if (sp_process_definer(thd))
      goto error;

    /*
      Record the CURRENT_USER in binlog. The CURRENT_USER is used on slave to
      grant default privileges when sp_automatic_privileges variable is set.
    */
    thd->binlog_invoker();

    if (! (res= sp_create_routine(thd, lex->sphead)))
    {
#ifndef NO_EMBEDDED_ACCESS_CHECKS
      /* only add privileges if really neccessary */

      Security_context security_context;
      bool restore_backup_context= false;
      Security_context *backup= NULL;
      /*
        We're going to issue an implicit GRANT statement so we close all
        open tables. We have to keep metadata locks as this ensures that
        this statement is atomic against concurent FLUSH TABLES WITH READ
        LOCK. Deadlocks which can arise due to fact that this implicit
        statement takes metadata locks should be detected by a deadlock
        detector in MDL subsystem and reported as errors.

        No need to commit/rollback statement transaction, it's not started.

        TODO: Long-term we should either ensure that implicit GRANT statement
              is written into binary log as a separate statement or make both
              creation of routine and implicit GRANT parts of one fully atomic
              statement.
      */
      DBUG_ASSERT(thd->get_transaction()->is_empty(Transaction_ctx::STMT));
      close_thread_tables(thd);
      /*
        Check if invoker exists on slave, then use invoker privilege to
        insert routine privileges to mysql.procs_priv. If invoker is not
        available then consider using definer.

        Check if the definer exists on slave,
        then use definer privilege to insert routine privileges to mysql.procs_priv.

        For current user of SQL thread has GLOBAL_ACL privilege,
        which doesn't any check routine privileges,
        so no routine privilege record  will insert into mysql.procs_priv.
      */

      if (thd->slave_thread)
      {
        LEX_CSTRING current_user;
        LEX_CSTRING current_host;
        if (thd->has_invoker())
        {
          current_host= thd->get_invoker_host();
          current_user= thd->get_invoker_user();
        }
        else
        {
          current_host= lex->definer->host;
          current_user= lex->definer->user;
        }
        if (is_acl_user(current_host.str, current_user.str))
        {
          security_context.change_security_context(thd,
                                                   current_user,
                                                   current_host,
                                                   &thd->lex->sphead->m_db,
                                                   &backup);
          restore_backup_context= true;
        }
      }

      if (sp_automatic_privileges && !opt_noacl &&
          check_routine_access(thd, DEFAULT_CREATE_PROC_ACLS,
                               lex->sphead->m_db.str, name,
                               lex->sql_command == SQLCOM_CREATE_PROCEDURE, 1))
      {
        if (sp_grant_privileges(thd, lex->sphead->m_db.str, name,
                                lex->sql_command == SQLCOM_CREATE_PROCEDURE))
          push_warning(thd, Sql_condition::SL_WARNING,
                       ER_PROC_AUTO_GRANT_FAIL, ER(ER_PROC_AUTO_GRANT_FAIL));
        thd->clear_error();
      }

      /*
        Restore current user with GLOBAL_ACL privilege of SQL thread
      */ 
      if (restore_backup_context)
      {
        DBUG_ASSERT(thd->slave_thread == 1);
        thd->security_context()->restore_security_context(thd, backup);
      }
#endif
      my_ok(thd);
    }
    break; /* break super switch */
  } /* end case group bracket */
  case SQLCOM_CALL:
    {
      sp_head *sp;

      /* Here we check for the execute privilege on stored procedure. */
      if (check_routine_access(thd, EXECUTE_ACL, lex->spname->m_db.str,
                               lex->spname->m_name.str,
                               lex->sql_command == SQLCOM_CALL, 0))
        goto error;

      /*
        This will cache all SP and SF and open and lock all tables
        required for execution.
      */
      if (check_table_access(thd, SELECT_ACL, all_tables, FALSE,
                             UINT_MAX, FALSE) ||
          open_and_lock_tables(thd, all_tables, 0))
       goto error;

      /*
        By this moment all needed SPs should be in cache so no need to look 
        into DB. 
      */
      if (!(sp= sp_find_routine(thd, SP_TYPE_PROCEDURE, lex->spname,
                                &thd->sp_proc_cache, TRUE)))
      {
	my_error(ER_SP_DOES_NOT_EXIST, MYF(0), "PROCEDURE",
                 lex->spname->m_qname.str);
	goto error;
      }
      else
      {
	ha_rows select_limit;
        /* bits that should be cleared in thd->server_status */
	uint bits_to_be_cleared= 0;
        /*
          Check that the stored procedure doesn't contain Dynamic SQL
          and doesn't return result sets: such stored procedures can't
          be called from a function or trigger.
        */
        if (thd->in_sub_stmt)
        {
          const char *where= (thd->in_sub_stmt & SUB_STMT_TRIGGER ?
                              "trigger" : "function");
          if (sp->is_not_allowed_in_function(where))
            goto error;
        }

#ifndef EMBEDDED_LIBRARY
        if (mysql_audit_notify(thd,
                              AUDIT_EVENT(MYSQL_AUDIT_STORED_PROGRAM_EXECUTE),
                              lex->spname->m_db.str,
                              lex->spname->m_name.str,
                              NULL))
        {
          goto error;
        }
#endif /* !EMBEDDED_LIBRARY */

	if (sp->m_flags & sp_head::MULTI_RESULTS)
	{
	  if (!thd->get_protocol()->has_client_capability(CLIENT_MULTI_RESULTS))
	  {
            /*
              The client does not support multiple result sets being sent
              back
            */
	    my_error(ER_SP_BADSELECT, MYF(0), sp->m_qname.str);
	    goto error;
	  }
          /*
            If SERVER_MORE_RESULTS_EXISTS is not set,
            then remember that it should be cleared
          */
	  bits_to_be_cleared= (~thd->server_status &
                               SERVER_MORE_RESULTS_EXISTS);
	  thd->server_status|= SERVER_MORE_RESULTS_EXISTS;
	}

	if (check_routine_access(thd, EXECUTE_ACL,
				 sp->m_db.str, sp->m_name.str, TRUE, FALSE))
	{
	  goto error;
	}
	select_limit= thd->variables.select_limit;
	thd->variables.select_limit= HA_POS_ERROR;

        /*
          We never write CALL statements into binlog:
           - If the mode is non-prelocked, each statement will be logged
             separately.
           - If the mode is prelocked, the invoking statement will care
             about writing into binlog.
          So just execute the statement.
        */
	res= sp->execute_procedure(thd, &lex->call_value_list);

	thd->variables.select_limit= select_limit;

        thd->server_status&= ~bits_to_be_cleared;

	if (!res)
        {
          my_ok(thd, (thd->get_row_count_func() < 0) ? 0 : thd->get_row_count_func());
        }
	else
        {
          DBUG_ASSERT(thd->is_error() || thd->killed);
	  goto error;		// Substatement should already have sent error
        }
      }
      break;
    }
  case SQLCOM_ALTER_PROCEDURE:
  case SQLCOM_ALTER_FUNCTION:
    {
      if (check_routine_access(thd, ALTER_PROC_ACL, lex->spname->m_db.str,
                               lex->spname->m_name.str,
                               lex->sql_command == SQLCOM_ALTER_PROCEDURE,
                               false))
        goto error;

      enum_sp_type sp_type= (lex->sql_command == SQLCOM_ALTER_PROCEDURE) ?
                            SP_TYPE_PROCEDURE : SP_TYPE_FUNCTION;
      /*
        Note that if you implement the capability of ALTER FUNCTION to
        alter the body of the function, this command should be made to
        follow the restrictions that log-bin-trust-function-creators=0
        already puts on CREATE FUNCTION.
      */
      /* Conditionally writes to binlog */
      int sp_result= sp_update_routine(thd, sp_type, lex->spname,
                                       &lex->sp_chistics);
      if (thd->killed)
        goto error;
      switch (sp_result)
      {
      case SP_OK:
	my_ok(thd);
	break;
      case SP_KEY_NOT_FOUND:
	my_error(ER_SP_DOES_NOT_EXIST, MYF(0),
                 SP_COM_STRING(lex), lex->spname->m_qname.str);
	goto error;
      default:
	my_error(ER_SP_CANT_ALTER, MYF(0),
                 SP_COM_STRING(lex), lex->spname->m_qname.str);
	goto error;
      }
      break;
    }
  case SQLCOM_DROP_PROCEDURE:
  case SQLCOM_DROP_FUNCTION:
    {
#ifdef HAVE_DLOPEN
      if (lex->sql_command == SQLCOM_DROP_FUNCTION &&
          ! lex->spname->m_explicit_name)
      {
        /* DROP FUNCTION <non qualified name> */
        udf_func *udf = find_udf(lex->spname->m_name.str,
                                 lex->spname->m_name.length);
        if (udf)
        {
          if (check_access(thd, DELETE_ACL, "mysql", NULL, NULL, 1, 0))
            goto error;

          if (!(res = mysql_drop_function(thd, &lex->spname->m_name)))
          {
            my_ok(thd);
            break;
          }
          my_error(ER_SP_DROP_FAILED, MYF(0),
                   "FUNCTION (UDF)", lex->spname->m_name.str);
          goto error;
        }

        if (lex->spname->m_db.str == NULL)
        {
          if (lex->drop_if_exists)
          {
            push_warning_printf(thd, Sql_condition::SL_NOTE,
                                ER_SP_DOES_NOT_EXIST, ER(ER_SP_DOES_NOT_EXIST),
                                "FUNCTION (UDF)", lex->spname->m_name.str);
            res= FALSE;
            my_ok(thd);
            break;
          }
          my_error(ER_SP_DOES_NOT_EXIST, MYF(0),
                   "FUNCTION (UDF)", lex->spname->m_name.str);
          goto error;
        }
        /* Fall thought to test for a stored function */
      }
#endif

      const char *db= lex->spname->m_db.str;
      char *name= lex->spname->m_name.str;

      if (check_routine_access(thd, ALTER_PROC_ACL, db, name,
                               lex->sql_command == SQLCOM_DROP_PROCEDURE,
                               false))
        goto error;

      enum_sp_type sp_type= (lex->sql_command == SQLCOM_DROP_PROCEDURE) ?
                            SP_TYPE_PROCEDURE : SP_TYPE_FUNCTION;

      /* Conditionally writes to binlog */
      int sp_result= sp_drop_routine(thd, sp_type, lex->spname);

#ifndef NO_EMBEDDED_ACCESS_CHECKS
      /*
        We're going to issue an implicit REVOKE statement so we close all
        open tables. We have to keep metadata locks as this ensures that
        this statement is atomic against concurent FLUSH TABLES WITH READ
        LOCK. Deadlocks which can arise due to fact that this implicit
        statement takes metadata locks should be detected by a deadlock
        detector in MDL subsystem and reported as errors.

        No need to commit/rollback statement transaction, it's not started.

        TODO: Long-term we should either ensure that implicit REVOKE statement
              is written into binary log as a separate statement or make both
              dropping of routine and implicit REVOKE parts of one fully atomic
              statement.
      */
      DBUG_ASSERT(thd->get_transaction()->is_empty(Transaction_ctx::STMT));
      close_thread_tables(thd);

      if (sp_result != SP_KEY_NOT_FOUND &&
          sp_automatic_privileges && !opt_noacl &&
          sp_revoke_privileges(thd, db, name,
                               lex->sql_command == SQLCOM_DROP_PROCEDURE))
      {
        push_warning(thd, Sql_condition::SL_WARNING,
                     ER_PROC_AUTO_REVOKE_FAIL,
                     ER(ER_PROC_AUTO_REVOKE_FAIL));
        /* If this happens, an error should have been reported. */
        goto error;
      }
#endif

      res= sp_result;
      switch (sp_result) {
      case SP_OK:
	my_ok(thd);
	break;
      case SP_KEY_NOT_FOUND:
	if (lex->drop_if_exists)
	{
          res= write_bin_log(thd, true, thd->query().str, thd->query().length);
	  push_warning_printf(thd, Sql_condition::SL_NOTE,
			      ER_SP_DOES_NOT_EXIST, ER(ER_SP_DOES_NOT_EXIST),
                              SP_COM_STRING(lex), lex->spname->m_qname.str);
          if (!res)
            my_ok(thd);
	  break;
	}
	my_error(ER_SP_DOES_NOT_EXIST, MYF(0),
                 SP_COM_STRING(lex), lex->spname->m_qname.str);
	goto error;
      default:
	my_error(ER_SP_DROP_FAILED, MYF(0),
                 SP_COM_STRING(lex), lex->spname->m_qname.str);
	goto error;
      }
      break;
    }
  case SQLCOM_SHOW_CREATE_PROC:
    {
      if (sp_show_create_routine(thd, SP_TYPE_PROCEDURE, lex->spname))
        goto error;
      break;
    }
  case SQLCOM_SHOW_CREATE_FUNC:
    {
      if (sp_show_create_routine(thd, SP_TYPE_FUNCTION, lex->spname))
	goto error;
      break;
    }
  case SQLCOM_SHOW_PROC_CODE:
  case SQLCOM_SHOW_FUNC_CODE:
    {
#ifndef DBUG_OFF
      sp_head *sp;
      enum_sp_type sp_type= (lex->sql_command == SQLCOM_SHOW_PROC_CODE) ?
                            SP_TYPE_PROCEDURE : SP_TYPE_FUNCTION;

      if (sp_cache_routine(thd, sp_type, lex->spname, false, &sp))
        goto error;
      if (!sp || sp->show_routine_code(thd))
      {
        /* We don't distinguish between errors for now */
        my_error(ER_SP_DOES_NOT_EXIST, MYF(0),
                 SP_COM_STRING(lex), lex->spname->m_name.str);
        goto error;
      }
      break;
#else
      my_error(ER_FEATURE_DISABLED, MYF(0),
               "SHOW PROCEDURE|FUNCTION CODE", "--with-debug");
      goto error;
#endif // ifndef DBUG_OFF
    }
  case SQLCOM_SHOW_CREATE_TRIGGER:
    {
      if (lex->spname->m_name.length > NAME_LEN)
      {
        my_error(ER_TOO_LONG_IDENT, MYF(0), lex->spname->m_name.str);
        goto error;
      }

      if (show_create_trigger(thd, lex->spname))
        goto error; /* Error has been already logged. */

      break;
    }
  case SQLCOM_CREATE_VIEW:
    {
      /*
        Note: SQLCOM_CREATE_VIEW also handles 'ALTER VIEW' commands
        as specified through the thd->lex->create_view_mode flag.
      */
      res= mysql_create_view(thd, first_table, thd->lex->create_view_mode);
      break;
    }
  case SQLCOM_DROP_VIEW:
    {
      if (check_table_access(thd, DROP_ACL, all_tables, FALSE, UINT_MAX, FALSE))
        goto error;
      /* Conditionally writes to binlog. */
      res= mysql_drop_view(thd, first_table, thd->lex->drop_mode);
      break;
    }
  case SQLCOM_CREATE_TRIGGER:
  {
    /* Conditionally writes to binlog. */
    res= mysql_create_or_drop_trigger(thd, all_tables, 1);

    break;
  }
  case SQLCOM_DROP_TRIGGER:
  {
    /* Conditionally writes to binlog. */
    res= mysql_create_or_drop_trigger(thd, all_tables, 0);
    break;
  }
  case SQLCOM_ALTER_TABLESPACE:
    if (check_global_access(thd, CREATE_TABLESPACE_ACL))
      break;
    if (!(res= mysql_alter_tablespace(thd, lex->alter_tablespace_info)))
      my_ok(thd);
    break;
  case SQLCOM_BINLOG_BASE64_EVENT:
  {
#ifndef EMBEDDED_LIBRARY
    mysql_client_binlog_statement(thd);
#else /* EMBEDDED_LIBRARY */
    my_error(ER_OPTION_PREVENTS_STATEMENT, MYF(0), "embedded");
#endif /* EMBEDDED_LIBRARY */
    break;
  }
  case SQLCOM_EXPLAIN_OTHER:
  {
    /* EXPLAIN FOR CONNECTION <id> */
    mysql_explain_other(thd);
    break;
  }
  case SQLCOM_ANALYZE:
  case SQLCOM_CHECK:
  case SQLCOM_OPTIMIZE:
  case SQLCOM_REPAIR:
  case SQLCOM_TRUNCATE:
  case SQLCOM_ALTER_TABLE:
  case SQLCOM_HA_OPEN:
  case SQLCOM_HA_READ:
  case SQLCOM_HA_CLOSE:
    DBUG_ASSERT(first_table == all_tables && first_table != 0);
    /* fall through */
  case SQLCOM_CREATE_SERVER:
  case SQLCOM_ALTER_SERVER:
  case SQLCOM_DROP_SERVER:
  case SQLCOM_SIGNAL:
  case SQLCOM_RESIGNAL:
  case SQLCOM_GET_DIAGNOSTICS:
  case SQLCOM_CHANGE_REPLICATION_FILTER:
  case SQLCOM_XA_START:
  case SQLCOM_XA_END:
  case SQLCOM_XA_PREPARE:
  case SQLCOM_XA_COMMIT:
  case SQLCOM_XA_ROLLBACK:
  case SQLCOM_XA_RECOVER:
  case SQLCOM_INSTALL_PLUGIN:
  case SQLCOM_UNINSTALL_PLUGIN:
  case SQLCOM_SHUTDOWN:
  case SQLCOM_ALTER_INSTANCE:
    DBUG_ASSERT(lex->m_sql_cmd != NULL);
    res= lex->m_sql_cmd->execute(thd);
    break;

#ifndef NO_EMBEDDED_ACCESS_CHECKS
  case SQLCOM_ALTER_USER:
  {
    LEX_USER *user, *tmp_user;
    bool changing_own_password= false;
    bool own_password_expired= thd->security_context()->password_expired();
    bool check_permission= true;

    List_iterator <LEX_USER> user_list(lex->users_list);
    while ((tmp_user= user_list++))
    {
      bool update_password_only= FALSE;
      bool is_self= false;

      /* If it is an empty lex_user update it with current user */
      if (!tmp_user->host.str && !tmp_user->user.str)
      {
        /* set user information as of the current user */
        DBUG_ASSERT(thd->security_context()->priv_host().str);
        tmp_user->host.str= (char *) thd->security_context()->priv_host().str;
        tmp_user->host.length= strlen(thd->security_context()->priv_host().str);
        DBUG_ASSERT(thd->security_context()->user().str);
        tmp_user->user.str= (char *) thd->security_context()->user().str;
        tmp_user->user.length= strlen(thd->security_context()->user().str);
      }
      if (!(user= get_current_user(thd, tmp_user)))
        goto error;

      /* copy password expire attributes to individual lex user */
      user->alter_status= thd->lex->alter_password;

      if (user->uses_identified_by_clause &&
          !thd->lex->mqh.specified_limits &&
          !user->alter_status.update_account_locked_column &&
          !user->alter_status.update_password_expired_column &&
          !user->alter_status.expire_after_days &&
          user->alter_status.use_default_password_lifetime &&
          (thd->lex->ssl_type == SSL_TYPE_NOT_SPECIFIED))
        update_password_only= TRUE;

      is_self= !strcmp(thd->security_context()->user().length ?
                       thd->security_context()->user().str : "",
                       user->user.str) &&
               !my_strcasecmp(&my_charset_latin1, user->host.str,
                              thd->security_context()->priv_host().str);
      /*
        if user executes ALTER statement to change password only
        for himself then skip access check.
      */
      if (update_password_only && is_self)
      {
        changing_own_password= true;
        continue;
      }
      else if (check_permission)
      {
        if (check_access(thd, UPDATE_ACL, "mysql", NULL, NULL, 1, 1) &&
            check_global_access(thd, CREATE_USER_ACL))
          goto error;

        check_permission= false;
      }

      if (is_self &&
          (user->uses_identified_by_clause ||
           user->uses_identified_with_clause ||
           user->uses_authentication_string_clause ||
           user->uses_identified_by_password_clause))
      {
        changing_own_password= true;
        break;
      }

      if (update_password_only &&
          likely((get_server_state() == SERVER_OPERATING)) &&
          !strcmp(thd->security_context()->priv_user().str,""))
      {
        my_message(ER_PASSWORD_ANONYMOUS_USER, ER(ER_PASSWORD_ANONYMOUS_USER),
                   MYF(0));
        goto error;
      }
    }

    if (unlikely(own_password_expired && !changing_own_password))
    {
      my_error(ER_MUST_CHANGE_PASSWORD, MYF(0));
      goto error;
    }

    /* Conditionally writes to binlog */
    if (!(res = mysql_alter_user(thd, lex->users_list, lex->drop_if_exists)))
      my_ok(thd);
    break;
  }
#endif
  default:
#ifndef EMBEDDED_LIBRARY
    DBUG_ASSERT(0);                             /* Impossible */
#endif
    my_ok(thd);
    break;
  }
  goto finish;

error:
  res= TRUE;

finish:
  THD_STAGE_INFO(thd, stage_query_end);

  // Cleanup EXPLAIN info
  if (!thd->in_sub_stmt)
  {
    if (is_explainable_query(lex->sql_command))
    {
      DEBUG_SYNC(thd, "before_reset_query_plan");
      /*
        We want EXPLAIN CONNECTION to work until the explained statement ends,
        thus it is only now that we may fully clean up any unit of this statement.
      */
      lex->unit->assert_not_fully_clean();
    }
    thd->query_plan.set_query_plan(SQLCOM_END, NULL, false);
  }

  DBUG_ASSERT(!thd->in_active_multi_stmt_transaction() ||
               thd->in_multi_stmt_transaction_mode());

  if (! thd->in_sub_stmt)
  {
#ifndef EMBEDDED_LIBRARY
    mysql_audit_notify(thd,
                       first_level ? MYSQL_AUDIT_QUERY_STATUS_END :
                                     MYSQL_AUDIT_QUERY_NESTED_STATUS_END,
                       first_level ? "MYSQL_AUDIT_QUERY_STATUS_END" :
                                     "MYSQL_AUDIT_QUERY_NESTED_STATUS_END");
#endif /* !EMBEDDED_LIBRARY */

    /* report error issued during command execution */
    if (thd->killed_errno())
      thd->send_kill_message();
    if (thd->is_error() || (thd->variables.option_bits & OPTION_MASTER_SQL_ERROR))
      trans_rollback_stmt(thd);
    else
    {
      /* If commit fails, we should be able to reset the OK status. */
      thd->get_stmt_da()->set_overwrite_status(true);
      trans_commit_stmt(thd);
      thd->get_stmt_da()->set_overwrite_status(false);
    }
    if (thd->killed == THD::KILL_QUERY ||
        thd->killed == THD::KILL_TIMEOUT ||
        thd->killed == THD::KILL_BAD_DATA)
    {
      thd->killed= THD::NOT_KILLED;
    }
  }

  lex->unit->cleanup(true);
  /* Free tables */
  THD_STAGE_INFO(thd, stage_closing_tables);
  close_thread_tables(thd);

#ifndef DBUG_OFF
  if (lex->sql_command != SQLCOM_SET_OPTION && ! thd->in_sub_stmt)
    DEBUG_SYNC(thd, "execute_command_after_close_tables");
#endif

  if (! thd->in_sub_stmt && thd->transaction_rollback_request)
  {
    /*
      We are not in sub-statement and transaction rollback was requested by
      one of storage engines (e.g. due to deadlock). Rollback transaction in
      all storage engines including binary log.
    */
    trans_rollback_implicit(thd);
    thd->mdl_context.release_transactional_locks();
  }
  else if (stmt_causes_implicit_commit(thd, CF_IMPLICIT_COMMIT_END))
  {
    /* No transaction control allowed in sub-statements. */
    DBUG_ASSERT(! thd->in_sub_stmt);
    /* If commit fails, we should be able to reset the OK status. */
    thd->get_stmt_da()->set_overwrite_status(true);
    /* Commit the normal transaction if one is active. */
    trans_commit_implicit(thd);
    thd->get_stmt_da()->set_overwrite_status(false);
    thd->mdl_context.release_transactional_locks();
  }
  else if (! thd->in_sub_stmt && ! thd->in_multi_stmt_transaction_mode())
  {
    /*
      - If inside a multi-statement transaction,
      defer the release of metadata locks until the current
      transaction is either committed or rolled back. This prevents
      other statements from modifying the table for the entire
      duration of this transaction.  This provides commit ordering
      and guarantees serializability across multiple transactions.
      - If in autocommit mode, or outside a transactional context,
      automatically release metadata locks of the current statement.
    */
    thd->mdl_context.release_transactional_locks();
  }
  else if (! thd->in_sub_stmt)
  {
    thd->mdl_context.release_statement_locks();
  }

  if (thd->variables.session_track_transaction_info > TX_TRACK_NONE)
  {
    ((Transaction_state_tracker *)
     thd->session_tracker.get_tracker(TRANSACTION_INFO_TRACKER))
      ->add_trx_state_from_thd(thd);
  }

#if defined(VALGRIND_DO_QUICK_LEAK_CHECK)
  // Get incremental leak reports, for easier leak hunting.
  // ./mtr --mem --mysqld='-T 4096' --valgrind-mysqld main.1st
  // Note that with multiple connections, the report below may be misleading.
  if (test_flags & TEST_DO_QUICK_LEAK_CHECK)
  {
    static unsigned long total_leaked_bytes= 0;
    unsigned long leaked= 0;
    unsigned long dubious MY_ATTRIBUTE((unused));
    unsigned long reachable MY_ATTRIBUTE((unused));
    unsigned long suppressed MY_ATTRIBUTE((unused));
    /*
      We could possibly use VALGRIND_DO_CHANGED_LEAK_CHECK here,
      but that is a fairly new addition to the Valgrind api.
      Note: we dont want to check 'reachable' until we have done shutdown,
      and that is handled by the final report anyways.
      We print some extra information, to tell mtr to ignore this report.
    */
    sql_print_information("VALGRIND_DO_QUICK_LEAK_CHECK");
    VALGRIND_DO_QUICK_LEAK_CHECK;
    VALGRIND_COUNT_LEAKS(leaked, dubious, reachable, suppressed);
    if (leaked > total_leaked_bytes)
    {
      sql_print_error("VALGRIND_COUNT_LEAKS reports %lu leaked bytes "
                      "for query '%.*s'", leaked - total_leaked_bytes,
                      static_cast<int>(thd->query().length), thd->query().str);
    }
    total_leaked_bytes= leaked;
  }
#endif

  if (!(res || thd->is_error()))
    binlog_gtid_end_transaction(thd);

  DBUG_RETURN(res || thd->is_error());
}

static bool execute_sqlcom_select(THD *thd, TABLE_LIST *all_tables)
{
  LEX	*lex= thd->lex;
  bool statement_timer_armed= false;
  bool res;

  /* assign global limit variable if limit is not given */
  {
    SELECT_LEX *param= lex->unit->global_parameters();
    if (!param->explicit_limit)
      param->select_limit=
        new Item_int((ulonglong) thd->variables.select_limit);
  }

  //check if timer is applicable to statement, if applicable then set timer.
  if (is_timer_applicable_to_statement(thd))
    statement_timer_armed= set_statement_timer(thd);

  if (!(res= open_tables_for_query(thd, all_tables, 0)))
  {
    MYSQL_SELECT_START(const_cast<char*>(thd->query().str));
    if (lex->is_explain())
    {
      /*
        We always use Query_result_send for EXPLAIN, even if it's an EXPLAIN
        for SELECT ... INTO OUTFILE: a user application should be able
        to prepend EXPLAIN to any query and receive output for it,
        even if the query itself redirects the output.
      */
      Query_result *const result= new Query_result_send;
      if (!result)
        return true; /* purecov: inspected */
      res= handle_query(thd, lex, result, 0, 0);
    }
    else
    {
      Query_result *result= lex->result;
      if (!result && !(result= new Query_result_send()))
        return true;                            /* purecov: inspected */
      Query_result *save_result= result;
      Query_result *analyse_result= NULL;
      if (lex->proc_analyse)
      {
        if ((result= analyse_result=
               new Query_result_analyse(result, lex->proc_analyse)) == NULL)
          return true;
      }
      res= handle_query(thd, lex, result, 0, 0);
      delete analyse_result;
      if (save_result != lex->result)
        delete save_result;
    }
    MYSQL_SELECT_DONE((int) res, (ulong) thd->current_found_rows);
  }

  if (statement_timer_armed && thd->timer)
    reset_statement_timer(thd);

  DEBUG_SYNC(thd, "after_table_open");
  return res;
}


/****************************************************************************
	Check stack size; Send error if there isn't enough stack to continue
****************************************************************************/


#if STACK_DIRECTION < 0
#define used_stack(A,B) (long) (A - B)
#else
#define used_stack(A,B) (long) (B - A)
#endif

#ifndef DBUG_OFF
long max_stack_used;
#endif

/**
  @note
  Note: The 'buf' parameter is necessary, even if it is unused here.
  - fix_fields functions has a "dummy" buffer large enough for the
    corresponding exec. (Thus we only have to check in fix_fields.)
  - Passing to check_stack_overrun() prevents the compiler from removing it.
*/
bool check_stack_overrun(THD *thd, long margin,
			 uchar *buf MY_ATTRIBUTE((unused)))
{
  long stack_used;
  DBUG_ASSERT(thd == current_thd);
  if ((stack_used=used_stack(thd->thread_stack,(char*) &stack_used)) >=
      (long) (my_thread_stack_size - margin))
  {
    /*
      Do not use stack for the message buffer to ensure correct
      behaviour in cases we have close to no stack left.
    */
    char* ebuff= new (std::nothrow) char[MYSQL_ERRMSG_SIZE];
    if (ebuff) {
      my_snprintf(ebuff, MYSQL_ERRMSG_SIZE, ER(ER_STACK_OVERRUN_NEED_MORE),
                  stack_used, my_thread_stack_size, margin);
      my_message(ER_STACK_OVERRUN_NEED_MORE, ebuff, MYF(ME_FATALERROR));
      delete [] ebuff;
    }
    return 1;
  }
#ifndef DBUG_OFF
  max_stack_used= max(max_stack_used, stack_used);
#endif
  return 0;
}


#define MY_YACC_INIT 1000			// Start with big alloc
#define MY_YACC_MAX  32000			// Because of 'short'

bool my_yyoverflow(short **yyss, YYSTYPE **yyvs, YYLTYPE **yyls, ulong *yystacksize)
{
  Yacc_state *state= & current_thd->m_parser_state->m_yacc;
  ulong old_info=0;
  DBUG_ASSERT(state);
  if ((uint) *yystacksize >= MY_YACC_MAX)
    return 1;
  if (!state->yacc_yyvs)
    old_info= *yystacksize;
  *yystacksize= set_zone((*yystacksize)*2,MY_YACC_INIT,MY_YACC_MAX);
  if (!(state->yacc_yyvs= (uchar*)
        my_realloc(key_memory_bison_stack,
                   state->yacc_yyvs,
                   *yystacksize*sizeof(**yyvs),
                   MYF(MY_ALLOW_ZERO_PTR | MY_FREE_ON_ERROR))) ||
      !(state->yacc_yyss= (uchar*)
        my_realloc(key_memory_bison_stack,
                   state->yacc_yyss,
                   *yystacksize*sizeof(**yyss),
                   MYF(MY_ALLOW_ZERO_PTR | MY_FREE_ON_ERROR))) ||
      !(state->yacc_yyls= (uchar*)
        my_realloc(key_memory_bison_stack,
                   state->yacc_yyls,
                   *yystacksize*sizeof(**yyls),
                   MYF(MY_ALLOW_ZERO_PTR | MY_FREE_ON_ERROR))))
    return 1;
  if (old_info)
  {
    /*
      Only copy the old stack on the first call to my_yyoverflow(),
      when replacing a static stack (YYINITDEPTH) by a dynamic stack.
      For subsequent calls, my_realloc already did preserve the old stack.
    */
    memcpy(state->yacc_yyss, *yyss, old_info*sizeof(**yyss));
    memcpy(state->yacc_yyvs, *yyvs, old_info*sizeof(**yyvs));
    memcpy(state->yacc_yyls, *yyls, old_info*sizeof(**yyls));
  }
  *yyss= (short*) state->yacc_yyss;
  *yyvs= (YYSTYPE*) state->yacc_yyvs;
  *yyls= (YYLTYPE*) state->yacc_yyls;
  return 0;
}


/**
  Reset the part of THD responsible for the state of command
  processing.

  This needs to be called before execution of every statement
  (prepared or conventional).  It is not called by substatements of
  routines.

  @todo Remove mysql_reset_thd_for_next_command and only use the
  member function.

  @todo Call it after we use THD for queries, not before.
*/
void mysql_reset_thd_for_next_command(THD *thd)
{
  thd->reset_for_next_command();
}

void THD::reset_for_next_command()
{
  // TODO: Why on earth is this here?! We should probably fix this
  // function and move it to the proper file. /Matz
  THD *thd= this;
  DBUG_ENTER("mysql_reset_thd_for_next_command");
  DBUG_ASSERT(!thd->sp_runtime_ctx); /* not for substatements of routines */
  DBUG_ASSERT(! thd->in_sub_stmt);
  thd->free_list= 0;
  /*
    Those two lines below are theoretically unneeded as
    THD::cleanup_after_query() should take care of this already.
  */
  thd->auto_inc_intervals_in_cur_stmt_for_binlog.empty();
  thd->stmt_depends_on_first_successful_insert_id_in_prev_stmt= 0;

  thd->query_start_usec_used= 0;
  thd->is_fatal_error= thd->time_zone_used= 0;
  /*
    Clear the status flag that are expected to be cleared at the
    beginning of each SQL statement.
  */
  thd->server_status&= ~SERVER_STATUS_CLEAR_SET;
  /*
    If in autocommit mode and not in a transaction, reset flag
    that identifies if a transaction has done some operations
    that cannot be safely rolled back.

    If the flag is set an warning message is printed out in
    ha_rollback_trans() saying that some tables couldn't be
    rolled back.
  */
  if (!thd->in_multi_stmt_transaction_mode())
  {
    thd->get_transaction()->reset_unsafe_rollback_flags(
        Transaction_ctx::SESSION);
  }
  DBUG_ASSERT(thd->security_context()== &thd->m_main_security_ctx);
  thd->thread_specific_used= FALSE;

  if (opt_bin_log)
  {
    thd->user_var_events.clear();
    thd->user_var_events_alloc= thd->mem_root;
  }
  thd->clear_error();
  thd->get_stmt_da()->reset_diagnostics_area();
  thd->get_stmt_da()->reset_statement_cond_count();

  thd->rand_used= 0;
  thd->m_sent_row_count= thd->m_examined_row_count= 0;

  thd->reset_current_stmt_binlog_format_row();
  thd->binlog_unsafe_warning_flags= 0;
  thd->binlog_need_explicit_defaults_ts= false;

  thd->commit_error= THD::CE_NONE;
  thd->durability_property= HA_REGULAR_DURABILITY;
  thd->set_trans_pos(NULL, 0);

  thd->derived_tables_processing= false;

  // Need explicit setting, else demand all privileges to a table.
  thd->want_privilege= ~NO_ACCESS;

  thd->gtid_executed_warning_issued= false;

  DBUG_PRINT("debug",
             ("is_current_stmt_binlog_format_row(): %d",
              thd->is_current_stmt_binlog_format_row()));

  DBUG_VOID_RETURN;
}


/**
  Create a select to return the same output as 'SELECT @@var_name'.

  Used for SHOW COUNT(*) [ WARNINGS | ERROR].

  This will crash with a core dump if the variable doesn't exists.

  @param pc                     Current parse context
  @param var_name		Variable name
*/

void create_select_for_variable(Parse_context *pc, const char *var_name)
{
  THD *thd= pc->thd;
  LEX *lex;
  LEX_STRING tmp, null_lex_string;
  Item *var;
  char buff[MAX_SYS_VAR_LENGTH*2+4+8], *end;
  DBUG_ENTER("create_select_for_variable");

  lex= thd->lex;
  lex->sql_command= SQLCOM_SELECT;
  tmp.str= (char*) var_name;
  tmp.length=strlen(var_name);
  memset(&null_lex_string, 0, sizeof(null_lex_string));
  /*
    We set the name of Item to @@session.var_name because that then is used
    as the column name in the output.
  */
  if ((var= get_system_var(pc, OPT_SESSION, tmp, null_lex_string)))
  {
    end= strxmov(buff, "@@session.", var_name, NullS);
    var->item_name.copy(buff, end - buff);
    add_item_to_list(thd, var);
  }
  DBUG_VOID_RETURN;
}


void mysql_init_multi_delete(LEX *lex)
{
  lex->select_lex->select_limit= 0;
  lex->unit->select_limit_cnt= HA_POS_ERROR;
  lex->select_lex->table_list.save_and_clear(&lex->auxiliary_table_list);
  lex->query_tables= NULL;
  lex->query_tables_last= &lex->query_tables;
}

/*
  When you modify mysql_parse(), you may need to mofify
  mysql_test_parse_for_slave() in this same file.
*/

/**
  Parse a query.

  @param       thd     Current thread
  @param       rawbuf  Begining of the query text
  @param       length  Length of the query text
  @param[out]  found_semicolon For multi queries, position of the character of
                               the next query in the query text.
*/

void mysql_parse(THD *thd, Parser_state *parser_state)
{
  int error MY_ATTRIBUTE((unused));
  DBUG_ENTER("mysql_parse");
  DBUG_PRINT("mysql_parse", ("query: '%s'", thd->query().str));

  DBUG_EXECUTE_IF("parser_debug", turn_parser_debug_on(););

  /*
    Warning.
    The purpose of query_cache_send_result_to_client() is to lookup the
    query in the query cache first, to avoid parsing and executing it.
    So, the natural implementation would be to:
    - first, call query_cache_send_result_to_client,
    - second, if caching failed, initialise the lexical and syntactic parser.
    The problem is that the query cache depends on a clean initialization
    of (among others) lex->safe_to_cache_query and thd->server_status,
    which are reset respectively in
    - lex_start()
    - mysql_reset_thd_for_next_command()
    So, initializing the lexical analyser *before* using the query cache
    is required for the cache to work properly.
    FIXME: cleanup the dependencies in the code to simplify this.
  */
  mysql_reset_thd_for_next_command(thd);
  lex_start(thd);

  thd->m_parser_state= parser_state;
  invoke_pre_parse_rewrite_plugins(thd);
  thd->m_parser_state= NULL;

  enable_digest_if_any_plugin_needs_it(thd, parser_state);

  if (query_cache.send_result_to_client(thd, thd->query()) <= 0)
  {
    LEX *lex= thd->lex;
    const char *found_semicolon;

    bool err= thd->get_stmt_da()->is_error();

    if (!err)
    {
      err= parse_sql(thd, parser_state, NULL);
      if (!err)
        err= invoke_post_parse_rewrite_plugins(thd, false);

      found_semicolon= parser_state->m_lip.found_semicolon;
    }

    if (!err)
    {
      /*
        See whether we can do any query rewriting. opt_general_log_raw only controls
        writing to the general log, so rewriting still needs to happen because
        the other logs (binlog, slow query log, ...) can not be set to raw mode
        for security reasons.
        Query-cache only handles SELECT, which we don't rewrite, so it's no
        concern of ours.
        We're not general-logging if we're the slave, or if we've already
        done raw-logging earlier.
        Sub-routines of mysql_rewrite_query() should try to only rewrite when
        necessary (e.g. not do password obfuscation when query contains no
        password), but we can optimize out even those necessary rewrites when
        no logging happens at all. If rewriting does not happen here,
        thd->rewritten_query is still empty from being reset in alloc_query().
      */
      bool general= !(opt_general_log_raw || thd->slave_thread);

      if (general || opt_slow_log || opt_bin_log)
      {
        mysql_rewrite_query(thd);

        if (thd->rewritten_query.length())
          lex->safe_to_cache_query= false; // see comments below
      }

      if (general)
      {
        if (thd->rewritten_query.length())
          query_logger.general_log_write(thd, COM_QUERY,
                                         thd->rewritten_query.c_ptr_safe(),
                                         thd->rewritten_query.length());
        else
        {
          size_t qlen= found_semicolon
            ? (found_semicolon - thd->query().str)
            : thd->query().length;
          
          query_logger.general_log_write(thd, COM_QUERY,
                                         thd->query().str, qlen);
        }
      }
    }

    if (!err)
    {
      thd->m_statement_psi= MYSQL_REFINE_STATEMENT(thd->m_statement_psi,
                                                   sql_statement_info[thd->lex->sql_command].m_key);

#ifndef NO_EMBEDDED_ACCESS_CHECKS
      if (mqh_used && thd->get_user_connect() &&
          check_mqh(thd, lex->sql_command))
      {
        if (thd->is_classic_protocol())
          thd->get_protocol_classic()->get_net()->error = 0;
      }
      else
#endif
      {
	if (! thd->is_error())
	{
          /*
            Binlog logs a string starting from thd->query and having length
            thd->query_length; so we set thd->query_length correctly (to not
            log several statements in one event, when we executed only first).
            We set it to not see the ';' (otherwise it would get into binlog
            and Query_log_event::print() would give ';;' output).
            This also helps display only the current query in SHOW
            PROCESSLIST.
          */
          if (found_semicolon && (ulong) (found_semicolon - thd->query().str))
            thd->set_query(thd->query().str,
                           static_cast<size_t>(found_semicolon -
                                               thd->query().str - 1));
          /* Actually execute the query */
          if (found_semicolon)
          {
            lex->safe_to_cache_query= 0;
            thd->server_status|= SERVER_MORE_RESULTS_EXISTS;
          }
          lex->set_trg_event_type_for_tables();
          MYSQL_QUERY_EXEC_START(
            const_cast<char*>(thd->query().str),
            thd->thread_id(),
            (char *) (thd->db().str ? thd->db().str : ""),
            (char *) thd->security_context()->priv_user().str,
            (char *) thd->security_context()->host_or_ip().str,
            0);
          if (unlikely(thd->security_context()->password_expired() &&
                       !lex->is_set_password_sql &&
                       lex->sql_command != SQLCOM_SET_OPTION &&
                       lex->sql_command != SQLCOM_ALTER_USER))
          {
            my_error(ER_MUST_CHANGE_PASSWORD, MYF(0));
            error= 1;
          }
          else
            error= mysql_execute_command(thd, true);

          MYSQL_QUERY_EXEC_DONE(error);
	}
      }
    }
    else
    {
      /* Instrument this broken statement as "statement/sql/error" */
      thd->m_statement_psi= MYSQL_REFINE_STATEMENT(thd->m_statement_psi,
                                                   sql_statement_info[SQLCOM_END].m_key);

      DBUG_ASSERT(thd->is_error());
      DBUG_PRINT("info",("Command aborted. Fatal_error: %d",
			 thd->is_fatal_error));

      query_cache.abort(&thd->query_cache_tls);
    }

    THD_STAGE_INFO(thd, stage_freeing_items);
    sp_cache_enforce_limit(thd->sp_proc_cache, stored_program_cache_size);
    sp_cache_enforce_limit(thd->sp_func_cache, stored_program_cache_size);
    thd->end_statement();
    thd->cleanup_after_query();
    DBUG_ASSERT(thd->change_list.is_empty());
  }
  else
  {
    /*
      Query cache hit. We need to write the general log here if
      we haven't already logged the statement earlier due to --log-raw.
      Right now, we only cache SELECT results; if the cache ever
      becomes more generic, we should also cache the rewritten
      query-string together with the original query-string (which
      we'd still use for the matching) when we first execute the
      query, and then use the obfuscated query-string for logging
      here when the query is given again.
    */
    thd->m_statement_psi= MYSQL_REFINE_STATEMENT(thd->m_statement_psi,
                                                 sql_statement_info[SQLCOM_SELECT].m_key);
    if (!opt_general_log_raw)
      query_logger.general_log_write(thd, COM_QUERY, thd->query().str,
                                     thd->query().length);
    parser_state->m_lip.found_semicolon= NULL;
  }

  DBUG_VOID_RETURN;
}


#ifdef HAVE_REPLICATION
/**
  Usable by the replication SQL thread only: just parse a query to know if it
  can be ignored because of replicate-*-table rules.

  @retval
    0	cannot be ignored
  @retval
    1	can be ignored
*/

bool mysql_test_parse_for_slave(THD *thd)
{
  LEX *lex= thd->lex;
  bool ignorable= false;
  sql_digest_state *parent_digest= thd->m_digest;
  PSI_statement_locker *parent_locker= thd->m_statement_psi;
  DBUG_ENTER("mysql_test_parse_for_slave");

  DBUG_ASSERT(thd->slave_thread);

  Parser_state parser_state;
  if (parser_state.init(thd, thd->query().str, thd->query().length) == 0)
  {
    lex_start(thd);
    mysql_reset_thd_for_next_command(thd);

    thd->m_digest= NULL;
    thd->m_statement_psi= NULL;
    if (parse_sql(thd, & parser_state, NULL) == 0)
    {
      if (all_tables_not_ok(thd, lex->select_lex->table_list.first))
        ignorable= true;
      else if (lex->sql_command != SQLCOM_BEGIN &&
               lex->sql_command != SQLCOM_COMMIT &&
               lex->sql_command != SQLCOM_SAVEPOINT &&
               lex->sql_command != SQLCOM_ROLLBACK &&
               lex->sql_command != SQLCOM_ROLLBACK_TO_SAVEPOINT &&
               !rpl_filter->db_ok(thd->db().str))
        ignorable= true;
    }
    thd->m_digest= parent_digest;
    thd->m_statement_psi= parent_locker;
    thd->end_statement();
  }
  thd->cleanup_after_query();
  DBUG_RETURN(ignorable);
}
#endif



/**
  Store field definition for create.

  @return
    Return 0 if ok
*/

bool add_field_to_list(THD *thd, LEX_STRING *field_name, enum_field_types type,
		       char *length, char *decimals,
		       uint type_modifier,
		       Item *default_value, Item *on_update_value,
                       LEX_STRING *comment,
		       char *change,
                       List<String> *interval_list, const CHARSET_INFO *cs,
		       uint uint_geom_type,
                       Generated_column *gcol_info)
{
  Create_field *new_field;
  LEX  *lex= thd->lex;
  uint8 datetime_precision= decimals ? atoi(decimals) : 0;
  DBUG_ENTER("add_field_to_list");

  LEX_CSTRING field_name_cstr= {field_name->str, field_name->length};

  if (check_string_char_length(field_name_cstr, "", NAME_CHAR_LEN,
                               system_charset_info, 1))
  {
    my_error(ER_TOO_LONG_IDENT, MYF(0), field_name->str); /* purecov: inspected */
    DBUG_RETURN(1);				/* purecov: inspected */
  }
  if (type_modifier & PRI_KEY_FLAG)
  {
    Key *key;
    lex->col_list.push_back(new Key_part_spec(*field_name, 0));
    key= new Key(KEYTYPE_PRIMARY, null_lex_str,
                      &default_key_create_info,
                      0, lex->col_list);
    lex->alter_info.key_list.push_back(key);
    lex->col_list.empty();
  }
  if (type_modifier & (UNIQUE_FLAG | UNIQUE_KEY_FLAG))
  {
    Key *key;
    lex->col_list.push_back(new Key_part_spec(*field_name, 0));
    key= new Key(KEYTYPE_UNIQUE, null_lex_str,
                 &default_key_create_info, 0,
                 lex->col_list);
    lex->alter_info.key_list.push_back(key);
    lex->col_list.empty();
  }

  if (default_value)
  {
    /* 
      Default value should be literal => basic constants =>
      no need fix_fields()

      We allow only CURRENT_TIMESTAMP as function default for the TIMESTAMP or
      DATETIME types.
    */
    if (default_value->type() == Item::FUNC_ITEM && 
        (static_cast<Item_func*>(default_value)->functype() !=
         Item_func::NOW_FUNC ||
         (!real_type_with_now_as_default(type)) ||
         default_value->decimals != datetime_precision))
    {
      my_error(ER_INVALID_DEFAULT, MYF(0), field_name->str);
      DBUG_RETURN(1);
    }
    else if (default_value->type() == Item::NULL_ITEM)
    {
      default_value= 0;
      if ((type_modifier & (NOT_NULL_FLAG | AUTO_INCREMENT_FLAG)) ==
	  NOT_NULL_FLAG)
      {
	my_error(ER_INVALID_DEFAULT, MYF(0), field_name->str);
	DBUG_RETURN(1);
      }
    }
    else if (type_modifier & AUTO_INCREMENT_FLAG)
    {
      my_error(ER_INVALID_DEFAULT, MYF(0), field_name->str);
      DBUG_RETURN(1);
    }
  }

  if (on_update_value &&
      (!real_type_with_now_on_update(type) ||
       on_update_value->decimals != datetime_precision))
  {
    my_error(ER_INVALID_ON_UPDATE, MYF(0), field_name->str);
    DBUG_RETURN(1);
  }

  if (!(new_field= new Create_field()) ||
      new_field->init(thd, field_name->str, type, length, decimals, type_modifier,
                      default_value, on_update_value, comment, change,
                      interval_list, cs, uint_geom_type, gcol_info))
    DBUG_RETURN(1);

  lex->alter_info.create_list.push_back(new_field);
  lex->last_field=new_field;
  DBUG_RETURN(0);
}


/** Store position for column in ALTER TABLE .. ADD column. */

void store_position_for_column(const char *name)
{
  current_thd->lex->last_field->after=(char*) (name);
}


/**
  save order by and tables in own lists.
*/

void add_to_list(SQL_I_List<ORDER> &list, ORDER *order)
{
  DBUG_ENTER("add_to_list");
  order->item= &order->item_ptr;
  order->used_alias= false;
  order->used=0;
  list.link_in_list(order, &order->next);
  DBUG_VOID_RETURN;
}


/**
  Add a table to list of used tables.

  @param table		Table to add
  @param alias		alias for table (or null if no alias)
  @param table_options	A set of the following bits:
                         - TL_OPTION_UPDATING : Table will be updated
                         - TL_OPTION_FORCE_INDEX : Force usage of index
                         - TL_OPTION_ALIAS : an alias in multi table DELETE
  @param lock_type	How table should be locked
  @param mdl_type       Type of metadata lock to acquire on the table.
  @param use_index	List of indexed used in USE INDEX
  @param ignore_index	List of indexed used in IGNORE INDEX

  @retval
      0		Error
  @retval
    \#	Pointer to TABLE_LIST element added to the total table list
*/

TABLE_LIST *st_select_lex::add_table_to_list(THD *thd,
					     Table_ident *table,
					     LEX_STRING *alias,
					     ulong table_options,
					     thr_lock_type lock_type,
					     enum_mdl_type mdl_type,
					     List<Index_hint> *index_hints_arg,
                                             List<String> *partition_names,
                                             LEX_STRING *option)
{
  TABLE_LIST *ptr;
  TABLE_LIST *previous_table_ref= NULL; /* The table preceding the current one. */
  const char *alias_str;
  LEX *lex= thd->lex;
  DBUG_ENTER("add_table_to_list");

  if (!table)
    DBUG_RETURN(0);				// End of memory
  alias_str= alias ? alias->str : table->table.str;
  if (!MY_TEST(table_options & TL_OPTION_ALIAS))
  {
    enum_ident_name_check ident_check_status=
      check_table_name(table->table.str, table->table.length, FALSE);
    if (ident_check_status == IDENT_NAME_WRONG)
    {
      my_error(ER_WRONG_TABLE_NAME, MYF(0), table->table.str);
      DBUG_RETURN(0);
    }
    else if (ident_check_status == IDENT_NAME_TOO_LONG)
    {
      my_error(ER_TOO_LONG_IDENT, MYF(0), table->table.str);
      DBUG_RETURN(0);
    }
  }
  LEX_STRING db= to_lex_string(table->db);
  if (table->is_derived_table() == FALSE && table->db.str &&
      (check_and_convert_db_name(&db, FALSE) != IDENT_NAME_OK))
    DBUG_RETURN(0);

  if (!alias)					/* Alias is case sensitive */
  {
    if (table->sel)
    {
      my_message(ER_DERIVED_MUST_HAVE_ALIAS,
                 ER(ER_DERIVED_MUST_HAVE_ALIAS), MYF(0));
      DBUG_RETURN(0);
    }
    if (!(alias_str= (char*) thd->memdup(alias_str,table->table.length+1)))
      DBUG_RETURN(0);
  }
  if (!(ptr = (TABLE_LIST *) thd->mem_calloc(sizeof(TABLE_LIST))))
    DBUG_RETURN(0);				/* purecov: inspected */
  if (table->db.str)
  {
    ptr->is_fqtn= TRUE;
    ptr->db= const_cast<char*>(table->db.str);
    ptr->db_length= table->db.length;
  }
  else if (lex->copy_db_to((char**)&ptr->db, &ptr->db_length))
    DBUG_RETURN(0);
  else
    ptr->is_fqtn= FALSE;

  ptr->alias= const_cast<char*>(alias_str);
  ptr->is_alias= alias ? TRUE : FALSE;
  if (lower_case_table_names && table->table.length)
    table->table.length= my_casedn_str(files_charset_info,
                                       const_cast<char*>(table->table.str));
  ptr->table_name= const_cast<char*>(table->table.str);
  ptr->table_name_length= table->table.length;
  ptr->set_tableno(0);
  ptr->lock_type=   lock_type;
  ptr->updating=    MY_TEST(table_options & TL_OPTION_UPDATING);
  /* TODO: remove TL_OPTION_FORCE_INDEX as it looks like it's not used */
  ptr->force_index= MY_TEST(table_options & TL_OPTION_FORCE_INDEX);
  ptr->ignore_leaves= MY_TEST(table_options & TL_OPTION_IGNORE_LEAVES);
  ptr->set_derived_unit(table->sel);
  if (!ptr->is_derived() && is_infoschema_db(ptr->db, ptr->db_length))
  {
    ST_SCHEMA_TABLE *schema_table;
    if (ptr->updating &&
        /* Special cases which are processed by commands itself */
        lex->sql_command != SQLCOM_CHECK &&
        lex->sql_command != SQLCOM_CHECKSUM)
    {
      my_error(ER_DBACCESS_DENIED_ERROR, MYF(0),
               thd->security_context()->priv_user().str,
               thd->security_context()->priv_host().str,
               INFORMATION_SCHEMA_NAME.str);
      DBUG_RETURN(0);
    }
    schema_table= find_schema_table(thd, ptr->table_name);
    if (!schema_table ||
        (schema_table->hidden && 
         ((sql_command_flags[lex->sql_command] & CF_STATUS_COMMAND) == 0 || 
          /*
            this check is used for show columns|keys from I_S hidden table
          */
          lex->sql_command == SQLCOM_SHOW_FIELDS ||
          lex->sql_command == SQLCOM_SHOW_KEYS)))
    {
      my_error(ER_UNKNOWN_TABLE, MYF(0),
               ptr->table_name, INFORMATION_SCHEMA_NAME.str);
      DBUG_RETURN(0);
    }
    ptr->schema_table_name= const_cast<char*>(ptr->table_name);
    ptr->schema_table= schema_table;
  }
  ptr->select_lex= this;
  ptr->cacheable_table= 1;
  ptr->index_hints= index_hints_arg;
  ptr->option= option ? option->str : 0;
  /* check that used name is unique */
  if (lock_type != TL_IGNORE)
  {
    TABLE_LIST *first_table= table_list.first;
    if (lex->sql_command == SQLCOM_CREATE_VIEW)
      first_table= first_table ? first_table->next_local : NULL;
    for (TABLE_LIST *tables= first_table ;
	 tables ;
	 tables=tables->next_local)
    {
      if (!my_strcasecmp(table_alias_charset, alias_str, tables->alias) &&
	  !strcmp(ptr->db, tables->db))
      {
	my_error(ER_NONUNIQ_TABLE, MYF(0), alias_str); /* purecov: tested */
	DBUG_RETURN(0);				/* purecov: tested */
      }
    }
  }
  /* Store the table reference preceding the current one. */
  if (table_list.elements > 0)
  {
    /*
      table_list.next points to the last inserted TABLE_LIST->next_local'
      element
      We don't use the offsetof() macro here to avoid warnings from gcc
    */
    previous_table_ref= (TABLE_LIST*) ((char*) table_list.next -
                                       ((char*) &(ptr->next_local) -
                                        (char*) ptr));
    /*
      Set next_name_resolution_table of the previous table reference to point
      to the current table reference. In effect the list
      TABLE_LIST::next_name_resolution_table coincides with
      TABLE_LIST::next_local. Later this may be changed in
      store_top_level_join_columns() for NATURAL/USING joins.
    */
    previous_table_ref->next_name_resolution_table= ptr;
  }

  /*
    Link the current table reference in a local list (list for current select).
    Notice that as a side effect here we set the next_local field of the
    previous table reference to 'ptr'. Here we also add one element to the
    list 'table_list'.
  */
  table_list.link_in_list(ptr, &ptr->next_local);
  ptr->next_name_resolution_table= NULL;
  ptr->partition_names= partition_names;
  /* Link table in global list (all used tables) */
  lex->add_to_query_tables(ptr);

  // Pure table aliases do not need to be locked:
  if (!MY_TEST(table_options & TL_OPTION_ALIAS))
  {
    MDL_REQUEST_INIT(& ptr->mdl_request,
                     MDL_key::TABLE, ptr->db, ptr->table_name, mdl_type,
                     MDL_TRANSACTION);
  }
  if (table->is_derived_table())
  {
    ptr->derived_key_list.empty();
    derived_table_count++;
  }
  DBUG_RETURN(ptr);
}


/**
  Initialize a new table list for a nested join.

    The function initializes a structure of the TABLE_LIST type
    for a nested join. It sets up its nested join list as empty.
    The created structure is added to the front of the current
    join list in the st_select_lex object. Then the function
    changes the current nest level for joins to refer to the newly
    created empty list after having saved the info on the old level
    in the initialized structure.

  @param thd         current thread

  @retval
    0   if success
  @retval
    1   otherwise
*/

bool st_select_lex::init_nested_join(THD *thd)
{
  DBUG_ENTER("init_nested_join");

  TABLE_LIST *const ptr=
    TABLE_LIST::new_nested_join(thd->mem_root, "(nested_join)",
                                embedding, join_list, this);
  if (ptr == NULL)
    DBUG_RETURN(true);

  join_list->push_front(ptr);
  embedding= ptr;
  join_list= &ptr->nested_join->join_list;

  DBUG_RETURN(false);
}


/**
  End a nested join table list.

    The function returns to the previous join nest level.
    If the current level contains only one member, the function
    moves it one level up, eliminating the nest.

  @param thd         current thread

  @return
    - Pointer to TABLE_LIST element added to the total table list, if success
    - 0, otherwise
*/

TABLE_LIST *st_select_lex::end_nested_join(THD *thd)
{
  TABLE_LIST *ptr;
  NESTED_JOIN *nested_join;
  DBUG_ENTER("end_nested_join");

  DBUG_ASSERT(embedding);
  ptr= embedding;
  join_list= ptr->join_list;
  embedding= ptr->embedding;
  nested_join= ptr->nested_join;
  if (nested_join->join_list.elements == 1)
  {
    TABLE_LIST *embedded= nested_join->join_list.head();
    join_list->pop();
    embedded->join_list= join_list;
    embedded->embedding= embedding;
    join_list->push_front(embedded);
    ptr= embedded;
  }
  else if (nested_join->join_list.elements == 0)
  {
    join_list->pop();
    ptr= 0;                                     // return value
  }
  DBUG_RETURN(ptr);
}


/**
  Nest last join operation.

    The function nest last join operation as if it was enclosed in braces.

  @param thd         current thread

  @retval
    0  Error
  @retval
    \#  Pointer to TABLE_LIST element created for the new nested join
*/

TABLE_LIST *st_select_lex::nest_last_join(THD *thd)
{
  DBUG_ENTER("nest_last_join");

  TABLE_LIST *const ptr=
    TABLE_LIST::new_nested_join(thd->mem_root, "(nest_last_join)",
                                embedding, join_list, this);
  if (ptr == NULL)
    DBUG_RETURN(NULL);

  List<TABLE_LIST> *const embedded_list= &ptr->nested_join->join_list;

  for (uint i=0; i < 2; i++)
  {
    TABLE_LIST *table= join_list->pop();
    table->join_list= embedded_list;
    table->embedding= ptr;
    embedded_list->push_back(table);
    if (table->natural_join)
    {
      ptr->is_natural_join= TRUE;
      /*
        If this is a JOIN ... USING, move the list of joined fields to the
        table reference that describes the join.
      */
      if (prev_join_using)
        ptr->join_using_fields= prev_join_using;
    }
  }
  join_list->push_front(ptr);

  DBUG_RETURN(ptr);
}


/**
  Add a table to the current join list.

    The function puts a table in front of the current join list
    of st_select_lex object.
    Thus, joined tables are put into this list in the reverse order
    (the most outer join operation follows first).

  @param table       the table to add

  @return
    None
*/

void st_select_lex::add_joined_table(TABLE_LIST *table)
{
  DBUG_ENTER("add_joined_table");
  join_list->push_front(table);
  table->join_list= join_list;
  table->embedding= embedding;
  DBUG_VOID_RETURN;
}


/**
  Convert a right join into equivalent left join.

    The function takes the current join list t[0],t[1] ... and
    effectively converts it into the list t[1],t[0] ...
    Although the outer_join flag for the new nested table contains
    JOIN_TYPE_RIGHT, it will be handled as the inner table of a left join
    operation.

  EXAMPLES
  @verbatim
    SELECT * FROM t1 RIGHT JOIN t2 ON on_expr =>
      SELECT * FROM t2 LEFT JOIN t1 ON on_expr

    SELECT * FROM t1,t2 RIGHT JOIN t3 ON on_expr =>
      SELECT * FROM t1,t3 LEFT JOIN t2 ON on_expr

    SELECT * FROM t1,t2 RIGHT JOIN (t3,t4) ON on_expr =>
      SELECT * FROM t1,(t3,t4) LEFT JOIN t2 ON on_expr

    SELECT * FROM t1 LEFT JOIN t2 ON on_expr1 RIGHT JOIN t3  ON on_expr2 =>
      SELECT * FROM t3 LEFT JOIN (t1 LEFT JOIN t2 ON on_expr2) ON on_expr1
   @endverbatim

  @param thd         current thread

  @return
    - Pointer to the table representing the inner table, if success
    - 0, otherwise
*/

TABLE_LIST *st_select_lex::convert_right_join()
{
  TABLE_LIST *tab2= join_list->pop();
  TABLE_LIST *tab1= join_list->pop();
  DBUG_ENTER("convert_right_join");

  join_list->push_front(tab2);
  join_list->push_front(tab1);
  tab1->outer_join|= JOIN_TYPE_RIGHT;

  DBUG_RETURN(tab1);
}

/**
  Set lock for all tables in current select level.

  @param lock_type			Lock to set for tables

  @note
    If lock is a write lock, then tables->updating is set 1
    This is to get tables_ok to know that the table is updated by the
    query
    Set type of metadata lock to request according to lock_type.
*/

void st_select_lex::set_lock_for_tables(thr_lock_type lock_type)
{
  bool for_update= lock_type >= TL_READ_NO_INSERT;
  enum_mdl_type mdl_type= mdl_type_for_dml(lock_type);
  DBUG_ENTER("set_lock_for_tables");
  DBUG_PRINT("enter", ("lock_type: %d  for_update: %d", lock_type,
		       for_update));
  for (TABLE_LIST *tables= table_list.first;
       tables;
       tables= tables->next_local)
  {
    tables->lock_type= lock_type;
    tables->updating=  for_update;
    tables->mdl_request.set_type(mdl_type);
  }
  DBUG_VOID_RETURN;
}


/**
  Create a fake SELECT_LEX for a unit.

    The method create a fake SELECT_LEX object for a unit.
    This object is created for any union construct containing a union
    operation and also for any single select union construct of the form
    @verbatim
    (SELECT ... ORDER BY order_list [LIMIT n]) ORDER BY ... 
    @endvarbatim
    or of the form
    @varbatim
    (SELECT ... ORDER BY LIMIT n) ORDER BY ...
    @endvarbatim
  
  @param thd_arg       thread handle

  @note
    The object is used to retrieve rows from the temporary table
    where the result on the union is obtained.

  @retval
    1     on failure to create the object
  @retval
    0     on success
*/

bool st_select_lex_unit::add_fake_select_lex(THD *thd_arg)
{
  SELECT_LEX *first_sl= first_select();
  DBUG_ENTER("add_fake_select_lex");
  DBUG_ASSERT(!fake_select_lex);
  DBUG_ASSERT(thd_arg == thd);

  if (!(fake_select_lex= thd_arg->lex->new_empty_query_block()))
    DBUG_RETURN(true);       /* purecov: inspected */
  fake_select_lex->include_standalone(this, &fake_select_lex);
  fake_select_lex->select_number= INT_MAX;
  fake_select_lex->linkage= GLOBAL_OPTIONS_TYPE;
  fake_select_lex->select_limit= 0;

  fake_select_lex->set_context(first_sl->context.outer_context);

  /* allow item list resolving in fake select for ORDER BY */
  fake_select_lex->context.resolve_in_select_list= TRUE;

  if (!is_union())
  {
    /* 
      This works only for 
      (SELECT ... ORDER BY list [LIMIT n]) ORDER BY order_list [LIMIT m],
      (SELECT ... LIMIT n) ORDER BY order_list [LIMIT m]
      just before the parser starts processing order_list
    */ 
    fake_select_lex->no_table_names_allowed= 1;
  }
  thd->lex->pop_context();
  DBUG_RETURN(false);
}


/**
  Push a new name resolution context for a JOIN ... ON clause to the
  context stack of a query block.

    Create a new name resolution context for a JOIN ... ON clause,
    set the first and last leaves of the list of table references
    to be used for name resolution, and push the newly created
    context to the stack of contexts of the query.

  @param pc        current parse context
  @param left_op   left  operand of the JOIN
  @param right_op  rigth operand of the JOIN

  @todo Research if we should set the "outer_context" member of the new ON
  context.

  @retval
    FALSE  if all is OK
  @retval
    TRUE   if a memory allocation error occured
*/

bool
push_new_name_resolution_context(Parse_context *pc,
                                 TABLE_LIST *left_op, TABLE_LIST *right_op)
{
  THD *thd= pc->thd;
  Name_resolution_context *on_context;
  if (!(on_context= new (thd->mem_root) Name_resolution_context))
    return TRUE;
  on_context->init();
  on_context->first_name_resolution_table=
    left_op->first_leaf_for_name_resolution();
  on_context->last_name_resolution_table=
    right_op->last_leaf_for_name_resolution();
  on_context->select_lex= pc->select;
  on_context->next_context= pc->select->first_context;
  pc->select->first_context= on_context;

  return thd->lex->push_context(on_context);
}


/**
  Add an ON condition to the second operand of a JOIN ... ON.

    Add an ON condition to the right operand of a JOIN ... ON clause.

  @param b     the second operand of a JOIN ... ON
  @param expr  the condition to be added to the ON clause
*/

void add_join_on(TABLE_LIST *b, Item *expr)
{
  if (expr)
  {
    b->set_join_cond_optim((Item*)1); // m_join_cond_optim is not ready
    if (!b->join_cond())
      b->set_join_cond(expr);
    else
    {
      /*
        If called from the parser, this happens if you have both a
        right and left join. If called later, it happens if we add more
        than one condition to the ON clause.
      */
      b->set_join_cond(new Item_cond_and(b->join_cond(), expr));
    }
    b->join_cond()->top_level_item();
  }
}


/**
  Mark that there is a NATURAL JOIN or JOIN ... USING between two
  tables.

    This function marks that table b should be joined with a either via
    a NATURAL JOIN or via JOIN ... USING. Both join types are special
    cases of each other, so we treat them together. The function
    setup_conds() creates a list of equal condition between all fields
    of the same name for NATURAL JOIN or the fields in 'using_fields'
    for JOIN ... USING. The list of equality conditions is stored
    either in b->join_cond(), or in JOIN::conds, depending on whether there
    was an outer join.

  EXAMPLE
  @verbatim
    SELECT * FROM t1 NATURAL LEFT JOIN t2
     <=>
    SELECT * FROM t1 LEFT JOIN t2 ON (t1.i=t2.i and t1.j=t2.j ... )

    SELECT * FROM t1 NATURAL JOIN t2 WHERE <some_cond>
     <=>
    SELECT * FROM t1, t2 WHERE (t1.i=t2.i and t1.j=t2.j and <some_cond>)

    SELECT * FROM t1 JOIN t2 USING(j) WHERE <some_cond>
     <=>
    SELECT * FROM t1, t2 WHERE (t1.j=t2.j and <some_cond>)
   @endverbatim

  @param a		  Left join argument
  @param b		  Right join argument
  @param using_fields    Field names from USING clause
*/

void add_join_natural(TABLE_LIST *a, TABLE_LIST *b, List<String> *using_fields,
                      SELECT_LEX *lex)
{
  b->natural_join= a;
  lex->prev_join_using= using_fields;
}


/**
  kill on thread.

  @param thd			Thread class
  @param id			Thread id
  @param only_kill_query        Should it kill the query or the connection

  @note
    This is written such that we have a short lock on LOCK_thd_list
*/


static uint kill_one_thread(THD *thd, my_thread_id id, bool only_kill_query)
{
  THD *tmp= NULL;
  uint error=ER_NO_SUCH_THREAD;
  Find_thd_with_id find_thd_with_id(id);

  DBUG_ENTER("kill_one_thread");
  DBUG_PRINT("enter", ("id=%u only_kill=%d", id, only_kill_query));
  tmp= Global_THD_manager::get_instance()->find_thd(&find_thd_with_id);
  if (tmp)
  {
    /*
      If we're SUPER, we can KILL anything, including system-threads.
      No further checks.

      KILLer: thd->m_security_ctx->user could in theory be NULL while
      we're still in "unauthenticated" state. This is a theoretical
      case (the code suggests this could happen, so we play it safe).

      KILLee: tmp->m_security_ctx->user will be NULL for system threads.
      We need to check so Jane Random User doesn't crash the server
      when trying to kill a) system threads or b) unauthenticated users'
      threads (Bug#43748).

      If user of both killer and killee are non-NULL, proceed with
      slayage if both are string-equal.
    */

    if ((thd->security_context()->check_access(SUPER_ACL)) ||
        thd->security_context()->user_matches(tmp->security_context()))
    {
      /* process the kill only if thread is not already undergoing any kill
         connection.
      */
      if (tmp->killed != THD::KILL_CONNECTION)
      {
        tmp->awake(only_kill_query ? THD::KILL_QUERY : THD::KILL_CONNECTION);
      }
      error= 0;
    }
    else
      error=ER_KILL_DENIED_ERROR;
    mysql_mutex_unlock(&tmp->LOCK_thd_data);
  }
  DEBUG_SYNC(thd, "kill_thd_end");
  DBUG_PRINT("exit", ("%d", error));
  DBUG_RETURN(error);
}


/*
  kills a thread and sends response

  SYNOPSIS
    sql_kill()
    thd			Thread class
    id			Thread id
    only_kill_query     Should it kill the query or the connection
*/

static
void sql_kill(THD *thd, my_thread_id id, bool only_kill_query)
{
  uint error;
  if (!(error= kill_one_thread(thd, id, only_kill_query)))
  {
    if (! thd->killed)
      my_ok(thd);
  }
  else
    my_error(error, MYF(0), id);
}

/**
  This class implements callback function used by killall_non_super_threads
  to kill all threads that do not have the SUPER privilege
*/

class Kill_non_super_conn : public Do_THD_Impl
{
private:
  /* THD of connected client. */
  THD *m_client_thd;

public:
  Kill_non_super_conn(THD *thd) :
	    m_client_thd(thd)
  {
    DBUG_ASSERT(m_client_thd->security_context()->check_access(SUPER_ACL));
  }

  virtual void operator()(THD *thd_to_kill)
  {
    mysql_mutex_lock(&thd_to_kill->LOCK_thd_data);

    /* Kill only if non super thread and non slave thread.
       If an account has not yet been assigned to the security context of the
       thread we cannot tell if the account is super user or not. In this case
       we cannot kill that thread. In offline mode, after the account is
       assigned to this thread and it turns out it is not super user thread,
       the authentication for this thread will fail and the thread will be
       terminated.
    */
    if (thd_to_kill->security_context()->has_account_assigned()
  && !(thd_to_kill->security_context()->check_access(SUPER_ACL))
	&& thd_to_kill->killed != THD::KILL_CONNECTION
	&& !thd_to_kill->slave_thread)
      thd_to_kill->awake(THD::KILL_CONNECTION);

    mysql_mutex_unlock(&thd_to_kill->LOCK_thd_data);
  }
};

/*
  kills all the threads that do not have the
  SUPER privilege.

  SYNOPSIS
    killall_non_super_threads()
    thd                 Thread class
*/

void killall_non_super_threads(THD *thd)
{
  Kill_non_super_conn kill_non_super_conn(thd);
  Global_THD_manager *thd_manager= Global_THD_manager::get_instance();
  thd_manager->do_for_all_thd(&kill_non_super_conn);
}

/** If pointer is not a null pointer, append filename to it. */

bool append_file_to_dir(THD *thd, const char **filename_ptr,
                        const char *table_name)
{
  char buff[FN_REFLEN],*ptr, *end;
  if (!*filename_ptr)
    return 0;					// nothing to do

  /* Check that the filename is not too long and it's a hard path */
  if (strlen(*filename_ptr)+strlen(table_name) >= FN_REFLEN-1 ||
      !test_if_hard_path(*filename_ptr))
  {
    my_error(ER_WRONG_TABLE_NAME, MYF(0), *filename_ptr);
    return 1;
  }
  /* Fix is using unix filename format on dos */
  my_stpcpy(buff,*filename_ptr);
  end=convert_dirname(buff, *filename_ptr, NullS);
  if (!(ptr= (char*) thd->alloc((size_t) (end-buff) + strlen(table_name)+1)))
    return 1;					// End of memory
  *filename_ptr=ptr;
  strxmov(ptr,buff,table_name,NullS);
  return 0;
}


Comp_creator *comp_eq_creator(bool invert)
{
  return invert?(Comp_creator *)&ne_creator:(Comp_creator *)&eq_creator;
}

Comp_creator *comp_equal_creator(bool invert)
{
  DBUG_ASSERT(!invert); // Function never called with true.
  return &equal_creator;
}


Comp_creator *comp_ge_creator(bool invert)
{
  return invert?(Comp_creator *)&lt_creator:(Comp_creator *)&ge_creator;
}


Comp_creator *comp_gt_creator(bool invert)
{
  return invert?(Comp_creator *)&le_creator:(Comp_creator *)&gt_creator;
}


Comp_creator *comp_le_creator(bool invert)
{
  return invert?(Comp_creator *)&gt_creator:(Comp_creator *)&le_creator;
}


Comp_creator *comp_lt_creator(bool invert)
{
  return invert?(Comp_creator *)&ge_creator:(Comp_creator *)&lt_creator;
}


Comp_creator *comp_ne_creator(bool invert)
{
  return invert?(Comp_creator *)&eq_creator:(Comp_creator *)&ne_creator;
}


/**
  Construct ALL/ANY/SOME subquery Item.

  @param left_expr   pointer to left expression
  @param cmp         compare function creator
  @param all         true if we create ALL subquery
  @param select_lex  pointer on parsed subquery structure

  @return
    constructed Item (or 0 if out of memory)
*/
Item * all_any_subquery_creator(Item *left_expr,
				chooser_compare_func_creator cmp,
				bool all,
				SELECT_LEX *select_lex)
{
  if ((cmp == &comp_eq_creator) && !all)       //  = ANY <=> IN
    return new Item_in_subselect(left_expr, select_lex);

  if ((cmp == &comp_ne_creator) && all)        // <> ALL <=> NOT IN
    return new Item_func_not(new Item_in_subselect(left_expr, select_lex));

  Item_allany_subselect *it=
    new Item_allany_subselect(left_expr, cmp, select_lex, all);
  if (all)
    return it->upper_item= new Item_func_not_all(it);	/* ALL */

  return it->upper_item= new Item_func_nop_all(it);      /* ANY/SOME */
}


/**
   Set proper open mode and table type for element representing target table
   of CREATE TABLE statement, also adjust statement table list if necessary.
*/

void create_table_set_open_action_and_adjust_tables(LEX *lex)
{
  TABLE_LIST *create_table= lex->query_tables;

  if (lex->create_info.options & HA_LEX_CREATE_TMP_TABLE)
    create_table->open_type= OT_TEMPORARY_ONLY;
  else
    create_table->open_type= OT_BASE_ONLY;

  if (!lex->select_lex->item_list.elements)
  {
    /*
      Avoid opening and locking target table for ordinary CREATE TABLE
      or CREATE TABLE LIKE for write (unlike in CREATE ... SELECT we
      won't do any insertions in it anyway). Not doing this causes
      problems when running CREATE TABLE IF NOT EXISTS for already
      existing log table.
    */
    create_table->lock_type= TL_READ;
  }
}


/**
  negate given expression.

  @param pc   current parse context
  @param expr expression for negation

  @return
    negated expression
*/

Item *negate_expression(Parse_context *pc, Item *expr)
{
  Item *negated;
  if (expr->type() == Item::FUNC_ITEM &&
      ((Item_func *) expr)->functype() == Item_func::NOT_FUNC)
  {
    /* it is NOT(NOT( ... )) */
    Item *arg= ((Item_func *) expr)->arguments()[0];
    enum_parsing_context place= pc->select->parsing_place;
    if (arg->is_bool_func() || place == CTX_WHERE || place == CTX_HAVING)
      return arg;
    /*
      if it is not boolean function then we have to emulate value of
      not(not(a)), it will be a != 0
    */
    return new Item_func_ne(arg, new Item_int_0());
  }

  if ((negated= expr->neg_transformer(pc->thd)) != 0)
    return negated;
  return new Item_func_not(expr);
}

/**
  Set the specified definer to the default value, which is the
  current user in the thread.
 
  @param[in]  thd       thread handler
  @param[out] definer   definer
*/
 
void get_default_definer(THD *thd, LEX_USER *definer)
{
  const Security_context *sctx= thd->security_context();

  definer->user.str= (char *) sctx->priv_user().str;
  definer->user.length= strlen(definer->user.str);

  definer->host.str= (char *) sctx->priv_host().str;
  definer->host.length= strlen(definer->host.str);

  definer->plugin= EMPTY_CSTR;
  definer->auth= NULL_CSTR;
  definer->uses_identified_with_clause= false;
  definer->uses_identified_by_clause= false;
  definer->uses_authentication_string_clause= false;
  definer->uses_identified_by_password_clause= false;
  definer->alter_status.update_password_expired_column= false;
  definer->alter_status.use_default_password_lifetime= true;
  definer->alter_status.expire_after_days= 0;
  definer->alter_status.update_account_locked_column= false;
  definer->alter_status.account_locked= false;
}


/**
  Create default definer for the specified THD.

  @param[in] thd         thread handler

  @return
    - On success, return a valid pointer to the created and initialized
    LEX_USER, which contains definer information.
    - On error, return 0.
*/

LEX_USER *create_default_definer(THD *thd)
{
  LEX_USER *definer;

  if (! (definer= (LEX_USER*) thd->alloc(sizeof(LEX_USER))))
    return 0;

  thd->get_definer(definer);

  return definer;
}


/**
  Retuns information about user or current user.

  @param[in] thd          thread handler
  @param[in] user         user

  @return
    - On success, return a valid pointer to initialized
    LEX_USER, which contains user information.
    - On error, return 0.
*/

LEX_USER *get_current_user(THD *thd, LEX_USER *user)
{
  if (!user->user.str)  // current_user
  {
    LEX_USER *default_definer= create_default_definer(thd);
    if (default_definer)
    {
      /*
        Inherit parser semantics from the statement in which the user parameter
        was used.
        This is needed because a st_lex_user is both used as a component in an
        AST and as a specifier for a particular user in the ACL subsystem.
      */
      default_definer->uses_authentication_string_clause=
        user->uses_authentication_string_clause;
      default_definer->uses_identified_by_clause=
        user->uses_identified_by_clause;
      default_definer->uses_identified_by_password_clause=
        user->uses_identified_by_password_clause;
      default_definer->uses_identified_with_clause=
        user->uses_identified_with_clause;
      default_definer->plugin.str= user->plugin.str;
      default_definer->plugin.length= user->plugin.length;
      default_definer->auth.str= user->auth.str;
      default_definer->auth.length= user->auth.length;
      default_definer->alter_status= user->alter_status;

      return default_definer;
    }
  }

  return user;
}


/**
  Check that byte length of a string does not exceed some limit.

  @param str         string to be checked
  @param err_msg     error message to be displayed if the string is too long
  @param max_length  max length

  @retval
    FALSE   the passed string is not longer than max_length
  @retval
    TRUE    the passed string is longer than max_length

  NOTE
    The function is not used in existing code but can be useful later?
*/

static bool check_string_byte_length(const LEX_CSTRING &str,
                                     const char *err_msg,
                                     size_t max_byte_length)
{
  if (str.length <= max_byte_length)
    return FALSE;

  my_error(ER_WRONG_STRING_LENGTH, MYF(0), str.str, err_msg, max_byte_length);

  return TRUE;
}


/*
  Check that char length of a string does not exceed some limit.

  SYNOPSIS
  check_string_char_length()
      str              string to be checked
      err_msg          error message to be displayed if the string is too long
      max_char_length  max length in symbols
      cs               string charset

  RETURN
    FALSE   the passed string is not longer than max_char_length
    TRUE    the passed string is longer than max_char_length
*/


bool check_string_char_length(const LEX_CSTRING &str, const char *err_msg,
                              size_t max_char_length, const CHARSET_INFO *cs,
                              bool no_error)
{
  int well_formed_error;
  size_t res= cs->cset->well_formed_len(cs, str.str, str.str + str.length,
                                        max_char_length, &well_formed_error);

  if (!well_formed_error &&  str.length == res)
    return FALSE;

  if (!no_error)
  {
    ErrConvString err(str.str, str.length, cs);
    my_error(ER_WRONG_STRING_LENGTH, MYF(0), err.ptr(), err_msg, max_char_length);
  }
  return TRUE;
}


/*
  Check if path does not contain mysql data home directory
  SYNOPSIS
    test_if_data_home_dir()
    dir                     directory
    conv_home_dir           converted data home directory
    home_dir_len            converted data home directory length

  RETURN VALUES
    0	ok
    1	error  
*/
C_MODE_START

int test_if_data_home_dir(const char *dir)
{
  char path[FN_REFLEN];
  size_t dir_len;
  DBUG_ENTER("test_if_data_home_dir");

  if (!dir)
    DBUG_RETURN(0);

  (void) fn_format(path, dir, "", "",
                   (MY_RETURN_REAL_PATH|MY_RESOLVE_SYMLINKS));
  dir_len= strlen(path);
  if (mysql_unpacked_real_data_home_len<= dir_len)
  {
    if (dir_len > mysql_unpacked_real_data_home_len &&
        path[mysql_unpacked_real_data_home_len] != FN_LIBCHAR)
      DBUG_RETURN(0);

    if (lower_case_file_system)
    {
      if (!my_strnncoll(default_charset_info, (const uchar*) path,
                        mysql_unpacked_real_data_home_len,
                        (const uchar*) mysql_unpacked_real_data_home,
                        mysql_unpacked_real_data_home_len))
        DBUG_RETURN(1);
    }
    else if (!memcmp(path, mysql_unpacked_real_data_home,
                     mysql_unpacked_real_data_home_len))
      DBUG_RETURN(1);
  }
  DBUG_RETURN(0);
}

C_MODE_END


/**
  Check that host name string is valid.

  @param[in] str string to be checked

  @return             Operation status
    @retval  FALSE    host name is ok
    @retval  TRUE     host name string is longer than max_length or
                      has invalid symbols
*/

bool check_host_name(const LEX_CSTRING &str)
{
  const char *name= str.str;
  const char *end= str.str + str.length;
  if (check_string_byte_length(str, ER(ER_HOSTNAME), HOSTNAME_LENGTH))
    return TRUE;

  while (name != end)
  {
    if (*name == '@')
    {
      my_printf_error(ER_UNKNOWN_ERROR, 
                      "Malformed hostname (illegal symbol: '%c')", MYF(0),
                      *name);
      return TRUE;
    }
    name++;
  }
  return FALSE;
}


class Parser_oom_handler : public Internal_error_handler
{
public:
  Parser_oom_handler()
    : m_has_errors(false), m_is_mem_error(false)
  {}
  virtual bool handle_condition(THD *thd,
                                uint sql_errno,
                                const char* sqlstate,
                                Sql_condition::enum_severity_level *level,
                                const char* msg)
  {
    if (*level == Sql_condition::SL_ERROR)
    {
      m_has_errors= true;
      /* Out of memory error is reported only once. Return as handled */
      if (m_is_mem_error && sql_errno == EE_CAPACITY_EXCEEDED)
        return true;
      if (sql_errno == EE_CAPACITY_EXCEEDED)
      {
        m_is_mem_error= true;
        my_error(ER_CAPACITY_EXCEEDED, MYF(0),
                 static_cast<ulonglong>(thd->variables.parser_max_mem_size),
                 "parser_max_mem_size",
                 ER_THD(thd, ER_CAPACITY_EXCEEDED_IN_PARSER));
        return true;
      }
    }
    return false;
  }
private:
  bool m_has_errors;
  bool m_is_mem_error;
};


extern int MYSQLparse(class THD *thd); // from sql_yacc.cc


/**
  This is a wrapper of MYSQLparse(). All the code should call parse_sql()
  instead of MYSQLparse().

  As a by product of parsing, the parser can also generate a query digest.
  To compute a digest, invoke this function as follows.

  @verbatim
    THD *thd = ...;
    const char *query_text = ...;
    uint query_length = ...;
    Object_creation_ctx *ctx = ...;
    bool rc;

    Parser_state parser_state;
    if (parser_state.init(thd, query_text, query_length)
    {
      ... handle error
    }

    parser_state.m_input.m_compute_digest= true;
    
    rc= parse_sql(the, &parser_state, ctx);
    if (! rc)
    {
      unsigned char md5[MD5_HASH_SIZE];
      char digest_text[1024];
      bool truncated;
      const sql_digest_storage *digest= & thd->m_digest->m_digest_storage;

      compute_digest_md5(digest, & md5[0]);
      compute_digest_text(digest, & digest_text[0], sizeof(digest_text), & truncated);
    }
  @endverbatim

  @param thd Thread context.
  @param parser_state Parser state.
  @param creation_ctx Object creation context.

  @return Error status.
    @retval FALSE on success.
    @retval TRUE on parsing error.
*/

bool parse_sql(THD *thd,
               Parser_state *parser_state,
               Object_creation_ctx *creation_ctx)
{
  DBUG_ENTER("parse_sql");
  bool ret_value;
  DBUG_ASSERT(thd->m_parser_state == NULL);
  // TODO fix to allow parsing gcol exprs after main query.
//  DBUG_ASSERT(thd->lex->m_sql_cmd == NULL);

  MYSQL_QUERY_PARSE_START(const_cast<char*>(thd->query().str));
  /* Backup creation context. */

  Object_creation_ctx *backup_ctx= NULL;

  if (creation_ctx)
    backup_ctx= creation_ctx->set_n_backup(thd);

  /* Set parser state. */

  thd->m_parser_state= parser_state;

  parser_state->m_digest_psi= NULL;
  parser_state->m_lip.m_digest= NULL;

  if (thd->m_digest != NULL)
  {
    /* Start Digest */
    parser_state->m_digest_psi= MYSQL_DIGEST_START(thd->m_statement_psi);

    if (parser_state->m_input.m_compute_digest ||
       (parser_state->m_digest_psi != NULL))
    {
      /*
        If either:
        - the caller wants to compute a digest
        - the performance schema wants to compute a digest
        set the digest listener in the lexer.
      */
      parser_state->m_lip.m_digest= thd->m_digest;
      parser_state->m_lip.m_digest->m_digest_storage.m_charset_number= thd->charset()->number;
    }
  }

  /* Parse the query. */

  /*
    Use a temporary DA while parsing. We don't know until after parsing
    whether the current command is a diagnostic statement, in which case
    we'll need to have the previous DA around to answer questions about it.
  */
  Diagnostics_area *parser_da= thd->get_parser_da();
  Diagnostics_area *da=        thd->get_stmt_da();

  Parser_oom_handler poomh;
  // Note that we may be called recursively here, on INFORMATION_SCHEMA queries.

  set_memroot_max_capacity(thd->mem_root, thd->variables.parser_max_mem_size);
  set_memroot_error_reporting(thd->mem_root, true);
  thd->push_internal_handler(&poomh);

  thd->push_diagnostics_area(parser_da, false);

  bool mysql_parse_status= MYSQLparse(thd) != 0;

  thd->pop_internal_handler();
  set_memroot_max_capacity(thd->mem_root, 0);
  set_memroot_error_reporting(thd->mem_root, false);
  /*
    Unwind diagnostics area.

    If any issues occurred during parsing, they will become
    the sole conditions for the current statement.

    Otherwise, if we have a diagnostic statement on our hands,
    we'll preserve the previous diagnostics area here so we
    can answer questions about it.  This specifically means
    that repeatedly asking about a DA won't clear it.

    Otherwise, it's a regular command with no issues during
    parsing, so we'll just clear the DA in preparation for
    the processing of this command.
  */

  if (parser_da->current_statement_cond_count() != 0)
  {
    /*
      Error/warning during parsing: top DA should contain parse error(s)!  Any
      pre-existing conditions will be replaced. The exception is diagnostics
      statements, in which case we wish to keep the errors so they can be sent
      to the client.
    */
    if (thd->lex->sql_command != SQLCOM_SHOW_WARNS &&
        thd->lex->sql_command != SQLCOM_GET_DIAGNOSTICS)
      da->reset_condition_info(thd);

    /*
      We need to put any errors in the DA as well as the condition list.
    */
    if (parser_da->is_error() && !da->is_error())
    {
      da->set_error_status(parser_da->mysql_errno(),
                           parser_da->message_text(),
                           parser_da->returned_sqlstate());
    }

    da->copy_sql_conditions_from_da(thd, parser_da);

    parser_da->reset_diagnostics_area();
    parser_da->reset_condition_info(thd);

    /*
      Do not clear the condition list when starting execution as it
      now contains not the results of the previous executions, but
      a non-zero number of errors/warnings thrown during parsing!
    */
    thd->lex->keep_diagnostics= DA_KEEP_PARSE_ERROR;
  }

  thd->pop_diagnostics_area();

  /*
    Check that if MYSQLparse() failed either thd->is_error() is set, or an
    internal error handler is set.

    The assert will not catch a situation where parsing fails without an
    error reported if an error handler exists. The problem is that the
    error handler might have intercepted the error, so thd->is_error() is
    not set. However, there is no way to be 100% sure here (the error
    handler might be for other errors than parsing one).
  */

  DBUG_ASSERT(!mysql_parse_status ||
              (mysql_parse_status && thd->is_error()) ||
              (mysql_parse_status && thd->get_internal_handler()));

  /* Reset parser state. */

  thd->m_parser_state= NULL;

  /* Restore creation context. */

  if (creation_ctx)
    creation_ctx->restore_env(thd, backup_ctx);

  /* That's it. */

  ret_value= mysql_parse_status || thd->is_fatal_error;

  if ((ret_value == 0) &&
      (parser_state->m_digest_psi != NULL))
  {
    /*
      On parsing success, record the digest in the performance schema.
    */
    DBUG_ASSERT(thd->m_digest != NULL);
    MYSQL_DIGEST_END(parser_state->m_digest_psi,
                     & thd->m_digest->m_digest_storage);
  }

  MYSQL_QUERY_PARSE_DONE(ret_value);
  DBUG_RETURN(ret_value);
}

/**
  @} (end of group Runtime_Environment)
*/



/**
  Check and merge "CHARACTER SET cs [ COLLATE cl ]" clause

  @param cs character set pointer.
  @param cl collation pointer.

  Check if collation "cl" is applicable to character set "cs".

  If "cl" is NULL (e.g. when COLLATE clause is not specified),
  then simply "cs" is returned.
  
  @return Error status.
    @retval NULL, if "cl" is not applicable to "cs".
    @retval pointer to merged CHARSET_INFO on success.
*/


const CHARSET_INFO*
merge_charset_and_collation(const CHARSET_INFO *cs, const CHARSET_INFO *cl)
{
  if (cl)
  {
    if (!my_charset_same(cs, cl))
    {
      my_error(ER_COLLATION_CHARSET_MISMATCH, MYF(0), cl->name, cs->csname);
      return NULL;
    }
    return cl;
  }
  return cs;
}<|MERGE_RESOLUTION|>--- conflicted
+++ resolved
@@ -49,10 +49,7 @@
 #include "sql_insert.h"       // Query_result_create
 #include "sql_load.h"         // mysql_load
 #include "sql_prepare.h"      // mysql_stmt_execute
-<<<<<<< HEAD
-=======
 #include "partition_info.h"   // has_external_data_or_index_dir
->>>>>>> 807891a9
 #include "sql_reload.h"       // reload_acl_and_cache
 #include "sql_rename.h"       // mysql_rename_tables
 #include "sql_select.h"       // handle_query
@@ -673,11 +670,6 @@
   sql_command_flags[SQLCOM_RELEASE_SAVEPOINT]|=       CF_ALLOW_PROTOCOL_PLUGIN;
   sql_command_flags[SQLCOM_SLAVE_START]|=             CF_ALLOW_PROTOCOL_PLUGIN;
   sql_command_flags[SQLCOM_SLAVE_STOP]|=              CF_ALLOW_PROTOCOL_PLUGIN;
-<<<<<<< HEAD
-  sql_command_flags[SQLCOM_START_GROUP_REPLICATION]|= CF_ALLOW_PROTOCOL_PLUGIN;
-  sql_command_flags[SQLCOM_STOP_GROUP_REPLICATION]|=  CF_ALLOW_PROTOCOL_PLUGIN;
-=======
->>>>>>> 807891a9
   sql_command_flags[SQLCOM_BEGIN]|=                   CF_ALLOW_PROTOCOL_PLUGIN;
   sql_command_flags[SQLCOM_CHANGE_MASTER]|=           CF_ALLOW_PROTOCOL_PLUGIN;
   sql_command_flags[SQLCOM_CHANGE_REPLICATION_FILTER]|= CF_ALLOW_PROTOCOL_PLUGIN;
@@ -1231,11 +1223,6 @@
       initiating the normal server shutdown process because of time getting
       past 2038.
     */
-<<<<<<< HEAD
-    ulong master_access= thd->security_context()->master_access();
-    thd->security_context()->set_master_access(master_access | SHUTDOWN_ACL);
-    command= COM_SHUTDOWN;
-=======
     const int max_tries= 5;
     sql_print_warning("Current time has got past year 2038. Validating current "
                       "time with %d iterations before initiating the normal "
@@ -1268,7 +1255,6 @@
       thd->security_context()->set_master_access(master_access | SHUTDOWN_ACL);
       command= COM_SHUTDOWN;
     }
->>>>>>> 807891a9
   }
   thd->set_query_id(next_query_id());
   thd->rewritten_query.mem_free();
@@ -1488,18 +1474,11 @@
       query_cache.end_of_result(thd);
 
 #ifndef EMBEDDED_LIBRARY
-<<<<<<< HEAD
-      mysql_audit_general(thd, MYSQL_AUDIT_GENERAL_STATUS,
-                          thd->get_stmt_da()->is_error() ?
-                          thd->get_stmt_da()->mysql_errno() : 0,
-                          command_name[command].str);
-=======
       mysql_audit_notify(thd, AUDIT_EVENT(MYSQL_AUDIT_GENERAL_STATUS),
                          thd->get_stmt_da()->is_error() ?
                          thd->get_stmt_da()->mysql_errno() : 0,
                          command_name[command].str,
                          command_name[command].length);
->>>>>>> 807891a9
 #endif
 
       size_t length= static_cast<size_t>(packet_end - beginning_of_next_stmt);
@@ -1902,14 +1881,6 @@
 
 #ifndef EMBEDDED_LIBRARY
   if (!thd->is_error() && !thd->killed_errno())
-<<<<<<< HEAD
-    mysql_audit_general(thd, MYSQL_AUDIT_GENERAL_RESULT, 0, 0);
-
-  mysql_audit_general(thd, MYSQL_AUDIT_GENERAL_STATUS,
-                      thd->get_stmt_da()->is_error() ?
-                      thd->get_stmt_da()->mysql_errno() : 0,
-                      command_name[command].str);
-=======
     mysql_audit_notify(thd,
                        AUDIT_EVENT(MYSQL_AUDIT_GENERAL_RESULT), 0, NULL, 0);
 
@@ -1924,13 +1895,6 @@
   mysql_audit_notify(thd, AUDIT_EVENT(MYSQL_AUDIT_COMMAND_END), command,
                      command_name[command].str);
 #endif
->>>>>>> 807891a9
-
-  /* command_end is informational only. The plugin cannot abort
-     execution of the command at thie point. */
-  mysql_audit_notify(thd, AUDIT_EVENT(MYSQL_AUDIT_COMMAND_END),
-                     command, command_name[command].str);
-#endif
 
   log_slow_statement(thd);
 
@@ -1952,13 +1916,6 @@
   if (MYSQL_QUERY_DONE_ENABLED() && command == COM_QUERY)
   {
     MYSQL_QUERY_DONE(thd->is_error());
-<<<<<<< HEAD
-  }
-  if (MYSQL_COMMAND_DONE_ENABLED())
-  {
-    MYSQL_COMMAND_DONE(thd->is_error());
-=======
->>>>>>> 807891a9
   }
   if (MYSQL_COMMAND_DONE_ENABLED())
   {
