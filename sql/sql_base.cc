--- conflicted
+++ resolved
@@ -1677,13 +1677,6 @@
 }
 
 
-<<<<<<< HEAD
-/*
-  Close temporary table and unlink from thd->temporary tables
-*/
-
-bool close_temporary_table(THD *thd, TABLE_LIST *table_list)
-=======
 /**
   Drop a temporary table.
 
@@ -1709,26 +1702,17 @@
 */
 
 bool close_temporary_table(THD *thd, const char *db, const char *table_name)
->>>>>>> 80b48aea
 {
   TABLE *table;
 
   if (!(table= find_temporary_table(thd, table_list)))
     return 1;
-<<<<<<< HEAD
   close_temporary_table(thd, table, 1, 1);
-=======
-  table= *prev;
-  *prev= table->next;
   /*
     If LOCK TABLES list is not empty and contains this table,
     unlock the table and remove the table from this list.
   */
   mysql_lock_remove(thd, thd->locked_tables, table, FALSE);
-  close_temporary(table, 1);
-  if (thd->slave_thread)
-    --slave_open_temp_tables;
->>>>>>> 80b48aea
   return 0;
 }
 
@@ -1873,15 +1857,9 @@
     if (list->s->table_cache_key.length == key_length &&
 	!memcmp(list->s->table_cache_key.str, key, key_length))
     {
-<<<<<<< HEAD
       if (unlock && thd->locked_tables)
-	mysql_lock_remove(thd, thd->locked_tables,list);
+        mysql_lock_remove(thd, thd->locked_tables, list, TRUE);
       VOID(hash_delete(&open_cache,(uchar*) list)); // Close table
-=======
-      if (thd->locked_tables)
-        mysql_lock_remove(thd, thd->locked_tables, list, TRUE);
-      VOID(hash_delete(&open_cache,(byte*) list)); // Close table
->>>>>>> 80b48aea
     }
     else
     {
@@ -1906,10 +1884,6 @@
 
     @note This routine assumes that table to be closed is open only
           by calling thread so we needn't wait until other threads
-<<<<<<< HEAD
-          will close the table. It also assumes that table to be
-          dropped is already unlocked.
-=======
           will close the table. Also unless called under implicit or
           explicit LOCK TABLES mode it assumes that table to be
           dropped is already unlocked. In the former case it will
@@ -1917,7 +1891,6 @@
           this behaviour as it may change in future.
           Currently, however, this function is never called for a
           table that was locked with LOCK TABLES.
->>>>>>> 80b48aea
 */
 
 void drop_open_table(THD *thd, TABLE *table, const char *db_name,
@@ -2893,16 +2866,10 @@
     if (!strcmp(table->s->table_name.str, table_name) &&
 	!strcmp(table->s->db.str, db))
     {
-<<<<<<< HEAD
       if (thd->locked_tables)
-        mysql_lock_remove(thd, thd->locked_tables, table);
+        mysql_lock_remove(thd, thd->locked_tables, table, TRUE);
       table->open_placeholder= 1;
       close_handle_and_leave_table_as_lock(table);
-=======
-      mysql_lock_remove(thd, thd->locked_tables, table, TRUE);
-      table->file->close();
-      table->db_stat=0;
->>>>>>> 80b48aea
     }
   }
   DBUG_VOID_RETURN;
@@ -3037,13 +3004,8 @@
             lock on it. This will also give them a chance to close their
             instances of this table.
           */
-<<<<<<< HEAD
           mysql_lock_abort(thd, table, TRUE);
-          mysql_lock_remove(thd, thd->locked_tables, table);
-=======
-          mysql_lock_abort(thd, table);
           mysql_lock_remove(thd, thd->locked_tables, table, TRUE);
->>>>>>> 80b48aea
           /*
             We want to protect the table from concurrent DDL operations
             (like RENAME TABLE) until we will re-open and re-lock it.
@@ -3188,8 +3150,7 @@
     if (!strcmp(table->s->table_name.str, table_name) &&
 	!strcmp(table->s->db.str, db))
     {
-<<<<<<< HEAD
-      mysql_lock_remove(thd, thd->locked_tables,table);
+      mysql_lock_remove(thd, thd->locked_tables, table, TRUE);
       if (!found)
       {
         found= table;
@@ -3205,11 +3166,6 @@
         /* We already have a name lock, remove copy */
         VOID(hash_delete(&open_cache,(uchar*) table));
       }
-=======
-      mysql_lock_remove(thd, thd->locked_tables, table, TRUE);
-      VOID(hash_delete(&open_cache,(byte*) table));
-      found=1;
->>>>>>> 80b48aea
     }
     else
     {
