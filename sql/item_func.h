--- conflicted
+++ resolved
@@ -3529,10 +3529,6 @@
     return sp_result_field;
   }
 
-<<<<<<< HEAD
-=======
-  virtual void update_null_value();
-
   /**
     Ensure that deterministic functions are not evaluated in preparation phase
     by returning false before tables are locked and true after they are locked.
@@ -3542,13 +3538,12 @@
      @retval true if tables are locked for deterministic functions
      @retval false Otherwise
   */
-  bool const_item() const
+  bool const_item() const override
   {
     if (used_tables() == 0)
       return can_be_evaluated_now();
     return false;
   }
->>>>>>> 8977f70e
 };
 
 
