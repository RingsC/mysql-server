/* Copyright (c) 2000, 2016, Oracle and/or its affiliates. All rights reserved.

   This program is free software; you can redistribute it and/or modify
   it under the terms of the GNU General Public License as published by
   the Free Software Foundation; version 2 of the License.

   This program is distributed in the hope that it will be useful,
   but WITHOUT ANY WARRANTY; without even the implied warranty of
   MERCHANTABILITY or FITNESS FOR A PARTICULAR PURPOSE.  See the
   GNU General Public License for more details.

   You should have received a copy of the GNU General Public License
   along with this program; if not, write to the Free Software
   Foundation, Inc., 51 Franklin St, Fifth Floor, Boston, MA 02110-1301  USA */

#ifndef SQL_CLASS_INCLUDED
#define SQL_CLASS_INCLUDED

/*
  This file contains the declaration of the THD class and classes which THD
  depends on. It should contain as little else as possible to increase
  cohesion and reduce coupling. Since THD is used in many places, many files
  are dependent on this header and thus require recompilation if it changes.
  Historically this file contained "Classes in mysql". 
*/

#include <limits.h>
#include <stdio.h>
#include <string.h>
#ifdef HAVE_SYS_TIME_H
#include <sys/time.h>
#endif
#include <sys/types.h>
#include <time.h>
#include <atomic>
#include <memory>
#include <new>

#include "auth/sql_security_ctx.h"        // Security_context
#include "discrete_interval.h"            // Discrete_interval
#include "dur_prop.h"                     // durability_properties
#include "enum_query_type.h"
#include "field.h"
#include "handler.h"
#include "item.h"
#include "mdl.h"
#include "my_base.h"
#include "my_command.h"
#include "my_config.h"
#include "my_dbug.h"
#include "my_global.h"
#include "my_psi_config.h"
#include "my_sqlcommand.h"
#include "my_sys.h"
#include "my_thread.h"
#include "my_thread_local.h"
#include "mysql/mysql_lex_string.h"       // LEX_STRING
#include "mysql/psi/mysql_cond.h"
#include "mysql/psi/mysql_mutex.h"
#include "mysql/psi/psi_base.h"
#include "mysql/psi/psi_idle.h"
#include "mysql/psi/psi_stage.h"
#include "mysql/psi/psi_statement.h"
#include "mysql/psi/psi_thread.h"
#include "mysql/psi/psi_transaction.h"
#include "mysql/thread_type.h"
#include "mysql_com.h"
#include "mysql_com_server.h"             // NET_SERVER
#include "mysqld_error.h"
#include "opt_costmodel.h"
#include "opt_trace_context.h"            // Opt_trace_context
#include "parse_location.h"
#include "pfs_thread_provider.h"
#include "prealloced_array.h"
#include "protocol.h"                     // Protocol
#include "protocol_classic.h"             // Protocol_text
#include "query_options.h"
#include "rpl_context.h"                  // Rpl_thd_context
#include "rpl_gtid.h"
#include "session_tracker.h"              // Session_tracker
#include "set_var.h"
#include "sql_admin.h"
#include "sql_cmd.h"
#include "sql_connect.h"
#include "sql_const.h"
#include "sql_digest_stream.h"            // sql_digest_state
#include "sql_error.h"
#include "sql_lex.h"                      // LEX
#include "sql_list.h"
#include "sql_plugin.h"
#include "sql_plugin_ref.h"
#include "sql_profile.h"                  // PROFILING
#include "sql_servers.h"
#include "sql_string.h"
#include "sys_vars_resource_mgr.h"        // Session_sysvar_resource_manager
#include "system_variables.h"             // system_variables
#include "table.h"
#include "thr_lock.h"
#include "transaction_info.h"             // Ha_trx_info
#include "violite.h"

#include "pfs_statement_provider.h"       // IWYU pragma: keep
#include "mysql/psi/mysql_statement.h"

class Query_arena;
class Relay_log_info;
class THD;
class partition_info;
class sp_rcontext;
struct PSI_idle_locker;
struct PSI_statement_locker;
struct PSI_transaction_locker;

namespace dd {
  namespace cache {
    class Dictionary_client;
  }

  class DD_kill_immunizer;
}

class Internal_error_handler;
class Modification_plan;
class Query_result;
class Reprepare_observer;
class Rows_log_event;
class Time_zone;
class sp_cache;
struct Binlog_user_var_event;
struct Query_cache_block;

typedef struct st_log_info LOG_INFO;
typedef struct st_mysql_lex_string LEX_STRING;
typedef struct user_conn USER_CONN;
typedef struct st_mysql_lock MYSQL_LOCK;

#define thd_proc_info(thd, msg) \
  set_thd_proc_info(thd, msg, __func__, __FILE__, __LINE__)

#define THD_STAGE_INFO(thd, stage) \
  (thd)->enter_stage(& stage, NULL, __func__, __FILE__, __LINE__)

extern char empty_c_string[1];
extern LEX_STRING EMPTY_STR;
extern LEX_STRING NULL_STR;
extern LEX_CSTRING EMPTY_CSTR;
extern LEX_CSTRING NULL_CSTR;

/**
  To be used for pool-of-threads (implemented differently on various OSs)
*/
class thd_scheduler
{
public:
  void *data;                  /* scheduler-specific data structure */

  thd_scheduler()
  : data(NULL)
  { }

  ~thd_scheduler() { }
};

PSI_thread* thd_get_psi(THD *thd);
void thd_set_psi(THD *thd, PSI_thread *psi);


/**
  the struct aggregates two paramenters that identify an event
  uniquely in scope of communication of a particular master and slave couple.
  I.e there can not be 2 events from the same staying connected master which
  have the same coordinates.
  @note
  Such identifier is not yet unique generally as the event originating master
  is resetable. Also the crashed master can be replaced with some other.
*/
typedef struct rpl_event_coordinates
{
  char * file_name; // binlog file name (directories stripped)
  my_off_t  pos;       // event's position in the binlog file
} LOG_POS_COORD;


#define THD_SENTRY_MAGIC 0xfeedd1ff
#define THD_SENTRY_GONE  0xdeadbeef

#define THD_CHECK_SENTRY(thd) DBUG_ASSERT(thd->dbug_sentry == THD_SENTRY_MAGIC)


#ifdef MYSQL_SERVER

/* The following macro is to make init of Query_arena simpler */
#ifndef DBUG_OFF
#define INIT_ARENA_DBUG_INFO is_backup_arena= 0; is_reprepared= FALSE;
#else
#define INIT_ARENA_DBUG_INFO
#endif

class Query_arena
{
public:
  /*
    List of items created in the parser for this query. Every item puts
    itself to the list on creation (see Item::Item() for details))
  */
  Item *free_list;
  MEM_ROOT *mem_root;                   // Pointer to current memroot
#ifndef DBUG_OFF
  bool is_backup_arena; /* True if this arena is used for backup. */
  bool is_reprepared;
#endif
  /*
    The states relfects three diffrent life cycles for three
    different types of statements:
    Prepared statement: STMT_INITIALIZED -> STMT_PREPARED -> STMT_EXECUTED.
    Stored procedure:   STMT_INITIALIZED_FOR_SP -> STMT_EXECUTED.
    Other statements:   STMT_CONVENTIONAL_EXECUTION never changes.
  */
  enum enum_state
  {
    STMT_INITIALIZED= 0, STMT_INITIALIZED_FOR_SP= 1, STMT_PREPARED= 2,
    STMT_CONVENTIONAL_EXECUTION= 3, STMT_EXECUTED= 4, STMT_ERROR= -1
  };

  enum_state state;

  Query_arena(MEM_ROOT *mem_root_arg, enum enum_state state_arg) :
    free_list(0), mem_root(mem_root_arg), state(state_arg)
  { INIT_ARENA_DBUG_INFO; }
  /*
    This constructor is used only when Query_arena is created as
    backup storage for another instance of Query_arena.
  */
  Query_arena() { INIT_ARENA_DBUG_INFO; }

  virtual ~Query_arena() {};

  inline bool is_stmt_prepare() const { return state == STMT_INITIALIZED; }
  inline bool is_stmt_prepare_or_first_sp_execute() const
  { return (int)state < (int)STMT_PREPARED; }
  inline bool is_stmt_prepare_or_first_stmt_execute() const
  { return (int)state <= (int)STMT_PREPARED; }
  inline bool is_conventional() const
  { return state == STMT_CONVENTIONAL_EXECUTION; }

  inline void* alloc(size_t size) { return alloc_root(mem_root,size); }
  inline void* mem_calloc(size_t size)
  {
    void *ptr;
    if ((ptr=alloc_root(mem_root,size)))
      memset(ptr, 0, size);
    return ptr;
  }
  template<typename T> T *alloc_typed()
  {
    void *m= alloc(sizeof(T));
    return m == NULL ? NULL : new (m) T;
  }
  inline char *mem_strdup(const char *str)
  { return strdup_root(mem_root,str); }
  inline char *strmake(const char *str, size_t size)
  { return strmake_root(mem_root,str,size); }
  inline void *memdup(const void *str, size_t size)
  { return memdup_root(mem_root,str,size); }

  void set_query_arena(Query_arena *set);

  void free_items();
  /* Close the active state associated with execution of this statement */
  virtual void cleanup_stmt();
};

class Prepared_statement;

/**
  Container for all prepared statements created/used in a connection.

  Prepared statements in Prepared_statement_map have unique id
  (guaranteed by id assignment in Prepared_statement::Prepared_statement).

  Non-empty statement names are unique too: attempt to insert a new statement
  with duplicate name causes older statement to be deleted.

  Prepared statements are auto-deleted when they are removed from the map
  and when the map is deleted.
*/

class Prepared_statement_map
{
public:
  Prepared_statement_map();

  /**
    Insert a new statement to the thread-local prepared statement map.

    If there was an old statement with the same name, replace it with the
    new one. Otherwise, check if max_prepared_stmt_count is not reached yet,
    increase prepared_stmt_count, and insert the new statement. It's okay
    to delete an old statement and fail to insert the new one.

    All named prepared statements are also present in names_hash.
    Prepared statement names in names_hash are unique.
    The statement is added only if prepared_stmt_count < max_prepard_stmt_count
    m_last_found_statement always points to a valid statement or is 0

    @retval 0  success
    @retval 1  error: out of resources or max_prepared_stmt_count limit has been
                      reached. An error is sent to the client, the statement
                      is deleted.
  */
  int insert(THD *thd, Prepared_statement *statement);

  /** Find prepared statement by name. */
  Prepared_statement *find_by_name(const LEX_CSTRING &name);

  /** Find prepared statement by ID. */
  Prepared_statement *find(ulong id);

  /** Erase all prepared statements (calls Prepared_statement destructor). */
  void erase(Prepared_statement *statement);

  void claim_memory_ownership();

  void reset();

  ~Prepared_statement_map();
private:
  HASH st_hash;
  HASH names_hash;
  Prepared_statement *m_last_found_statement;
};


/**
  A registry for item tree transformations performed during
  query optimization. We register only those changes which require
  a rollback to re-execute a prepared statement or stored procedure
  yet another time.
*/

class Item_change_record: public ilink<Item_change_record>
{
private:
  // not used
  Item_change_record() {}
public:
  Item_change_record(Item **place, Item *new_value)
    : place(place), old_value(*place), new_value(new_value)
  {}
  Item **place;
  Item *old_value;
  Item *new_value;
};

typedef I_List<Item_change_record> Item_change_list;


/**
  Type of locked tables mode.
  See comment for THD::locked_tables_mode for complete description.
  While adding new enum values add them to the getter method for this enum
  declared below and defined in binlog.cc as well.
*/

enum enum_locked_tables_mode
{
  LTM_NONE= 0,
  LTM_LOCK_TABLES,
  LTM_PRELOCKED,
  LTM_PRELOCKED_UNDER_LOCK_TABLES
};

#ifndef DBUG_OFF
/**
  Getter for the enum enum_locked_tables_mode
  @param locked_tables_mode enum for types of locked tables mode

  @return The string represantation of that enum value
*/
const char * get_locked_tables_mode_name(enum_locked_tables_mode locked_tables_mode);
#endif

/**
  Class that holds information about tables which were opened and locked
  by the thread. It is also used to save/restore this information in
  push_open_tables_state()/pop_open_tables_state().
*/

class Open_tables_state
{
private:
  /**
    A stack of Reprepare_observer-instances. The top most instance is the
    currently active one. This stack is used during execution of prepared
    statements and stored programs in order to detect metadata changes.
    The locking subsystem reports a metadata change if the top-most item is not
    NULL.

    When Open_tables_state part of THD is reset to open a system or
    INFORMATION_SCHEMA table, NULL is temporarily pushed to avoid spurious
    ER_NEED_REPREPARE errors -- system and INFORMATION_SCHEMA tables are not
    subject to metadata version tracking.

    A stack is used here for the convenience -- in some cases we need to
    temporarily override/disable current Reprepare_observer-instance.

    NOTE: This is not a list of observers, only the top-most element will be
    notified in case of a metadata change.

    @sa check_and_update_table_version()
  */
  Prealloced_array<Reprepare_observer *, 4> m_reprepare_observers;

public:
  Reprepare_observer *get_reprepare_observer() const
  {
    return
      m_reprepare_observers.size() > 0 ?
      m_reprepare_observers.back() :
      NULL;
  }

  void push_reprepare_observer(Reprepare_observer *o)
  { m_reprepare_observers.push_back(o); }

  Reprepare_observer *pop_reprepare_observer()
  {
    Reprepare_observer *retval= m_reprepare_observers.back();
    m_reprepare_observers.pop_back();
    return retval;
  }

  void reset_reprepare_observers()
  { m_reprepare_observers.clear(); }

public:
  /**
    List of regular tables in use by this thread. Contains temporary and
    base tables that were opened with @see open_tables().
  */
  TABLE *open_tables;
  /**
    List of temporary tables used by this thread. Contains user-level
    temporary tables, created with CREATE TEMPORARY TABLE, and
    internal temporary tables, created, e.g., to resolve a SELECT,
    or for an intermediate table used in ALTER.
    XXX Why are internal temporary tables added to this list?
  */
  TABLE *temporary_tables;
  TABLE *derived_tables;
  /*
    During a MySQL session, one can lock tables in two modes: automatic
    or manual. In automatic mode all necessary tables are locked just before
    statement execution, and all acquired locks are stored in 'lock'
    member. Unlocking takes place automatically as well, when the
    statement ends.
    Manual mode comes into play when a user issues a 'LOCK TABLES'
    statement. In this mode the user can only use the locked tables.
    Trying to use any other tables will give an error.
    The locked tables are also stored in this member, however,
    thd->locked_tables_mode is turned on.  Manual locking is described in
    the 'LOCK_TABLES' chapter of the MySQL manual.
    See also lock_tables() for details.
  */
  MYSQL_LOCK *lock;

  /*
    CREATE-SELECT keeps an extra lock for the table being
    created. This field is used to keep the extra lock available for
    lower level routines, which would otherwise miss that lock.
   */
  MYSQL_LOCK *extra_lock;

  /*
    Enum enum_locked_tables_mode and locked_tables_mode member are
    used to indicate whether the so-called "locked tables mode" is on,
    and what kind of mode is active.

    Locked tables mode is used when it's necessary to open and
    lock many tables at once, for usage across multiple
    (sub-)statements.
    This may be necessary either for queries that use stored functions
    and triggers, in which case the statements inside functions and
    triggers may be executed many times, or for implementation of
    LOCK TABLES, in which case the opened tables are reused by all
    subsequent statements until a call to UNLOCK TABLES.

    The kind of locked tables mode employed for stored functions and
    triggers is also called "prelocked mode".
    In this mode, first open_tables() call to open the tables used
    in a statement analyses all functions used by the statement
    and adds all indirectly used tables to the list of tables to
    open and lock.
    It also marks the parse tree of the statement as requiring
    prelocking. After that, lock_tables() locks the entire list
    of tables and changes THD::locked_tables_modeto LTM_PRELOCKED.
    All statements executed inside functions or triggers
    use the prelocked tables, instead of opening their own ones.
    Prelocked mode is turned off automatically once close_thread_tables()
    of the main statement is called.
  */
  enum enum_locked_tables_mode locked_tables_mode;

  enum enum_flags {
    BACKUPS_AVAIL = (1U << 0),    /* There are backups available. */
    SYSTEM_TABLES = (1U << 1)     /* We are opening system tables. */
  };

  /*
    Flags with information about the open tables state.
  */
  uint state_flags;
  /**
     This constructor initializes Open_tables_state instance which can only
     be used as backup storage. To prepare Open_tables_state instance for
     operations which open/lock/close tables (e.g. open_table()) one has to
     call init_open_tables_state().
  */
  Open_tables_state()
    : m_reprepare_observers(PSI_INSTRUMENT_ME), state_flags(0U) { }

  void set_open_tables_state(Open_tables_state *state);

  void reset_open_tables_state();
};


/**
  Storage for backup of Open_tables_state. Must
  be used only to open system tables (TABLE_CATEGORY_SYSTEM
  and TABLE_CATEGORY_LOG).
*/

class Open_tables_backup: public Open_tables_state
{
public:
  /**
    When we backup the open tables state to open a system
    table or tables, we want to save state of metadata
    locks which were acquired before the backup. It is used
    to release metadata locks on system tables after they are
    no longer used.
  */
  MDL_savepoint mdl_system_tables_svp;
};

/**
  @class Sub_statement_state
  @brief Used to save context when executing a function or trigger
*/

/* Defines used for Sub_statement_state::in_sub_stmt */

#define SUB_STMT_TRIGGER 1
#define SUB_STMT_FUNCTION 2


class Sub_statement_state
{
public:
  ulonglong option_bits;
  ulonglong first_successful_insert_id_in_prev_stmt;
  ulonglong first_successful_insert_id_in_cur_stmt;
  Discrete_intervals_list auto_inc_intervals_forced;
  ulonglong current_found_rows;
  ulonglong previous_found_rows;
  ha_rows    cuted_fields, sent_row_count, examined_row_count;
  ulong client_capabilities;
  uint in_sub_stmt;
  bool enable_slow_log;
  SAVEPOINT *savepoints;
  enum enum_check_fields count_cuted_fields;
};


inline char const *
show_system_thread(enum_thread_type thread)
{
#define RETURN_NAME_AS_STRING(NAME) case (NAME): return #NAME
  switch (thread) {
    static char buf[64];
    RETURN_NAME_AS_STRING(NON_SYSTEM_THREAD);
    RETURN_NAME_AS_STRING(SYSTEM_THREAD_SLAVE_IO);
    RETURN_NAME_AS_STRING(SYSTEM_THREAD_SLAVE_SQL);
    RETURN_NAME_AS_STRING(SYSTEM_THREAD_NDBCLUSTER_BINLOG);
    RETURN_NAME_AS_STRING(SYSTEM_THREAD_EVENT_SCHEDULER);
    RETURN_NAME_AS_STRING(SYSTEM_THREAD_EVENT_WORKER);
    RETURN_NAME_AS_STRING(SYSTEM_THREAD_INFO_REPOSITORY);
    RETURN_NAME_AS_STRING(SYSTEM_THREAD_SLAVE_WORKER);
    RETURN_NAME_AS_STRING(SYSTEM_THREAD_COMPRESS_GTID_TABLE);
    RETURN_NAME_AS_STRING(SYSTEM_THREAD_BACKGROUND);
    RETURN_NAME_AS_STRING(SYSTEM_THREAD_DD_INITIALIZE);
    RETURN_NAME_AS_STRING(SYSTEM_THREAD_DD_RESTART);
    RETURN_NAME_AS_STRING(SYSTEM_THREAD_SERVER_INITIALIZE);
    RETURN_NAME_AS_STRING(SYSTEM_THREAD_INIT_FILE);
  default:
    sprintf(buf, "<UNKNOWN SYSTEM THREAD: %d>", thread);
    return buf;
  }
#undef RETURN_NAME_AS_STRING
}


/**
  Tables that were locked with LOCK TABLES statement.

  Encapsulates a list of TABLE_LIST instances for tables
  locked by LOCK TABLES statement, memory root for metadata locks,
  and, generally, the context of LOCK TABLES statement.

  In LOCK TABLES mode, the locked tables are kept open between
  statements.
  Therefore, we can't allocate metadata locks on execution memory
  root -- as well as tables, the locks need to stay around till
  UNLOCK TABLES is called.
  The locks are allocated in the memory root encapsulated in this
  class.

  Some SQL commands, like FLUSH TABLE or ALTER TABLE, demand that
  the tables they operate on are closed, at least temporarily.
  This class encapsulates a list of TABLE_LIST instances, one
  for each base table from LOCK TABLES list,
  which helps conveniently close the TABLEs when it's necessary
  and later reopen them.

  Implemented in sql_base.cc
*/

class Locked_tables_list
{
private:
  MEM_ROOT m_locked_tables_root;
  TABLE_LIST *m_locked_tables;
  TABLE_LIST **m_locked_tables_last;
  /** An auxiliary array used only in reopen_tables(). */
  TABLE **m_reopen_array;
  /**
    Count the number of tables in m_locked_tables list. We can't
    rely on thd->lock->table_count because it excludes
    non-transactional temporary tables. We need to know
    an exact number of TABLE objects.
  */
  size_t m_locked_tables_count;
public:
  Locked_tables_list();

  void unlock_locked_tables(THD *thd);
  ~Locked_tables_list()
  {
    unlock_locked_tables(0);
  }
  bool init_locked_tables(THD *thd);
  TABLE_LIST *locked_tables() { return m_locked_tables; }
  void unlink_from_list(THD *thd, TABLE_LIST *table_list,
                        bool remove_from_locked_tables);
  void unlink_all_closed_tables(THD *thd,
                                MYSQL_LOCK *lock,
                                size_t reopen_count);
  bool reopen_tables(THD *thd);
};


/**
  Storage engine specific thread local data.
*/

struct Ha_data
{
  /**
    Storage engine specific thread local data.
    Lifetime: one user connection.
  */
  void *ha_ptr;
  /**
    A memorizer to engine specific "native" transaction object to provide
    storage engine detach-re-attach facility.
    The server level transaction object can dissociate from storage engine
    transactions. The released "native" transaction reference
    can be hold in the member until it is reconciled later.
    Lifetime: Depends on caller of @c hton::replace_native_transaction_in_thd.
    For instance in the case of slave server applier handling XA transaction
    it is from XA START to XA PREPARE.
  */
  void *ha_ptr_backup;
  /**
    0: Life time: one statement within a transaction. If @@autocommit is
    on, also represents the entire transaction.
    @sa trans_register_ha()

    1: Life time: one transaction within a connection.
    If the storage engine does not participate in a transaction,
    this should not be used.
    @sa trans_register_ha()
  */
  Ha_trx_info ha_info[2];

  /**
    NULL: engine is not bound to this thread
    non-NULL: engine is bound to this thread, engine shutdown forbidden
  */
  plugin_ref lock;

  Ha_data()
  :ha_ptr(NULL), ha_ptr_backup(NULL),
    lock(NULL)
  { }
};

/**
  An instance of the global read lock in a connection.
  Implemented in lock.cc.
*/

class Global_read_lock
{
public:
  enum enum_grl_state
  {
    GRL_NONE,
    GRL_ACQUIRED,
    GRL_ACQUIRED_AND_BLOCKS_COMMIT
  };

  Global_read_lock()
    : m_state(GRL_NONE),
      m_mdl_global_shared_lock(NULL),
      m_mdl_blocks_commits_lock(NULL)
  {}

  bool lock_global_read_lock(THD *thd);
  void unlock_global_read_lock(THD *thd);

  /**
    Used by innodb memcached server to check if any connections
    have global read lock
  */
  static bool global_read_lock_active()
  {
    return m_atomic_active_requests > 0;
  }

  /**
    Check if this connection can acquire protection against GRL and
    emit error if otherwise.
  */
  bool can_acquire_protection() const
  {
    if (m_state)
    {
      my_error(ER_CANT_UPDATE_WITH_READLOCK, MYF(0));
      return TRUE;
    }
    return FALSE;
  }
  bool make_global_read_lock_block_commit(THD *thd);
  bool is_acquired() const { return m_state != GRL_NONE; }
  void set_explicit_lock_duration(THD *thd);
private:
  static std::atomic<int32> m_atomic_active_requests;
  enum_grl_state m_state;
  /**
    In order to acquire the global read lock, the connection must
    acquire shared metadata lock in GLOBAL namespace, to prohibit
    all DDL.
  */
  MDL_ticket *m_mdl_global_shared_lock;
  /**
    Also in order to acquire the global read lock, the connection
    must acquire a shared metadata lock in COMMIT namespace, to
    prohibit commits.
  */
  MDL_ticket *m_mdl_blocks_commits_lock;
};

extern "C" void my_message_sql(uint error, const char *str, myf MyFlags);


/**
  Convert microseconds since epoch to timeval.
  @param      micro_time  Microseconds.
  @param[out] tm          A timeval variable to write to.
*/
static inline void
my_micro_time_to_timeval(ulonglong micro_time, struct timeval *tm)
{
  tm->tv_sec=  (long) (micro_time / 1000000);
  tm->tv_usec= (long) (micro_time % 1000000);
}


/**
  @class THD
  For each client connection we create a separate thread with THD serving as
  a thread/connection descriptor
*/

class THD :public MDL_context_owner,
           public Query_arena,
           public Open_tables_state
{
private:
  inline bool is_stmt_prepare() const
  { DBUG_ASSERT(0); return Query_arena::is_stmt_prepare(); }

  inline bool is_stmt_prepare_or_first_sp_execute() const
  { DBUG_ASSERT(0); return Query_arena::is_stmt_prepare_or_first_sp_execute(); }

  inline bool is_stmt_prepare_or_first_stmt_execute() const
  { DBUG_ASSERT(0); return Query_arena::is_stmt_prepare_or_first_stmt_execute(); }

  inline bool is_conventional() const
  { DBUG_ASSERT(0); return Query_arena::is_conventional(); }

public:
  MDL_context mdl_context;

  /*
    MARK_COLUMNS_NONE:  Means mark_used_colums is not set and no indicator to
                        handler of fields used is set
    MARK_COLUMNS_READ:  Means a bit in read set is set to inform handler
                        that the field is to be read. Update covering_keys
                        and merge_keys too.
    MARK_COLUMNS_WRITE: Means a bit is set in write set to inform handler
                        that it needs to update this field in write_row
                        and update_row. If field list contains duplicates,
                        then thd->dup_field is set to point to the last
                        found duplicate.
    MARK_COLUMNS_TEMP:  Mark bit in read set, but ignore key sets.
                        Used by filesort().
  */
  enum enum_mark_columns mark_used_columns;
  /**
    Used by Item::check_column_privileges() to tell which privileges
    to check for.
    Set to ~0ULL before starting to resolve a statement.
    Set to desired privilege mask before calling a resolver function that will
    call Item::check_column_privileges().
    After use, restore previous value as current value.
  */
  ulong want_privilege;

  LEX *lex;                                     // parse tree descriptor
  dd::cache::Dictionary_client *dd_client() const // Get the dictionary client.
  { return m_dd_client.get(); }

private:
  std::unique_ptr<dd::cache::Dictionary_client > m_dd_client;

  /**
    The query associated with this statement.
  */
  LEX_CSTRING m_query_string;
  String m_normalized_query;

  /**
    Currently selected catalog.
  */

  LEX_CSTRING m_catalog;
  /**
    Name of the current (default) database.

    If there is the current (default) database, "db" contains its name. If
    there is no current (default) database, "db" is NULL and "db_length" is
    0. In other words, "db", "db_length" must either be NULL, or contain a
    valid database name.

    @note this attribute is set and alloced by the slave SQL thread (for
    the THD of that thread); that thread is (and must remain, for now) the
    only responsible for freeing this member.
  */
  LEX_CSTRING m_db;

public:

  /**
    In some cases, we may want to modify the query (i.e. replace
    passwords with their hashes before logging the statement etc.).

    In case the query was rewritten, the original query will live in
    m_query_string, while the rewritten query lives in rewritten_query.
    If rewritten_query is empty, m_query_string should be logged.
    If rewritten_query is non-empty, the rewritten query it contains
    should be used in logs (general log, slow query log, binary log).

    Currently, password obfuscation is the only rewriting we do; more
    may follow at a later date, both pre- and post parsing of the query.
    Rewriting of binloggable statements must preserve all pertinent
    information.
  */
  String      rewritten_query;

  /* Used to execute base64 coded binlog events in MySQL server */
  Relay_log_info* rli_fake;
  /* Slave applier execution context */
  Relay_log_info* rli_slave;

  /**
    The function checks whether the thread is processing queries from binlog,
    as automatically generated by mysqlbinlog.

    @return true  when the thread is a binlog applier
  */
  bool is_binlog_applier() { return rli_fake && variables.pseudo_slave_mode; }

  /**
    When the thread is a binlog or slave applier it detaches the engine
    ha_data associated with it and memorizes the fact of that.
  */
  void rpl_detach_engine_ha_data();

  /**
    @return true   when the current binlog (rli_fake) or slave (rli_slave)
                   applier thread has detached the engine ha_data,
                   see @c rpl_detach_engine_ha_data.
    @note The detached transaction applier resets a memo
          mark at once with this check.
  */
  bool rpl_unflag_detached_engine_ha_data();

  void reset_for_next_command();
  /*
    Constant for THD::where initialization in the beginning of every query.

    It's needed because we do not save/restore THD::where normally during
    primary (non subselect) query execution.
  */
  static const char * const DEFAULT_WHERE;

#ifdef EMBEDDED_LIBRARY
  struct st_mysql  *mysql;
  unsigned long	 client_stmt_id;
  unsigned long  client_param_count;
  struct st_mysql_bind *client_params;
  char *extra_data;
  ulong extra_length;
  struct st_mysql_data *cur_data;
  struct st_mysql_data *first_data;
  struct st_mysql_data **data_tail;
  void clear_data_list();
  struct st_mysql_data *alloc_new_dataset();
  /*
    In embedded server it points to the statement that is processed
    in the current query. We store some results directly in statement
    fields then.
  */
  struct st_mysql_stmt *current_stmt;
#endif
  /*
    'first_query_cache_block' should be accessed only via query cache
    functions and methods to maintain proper locking.
  */
  Query_cache_block *first_query_cache_block;
  /** Aditional network instrumentation for the server only. */
  NET_SERVER m_net_server_extension;
  /**
    Hash for user variables.
    User variables are per session,
    but can also be monitored outside of the session,
    so a lock is needed to prevent race conditions.
    Protected by @c LOCK_thd_data.
  */
  HASH    user_vars;			// hash for user variables
  String  convert_buffer;               // buffer for charset conversions
  struct  rand_struct rand;		// used for authentication
  struct  System_variables variables;	// Changeable local variables
  struct  System_status_var status_var; // Per thread statistic vars
  struct  System_status_var *initial_status_var; /* used by show status */
  // has status_var already been added to global_status_var?
  bool status_var_aggregated;

  /**
    Current query cost.
    @sa system_status_var::last_query_cost
  */
  double m_current_query_cost;
  /**
    Current query partial plans.
    @sa system_status_var::last_query_partial_plans
  */
  ulonglong m_current_query_partial_plans;

  /**
    Clear the query costs attributes for the current query.
  */
  void clear_current_query_costs()
  {
    m_current_query_cost= 0.0;
    m_current_query_partial_plans= 0;
  }

  /**
    Save the current query costs attributes in
    the thread session status.
    Use this method only after the query execution is completed,
    so that
      @code SHOW SESSION STATUS like 'last_query_%' @endcode
      @code SELECT * from performance_schema.session_status
      WHERE VARIABLE_NAME like 'last_query_%' @endcode
    actually reports the previous query, not itself.
  */
  void save_current_query_costs()
  {
    status_var.last_query_cost= m_current_query_cost;
    status_var.last_query_partial_plans= m_current_query_partial_plans;
  }

  THR_LOCK_INFO lock_info;              // Locking info of this thread
  /**
    Protects THD data accessed from other threads.
    The attributes protected are:
    - thd->is_killable (used by KILL statement and shutdown).
    - thd->user_vars (user variables, inspected by monitoring)
    Is locked when THD is deleted.
  */
  mysql_mutex_t LOCK_thd_data;

  /**
    Protects THD::m_query_string. No other mutexes should be locked
    while having this mutex locked.
  */
  mysql_mutex_t LOCK_thd_query;

  /**
    Protects THD::variables while being updated. This should be taken inside
    of LOCK_thd_data and outside of LOCK_global_system_variables.
  */
  mysql_mutex_t LOCK_thd_sysvar;

  /**
    Protects query plan (SELECT/UPDATE/DELETE's) from being freed/changed
    while another thread explains it. Following structures are protected by
    this mutex:
      THD::Query_plan
      Modification_plan
      SELECT_LEX::join
      JOIN::plan_state
      Tree of SELECT_LEX_UNIT after THD::Query_plan was set till
        THD::Query_plan cleanup
      JOIN_TAB::select->quick
    Code that changes objects above should take this mutex.
    Explain code takes this mutex to block changes to named structures to
    avoid crashes in following functions:
      explain_single_table_modification
      explain_query
      mysql_explain_other
    When doing EXPLAIN CONNECTION:
      all explain code assumes that this mutex is already taken.
    When doing ordinary EXPLAIN:
      the mutex does need to be taken (no need to protect reading my own data,
      moreover EXPLAIN CONNECTION can't run on an ordinary EXPLAIN).
  */
private:
  mysql_mutex_t LOCK_query_plan;

public:
  /// Locks the query plan of this THD
  void lock_query_plan() { mysql_mutex_lock(&LOCK_query_plan); }
  void unlock_query_plan() { mysql_mutex_unlock(&LOCK_query_plan); }

  /** All prepared statements of this connection. */
  Prepared_statement_map stmt_map;
  /*
    A pointer to the stack frame of handle_one_connection(),
    which is called first in the thread for handling a client
  */
  const char *thread_stack;

  /**
    @note
    Some members of THD (currently 'Statement::db',
    'catalog' and 'query')  are set and alloced by the slave SQL thread
    (for the THD of that thread); that thread is (and must remain, for now)
    the only responsible for freeing these 3 members. If you add members
    here, and you add code to set them in replication, don't forget to
    free_them_and_set_them_to_0 in replication properly. For details see
    the 'err:' label of the handle_slave_sql() in sql/slave.cc.

    @see handle_slave_sql
  */

  Security_context m_main_security_ctx;
  Security_context *m_security_ctx;

  Security_context* security_context() const { return m_security_ctx; }
  void set_security_context(Security_context *sctx) { m_security_ctx= sctx; }
  List<Security_context> m_view_ctx_list;
  
  /*
    Points to info-string that we show in SHOW PROCESSLIST
    You are supposed to update thd->proc_info only if you have coded
    a time-consuming piece that MySQL can get stuck in for a long time.

    Set it using the  thd_proc_info(THD *thread, const char *message)
    macro/function.

    This member is accessed and assigned without any synchronization.
    Therefore, it may point only to constant (statically
    allocated) strings, which memory won't go away over time.
  */
  const char *proc_info;

  Protocol_text   protocol_text;    // Normal protocol
  Protocol_binary protocol_binary;  // Binary protocol

  Protocol *get_protocol()
  {
    return m_protocol;
  }

  /**
    Asserts that the protocol is of type text or binary and then
    returns the m_protocol casted to Protocol_classic. This method
    is needed to prevent misuse of pluggable protocols by legacy code
  */
  Protocol_classic *get_protocol_classic() const
  {
    DBUG_ASSERT(m_protocol->type() == Protocol::PROTOCOL_TEXT ||
                m_protocol->type() == Protocol::PROTOCOL_BINARY);

    return (Protocol_classic *) m_protocol;
  }

  void set_protocol(Protocol * protocol)
  {
    m_protocol= protocol;
  }

private:
  Protocol *m_protocol;           // Current protocol

public:
  /**
     Query plan for EXPLAINable commands, should be locked with
     LOCK_query_plan before using.
  */
  class Query_plan
  {
  private:
    THD *const thd;
    /// Original sql_command;
    enum_sql_command sql_command;
    /// LEX of topmost statement
    LEX *lex;
    /// Query plan for UPDATE/DELETE/INSERT/REPLACE
    const Modification_plan *modification_plan;
    /// True if query is run in prepared statement
    bool is_ps;

    explicit Query_plan(const Query_plan&);     ///< not defined
    Query_plan& operator=(const Query_plan&);   ///< not defined

  public:
    /// Asserts that current_thd has locked this plan, if it does not own it.
    void assert_plan_is_locked_if_other() const
#ifdef DBUG_OFF
    {}
#else
    ;
#endif

    explicit Query_plan(THD *thd_arg)
      : thd(thd_arg),
        sql_command(SQLCOM_END),
        lex(NULL),
        modification_plan(NULL),
        is_ps(false)
    {}

    /**
      Set query plan.

      @note This function takes THD::LOCK_query_plan mutex.
    */
    void set_query_plan(enum_sql_command sql_cmd, LEX *lex_arg, bool ps);

    /*
      The 4 getters below expect THD::LOCK_query_plan to be already taken
      if called from another thread.
    */
    enum_sql_command get_command() const
    {
      assert_plan_is_locked_if_other();
      return sql_command;
    }
    LEX *get_lex() const
    {
      assert_plan_is_locked_if_other();
      return lex;
    }
    Modification_plan const *get_modification_plan() const
    {
      assert_plan_is_locked_if_other();
      return modification_plan;
    }
    bool is_ps_query() const
    {
      assert_plan_is_locked_if_other();
      return is_ps;
    }
    bool is_single_table_plan() const
    {
      assert_plan_is_locked_if_other();
      return lex->m_sql_cmd->is_single_table_plan();
    }
    void set_modification_plan(Modification_plan *plan_arg);

  } query_plan;

  const LEX_CSTRING &catalog() const
  { return m_catalog; }

  void set_catalog(const LEX_CSTRING &catalog)
  { m_catalog= catalog; }

private:
  unsigned int m_current_stage_key;

public:
  void enter_stage(const PSI_stage_info *stage,
                   PSI_stage_info *old_stage,
                   const char *calling_func,
                   const char *calling_file,
                   const unsigned int calling_line);

  const char *get_proc_info() const
  { return proc_info; }

  /*
    Used in error messages to tell user in what part of MySQL we found an
    error. E. g. when where= "having clause", if fix_fields() fails, user
    will know that the error was in having clause.
  */
  const char *where;

  ulong max_client_packet_length;

  HASH		handler_tables_hash;
  /*
    A thread can hold named user-level locks. This variable
    contains granted tickets if a lock is present. See item_func.cc and
    chapter 'Miscellaneous functions', for functions GET_LOCK, RELEASE_LOCK.
  */
  HASH ull_hash;
#ifndef DBUG_OFF
  uint dbug_sentry; // watch out for memory corruption
#endif
  bool is_killable;
  /**
    Mutex protecting access to current_mutex and current_cond.
  */
  mysql_mutex_t LOCK_current_cond;
  /**
    The mutex used with current_cond.
    @see current_cond
  */
  mysql_mutex_t * volatile current_mutex;
  /**
    Pointer to the condition variable the thread owning this THD
    is currently waiting for. If the thread is not waiting, the
    value is NULL. Set by THD::enter_cond().

    If this thread is killed (shutdown or KILL stmt), another
    thread will broadcast on this condition variable so that the
    thread can be unstuck.
  */
  mysql_cond_t * volatile current_cond;
  /**
    Condition variable used for waiting by the THR_LOCK.c subsystem.
  */
  mysql_cond_t COND_thr_lock;

private:
  /**
    Type of current query: COM_STMT_PREPARE, COM_QUERY, etc.
    Set from first byte of the packet in do_command()
  */
  enum enum_server_command m_command;

public:
  uint32     unmasked_server_id;
  uint32     server_id;
  uint32     file_id;			// for LOAD DATA INFILE
  /* remote (peer) port */
  uint16 peer_port;
  struct timeval start_time;
  struct timeval user_time;
  ulonglong  start_utime, utime_after_lock;

  /**
    Type of lock to be used for all DML statements, except INSERT, in cases
    when lock is not specified explicitly.  Set to TL_WRITE or
    TL_WRITE_LOW_PRIORITY depending on whether low_priority_updates option is
    off or on.
  */
  thr_lock_type update_lock_default;
  /**
    Type of lock to be used for INSERT statement if lock is not specified
    explicitly. Set to TL_WRITE_CONCURRENT_INSERT or TL_WRITE_LOW_PRIORITY
    depending on whether low_priority_updates option is off or on.
  */
  thr_lock_type insert_lock_default;

  /* <> 0 if we are inside of trigger or stored function. */
  uint in_sub_stmt;

  /** 
    Used by fill_status() to avoid acquiring LOCK_status mutex twice
    when this function is called recursively (e.g. queries 
    that contains SELECT on I_S.GLOBAL_STATUS with subquery on the 
    same I_S table).
    Incremented each time fill_status() function is entered and 
    decremented each time before it returns from the function.
  */
  uint fill_status_recursion_level;
  uint fill_variables_recursion_level;

private:
  /* container for handler's private per-connection data */
  Prealloced_array<Ha_data, PREALLOC_NUM_HA> ha_data;

public:
  /**
    Retrieve Ha_data for a given slot. Each handler has a fixed slot nr.
  */
  Ha_data* get_ha_data(int slot) { return &ha_data[slot]; }

  /**
    Copy ha_data into the provided argument. Used by Attachble_transaction.
  */
  void backup_ha_data(Prealloced_array<Ha_data, PREALLOC_NUM_HA> *backup)
  {
    /*
      Protect with LOCK_thd_data avoid accessing ha_data while it
      is being modified.
    */
    mysql_mutex_lock(&this->LOCK_thd_data);
    *backup= ha_data;
    mysql_mutex_unlock(&this->LOCK_thd_data);
  }

  /**
    Restore ha_data from the provided backup copy.
    Used by Attachable_Transaction.
  */
  void restore_ha_data(const Prealloced_array<Ha_data, PREALLOC_NUM_HA> &backup)
  {
    /*
      Protect with LOCK_thd_data to avoid e.g. KILL CONNECTION
      reading ha_data while it is being modified.
    */
    mysql_mutex_lock(&this->LOCK_thd_data);
    ha_data= backup;
    mysql_mutex_unlock(&this->LOCK_thd_data);
  }

  /*
    Position of first event in Binlog
    *after* last event written by this
    thread.
  */
  rpl_event_coordinates binlog_next_event_pos;
  void set_next_event_pos(const char* _filename, ulonglong _pos);
  void clear_next_event_pos();

  /*
     Ptr to row event extra data to be written to Binlog /
     received from Binlog.

   */
  uchar* binlog_row_event_extra_data;
  static bool binlog_row_event_extra_data_eq(const uchar* a,
                                             const uchar* b);

#ifndef MYSQL_CLIENT
  int binlog_setup_trx_data();

  /*
    Public interface to write RBR events to the binlog
  */
  int binlog_write_table_map(TABLE *table, bool is_transactional,
                             bool binlog_rows_query);
  int binlog_write_row(TABLE* table, bool is_transactional,
                       const uchar *new_data,
                       const uchar* extra_row_info);
  int binlog_delete_row(TABLE* table, bool is_transactional,
                        const uchar *old_data,
                        const uchar* extra_row_info);
  int binlog_update_row(TABLE* table, bool is_transactional,
                        const uchar *old_data, const uchar *new_data,
                        const uchar* extra_row_info);
  void binlog_prepare_row_images(TABLE* table);

  void set_server_id(uint32 sid) { server_id = sid; }

  /*
    Member functions to handle pending event for row-level logging.
  */
  template <class RowsEventT> Rows_log_event*
    binlog_prepare_pending_rows_event(TABLE* table, uint32 serv_id,
                                      size_t needed,
                                      bool is_transactional,
				      RowsEventT* hint,
                                      const uchar* extra_row_info);
  Rows_log_event* binlog_get_pending_rows_event(bool is_transactional) const;
  inline int binlog_flush_pending_rows_event(bool stmt_end)
  {
    return (binlog_flush_pending_rows_event(stmt_end, FALSE) || 
            binlog_flush_pending_rows_event(stmt_end, TRUE));
  }
  int binlog_flush_pending_rows_event(bool stmt_end, bool is_transactional);

  /**
    Determine the binlog format of the current statement.

    @retval 0 if the current statement will be logged in statement
    format.
    @retval nonzero if the current statement will be logged in row
    format.
   */
  int is_current_stmt_binlog_format_row() const {
    DBUG_ASSERT(current_stmt_binlog_format == BINLOG_FORMAT_STMT ||
                current_stmt_binlog_format == BINLOG_FORMAT_ROW);
    return current_stmt_binlog_format == BINLOG_FORMAT_ROW;
  }

  bool is_current_stmt_binlog_disabled() const;

  /** Tells whether the given optimizer_switch flag is on */
  inline bool optimizer_switch_flag(ulonglong flag) const
  {
    return (variables.optimizer_switch & flag);
  }

  enum binlog_filter_state
  {
    BINLOG_FILTER_UNKNOWN,
    BINLOG_FILTER_CLEAR,
    BINLOG_FILTER_SET
  };

  inline void reset_binlog_local_stmt_filter()
  {
    m_binlog_filter_state= BINLOG_FILTER_UNKNOWN;
  }

  inline void clear_binlog_local_stmt_filter()
  {
    DBUG_ASSERT(m_binlog_filter_state == BINLOG_FILTER_UNKNOWN);
    m_binlog_filter_state= BINLOG_FILTER_CLEAR;
  }

  inline void set_binlog_local_stmt_filter()
  {
    DBUG_ASSERT(m_binlog_filter_state == BINLOG_FILTER_UNKNOWN);
    m_binlog_filter_state= BINLOG_FILTER_SET;
  }

  inline binlog_filter_state get_binlog_local_stmt_filter()
  {
    return m_binlog_filter_state;
  }

  /** Holds active timer object */
  struct st_thd_timer_info *timer;
  /**
    After resetting(cancelling) timer, current timer object is cached
    with timer_cache timer to reuse.
  */
  struct st_thd_timer_info *timer_cache;

private:
  /**
    Indicate if the current statement should be discarded
    instead of written to the binlog.
    This is used to discard special statements, such as
    DML or DDL that affects only 'local' (non replicated)
    tables, such as performance_schema.*
  */
  binlog_filter_state m_binlog_filter_state;

  /**
    Indicates the format in which the current statement will be
    logged.  This can only be set from @c decide_logging_format().
  */
  enum_binlog_format current_stmt_binlog_format;

  /**
    Bit field for the state of binlog warnings.

    The first Lex::BINLOG_STMT_UNSAFE_COUNT bits list all types of
    unsafeness that the current statement has.

    This must be a member of THD and not of LEX, because warnings are
    detected and issued in different places (@c
    decide_logging_format() and @c binlog_query(), respectively).
    Between these calls, the THD->lex object may change; e.g., if a
    stored routine is invoked.  Only THD persists between the calls.
  */
  uint32 binlog_unsafe_warning_flags;

  /*
    Number of outstanding table maps, i.e., table maps in the
    transaction cache.
  */
  uint binlog_table_maps;
  /*
    MTS: db names listing to be updated by the query databases
  */
  List<char> *binlog_accessed_db_names;

  /**
    The binary log position of the transaction.

    The file and position are zero if the current transaction has not
    been written to the binary log.

    @see set_trans_pos
    @see get_trans_pos

    @todo Similar information is kept in the patch for BUG#11762277
    and by the master/slave heartbeat implementation.  We should merge
    these positions instead of maintaining three different ones.
   */
  /**@{*/
  const char *m_trans_log_file;
  char *m_trans_fixed_log_file;
  my_off_t m_trans_end_pos;
  /**@}*/
  // NOTE: Ideally those two should be in Protocol,
  // but currently its design doesn't allow that.
  NET     net;                          // client connection descriptor
  String  packet;                       // dynamic buffer for network I/O
public:
  void issue_unsafe_warnings();

  uint get_binlog_table_maps() const {
    return binlog_table_maps;
  }
  void clear_binlog_table_maps() {
    binlog_table_maps= 0;
  }

  /*
    MTS: accessor to binlog_accessed_db_names list
  */
  List<char> * get_binlog_accessed_db_names()
  {
    return binlog_accessed_db_names;
  }

  /* MTS: method inserts a new unique name into binlog_updated_dbs */
  void add_to_binlog_accessed_dbs(const char *db);

#endif /* MYSQL_CLIENT */

private:
  std::unique_ptr<Transaction_ctx> m_transaction;

  /** An utility struct for @c Attachable_trx */
  struct Transaction_state
  {
    Transaction_state()
      : m_ha_data(PSI_NOT_INSTRUMENTED, m_ha_data.initial_capacity)
    {}
    void backup(THD *thd);
    void restore(THD *thd);

    /// SQL-command.
    enum_sql_command m_sql_command;

    Query_tables_list m_query_tables_list;

    /// Open-tables state.
    Open_tables_backup m_open_tables_state;

    /// SQL_MODE.
    sql_mode_t m_sql_mode;

    /// Transaction isolation level.
    enum_tx_isolation m_tx_isolation;

    /// Ha_data array.
    Prealloced_array<Ha_data, PREALLOC_NUM_HA> m_ha_data;

    /// Transaction_ctx instance.
    Transaction_ctx *m_trx;

    /// Transaction read-only state.
    my_bool m_tx_read_only;

    /// THD options.
    ulonglong m_thd_option_bits;

    /// Current transaction instrumentation.
    PSI_transaction_locker *m_transaction_psi;

    /// Server status flags.
    uint m_server_status;

    /// THD::in_lock_tables value.
    bool m_in_lock_tables;

    /**
      Current time zone (i.e. @@session.time_zone) usage indicator.

      Saving it allows data-dictionary code to read timestamp values
      as datetimes from system tables without disturbing user's statement.

      TODO: We need to change DD code not to use @@session.time_zone at all and
      stick to UTC for internal storage of timestamps in DD objects.
    */
    bool m_time_zone_used;
  };


public:
  enum enum_reset_lex { RESET_LEX, DO_NOT_RESET_LEX };

private:
  /**
    Class representing read-only attachable transaction, encapsulates
    knowledge how to backup state of current transaction, start
    read-only attachable transaction in SE, finalize it and then restore
    state of original transaction back. Also serves as a base class for
    read-write attachable transaction implementation.
  */
  class Attachable_trx
  {
  public:
    Attachable_trx(THD *thd, Attachable_trx *prev_trx);
    Attachable_trx(THD *thd,
                   Attachable_trx *prev_trx,
                   enum_reset_lex reset_lex);
    virtual ~Attachable_trx();
    Attachable_trx *get_prev_attachable_trx() const
    { return m_prev_attachable_trx; };
    virtual bool is_read_only() const { return true; }

    void init();

  protected:
    /// THD instance.
    THD *m_thd;

    enum_reset_lex m_reset_lex;

    /**
      Attachable_trx which was active for the THD before when this
      transaction was started (NULL in most cases).
    */
    Attachable_trx *m_prev_attachable_trx;

    /// Transaction state data.
    Transaction_state m_trx_state;

  private:
    Attachable_trx(const Attachable_trx &);
    Attachable_trx &operator =(const Attachable_trx &);
  };

  /*
    Forward declaration of a read-write attachable transaction class.
    Its exact definition is located in the gtid module that proves its
    safe usage. Any potential customer to the class must beware of a danger
    of screwing the global transaction state through ha_commit_{stmt,trans}.
  */
  class Attachable_trx_rw;

  Attachable_trx *m_attachable_trx;

public:
  Transaction_ctx *get_transaction()
  { return m_transaction.get(); }

  const Transaction_ctx *get_transaction() const
  { return m_transaction.get(); }

  /**
    Changes the Transaction_ctx instance within THD-object. The previous
    Transaction_ctx instance is destroyed.

    @note this is a THD-internal operation which MUST NOT be used outside.

    @param transaction_ctx new Transaction_ctx instance to be associated with
    the THD-object.
  */
  void set_transaction(Transaction_ctx *transaction_ctx);

  Global_read_lock global_read_lock;
  Field      *dup_field;

  Vio* active_vio= { nullptr };

  /*
    This is to track items changed during execution of a prepared
    statement/stored procedure. It's created by
    register_item_tree_change() in memory root of THD, and freed in
    rollback_item_tree_changes(). For conventional execution it's always
    empty.
  */
  Item_change_list change_list;

  /*
    A permanent memory area of the statement. For conventional
    execution, the parsed tree and execution runtime reside in the same
    memory root. In this case stmt_arena points to THD. In case of
    a prepared statement or a stored procedure statement, thd->mem_root
    conventionally points to runtime memory, and thd->stmt_arena
    points to the memory of the PS/SP, where the parsed tree of the
    statement resides. Whenever you need to perform a permanent
    transformation of a parsed tree, you should allocate new memory in
    stmt_arena, to allow correct re-execution of PS/SP.
    Note: in the parser, stmt_arena == thd, even for PS/SP.
  */
  Query_arena *stmt_arena;

  /*
    map for tables that will be updated for a multi-table update query
    statement, for other query statements, this will be zero.
  */
  table_map table_map_for_update;

  /* Tells if LAST_INSERT_ID(#) was called for the current statement */
  bool arg_of_last_insert_id_function;
  /*
    ALL OVER THIS FILE, "insert_id" means "*automatically generated* value for
    insertion into an auto_increment column".
  */
  /*
    This is the first autogenerated insert id which was *successfully*
    inserted by the previous statement (exactly, if the previous statement
    didn't successfully insert an autogenerated insert id, then it's the one
    of the statement before, etc).
    It can also be set by SET LAST_INSERT_ID=# or SELECT LAST_INSERT_ID(#).
    It is returned by LAST_INSERT_ID().
  */
  ulonglong  first_successful_insert_id_in_prev_stmt;
  /*
    Variant of the above, used for storing in statement-based binlog. The
    difference is that the one above can change as the execution of a stored
    function progresses, while the one below is set once and then does not
    change (which is the value which statement-based binlog needs).
  */
  ulonglong  first_successful_insert_id_in_prev_stmt_for_binlog;
  /*
    This is the first autogenerated insert id which was *successfully*
    inserted by the current statement. It is maintained only to set
    first_successful_insert_id_in_prev_stmt when statement ends.
  */
  ulonglong  first_successful_insert_id_in_cur_stmt;
  /*
    We follow this logic:
    - when stmt starts, first_successful_insert_id_in_prev_stmt contains the
    first insert id successfully inserted by the previous stmt.
    - as stmt makes progress, handler::insert_id_for_cur_row changes;
    every time get_auto_increment() is called,
    auto_inc_intervals_in_cur_stmt_for_binlog is augmented with the
    reserved interval (if statement-based binlogging).
    - at first successful insertion of an autogenerated value,
    first_successful_insert_id_in_cur_stmt is set to
    handler::insert_id_for_cur_row.
    - when stmt goes to binlog,
    auto_inc_intervals_in_cur_stmt_for_binlog is binlogged if
    non-empty.
    - when stmt ends, first_successful_insert_id_in_prev_stmt is set to
    first_successful_insert_id_in_cur_stmt.
  */
  /*
    stmt_depends_on_first_successful_insert_id_in_prev_stmt is set when
    LAST_INSERT_ID() is used by a statement.
    If it is set, first_successful_insert_id_in_prev_stmt_for_binlog will be
    stored in the statement-based binlog.
    This variable is CUMULATIVE along the execution of a stored function or
    trigger: if one substatement sets it to 1 it will stay 1 until the
    function/trigger ends, thus making sure that
    first_successful_insert_id_in_prev_stmt_for_binlog does not change anymore
    and is propagated to the caller for binlogging.
  */
  bool       stmt_depends_on_first_successful_insert_id_in_prev_stmt;
  /*
    List of auto_increment intervals reserved by the thread so far, for
    storage in the statement-based binlog.
    Note that its minimum is not first_successful_insert_id_in_cur_stmt:
    assuming a table with an autoinc column, and this happens:
    INSERT INTO ... VALUES(3);
    SET INSERT_ID=3; INSERT IGNORE ... VALUES (NULL);
    then the latter INSERT will insert no rows
    (first_successful_insert_id_in_cur_stmt == 0), but storing "INSERT_ID=3"
    in the binlog is still needed; the list's minimum will contain 3.
    This variable is cumulative: if several statements are written to binlog
    as one (stored functions or triggers are used) this list is the
    concatenation of all intervals reserved by all statements.
  */
  Discrete_intervals_list auto_inc_intervals_in_cur_stmt_for_binlog;
  /* Used by replication and SET INSERT_ID */
  Discrete_intervals_list auto_inc_intervals_forced;
  /*
    There is BUG#19630 where statement-based replication of stored
    functions/triggers with two auto_increment columns breaks.
    We however ensure that it works when there is 0 or 1 auto_increment
    column; our rules are
    a) on master, while executing a top statement involving substatements,
    first top- or sub- statement to generate auto_increment values wins the
    exclusive right to see its values be written to binlog (the write
    will be done by the statement or its caller), and the losers won't see
    their values be written to binlog.
    b) on slave, while replicating a top statement involving substatements,
    first top- or sub- statement to need to read auto_increment values from
    the master's binlog wins the exclusive right to read them (so the losers
    won't read their values from binlog but instead generate on their own).
    a) implies that we mustn't backup/restore
    auto_inc_intervals_in_cur_stmt_for_binlog.
    b) implies that we mustn't backup/restore auto_inc_intervals_forced.

    If there are more than 1 auto_increment columns, then intervals for
    different columns may mix into the
    auto_inc_intervals_in_cur_stmt_for_binlog list, which is logically wrong,
    but there is no point in preventing this mixing by preventing intervals
    from the secondly inserted column to come into the list, as such
    prevention would be wrong too.
    What will happen in the case of
    INSERT INTO t1 (auto_inc) VALUES(NULL);
    where t1 has a trigger which inserts into an auto_inc column of t2, is
    that in binlog we'll store the interval of t1 and the interval of t2 (when
    we store intervals, soon), then in slave, t1 will use both intervals, t2
    will use none; if t1 inserts the same number of rows as on master,
    normally the 2nd interval will not be used by t1, which is fine. t2's
    values will be wrong if t2's internal auto_increment counter is different
    from what it was on master (which is likely). In 5.1, in mixed binlogging
    mode, row-based binlogging is used for such cases where two
    auto_increment columns are inserted.
  */
  inline void record_first_successful_insert_id_in_cur_stmt(ulonglong id_arg)
  {
    if (first_successful_insert_id_in_cur_stmt == 0)
      first_successful_insert_id_in_cur_stmt= id_arg;
  }
  inline ulonglong read_first_successful_insert_id_in_prev_stmt(void)
  {
    if (!stmt_depends_on_first_successful_insert_id_in_prev_stmt)
    {
      /* It's the first time we read it */
      first_successful_insert_id_in_prev_stmt_for_binlog=
        first_successful_insert_id_in_prev_stmt;
      stmt_depends_on_first_successful_insert_id_in_prev_stmt= 1;
    }
    return first_successful_insert_id_in_prev_stmt;
  }
  inline void reset_first_successful_insert_id()
  {
    arg_of_last_insert_id_function= FALSE;
    first_successful_insert_id_in_prev_stmt= 0;
    first_successful_insert_id_in_cur_stmt= 0;
    first_successful_insert_id_in_prev_stmt_for_binlog= 0;
    stmt_depends_on_first_successful_insert_id_in_prev_stmt= FALSE;
  }

  /*
    Used by Intvar_log_event::do_apply_event() and by "SET INSERT_ID=#"
    (mysqlbinlog). We'll soon add a variant which can take many intervals in
    argument.
  */
  inline void force_one_auto_inc_interval(ulonglong next_id)
  {
    auto_inc_intervals_forced.empty(); // in case of multiple SET INSERT_ID
    auto_inc_intervals_forced.append(next_id, ULLONG_MAX, 0);
  }

  /**
    Stores the result of the FOUND_ROWS() function.  Set at query end, stable
    throughout the query.
  */
  ulonglong  previous_found_rows;
  /**
    Dynamic, collected and set also in subqueries. Not stable throughout query.
    previous_found_rows is a snapshot of this take at query end making it
    stable throughout the next query, see update_previous_found_rows.
  */
  ulonglong  current_found_rows;

  /**
    Number of rows changed in currently executing statement.
    Applicable for UPDATE statements only.
  */
  ulonglong  current_changed_rows;
  /*
    Indicate if the gtid_executed table is being operated implicitly
    within current transaction. This happens because we are inserting
    a GTID specified through SET GTID_NEXT by user client or
    slave SQL thread/workers.
  */
  bool is_operating_gtid_table_implicitly;
  /*
    Indicate that a sub-statement is being operated implicitly
    within current transaction.
    As we don't want that this implicit sub-statement to consume the
    GTID of the actual transaction, we set it true at the beginning of
    the sub-statement and set it false again after "committing" the
    sub-statement.
    When it is true, the applier will not save the transaction owned
    gtid into mysql.gtid_executed table before transaction prepare, as
    it does when binlog is disabled, or binlog is enabled and
    log_slave_updates is disabled.
    Rpl_info_table::do_flush_info() uses this flag.
  */
  bool is_operating_substatement_implicitly;

private:
  /**
    Stores the result of ROW_COUNT() function.

    ROW_COUNT() function is a MySQL extention, but we try to keep it
    similar to ROW_COUNT member of the GET DIAGNOSTICS stack of the SQL
    standard (see SQL99, part 2, search for ROW_COUNT). It's value is
    implementation defined for anything except INSERT, DELETE, UPDATE.

    ROW_COUNT is assigned according to the following rules:

      - In my_ok():
        - for DML statements: to the number of affected rows;
        - for DDL statements: to 0.

      - In my_eof(): to -1 to indicate that there was a result set.

        We derive this semantics from the JDBC specification, where int
        java.sql.Statement.getUpdateCount() is defined to (sic) "return the
        current result as an update count; if the result is a ResultSet
        object or there are no more results, -1 is returned".

      - In my_error(): to -1 to be compatible with the MySQL C API and
        MySQL ODBC driver.

      - For SIGNAL statements: to 0 per WL#2110 specification (see also
        sql_signal.cc comment). Zero is used since that's the "default"
        value of ROW_COUNT in the Diagnostics Area.
  */

  longlong m_row_count_func;    /* For the ROW_COUNT() function */

public:
  inline longlong get_row_count_func() const
  {
    return m_row_count_func;
  }

  inline void set_row_count_func(longlong row_count_func)
  {
    m_row_count_func= row_count_func;
  }

  ha_rows    cuted_fields;

private:
  /**
    Number of rows we actually sent to the client, including "synthetic"
    rows in ROLLUP etc.
  */
  ha_rows m_sent_row_count;

  /**
    Number of rows read and/or evaluated for a statement. Used for
    slow log reporting.

    An examined row is defined as a row that is read and/or evaluated
    according to a statement condition, including in
    create_sort_index(). Rows may be counted more than once, e.g., a
    statement including ORDER BY could possibly evaluate the row in
    filesort() before reading it for e.g. update.
  */
  ha_rows m_examined_row_count;

private:
  USER_CONN *m_user_connect;

public:
  void set_user_connect(USER_CONN *uc);
  const USER_CONN* get_user_connect()
  { return m_user_connect; }

  void increment_user_connections_counter();
  void decrement_user_connections_counter();

  void increment_con_per_hour_counter();

  void increment_updates_counter();

  void increment_questions_counter();

  void time_out_user_resource_limits();

public:
  ha_rows get_sent_row_count() const
  { return m_sent_row_count; }

  ha_rows get_examined_row_count() const
  { return m_examined_row_count; }

  void set_sent_row_count(ha_rows count);

  void inc_sent_row_count(ha_rows count);
  void inc_examined_row_count(ha_rows count);

  void inc_status_created_tmp_disk_tables();
  void inc_status_created_tmp_tables();
  void inc_status_select_full_join();
  void inc_status_select_full_range_join();
  void inc_status_select_range();
  void inc_status_select_range_check();
  void inc_status_select_scan();
  void inc_status_sort_merge_passes();
  void inc_status_sort_range();
  void inc_status_sort_rows(ha_rows count);
  void inc_status_sort_scan();
  void set_status_no_index_used();
  void set_status_no_good_index_used();

  const CHARSET_INFO *db_charset;
#if defined(ENABLED_PROFILING)
  PROFILING  profiling;
#endif

  /** Current stage progress instrumentation. */
  PSI_stage_progress *m_stage_progress_psi;
  /** Current statement digest. */
  sql_digest_state *m_digest;
  /** Current statement digest token array. */
  unsigned char *m_token_array;
  /** Top level statement digest. */
  sql_digest_state m_digest_state;

  /** Current statement instrumentation. */
  PSI_statement_locker *m_statement_psi;
#ifdef HAVE_PSI_STATEMENT_INTERFACE
  /** Current statement instrumentation state. */
  PSI_statement_locker_state m_statement_state;
#endif /* HAVE_PSI_STATEMENT_INTERFACE */

  /** Current transaction instrumentation. */
  PSI_transaction_locker *m_transaction_psi;
#ifdef HAVE_PSI_TRANSACTION_INTERFACE
  /** Current transaction instrumentation state. */
  PSI_transaction_locker_state m_transaction_state;
#endif /* HAVE_PSI_TRANSACTION_INTERFACE */

  /** Idle instrumentation. */
  PSI_idle_locker *m_idle_psi;
#ifdef HAVE_PSI_IDLE_INTERFACE
  /** Idle instrumentation state. */
  PSI_idle_locker_state m_idle_state;
#endif /* HAVE_PSI_IDLE_INTERFACE */
  /** True if the server code is IDLE for this connection. */
  bool m_server_idle;

  /*
    Id of current query. Statement can be reused to execute several queries
    query_id is global in context of the whole MySQL server.
    ID is automatically generated from mutex-protected counter.
    It's used in handler code for various purposes: to check which columns
    from table are necessary for this select, to check if it's necessary to
    update auto-updatable fields (like auto_increment and timestamp).
  */
  query_id_t query_id;
  ulong      col_access;

  /* Statement id is thread-wide. This counter is used to generate ids */
  ulong      statement_id_counter;
  ulong	     rand_saved_seed1, rand_saved_seed2;
  my_thread_t  real_id;                           /* For debugging */
  /**
    This counter is 32 bit because of the client protocol.

    @note It is not meant to be used for my_thread_self(), see @c real_id for this.

    @note Set to reserved_thread_id on initialization. This is a magic
    value that is only to be used for temporary THDs not present in
    the global THD list.
  */
private:
  my_thread_id  m_thread_id;
public:
  /**
    Assign a value to m_thread_id by calling
    Global_THD_manager::get_new_thread_id().
  */
  void set_new_thread_id();
  my_thread_id thread_id() const { return m_thread_id; }
  uint	     tmp_table;
  uint	     server_status,open_options;
  enum enum_thread_type system_thread;

  // Check if this THD belongs to a system thread.
  bool is_system_thread() const
  { return system_thread != NON_SYSTEM_THREAD; }

  // Check if this THD belongs to a dd bootstrap system thread.
  // For now we also count the thread (or rather THD) that is used
  // during DDL log recovery as a DD system thread as we do not
  // need to take MDL locks during this phase either.
  bool is_dd_system_thread() const
  {
    return system_thread == SYSTEM_THREAD_DD_INITIALIZE ||
           system_thread == SYSTEM_THREAD_DD_RESTART ||
           system_thread == SYSTEM_THREAD_DDL_LOG_RECOVERY;
  }

  // Check if this THD belongs to the initialize system thread. The
  // initialize thread executes statements that are compiled into the
  // server.
  bool is_initialize_system_thread() const
  {
    return system_thread == SYSTEM_THREAD_SERVER_INITIALIZE;
  }

  // Check if this THD belongs to a bootstrap system thread. Note that
  // this thread type may execute statements submitted by the user.
  bool is_bootstrap_system_thread() const
  {
    return is_dd_system_thread() ||
           is_initialize_system_thread() ||
           system_thread == SYSTEM_THREAD_INIT_FILE;
  }

  /*
    Current or next transaction isolation level.
    When a connection is established, the value is taken from
    @@session.tx_isolation (default transaction isolation for
    the session), which is in turn taken from @@global.tx_isolation
    (the global value).
    If there is no transaction started, this variable
    holds the value of the next transaction's isolation level.
    When a transaction starts, the value stored in this variable
    becomes "actual".
    At transaction commit or rollback, we assign this variable
    again from @@session.tx_isolation.
    The only statement that can otherwise change the value
    of this variable is SET TRANSACTION ISOLATION LEVEL.
    Its purpose is to effect the isolation level of the next
    transaction in this session. When this statement is executed,
    the value in this variable is changed. However, since
    this statement is only allowed when there is no active
    transaction, this assignment (naturally) only affects the
    upcoming transaction.
    At the end of the current active transaction the value is
    be reset again from @@session.tx_isolation, as described
    above.
  */
  enum_tx_isolation tx_isolation;
  /*
    Current or next transaction access mode.
    See comment above regarding tx_isolation.
  */
  bool              tx_read_only;
  /*
    Transaction cannot be rolled back must be given priority.
    When two transactions conflict inside InnoDB, the one with
    greater priority wins.
  */
  int tx_priority;
  /*
    All transactions executed by this thread will have high
    priority mode, independent of tx_priority value.
  */
  int thd_tx_priority;

  enum_check_fields count_cuted_fields;

  // For user variables replication
  Prealloced_array<Binlog_user_var_event*, 2> user_var_events;
  MEM_ROOT      *user_var_events_alloc; /* Allocate above array elements here */

  /**
    Used by MYSQL_BIN_LOG to maintain the commit queue for binary log
    group commit.
  */
  THD *next_to_commit;

  /**
    The member is served for marking a query that CREATEs or ALTERs
    a table declared with a TIMESTAMP column as dependent on
    @@session.explicit_defaults_for_timestamp.
    Is set to true by parser, unset at the end of the query.
    Possible marking in checked by binary logger.
  */
  bool binlog_need_explicit_defaults_ts;

  /**
     Functions to set and get transaction position.

     These functions are used to set the transaction position for the
     transaction written when committing this transaction.
   */
  /**@{*/
  void set_trans_pos(const char *file, my_off_t pos)
  {
    DBUG_ENTER("THD::set_trans_pos");
    DBUG_ASSERT(((file == 0) && (pos == 0)) || ((file != 0) && (pos != 0)));
    if (file)
    {
      DBUG_PRINT("enter", ("file: %s, pos: %llu", file, pos));
      // Only the file name should be used, not the full path
      m_trans_log_file= file + dirname_length(file);
      if (!m_trans_fixed_log_file)
        m_trans_fixed_log_file= (char*) alloc_root(&main_mem_root, FN_REFLEN+1);
      DBUG_ASSERT(strlen(m_trans_log_file) <= FN_REFLEN);
      strcpy(m_trans_fixed_log_file, m_trans_log_file);
    }
    else
    {
      m_trans_log_file= NULL;
      m_trans_fixed_log_file= NULL;
    }

    m_trans_end_pos= pos;
    DBUG_PRINT("return", ("m_trans_log_file: %s, m_trans_fixed_log_file: %s, "
                          "m_trans_end_pos: %llu", m_trans_log_file,
                          m_trans_fixed_log_file, m_trans_end_pos));
    DBUG_VOID_RETURN;
  }

  void get_trans_pos(const char **file_var, my_off_t *pos_var) const
  {
    DBUG_ENTER("THD::get_trans_pos");
    if (file_var)
      *file_var = m_trans_log_file;
    if (pos_var)
      *pos_var= m_trans_end_pos;
    DBUG_PRINT("return", ("file: %s, pos: %llu",
                          file_var ? *file_var : "<none>",
                          pos_var ? *pos_var : 0));
    DBUG_VOID_RETURN;
  }

  void get_trans_fixed_pos(const char **file_var, my_off_t *pos_var) const
  {
    DBUG_ENTER("THD::get_trans_fixed_pos");
    if (file_var)
      *file_var = m_trans_fixed_log_file;
    if (pos_var)
      *pos_var= m_trans_end_pos;
    DBUG_PRINT("return", ("file: %s, pos: %llu",
                          file_var ? *file_var : "<none>",
                          pos_var ? *pos_var : 0));
    DBUG_VOID_RETURN;
  }

  my_off_t get_trans_pos() { return m_trans_end_pos; }
  /**@}*/


  /*
    Error code from committing or rolling back the transaction.
  */
  enum Commit_error
  {
    CE_NONE= 0,
    CE_FLUSH_ERROR,
    CE_SYNC_ERROR,
    CE_COMMIT_ERROR,
    CE_ERROR_COUNT
  } commit_error;

  /*
    Define durability properties that engines may check to
    improve performance.
  */
  enum durability_properties durability_property;

  /*
    If checking this in conjunction with a wait condition, please
    include a check after enter_cond() if you want to avoid a race
    condition. For details see the implementation of awake(),
    especially the "broadcast" part.
  */
  enum killed_state
  {
    NOT_KILLED=0,
    KILL_CONNECTION=ER_SERVER_SHUTDOWN,
    KILL_QUERY=ER_QUERY_INTERRUPTED,
    KILL_TIMEOUT=ER_QUERY_TIMEOUT,
    KILLED_NO_VALUE      /* means neither of the states */
  };
  killed_state volatile killed;

  /**
    When operation on DD tables is in progress then THD is set to kill immune
    mode.
    This member holds DD_kill_immunizer object created to make DD operations
    immune from the kill operations. Member also indicated whether THD is in
    kill immune mode or not.
  */
  dd::DD_kill_immunizer *kill_immunizer;

  /* scramble - random string sent to client on handshake */
  char	     scramble[SCRAMBLE_LENGTH+1];

  /// @todo: slave_thread is completely redundant, we should use 'system_thread' instead /sven
  bool       slave_thread;

  uchar      password;
  /**
    Set to TRUE if execution of the current compound statement
    can not continue. In particular, disables activation of
    CONTINUE or EXIT handlers of stored routines.
    Reset in the end of processing of the current user request, in
    @see mysql_reset_thd_for_next_command().
  */
  bool is_fatal_error;
  /**
    Set by a storage engine to request the entire
    transaction (that possibly spans multiple engines) to
    rollback. Reset in ha_rollback.
  */
  bool       transaction_rollback_request;
  /**
    TRUE if we are in a sub-statement and the current error can
    not be safely recovered until we left the sub-statement mode.
    In particular, disables activation of CONTINUE and EXIT
    handlers inside sub-statements. E.g. if it is a deadlock
    error and requires a transaction-wide rollback, this flag is
    raised (traditionally, MySQL first has to close all the reads
    via @see handler::ha_index_or_rnd_end() and only then perform
    the rollback).
    Reset to FALSE when we leave the sub-statement mode.
  */
  bool       is_fatal_sub_stmt_error;
  bool	     query_start_usec_used;
  bool       rand_used, time_zone_used;
  /* for IS NULL => = last_insert_id() fix in remove_eq_conds() */
  bool       substitute_null_with_insert_id;
  bool	     in_lock_tables;
  /**
    True if a slave error. Causes the slave to stop. Not the same
    as the statement execution error (is_error()), since
    a statement may be expected to return an error, e.g. because
    it returned an error on master, and this is OK on the slave.
  */
  bool       is_slave_error;

  /**  is set if some thread specific value(s) used in a statement. */
  bool       thread_specific_used;
  /**  
    is set if a statement accesses a temporary table created through
    CREATE TEMPORARY TABLE. 
  */
  bool	     charset_is_system_charset, charset_is_collation_connection;
  bool       charset_is_character_set_filesystem;
  bool       enable_slow_log;   /* enable slow log for current statement */
  bool 	     got_warning;       /* Set on call to push_warning() */
  /* set during loop of derived table processing */
  bool       derived_tables_processing;

  /** Current SP-runtime context. */
  sp_rcontext *sp_runtime_ctx;
  sp_cache   *sp_proc_cache;
  sp_cache   *sp_func_cache;

  /** number of name_const() substitutions, see sp_head.cc:subst_spvars() */
  uint       query_name_consts;

  /*
    If we do a purge of binary logs, log index info of the threads
    that are currently reading it needs to be adjusted. To do that
    each thread that is using LOG_INFO needs to adjust the pointer to it
  */
  LOG_INFO*  current_linfo;
  /* Used by the sys_var class to store temporary values */
  union
  {
    my_bool   my_bool_value;
    long      long_value;
    ulong     ulong_value;
    ulonglong ulonglong_value;
    double    double_value;
  } sys_var_tmp;
  
  struct {
    /* 
      If true, mysql_bin_log::write(Log_event) call will not write events to 
      binlog, and maintain 2 below variables instead (use
      mysql_bin_log.start_union_events to turn this on)
    */
    bool do_union;
    /*
      If TRUE, at least one mysql_bin_log::write(Log_event) call has been
      made after last mysql_bin_log.start_union_events() call.
    */
    bool unioned_events;
    /*
      If TRUE, at least one mysql_bin_log::write(Log_event e), where 
      e.cache_stmt == TRUE call has been made after last 
      mysql_bin_log.start_union_events() call.
    */
    bool unioned_events_trans;
    
    /* 
      'queries' (actually SP statements) that run under inside this binlog
      union have thd->query_id >= first_query_id.
    */
    query_id_t first_query_id;
  } binlog_evt_union;

  /**
    Internal parser state.
    Note that since the parser is not re-entrant, we keep only one parser
    state here. This member is valid only when executing code during parsing.
  */
  Parser_state *m_parser_state;

  Locked_tables_list locked_tables_list;

  partition_info *work_part_info;

#ifndef EMBEDDED_LIBRARY
  /**
    Array of active audit plugins which have been used by this THD.
    This list is later iterated to invoke release_thd() on those
    plugins.
  */
  Prealloced_array<plugin_ref, 2> audit_class_plugins;
  /**
    Array of bits indicating which audit classes have already been
    added to the list of audit plugins which are currently in use.
  */
  Prealloced_array<unsigned long, 11> audit_class_mask;
#endif

#if defined(ENABLED_DEBUG_SYNC)
  /* Debug Sync facility. See debug_sync.cc. */
  struct st_debug_sync_control *debug_sync_control;
#endif /* defined(ENABLED_DEBUG_SYNC) */

  // We don't want to load/unload plugins for unit tests.
  bool m_enable_plugins;

  THD(bool enable_plugins= true);

  /*
    The THD dtor is effectively split in two:
      THD::release_resources() and ~THD().

    We want to minimize the time we hold LOCK_thd_list,
    so when destroying a global thread, do:

    thd->release_resources()
    Global_THD_manager::get_instance()->remove_thd();
    delete thd;
   */
  ~THD();

  void release_resources();
  bool release_resources_done() const { return m_release_resources_done; }

private:
  bool m_release_resources_done;
  bool cleanup_done;
  void cleanup(void);

  void init(void);
public:
  /**
    Initialize memory roots necessary for query processing and (!)
    pre-allocate memory for it. We can't do that in THD constructor because
    there are use cases (acl_init, watcher threads,
    killing mysqld) where it's vital to not allocate excessive and not used
    memory. Note, that we still don't return error from init_query_mem_roots()
    if preallocation fails, we should notice that at the first call to
    alloc_root.
  */
  void init_query_mem_roots();
  void cleanup_connection(void);
  void cleanup_after_query();
  bool store_globals();
  void restore_globals();

  inline void set_active_vio(Vio* vio)
  {
    mysql_mutex_lock(&LOCK_thd_data);
    active_vio = vio;
    mysql_mutex_unlock(&LOCK_thd_data);
  }

  inline void clear_active_vio()
  {
    mysql_mutex_lock(&LOCK_thd_data);
    active_vio = 0;
    mysql_mutex_unlock(&LOCK_thd_data);
  }

  enum_vio_type get_vio_type();

  void shutdown_active_vio();
  void awake(THD::killed_state state_to_set);

  /** Disconnect the associated communication endpoint. */
  void disconnect(bool server_shutdown= false);

#ifndef MYSQL_CLIENT
  enum enum_binlog_query_type {
    /* The query can be logged in row format or in statement format. */
    ROW_QUERY_TYPE,
    
    /* The query has to be logged in statement format. */
    STMT_QUERY_TYPE,
    
    QUERY_TYPE_COUNT
  };
  
  int binlog_query(enum_binlog_query_type qtype,
                   const char *query, size_t query_len, bool is_trans,
                   bool direct, bool suppress_use,
                   int errcode);
#endif

  // Begin implementation of MDL_context_owner interface.

  void enter_cond(mysql_cond_t *cond, mysql_mutex_t* mutex,
                  const PSI_stage_info *stage, PSI_stage_info *old_stage,
                  const char *src_function, const char *src_file,
                  int src_line)
  {
    DBUG_ENTER("THD::enter_cond");
    mysql_mutex_assert_owner(mutex);
    /*
      Sic: We don't lock LOCK_current_cond here.
      If we did, we could end up in deadlock with THD::awake()
      which locks current_mutex while LOCK_current_cond is locked.
    */
    current_mutex= mutex;
    current_cond= cond;
    enter_stage(stage, old_stage, src_function, src_file, src_line);
    DBUG_VOID_RETURN;
  }

  void exit_cond(const PSI_stage_info *stage,
                 const char *src_function, const char *src_file,
                 int src_line)
  {
    DBUG_ENTER("THD::exit_cond");
    /*
      current_mutex must be unlocked _before_ LOCK_current_cond is
      locked (if that would not be the case, you'll get a deadlock if someone
      does a THD::awake() on you).
    */
    mysql_mutex_assert_not_owner(current_mutex);
    mysql_mutex_lock(&LOCK_current_cond);
    current_mutex= NULL;
    current_cond= NULL;
    mysql_mutex_unlock(&LOCK_current_cond);
    enter_stage(stage, NULL, src_function, src_file, src_line);
    DBUG_VOID_RETURN;
  }

  virtual int is_killed() { return killed; }
  virtual THD* get_thd() { return this; }

  /**
    A callback to the server internals that is used to address
    special cases of the locking protocol.
    Invoked when acquiring an exclusive lock, for each thread that
    has a conflicting shared metadata lock.

    This function aborts waiting of the thread on a data lock, to make
    it notice the pending exclusive lock and back off.

    @note This function does not wait for the thread to give away its
          locks. Waiting is done outside for all threads at once.

    @param ctx_in_use           The MDL context owner (thread) to wake up.
    @param needs_thr_lock_abort Indicates that to wake up thread
                                this call needs to abort its waiting
                                on table-level lock.
   */
  virtual void notify_shared_lock(MDL_context_owner *ctx_in_use,
                                  bool needs_thr_lock_abort);

  virtual bool notify_hton_pre_acquire_exclusive(const MDL_key *mdl_key,
                                                 bool *victimized)
  {
    return ha_notify_exclusive_mdl(this, mdl_key, HA_NOTIFY_PRE_EVENT,
                                   victimized);
  }

  virtual void notify_hton_post_release_exclusive(const MDL_key *mdl_key)
  {
    bool unused_arg;
    ha_notify_exclusive_mdl(this, mdl_key, HA_NOTIFY_POST_EVENT, &unused_arg);
  }

  /**
    Provide thread specific random seed for MDL_context's PRNG.

    Note that even if two connections will request seed during handling of
    statements which were started at exactly the same time, and thus will
    get the same values in PRNG at the start, they will naturally diverge
    soon, since calls to PRNG in MDL subsystem are affected by many factors
    making process quite random. OTOH the fact that we use time as a seed
    gives more randomness and thus better coverage in tests as opposed to
    using thread_id for the same purpose.
  */
  virtual uint get_rand_seed() { return (uint)start_utime; }

  // End implementation of MDL_context_owner interface.

  inline bool is_strict_mode() const
  {
    return MY_TEST(variables.sql_mode & (MODE_STRICT_TRANS_TABLES |
                                         MODE_STRICT_ALL_TABLES));
  }
  inline const CHARSET_INFO *collation()
  {
    return variables.collation_server?variables.collation_server:
           default_charset_info;
  }
  inline Time_zone *time_zone()
  {
    time_zone_used= 1;
    return variables.time_zone;
  }
  time_t query_start_in_secs() const
  {
    return start_time.tv_sec;
  }
  timeval query_start_timeval_trunc(uint decimals);
  void set_time()
  {
    start_utime= utime_after_lock= my_micro_time();
    if (user_time.tv_sec || user_time.tv_usec)
      start_time= user_time;
    else
      my_micro_time_to_timeval(start_utime, &start_time);

#ifdef HAVE_PSI_THREAD_INTERFACE
    PSI_THREAD_CALL(set_thread_start_time)(query_start_in_secs());
#endif
  }
  void set_time(const struct timeval *t)
  {
    user_time= *t;
    set_time();
  }
  void set_time_after_lock()
  {
    utime_after_lock= my_micro_time();
    MYSQL_SET_STATEMENT_LOCK_TIME(m_statement_psi, (utime_after_lock - start_utime));
  }
  /**
   Evaluate the current time, and if it exceeds the long-query-time
   setting, mark the query as slow.
  */
  void update_slow_query_status()
  {
    if (my_micro_time() > utime_after_lock + variables.long_query_time)
      server_status|= SERVER_QUERY_WAS_SLOW;
  }
  inline ulonglong found_rows(void)
  {
    return previous_found_rows;
  }

  /*
    Call when it is clear that the query is ended and we have collected the
    right value for current_found_rows. Calling this method makes a snapshot of
    that value and makes it ready and stable for subsequent FOUND_ROWS() call
    in the next statement.
  */
  inline void update_previous_found_rows()
  {
    previous_found_rows= current_found_rows;
  }

  /**
    Returns TRUE if session is in a multi-statement transaction mode.

    OPTION_NOT_AUTOCOMMIT: When autocommit is off, a multi-statement
    transaction is implicitly started on the first statement after a
    previous transaction has been ended.

    OPTION_BEGIN: Regardless of the autocommit status, a multi-statement
    transaction can be explicitly started with the statements "START
    TRANSACTION", "BEGIN [WORK]", "[COMMIT | ROLLBACK] AND CHAIN", etc.

    Note: this doesn't tell you whether a transaction is active.
    A session can be in multi-statement transaction mode, and yet
    have no active transaction, e.g., in case of:
    set \@\@autocommit=0;
    set \@a= 3;                                    <-- these statements don't
    set transaction isolation level serializable;  <-- start an active
    flush tables;                                  <-- transaction

    I.e. for the above scenario this function returns TRUE, even
    though no active transaction has begun.
    @sa in_active_multi_stmt_transaction()
  */
  inline bool in_multi_stmt_transaction_mode() const
  {
    return variables.option_bits & (OPTION_NOT_AUTOCOMMIT | OPTION_BEGIN);
  }
  /**
    TRUE if the session is in a multi-statement transaction mode
    (@sa in_multi_stmt_transaction_mode()) *and* there is an
    active transaction, i.e. there is an explicit start of a
    transaction with BEGIN statement, or implicit with a
    statement that uses a transactional engine.

    For example, these scenarios don't start an active transaction
    (even though the server is in multi-statement transaction mode):

    @verbatim
    set @@autocommit=0;
    select * from nontrans_table;
    set @var = true;
    flush tables;
    @endverbatim

    Note, that even for a statement that starts a multi-statement
    transaction (i.e. select * from trans_table), this
    flag won't be set until we open the statement's tables
    and the engines register themselves for the transaction
    (see trans_register_ha()),
    hence this method is reliable to use only after
    open_tables() has completed.

    Why do we need a flag?
    ----------------------
    We need to maintain a (at first glance redundant)
    session flag, rather than looking at thd->transaction.all.ha_list
    because of explicit start of a transaction with BEGIN. 

    I.e. in case of
    BEGIN;
    select * from nontrans_t1; <-- in_active_multi_stmt_transaction() is true
  */
  inline bool in_active_multi_stmt_transaction() const
  {
    return server_status & SERVER_STATUS_IN_TRANS;
  }
  inline bool fill_information_schema_tables()
  {
    return !stmt_arena->is_stmt_prepare();
  }

  LEX_CSTRING *make_lex_string(LEX_CSTRING *lex_str,
                              const char *str, size_t length,
                              bool allocate_lex_string);
  LEX_STRING *make_lex_string(LEX_STRING *lex_str,
                              const char* str, size_t length,
                              bool allocate_lex_string);

  bool convert_string(LEX_STRING *to, const CHARSET_INFO *to_cs,
		      const char *from, size_t from_length,
		      const CHARSET_INFO *from_cs);

  bool convert_string(String *s, const CHARSET_INFO *from_cs,
                      const CHARSET_INFO *to_cs);

  int send_explain_fields(Query_result *result);

  /**
    Clear the current error, if any.
    We do not clear is_fatal_error or is_fatal_sub_stmt_error since we
    assume this is never called if the fatal error is set.
    @todo: To silence an error, one should use Internal_error_handler
    mechanism. In future this function will be removed.
  */
  inline void clear_error()
  {
    DBUG_ENTER("clear_error");
    if (get_stmt_da()->is_error())
      get_stmt_da()->reset_diagnostics_area();
    is_slave_error= false;
    DBUG_VOID_RETURN;
  }

  inline bool is_classic_protocol()
  {
    DBUG_ENTER("THD::is_classic_protocol");
    DBUG_PRINT("info", ("type=%d", get_protocol()->type()));
    switch (get_protocol()->type())
    {
    case Protocol::PROTOCOL_BINARY:
    case Protocol::PROTOCOL_TEXT:
      DBUG_RETURN(true);
    default:
      break;
    }
    DBUG_RETURN(false);
  }

#ifndef EMBEDDED_LIBRARY
  /** Return FALSE if connection to client is broken. */
  virtual bool is_connected()
  {
    /*
      All system threads (e.g., the slave IO thread) are connected but
      not using vio. So this function always returns true for all
      system threads.
    */
    if (system_thread)
      return true;

    if (is_classic_protocol())
      return get_protocol()->connection_alive() &&
             vio_is_connected(get_protocol_classic()->get_vio());
    else
      return get_protocol()->connection_alive();
  }
#else
  virtual bool is_connected() { return true; }
#endif
  /**
    Mark the current error as fatal. Warning: this does not
    set any error, it sets a property of the error, so must be
    followed or prefixed with my_error().
  */
  inline void fatal_error()
  {
    DBUG_ASSERT(get_stmt_da()->is_error() || killed);
    is_fatal_error= 1;
    DBUG_PRINT("error",("Fatal error set"));
  }
  /**
    TRUE if there is an error in the error stack.

    Please use this method instead of direct access to
    net.report_error.

    If TRUE, the current (sub)-statement should be aborted.
    The main difference between this member and is_fatal_error
    is that a fatal error can not be handled by a stored
    procedure continue handler, whereas a normal error can.

    To raise this flag, use my_error().
  */
  inline bool is_error() const { return get_stmt_da()->is_error(); }

  /// Returns first Diagnostics Area for the current statement.
  Diagnostics_area *get_stmt_da()
  { return m_stmt_da; }

  /// Returns first Diagnostics Area for the current statement.
  const Diagnostics_area *get_stmt_da() const
  { return m_stmt_da; }

  /// Returns the second Diagnostics Area for the current statement.
  const Diagnostics_area *get_stacked_da() const
  { return get_stmt_da()->stacked_da(); }

  /**
    Returns thread-local Diagnostics Area for parsing.
    We need to have a clean DA in case errors or warnings are thrown
    during parsing, but we can't just reset the main DA in case we
    have a diagnostic statement on our hand that needs the old DA
    to answer questions about the previous execution.
    Keeping a static per-thread DA for parsing is less costly than
    allocating a temporary one for each statement we parse.
  */
  Diagnostics_area *get_parser_da()
  { return &m_parser_da; }


  /**
    Returns thread-local Diagnostics Area to be used by query rewrite plugins.
    Query rewrite plugins use their own diagnostics area. The reason is that
    they are invoked right before and right after parsing, and we don't want
    conditions raised by plugins in either statement nor parser DA until we
    know which type of statement we have parsed.

    @note The diagnostics area is instantiated the first time it is asked for.
  */
  Diagnostics_area *get_query_rewrite_plugin_da()
  {
    return m_query_rewrite_plugin_da_ptr;
  }  

  /**
    Push the given Diagnostics Area on top of the stack, making
    it the new first Diagnostics Area. Conditions in the new second
    Diagnostics Area will be copied to the new first Diagnostics Area.

    @param da   Diagnostics Area to be come the top of
                the Diagnostics Area stack.
    @param copy_conditions
                Copy the conditions from the new second Diagnostics Area
                to the new first Diagnostics Area, as per SQL standard.
  */
  void push_diagnostics_area(Diagnostics_area *da, bool copy_conditions= true)
  {
    get_stmt_da()->push_diagnostics_area(this, da, copy_conditions);
    m_stmt_da= da;
  }

  /// Pop the top DA off the Diagnostics Area stack.
  void pop_diagnostics_area()
  {
    m_stmt_da= get_stmt_da()->pop_diagnostics_area();
  }

public:
  const CHARSET_INFO *charset() const
  { return variables.character_set_client; }
  void update_charset();

  void change_item_tree(Item **place, Item *new_value)
  {
    /* TODO: check for OOM condition here */
    if (!stmt_arena->is_conventional())
    {
      DBUG_PRINT("info",
                 ("change_item_tree place %p old_value %p new_value %p",
                  place, *place, new_value));
      if (new_value)
        new_value->set_runtime_created(); /* Note the change of item tree */
      nocheck_register_item_tree_change(place, new_value);
    }
    *place= new_value;
  }

  /**
    Remember that place was updated with new_value so it can be restored
    by rollback_item_tree_changes().

    @param[in] place the location that will change, and whose old value
               we need to remember for restoration
    @param[in] new_value new value about to be inserted into *place, remember
               for associative lookup, see replace_rollback_place()
  */
  void nocheck_register_item_tree_change(Item **place, Item *new_value);

  /**
    Find and update change record of an underlying item based on the new
    value for a place.

    If we have already saved a position to rollback for new_value,
    forget that rollback position and register the new place instead,
    typically because a transformation has made the old place irrelevant.
    If not, a no-op.

    @param new_place  The new location in which we have presumably saved
                      the new value, but which need to be rolled back to
                      the old value.
                      This location must also contain the new value.
  */
  void replace_rollback_place(Item **new_place);

  /**
    Restore locations set by calls to nocheck_register_item_tree_change().  The
    value to be restored depends on whether replace_rollback_place()
    has been called. If not, we restore the original value. If it has been
    called, we restore the one supplied by the latest call to
    replace_rollback_place()
  */
  void rollback_item_tree_changes();

  /*
    Cleanup statement parse state (parse tree, lex) and execution
    state after execution of a non-prepared SQL statement.
  */
  void end_statement();
  void send_kill_message() const;

  void reset_n_backup_open_tables_state(Open_tables_backup *backup,
                                        uint add_state_flags);
  void restore_backup_open_tables_state(Open_tables_backup *backup);
  void reset_sub_statement_state(Sub_statement_state *backup, uint new_state);
  void restore_sub_statement_state(Sub_statement_state *backup);
  void set_n_backup_active_arena(Query_arena *set, Query_arena *backup);
  void restore_active_arena(Query_arena *set, Query_arena *backup);

public:
  /**
    Start a read-only attachable transaction.
    There must be no active attachable transactions (in other words, there can
    be only one active attachable transaction at a time).
  */
  void begin_attachable_ro_transaction();

  void begin_attachable_transaction(enum_reset_lex reset_lex);

  /**
    Start a read-write attachable transaction.
    All the read-only class' requirements apply.
    Additional requirements are documented along the class
    declaration.
  */
  void begin_attachable_rw_transaction();

  /**
    End an active attachable transaction. Applies to both the read-only
    and the read-write versions.
    Note, that the read-write attachable transaction won't be terminated
    inside this method.
    To invoke the function there must be active attachable transaction.
  */
  void end_attachable_transaction();

  /**
    @return true if there is an active attachable transaction.
  */
  bool is_attachable_ro_transaction_active() const
  { return m_attachable_trx != NULL && m_attachable_trx->is_read_only(); }

  /**
    @return true if there is an active rw attachable transaction.
  */
  bool is_attachable_rw_transaction_active() const;

public:
  /*
    @todo Make these methods private or remove them completely.  Only
    decide_logging_format should call them. /Sven
  */
  inline void set_current_stmt_binlog_format_row_if_mixed()
  {
    DBUG_ENTER("set_current_stmt_binlog_format_row_if_mixed");
    /*
      This should only be called from decide_logging_format.

      @todo Once we have ensured this, uncomment the following
      statement, remove the big comment below that, and remove the
      in_sub_stmt==0 condition from the following 'if'.
    */
    /* DBUG_ASSERT(in_sub_stmt == 0); */
    /*
      If in a stored/function trigger, the caller should already have done the
      change. We test in_sub_stmt to prevent introducing bugs where people
      wouldn't ensure that, and would switch to row-based mode in the middle
      of executing a stored function/trigger (which is too late, see also
      reset_current_stmt_binlog_format_row()); this condition will make their
      tests fail and so force them to propagate the
      lex->binlog_row_based_if_mixed upwards to the caller.
    */
    if ((variables.binlog_format == BINLOG_FORMAT_MIXED) &&
        (in_sub_stmt == 0))
      set_current_stmt_binlog_format_row();

    DBUG_VOID_RETURN;
  }
  inline void set_current_stmt_binlog_format_row()
  {
    DBUG_ENTER("set_current_stmt_binlog_format_row");
    current_stmt_binlog_format= BINLOG_FORMAT_ROW;
    DBUG_VOID_RETURN;
  }
  inline void clear_current_stmt_binlog_format_row()
  {
    DBUG_ENTER("clear_current_stmt_binlog_format_row");
    current_stmt_binlog_format= BINLOG_FORMAT_STMT;
    DBUG_VOID_RETURN;
  }
  inline void reset_current_stmt_binlog_format_row()
  {
    DBUG_ENTER("reset_current_stmt_binlog_format_row");
    /*
      If there are temporary tables, don't reset back to
      statement-based. Indeed it could be that:
      CREATE TEMPORARY TABLE t SELECT UUID(); # row-based
      # and row-based does not store updates to temp tables
      # in the binlog.
      INSERT INTO u SELECT * FROM t; # stmt-based
      and then the INSERT will fail as data inserted into t was not logged.
      So we continue with row-based until the temp table is dropped.
      If we are in a stored function or trigger, we mustn't reset in the
      middle of its execution (as the binary logging way of a stored function
      or trigger is decided when it starts executing, depending for example on
      the caller (for a stored function: if caller is SELECT or
      INSERT/UPDATE/DELETE...).
    */
    DBUG_PRINT("debug",
               ("temporary_tables: %d, in_sub_stmt: %d, system_thread: %s",
                temporary_tables != NULL, in_sub_stmt != 0,
                show_system_thread(system_thread)));
    if (in_sub_stmt == 0)
    {
      if (variables.binlog_format == BINLOG_FORMAT_ROW)
        set_current_stmt_binlog_format_row();
      else if (temporary_tables == NULL)
        clear_current_stmt_binlog_format_row();
    }
    DBUG_VOID_RETURN;
  }

#ifdef HAVE_REPLICATION
  /**
    Copies variables.gtid_next to
    ((Slave_worker *)rli_slave)->currently_executing_gtid,
    if this is a slave thread.
  */
  void set_currently_executing_gtid_for_slave_thread();
#endif

  /// Return the value of @@gtid_next_list: either a Gtid_set or NULL.
  Gtid_set *get_gtid_next_list()
  {
    return variables.gtid_next_list.is_non_null ?
      variables.gtid_next_list.gtid_set : NULL;
  }

  /// Return the value of @@gtid_next_list: either a Gtid_set or NULL.
  const Gtid_set *get_gtid_next_list_const() const
  {
    return const_cast<THD *>(this)->get_gtid_next_list();
  }

  /**
    Return true if the statement/transaction cache is currently empty,
    false otherwise.

    @param is_transactional if true, check the transaction cache.
    If false, check the statement cache.
  */
  bool is_binlog_cache_empty(bool is_transactional);

  /**
    The GTID of the currently owned transaction.

    ==== Modes of ownership ====

    The following modes of ownership are possible:

    - owned_gtid.sidno==0: the thread does not own any transaction.

    - owned_gtid.sidno==THD::OWNED_SIDNO_ANONYMOUS(==-2): the thread
      owns an anonymous transaction

    - owned_gtid.sidno>0 and owned_gtid.gno>0: the thread owns a GTID
      transaction.

    - (owned_gtid.sidno==THD::OWNED_SIDNO_GTID_SET(==-1): this is
      currently not used.  It was reserved for the case where multiple
      GTIDs are owned (using gtid_next_list).  This was one idea to
      make GTIDs work with NDB: due to the epoch concept, multiple
      transactions can be combined into one in NDB, and therefore a
      single transaction on a slave can have multiple GTIDs.)

    ==== Life cycle of ownership ====

    Generally, transaction ownership starts when the transaction is
    assigned its GTID and ends when the transaction commits or rolls
    back.  On a master (GTID_NEXT=AUTOMATIC), the GTID is assigned
    just before binlog flush; on a slave (GTID_NEXT=UUID:NUMBER or
    GTID_NEXT=ANONYMOUS) it is assigned before starting the
    transaction.

    A new client always starts with owned_gtid.sidno=0.

    Ownership can be acquired in the following ways:

    A1. If GTID_NEXT = 'AUTOMATIC' and GTID_MODE = OFF/OFF_PERMISSIVE:
        The thread acquires anonymous ownership in
        gtid_state->generate_automatic_gtid called from
        MYSQL_BIN_LOG::write_gtid.

    A2. If GTID_NEXT = 'AUTOMATIC' and GTID_MODE = ON/ON_PERMISSIVE:
        The thread generates the GTID and acquires ownership in
        gtid_state->generate_automatic_gtid called from
        MYSQL_BIN_LOG::write_gtid.

    A3. If GTID_NEXT = 'UUID:NUMBER': The thread acquires ownership in
        the following ways:

        - In a client, the SET GTID_NEXT statement acquires ownership.

        - The slave's analogy to a clients SET GTID_NEXT statement is
          Gtid_log_event::do_apply_event.  So the slave acquires
          ownership in this function.

        Note: if the GTID UUID:NUMBER is already included in
        GTID_EXECUTED, then the transaction must be skipped (the GTID
        auto-skip feature).  Thus, ownership is *not* acquired in this
        case and owned_gtid.sidno==0.

    A4. If GTID_NEXT = 'ANONYMOUS':

        - In a client, the SET GTID_NEXT statement acquires ownership.

        - In a slave thread, Gtid_log_event::do_apply_event acquires
          ownership.

        - Contrary to the case of GTID_NEXT='UUID:NUMBER', it is
          allowed to execute two transactions in sequence without
          changing GTID_NEXT (cf. R1 and R2 below).  Both transactions
          should be executed as anonymous transactions.  But ownership
          is released when the first transaction commits.  Therefore,
          when GTID_NEXT='ANONYMOUS', we also acquire anonymous
          ownership when starting to execute a statement, in
          gtid_reacquire_ownership_if_anonymous called from
          gtid_pre_statement_checks (usually called from
          mysql_execute_command).

    A5. Slave applier threads start in a special mode, having
        GTID_NEXT='NOT_YET_DETERMINED'.  This mode cannot be set in a
        regular client.  When GTID_NEXT=NOT_YET_DETERMINED, the slave
        thread is postponing the decision of the value of GTID_NEXT
        until it has more information.  There are three cases:

        - If the first transaction of the relay log has a
          Gtid_log_event, then it will set GTID_NEXT=GTID:NUMBER and
          acquire GTID ownership in Gtid_log_event::do_apply_event.

        - If the first transaction of the relay log has a
          Anonymous_gtid_log_event, then it will set
          GTID_NEXT=ANONYMOUS and acquire anonymous ownership in
          Gtid_log_event::do_apply_event.

        - If the relay log was received from a pre-5.7.6 master with
          GTID_MODE=OFF (or a pre-5.6 master), then there are neither
          Gtid_log_events nor Anonymous_log_events in the relay log.
          In this case, the slave sets GTID_NEXT=ANONYMOUS and
          acquires anonymous ownership when executing a
          Query_log_event (Query_log_event::do_apply_event calls
          mysql_parse which calls gtid_pre_statement_checks which
          calls gtid_reacquire_ownership_if_anonymous).

    Ownership is released in the following ways:

    R1. A thread that holds GTID ownership releases ownership at
        transaction commit or rollback.  If GTID_NEXT=AUTOMATIC, all
        is fine. If GTID_NEXT=UUID:NUMBER, the UUID:NUMBER cannot be
        used for another transaction, since only one transaction can
        have any given GTID.  To avoid the user mistake of forgetting
        to set back GTID_NEXT, on commit we set
        thd->variables.gtid_next.type=UNDEFINED_GROUP.  Then, any
        statement that user tries to execute other than SET GTID_NEXT
        will generate an error.

    R2. A thread that holds anonymous ownership releases ownership at
        transaction commit or rollback.  In this case there is no harm
        in leaving GTID_NEXT='ANONYMOUS', so
        thd->variables.gtid_next.type will remain ANONYMOUS_GROUP and
        not UNDEFINED_GROUP.

    There are statements that generate multiple transactions in the
    binary log. This includes the following:

    M1. DROP TABLE that is used with multiple tables, and the tables
        belong to more than one of the following groups: non-temporary
        table, temporary transactional table, temporary
        non-transactional table.  DROP TABLE is split into one
        transaction for each of these groups of tables.

    M2. DROP DATABASE that fails e.g. because rmdir fails. Then a
        single DROP TABLE is generated, which lists all tables that
        were dropped before the failure happened. But if the list of
        tables is big, and grows over a limit, the statement will be
        split into multiple statements.

    M3. CREATE TABLE ... SELECT that is logged in row format.  Then
        the server generates a single CREATE statement, followed by a
        BEGIN ... row events ... COMMIT transaction.

    M4. A statement that updates both transactional and
        non-transactional tables in the same statement, and is logged
        in row format.  Then it generates one transaction for the
        non-transactional row updates, followed by one transaction for
        the transactional row updates.

    M5. CALL is executed as multiple transactions and logged as
        multiple transactions.

    The general rules for multi-transaction statements are:

    - If GTID_NEXT=AUTOMATIC and GTID_MODE=ON or ON_PERMISSIVE, one
      GTID should be generated for each transaction within the
      statement. Therefore, ownership must be released after each
      commit so that a new GTID can be generated by the next
      transaction. Typically mysql_bin_log.commit() is called to
      achieve this. (Note that some of these statements are currently
      disallowed when GTID_MODE=ON.)

    - If GTID_NEXT=AUTOMATIC and GTID_MODE=OFF or OFF_PERMISSIVE, one
      Anonymous_gtid_log_event should be generated for each
      transaction within the statement. Similar to the case above, we
      call mysql_bin_log.commit() and release ownership between
      transactions within the statement.

      This works for all the special cases M1-M5 except M4.  When a
      statement writes both non-transactional and transactional
      updates to the binary log, both the transaction cache and the
      statement cache are flushed within the same call to
      flush_thread_caches(THD) from within the binary log group commit
      code.  At that point we cannot use mysql_bin_log.commit().
      Instead we release ownership using direct calls to
      gtid_state->release_anonymous_ownership() and
      thd->clear_owned_gtids() from binlog_cache_mngr::flush.

    - If GTID_NEXT=ANONYMOUS, anonymous ownership must be *preserved*
      between transactions within the statement, to prevent that a
      concurrent SET GTID_MODE=ON makes it impossible to log the
      statement. To avoid that ownership is released if
      mysql_bin_log.commit() is called, we set
      thd->is_commit_in_middle_of_statement before calling
      mysql_bin_log.commit.  Note that we must set this flag only if
      GTID_NEXT=ANONYMOUS, not if the transaction is anonymous when
      GTID_NEXT=AUTOMATIC and GTID_MODE=OFF.

      This works for all the special cases M1-M5 except M4.  When a
      statement writes non-transactional updates in the middle of a
      transaction, but keeps some transactional updates in the
      transaction cache, then it is not easy to know at the time of
      calling mysql_bin_log.commit() whether anonymous ownership needs
      to be preserved or not.  Instead, we directly check if the
      transaction cache is nonempty before releasing anonymous
      ownership inside Gtid_state::update_gtids_impl.

    - If GTID_NEXT='UUID:NUMBER', it is impossible to log a
      multi-transaction statement, since each GTID can only be used by
      one transaction. Therefore, an error must be generated in this
      case.  Errors are generated in different ways for the different
      statement types:

      - DROP TABLE: we can detect the situation before it happens,
        since the table type is known once the tables are opened. So
        we generate an error before even executing the statement.

      - DROP DATABASE: we can't detect the situation until it is too
        late; the tables have already been dropped and we cannot log
        anything meaningful.  So we don't log at all.

      - CREATE TABLE ... SELECT: this is not allowed when
        enforce_gtid_consistency is ON; the statement will be
        forbidden in is_ddl_gtid_compatible.

      - Statements that update both transactional and
        non-transactional tables are disallowed when GTID_MODE=ON, so
        this normally does not happen. However, it can happen if the
        slave uses a different engine type than the master, so that a
        statement that updates InnoDB+InnoDB on master updates
        InnoDB+MyISAM on slave.  In this case the statement will be
        forbidden in is_dml_gtid_compatible and will not be allowed to
        execute.

      - CALL: the second statement will generate an error because
        GTID_NEXT is 'undefined'.  Note that this situation can only
        happen if user does it on purpose: A CALL on master is logged
        as multiple statements, so a slave never executes CALL with
        GTID_NEXT='UUID:NUMBER'.

    Finally, ownership release is suppressed in one more corner case:

    C1. Administration statements including OPTIMIZE TABLE, REPAIR
        TABLE, or ANALYZE TABLE are written to the binary log even if
        they fail.  This means that the thread first calls
        trans_rollack, and then writes the statement to the binlog.
        Rollback normally releases ownership.  But ownership must be
        kept until writing the binlog.  The solution is that these
        statements set thd->skip_gtid_rollback=true before calling
        trans_rollback, and Gtid_state::update_on_rollback does not
        release ownership if the flag is set.

    @todo It would probably be better to encapsulate this more, maybe
    use Gtid_specification instead of Gtid.
  */
  Gtid owned_gtid;
  static const int OWNED_SIDNO_GTID_SET= -1;
  static const int OWNED_SIDNO_ANONYMOUS= -2;

  /**
    For convenience, this contains the SID component of the GTID
    stored in owned_gtid.
  */
  rpl_sid owned_sid;

#ifdef HAVE_GTID_NEXT_LIST
  /**
    If this thread owns a set of GTIDs (i.e., GTID_NEXT_LIST != NULL),
    then this member variable contains the subset of those GTIDs that
    are owned by this thread.
  */
  Gtid_set owned_gtid_set;
#endif

  /*
   Replication related context.

   @todo: move more parts of replication related fields in THD to inside this
          class.
  */
  Rpl_thd_context rpl_thd_ctx;

  void clear_owned_gtids()
  {
    if (owned_gtid.sidno == OWNED_SIDNO_GTID_SET)
    {
#ifdef HAVE_GTID_NEXT_LIST
      owned_gtid_set.clear();
#else
      DBUG_ASSERT(0);
#endif
    }
    owned_gtid.clear();
    owned_sid.clear();
    owned_gtid.dbug_print(NULL, "set owned_gtid in clear_owned_gtids");
  }

  /*
    There are some statements (like OPTIMIZE TABLE, ANALYZE TABLE and
    REPAIR TABLE) that might call trans_rollback_stmt() and also will be
    sucessfully executed and will have to go to the binary log.
    For these statements, the skip_gtid_rollback flag must be set to avoid
    problems when the statement is executed with a GTID_NEXT set to GTID_GROUP
    (like the SQL thread do when applying events from other server).
    When this flag is set, a call to gtid_rollback() will do nothing.
  */
  bool skip_gtid_rollback;
  /*
    There are some statements (like DROP DATABASE that fails on rmdir
    and gets rewritten to multiple DROP TABLE statements) that may
    call trans_commit_stmt() before it has written all statements to
    the binlog.  When using GTID_NEXT = ANONYMOUS, such statements
    should not release ownership of the anonymous transaction until
    all statements have been written to the binlog.  To prevent that
    update_gtid_impl releases ownership, such statements must set this
    flag.
  */
  bool is_commit_in_middle_of_statement;
  /*
    True while the transaction is executing, if one of
    is_ddl_gtid_consistent or is_dml_gtid_consistent returned false.
  */
  bool has_gtid_consistency_violation;

  const LEX_CSTRING &db() const
  { return m_db; }

  /**
    Set the current database; use deep copy of C-string.

    @param new_db     the new database name.

    Initialize the current database from a NULL-terminated string with
    length. If we run out of memory, we free the current database and
    return TRUE.  This way the user will notice the error as there will be
    no current database selected (in addition to the error message set by
    malloc).

    @note This operation just sets {db, db_length}. Switching the current
    database usually involves other actions, like switching other database
    attributes including security context. In the future, this operation
    will be made private and more convenient interface will be provided.

    @return Operation status
      @retval false Success
      @retval true  Out-of-memory error
  */
  bool set_db(const LEX_CSTRING &new_db);

  /**
    Set the current database; use shallow copy of C-string.

    @param new_db     the new database name.

    @note This operation just sets {db, db_length}. Switching the current
    database usually involves other actions, like switching other database
    attributes including security context. In the future, this operation
    will be made private and more convenient interface will be provided.
  */
  void reset_db(const LEX_CSTRING &new_db)
  {
    m_db.str= new_db.str;
    m_db.length= new_db.length;
#ifdef HAVE_PSI_THREAD_INTERFACE
    PSI_THREAD_CALL(set_thread_db)(new_db.str,
                                   static_cast<int>(new_db.length));
#endif
  }
  /*
    Copy the current database to the argument. Use the current arena to
    allocate memory for a deep copy: current database may be freed after
    a statement is parsed but before it's executed.
  */
  bool copy_db_to(char **p_db, size_t *p_db_length)
  {
    if (m_db.str == NULL)
    {
      my_error(ER_NO_DB_ERROR, MYF(0));
      return TRUE;
    }
    *p_db= strmake(m_db.str, m_db.length);
    *p_db_length= m_db.length;
    return false;
  }
  thd_scheduler scheduler;

public:
  /**
    Save the performance schema thread instrumentation
    associated with this user session.
    @param psi Performance schema thread instrumentation
  */
  void set_psi(PSI_thread *psi);
  /**
    Read the performance schema thread instrumentation
    associated with this user session.
    This method is safe to use from a different thread.
  */
  PSI_thread* get_psi();

private:
  /**
    Performance schema thread instrumentation for this session.
    This member is maintained using atomic operations,
    do not access it directly.
    @sa set_psi
    @sa get_psi
  */
  PSI_thread* m_psi;

public:
  inline Internal_error_handler *get_internal_handler()
  { return m_internal_handler; }

  /**
    Add an internal error handler to the thread execution context.
    @param handler the exception handler to add
  */
  void push_internal_handler(Internal_error_handler *handler);

  /**
    Handle a sql condition.
    @param sql_errno the condition error number
    @param sqlstate the condition sqlstate
    @param level the condition level
    @param msg the condition message text
    @return true if the condition is handled
  */
  bool handle_condition(uint sql_errno,
                        const char* sqlstate,
                        Sql_condition::enum_severity_level *level,
                        const char* msg);

  /**
    Remove the error handler last pushed.
  */
  Internal_error_handler *pop_internal_handler();

  Opt_trace_context opt_trace; ///< optimizer trace of current statement
  /**
    Raise an exception condition.
    @param code the MYSQL_ERRNO error code of the error
  */
  void raise_error(uint code);

  /**
    Raise an exception condition, with a formatted message.
    @param code the MYSQL_ERRNO error code of the error
  */
  void raise_error_printf(uint code, ...);

  /**
    Raise a completion condition (warning).
    @param code the MYSQL_ERRNO error code of the warning
  */
  void raise_warning(uint code);

  /**
    Raise a completion condition (warning), with a formatted message.
    @param code the MYSQL_ERRNO error code of the warning
  */
  void raise_warning_printf(uint code, ...);

  /**
    Raise a completion condition (note), with a fixed message.
    @param code the MYSQL_ERRNO error code of the note
  */
  void raise_note(uint code);

  /**
    Raise an completion condition (note), with a formatted message.
    @param code the MYSQL_ERRNO error code of the note
  */
  void raise_note_printf(uint code, ...);

private:
  /*
    Only the implementation of the SIGNAL and RESIGNAL statements
    is permitted to raise SQL conditions in a generic way,
    or to raise them by bypassing handlers (RESIGNAL).
    To raise a SQL condition, the code should use the public
    raise_error() or raise_warning() methods provided by class THD.
  */
  friend class Sql_cmd_common_signal;
  friend class Sql_cmd_signal;
  friend class Sql_cmd_resignal;
  friend void push_warning(THD* thd, Sql_condition::enum_severity_level severity,
                           uint code, const char* message_text);
  friend void my_message_sql(uint, const char *, myf);

  /**
    Raise a generic SQL condition.
    @param sql_errno the condition error number
    @param sqlstate the condition SQLSTATE
    @param level the condition level
    @param msg the condition message text
    @param use_condition_handler Invoke the handle_condition.
    @return The condition raised, or NULL
  */
  Sql_condition*
  raise_condition(uint sql_errno,
                  const char* sqlstate,
                  Sql_condition::enum_severity_level level,
                  const char* msg,
                  bool use_condition_handler= true);

public:
  void set_command(enum enum_server_command command);

  inline enum enum_server_command get_command() const
  { return m_command; }

  /**
    For safe and protected access to the query string, the following
    rules should be followed:
    1: Only the owner (current_thd) can set the query string.
       This will be protected by LOCK_thd_query.
    2: The owner (current_thd) can read the query string without
       locking LOCK_thd_query.
    3: Other threads must lock LOCK_thd_query before reading
       the query string.

    This means that write-write conflicts are avoided by LOCK_thd_query.
    Read(by owner or other thread)-write(other thread) are disallowed.
    Read(other thread)-write(by owner) conflicts are avoided by LOCK_thd_query.
    Read(by owner)-write(by owner) won't happen as THD=thread.

    We want to keep current_thd out of header files, so the debug assert,
    is moved to the .cc file. In optimized mode, we want this getter to
    be fast, so we inline it.
  */
  void debug_assert_query_locked() const;
  const LEX_CSTRING &query() const
  {
#ifndef DBUG_OFF
    debug_assert_query_locked();
#endif
    return m_query_string;
  }

  /**
    The current query in normalized form. The format is intended to be
    identical to the digest text of performance_schema, but not limited in
    size. In this case the parse tree is traversed as opposed to a (limited)
    token buffer. The string is allocated by this Statement and will be
    available until the next call to this function or this object is deleted.

    @note We have no protection against out-of-memory errors as this function
    relies on the Item::print() interface which does not propagate errors.

    @return The current query in normalized form.
  */
  const String normalized_query()
  {
    m_normalized_query.mem_free();
    lex->unit->print(&m_normalized_query, QT_NORMALIZED_FORMAT);
    return m_normalized_query;
  }

  /**
    Assign a new value to thd->m_query_string.
    Protected with the LOCK_thd_query mutex.
  */
  void set_query(const char *query_arg, size_t query_length_arg)
  {
    LEX_CSTRING tmp= { query_arg, query_length_arg };
    set_query(tmp);
  }
  void set_query(const LEX_CSTRING& query_arg);
  void reset_query() { set_query(LEX_CSTRING()); }

  /**
    Assign a new value to thd->query_id.
    Protected with the LOCK_thd_data mutex.
  */
  void set_query_id(query_id_t new_query_id)
  {
    mysql_mutex_lock(&LOCK_thd_data);
    query_id= new_query_id;
    mysql_mutex_unlock(&LOCK_thd_data);
  }

  /**
    Assign a new value to open_tables.
    Protected with the LOCK_thd_data mutex.
  */
  void set_open_tables(TABLE *open_tables_arg)
  {
    mysql_mutex_lock(&LOCK_thd_data);
    open_tables= open_tables_arg;
    mysql_mutex_unlock(&LOCK_thd_data);
  }

  /**
    Assign a new value to is_killable
    Protected with the LOCK_thd_data mutex.
  */
  void set_is_killable(bool is_killable_arg)
  {
    mysql_mutex_lock(&LOCK_thd_data);
    is_killable= is_killable_arg;
    mysql_mutex_unlock(&LOCK_thd_data);
  }

  void enter_locked_tables_mode(enum_locked_tables_mode mode_arg)
  {
    DBUG_ASSERT(locked_tables_mode == LTM_NONE);

    if (mode_arg == LTM_LOCK_TABLES)
    {
      /*
        When entering LOCK TABLES mode we should set explicit duration
        for all metadata locks acquired so far in order to avoid releasing
        them till UNLOCK TABLES statement.
        We don't do this when entering prelocked mode since sub-statements
        don't release metadata locks and restoring status-quo after leaving
        prelocking mode gets complicated.
      */
      mdl_context.set_explicit_duration_for_all_locks();
    }

    locked_tables_mode= mode_arg;
  }
  void leave_locked_tables_mode();
  int decide_logging_format(TABLE_LIST *tables);
  /**
    is_dml_gtid_compatible() and is_ddl_gtid_compatible() check if the
    statement that is about to be processed will safely get a
    GTID. Currently, the following cases may lead to errors
    (e.g. duplicated GTIDs) and as such are forbidden:

     1. DML statements that mix non-transactional updates with
        transactional updates.

     2. Transactions that use non-transactional tables after
        having used transactional tables.

     3. CREATE...SELECT statement;

     4. CREATE TEMPORARY TABLE or DROP TEMPORARY TABLE within a
        transaction

    The first two conditions have to be checked in
    decide_logging_format, because that's where we know if the table
    is transactional or not.  These are implemented in
    is_dml_gtid_compatible().

    The third and fourth conditions have to be checked in
    mysql_execute_command because (1) that prevents implicit commit
    from being executed if the statement fails; (2) DROP TEMPORARY
    TABLE does not invoke decide_logging_format.  These are
    implemented in is_ddl_gtid_compatible().

    In the cases where GTID violations generate errors,
    is_ddl_gtid_compatible() needs to be called before the implicit
    pre-commit, so that there is no implicit commit if the statement
    fails.

    In the cases where GTID violations do not generate errors,
    is_ddl_gtid_compatible() needs to be called after the implicit
    pre-commit, because in these cases the function will increase the
    global counter automatic_gtid_violating_transaction_count or
    anonymous_gtid_violating_transaction_count.  If there is an
    ongoing transaction, the implicit commit will commit the
    transaction, which will call update_gtids_impl, which should
    decrease the counters depending on whether the *old* was violating
    GTID-consistency or not.  Thus, we should increase the counters
    only after the old transaction is committed.

    @param some_transactional_table true if the statement updates some
    transactional table; false otherwise.

    @param some_non_transactional_table true if the statement updates
    some non-transactional table; false otherwise.

    @param non_transactional_tables_are_tmp true if all updated
    non-transactional tables are temporary.

    @retval true if the statement is compatible;
    @retval false if the statement is not compatible.
  */
  bool
  is_dml_gtid_compatible(bool some_transactional_table,
                         bool some_non_transactional_table,
                         bool non_transactional_tables_are_tmp);
  bool is_ddl_gtid_compatible();
  void binlog_invoker() { m_binlog_invoker= TRUE; }
  bool need_binlog_invoker() { return m_binlog_invoker; }
  void get_definer(LEX_USER *definer);
  void set_invoker(const LEX_STRING *user, const LEX_STRING *host)
  {
    m_invoker_user.str= user->str;
    m_invoker_user.length= user->length;
    m_invoker_host.str= host->str;
    m_invoker_host.length= host->length;
  }
  LEX_CSTRING get_invoker_user() const { return m_invoker_user; }
  LEX_CSTRING get_invoker_host() const { return m_invoker_host; }
  bool has_invoker() { return m_invoker_user.str != NULL; }

  void mark_transaction_to_rollback(bool all);

private:

  /** The current internal error handler for this thread, or NULL. */
  Internal_error_handler *m_internal_handler;

  /**
    The lex to hold the parsed tree of conventional (non-prepared) queries.
    Whereas for prepared and stored procedure statements we use an own lex
    instance for each new query, for conventional statements we reuse
    the same lex. (@see mysql_parse for details).
  */
  LEX main_lex;
  /**
    This memory root is used for two purposes:
    - for conventional queries, to allocate structures stored in main_lex
    during parsing, and allocate runtime data (execution plan, etc.)
    during execution.
    - for prepared queries, only to allocate runtime data. The parsed
    tree itself is reused between executions and thus is stored elsewhere.
  */
  MEM_ROOT main_mem_root;
  Diagnostics_area main_da;
  Diagnostics_area m_parser_da;              /**< cf. get_parser_da() */
  Diagnostics_area m_query_rewrite_plugin_da;
  Diagnostics_area *m_query_rewrite_plugin_da_ptr;

  Diagnostics_area *m_stmt_da;

  /**
    It will be set TURE if CURRENT_USER() is called in account management
    statements or default definer is set in CREATE/ALTER SP, SF, Event,
    TRIGGER or VIEW statements.

    Current user will be binlogged into Query_log_event if current_user_used
    is TRUE; It will be stored into m_invoker_host and m_invoker_user by SQL
    thread.
   */
  bool m_binlog_invoker;

  /**
    It points to the invoker in the Query_log_event.
    SQL thread use it as the default definer in CREATE/ALTER SP, SF, Event,
    TRIGGER or VIEW statements or current user in account management
    statements if it is not NULL.
   */
  LEX_CSTRING m_invoker_user;
  LEX_CSTRING m_invoker_host;
  friend class Protocol_classic;

private:
  /**
    Optimizer cost model for server operations.
  */
  Cost_model_server m_cost_model;

public:
  /**
    Initialize the optimizer cost model.

    This function should be called each time a new query is started.
  */
  void init_cost_model() { m_cost_model.init(); }

  /**
    Retrieve the optimizer cost model for this connection.
  */
  const Cost_model_server* cost_model() const { return &m_cost_model; }

  Session_tracker session_tracker;
  Session_sysvar_resource_manager session_sysvar_res_mgr;

  void syntax_error_at(const YYLTYPE &location, const char *s= NULL);

  /**
    Send name and type of result to client.

    Sum fields has table name empty and field_name.

    @param list         List of items to send to client
    @param flags        Bit mask with the following functions:
                          - 1 send number of rows
                          - 2 send default values
                          - 4 don't write eof packet

    @retval
      false ok
    @retval
      true Error  (Note that in this case the error is not sent to the client)
  */

  bool send_result_metadata(List<Item> *list, uint flags);

  /**
    Send one result set row.

    @param row_items a collection of column values for that row

    @return Error status.
    @retval true  Error.
    @retval false Success.
  */

  bool send_result_set_row(List<Item> *row_items);


  /*
    Send the status of the current statement execution over network.

    In MySQL, there are two types of SQL statements: those that return
    a result set and those that return status information only.

    If a statement returns a result set, it consists of 3 parts:
    - result set meta-data
    - variable number of result set rows (can be 0)
    - followed and terminated by EOF or ERROR packet

    Once the  client has seen the meta-data information, it always
    expects an EOF or ERROR to terminate the result set. If ERROR is
    received, the result set rows are normally discarded (this is up
    to the client implementation, libmysql at least does discard them).
    EOF, on the contrary, means "successfully evaluated the entire
    result set". Since we don't know how many rows belong to a result
    set until it's evaluated, EOF/ERROR is the indicator of the end
    of the row stream. Note, that we can not buffer result set rows
    on the server -- there may be an arbitrary number of rows. But
    we do buffer the last packet (EOF/ERROR) in the Diagnostics_area and
    delay sending it till the very end of execution (here), to be able to
    change EOF to an ERROR if commit failed or some other error occurred
    during the last cleanup steps taken after execution.

    A statement that does not return a result set doesn't send result
    set meta-data either. Instead it returns one of:
    - OK packet
    - ERROR packet.
    Similarly to the EOF/ERROR of the previous statement type, OK/ERROR
    packet is "buffered" in the Diagnostics Area and sent to the client
    in the end of statement.

    @note This method defines a template, but delegates actual
    sending of data to virtual Protocol::send_{ok,eof,error}. This
    allows for implementation of protocols that "intercept" ok/eof/error
    messages, and store them in memory, etc, instead of sending to
    the client.

    @pre  The Diagnostics Area is assigned or disabled. It can not be empty
          -- we assume that every SQL statement or COM_* command
          generates OK, ERROR, or EOF status.

    @post The status information is encoded to protocol format and sent to the
          client.

    @return We conventionally return void, since the only type of error
            that can happen here is a NET (transport) error, and that one
            will become visible when we attempt to read from the NET the
            next command.
            Diagnostics_area::is_sent is set for debugging purposes only.
  */

  void send_statement_status();

  /**
    This is only used by master dump threads.
    When the master receives a new connection from a slave with a
    UUID (for slave versions >= 5.6)/server_id(for slave versions < 5.6)
    that is already connected, it will set this flag TRUE
    before killing the old slave connection.
  */
  bool duplicate_slave_id;

  /**
    Claim all the memory used by the THD object.
    This method is to keep memory instrumentation statistics
    updated, when an object is transfered across threads.
  */
  void claim_memory_ownership();

  bool is_a_srv_session() const { return is_a_srv_session_thd; }
  void mark_as_srv_session() { is_a_srv_session_thd= true; }
private:
  /**
    Variable to mark if the object is part of a Srv_session object, which
    aggregates THD.
  */
  bool is_a_srv_session_thd;
};


/**
  A simple holder for Internal_error_handler.
  The class utilizes RAII technique to not forget to pop the handler.

  @tparam Error_handler      Internal_error_handler to instantiate.
  @tparam Error_handler_arg  Type of the error handler ctor argument.
*/
template<typename Error_handler, typename Error_handler_arg>
class Internal_error_handler_holder
{
  THD *m_thd;
  bool m_activate;
  Error_handler m_error_handler;

public:
  Internal_error_handler_holder(THD *thd, bool activate,
                                Error_handler_arg *arg)
    : m_thd(thd), m_activate(activate), m_error_handler(arg)
  {
    if (activate)
      thd->push_internal_handler(&m_error_handler);
  }


  ~Internal_error_handler_holder()
  {
    if (m_activate)
      m_thd->pop_internal_handler();
  }
};


/**
  A simple holder for the Prepared Statement Query_arena instance in THD.
  The class utilizes RAII technique to not forget to restore the THD arena.
*/
class Prepared_stmt_arena_holder
{
public:
  /**
    Constructs a new object, activates the persistent arena if requested and if
    a prepared statement or a stored procedure statement is being executed.

    @param thd                    Thread context.
    @param activate_now_if_needed Attempt to activate the persistent arena in
                                  the constructor or not.
  */
  Prepared_stmt_arena_holder(THD *thd, bool activate_now_if_needed= true)
   :m_thd(thd),
    m_arena(NULL)
  {
    if (activate_now_if_needed &&
        !m_thd->stmt_arena->is_conventional() &&
        m_thd->mem_root != m_thd->stmt_arena->mem_root)
    {
      m_thd->set_n_backup_active_arena(m_thd->stmt_arena, &m_backup);
      m_arena= m_thd->stmt_arena;
    }
  }

  /**
    Deactivate the persistent arena (restore the previous arena) if it has
    been activated.
  */
  ~Prepared_stmt_arena_holder()
  {
    if (is_activated())
      m_thd->restore_active_arena(m_arena, &m_backup);
  }

  bool is_activated() const
  { return m_arena != NULL; }

private:
  /// The thread context to work with.
  THD *const m_thd;

  /// The arena set by this holder (by activate()).
  Query_arena *m_arena;

  /// The arena state to be restored.
  Query_arena m_backup;
};


/**
  RAII class for column privilege checking
*/
class Column_privilege_tracker
{
public:
  Column_privilege_tracker(THD *thd, ulong privilege)
  : thd(thd), saved_privilege(thd->want_privilege)
  {
    thd->want_privilege= privilege;
  }
  ~Column_privilege_tracker()
  {
    thd->want_privilege= saved_privilege;
  }
private:
  THD *const thd;
  const ulong saved_privilege;
};


/** A short cut for thd->get_stmt_da()->set_ok_status(). */

inline void
my_ok(THD *thd, ulonglong affected_rows= 0, ulonglong id= 0,
        const char *message= NULL)
{
  thd->set_row_count_func(affected_rows);
  thd->get_stmt_da()->set_ok_status(affected_rows, id, message);
}


/** A short cut for thd->get_stmt_da()->set_eof_status(). */

inline void
my_eof(THD *thd)
{
  thd->set_row_count_func(-1);
  thd->get_stmt_da()->set_eof_status(thd);
  if (thd->variables.session_track_transaction_info > TX_TRACK_NONE)
  {
    ((Transaction_state_tracker *)
     thd->session_tracker.get_tracker(TRANSACTION_INFO_TRACKER))
      ->add_trx_state(thd, TX_RESULT_SET);
  }
}

#define tmp_disable_binlog(A)       \
  {ulonglong tmp_disable_binlog__save_options= (A)->variables.option_bits; \
  (A)->variables.option_bits&= ~OPTION_BIN_LOG

#define reenable_binlog(A)   (A)->variables.option_bits= tmp_disable_binlog__save_options;}

LEX_STRING *
make_lex_string_root(MEM_ROOT *mem_root,
                     LEX_STRING *lex_str, const char* str, size_t length,
                     bool allocate_lex_string);
LEX_CSTRING *
make_lex_string_root(MEM_ROOT *mem_root,
                     LEX_CSTRING *lex_str, const char* str, size_t length,
                     bool allocate_lex_string);

inline LEX_STRING *lex_string_copy(MEM_ROOT *root, LEX_STRING *dst,
                                   const char *src, size_t src_len)
{
  return make_lex_string_root(root, dst, src, src_len, false);
}

inline LEX_STRING *lex_string_copy(MEM_ROOT *root, LEX_STRING *dst,
                                   const LEX_STRING &src)
{
  return make_lex_string_root(root, dst, src.str, src.length, false);
}

inline LEX_STRING *lex_string_copy(MEM_ROOT *root, LEX_STRING *dst,
                                   const char *src)
{
  return make_lex_string_root(root, dst, src, strlen(src), false);
}

/* Inline functions */

inline bool add_item_to_list(THD *thd, Item *item)
{
  return thd->lex->select_lex->add_item_to_list(thd, item);
}

inline void add_order_to_list(THD *thd, ORDER *order)
{
  thd->lex->select_lex->add_order_to_list(order);
}

/*************************************************************************/

/** RAII class for temporarily turning off @@autocommit in the connection. */

class Disable_autocommit_guard
{
public:

  /**
    @param thd  non-NULL - pointer to the context of connection in which
                           @@autocommit mode needs to be disabled.
                NULL     - if @@autocommit mode needs to be left as is.
  */
  Disable_autocommit_guard(THD *thd)
    : m_thd(thd), m_save_option_bits(thd ? thd->variables.option_bits : 0)
  {
    if (m_thd)
    {
      /*
        We can't disable auto-commit if there is ongoing transaction as this
        might easily break statement/session transaction invariants.
      */
      DBUG_ASSERT(m_thd->get_transaction()->is_empty(Transaction_ctx::STMT) &&
                  m_thd->get_transaction()->is_empty(Transaction_ctx::SESSION));

      m_thd->variables.option_bits&= ~OPTION_AUTOCOMMIT;
      m_thd->variables.option_bits|= OPTION_NOT_AUTOCOMMIT;
    }
  }

  ~Disable_autocommit_guard()
  {
    if (m_thd)
    {
      /*
        Both session and statement transactions need to be finished by the
        time when we enable auto-commit mode back.
      */
      DBUG_ASSERT(m_thd->get_transaction()->is_empty(Transaction_ctx::STMT) &&
                  m_thd->get_transaction()->is_empty(Transaction_ctx::SESSION));
      m_thd->variables.option_bits= m_save_option_bits;
    }
  }

private:
  THD *m_thd;
  ulonglong m_save_option_bits;
};


/**
  RAII class which allows to temporary disable updating Gtid_state.
*/

class Disable_gtid_state_update_guard
{
public:
  Disable_gtid_state_update_guard(THD *thd)
    : m_thd(thd),
      m_save_is_operating_substatement_implicitly(
          thd->is_operating_substatement_implicitly),
      m_save_skip_gtid_rollback(thd->skip_gtid_rollback)
  {
    m_thd->is_operating_substatement_implicitly= true;
    m_thd->skip_gtid_rollback= true;
  }

  ~Disable_gtid_state_update_guard()
  {
    m_thd->is_operating_substatement_implicitly=
      m_save_is_operating_substatement_implicitly;
    m_thd->skip_gtid_rollback= m_save_skip_gtid_rollback;
  }
private:
  THD *m_thd;
  bool m_save_is_operating_substatement_implicitly;
  bool m_save_skip_gtid_rollback;
};

/**
  RAII class which allows to save, clear and store binlog format state
  There are two variables in THD class that will decide the binlog
  format of a statement
    i) THD::current_stmt_binlog_format
   ii) THD::variables.binlog_format
  Saving or Clearing or Storing of binlog format state should be done
  for these two variables together all the time.
*/
class Save_and_Restore_binlog_format_state
{
public:
  Save_and_Restore_binlog_format_state(THD *thd)
    : m_thd(thd),
    m_global_binlog_format(thd->variables.binlog_format),
    m_current_stmt_binlog_format(BINLOG_FORMAT_STMT)
  {
    if (thd->is_current_stmt_binlog_format_row())
      m_current_stmt_binlog_format= BINLOG_FORMAT_ROW;

    thd->variables.binlog_format= BINLOG_FORMAT_STMT;
    thd->clear_current_stmt_binlog_format_row();
  }

  ~Save_and_Restore_binlog_format_state()
  {
    DBUG_ASSERT(!m_thd->is_current_stmt_binlog_format_row());
    m_thd->variables.binlog_format= m_global_binlog_format;
    if (m_current_stmt_binlog_format == BINLOG_FORMAT_ROW)
      m_thd->set_current_stmt_binlog_format_row();
  }
private:
  THD *m_thd;
  ulong m_global_binlog_format;
  enum_binlog_format m_current_stmt_binlog_format;
};

<<<<<<< HEAD
=======
/* Bits in sql_command_flags */

#define CF_CHANGES_DATA           (1U << 0)
/* The 2nd bit is unused -- it used to be CF_HAS_ROW_COUNT. */
#define CF_STATUS_COMMAND         (1U << 2)
#define CF_SHOW_TABLE_COMMAND     (1U << 3)
#define CF_WRITE_LOGS_COMMAND     (1U << 4)
/**
  Must be set for SQL statements that may contain
  Item expressions and/or use joins and tables.
  Indicates that the parse tree of such statement may
  contain rule-based optimizations that depend on metadata
  (i.e. number of columns in a table), and consequently
  that the statement must be re-prepared whenever
  referenced metadata changes. Must not be set for
  statements that themselves change metadata, e.g. RENAME,
  ALTER and other DDL, since otherwise will trigger constant
  reprepare. Consequently, complex item expressions and
  joins are currently prohibited in these statements.
*/
#define CF_REEXECUTION_FRAGILE    (1U << 5)
/**
  Implicitly commit before the SQL statement is executed.

  Statements marked with this flag will cause any active
  transaction to end (commit) before proceeding with the
  command execution.

  This flag should be set for statements that probably can't
  be rolled back or that do not expect any previously metadata
  locked tables.
*/
#define CF_IMPLICIT_COMMIT_BEGIN  (1U << 6)
/**
  Implicitly commit after the SQL statement.

  Statements marked with this flag are automatically committed
  at the end of the statement.

  This flag should be set for statements that will implicitly
  open and take metadata locks on system tables that should not
  be carried for the whole duration of a active transaction.
*/
#define CF_IMPLICIT_COMMIT_END    (1U << 7)
/**
  CF_IMPLICIT_COMMIT_BEGIN and CF_IMPLICIT_COMMIT_END are used
  to ensure that the active transaction is implicitly committed
  before and after every DDL statement and any statement that
  modifies our currently non-transactional system tables.
*/
#define CF_AUTO_COMMIT_TRANS  (CF_IMPLICIT_COMMIT_BEGIN | CF_IMPLICIT_COMMIT_END)

/**
  Diagnostic statement.
  Diagnostic statements:
  - SHOW WARNING
  - SHOW ERROR
  - GET DIAGNOSTICS (WL#2111)
  do not modify the Diagnostics Area during execution.
*/
#define CF_DIAGNOSTIC_STMT        (1U << 8)

/**
  Identifies statements that may generate row events
  and that may end up in the binary log.
*/
#define CF_CAN_GENERATE_ROW_EVENTS (1U << 9)

/**
  Identifies statements which may deal with temporary tables and for which
  temporary tables should be pre-opened to simplify privilege checks.
*/
#define CF_PREOPEN_TMP_TABLES   (1U << 10)

/**
  Identifies statements for which open handlers should be closed in the
  beginning of the statement.
*/
#define CF_HA_CLOSE             (1U << 11)

/**
  Identifies statements that can be explained with EXPLAIN.
*/
#define CF_CAN_BE_EXPLAINED       (1U << 12)

/** Identifies statements which may generate an optimizer trace */
#define CF_OPTIMIZER_TRACE        (1U << 14)

/**
   Identifies statements that should always be disallowed in
   read only transactions.
*/
#define CF_DISALLOW_IN_RO_TRANS   (1U << 15)

/**
  Identifies statements and commands that can be used with Protocol Plugin
*/
#define CF_ALLOW_PROTOCOL_PLUGIN (1U << 16)

/* Bits in server_command_flags */

/**
  Skip the increase of the global query id counter. Commonly set for
  commands that are stateless (won't cause any change on the server
  internal states). This is made obsolete as query id is incremented 
  for ping and statistics commands as well because of race condition 
  (Bug#58785).
*/
#define CF_SKIP_QUERY_ID        (1U << 0)

/**
  Skip the increase of the number of statements that clients have
  sent to the server. Commonly used for commands that will cause
  a statement to be executed but the statement might have not been
  sent by the user (ie: stored procedure).
*/
#define CF_SKIP_QUESTIONS       (1U << 1)

/*
  1U << 16 is reserved for Protocol Plugin statements and commands
*/

void add_diff_to_status(STATUS_VAR *to_var, STATUS_VAR *from_var,
                        STATUS_VAR *dec_var);


void add_to_status(STATUS_VAR *to_var, STATUS_VAR *from_var, bool reset_from_var);

/* Inline functions */

inline bool add_item_to_list(THD *thd, Item *item)
{
  return thd->lex->select_lex->add_item_to_list(thd, item);
}

inline void add_order_to_list(THD *thd, ORDER *order)
{
  thd->lex->select_lex->add_order_to_list(order);
}

inline void add_group_to_list(THD *thd, ORDER *order)
{
  thd->lex->select_lex->add_group_to_list(order);
}


/**
  @param THD         thread context
  @param hton        pointer to handlerton
  @return address of the placeholder of handlerton's specific transaction
          object (data)
*/

inline void **thd_ha_data_backup(const THD *thd, const struct handlerton *hton)
{
  return (void **) &thd->ha_data[hton->slot].ha_ptr_backup;
}

/**
  The function re-attaches the engine ha_data (which was previously detached by
  detach_ha_data_from_thd) to THD.
  This is typically done to replication applier executing
  one of XA-PREPARE, XA-COMMIT ONE PHASE or rollback.

  @param thd         thread context
  @param hton        pointer to handlerton
*/

inline void reattach_engine_ha_data_to_thd(THD *thd, const struct handlerton *hton)
{
  if (hton->replace_native_transaction_in_thd)
  {
    /* restore the saved original engine transaction's link with thd */
    void **trx_backup= thd_ha_data_backup(thd, hton);

    hton->
      replace_native_transaction_in_thd(thd, *trx_backup, NULL);
    *trx_backup= NULL;
  }
}

/*************************************************************************/

>>>>>>> 9b987ebf
#endif /* MYSQL_SERVER */

#endif /* SQL_CLASS_INCLUDED */<|MERGE_RESOLUTION|>--- conflicted
+++ resolved
@@ -4278,165 +4278,6 @@
   enum_binlog_format m_current_stmt_binlog_format;
 };
 
-<<<<<<< HEAD
-=======
-/* Bits in sql_command_flags */
-
-#define CF_CHANGES_DATA           (1U << 0)
-/* The 2nd bit is unused -- it used to be CF_HAS_ROW_COUNT. */
-#define CF_STATUS_COMMAND         (1U << 2)
-#define CF_SHOW_TABLE_COMMAND     (1U << 3)
-#define CF_WRITE_LOGS_COMMAND     (1U << 4)
-/**
-  Must be set for SQL statements that may contain
-  Item expressions and/or use joins and tables.
-  Indicates that the parse tree of such statement may
-  contain rule-based optimizations that depend on metadata
-  (i.e. number of columns in a table), and consequently
-  that the statement must be re-prepared whenever
-  referenced metadata changes. Must not be set for
-  statements that themselves change metadata, e.g. RENAME,
-  ALTER and other DDL, since otherwise will trigger constant
-  reprepare. Consequently, complex item expressions and
-  joins are currently prohibited in these statements.
-*/
-#define CF_REEXECUTION_FRAGILE    (1U << 5)
-/**
-  Implicitly commit before the SQL statement is executed.
-
-  Statements marked with this flag will cause any active
-  transaction to end (commit) before proceeding with the
-  command execution.
-
-  This flag should be set for statements that probably can't
-  be rolled back or that do not expect any previously metadata
-  locked tables.
-*/
-#define CF_IMPLICIT_COMMIT_BEGIN  (1U << 6)
-/**
-  Implicitly commit after the SQL statement.
-
-  Statements marked with this flag are automatically committed
-  at the end of the statement.
-
-  This flag should be set for statements that will implicitly
-  open and take metadata locks on system tables that should not
-  be carried for the whole duration of a active transaction.
-*/
-#define CF_IMPLICIT_COMMIT_END    (1U << 7)
-/**
-  CF_IMPLICIT_COMMIT_BEGIN and CF_IMPLICIT_COMMIT_END are used
-  to ensure that the active transaction is implicitly committed
-  before and after every DDL statement and any statement that
-  modifies our currently non-transactional system tables.
-*/
-#define CF_AUTO_COMMIT_TRANS  (CF_IMPLICIT_COMMIT_BEGIN | CF_IMPLICIT_COMMIT_END)
-
-/**
-  Diagnostic statement.
-  Diagnostic statements:
-  - SHOW WARNING
-  - SHOW ERROR
-  - GET DIAGNOSTICS (WL#2111)
-  do not modify the Diagnostics Area during execution.
-*/
-#define CF_DIAGNOSTIC_STMT        (1U << 8)
-
-/**
-  Identifies statements that may generate row events
-  and that may end up in the binary log.
-*/
-#define CF_CAN_GENERATE_ROW_EVENTS (1U << 9)
-
-/**
-  Identifies statements which may deal with temporary tables and for which
-  temporary tables should be pre-opened to simplify privilege checks.
-*/
-#define CF_PREOPEN_TMP_TABLES   (1U << 10)
-
-/**
-  Identifies statements for which open handlers should be closed in the
-  beginning of the statement.
-*/
-#define CF_HA_CLOSE             (1U << 11)
-
-/**
-  Identifies statements that can be explained with EXPLAIN.
-*/
-#define CF_CAN_BE_EXPLAINED       (1U << 12)
-
-/** Identifies statements which may generate an optimizer trace */
-#define CF_OPTIMIZER_TRACE        (1U << 14)
-
-/**
-   Identifies statements that should always be disallowed in
-   read only transactions.
-*/
-#define CF_DISALLOW_IN_RO_TRANS   (1U << 15)
-
-/**
-  Identifies statements and commands that can be used with Protocol Plugin
-*/
-#define CF_ALLOW_PROTOCOL_PLUGIN (1U << 16)
-
-/* Bits in server_command_flags */
-
-/**
-  Skip the increase of the global query id counter. Commonly set for
-  commands that are stateless (won't cause any change on the server
-  internal states). This is made obsolete as query id is incremented 
-  for ping and statistics commands as well because of race condition 
-  (Bug#58785).
-*/
-#define CF_SKIP_QUERY_ID        (1U << 0)
-
-/**
-  Skip the increase of the number of statements that clients have
-  sent to the server. Commonly used for commands that will cause
-  a statement to be executed but the statement might have not been
-  sent by the user (ie: stored procedure).
-*/
-#define CF_SKIP_QUESTIONS       (1U << 1)
-
-/*
-  1U << 16 is reserved for Protocol Plugin statements and commands
-*/
-
-void add_diff_to_status(STATUS_VAR *to_var, STATUS_VAR *from_var,
-                        STATUS_VAR *dec_var);
-
-
-void add_to_status(STATUS_VAR *to_var, STATUS_VAR *from_var, bool reset_from_var);
-
-/* Inline functions */
-
-inline bool add_item_to_list(THD *thd, Item *item)
-{
-  return thd->lex->select_lex->add_item_to_list(thd, item);
-}
-
-inline void add_order_to_list(THD *thd, ORDER *order)
-{
-  thd->lex->select_lex->add_order_to_list(order);
-}
-
-inline void add_group_to_list(THD *thd, ORDER *order)
-{
-  thd->lex->select_lex->add_group_to_list(order);
-}
-
-
-/**
-  @param THD         thread context
-  @param hton        pointer to handlerton
-  @return address of the placeholder of handlerton's specific transaction
-          object (data)
-*/
-
-inline void **thd_ha_data_backup(const THD *thd, const struct handlerton *hton)
-{
-  return (void **) &thd->ha_data[hton->slot].ha_ptr_backup;
-}
 
 /**
   The function re-attaches the engine ha_data (which was previously detached by
@@ -4453,7 +4294,7 @@
   if (hton->replace_native_transaction_in_thd)
   {
     /* restore the saved original engine transaction's link with thd */
-    void **trx_backup= thd_ha_data_backup(thd, hton);
+    void **trx_backup= &thd->get_ha_data(hton->slot)->ha_ptr_backup;
 
     hton->
       replace_native_transaction_in_thd(thd, *trx_backup, NULL);
@@ -4463,7 +4304,6 @@
 
 /*************************************************************************/
 
->>>>>>> 9b987ebf
 #endif /* MYSQL_SERVER */
 
 #endif /* SQL_CLASS_INCLUDED */