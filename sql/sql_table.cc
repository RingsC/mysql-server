--- conflicted
+++ resolved
@@ -9347,11 +9347,7 @@
     {
       copy_ptr->invoke_do_copy(copy_ptr);
     }
-<<<<<<< HEAD
-    if (to->vfield && update_generated_fields(to))
-=======
     if (to->vfield && update_generated_write_fields(to))
->>>>>>> 9b52fabc
       goto err;
     if (thd->is_error())
     {
