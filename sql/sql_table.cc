--- conflicted
+++ resolved
@@ -1491,6 +1491,7 @@
                                             from_table_name,
                                             db,
                                             table_name,
+                                            false,
                                             true /* WL7743/TODO to be removed with partitioning SE */))
               break;
           }
@@ -7326,25 +7327,6 @@
   }
 
   /*
-<<<<<<< HEAD
-=======
-    Rename the table in the data dictionary. If the operation failed, it shall
-    already have been rolled back, and in that case, we must return. An error
-    will already have been issued by the dictionary subsystem. We do the
-    dictionary operation first because it is easier to rollback due to being
-    based on transactional storage.
-  */
-  if (dd::rename_table<dd::Table>(thd, old_db, old_name,
-                                  new_db, new_name, true,
-                                  flags & FN_TO_IS_TMP))
-  {
-    DBUG_ASSERT(thd->is_error() || thd->killed);
-    delete file;
-    DBUG_RETURN(true);
-  }
-
-  /*
->>>>>>> df0d83fc
     Temporarily disable foreign key checks, if requested, while the
     handler is involved.
   */
@@ -7366,13 +7348,6 @@
   */
   if (error != 0)
   {
-<<<<<<< HEAD
-=======
-    (void) dd::rename_table<dd::Table>(thd, new_db, new_name,
-                                       old_db, old_name, true,
-                                       flags & FN_FROM_IS_TMP);
-
->>>>>>> df0d83fc
     if (!(flags & NO_HA_TABLE))
     {
       if (error == HA_ERR_WRONG_COMMAND)
@@ -7389,6 +7364,7 @@
   {
     if (dd::rename_table<dd::Table>(thd, from_sch, from_table_def.get(),
                                     to_sch, to_table_def.get(),
+                                    (flags & FN_TO_IS_TMP),
                                     !(flags & NO_DD_COMMIT)))
     {
       /*
@@ -9393,6 +9369,7 @@
 
     altered_table_def->set_schema_id(old_table_def->schema_id());
     altered_table_def->set_name(alter_ctx->alias);
+    altered_table_def->set_hidden(false);
 
     if (dd::remove_sdi(thd, old_table_def, old_sch) ||
         thd->dd_client()->drop(old_table_def))
