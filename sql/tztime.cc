--- conflicted
+++ resolved
@@ -44,10 +44,7 @@
 #include <m_string.h>
 #include <my_dir.h>
 #include <mysql/psi/mysql_file.h>
-<<<<<<< HEAD
-=======
 #include "debug_sync.h"
->>>>>>> b7fc4388
 
 using std::min;
 
