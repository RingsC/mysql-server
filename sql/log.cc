--- conflicted
+++ resolved
@@ -2436,13 +2436,8 @@
 
 MYSQL_BIN_LOG::MYSQL_BIN_LOG()
   :bytes_written(0), prepared_xids(0), file_id(1), open_count(1),
-<<<<<<< HEAD
-   need_start_event(TRUE), m_table_map_version(0),
+   need_start_event(TRUE),
    is_relay_log(0), signal_cnt(0),
-=======
-   need_start_event(TRUE),
-   is_relay_log(0),
->>>>>>> 34700a18
    description_event_for_exec(0), description_event_for_queue(0)
 {
   /*
