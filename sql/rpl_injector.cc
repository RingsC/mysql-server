--- conflicted
+++ resolved
@@ -111,26 +111,17 @@
 				      record_type record)
 {
    DBUG_ENTER("injector::transaction::write_row(...)");
-<<<<<<< HEAD
  
    int error= check_state(ROW_STATE);
    if (error)
-=======
-   if (int error= check_state(ROW_STATE))
->>>>>>> 288aa9db
      DBUG_RETURN(error);
 
    server_id_type save_id= m_thd->server_id;
    m_thd->set_server_id(sid);
-<<<<<<< HEAD
+   table::save_sets saveset(tbl, cols, cols);
+
    error= m_thd->binlog_write_row(tbl.get_table(), tbl.is_transactional(), 
-                                  cols, colcnt, record);
-=======
-
-   table::save_sets saveset(tbl, cols, cols);
-
-   m_thd->binlog_write_row(tbl.get_table(), tbl.is_transactional(), record);
->>>>>>> 288aa9db
+                                  record);
    m_thd->set_server_id(save_id);
    DBUG_RETURN(error);
 }
@@ -148,13 +139,9 @@
 
    server_id_type save_id= m_thd->server_id;
    m_thd->set_server_id(sid);
-<<<<<<< HEAD
+   table::save_sets saveset(tbl, cols, cols);
    error= m_thd->binlog_delete_row(tbl.get_table(), tbl.is_transactional(), 
-                                   cols, colcnt, record);
-=======
-   table::save_sets saveset(tbl, cols, cols);
-   m_thd->binlog_delete_row(tbl.get_table(), tbl.is_transactional(), record);
->>>>>>> 288aa9db
+                                   record);
    m_thd->set_server_id(save_id);
    DBUG_RETURN(error);
 }
@@ -172,16 +159,11 @@
 
    server_id_type save_id= m_thd->server_id;
    m_thd->set_server_id(sid);
-<<<<<<< HEAD
-   error= m_thd->binlog_update_row(tbl.get_table(), tbl.is_transactional(),
-                                   cols, colcnt, before, after);
-=======
-
    // The read- and write sets with autorestore (in the destructor)
    table::save_sets saveset(tbl, cols, cols);
 
-   m_thd->binlog_update_row(tbl.get_table(), tbl.is_transactional(), before, after);
->>>>>>> 288aa9db
+   error= m_thd->binlog_update_row(tbl.get_table(), tbl.is_transactional(), 
+                                   before, after);
    m_thd->set_server_id(save_id);
    DBUG_RETURN(error);
 }
