--- conflicted
+++ resolved
@@ -640,111 +640,6 @@
             *opt_ssl_key, *opt_ssl_crl, *opt_ssl_crlpath, *opt_tls_version;
 
 extern char *opt_disabled_storage_engines;
-<<<<<<< HEAD
-=======
-/**
-  only options that need special treatment in get_one_option() deserve
-  to be listed below
-*/
-enum options_mysqld
-{
-  OPT_to_set_the_start_number=256,
-  OPT_BIND_ADDRESS,
-  OPT_BINLOG_CHECKSUM,
-  OPT_BINLOG_DO_DB,
-  OPT_BINLOG_FORMAT,
-  OPT_BINLOG_MAX_FLUSH_QUEUE_TIME,
-  OPT_BINLOG_IGNORE_DB,
-  OPT_BIN_LOG,
-  OPT_BOOTSTRAP,
-  OPT_CONSOLE,
-  OPT_DEBUG_SYNC_TIMEOUT,
-  OPT_DELAY_KEY_WRITE_ALL,
-  OPT_ISAM_LOG,
-  OPT_IGNORE_DB_DIRECTORY,
-  OPT_KEY_BUFFER_SIZE,
-  OPT_KEY_CACHE_AGE_THRESHOLD,
-  OPT_KEY_CACHE_BLOCK_SIZE,
-  OPT_KEY_CACHE_DIVISION_LIMIT,
-  OPT_LC_MESSAGES_DIRECTORY,
-  OPT_LOWER_CASE_TABLE_NAMES,
-  OPT_MASTER_RETRY_COUNT,
-  OPT_MASTER_VERIFY_CHECKSUM,
-  OPT_POOL_OF_THREADS,
-  OPT_REPLICATE_DO_DB,
-  OPT_REPLICATE_DO_TABLE,
-  OPT_REPLICATE_IGNORE_DB,
-  OPT_REPLICATE_IGNORE_TABLE,
-  OPT_REPLICATE_REWRITE_DB,
-  OPT_REPLICATE_WILD_DO_TABLE,
-  OPT_REPLICATE_WILD_IGNORE_TABLE,
-  OPT_SERVER_ID,
-  OPT_SKIP_HOST_CACHE,
-  OPT_SKIP_LOCK,
-  OPT_SKIP_NEW,
-  OPT_SKIP_RESOLVE,
-  OPT_SKIP_STACK_TRACE,
-  OPT_SKIP_SYMLINKS,
-  OPT_SLAVE_SQL_VERIFY_CHECKSUM,
-  OPT_SSL_CA,
-  OPT_SSL_CAPATH,
-  OPT_SSL_CERT,
-  OPT_SSL_CIPHER,
-  OPT_TLS_VERSION,
-  OPT_SSL_KEY,
-  OPT_UPDATE_LOG,
-  OPT_WANT_CORE,
-  OPT_LOG_ERROR,
-  OPT_MAX_LONG_DATA_SIZE,
-  OPT_PLUGIN_LOAD,
-  OPT_PLUGIN_LOAD_ADD,
-  OPT_SSL_CRL,
-  OPT_SSL_CRLPATH,
-  OPT_PFS_INSTRUMENT,
-  OPT_DEFAULT_AUTH,
-  OPT_SECURE_AUTH,
-  OPT_THREAD_CACHE_SIZE,
-  OPT_HOST_CACHE_SIZE,
-  OPT_TABLE_DEFINITION_CACHE,
-  OPT_MDL_CACHE_SIZE,
-  OPT_MDL_HASH_INSTANCES,
-  OPT_SKIP_INNODB,
-  OPT_AVOID_TEMPORAL_UPGRADE,
-  OPT_SHOW_OLD_TEMPORALS,
-  OPT_ENFORCE_GTID_CONSISTENCY
-};
-
-
-/**
-   Query type constants (usable as bitmap flags).
-*/
-enum enum_query_type
-{
-  /// Nothing specific, ordinary SQL query.
-  QT_ORDINARY= 0,
-  /// In utf8.
-  QT_TO_SYSTEM_CHARSET= (1 << 0),
-  /// Without character set introducers.
-  QT_WITHOUT_INTRODUCERS= (1 << 1),
-  /// When printing a SELECT, add its number (select_lex->number)
-  QT_SHOW_SELECT_NUMBER= (1 << 2),
-  /// Don't print a database if it's equal to the connection's database
-  QT_NO_DEFAULT_DB= (1 << 3),
-  /// When printing a derived table, don't print its expression, only alias
-  QT_DERIVED_TABLE_ONLY_ALIAS= (1 << 4),
-  /// Print in charset of Item::print() argument (typically thd->charset()).
-  QT_TO_ARGUMENT_CHARSET= (1 << 5),
-  /// Print identifiers without database's name
-  QT_NO_DB= (1 << 6),
-  /// Print identifiers without table's name
-  QT_NO_TABLE= (1 << 7),
-  /**
-    Change all Item_basic_constant to ? (used by query rewrite to compute
-    digest.)  Un-resolved hints will also be printed in this format.
-  */
-  QT_NORMALIZED_FORMAT= (1 << 8)
-};
->>>>>>> ef4fcf76
 
 /* query_id */
 typedef int64 query_id_t;
