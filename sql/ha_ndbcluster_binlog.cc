/*
   Copyright (c) 2000, 2015, Oracle and/or its affiliates. All rights reserved.

   This program is free software; you can redistribute it and/or modify
   it under the terms of the GNU General Public License as published by
   the Free Software Foundation; version 2 of the License.

   This program is distributed in the hope that it will be useful,
   but WITHOUT ANY WARRANTY; without even the implied warranty of
   MERCHANTABILITY or FITNESS FOR A PARTICULAR PURPOSE.  See the
   GNU General Public License for more details.

   You should have received a copy of the GNU General Public License
   along with this program; if not, write to the Free Software
   Foundation, Inc., 51 Franklin St, Fifth Floor, Boston, MA 02110-1301  USA
*/

#include "ha_ndbcluster_glue.h"
#include "ha_ndbcluster.h"
#include "ha_ndbcluster_connection.h"
#include "ndb_local_connection.h"
#include "ndb_thd.h"
#include "ndb_table_guard.h"
#include "ndb_global_schema_lock.h"
#include "ndb_global_schema_lock_guard.h"
#include "ndb_tdc.h"
#include "ndb_name_util.h"
#include <NdbSleep.h>

#include "rpl_injector.h"
#include "rpl_filter.h"
#if MYSQL_VERSION_ID > 50600
#include "rpl_slave.h"
#else
#include "slave.h"
#include "log_event.h"
#endif
#include "binlog.h"
#include "ha_ndbcluster_binlog.h"
#include <ndbapi/NdbDictionary.hpp>
#include <ndbapi/ndb_cluster_connection.hpp>
#include "mysqld_thd_manager.h"  // Global_THD_manager

extern my_bool opt_ndb_log_orig;
extern my_bool opt_ndb_log_bin;
extern my_bool opt_ndb_log_update_as_write;
extern my_bool opt_ndb_log_updated_only;
extern my_bool opt_ndb_log_binlog_index;
extern my_bool opt_ndb_log_apply_status;
extern ulong opt_ndb_extra_logging;
extern st_ndb_slave_state g_ndb_slave_state;
extern my_bool opt_ndb_log_transaction_id;
extern my_bool log_bin_use_v1_row_events;
extern my_bool opt_ndb_log_empty_update;
extern my_bool opt_ndb_clear_apply_status;

bool ndb_log_empty_epochs(void);

void ndb_index_stat_restart();

/*
  defines for cluster replication table names
*/
#include "ha_ndbcluster_tables.h"

#include "ndb_dist_priv_util.h"
#include "ndb_anyvalue.h"
#include "ndb_binlog_extra_row_info.h"
#include "ndb_event_data.h"
#include "ndb_schema_object.h"
#include "ndb_schema_dist.h"
#include "ndb_repl_tab.h"
#include "ndb_binlog_thread.h"
#include "ndb_find_files_list.h"

/*
  Timeout for syncing schema events between
  mysql servers, and between mysql server and the binlog
*/
static const int DEFAULT_SYNC_TIMEOUT= 120;

/* Column numbers in the ndb_binlog_index table */
enum Ndb_binlog_index_cols
{
  NBICOL_START_POS                 = 0
  ,NBICOL_START_FILE               = 1
  ,NBICOL_EPOCH                    = 2
  ,NBICOL_NUM_INSERTS              = 3
  ,NBICOL_NUM_UPDATES              = 4
  ,NBICOL_NUM_DELETES              = 5
  ,NBICOL_NUM_SCHEMAOPS            = 6
  /* Following colums in schema 'v2' */
  ,NBICOL_ORIG_SERVERID            = 7
  ,NBICOL_ORIG_EPOCH               = 8
  ,NBICOL_GCI                      = 9
  /* Following columns in schema 'v3' */
  ,NBICOL_NEXT_POS                 = 10
  ,NBICOL_NEXT_FILE                = 11
};

/*
  Flag showing if the ndb binlog should be created, if so == TRUE
  FALSE if not
*/
my_bool ndb_binlog_running= FALSE;
static my_bool ndb_binlog_tables_inited= FALSE;
static my_bool ndb_binlog_is_ready= FALSE;

bool
ndb_binlog_is_read_only(void)
{
  if(!ndb_binlog_tables_inited)
  {
    /* the ndb_* system tables not setup yet */
    return true;
  }

  if (ndb_binlog_running && !ndb_binlog_is_ready)
  {
    /*
      The binlog thread is supposed to write to binlog
      but not ready (still initializing or has lost connection)
    */
    return true;
  }
  return false;
}

/*
  Global reference to the ndb injector thread THD oject

  Has one sole purpose, for setting the in_use table member variable
  in get_share(...)
*/
extern THD * injector_thd; // Declared in ha_ndbcluster.cc

/*
  Global reference to ndb injector thd object.

  Used mainly by the binlog index thread, but exposed to the client sql
  thread for one reason; to setup the events operations for a table
  to enable ndb injector thread receiving events.

  Must therefore always be used with a surrounding
  native_mutex_lock(&injector_mutex), when doing create/dropEventOperation
*/
static Ndb *injector_ndb= NULL;
static Ndb *schema_ndb= NULL;

static int ndbcluster_binlog_inited= 0;

/*
  Mutex and condition used for interacting between client sql thread
  and injector thread
*/
static native_mutex_t injector_mutex;
static native_cond_t  injector_cond;

/* NDB Injector thread (used for binlog creation) */
static ulonglong ndb_latest_applied_binlog_epoch= 0;
static ulonglong ndb_latest_handled_binlog_epoch= 0;
static ulonglong ndb_latest_received_binlog_epoch= 0;

NDB_SHARE *ndb_apply_status_share= 0;
NDB_SHARE *ndb_schema_share= 0;
static native_mutex_t ndb_schema_share_mutex;

extern my_bool opt_log_slave_updates;
static my_bool g_ndb_log_slave_updates;

static bool g_injector_v1_warning_emitted = false;

#ifndef DBUG_OFF
static void print_records(TABLE *table, const uchar *record)
{
  for (uint j= 0; j < table->s->fields; j++)
  {
    char buf[40];
    int pos= 0;
    Field *field= table->field[j];
    const uchar* field_ptr= field->ptr - table->record[0] + record;
    int pack_len= field->pack_length();
    int n= pack_len < 10 ? pack_len : 10;

    for (int i= 0; i < n && pos < 20; i++)
    {
      pos+= sprintf(&buf[pos]," %x", (int) (uchar) field_ptr[i]);
    }
    buf[pos]= 0;
    DBUG_PRINT("info",("[%u]field_ptr[0->%d]: %s", j, n, buf));
  }
}
#else
#define print_records(a,b)
#endif


#ifndef DBUG_OFF
static void dbug_print_table(const char *info, TABLE *table)
{
  if (table == 0)
  {
    DBUG_PRINT("info",("%s: (null)", info));
    return;
  }
  DBUG_PRINT("info",
             ("%s: %s.%s s->fields: %d  "
              "reclength: %lu  rec_buff_length: %u  record[0]: 0x%lx  "
              "record[1]: 0x%lx",
              info,
              table->s->db.str,
              table->s->table_name.str,
              table->s->fields,
              table->s->reclength,
              table->s->rec_buff_length,
              (long) table->record[0],
              (long) table->record[1]));

  for (unsigned int i= 0; i < table->s->fields; i++) 
  {
    Field *f= table->field[i];
    DBUG_PRINT("info",
               ("[%d] \"%s\"(0x%lx:%s%s%s%s%s%s) type: %d  pack_length: %d  "
                "ptr: 0x%lx[+%d]  null_bit: %u  null_ptr: 0x%lx[+%d]",
                i,
                f->field_name,
                (long) f->flags,
                (f->flags & PRI_KEY_FLAG)  ? "pri"       : "attr",
                (f->flags & NOT_NULL_FLAG) ? ""          : ",nullable",
                (f->flags & UNSIGNED_FLAG) ? ",unsigned" : ",signed",
                (f->flags & ZEROFILL_FLAG) ? ",zerofill" : "",
                (f->flags & BLOB_FLAG)     ? ",blob"     : "",
                (f->flags & BINARY_FLAG)   ? ",binary"   : "",
                f->real_type(),
                f->pack_length(),
                (long) f->ptr, (int) (f->ptr - table->record[0]),
                f->null_bit,
                (long) f->null_offset(0),
                (int) f->null_offset()));
    if (f->type() == MYSQL_TYPE_BIT)
    {
      Field_bit *g= (Field_bit*) f;
      DBUG_PRINT("MYSQL_TYPE_BIT",("field_length: %d  bit_ptr: 0x%lx[+%d] "
                                   "bit_ofs: %d  bit_len: %u",
                                   g->field_length, (long) g->bit_ptr,
                                   (int) ((uchar*) g->bit_ptr -
                                          table->record[0]),
                                   g->bit_ofs, g->bit_len));
    }
  }
}
#else
#define dbug_print_table(a,b)
#endif


static void run_query(THD *thd, char *buf, char *end,
                      const int *no_print_error)
{
  /*
    NOTE! Don't use this function for new implementation, backward
    compat. only
  */

  Ndb_local_connection mysqld(thd);

  /*
    Run the query, suppress some errors from being printed
    to log and ignore any error returned
  */
  (void)mysqld.raw_run_query(buf, (end - buf),
                             no_print_error);
}

static void
ndb_binlog_close_shadow_table(NDB_SHARE *share)
{
  DBUG_ENTER("ndb_binlog_close_shadow_table");
  Ndb_event_data *event_data= share->event_data;
  if (event_data)
  {
    delete event_data;
    share->event_data= 0;
  }
  DBUG_VOID_RETURN;
}


/*
  Open a shadow table for the table given in share.
  - The shadow table is (mainly) used when an event is
    received from the data nodes which need to be written
    to the binlog injector.
*/

static int
ndb_binlog_open_shadow_table(THD *thd, NDB_SHARE *share)
{
  int error;
  DBUG_ASSERT(share->event_data == 0);
  Ndb_event_data *event_data= share->event_data= new Ndb_event_data(share);
  DBUG_ENTER("ndb_binlog_open_shadow_table");

  MEM_ROOT **root_ptr= my_thread_get_THR_MALLOC();
  MEM_ROOT *old_root= *root_ptr;
  init_sql_alloc(PSI_INSTRUMENT_ME, &event_data->mem_root, 1024, 0);
  *root_ptr= &event_data->mem_root;

  TABLE_SHARE *shadow_table_share=
    (TABLE_SHARE*)alloc_root(&event_data->mem_root, sizeof(TABLE_SHARE));
  TABLE *shadow_table=
    (TABLE*)alloc_root(&event_data->mem_root, sizeof(TABLE));

  init_tmp_table_share(thd, shadow_table_share,
                       share->db, 0,
                       share->table_name,
                       share->key_string());
  if ((error= open_table_def(thd, shadow_table_share, 0)) ||
      (error= open_table_from_share(thd, shadow_table_share, "", 0,
                                    (uint) (OPEN_FRM_FILE_ONLY | DELAYED_OPEN | READ_ALL),
                                    0, shadow_table,
                                    false
                                    )))
  {
    DBUG_PRINT("error", ("failed to open shadow table, error: %d my_errno: %d",
                         error, my_errno()));
    free_table_share(shadow_table_share);
    delete event_data;
    share->event_data= 0;
    *root_ptr= old_root;
    DBUG_RETURN(error);
  }
  event_data->shadow_table= shadow_table;

  mysql_mutex_lock(&LOCK_open);
  assign_new_table_id(shadow_table_share);
  mysql_mutex_unlock(&LOCK_open);

  shadow_table->in_use= injector_thd;
  

  // Allocate strings for db and table_name for shadow_table
  // in event_data's MEM_ROOT(where the shadow_table itself is allocated)
  lex_string_copy(&event_data->mem_root,
                  &shadow_table->s->db,
                  share->db);
  lex_string_copy(&event_data->mem_root,
                  &shadow_table->s->table_name,
                  share->table_name);

  /* We can't use 'use_all_columns()' as the file object is not setup yet */
  shadow_table->column_bitmaps_set_no_signal(&shadow_table->s->all_set,
                                             &shadow_table->s->all_set);

  if (shadow_table->s->primary_key == MAX_KEY)
   share->flags|= NSF_HIDDEN_PK;

  if (shadow_table->s->blob_fields != 0)
    share->flags|= NSF_BLOB_FLAG;

#ifndef DBUG_OFF
  dbug_print_table("table", shadow_table);
#endif
  *root_ptr= old_root;
  DBUG_RETURN(0);
}


/*
  Initialize the binlog part of the NDB_SHARE
*/
int ndbcluster_binlog_init_share(THD *thd, NDB_SHARE *share, TABLE *_table)
{
  DBUG_ENTER("ndbcluster_binlog_init_share");

  if (!share->need_events(ndb_binlog_running))
  {
    if (_table)
    {
      if (_table->s->primary_key == MAX_KEY)
        share->flags|= NSF_HIDDEN_PK;
      if (_table->s->blob_fields != 0)
        share->flags|= NSF_BLOB_FLAG;
    }
    else
    {
      share->flags|= NSF_NO_BINLOG;
    }
    DBUG_RETURN(0);
  }

  DBUG_RETURN(ndb_binlog_open_shadow_table(thd, share));
}

static int
get_ndb_blobs_value(TABLE* table, NdbValue* value_array,
                    uchar*& buffer, uint& buffer_size,
                    my_ptrdiff_t ptrdiff)
{
  DBUG_ENTER("get_ndb_blobs_value");

  // Field has no field number so cannot use TABLE blob_field
  // Loop twice, first only counting total buffer size
  for (int loop= 0; loop <= 1; loop++)
  {
    uint32 offset= 0;
    for (uint i= 0; i < table->s->fields; i++)
    {
      Field *field= table->field[i];
      NdbValue value= value_array[i];
      if (! (field->flags & BLOB_FLAG))
        continue;
      if (value.blob == NULL)
      {
        DBUG_PRINT("info",("[%u] skipped", i));
        continue;
      }
      Field_blob *field_blob= (Field_blob *)field;
      NdbBlob *ndb_blob= value.blob;
      int isNull;
      if (ndb_blob->getNull(isNull) != 0)
        DBUG_RETURN(-1);
      if (isNull == 0) {
        Uint64 len64= 0;
        if (ndb_blob->getLength(len64) != 0)
          DBUG_RETURN(-1);
        // Align to Uint64
        uint32 size= Uint32(len64);
        if (size % 8 != 0)
          size+= 8 - size % 8;
        if (loop == 1)
        {
          uchar *buf= buffer + offset;
          uint32 len= 0xffffffff;  // Max uint32
          if (ndb_blob->readData(buf, len) != 0)
            DBUG_RETURN(-1);
          DBUG_PRINT("info", ("[%u] offset: %u  buf: 0x%lx  len=%u  [ptrdiff=%d]",
                              i, offset, (long) buf, len, (int)ptrdiff));
          DBUG_ASSERT(len == len64);
          // Ugly hack assumes only ptr needs to be changed
          field_blob->set_ptr_offset(ptrdiff, len, buf);
        }
        offset+= size;
      }
      else if (loop == 1) // undefined or null
      {
        // have to set length even in this case
        uchar *buf= buffer + offset; // or maybe NULL
        uint32 len= 0;
        field_blob->set_ptr_offset(ptrdiff, len, buf);
        DBUG_PRINT("info", ("[%u] isNull=%d", i, isNull));
        }
    }
    if (loop == 0 && offset > buffer_size)
    {
      my_free(buffer);
      buffer_size= 0;
      DBUG_PRINT("info", ("allocate blobs buffer size %u", offset));
      buffer= (uchar*) my_malloc(PSI_INSTRUMENT_ME, offset, MYF(MY_WME));
      if (buffer == NULL)
      {
        sql_print_error("get_ndb_blobs_value: my_malloc(%u) failed", offset);
        DBUG_RETURN(-1);
      }
      buffer_size= offset;
    }
  }
  DBUG_RETURN(0);
}


/*****************************************************************
  functions called from master sql client threads
****************************************************************/

/*
  called in mysql_show_binlog_events and reset_logs to make sure we wait for
  all events originating from the 'thd' to arrive in the binlog.

  'thd' is expected to be non-NULL.

  Wait for the epoch in which the last transaction of the 'thd' is a part of.

  Wait a maximum of 30 seconds.
*/
static void ndbcluster_binlog_wait(THD *thd)
{
  if (ndb_binlog_running)
  {
    DBUG_ENTER("ndbcluster_binlog_wait");
    DBUG_ASSERT(thd);
    DBUG_ASSERT(thd_sql_command(thd) == SQLCOM_SHOW_BINLOG_EVENTS ||
                thd_sql_command(thd) == SQLCOM_FLUSH ||
                thd_sql_command(thd) == SQLCOM_RESET);
    /*
      Binlog Injector should not wait for itself
    */
    if (thd->system_thread == SYSTEM_THREAD_NDBCLUSTER_BINLOG)
      DBUG_VOID_RETURN;

    Thd_ndb *thd_ndb = get_thd_ndb(thd);
    if (!thd_ndb)
    {
      /*
       thd has not interfaced with ndb before
       so there is no need for waiting
      */
       DBUG_VOID_RETURN;
    }

    const char *save_info = thd->proc_info;
    thd->proc_info = "Waiting for ndbcluster binlog update to "
	"reach current position";

    const Uint64 start_handled_epoch = ndb_latest_handled_binlog_epoch;
   /*
     Highest epoch that a transaction against Ndb has received
     as part of commit processing *in this thread*. This is a
     per-session 'most recent change' indicator.
    */
    const Uint64 session_last_committed_epoch =
      thd_ndb->m_last_commit_epoch_session;

    /*
     * Wait until the last committed epoch from the session enters Binlog.
     * Break any possible deadlock after 30s.
     */
    int count = 30;

    native_mutex_lock(&injector_mutex);
    while (!thd->killed && count && ndb_binlog_running &&
           (ndb_latest_handled_binlog_epoch == 0 ||
            ndb_latest_handled_binlog_epoch < session_last_committed_epoch))
    {
      count--;
      struct timespec abstime;
      set_timespec(&abstime, 1);
      native_cond_timedwait(&injector_cond, &injector_mutex, &abstime);
    }
    native_mutex_unlock(&injector_mutex);

    if (count == 0)
    {
      sql_print_warning("NDB: Thread id %u timed out (30s) waiting for epoch %u/%u "
                        "to be handled.  Progress : %u/%u -> %u/%u.",
                        thd->thread_id(),
                        Uint32((session_last_committed_epoch >> 32) & 0xffffffff),
                        Uint32(session_last_committed_epoch & 0xffffffff),
                        Uint32((start_handled_epoch >> 32) & 0xffffffff),
                        Uint32(start_handled_epoch & 0xffffffff),
                        Uint32((ndb_latest_handled_binlog_epoch >> 32) & 0xffffffff),
                        Uint32(ndb_latest_handled_binlog_epoch & 0xffffffff));

      // Fail on wait/deadlock timeout in debug compile
      DBUG_ASSERT(false);
    }
    
    thd->proc_info= save_info;
    DBUG_VOID_RETURN;
  }
}

/*
 Called from MYSQL_BIN_LOG::reset_logs in log.cc when binlog is emptied
*/
static int ndbcluster_reset_logs(THD *thd)
{
  if (!ndb_binlog_running)
    return 0;

  /* only reset master should reset logs */
  if (!((thd->lex->sql_command == SQLCOM_RESET) &&
        (thd->lex->type & REFRESH_MASTER)))
    return 0;

  DBUG_ENTER("ndbcluster_reset_logs");

  /*
    Wait for all events originating from this mysql server has
    reached the binlog before continuing to reset
  */
  ndbcluster_binlog_wait(thd);

  /*
    Truncate mysql.ndb_binlog_index table, if table does not
    exist ignore the error as it is a "consistent" behavior
  */
  Ndb_local_connection mysqld(thd);
  const bool ignore_no_such_table = true;
  if(mysqld.truncate_table(STRING_WITH_LEN("mysql"),
                           STRING_WITH_LEN("ndb_binlog_index"),
                           ignore_no_such_table))
  {
    // Failed to truncate table
    DBUG_RETURN(1);
  }
  DBUG_RETURN(0);
}

/*
  Setup THD object
  'Inspired' from ha_ndbcluster.cc : ndb_util_thread_func
*/
THD *
ndb_create_thd(char * stackptr)
{
  DBUG_ENTER("ndb_create_thd");
  THD * thd= new THD; /* note that contructor of THD uses DBUG_ */
  if (thd == 0)
  {
    DBUG_RETURN(0);
  }
  THD_CHECK_SENTRY(thd);

  thd->thread_stack= stackptr; /* remember where our stack is */
  if (thd->store_globals())
  {
    delete thd;
    DBUG_RETURN(0);
  }

  thd->init_for_queries();
  thd_set_command(thd, COM_DAEMON);
  thd->system_thread= SYSTEM_THREAD_NDBCLUSTER_BINLOG;
#ifndef NDB_THD_HAS_NO_VERSION
  thd->version= refresh_version;
#endif
  thd->get_protocol_classic()->set_client_capabilities(0);
  thd->lex->start_transaction_opt= 0;
  thd->security_context()->skip_grants();

  CHARSET_INFO *charset_connection= get_charset_by_csname("utf8",
                                                          MY_CS_PRIMARY,
                                                          MYF(MY_WME));
  thd->variables.character_set_client= charset_connection;
  thd->variables.character_set_results= charset_connection;
  thd->variables.collation_connection= charset_connection;
  thd->update_charset();
  DBUG_RETURN(thd);
}

/*
  Called from MYSQL_BIN_LOG::purge_logs in log.cc when the binlog "file"
  is removed
*/

static int
ndbcluster_binlog_index_purge_file(THD *passed_thd, const char *file)
{
  int stack_base = 0;
  int error = 0;
  DBUG_ENTER("ndbcluster_binlog_index_purge_file");
  DBUG_PRINT("enter", ("file: %s", file));

  if (!ndb_binlog_running || (passed_thd && passed_thd->slave_thread))
    DBUG_RETURN(0);

  /**
   * This function cannot safely reuse the passed thd object
   * due to the variety of places from which it is called.
   *   new/delete one...yuck!
   */
  THD* my_thd;
  if ((my_thd = ndb_create_thd((char*)&stack_base) /* stack ptr */) == 0)
  {
    /**
     * TODO return proper error code here,
     * BUT! return code is not (currently) checked in
     *      log.cc : purge_index_entry() so we settle for warning printout
     * Will sql_print_warning fail with no thd?
     */
    sql_print_warning("NDB: Unable to purge "
                      NDB_REP_DB "." NDB_REP_TABLE
                      " File=%s (failed to setup thd)", file);
    DBUG_RETURN(0);
  }


  /*
    delete rows from mysql.ndb_binlog_index table for the given
    filename, if table does not exist ignore the error as it
    is a "consistent" behavior
  */
  Ndb_local_connection mysqld(my_thd);
  const bool ignore_no_such_table = true;
  if(mysqld.delete_rows(STRING_WITH_LEN("mysql"),
                        STRING_WITH_LEN("ndb_binlog_index"),
                        ignore_no_such_table,
                        "File='", file, "'", NULL))
  {
    // Failed to delete rows from table
    error = 1;
  }

  delete my_thd;
  
  if (passed_thd)
  {
    /* Relink passed THD with this thread */
    passed_thd->store_globals();
  }

  DBUG_RETURN(error);
}


// Determine if privilege tables are distributed, ie. stored in NDB
bool
Ndb_dist_priv_util::priv_tables_are_in_ndb(THD* thd)
{
  bool distributed= false;
  Ndb_dist_priv_util dist_priv;
  DBUG_ENTER("ndbcluster_distributed_privileges");

  Ndb *ndb= check_ndb_in_thd(thd);
  if (!ndb)
    DBUG_RETURN(false); // MAGNUS, error message?

  if (ndb->setDatabaseName(dist_priv.database()) != 0)
    DBUG_RETURN(false);

  const char* table_name;
  while((table_name= dist_priv.iter_next_table()))
  {
    DBUG_PRINT("info", ("table_name: %s", table_name));
    Ndb_table_guard ndbtab_g(ndb->getDictionary(), table_name);
    const NDBTAB *ndbtab= ndbtab_g.get_table();
    if (ndbtab)
    {
      distributed= true;
    }
    else if (distributed)
    {
      sql_print_error("NDB: Inconsistency detected in distributed "
                      "privilege tables. Table '%s.%s' is not distributed",
                      dist_priv.database(), table_name);
      DBUG_RETURN(false);
    }
  }
  DBUG_RETURN(distributed);
}


/*
  ndbcluster_binlog_log_query

   - callback function installed in handlerton->binlog_log_query
   - called by MySQL Server in places where no other handlerton
     function exists which can be used to notify about changes
   - used by ndbcluster to detect when
     -- databases are created or altered
     -- privilege tables have been modified
*/

static void
ndbcluster_binlog_log_query(handlerton *hton, THD *thd,
                            enum_binlog_command binlog_command,
                            const char *query, uint query_length,
                            const char *db, const char *table_name)
{
  DBUG_ENTER("ndbcluster_binlog_log_query");
  DBUG_PRINT("enter", ("db: %s  table_name: %s  query: %s",
                       db, table_name, query));
  enum SCHEMA_OP_TYPE type;
  /* Use random table_id and table_version  */
  const uint32 table_id = (uint32)rand();
  const uint32 table_version = (uint32)rand();
  switch (binlog_command)
  {
  case LOGCOM_CREATE_DB:
    DBUG_PRINT("info", ("New database '%s' created", db));
    type= SOT_CREATE_DB;
    break;

  case LOGCOM_ALTER_DB:
    DBUG_PRINT("info", ("The database '%s' was altered", db));
    type= SOT_ALTER_DB;
    break;

  case LOGCOM_ACL_NOTIFY:
    DBUG_PRINT("info", ("Privilege tables have been modified"));
    type= SOT_GRANT;
    if (!Ndb_dist_priv_util::priv_tables_are_in_ndb(thd))
    {
      DBUG_VOID_RETURN;
    }
    /*
      NOTE! Grant statements with db set to NULL is very rare but
      may be provoked by for example dropping the currently selected
      database. Since ndbcluster_log_schema_op does not allow
      db to be NULL(can't create a key for the ndb_schem_object nor
      writeNULL to ndb_schema), the situation is salvaged by setting db
      to the constant string "mysql" which should work in most cases.

      Interestingly enough this "hack" has the effect that grant statements
      are written to the remote binlog in same format as if db would have
      been NULL.
    */
    if (!db)
      db = "mysql";
    break;    

  default:
    DBUG_PRINT("info", ("Ignoring binlog_log_query notification"));
    DBUG_VOID_RETURN;
    break;

  }
  ndbcluster_log_schema_op(thd, query, query_length,
                           db, table_name, table_id, table_version, type,
                           NULL, NULL);
  DBUG_VOID_RETURN;
}

extern void ndb_util_thread_stop(void);

// Instantiate Ndb_binlog_thread component
static Ndb_binlog_thread ndb_binlog_thread;


/*
  End use of the NDB Cluster binlog
   - wait for binlog thread to shutdown
*/

int ndbcluster_binlog_end(THD *thd)
{
  DBUG_ENTER("ndbcluster_binlog_end");

  // Stop ndb_util_thread first since it uses THD(which
  // implicitly depend on binlog)
  ndb_util_thread_stop();

  if (ndbcluster_binlog_inited)
  {
    ndbcluster_binlog_inited= 0;

    ndb_binlog_thread.stop();
    ndb_binlog_thread.deinit();

    native_mutex_destroy(&injector_mutex);
    native_cond_destroy(&injector_cond);
    native_mutex_destroy(&ndb_schema_share_mutex);
  }

  DBUG_RETURN(0);
}

/*****************************************************************
  functions called from slave sql client threads
****************************************************************/
static void ndbcluster_reset_slave(THD *thd)
{
  if (!ndb_binlog_running)
    return;

  DBUG_ENTER("ndbcluster_reset_slave");

  /*
    delete all rows from mysql.ndb_apply_status table
    - if table does not exist ignore the error as it
      is a consistent behavior
  */
  if (opt_ndb_clear_apply_status)
  {
    Ndb_local_connection mysqld(thd);
    const bool ignore_no_such_table = true;
    if(mysqld.delete_rows(STRING_WITH_LEN("mysql"),
                          STRING_WITH_LEN("ndb_apply_status"),
                          ignore_no_such_table,
                          NULL))
    {
      // Failed to delete rows from table
    }
  }

  g_ndb_slave_state.atResetSlave();

  // pending fix for bug#59844 will make this function return int
  DBUG_VOID_RETURN;
}

/*
  Initialize the binlog part of the ndb handlerton
*/

static int ndbcluster_binlog_func(handlerton *hton, THD *thd, 
                                  enum_binlog_func fn, 
                                  void *arg)
{
  DBUG_ENTER("ndbcluster_binlog_func");
  int res= 0;
  switch(fn)
  {
  case BFN_RESET_LOGS:
    res= ndbcluster_reset_logs(thd);
    break;
  case BFN_RESET_SLAVE:
    ndbcluster_reset_slave(thd);
    break;
  case BFN_BINLOG_WAIT:
    ndbcluster_binlog_wait(thd);
    break;
  case BFN_BINLOG_END:
    res= ndbcluster_binlog_end(thd);
    break;
  case BFN_BINLOG_PURGE_FILE:
    res= ndbcluster_binlog_index_purge_file(thd, (const char *)arg);
    break;
  }
  DBUG_RETURN(res);
}

void ndbcluster_binlog_init(handlerton* h)
{
  h->binlog_func=      ndbcluster_binlog_func;
  h->binlog_log_query= ndbcluster_binlog_log_query;
}


/*
  Convert db and table name into a key to use for searching
  the ndbcluster_open_tables hash
*/
static size_t
ndb_open_tables__create_key(char* key_buf, size_t key_buf_length,
                            const char* db, size_t db_length,
                            const char* table, size_t table_length)
{
  size_t key_length =  my_snprintf(key_buf, key_buf_length,
                                   "./%*s/%*s", db_length, db,
                                   table_length, table) - 1;
  assert(key_length > 0);
  assert(key_length < key_buf_length);

  return key_length;
}


/*
  Check if table with given name is open, ie. is
  in ndbcluster_open_tables hash
*/
static bool
ndb_open_tables__is_table_open(const char* db, size_t db_length,
                               const char* table, size_t table_length)
{
  char key[FN_REFLEN + 1];
  size_t key_length = ndb_open_tables__create_key(key, sizeof(key),
                                                  db, db_length,
                                                  table, table_length);
  DBUG_ENTER("ndb_open_tables__is_table_open");
  DBUG_PRINT("enter", ("db: '%s', table: '%s', key: '%s'",
                       db, table, key));

  native_mutex_lock(&ndbcluster_mutex);
  bool result = my_hash_search(&ndbcluster_open_tables,
                               (const uchar*)key,
                               key_length) != NULL;
  native_mutex_unlock(&ndbcluster_mutex);

  DBUG_PRINT("exit", ("result: %d", result));
  DBUG_RETURN(result);
}


static bool
ndbcluster_check_ndb_schema_share()
{
  return ndb_open_tables__is_table_open(STRING_WITH_LEN("mysql"),
                                        STRING_WITH_LEN("ndb_schema"));
}


static bool
ndbcluster_check_ndb_apply_status_share()
{
  return ndb_open_tables__is_table_open(STRING_WITH_LEN("mysql"),
                                        STRING_WITH_LEN("ndb_apply_status"));
}


static bool
create_cluster_sys_table(THD *thd, const char* db, size_t db_length,
                         const char* table, size_t table_length,
                         const char* create_definitions,
                         const char* create_options)
{
  if (ndb_open_tables__is_table_open(db, db_length, table, table_length))
    return false;

  if (g_ndb_cluster_connection->get_no_ready() <= 0)
    return false;

  if (opt_ndb_extra_logging)
    sql_print_information("NDB: Creating %s.%s", db, table);

  Ndb_local_connection mysqld(thd);

  /*
    Check if table exists in MySQL "dictionary"(i.e on disk)
    if so, remove it since there is none in Ndb
  */
  {
    char path[FN_REFLEN + 1];
    build_table_filename(path, sizeof(path) - 1,
                         db, table, reg_ext, 0);
    if (my_delete(path, MYF(0)) == 0)
    {
      /*
        The .frm file existed and was deleted from disk.
        It's possible that someone has tried to use it and thus
        it might have been inserted in the table definition cache.
        It must be flushed to avoid that it exist only in the
        table definition cache.
      */
      if (opt_ndb_extra_logging)
        sql_print_information("NDB: Flushing %s.%s", db, table);

      /* Flush mysql.ndb_apply_status table, ignore all errors */
      (void)mysqld.flush_table(db, db_length,
                               table, table_length);
    }
  }

  const bool create_if_not_exists = true;
  const bool res = mysqld.create_sys_table(db, db_length,
                                           table, table_length,
                                           create_if_not_exists,
                                           create_definitions,
                                           create_options);
  return res;
}


static bool
ndb_apply_table__create(THD *thd)
{
  DBUG_ENTER("ndb_apply_table__create");

  /* NOTE! Updating this table schema must be reflected in ndb_restore */
  const bool res =
    create_cluster_sys_table(thd,
                             STRING_WITH_LEN("mysql"),
                             STRING_WITH_LEN("ndb_apply_status"),
                             // table_definition
                             "server_id INT UNSIGNED NOT NULL,"
                             "epoch BIGINT UNSIGNED NOT NULL, "
                             "log_name VARCHAR(255) BINARY NOT NULL, "
                             "start_pos BIGINT UNSIGNED NOT NULL, "
                             "end_pos BIGINT UNSIGNED NOT NULL, "
                             "PRIMARY KEY USING HASH (server_id)",
                             // table_options
                             "ENGINE=NDB CHARACTER SET latin1");
  DBUG_RETURN(res);
}


static bool
ndb_schema_table__create(THD *thd)
{
  DBUG_ENTER("ndb_schema_table__create");

  /* NOTE! Updating this table schema must be reflected in ndb_restore */
  const bool res =
    create_cluster_sys_table(thd,
                             STRING_WITH_LEN("mysql"),
                             STRING_WITH_LEN("ndb_schema"),
                             // table_definition
                             "db VARBINARY("
                             NDB_MAX_DDL_NAME_BYTESIZE_STR
                             ") NOT NULL,"
                             "name VARBINARY("
                             NDB_MAX_DDL_NAME_BYTESIZE_STR
                             ") NOT NULL,"
                             "slock BINARY(32) NOT NULL,"
                             "query BLOB NOT NULL,"
                             "node_id INT UNSIGNED NOT NULL,"
                             "epoch BIGINT UNSIGNED NOT NULL,"
                             "id INT UNSIGNED NOT NULL,"
                             "version INT UNSIGNED NOT NULL,"
                             "type INT UNSIGNED NOT NULL,"
                             "PRIMARY KEY USING HASH (db,name)",
                             // table_options
                             "ENGINE=NDB CHARACTER SET latin1");
  DBUG_RETURN(res);
}

class Thd_ndb_options_guard
{
public:
  Thd_ndb_options_guard(Thd_ndb *thd_ndb)
    : m_val(thd_ndb->options), m_save_val(thd_ndb->options) {}
  ~Thd_ndb_options_guard() { m_val= m_save_val; }
  void set(uint32 flag) { m_val|= flag; }
private:
  uint32 &m_val;
  uint32 m_save_val;
};

extern int ndb_setup_complete;
extern native_cond_t COND_ndb_setup_complete;

/*
   ndb_notify_tables_writable
   
   Called to notify any waiting threads that Ndb tables are
   now writable
*/ 
static void ndb_notify_tables_writable()
{
  native_mutex_lock(&ndbcluster_mutex);
  ndb_setup_complete= 1;
  native_cond_broadcast(&COND_ndb_setup_complete);
  native_mutex_unlock(&ndbcluster_mutex);
}


/*
  Clean-up any stray files for non-existing NDB tables
  - "stray" means that there is a .frm + .ndb file on disk
    but there exists no such table in NDB. The two files
    can then be deleted from disk to get in synch with
    what's in NDB.
*/
static
void clean_away_stray_files(THD *thd)
{
  DBUG_ENTER("clean_away_stray_files");

  // Populate list of databases
  Ndb_find_files_list db_names(thd);
  if (!db_names.find_databases(mysql_data_home))
  {
    thd->clear_error();
    DBUG_PRINT("info", ("Failed to find databases"));
    DBUG_VOID_RETURN;
  }

  LEX_STRING *db_name;
  while ((db_name= db_names.next()))
  {
    DBUG_PRINT("info", ("Found database %s", db_name->str));
    if (strcmp(NDB_REP_DB, db_name->str)) /* Skip system database */
    {

      sql_print_information("NDB: Cleaning stray tables from database '%s'",
                            db_name->str);

      char path[FN_REFLEN + 1];
      build_table_filename(path, sizeof(path) - 1, db_name->str, "", "", 0);
      
      /* Require that no binlog setup is attempted yet, that will come later
       * right now we just want to get rid of stray frms et al
       */

      Thd_ndb *thd_ndb= get_thd_ndb(thd);
      thd_ndb->set_skip_binlog_setup_in_find_files(true);
      Ndb_find_files_list tab_names(thd);
      if (!tab_names.find_tables(db_name->str, path))
      {
        thd->clear_error();
        DBUG_PRINT("info", ("Failed to find tables"));
      }
      thd_ndb->set_skip_binlog_setup_in_find_files(false);
    }
  }
  DBUG_VOID_RETURN;
}

/*
  Ndb has no representation of the database schema objects.
  The mysql.ndb_schema table contains the latest schema operations
  done via a mysqld, and thus reflects databases created/dropped/altered
  while a mysqld was disconnected.  This function tries to recover
  the correct state w.r.t created databases using the information in
  that table.


*/
static int ndbcluster_find_all_databases(THD *thd)
{
  Ndb *ndb= check_ndb_in_thd(thd);
  Thd_ndb *thd_ndb= get_thd_ndb(thd);
  Thd_ndb_options_guard thd_ndb_options(thd_ndb);
  NDBDICT *dict= ndb->getDictionary();
  NdbTransaction *trans= NULL;
  NdbError ndb_error;
  int retries= 100;
  int retry_sleep= 30; /* 30 milliseconds, transaction */
  DBUG_ENTER("ndbcluster_find_all_databases");

  /*
    Function should only be called while ndbcluster_global_schema_lock
    is held, to ensure that ndb_schema table is not being updated while
    scanning.
  */
  if (!thd_ndb->has_required_global_schema_lock("ndbcluster_find_all_databases"))
    DBUG_RETURN(1);

  ndb->setDatabaseName(NDB_REP_DB);
  thd_ndb_options.set(TNO_NO_LOG_SCHEMA_OP);
  thd_ndb_options.set(TNO_NO_LOCK_SCHEMA_OP);
  while (1)
  {
    char db_buffer[FN_REFLEN];
    char *db= db_buffer+1;
    char name[FN_REFLEN];
    char query[64000];
    Ndb_table_guard ndbtab_g(dict, NDB_SCHEMA_TABLE);
    const NDBTAB *ndbtab= ndbtab_g.get_table();
    NdbScanOperation *op;
    NdbBlob *query_blob_handle;
    int r= 0;
    if (ndbtab == NULL)
    {
      ndb_error= dict->getNdbError();
      goto error;
    }
    trans= ndb->startTransaction();
    if (trans == NULL)
    {
      ndb_error= ndb->getNdbError();
      goto error;
    }
    op= trans->getNdbScanOperation(ndbtab);
    if (op == NULL)
    {
      ndb_error= trans->getNdbError();
      goto error;
    }

    op->readTuples(NdbScanOperation::LM_Read,
                   NdbScanOperation::SF_TupScan, 1);
    
    r|= op->getValue("db", db_buffer) == NULL;
    r|= op->getValue("name", name) == NULL;
    r|= (query_blob_handle= op->getBlobHandle("query")) == NULL;
    r|= query_blob_handle->getValue(query, sizeof(query));

    if (r)
    {
      ndb_error= op->getNdbError();
      goto error;
    }

    if (trans->execute(NdbTransaction::NoCommit))
    {
      ndb_error= trans->getNdbError();
      goto error;
    }

    while ((r= op->nextResult()) == 0)
    {
      unsigned db_len= db_buffer[0];
      unsigned name_len= name[0];
      /*
        name_len == 0 means no table name, hence the row
        is for a database
      */
      if (db_len > 0 && name_len == 0)
      {
        /* database found */
        db[db_len]= 0;

	/* find query */
        Uint64 query_length= 0;
        if (query_blob_handle->getLength(query_length))
        {
          ndb_error= query_blob_handle->getNdbError();
          goto error;
        }
        query[query_length]= 0;
        build_table_filename(name, sizeof(name), db, "", "", 0);
        int database_exists= !my_access(name, F_OK);
        if (native_strncasecmp("CREATE", query, 6) == 0)
        {
          /* Database should exist */
          if (!database_exists)
          {
            /* create missing database */
            sql_print_information("NDB: Discovered missing database '%s'", db);
            const int no_print_error[1]= {0};
            run_query(thd, query, query + query_length,
                      no_print_error);
          }
        }
        else if (native_strncasecmp("ALTER", query, 5) == 0)
        {
          /* Database should exist */
          if (!database_exists)
          {
            /* create missing database */
            sql_print_information("NDB: Discovered missing database '%s'", db);
            const int no_print_error[1]= {0};
            name_len= (unsigned)my_snprintf(name, sizeof(name), "CREATE DATABASE %s", db);
            run_query(thd, name, name + name_len,
                      no_print_error);
            run_query(thd, query, query + query_length,
                      no_print_error);
          }
        }
        else if (native_strncasecmp("DROP", query, 4) == 0)
        {
          /* Database should not exist */
          if (database_exists)
          {
            /* drop missing database */
            sql_print_information("NDB: Discovered remaining database '%s'", db);
          }
        }
      }
    }
    if (r == -1)
    {
      ndb_error= op->getNdbError();
      goto error;
    }
    ndb->closeTransaction(trans);
    trans= NULL;
    DBUG_RETURN(0); // success
  error:
    if (trans)
    {
      ndb->closeTransaction(trans);
      trans= NULL;
    }
    if (ndb_error.status == NdbError::TemporaryError && !thd->killed)
    {
      if (retries--)
      {
        sql_print_warning("NDB: ndbcluster_find_all_databases retry: %u - %s",
                          ndb_error.code,
                          ndb_error.message);
        do_retry_sleep(retry_sleep);
        continue; // retry
      }
    }
    if (!thd->killed)
    {
      sql_print_error("NDB: ndbcluster_find_all_databases fail: %u - %s",
                      ndb_error.code,
                      ndb_error.message);
    }

    DBUG_RETURN(1); // not temp error or too many retries
  }
}


/*
  find all tables in ndb and discover those needed
*/
static
int ndbcluster_find_all_files(THD *thd)
{
  Ndb* ndb;
  char key[FN_REFLEN + 1];
  NDBDICT *dict;
  int unhandled= 0, retries= 5, skipped= 0;
  DBUG_ENTER("ndbcluster_find_all_files");

  if (!(ndb= check_ndb_in_thd(thd)))
    DBUG_RETURN(HA_ERR_NO_CONNECTION);

  dict= ndb->getDictionary();

  do
  {
    NdbDictionary::Dictionary::List list;
    if (dict->listObjects(list, NdbDictionary::Object::UserTable) != 0)
      DBUG_RETURN(1);
    unhandled= 0;
    skipped= 0;
    retries--;
    for (uint i= 0 ; i < list.count ; i++)
    {
      NDBDICT::List::Element& elmt= list.elements[i];
      if (IS_TMP_PREFIX(elmt.name) || IS_NDB_BLOB_PREFIX(elmt.name))
      {
        DBUG_PRINT("info", ("Skipping %s.%s in NDB", elmt.database, elmt.name));
        continue;
      }
      DBUG_PRINT("info", ("Found %s.%s in NDB", elmt.database, elmt.name));
      if (elmt.state != NDBOBJ::StateOnline &&
          elmt.state != NDBOBJ::StateBackup &&
          elmt.state != NDBOBJ::StateBuilding)
      {
        sql_print_information("NDB: skipping setup table %s.%s, in state %d",
                              elmt.database, elmt.name, elmt.state);
        skipped++;
        continue;
      }

      ndb->setDatabaseName(elmt.database);
      Ndb_table_guard ndbtab_g(dict, elmt.name);
      const NDBTAB *ndbtab= ndbtab_g.get_table();
      if (!ndbtab)
      {
        if (retries == 0)
          sql_print_error("NDB: failed to setup table %s.%s, error: %d, %s",
                          elmt.database, elmt.name,
                          dict->getNdbError().code,
                          dict->getNdbError().message);
        unhandled++;
        continue;
      }

      if (ndbtab->getFrmLength() == 0)
        continue;

      /* check if database exists */
      char *end= key +
        build_table_filename(key, sizeof(key) - 1, elmt.database, "", "", 0);
      if (my_access(key, F_OK))
      {
        /* no such database defined, skip table */
        continue;
      }
      /* finalize construction of path */
      end+= tablename_to_filename(elmt.name, end,
                                  (uint)(sizeof(key)-(end-key)));
      uchar *data= 0, *pack_data= 0;
      size_t length, pack_length;
      int discover= 0;
      if (readfrm(key, &data, &length) ||
          packfrm(data, length, &pack_data, &pack_length))
      {
        discover= 1;
        sql_print_information("NDB: missing frm for %s.%s, discovering...",
                              elmt.database, elmt.name);
      }
      else if (cmp_frm(ndbtab, pack_data, pack_length))
      {
        /* ndb_share reference temporary */
        NDB_SHARE *share= get_share(key, 0, FALSE);
        if (share)
        {
          DBUG_PRINT("NDB_SHARE", ("%s temporary  use_count: %u",
                                   share->key_string(), share->use_count));
        }
        if (!share || get_ndb_share_state(share) != NSS_ALTERED)
        {
          discover= 1;
          sql_print_information("NDB: mismatch in frm for %s.%s,"
                                " discovering...",
                                elmt.database, elmt.name);
        }
        if (share)
        {
          /* ndb_share reference temporary free */
          DBUG_PRINT("NDB_SHARE", ("%s temporary free  use_count: %u",
<<<<<<< HEAD
                                   share->key_string(), share->use_count));
=======
                                   share->key, share->use_count));
>>>>>>> e4dbf95a
          free_share(&share);  // temporary ref.
        }
      }
      my_free((char*) data, MYF(MY_ALLOW_ZERO_PTR));
      my_free((char*) pack_data, MYF(MY_ALLOW_ZERO_PTR));

      if (discover)
      {
        /* ToDo 4.1 database needs to be created if missing */
        if (ndb_create_table_from_engine(thd, elmt.database, elmt.name))
        {
          /* ToDo 4.1 handle error */
        }
      }
      else
      {
        /* set up replication for this table */
        ndbcluster_create_binlog_setup(thd, ndb, key,
                                       elmt.database, elmt.name,
                                       0);
      }
    }
  }
  while (unhandled && retries);

  DBUG_RETURN(-(skipped + unhandled));
}


bool
ndb_binlog_setup(THD *thd)
{
  if (ndb_binlog_tables_inited)
    return true; // Already setup -> OK

  /*
    Can't proceed unless ndb binlog thread has setup
    the schema_ndb pointer(since that pointer is used for
    creating the event operations owned by ndb_schema_share)
  */
  native_mutex_lock(&injector_mutex);
  if (!schema_ndb)
  {
    native_mutex_unlock(&injector_mutex);
    return false;
  }
  native_mutex_unlock(&injector_mutex);

  /*
    Take the global schema lock to make sure that
    the schema is not changed in the cluster while
    running setup.
  */
  Ndb_global_schema_lock_guard global_schema_lock_guard(thd);
  if (global_schema_lock_guard.lock(false, false))
    return false;

  if (!ndb_schema_share &&
      ndbcluster_check_ndb_schema_share() == 0)
  {
    ndb_create_table_from_engine(thd, NDB_REP_DB, NDB_SCHEMA_TABLE);
    if (!ndb_schema_share)
    {
      ndb_schema_table__create(thd);
      // always make sure we create the 'schema' first
      if (!ndb_schema_share)
        return false;
    }
  }
  if (!ndb_apply_status_share &&
      ndbcluster_check_ndb_apply_status_share() == 0)
  {
    ndb_create_table_from_engine(thd, NDB_REP_DB, NDB_APPLY_TABLE);
    if (!ndb_apply_status_share)
    {
      ndb_apply_table__create(thd);
      if (!ndb_apply_status_share)
        return false;
    }
  }

  clean_away_stray_files(thd);

  if (ndbcluster_find_all_databases(thd))
  {
    return false;
  }

  if (ndbcluster_find_all_files(thd))
  {
    return false;
  }

  ndb_binlog_tables_inited= TRUE;

  if (ndb_binlog_running && ndb_binlog_is_ready)
  {
    if (opt_ndb_extra_logging)
      sql_print_information("NDB Binlog: ndb tables writable");

    ndb_tdc_close_cached_tables();

    /*
       Signal any waiting thread that ndb table setup is
       now complete
    */
    ndb_notify_tables_writable();
  }

  /* Signal injector thread that all is setup */
  native_cond_signal(&injector_cond);

  return true; // Setup completed -> OK
}

/*
  Defines and struct for schema table.
  Should reflect table definition above.
*/
#define SCHEMA_DB_I 0u
#define SCHEMA_NAME_I 1u
#define SCHEMA_SLOCK_I 2u
#define SCHEMA_QUERY_I 3u
#define SCHEMA_NODE_ID_I 4u
#define SCHEMA_EPOCH_I 5u
#define SCHEMA_ID_I 6u
#define SCHEMA_VERSION_I 7u
#define SCHEMA_TYPE_I 8u
#define SCHEMA_SIZE 9u
#define SCHEMA_SLOCK_SIZE 32u


/*
  log query in schema table
*/
static void ndb_report_waiting(const char *key,
                               int the_time,
                               const char *op,
                               const char *obj,
                               const MY_BITMAP * map)
{
  ulonglong ndb_latest_epoch= 0;
  const char *proc_info= "<no info>";
  native_mutex_lock(&injector_mutex);
  if (injector_ndb)
    ndb_latest_epoch= injector_ndb->getLatestGCI();
  if (injector_thd)
    proc_info= injector_thd->proc_info;
  native_mutex_unlock(&injector_mutex);
  if (map == 0)
  {
    sql_print_information("NDB %s:"
                          " waiting max %u sec for %s %s."
                          "  epochs: (%u/%u,%u/%u,%u/%u)"
                          "  injector proc_info: %s"
                          ,key, the_time, op, obj
                          ,(uint)(ndb_latest_handled_binlog_epoch >> 32)
                          ,(uint)(ndb_latest_handled_binlog_epoch)
                          ,(uint)(ndb_latest_received_binlog_epoch >> 32)
                          ,(uint)(ndb_latest_received_binlog_epoch)
                          ,(uint)(ndb_latest_epoch >> 32)
                          ,(uint)(ndb_latest_epoch)
                          ,proc_info
                          );
  }
  else
  {
    sql_print_information("NDB %s:"
                          " waiting max %u sec for %s %s."
                          "  epochs: (%u/%u,%u/%u,%u/%u)"
                          "  injector proc_info: %s map: %x%x"
                          ,key, the_time, op, obj
                          ,(uint)(ndb_latest_handled_binlog_epoch >> 32)
                          ,(uint)(ndb_latest_handled_binlog_epoch)
                          ,(uint)(ndb_latest_received_binlog_epoch >> 32)
                          ,(uint)(ndb_latest_received_binlog_epoch)
                          ,(uint)(ndb_latest_epoch >> 32)
                          ,(uint)(ndb_latest_epoch)
                          ,proc_info
                          ,map->bitmap[0]
                          ,map->bitmap[1]
                          );
  }
}


extern void update_slave_api_stats(Ndb*);

int ndbcluster_log_schema_op(THD *thd,
                             const char *query, int query_length,
                             const char *db, const char *table_name,
                             uint32 ndb_table_id,
                             uint32 ndb_table_version,
                             enum SCHEMA_OP_TYPE type,
                             const char *new_db, const char *new_table_name,
                             bool log_query_on_participant)
{
  DBUG_ENTER("ndbcluster_log_schema_op");
  Thd_ndb *thd_ndb= get_thd_ndb(thd);
  if (!thd_ndb)
  {
    if (!(thd_ndb= Thd_ndb::seize(thd)))
    {
      sql_print_error("Could not allocate Thd_ndb object");
      DBUG_RETURN(1);
    }
    thd_set_thd_ndb(thd, thd_ndb);
  }

  DBUG_PRINT("enter",
             ("query: %s  db: %s  table_name: %s  thd_ndb->options: %d",
              query, db, table_name, thd_ndb->options));
  if (!ndb_schema_share || thd_ndb->options & TNO_NO_LOG_SCHEMA_OP)
  {
    if (thd->slave_thread)
      update_slave_api_stats(thd_ndb->ndb);

    DBUG_RETURN(0);
  }

  /* Check that the database name will fit within limits */
  if(strlen(db) > NDB_MAX_DDL_NAME_BYTESIZE)
  {
    // Catch unexpected commands with too long db length
    DBUG_ASSERT(type == SOT_CREATE_DB ||
                type == SOT_ALTER_DB ||
                type == SOT_DROP_DB);
    push_warning_printf(thd, Sql_condition::SL_WARNING,
                        ER_TOO_LONG_IDENT,
                        "Ndb has an internal limit of %u bytes on the size of schema identifiers",
                        NDB_MAX_DDL_NAME_BYTESIZE);
    DBUG_RETURN(ER_TOO_LONG_IDENT);
  }

  char tmp_buf2[FN_REFLEN];
  char quoted_table1[2 + 2 * FN_REFLEN + 1];
  char quoted_db1[2 + 2 * FN_REFLEN + 1];
  char quoted_db2[2 + 2 * FN_REFLEN + 1];
  char quoted_table2[2 + 2 * FN_REFLEN + 1];
  size_t id_length= 0;
  const char *type_str;
  uint32 log_type= (uint32)type;
  switch (type)
  {
  case SOT_DROP_TABLE:
    /* drop database command, do not log at drop table */
    if (thd->lex->sql_command ==  SQLCOM_DROP_DB)
      DBUG_RETURN(0);
    /*
      Rewrite the drop table query as it may contain several tables
      but drop_table() is called once for each table in the query
      ie. DROP TABLE t1, t2;
          -> DROP TABLE t1 + DROP TABLE t2
    */

    query= tmp_buf2;
    id_length= my_strmov_quoted_identifier (thd, (char *) quoted_table1,
                                            table_name, 0);
    quoted_table1[id_length]= '\0';
    id_length= my_strmov_quoted_identifier (thd, (char *) quoted_db1,
                                            db, 0);
    quoted_db1[id_length]= '\0';
    query_length= (uint) (strxmov(tmp_buf2, "drop table ", quoted_db1, ".",
                                  quoted_table1, NullS) - tmp_buf2);
    type_str= "drop table";
    break;
  case SOT_RENAME_TABLE_PREPARE:
    type_str= "rename table prepare";
    break;
  case SOT_RENAME_TABLE:
    /*
      Rewrite the rename table query as it may contain several tables
      but rename_table() is called once for each table in the query
      ie. RENAME TABLE t1 to tx, t2 to ty;
          -> RENAME TABLE t1 to tx + RENAME TABLE t2 to ty
    */
    query= tmp_buf2;
    id_length= my_strmov_quoted_identifier (thd, (char *) quoted_db1,
                                            db, 0);
    quoted_db1[id_length]= '\0';
    id_length= my_strmov_quoted_identifier (thd, (char *) quoted_table1,
                                            table_name, 0);
    quoted_table1[id_length]= '\0';
    id_length= my_strmov_quoted_identifier (thd, (char *) quoted_db2,
                                            new_db, 0);
    quoted_db2[id_length]= '\0';
    id_length= my_strmov_quoted_identifier (thd, (char *) quoted_table2,
                                            new_table_name, 0);
    quoted_table2[id_length]= '\0';
    query_length= (uint) (strxmov(tmp_buf2, "rename table ",
                                  quoted_db1, ".", quoted_table1, " to ",
                                  quoted_db2, ".", quoted_table2, NullS) - tmp_buf2);
    type_str= "rename table";
    break;
  case SOT_CREATE_TABLE:
    type_str= "create table";
    break;
  case SOT_ALTER_TABLE_COMMIT:
    type_str= "alter table";
    break;
  case SOT_ONLINE_ALTER_TABLE_PREPARE:
    type_str= "online alter table prepare";
    break;
  case SOT_ONLINE_ALTER_TABLE_COMMIT:
    type_str= "online alter table commit";
    break;
  case SOT_DROP_DB:
    type_str= "drop db";
    break;
  case SOT_CREATE_DB:
    type_str= "create db";
    break;
  case SOT_ALTER_DB:
    type_str= "alter db";
    break;
  case SOT_TABLESPACE:
    type_str= "tablespace";
    break;
  case SOT_LOGFILE_GROUP:
    type_str= "logfile group";
    break;
  case SOT_TRUNCATE_TABLE:
    type_str= "truncate table";
    break;
  case SOT_CREATE_USER:
    type_str= "create user";
    break;
  case SOT_DROP_USER:
    type_str= "drop user";
    break;
  case SOT_RENAME_USER:
    type_str= "rename user";
    break;
  case SOT_GRANT:
    type_str= "grant/revoke";
    break;
  case SOT_REVOKE:
    type_str= "revoke all";
    break;
  default:
    abort(); /* should not happen, programming error */
  }

  NDB_SCHEMA_OBJECT *ndb_schema_object;
  {
    char key[FN_REFLEN + 1];
    build_table_filename(key, sizeof(key) - 1, db, table_name, "", 0);
    ndb_schema_object= ndb_get_schema_object(key, true);
    ndb_schema_object->table_id= ndb_table_id;
    ndb_schema_object->table_version= ndb_table_version;
  }

  const NdbError *ndb_error= 0;
  // Use nodeid of the primary cluster connection since that is
  // the nodeid which the coordinator and participants listen to
  const uint32 node_id= g_ndb_cluster_connection->node_id();
  Uint64 epoch= 0;
  {
    /* begin protect ndb_schema_share */
    native_mutex_lock(&ndb_schema_share_mutex);
    if (ndb_schema_share == 0)
    {
      native_mutex_unlock(&ndb_schema_share_mutex);
      ndb_free_schema_object(&ndb_schema_object);
      DBUG_RETURN(0);
    }
    native_mutex_unlock(&ndb_schema_share_mutex);
  }

  Ndb *ndb= thd_ndb->ndb;
  char save_db[FN_REFLEN];
  strcpy(save_db, ndb->getDatabaseName());

  char tmp_buf[FN_REFLEN];
  NDBDICT *dict= ndb->getDictionary();
  ndb->setDatabaseName(NDB_REP_DB);
  Ndb_table_guard ndbtab_g(dict, NDB_SCHEMA_TABLE);
  const NDBTAB *ndbtab= ndbtab_g.get_table();
  NdbTransaction *trans= 0;
  int retries= 100;
  int retry_sleep= 30; /* 30 milliseconds, transaction */
  const NDBCOL *col[SCHEMA_SIZE];
  unsigned sz[SCHEMA_SIZE];

  if (ndbtab == 0)
  {
    if (strcmp(NDB_REP_DB, db) != 0 ||
        strcmp(NDB_SCHEMA_TABLE, table_name))
    {
      ndb_error= &dict->getNdbError();
    }
    goto end;
  }

  {
    uint i;
    for (i= 0; i < SCHEMA_SIZE; i++)
    {
      col[i]= ndbtab->getColumn(i);
      if (i != SCHEMA_QUERY_I)
      {
        sz[i]= col[i]->getLength();
        DBUG_ASSERT(sz[i] <= sizeof(tmp_buf));
      }
    }
  }

  while (1)
  {
    const char *log_db= db;
    const char *log_tab= table_name;
    const char *log_subscribers= (char*)ndb_schema_object->slock;
    if ((trans= ndb->startTransaction()) == 0)
      goto err;
    while (1)
    {
      NdbOperation *op= 0;
      int r= 0;
      r|= (op= trans->getNdbOperation(ndbtab)) == 0;
      DBUG_ASSERT(r == 0);
      r|= op->writeTuple();
      DBUG_ASSERT(r == 0);
      
      /* db */
      ndb_pack_varchar(col[SCHEMA_DB_I], tmp_buf, log_db, (int)strlen(log_db));
      r|= op->equal(SCHEMA_DB_I, tmp_buf);
      DBUG_ASSERT(r == 0);
      /* name */
      ndb_pack_varchar(col[SCHEMA_NAME_I], tmp_buf, log_tab,
                       (int)strlen(log_tab));
      r|= op->equal(SCHEMA_NAME_I, tmp_buf);
      DBUG_ASSERT(r == 0);
      /* slock */
      DBUG_ASSERT(sz[SCHEMA_SLOCK_I] ==
                  no_bytes_in_map(&ndb_schema_object->slock_bitmap));
      r|= op->setValue(SCHEMA_SLOCK_I, log_subscribers);
      DBUG_ASSERT(r == 0);
      /* query */
      {
        NdbBlob *ndb_blob= op->getBlobHandle(SCHEMA_QUERY_I);
        DBUG_ASSERT(ndb_blob != 0);
        uint blob_len= query_length;
        const char* blob_ptr= query;
        r|= ndb_blob->setValue(blob_ptr, blob_len);
        DBUG_ASSERT(r == 0);
      }
      /* node_id */
      r|= op->setValue(SCHEMA_NODE_ID_I, node_id);
      DBUG_ASSERT(r == 0);
      /* epoch */
      r|= op->setValue(SCHEMA_EPOCH_I, epoch);
      DBUG_ASSERT(r == 0);
      /* id */
      r|= op->setValue(SCHEMA_ID_I, ndb_table_id);
      DBUG_ASSERT(r == 0);
      /* version */
      r|= op->setValue(SCHEMA_VERSION_I, ndb_table_version);
      DBUG_ASSERT(r == 0);
      /* type */
      r|= op->setValue(SCHEMA_TYPE_I, log_type);
      DBUG_ASSERT(r == 0);
      /* any value */
      Uint32 anyValue = 0;
      if (! thd->slave_thread)
      {
        /* Schema change originating from this MySQLD, check SQL_LOG_BIN
         * variable and pass 'setting' to all logging MySQLDs via AnyValue  
         */
        if (thd_options(thd) & OPTION_BIN_LOG) /* e.g. SQL_LOG_BIN == on */
        {
          DBUG_PRINT("info", ("Schema event for binlogging"));
          ndbcluster_anyvalue_set_normal(anyValue);
        }
        else
        {
          DBUG_PRINT("info", ("Schema event not for binlogging")); 
          ndbcluster_anyvalue_set_nologging(anyValue);
        }

        if(!log_query_on_participant)
        {
          DBUG_PRINT("info", ("Forcing query not to be binlogged on participant"));
          ndbcluster_anyvalue_set_nologging(anyValue);
        }
      }
      else
      {
        /* 
           Slave propagating replicated schema event in ndb_schema
           In case replicated serverId is composite 
           (server-id-bits < 31) we copy it into the 
           AnyValue as-is
           This is for 'future', as currently Schema operations
           do not have composite AnyValues.
           In future it may be useful to support *not* mapping composite
           AnyValues to/from Binlogged server-ids.
        */
        DBUG_PRINT("info", ("Replicated schema event with original server id %d",
                            thd->server_id));
        anyValue = thd_unmasked_server_id(thd);
      }

#ifndef DBUG_OFF
      /*
        MySQLD will set the user-portion of AnyValue (if any) to all 1s
        This tests code filtering ServerIds on the value of server-id-bits.
      */
      const char* p = getenv("NDB_TEST_ANYVALUE_USERDATA");
      if (p != 0  && *p != 0 && *p != '0' && *p != 'n' && *p != 'N')
      {
        dbug_ndbcluster_anyvalue_set_userbits(anyValue);
      }
#endif  
      r|= op->setAnyValue(anyValue);
      DBUG_ASSERT(r == 0);
      break;
    }
    if (trans->execute(NdbTransaction::Commit, NdbOperation::DefaultAbortOption,
                       1 /* force send */) == 0)
    {
      DBUG_PRINT("info", ("logged: %s", query));
      dict->forceGCPWait(1);
      break;
    }
err:
    const NdbError *this_error= trans ?
      &trans->getNdbError() : &ndb->getNdbError();
    if (this_error->status == NdbError::TemporaryError && !thd->killed)
    {
      if (retries--)
      {
        if (trans)
          ndb->closeTransaction(trans);
        do_retry_sleep(retry_sleep);
        continue; // retry
      }
    }
    ndb_error= this_error;
    break;
  }
end:
  if (ndb_error)
    push_warning_printf(thd, Sql_condition::SL_WARNING,
                        ER_GET_ERRMSG, ER(ER_GET_ERRMSG),
                        ndb_error->code,
                        ndb_error->message,
                        "Could not log query '%s' on other mysqld's");
          
  if (trans)
    ndb->closeTransaction(trans);
  ndb->setDatabaseName(save_db);

  if (opt_ndb_extra_logging > 19)
  {
    sql_print_information("NDB: distributed %s.%s(%u/%u) type: %s(%u) query: \'%s\' to %x%x",
                          db,
                          table_name,
                          ndb_table_id,
                          ndb_table_version,
                          get_schema_type_name(log_type),
                          log_type,
                          query,
                          ndb_schema_object->slock_bitmap.bitmap[0],
                          ndb_schema_object->slock_bitmap.bitmap[1]);
  }

  /*
    Wait for other mysqld's to acknowledge the table operation
  */
  if (ndb_error == 0 && !bitmap_is_clear_all(&ndb_schema_object->slock_bitmap))
  {
    int max_timeout= DEFAULT_SYNC_TIMEOUT;
    native_mutex_lock(&ndb_schema_object->mutex);
    while (true)
    {
      struct timespec abstime;
      set_timespec(&abstime, 1);

      // Wait for operation on ndb_schema_object to complete.
      // Condition for completion is that 'slock_bitmap' is cleared,
      // which is signaled by ::handle_clear_slock() on
      // 'ndb_schema_object->cond'
      const int ret= native_cond_timedwait(&ndb_schema_object->cond,
                                            &ndb_schema_object->mutex,
                                            &abstime);

      if (thd->killed)
        break;

      /* begin protect ndb_schema_share */
      native_mutex_lock(&ndb_schema_share_mutex);
      if (ndb_schema_share == 0)
      {
        native_mutex_unlock(&ndb_schema_share_mutex);
        break;
      }
      native_mutex_unlock(&ndb_schema_share_mutex);
      /* end protect ndb_schema_share */

      if (bitmap_is_clear_all(&ndb_schema_object->slock_bitmap))
        break; //Done, normal completion

      if (ret)
      {
        max_timeout--;
        if (max_timeout == 0)
        {
          sql_print_error("NDB %s: distributing %s timed out. Ignoring...",
                          type_str, ndb_schema_object->key);
          DBUG_ASSERT(false);
          break;
        }
        if (opt_ndb_extra_logging)
          ndb_report_waiting(type_str, max_timeout,
                             "distributing", ndb_schema_object->key,
                             &ndb_schema_object->slock_bitmap);
      }
    }
    native_mutex_unlock(&ndb_schema_object->mutex);
  }
  else if (ndb_error)
  {
    sql_print_error("NDB %s: distributing %s err: %u",
                    type_str, ndb_schema_object->key,
                    ndb_error->code);
  }
  else if (opt_ndb_extra_logging > 19)
  {
    sql_print_information("NDB %s: not waiting for distributing %s",
                          type_str, ndb_schema_object->key);
  }

  ndb_free_schema_object(&ndb_schema_object);

  if (opt_ndb_extra_logging > 19)
  {
    sql_print_information("NDB: distribution of %s.%s(%u/%u) type: %s(%u) query: \'%s\'"
                          " - complete!",
                          db,
                          table_name,
                          ndb_table_id,
                          ndb_table_version,
                          get_schema_type_name(log_type),
                          log_type,
                          query);
  }

  if (thd->slave_thread)
    update_slave_api_stats(ndb);

  DBUG_RETURN(0);
}


/*
  ndb_handle_schema_change

  Used when an even has been receieved telling that the table has been
  dropped or connection to cluster has failed. Function checks if the
  table need to be removed from any of the many places where it's
  referenced or cached, finally the EventOperation is dropped and
  the event_data structure is released.

  The function may be called either by Ndb_schema_event_handler which
  listens to events only on mysql.ndb_schema or by the "injector" which
  listen to events on all the other tables.

*/

static
int
ndb_handle_schema_change(THD *thd, Ndb *is_ndb, NdbEventOperation *pOp,
                         const Ndb_event_data *event_data)
{
  DBUG_ENTER("ndb_handle_schema_change");
  DBUG_PRINT("enter", ("pOp: %p", pOp));

  // Only called for TE_DROP and TE_CLUSTER_FAILURE event
  DBUG_ASSERT(pOp->getEventType() == NDBEVENT::TE_DROP ||
              pOp->getEventType() == NDBEVENT::TE_CLUSTER_FAILURE);

  DBUG_ASSERT(event_data);
  DBUG_ASSERT(pOp->getCustomData() == event_data);


  NDB_SHARE *share= event_data->share;
  dbug_print_share("changed share: ", share);

  TABLE *shadow_table= event_data->shadow_table;
  const char *tabname= shadow_table->s->table_name.str;
  const char *dbname= shadow_table->s->db.str;
  {
    Thd_ndb *thd_ndb= get_thd_ndb(thd);
    Ndb *ndb= thd_ndb->ndb;
    NDBDICT *dict= ndb->getDictionary();
    ndb->setDatabaseName(dbname);
    Ndb_table_guard ndbtab_g(dict, tabname);
    const NDBTAB *ev_tab= pOp->getTable();
    const NDBTAB *cache_tab= ndbtab_g.get_table();
    if (cache_tab &&
        cache_tab->getObjectId() == ev_tab->getObjectId() &&
        cache_tab->getObjectVersion() <= ev_tab->getObjectVersion())
      ndbtab_g.invalidate();
  }

  native_mutex_lock(&share->mutex);
  DBUG_ASSERT(share->state == NSS_DROPPED || 
              share->op == pOp || share->new_op == pOp);
  share->new_op= NULL;
  share->op= NULL;
<<<<<<< HEAD
  native_mutex_unlock(&share->mutex);
=======
  pthread_mutex_unlock(&share->mutex);
>>>>>>> e4dbf95a

  /* Signal ha_ndbcluster::delete/rename_table that drop is done */
  DBUG_PRINT("info", ("signal that drop is done"));
  (void) native_cond_signal(&injector_cond);

  ndb_tdc_close_cached_table(thd, dbname, tabname);

<<<<<<< HEAD
  native_mutex_lock(&ndbcluster_mutex);
=======
  pthread_mutex_lock(&ndbcluster_mutex);
>>>>>>> e4dbf95a
  const bool is_remote_change= !ndb_has_node_id(pOp->getReqNodeId());
  if (is_remote_change && share->state != NSS_DROPPED)
  {
    /* Mark share as DROPPED will free the ref from list of open_tables */
    DBUG_PRINT("info", ("remote change"));
    ndbcluster_mark_share_dropped(&share);
    DBUG_ASSERT(share != NULL);
  }
<<<<<<< HEAD
=======

  /* ndb_share reference binlog free */
  DBUG_PRINT("NDB_SHARE", ("%s binlog free  use_count: %u",
                           share->key, share->use_count));
  free_share(&share, TRUE);
  pthread_mutex_unlock(&ndbcluster_mutex);
>>>>>>> e4dbf95a

  /* ndb_share reference binlog free */
  DBUG_PRINT("NDB_SHARE", ("%s binlog free  use_count: %u",
                           share->key_string(), share->use_count));
  free_share(&share, TRUE);
  native_mutex_unlock(&ndbcluster_mutex);

  // Remove pointer to event_data from the EventOperation
  pOp->setCustomData(NULL);

  DBUG_PRINT("info", ("Dropping event operation: %p", pOp));
  native_mutex_lock(&injector_mutex);
  is_ndb->dropEventOperation(pOp);
  native_mutex_unlock(&injector_mutex);

  // Finally delete the event_data and thus it's mem_root, shadow_table etc.
  DBUG_PRINT("info", ("Deleting event_data"));
  delete event_data;

  DBUG_RETURN(0);
}


class Mutex_guard
{
public:
  Mutex_guard(native_mutex_t &mutex) : m_mutex(mutex)
  {
    native_mutex_lock(&m_mutex);
  };
  ~Mutex_guard()
  {
    native_mutex_unlock(&m_mutex);
  };
private:
  native_mutex_t &m_mutex;
};


/*
  Data used by the Ndb_schema_event_handler which lives
  as long as the NDB Binlog thread is connected to the cluster.

  NOTE! An Ndb_schema_event_handler instance only lives for one epoch

 */
class Ndb_schema_dist_data {
  static const uint max_ndb_nodes= 256; /* multiple of 32 */
  uchar m_data_node_id_list[max_ndb_nodes];
  /*
    The subscribers to ndb_schema are tracked separately for each
    data node. This avoids the need to know which data nodes are
    connected.
    An api counts as subscribed as soon as one of the data nodes
    report it as subscibed.
  */
  MY_BITMAP *subscriber_bitmap;
  unsigned m_num_bitmaps;

  // Holds the new key for a table to be renamed
  struct NDB_SHARE_KEY* m_prepared_rename_key;
public:
  Ndb_schema_dist_data(const Ndb_schema_dist_data&); // Not implemented
  Ndb_schema_dist_data() :
    subscriber_bitmap(NULL),
    m_num_bitmaps(0),
    m_prepared_rename_key(NULL)
  {}

  void init(Ndb_cluster_connection* cluster_connection)
  {
    // Initialize "g_node_id_map" which maps from nodeid to index in
    // subscriber bitmaps array. The mapping array is only used when
    // the NDB binlog thread handles events on the mysql.ndb_schema table
    uint node_id, i= 0;
    Ndb_cluster_connection_node_iter node_iter;
    memset((void *)m_data_node_id_list, 0xFFFF, sizeof(m_data_node_id_list));
    while ((node_id= cluster_connection->get_next_node(node_iter)))
      m_data_node_id_list[node_id]= i++;

    {
      // Create array of bitmaps for keeping track of subscribed nodes
      unsigned no_nodes= cluster_connection->no_db_nodes();
      subscriber_bitmap= (MY_BITMAP*)my_malloc(PSI_INSTRUMENT_ME,
                                               no_nodes * sizeof(MY_BITMAP),
                                               MYF(MY_WME));
      for (unsigned i= 0; i < no_nodes; i++)
      {
        bitmap_init(&subscriber_bitmap[i],
                    (Uint32*)my_malloc(PSI_INSTRUMENT_ME,
                                       max_ndb_nodes/8, MYF(MY_WME)),
                    max_ndb_nodes, FALSE);
        bitmap_clear_all(&subscriber_bitmap[i]);
      }
      // Remember the number of bitmaps allocated
      m_num_bitmaps = no_nodes;
    }
  }

  void release(void)
  {
    if (!m_num_bitmaps)
    {
      // Allow release without init(), happens when binlog thread
      // is terminated before connection to cluster has been made
      // NOTE! Should be possible to use static memory for the arrays
      return;
    }

    for (unsigned i= 0; i < m_num_bitmaps; i++)
    {
      // Free memory allocated for the bitmap
      // allocated by my_malloc() and passed as "buf" to bitmap_init()
      bitmap_free(&subscriber_bitmap[i]);
    }
    // Free memory allocated for the bitmap array
    my_free(subscriber_bitmap);
    m_num_bitmaps = 0;

    // Release the prepared rename key, it's very unlikely
    // that the key is still around here, but just in case
    NDB_SHARE::free_key(m_prepared_rename_key);
    m_prepared_rename_key = NULL;
  }

  // Map from nodeid to position in subscriber bitmaps array
  uint8 map2subscriber_bitmap_index(uint data_node_id) const
  {
    DBUG_ASSERT(data_node_id <
                (sizeof(m_data_node_id_list)/sizeof(m_data_node_id_list[0])));
    const uint8 bitmap_index = m_data_node_id_list[data_node_id];
    DBUG_ASSERT(bitmap_index != 0xFF);
    DBUG_ASSERT(bitmap_index < m_num_bitmaps);
    return bitmap_index;
  }

  void report_data_node_failure(unsigned data_node_id)
  {
    uint8 idx= map2subscriber_bitmap_index(data_node_id);
    bitmap_clear_all(&subscriber_bitmap[idx]);
    DBUG_PRINT("info",("Data node %u failure", data_node_id));
    if (opt_ndb_extra_logging)
    {
      sql_print_information("NDB Schema dist: Data node: %d failed,"
                            " subscriber bitmask %x%x",
                            data_node_id,
                            subscriber_bitmap[idx].bitmap[1],
                            subscriber_bitmap[idx].bitmap[0]);
    }
    check_wakeup_clients();
  }

  void report_subscribe(unsigned data_node_id, unsigned subscriber_node_id)
  {
    uint8 idx= map2subscriber_bitmap_index(data_node_id);
    DBUG_ASSERT(subscriber_node_id != 0);
    bitmap_set_bit(&subscriber_bitmap[idx], subscriber_node_id);
    DBUG_PRINT("info",("Data node %u reported node %u subscribed ",
                       data_node_id, subscriber_node_id));
    if (opt_ndb_extra_logging)
    {
      sql_print_information("NDB Schema dist: Data node: %d reports "
                            "subscribe from node %d, subscriber bitmask %x%x",
                            data_node_id,
                            subscriber_node_id,
                            subscriber_bitmap[idx].bitmap[1],
                            subscriber_bitmap[idx].bitmap[0]);
    }
    check_wakeup_clients();
  }

  void report_unsubscribe(unsigned data_node_id, unsigned subscriber_node_id)
  {
    uint8 idx= map2subscriber_bitmap_index(data_node_id);
    DBUG_ASSERT(subscriber_node_id != 0);
    bitmap_clear_bit(&subscriber_bitmap[idx], subscriber_node_id);
    DBUG_PRINT("info",("Data node %u reported node %u unsubscribed ",
                       data_node_id, subscriber_node_id));
    if (opt_ndb_extra_logging)
    {
      sql_print_information("NDB Schema dist: Data node: %d reports "
                            "unsubscribe from node %d, subscriber bitmask %x%x",
                            data_node_id,
                            subscriber_node_id,
                            subscriber_bitmap[idx].bitmap[1],
                            subscriber_bitmap[idx].bitmap[0]);
    }
    check_wakeup_clients();
  }

  void check_wakeup_clients()
  {
    // Build bitmask of current participants
     uint32 participants_buf[256/32];
     MY_BITMAP participants;
     bitmap_init(&participants, participants_buf, 256, FALSE);
     get_subscriber_bitmask(&participants);

     // Check all Client's for wakeup
     NDB_SCHEMA_OBJECT::check_waiters(participants);
  }

  void get_subscriber_bitmask(MY_BITMAP* servers)
  {
    for (unsigned i= 0; i < m_num_bitmaps; i++)
    {
      bitmap_union(servers, &subscriber_bitmap[i]);
    }
  }


  void save_prepared_rename_key(NDB_SHARE_KEY* key)
  {
    m_prepared_rename_key = key;
  }

  NDB_SHARE_KEY* get_prepared_rename_key() const {
    return m_prepared_rename_key;
  }

};

#include "ndb_local_schema.h"

class Ndb_schema_event_handler {

  class Ndb_schema_op
  {
    // Unpack Ndb_schema_op from event_data pointer
    void unpack_event(const Ndb_event_data *event_data)
    {
      TABLE *table= event_data->shadow_table;
      Field **field;
      /* unpack blob values */
      uchar* blobs_buffer= 0;
      uint blobs_buffer_size= 0;
      my_bitmap_map *old_map= dbug_tmp_use_all_columns(table, table->read_set);
      {
        ptrdiff_t ptrdiff= 0;
        int ret= get_ndb_blobs_value(table, event_data->ndb_value[0],
                                     blobs_buffer, blobs_buffer_size,
                                     ptrdiff);
        if (ret != 0)
        {
          my_free(blobs_buffer, MYF(MY_ALLOW_ZERO_PTR));
          DBUG_PRINT("info", ("blob read error"));
          DBUG_ASSERT(FALSE);
        }
      }
      /* db varchar 1 length uchar */
      field= table->field;
      db_length= *(uint8*)(*field)->ptr;
      DBUG_ASSERT(db_length <= (*field)->field_length);
      DBUG_ASSERT((*field)->field_length + 1 == sizeof(db));
      memcpy(db, (*field)->ptr + 1, db_length);
      db[db_length]= 0;
      /* name varchar 1 length uchar */
      field++;
      name_length= *(uint8*)(*field)->ptr;
      DBUG_ASSERT(name_length <= (*field)->field_length);
      DBUG_ASSERT((*field)->field_length + 1 == sizeof(name));
      memcpy(name, (*field)->ptr + 1, name_length);
      name[name_length]= 0;
      /* slock fixed length */
      field++;
      slock_length= (*field)->field_length;
      DBUG_ASSERT((*field)->field_length == sizeof(slock_buf));
      memcpy(slock_buf, (*field)->ptr, slock_length);
      /* query blob */
      field++;
      {
        Field_blob *field_blob= (Field_blob*)(*field);
        uint blob_len= field_blob->get_length((*field)->ptr);
        uchar *blob_ptr= 0;
        field_blob->get_ptr(&blob_ptr);
        DBUG_ASSERT(blob_len == 0 || blob_ptr != 0);
        query_length= blob_len;
        query= sql_strmake((char*) blob_ptr, blob_len);
      }
      /* node_id */
      field++;
      node_id= (Uint32)((Field_long *)*field)->val_int();
      /* epoch */
      field++;
      epoch= ((Field_long *)*field)->val_int();
      /* id */
      field++;
      id= (Uint32)((Field_long *)*field)->val_int();
      /* version */
      field++;
      version= (Uint32)((Field_long *)*field)->val_int();
      /* type */
      field++;
      type= (Uint32)((Field_long *)*field)->val_int();
      /* free blobs buffer */
      my_free(blobs_buffer, MYF(MY_ALLOW_ZERO_PTR));
      dbug_tmp_restore_column_map(table->read_set, old_map);
    }

  public:
    uchar db_length;
    char db[64];
    uchar name_length;
    char name[64];
    uchar slock_length;
    uint32 slock_buf[SCHEMA_SLOCK_SIZE/4];
    MY_BITMAP slock;
    unsigned short query_length;
    char *query;
    Uint64 epoch;
    uint32 node_id;
    uint32 id;
    uint32 version;
    uint32 type;
    uint32 any_value;

    /**
      Create a Ndb_schema_op from event_data
    */
    static Ndb_schema_op*
    create(const Ndb_event_data* event_data,
           Uint32 any_value)
    {
      DBUG_ENTER("Ndb_schema_op::create");
      Ndb_schema_op* schema_op=
        (Ndb_schema_op*)sql_alloc(sizeof(Ndb_schema_op));
      bitmap_init(&schema_op->slock,
                  schema_op->slock_buf, 8*SCHEMA_SLOCK_SIZE, FALSE);
      schema_op->unpack_event(event_data);
      schema_op->any_value= any_value;
      DBUG_PRINT("exit", ("%s.%s: query: '%s'  type: %d",
                          schema_op->db, schema_op->name,
                          schema_op->query,
                          schema_op->type));
      DBUG_RETURN(schema_op);
    }
  };

  static void
  print_could_not_discover_error(THD *thd,
                                 const Ndb_schema_op *schema)
  {
    sql_print_error("NDB Binlog: Could not discover table '%s.%s' from "
                    "binlog schema event '%s' from node %d. "
                    "my_errno: %d",
                    schema->db, schema->name, schema->query,
                    schema->node_id, my_errno());
    thd_print_warning_list(thd, "NDB Binlog");
  }


  static void
  write_schema_op_to_binlog(THD *thd, Ndb_schema_op *schema)
  {

    if (!ndb_binlog_running)
    {
      // This mysqld is not writing a binlog
      return;
    }

    /* any_value == 0 means local cluster sourced change that
     * should be logged
     */
    if (ndbcluster_anyvalue_is_reserved(schema->any_value))
    {
      /* Originating SQL node did not want this query logged */
      if (!ndbcluster_anyvalue_is_nologging(schema->any_value))
        sql_print_warning("NDB: unknown value for binlog signalling 0x%X, "
                          "query not logged",
                          schema->any_value);
      return;
    }

    Uint32 queryServerId = ndbcluster_anyvalue_get_serverid(schema->any_value);
    /*
       Start with serverId as received AnyValue, in case it's a composite
       (server_id_bits < 31).
       This is for 'future', as currently schema ops do not have composite
       AnyValues.
       In future it may be useful to support *not* mapping composite
       AnyValues to/from Binlogged server-ids.
    */
    Uint32 loggedServerId = schema->any_value;

    if (queryServerId)
    {
      /*
         AnyValue has non-zero serverId, must be a query applied by a slave
         mysqld.
         TODO : Assert that we are running in the Binlog injector thread?
      */
      if (! g_ndb_log_slave_updates)
      {
        /* This MySQLD does not log slave updates */
        return;
      }
    }
    else
    {
      /* No ServerId associated with this query, mark it as ours */
      ndbcluster_anyvalue_set_serverid(loggedServerId, ::server_id);
    }

    /*
      Write the DDL query to binlog with server_id set
      to the server_id where the query originated.
    */
    const uint32 thd_server_id_save= thd->server_id;
    DBUG_ASSERT(sizeof(thd_server_id_save) == sizeof(thd->server_id));
    thd->server_id = loggedServerId;

    LEX_CSTRING thd_db_save= thd->db();
    LEX_CSTRING schema_db_lex_cstr= {schema->db, strlen(schema->db)};
    thd->reset_db(schema_db_lex_cstr);

    int errcode = query_error_code(thd, thd->killed == THD::NOT_KILLED);
    thd->binlog_query(THD::STMT_QUERY_TYPE,
                      schema->query, schema->query_length,
                      false, // is_trans
                      true, // direct
                      schema->name[0] == 0 || thd->db().str[0] == 0,
                      errcode);

    // Commit the binlog write
    (void)trans_commit_stmt(thd);

    /*
      Restore original server_id and db after commit
      since the server_id is being used also in the commit logic
    */
    thd->server_id= thd_server_id_save;
    thd->reset_db(thd_db_save);
  }



  /*
    Acknowledge handling of schema operation
    - Inform the other nodes that schema op has
      been completed by this node (by updating the
      row for this op in ndb_schema table)
  */
  int
  ack_schema_op(const char *db, const char *table_name,
                uint32 table_id, uint32 table_version)
  {
    DBUG_ENTER("ack_schema_op");

    const NdbError *ndb_error= 0;
    Ndb *ndb= check_ndb_in_thd(m_thd);
    char save_db[FN_HEADLEN];
    strcpy(save_db, ndb->getDatabaseName());

    char tmp_buf[FN_REFLEN];
    NDBDICT *dict= ndb->getDictionary();
    ndb->setDatabaseName(NDB_REP_DB);
    Ndb_table_guard ndbtab_g(dict, NDB_SCHEMA_TABLE);
    const NDBTAB *ndbtab= ndbtab_g.get_table();
    NdbTransaction *trans= 0;
    int retries= 100;
    int retry_sleep= 30; /* 30 milliseconds, transaction */
    const NDBCOL *col[SCHEMA_SIZE];

    MY_BITMAP slock;
    uint32 bitbuf[SCHEMA_SLOCK_SIZE/4];
    bitmap_init(&slock, bitbuf, sizeof(bitbuf)*8, false);

    if (ndbtab == 0)
    {
      if (dict->getNdbError().code != 4009)
        abort();
      DBUG_RETURN(0);
    }

    {
      uint i;
      for (i= 0; i < SCHEMA_SIZE; i++)
      {
        col[i]= ndbtab->getColumn(i);
        if (i != SCHEMA_QUERY_I)
        {
          DBUG_ASSERT(col[i]->getLength() <= (int)sizeof(tmp_buf));
        }
      }
    }

    while (1)
    {
      if ((trans= ndb->startTransaction()) == 0)
        goto err;
      {
        NdbOperation *op= 0;
        int r= 0;

        /* read the bitmap exlusive */
        r|= (op= trans->getNdbOperation(ndbtab)) == 0;
        DBUG_ASSERT(r == 0);
        r|= op->readTupleExclusive();
        DBUG_ASSERT(r == 0);

        /* db */
        ndb_pack_varchar(col[SCHEMA_DB_I], tmp_buf, db, (int)strlen(db));
        r|= op->equal(SCHEMA_DB_I, tmp_buf);
        DBUG_ASSERT(r == 0);
        /* name */
        ndb_pack_varchar(col[SCHEMA_NAME_I], tmp_buf, table_name,
                         (int)strlen(table_name));
        r|= op->equal(SCHEMA_NAME_I, tmp_buf);
        DBUG_ASSERT(r == 0);
        /* slock */
        r|= op->getValue(SCHEMA_SLOCK_I, (char*)slock.bitmap) == 0;
        DBUG_ASSERT(r == 0);
      }
      if (trans->execute(NdbTransaction::NoCommit))
        goto err;

      if (opt_ndb_extra_logging > 19)
      {
        uint32 copy[SCHEMA_SLOCK_SIZE/4];
        memcpy(copy, bitbuf, sizeof(copy));
        bitmap_clear_bit(&slock, own_nodeid());
        sql_print_information("NDB: reply to %s.%s(%u/%u) from %x%x to %x%x",
                              db, table_name,
                              table_id, table_version,
                              copy[0], copy[1],
                              slock.bitmap[0],
                              slock.bitmap[1]);
      }
      else
      {
        bitmap_clear_bit(&slock, own_nodeid());
      }

      {
        NdbOperation *op= 0;
        int r= 0;

        /* now update the tuple */
        r|= (op= trans->getNdbOperation(ndbtab)) == 0;
        DBUG_ASSERT(r == 0);
        r|= op->updateTuple();
        DBUG_ASSERT(r == 0);

        /* db */
        ndb_pack_varchar(col[SCHEMA_DB_I], tmp_buf, db, (int)strlen(db));
        r|= op->equal(SCHEMA_DB_I, tmp_buf);
        DBUG_ASSERT(r == 0);
        /* name */
        ndb_pack_varchar(col[SCHEMA_NAME_I], tmp_buf, table_name,
                         (int)strlen(table_name));
        r|= op->equal(SCHEMA_NAME_I, tmp_buf);
        DBUG_ASSERT(r == 0);
        /* slock */
        r|= op->setValue(SCHEMA_SLOCK_I, (char*)slock.bitmap);
        DBUG_ASSERT(r == 0);
        /* node_id */
        r|= op->setValue(SCHEMA_NODE_ID_I, own_nodeid());
        DBUG_ASSERT(r == 0);
        /* type */
        r|= op->setValue(SCHEMA_TYPE_I, (uint32)SOT_CLEAR_SLOCK);
        DBUG_ASSERT(r == 0);
      }
      if (trans->execute(NdbTransaction::Commit,
                         NdbOperation::DefaultAbortOption, 1 /*force send*/) == 0)
      {
        DBUG_PRINT("info", ("node %d cleared lock on '%s.%s'",
                            own_nodeid(), db, table_name));
        dict->forceGCPWait(1);
        break;
      }
    err:
      const NdbError *this_error= trans ?
        &trans->getNdbError() : &ndb->getNdbError();
      if (this_error->status == NdbError::TemporaryError &&
          !thd_killed(m_thd))
      {
        if (retries--)
        {
          if (trans)
            ndb->closeTransaction(trans);
          do_retry_sleep(retry_sleep);
          continue; // retry
        }
      }
      ndb_error= this_error;
      break;
    }

    if (ndb_error)
    {
      sql_print_warning("NDB: Could not release slock on '%s.%s', "
                        "Error code: %d Message: %s",
                        db, table_name,
                        ndb_error->code, ndb_error->message);
    }
    if (trans)
      ndb->closeTransaction(trans);
    ndb->setDatabaseName(save_db);
    DBUG_RETURN(0);
  }


  bool check_is_ndb_schema_event(const Ndb_event_data* event_data) const
  {
    if (!event_data)
    {
      // Received event without event data pointer
      assert(false);
      return false;
    }

    NDB_SHARE *share= event_data->share;
    if (!share)
    {
      // Received event where the event_data is not properly initialized
      assert(false);
      return false;
    }
    assert(event_data->shadow_table);
    assert(event_data->ndb_value[0]);
    assert(event_data->ndb_value[1]);

    native_mutex_lock(&ndb_schema_share_mutex);
    if (share != ndb_schema_share)
    {
      // Received event from s_ndb not pointing at the ndb_schema_share
      native_mutex_unlock(&ndb_schema_share_mutex);
      assert(false);
      return false;
    }
    assert(!strncmp(share->db, STRING_WITH_LEN(NDB_REP_DB)));
    assert(!strncmp(share->table_name, STRING_WITH_LEN(NDB_SCHEMA_TABLE)));
    native_mutex_unlock(&ndb_schema_share_mutex);
    return true;
  }


  void
  handle_after_epoch(Ndb_schema_op* schema)
  {
    DBUG_ENTER("handle_after_epoch");
    DBUG_PRINT("info", ("Pushing Ndb_schema_op on list to be "
                        "handled after epoch"));
    assert(!is_post_epoch()); // Only before epoch
    m_post_epoch_handle_list.push_back(schema, m_mem_root);
    DBUG_VOID_RETURN;
  }


  void
  ack_after_epoch(Ndb_schema_op* schema)
  {
    DBUG_ENTER("ack_after_epoch");
    assert(!is_post_epoch()); // Only before epoch
    m_post_epoch_ack_list.push_back(schema, m_mem_root);
    DBUG_VOID_RETURN;
  }


  uint own_nodeid(void) const
  {
    return m_own_nodeid;
  }


  void
  ndbapi_invalidate_table(const char* db_name, const char* table_name) const
  {
    DBUG_ENTER("ndbapi_invalidate_table");
    Thd_ndb *thd_ndb= get_thd_ndb(m_thd);
    Ndb *ndb= thd_ndb->ndb;

    ndb->setDatabaseName(db_name);
    Ndb_table_guard ndbtab_g(ndb->getDictionary(), table_name);
    ndbtab_g.invalidate();
    DBUG_VOID_RETURN;
  }


  void
  mysqld_close_cached_table(const char* db_name, const char* table_name) const
  {
    DBUG_ENTER("mysqld_close_cached_table");
     // Just mark table as "need reopen"
    const bool wait_for_refresh = false;
    // Not waiting -> no timeout needed
    const ulong timeout = 0;

    TABLE_LIST table_list;
    memset(&table_list, 0, sizeof(table_list));
    table_list.db= (char*)db_name;
    table_list.alias= table_list.table_name= (char*)table_name;

    close_cached_tables(m_thd, &table_list,
                        wait_for_refresh, timeout);
    DBUG_VOID_RETURN;
  }


  void
  mysqld_write_frm_from_ndb(const char* db_name,
                            const char* table_name) const
  {
    DBUG_ENTER("mysqld_write_frm_from_ndb");
    Thd_ndb *thd_ndb= get_thd_ndb(m_thd);
    Ndb *ndb= thd_ndb->ndb;
    Ndb_table_guard ndbtab_g(ndb->getDictionary(), table_name);
    const NDBTAB *ndbtab= ndbtab_g.get_table();
    if (!ndbtab)
    {
      /*
        Bug#14773491 reports crash in 'cmp_frm' due to
        ndbtab* being NULL -> bail out here
      */
      sql_print_error("NDB schema: Could not find table '%s.%s' in NDB",
                      db_name, table_name);
      DBUG_ASSERT(false);
      DBUG_VOID_RETURN;
    }

    char key[FN_REFLEN];
    build_table_filename(key, sizeof(key)-1,
                         db_name, table_name, NullS, 0);

    uchar *data= 0, *pack_data= 0;
    size_t length, pack_length;

    if (readfrm(key, &data, &length) == 0 &&
        packfrm(data, length, &pack_data, &pack_length) == 0 &&
        cmp_frm(ndbtab, pack_data, pack_length))
    {
      DBUG_PRINT("info", ("Detected frm change of table %s.%s",
                          db_name, table_name));

      DBUG_DUMP("frm", (uchar*) ndbtab->getFrmData(),
                        ndbtab->getFrmLength());
      my_free(data);
      data= NULL;

      int error;
      if ((error= unpackfrm(&data, &length,
                            (const uchar*) ndbtab->getFrmData())) ||
          (error= writefrm(key, data, length)))
      {
        sql_print_error("NDB: Failed write frm for %s.%s, error %d",
                        db_name, table_name, error);
      }
    }
    my_free(data);
    my_free(pack_data);
    DBUG_VOID_RETURN;
  }


  NDB_SHARE* get_share(Ndb_schema_op* schema) const
  {
    DBUG_ENTER("get_share(Ndb_schema_op*)");
    char key[FN_REFLEN + 1];
    build_table_filename(key, sizeof(key) - 1,
                         schema->db, schema->name, "", 0);
    NDB_SHARE *share= ndbcluster_get_share(key, 0, FALSE, FALSE);
    if (share)
    {
      DBUG_PRINT("NDB_SHARE", ("%s temporary  use_count: %u",
                               share->key_string(), share->use_count));
    }
    DBUG_RETURN(share);
  }


  bool
  check_if_local_tables_in_db(const char *dbname) const
  {
    DBUG_ENTER("check_if_local_tables_in_db");
    DBUG_PRINT("info", ("Looking for files in directory %s", dbname));
    Ndb_find_files_list files(m_thd);
    char path[FN_REFLEN + 1];
    build_table_filename(path, sizeof(path) - 1, dbname, "", "", 0);
    if (!files.find_tables(dbname, path))
    {
      m_thd->clear_error();
      DBUG_PRINT("info", ("Failed to find files"));
      DBUG_RETURN(true);
    }
    DBUG_PRINT("info",("found: %d files", files.found_files()));

    LEX_STRING *tabname;
    while ((tabname= files.next()))
    {
      DBUG_PRINT("info", ("Found table %s", tabname->str));
      if (ndbcluster_check_if_local_table(dbname, tabname->str))
        DBUG_RETURN(true);
    }

    DBUG_RETURN(false);
  }


  bool is_local_table(const char* db_name, const char* table_name) const
  {
    return ndbcluster_check_if_local_table(db_name, table_name);
  }


  void handle_clear_slock(Ndb_schema_op* schema)
  {
    DBUG_ENTER("handle_clear_slock");

    assert(is_post_epoch());

    char key[FN_REFLEN + 1];
    build_table_filename(key, sizeof(key) - 1, schema->db, schema->name, "", 0);

    /* Ack to any SQL thread waiting for schema op to complete */
    NDB_SCHEMA_OBJECT *ndb_schema_object= ndb_get_schema_object(key, false);
    if (!ndb_schema_object)
    {
      /* Noone waiting for this schema op in this mysqld */
      if (opt_ndb_extra_logging > 19)
        sql_print_information("NDB: Discarding event...no obj: %s (%u/%u)",
                              key, schema->id, schema->version);
      DBUG_VOID_RETURN;
    }

    if (ndb_schema_object->table_id != schema->id ||
        ndb_schema_object->table_version != schema->version)
    {
      /* Someone waiting, but for another id/version... */
      if (opt_ndb_extra_logging > 19)
        sql_print_information("NDB: Discarding event...key: %s "
                              "non matching id/version [%u/%u] != [%u/%u]",
                              key,
                              ndb_schema_object->table_id,
                              ndb_schema_object->table_version,
                              schema->id,
                              schema->version);
      ndb_free_schema_object(&ndb_schema_object);
      DBUG_VOID_RETURN;
    }

    // Build bitmask of subscribers
    MY_BITMAP servers;
    bitmap_init(&servers, 0, 256, FALSE);
    bitmap_clear_all(&servers);
    bitmap_set_bit(&servers, own_nodeid()); // "we" are always alive
    m_schema_dist_data.get_subscriber_bitmask(&servers);
    assert(bitmap_is_set(&servers, schema->node_id)); // From known subscriber?

    /*
      Copy the latest slock info into the ndb_schema_object so that
      waiter can check if all nodes it's waiting for has answered
    */
    native_mutex_lock(&ndb_schema_object->mutex);
    if (opt_ndb_extra_logging > 19)
    {
      sql_print_information("NDB: CLEAR_SLOCK key: %s(%u/%u) from"
                            " %x%x to %x%x",
                            key, schema->id, schema->version,
                            ndb_schema_object->slock[0],
                            ndb_schema_object->slock[1],
                            schema->slock_buf[0],
                            schema->slock_buf[1]);
    }
    memcpy(ndb_schema_object->slock, schema->slock_buf,
           sizeof(ndb_schema_object->slock));
    DBUG_DUMP("ndb_schema_object->slock_bitmap.bitmap",
              (uchar*)ndb_schema_object->slock_bitmap.bitmap,
              no_bytes_in_map(&ndb_schema_object->slock_bitmap));

    /* remove any unsubscribed from ndb_schema_object->slock */
    bitmap_intersect(&ndb_schema_object->slock_bitmap, &servers);
    bitmap_free(&servers);

    DBUG_DUMP("ndb_schema_object->slock_bitmap.bitmap",
              (uchar*)ndb_schema_object->slock_bitmap.bitmap,
              no_bytes_in_map(&ndb_schema_object->slock_bitmap));

    /* Wake up the waiter */
    native_mutex_unlock(&ndb_schema_object->mutex);
    native_cond_signal(&ndb_schema_object->cond);

    ndb_free_schema_object(&ndb_schema_object);
    DBUG_VOID_RETURN;
  }


  void
  handle_offline_alter_table_commit(Ndb_schema_op* schema)
  {
    DBUG_ENTER("handle_offline_alter_table_commit");

    assert(is_post_epoch()); // Always after epoch

    if (schema->node_id == own_nodeid())
      DBUG_VOID_RETURN;

    write_schema_op_to_binlog(m_thd, schema);
    ndbapi_invalidate_table(schema->db, schema->name);
    mysqld_close_cached_table(schema->db, schema->name);

    /**
     * Note about get_share() / free_share() referrences:
     *
     *  1) All shares have a ref count related to their 'discovery' by dictionary.
     *     Referred from 'ndbcluster_open_tables' until they are 'unrefed'
     *     with ndbcluster_mark_share_dropped().
     *  2) All shares are referred by the binlog thread if its DDL operations 
     *     should be replicated with schema events ('share->op != NULL')
     *     Unref with free_share() when binlog repl for share is removed.
     *  3) All shares are ref counted when they are temporarily referred
     *     inside a function. (as below). Unref with free_share() as last
     *     share related operation when all above has been completed.
     *  4) Each ha_ndbcluster instance may have a share reference (m_share)
     *     until it ::close() the handle, which will unref it with free_share().
     */
    NDB_SHARE *share= get_share(schema);  // 3) Temporary pin 'share'
    if (share)
    {
      native_mutex_lock(&share->mutex);
      if (share->op)
      {
        Ndb_event_data *event_data=
          (Ndb_event_data *) share->op->getCustomData();
        if (event_data)
          delete event_data;
        share->op->setCustomData(NULL);
        {
          Mutex_guard injector_mutex_g(injector_mutex);
          injector_ndb->dropEventOperation(share->op);
        }
        share->op= 0;
        free_share(&share);   // Free binlog ref, 2)
        DBUG_ASSERT(share);   // Still ref'ed by 1) & 3)
      }
<<<<<<< HEAD
      native_mutex_unlock(&share->mutex);

      native_mutex_lock(&ndbcluster_mutex);
=======
      pthread_mutex_unlock(&share->mutex);

      pthread_mutex_lock(&ndbcluster_mutex);
>>>>>>> e4dbf95a
      ndbcluster_mark_share_dropped(&share); // Unref. from dictionary, 1)
      DBUG_ASSERT(share);                    // Still ref'ed by temp, 3)
      free_share(&share,TRUE);               // Free temporary ref, 3)
      /**
       * If this was the last share ref, it is now deleted.
       * If there are more (trailing) references, the share will remain as an
       * instance in the dropped_tables-hash until remaining references are dropped.
       */
<<<<<<< HEAD
      native_mutex_unlock(&ndbcluster_mutex);
=======
      pthread_mutex_unlock(&ndbcluster_mutex);
>>>>>>> e4dbf95a
    } // if (share)

    if (is_local_table(schema->db, schema->name) &&
       !Ndb_dist_priv_util::is_distributed_priv_table(schema->db,
                                                      schema->name))
    {
      sql_print_error("NDB Binlog: Skipping locally defined table '%s.%s' "
                      "from binlog schema event '%s' from node %d.",
                      schema->db, schema->name, schema->query,
                      schema->node_id);
      DBUG_VOID_RETURN;
    }

    // Instantiate a new 'share' for the altered table.
    if (ndb_create_table_from_engine(m_thd, schema->db, schema->name))
    {
      print_could_not_discover_error(m_thd, schema);
    }
    DBUG_VOID_RETURN;
  }


  void
  handle_online_alter_table_prepare(Ndb_schema_op* schema)
  {
    assert(is_post_epoch()); // Always after epoch

    ndbapi_invalidate_table(schema->db, schema->name);
    mysqld_close_cached_table(schema->db, schema->name);

    if (schema->node_id != own_nodeid())
    {
      write_schema_op_to_binlog(m_thd, schema);
      if (!is_local_table(schema->db, schema->name))
      {
        mysqld_write_frm_from_ndb(schema->db, schema->name);
      }
    }
  }


  void
  handle_online_alter_table_commit(Ndb_schema_op* schema)
  {
    assert(is_post_epoch()); // Always after epoch

    NDB_SHARE *share= get_share(schema);
    if (share)
    {
      if (opt_ndb_extra_logging > 9)
        sql_print_information("NDB Binlog: handling online alter/rename");

      native_mutex_lock(&share->mutex);
      ndb_binlog_close_shadow_table(share);

      if (ndb_binlog_open_shadow_table(m_thd, share))
      {
        sql_print_error("NDB Binlog: Failed to re-open shadow table %s.%s",
                        schema->db, schema->name);
        native_mutex_unlock(&share->mutex);
      }
      else
      {
        /*
          Start subscribing to data changes to the new table definition
        */
        String event_name(INJECTOR_EVENT_LEN);
        ndb_rep_event_name(&event_name, schema->db, schema->name,
                           get_binlog_full(share));
        NdbEventOperation *tmp_op= share->op;
        share->new_op= 0;
        share->op= 0;

        Thd_ndb *thd_ndb= get_thd_ndb(m_thd);
        Ndb *ndb= thd_ndb->ndb;
        Ndb_table_guard ndbtab_g(ndb->getDictionary(), schema->name);
        const NDBTAB *ndbtab= ndbtab_g.get_table();
        if (ndbcluster_create_event_ops(m_thd, share, ndbtab,
                                        event_name.c_ptr()))
        {
          sql_print_error("NDB Binlog:"
                          "FAILED CREATE (DISCOVER) EVENT OPERATIONS Event: %s",
                          event_name.c_ptr());
        }
        else
        {
          share->new_op= share->op;
        }
        share->op= tmp_op;
        native_mutex_unlock(&share->mutex);

        if (opt_ndb_extra_logging > 9)
          sql_print_information("NDB Binlog: handling online "
                                "alter/rename done");
      }
      native_mutex_lock(&share->mutex);
      if (share->op && share->new_op)
      {
        Ndb_event_data *event_data=
          (Ndb_event_data *) share->op->getCustomData();
        if (event_data)
          delete event_data;
        share->op->setCustomData(NULL);
        {
          Mutex_guard injector_mutex_g(injector_mutex);
          injector_ndb->dropEventOperation(share->op);
        }
        share->op= share->new_op;
        share->new_op= 0;
        free_share(&share);
        DBUG_ASSERT(share);   // Should still be ref'ed
      }
      native_mutex_unlock(&share->mutex);

      free_share(&share);     // temporary ref.
    }
  }


  void
  handle_drop_table(Ndb_schema_op* schema)
  {
    DBUG_ENTER("handle_drop_table");

    assert(is_post_epoch()); // Always after epoch

    if (schema->node_id == own_nodeid())
      DBUG_VOID_RETURN;

    write_schema_op_to_binlog(m_thd, schema);

    Ndb_local_schema::Table tab(m_thd, schema->db, schema->name);
    if (tab.is_local_table())
    {
      /* Table is not a NDB table in this mysqld -> leave it */
      sql_print_error("NDB Binlog: Skipping drop of locally "
                      "defined table '%s.%s' from binlog schema "
                      "event '%s' from node %d. ",
                      schema->db, schema->name, schema->query,
                      schema->node_id);

      // There should be no NDB_SHARE for this table
      assert(!get_share(schema));

      DBUG_VOID_RETURN;
    }

    tab.remove_table();

    NDB_SHARE *share= get_share(schema); // temporary ref.
    if (!share || !share->op)
    {
      ndbapi_invalidate_table(schema->db, schema->name);
      mysqld_close_cached_table(schema->db, schema->name);
    }
    if (share)
    {
<<<<<<< HEAD
      native_mutex_lock(&ndbcluster_mutex);
      ndbcluster_mark_share_dropped(&share); // server ref.
      DBUG_ASSERT(share);                    // Should still be ref'ed
      free_share(&share, TRUE);              // temporary ref.
      native_mutex_unlock(&ndbcluster_mutex);
=======
      pthread_mutex_lock(&ndbcluster_mutex);
      ndbcluster_mark_share_dropped(&share); // server ref.
      DBUG_ASSERT(share);                    // Should still be ref'ed
      free_share(&share, TRUE);              // temporary ref.
      pthread_mutex_unlock(&ndbcluster_mutex);
>>>>>>> e4dbf95a
    }

    ndbapi_invalidate_table(schema->db, schema->name);
    mysqld_close_cached_table(schema->db, schema->name);

    DBUG_VOID_RETURN;
  }


  /*
    The RENAME is performed in two steps.
    1) PREPARE_RENAME - sends the new table key to participants
    2) RENAME - perform the actual rename
  */

  void
  handle_rename_table_prepare(Ndb_schema_op* schema)
  {
    DBUG_ENTER("handle_rename_table_prepare");

    assert(is_post_epoch()); // Always after epoch

    if (schema->node_id == own_nodeid())
      DBUG_VOID_RETURN;

    const char* new_key_for_table= schema->query;
    DBUG_PRINT("info", ("new_key_for_table: '%s'", new_key_for_table));

    // Release potentially previously prepared new_key
    {
      NDB_SHARE_KEY* old_prepared_key =
          m_schema_dist_data.get_prepared_rename_key();
      if (old_prepared_key)
        NDB_SHARE::free_key(old_prepared_key);
    }

    // Create a new key save it, then hope for the best(i.e
    // that it can be found later when the RENAME arrives)
    NDB_SHARE_KEY* new_prepared_key =
        NDB_SHARE::create_key(new_key_for_table);
    m_schema_dist_data.save_prepared_rename_key(new_prepared_key);

    DBUG_VOID_RETURN;
  }


  void
  handle_rename_table(Ndb_schema_op* schema)
  {
    DBUG_ENTER("handle_rename_table");

    assert(is_post_epoch()); // Always after epoch

    if (schema->node_id == own_nodeid())
      DBUG_VOID_RETURN;

    write_schema_op_to_binlog(m_thd, schema);

    Ndb_local_schema::Table from(m_thd, schema->db, schema->name);
    if (from.is_local_table())
    {
      /* Tables exists as a local table, print error and leave it */
      sql_print_error("NDB Binlog: Skipping renaming locally "
                      "defined table '%s.%s' from binlog schema "
                      "event '%s' from node %d. ",
                      schema->db, schema->name, schema->query,
                      schema->node_id);
      DBUG_VOID_RETURN;
    }

    NDB_SHARE *share= get_share(schema); // temporary ref.
    if (!share || !share->op)
    {
      ndbapi_invalidate_table(schema->db, schema->name);
      mysqld_close_cached_table(schema->db, schema->name);
    }
    if (share)
      free_share(&share);      // temporary ref.

    share= get_share(schema);  // temporary ref.
    if (!share)
    {
      // The RENAME need to find share so it can be renamed
      DBUG_ASSERT(share);
      DBUG_VOID_RETURN;
    }

    NDB_SHARE_KEY* prepared_key =
        m_schema_dist_data.get_prepared_rename_key();
    if (!prepared_key)
    {
      // The rename need to have new_key set
      // by a previous RENAME_PREPARE
      DBUG_ASSERT(prepared_key);
      DBUG_VOID_RETURN;
    }

    // Rename on participant is always from real to
    // real name(i.e neiher old or new name should be a temporary name)
    DBUG_ASSERT(!IS_TMP_PREFIX(schema->name));
    DBUG_ASSERT(!IS_TMP_PREFIX(NDB_SHARE::key_get_table_name(prepared_key)));

    // Rename the local table
    from.rename_table(NDB_SHARE::key_get_db_name(prepared_key),
                      NDB_SHARE::key_get_table_name(prepared_key));

    // Rename share and release the old key
    NDB_SHARE_KEY* old_key = share->key;
    ndbcluster_rename_share(m_thd, share, prepared_key);
    m_schema_dist_data.save_prepared_rename_key(NULL);
    NDB_SHARE::free_key(old_key);

    free_share(&share);  // temporary ref.

    ndbapi_invalidate_table(schema->db, schema->name);
    mysqld_close_cached_table(schema->db, schema->name);

    DBUG_VOID_RETURN;
  }


  void
  handle_drop_db(Ndb_schema_op* schema)
  {
    DBUG_ENTER("handle_drop_db");

    assert(is_post_epoch()); // Always after epoch

    if (schema->node_id == own_nodeid())
      DBUG_VOID_RETURN;

    write_schema_op_to_binlog(m_thd, schema);

    Thd_ndb *thd_ndb= get_thd_ndb(m_thd);
    Thd_ndb_options_guard thd_ndb_options(thd_ndb);
    // Set NO_LOCK_SCHEMA_OP before 'check_if_local_tables_indb'
    // until ndbcluster_find_files does not take GSL
    thd_ndb_options.set(TNO_NO_LOCK_SCHEMA_OP);

    if (check_if_local_tables_in_db(schema->db))
    {
      /* Tables exists as a local table, print error and leave it */
      sql_print_error("NDB Binlog: Skipping drop database '%s' since "
                      "it contained local tables "
                      "binlog schema event '%s' from node %d. ",
                      schema->db, schema->query,
                      schema->node_id);
      DBUG_VOID_RETURN;
    }

    const int no_print_error[1]= {0};
    run_query(m_thd, schema->query,
              schema->query + schema->query_length,
              no_print_error);

    DBUG_VOID_RETURN;
  }


  void
  handle_truncate_table(Ndb_schema_op* schema)
  {
    DBUG_ENTER("handle_truncate_table");

    assert(!is_post_epoch()); // Always directly

    if (schema->node_id == own_nodeid())
      DBUG_VOID_RETURN;

    write_schema_op_to_binlog(m_thd, schema);

    NDB_SHARE *share= get_share(schema);
    // invalidation already handled by binlog thread
    if (!share || !share->op)
    {
      ndbapi_invalidate_table(schema->db, schema->name);
      mysqld_close_cached_table(schema->db, schema->name);
    }
    if (share)
      free_share(&share); // temporary ref.

    if (is_local_table(schema->db, schema->name))
    {
      sql_print_error("NDB Binlog: Skipping locally defined table "
                      "'%s.%s' from binlog schema event '%s' from "
                      "node %d. ",
                      schema->db, schema->name, schema->query,
                      schema->node_id);
      DBUG_VOID_RETURN;
    }

    if (ndb_create_table_from_engine(m_thd, schema->db, schema->name))
    {
      print_could_not_discover_error(m_thd, schema);
    }

    DBUG_VOID_RETURN;
  }


  void
  handle_create_table(Ndb_schema_op* schema)
  {
    DBUG_ENTER("handle_create_table");

    assert(!is_post_epoch()); // Always directly

    if (schema->node_id == own_nodeid())
      DBUG_VOID_RETURN;

    write_schema_op_to_binlog(m_thd, schema);

    if (is_local_table(schema->db, schema->name))
    {
      sql_print_error("NDB Binlog: Skipping locally defined table '%s.%s' from "
                          "binlog schema event '%s' from node %d. ",
                          schema->db, schema->name, schema->query,
                          schema->node_id);
      DBUG_VOID_RETURN;
    }

    if (ndb_create_table_from_engine(m_thd, schema->db, schema->name))
    {
      print_could_not_discover_error(m_thd, schema);
    }

    DBUG_VOID_RETURN;
  }


  void
  handle_create_db(Ndb_schema_op* schema)
  {
    DBUG_ENTER("handle_create_db");

    assert(!is_post_epoch()); // Always directly

    if (schema->node_id == own_nodeid())
      DBUG_VOID_RETURN;

    write_schema_op_to_binlog(m_thd, schema);

    Thd_ndb *thd_ndb= get_thd_ndb(m_thd);
    Thd_ndb_options_guard thd_ndb_options(thd_ndb);
    thd_ndb_options.set(TNO_NO_LOCK_SCHEMA_OP);
    const int no_print_error[1]= {0};
    run_query(m_thd, schema->query,
              schema->query + schema->query_length,
              no_print_error);

    DBUG_VOID_RETURN;
  }


  void
  handle_alter_db(Ndb_schema_op* schema)
  {
    DBUG_ENTER("handle_alter_db");

    assert(!is_post_epoch()); // Always directly

    if (schema->node_id == own_nodeid())
      DBUG_VOID_RETURN;

    write_schema_op_to_binlog(m_thd, schema);

    Thd_ndb *thd_ndb= get_thd_ndb(m_thd);
    Thd_ndb_options_guard thd_ndb_options(thd_ndb);
    thd_ndb_options.set(TNO_NO_LOCK_SCHEMA_OP);
    const int no_print_error[1]= {0};
    run_query(m_thd, schema->query,
              schema->query + schema->query_length,
              no_print_error);

    DBUG_VOID_RETURN;
  }


  void
  handle_grant_op(Ndb_schema_op* schema)
  {
    DBUG_ENTER("handle_grant_op");

    assert(!is_post_epoch()); // Always directly

    if (schema->node_id == own_nodeid())
      DBUG_VOID_RETURN;

    write_schema_op_to_binlog(m_thd, schema);

    if (opt_ndb_extra_logging > 9)
      sql_print_information("Got dist_priv event: %s, "
                            "flushing privileges",
                            get_schema_type_name(schema->type));

    Thd_ndb *thd_ndb= get_thd_ndb(m_thd);
    Thd_ndb_options_guard thd_ndb_options(thd_ndb);
    thd_ndb_options.set(TNO_NO_LOCK_SCHEMA_OP);
    const int no_print_error[1]= {0};
    char *cmd= (char *) "flush privileges";
    run_query(m_thd, cmd,
              cmd + strlen(cmd),
              no_print_error);

    DBUG_VOID_RETURN;
  }


  int
  handle_schema_op(Ndb_schema_op* schema)
  {
    DBUG_ENTER("handle_schema_op");
    {
      const SCHEMA_OP_TYPE schema_type= (SCHEMA_OP_TYPE)schema->type;

      if (opt_ndb_extra_logging > 19)
      {
        sql_print_information("NDB: got schema event on %s.%s(%u/%u) query: '%s' type: %s(%d) node: %u slock: %x%x",
                              schema->db, schema->name,
                              schema->id, schema->version,
                              schema->query,
                              get_schema_type_name(schema_type),
                              schema_type,
                              schema->node_id,
                              schema->slock.bitmap[0],
                              schema->slock.bitmap[1]);
      }

      if ((schema->db[0] == 0) && (schema->name[0] == 0))
      {
        /**
         * This happens if there is a schema event on a table (object)
         *   that this mysqld does not know about.
         *   E.g it had a local table shadowing a ndb table...
         */
        DBUG_RETURN(0);
      }

      switch (schema_type)
      {
      case SOT_CLEAR_SLOCK:
        /*
          handle slock after epoch is completed to ensure that
          schema events get inserted in the binlog after any data
          events
        */
        handle_after_epoch(schema);
        DBUG_RETURN(0);

      case SOT_ALTER_TABLE_COMMIT:
      case SOT_RENAME_TABLE_PREPARE:
      case SOT_ONLINE_ALTER_TABLE_PREPARE:
      case SOT_ONLINE_ALTER_TABLE_COMMIT:
      case SOT_RENAME_TABLE:
      case SOT_DROP_TABLE:
      case SOT_DROP_DB:
        handle_after_epoch(schema);
        ack_after_epoch(schema);
        DBUG_RETURN(0);

      case SOT_TRUNCATE_TABLE:
        handle_truncate_table(schema);
        break;

      case SOT_CREATE_TABLE:
        handle_create_table(schema);
        break;

      case SOT_CREATE_DB:
        handle_create_db(schema);
        break;

      case SOT_ALTER_DB:
        handle_alter_db(schema);
        break;

      case SOT_CREATE_USER:
      case SOT_DROP_USER:
      case SOT_RENAME_USER:
      case SOT_GRANT:
      case SOT_REVOKE:
        handle_grant_op(schema);
        break;

      case SOT_TABLESPACE:
      case SOT_LOGFILE_GROUP:
        if (schema->node_id == own_nodeid())
          break;
        write_schema_op_to_binlog(m_thd, schema);
        break;

      case SOT_RENAME_TABLE_NEW:
        /*
          Only very old MySQL Server connected to the cluster may
          send this schema operation, ignore it
        */
        sql_print_error("NDB schema: Skipping old schema operation"
                        "(RENAME_TABLE_NEW) on %s.%s",
                        schema->db, schema->name);
        DBUG_ASSERT(false);
        break;

      }

      /* signal that schema operation has been handled */
      DBUG_DUMP("slock", (uchar*) schema->slock_buf, schema->slock_length);
      if (bitmap_is_set(&schema->slock, own_nodeid()))
      {
        ack_schema_op(schema->db, schema->name,
                      schema->id, schema->version);
      }
    }
    DBUG_RETURN(0);
  }


  void
  handle_schema_op_post_epoch(Ndb_schema_op* schema)
  {
    DBUG_ENTER("handle_schema_op_post_epoch");
    DBUG_PRINT("enter", ("%s.%s: query: '%s'  type: %d",
                         schema->db, schema->name,
                         schema->query, schema->type));

    {
      const SCHEMA_OP_TYPE schema_type= (SCHEMA_OP_TYPE)schema->type;
      if (opt_ndb_extra_logging > 9)
        sql_print_information("%s - %s.%s",
                              get_schema_type_name(schema_type),
                              schema->db, schema->name);

      switch (schema_type)
      {
      case SOT_CLEAR_SLOCK:
        handle_clear_slock(schema);
        break;

      case SOT_DROP_DB:
        handle_drop_db(schema);
        break;

      case SOT_DROP_TABLE:
        handle_drop_table(schema);
        break;

      case SOT_RENAME_TABLE_PREPARE:
        handle_rename_table_prepare(schema);
        break;

      case SOT_RENAME_TABLE:
        handle_rename_table(schema);
        break;

      case SOT_ALTER_TABLE_COMMIT:
        handle_offline_alter_table_commit(schema);
        break;

      case SOT_ONLINE_ALTER_TABLE_PREPARE:
        handle_online_alter_table_prepare(schema);
        break;

      case SOT_ONLINE_ALTER_TABLE_COMMIT:
        handle_online_alter_table_commit(schema);
        break;

      default:
        DBUG_ASSERT(FALSE);
      }
    }

    DBUG_VOID_RETURN;
  }

  THD* m_thd;
  MEM_ROOT* m_mem_root;
  uint m_own_nodeid;
  Ndb_schema_dist_data& m_schema_dist_data;
  bool m_post_epoch;

  bool is_post_epoch(void) const { return m_post_epoch; }

  List<Ndb_schema_op> m_post_epoch_handle_list;
  List<Ndb_schema_op> m_post_epoch_ack_list;

public:
  Ndb_schema_event_handler(); // Not implemented
  Ndb_schema_event_handler(const Ndb_schema_event_handler&); // Not implemented

  Ndb_schema_event_handler(THD* thd, MEM_ROOT* mem_root, uint own_nodeid,
                           Ndb_schema_dist_data& schema_dist_data):
    m_thd(thd), m_mem_root(mem_root), m_own_nodeid(own_nodeid),
    m_schema_dist_data(schema_dist_data),
    m_post_epoch(false)
  {
  }


  ~Ndb_schema_event_handler()
  {
    // There should be no work left todo...
    DBUG_ASSERT(m_post_epoch_handle_list.elements == 0);
    DBUG_ASSERT(m_post_epoch_ack_list.elements == 0);
  }


  void handle_event(Ndb* s_ndb, NdbEventOperation *pOp)
  {
    DBUG_ENTER("handle_event");

    const Ndb_event_data *event_data=
      static_cast<const Ndb_event_data*>(pOp->getCustomData());

    if (!check_is_ndb_schema_event(event_data))
      DBUG_VOID_RETURN;

    const NDBEVENT::TableEvent ev_type= pOp->getEventType();
    switch (ev_type)
    {
    case NDBEVENT::TE_INSERT:
    case NDBEVENT::TE_UPDATE:
    {
      /* ndb_schema table, row INSERTed or UPDATEed*/
      Ndb_schema_op* schema_op=
        Ndb_schema_op::create(event_data, pOp->getAnyValue());
      handle_schema_op(schema_op);
      break;
    }

    case NDBEVENT::TE_DELETE:
      /* ndb_schema table, row DELETEd */
      break;

    case NDBEVENT::TE_CLUSTER_FAILURE:
      if (opt_ndb_extra_logging)
        sql_print_information("NDB Schema dist: cluster failure "
                              "at epoch %u/%u.",
                              (uint)(pOp->getGCI() >> 32),
                              (uint)(pOp->getGCI()));
      // fall through
    case NDBEVENT::TE_DROP:
      /* ndb_schema table DROPped */
      if (opt_ndb_extra_logging &&
          ndb_binlog_tables_inited && ndb_binlog_running)
        sql_print_information("NDB Binlog: ndb tables initially "
                              "read only on reconnect.");
      /**
       * Removing the 'schema_ndb' reference prevents a race condition where
       * ndb_binlog_setup() may recreate the dropped schema dist table
       * and its eventOp before the binlog thread had handled all the
       * failure events. Thus, BI-thread never reached 'all EventOp dropped'
       * state required for it to restart.
       * Once restarted, a new schema_ndb is recreated and ndb_binlog_setup()
       * is allowed to do its tasks.
       */
      pthread_mutex_lock(&injector_mutex);
      schema_ndb= NULL;
      pthread_mutex_unlock(&injector_mutex);

      /* release the ndb_schema_share */
      native_mutex_lock(&ndb_schema_share_mutex);
      free_share(&ndb_schema_share);
      ndb_schema_share= NULL;
      ndb_binlog_tables_inited= FALSE;
      ndb_binlog_is_ready= FALSE;
      native_mutex_unlock(&ndb_schema_share_mutex);

      ndb_tdc_close_cached_tables();

      ndb_handle_schema_change(m_thd, s_ndb, pOp, event_data);
      break;

    case NDBEVENT::TE_ALTER:
      /* ndb_schema table ALTERed */
      break;

    case NDBEVENT::TE_NODE_FAILURE:
    {
      /* Remove all subscribers for node */
      m_schema_dist_data.report_data_node_failure(pOp->getNdbdNodeId());
      (void) native_cond_signal(&injector_cond);
      break;
    }

    case NDBEVENT::TE_SUBSCRIBE:
    {
      /* Add node as subscriber */
      m_schema_dist_data.report_subscribe(pOp->getNdbdNodeId(), pOp->getReqNodeId());
      (void) native_cond_signal(&injector_cond);
      break;
    }

    case NDBEVENT::TE_UNSUBSCRIBE:
    {
      /* Remove node as subscriber */
      m_schema_dist_data.report_unsubscribe(pOp->getNdbdNodeId(), pOp->getReqNodeId());
      (void) native_cond_signal(&injector_cond);
      break;
    }

    default:
    {
      sql_print_error("NDB Schema dist: unknown event %u, ignoring...",
                      ev_type);
    }
    }

    DBUG_VOID_RETURN;
  }


  void post_epoch()
  {
    if (unlikely(m_post_epoch_handle_list.elements > 0))
    {
      // Set the flag used to check that functions are called at correct time
      m_post_epoch= true;

      /*
       process any operations that should be done after
       the epoch is complete
      */
      Ndb_schema_op* schema;
      while ((schema= m_post_epoch_handle_list.pop()))
      {
        handle_schema_op_post_epoch(schema);
      }

      /*
       process any operations that should be unlocked/acked after
       the epoch is complete
      */
      while ((schema= m_post_epoch_ack_list.pop()))
      {
        ack_schema_op(schema->db, schema->name,
                      schema->id, schema->version);
      }
    }
    // There should be no work left todo...
    DBUG_ASSERT(m_post_epoch_handle_list.elements == 0);
    DBUG_ASSERT(m_post_epoch_ack_list.elements == 0);
  }
};

/*********************************************************************
  Internal helper functions for handling of the cluster replication tables
  - ndb_binlog_index
  - ndb_apply_status
*********************************************************************/

/*
  struct to hold the data to be inserted into the
  ndb_binlog_index table
*/
struct ndb_binlog_index_row {
  ulonglong epoch;
  const char *start_master_log_file;
  ulonglong start_master_log_pos;
  ulong n_inserts;
  ulong n_updates;
  ulong n_deletes;
  ulong n_schemaops;

  ulong orig_server_id;
  ulonglong orig_epoch;

  ulong gci;

  const char *next_master_log_file;
  ulonglong next_master_log_pos;

  struct ndb_binlog_index_row *next;
};


/*
  Open the ndb_binlog_index table for writing
*/
static int
ndb_binlog_index_table__open(THD *thd,
                             TABLE **ndb_binlog_index)
{
  const char *save_proc_info=
    thd_proc_info(thd, "Opening " NDB_REP_DB "." NDB_REP_TABLE);

  TABLE_LIST tables;
  tables.init_one_table(STRING_WITH_LEN(NDB_REP_DB),    // db
                        STRING_WITH_LEN(NDB_REP_TABLE), // name
                        NDB_REP_TABLE,                  // alias
                        TL_WRITE);                      // for write

  /* Only allow real table to be opened */
  tables.required_type= FRMTYPE_TABLE;

  const uint flags =
    MYSQL_LOCK_IGNORE_TIMEOUT; /* Wait for lock "infinitely" */
  if (open_and_lock_tables(thd, &tables, flags))
  {
    if (thd->killed)
      DBUG_PRINT("error", ("NDB Binlog: Opening ndb_binlog_index: killed"));
    else
      sql_print_error("NDB Binlog: Opening ndb_binlog_index: %d, '%s'",
                      thd->get_stmt_da()->mysql_errno(),
                      thd->get_stmt_da()->message_text());
    thd_proc_info(thd, save_proc_info);
    return -1;
  }
  *ndb_binlog_index= tables.table;
  thd_proc_info(thd, save_proc_info);
  return 0;
}


/*
  Write rows to the ndb_binlog_index table
*/
static int
ndb_binlog_index_table__write_rows(THD *thd,
                                   ndb_binlog_index_row *row)
{
  int error= 0;
  ndb_binlog_index_row *first= row;
  TABLE *ndb_binlog_index= 0;

  /*
    Assume this function is not called with an error set in thd
    (but clear for safety in release version)
   */
  assert(!thd->is_error());
  thd->clear_error();

  /*
    Turn of binlogging to prevent the table changes to be written to
    the binary log.
  */
  tmp_disable_binlog(thd);

  if (ndb_binlog_index_table__open(thd, &ndb_binlog_index))
  {
    if (thd->killed)
      DBUG_PRINT("error", ("NDB Binlog: Unable to lock table ndb_binlog_index, killed"));
    else
      sql_print_error("NDB Binlog: Unable to lock table ndb_binlog_index");
    error= -1;
    goto add_ndb_binlog_index_err;
  }

  // Set all columns to be written
  ndb_binlog_index->use_all_columns();

  do
  {
    ulonglong epoch= 0, orig_epoch= 0;
    uint orig_server_id= 0;

    // Intialize ndb_binlog_index->record[0]
    empty_record(ndb_binlog_index);

    ndb_binlog_index->field[NBICOL_START_POS]
      ->store(first->start_master_log_pos, true);
    ndb_binlog_index->field[NBICOL_START_FILE]
      ->store(first->start_master_log_file,
              (uint)strlen(first->start_master_log_file),
              &my_charset_bin);
    ndb_binlog_index->field[NBICOL_EPOCH]
      ->store(epoch= first->epoch, true);
    if (ndb_binlog_index->s->fields > NBICOL_ORIG_SERVERID)
    {
      /* Table has ORIG_SERVERID / ORIG_EPOCH columns.
       * Write rows with different ORIG_SERVERID / ORIG_EPOCH
       * separately
       */
      ndb_binlog_index->field[NBICOL_NUM_INSERTS]
        ->store(row->n_inserts, true);
      ndb_binlog_index->field[NBICOL_NUM_UPDATES]
        ->store(row->n_updates, true);
      ndb_binlog_index->field[NBICOL_NUM_DELETES]
        ->store(row->n_deletes, true);
      ndb_binlog_index->field[NBICOL_NUM_SCHEMAOPS]
        ->store(row->n_schemaops, true);
      ndb_binlog_index->field[NBICOL_ORIG_SERVERID]
        ->store(orig_server_id= row->orig_server_id, true);
      ndb_binlog_index->field[NBICOL_ORIG_EPOCH]
        ->store(orig_epoch= row->orig_epoch, true);
      ndb_binlog_index->field[NBICOL_GCI]
        ->store(first->gci, true);

      if (ndb_binlog_index->s->fields > NBICOL_NEXT_POS)
      {
        /* Table has next log pos fields, fill them in */
        ndb_binlog_index->field[NBICOL_NEXT_POS]
          ->store(first->next_master_log_pos, true);
        ndb_binlog_index->field[NBICOL_NEXT_FILE]
          ->store(first->next_master_log_file,
                  (uint)strlen(first->next_master_log_file),
                  &my_charset_bin);
      }
      row= row->next;
    }
    else
    {
      /* Old schema : Table has no separate
       * ORIG_SERVERID / ORIG_EPOCH columns.
       * Merge operation counts and write one row
       */
      while ((row= row->next))
      {
        first->n_inserts+= row->n_inserts;
        first->n_updates+= row->n_updates;
        first->n_deletes+= row->n_deletes;
        first->n_schemaops+= row->n_schemaops;
      }
      ndb_binlog_index->field[NBICOL_NUM_INSERTS]
        ->store((ulonglong)first->n_inserts, true);
      ndb_binlog_index->field[NBICOL_NUM_UPDATES]
        ->store((ulonglong)first->n_updates, true);
      ndb_binlog_index->field[NBICOL_NUM_DELETES]
        ->store((ulonglong)first->n_deletes, true);
      ndb_binlog_index->field[NBICOL_NUM_SCHEMAOPS]
        ->store((ulonglong)first->n_schemaops, true);
    }

    error= ndb_binlog_index->file->ha_write_row(ndb_binlog_index->record[0]);

    /* Fault injection to test logging */
    DBUG_EXECUTE_IF("ndb_injector_binlog_index_write_fail_random",
                    {
                      if ((((uint32) rand()) % 10) == 9)
                      {
                        sql_print_error("NDB Binlog: Injecting random write failure");
                        error= ndb_binlog_index->file->ha_write_row(ndb_binlog_index->record[0]);
                      }
                    });
    
    if (error)
    {
      sql_print_error("NDB Binlog: Failed writing to ndb_binlog_index for epoch %u/%u "
                      " orig_server_id %u orig_epoch %u/%u "
                      "with error %d.",
                      uint(epoch >> 32), uint(epoch),
                      orig_server_id,
                      uint(orig_epoch >> 32), uint(orig_epoch),
                      error);
      
      bool seen_error_row = false;
      ndb_binlog_index_row* cursor= first;
      do
      {
        char tmp[128];
        if (ndb_binlog_index->s->fields > NBICOL_ORIG_SERVERID)
          my_snprintf(tmp, sizeof(tmp), "%u/%u,%u,%u/%u",
                      uint(epoch >> 32), uint(epoch),
                      uint(cursor->orig_server_id),
                      uint(cursor->orig_epoch >> 32), 
                      uint(cursor->orig_epoch));
        
        else
          my_snprintf(tmp, sizeof(tmp), "%u/%u", uint(epoch >> 32), uint(epoch));
        
        bool error_row = (row == (cursor->next));
        sql_print_error("NDB Binlog: Writing row (%s) to ndb_binlog_index - %s",
                        tmp,
                        (error_row?"ERROR":
                         (seen_error_row?"Discarded":
                          "OK")));
        seen_error_row |= error_row;

      } while ((cursor = cursor->next));
      
      error= -1;
      goto add_ndb_binlog_index_err;
    }
  } while (row);

add_ndb_binlog_index_err:
  /*
    Explicitly commit or rollback the writes(although we normally
    use a non transactional engine for the ndb_binlog_index table)
  */
  thd->get_stmt_da()->set_overwrite_status(true);
  thd->is_error() ? trans_rollback_stmt(thd) : trans_commit_stmt(thd);
  thd->get_stmt_da()->set_overwrite_status(false);

  // Close the tables this thread has opened
  close_thread_tables(thd);

  /*
    There should be no need for rolling back transaction due to deadlock
    (since ndb_binlog_index is non transactional).
  */
  DBUG_ASSERT(! thd->transaction_rollback_request);

  // Release MDL locks on the opened table
  thd->mdl_context.release_transactional_locks();

  reenable_binlog(thd);
  return error;
}

/*********************************************************************
  Functions for start, stop, wait for ndbcluster binlog thread
*********************************************************************/

int ndbcluster_binlog_start()
{
  DBUG_ENTER("ndbcluster_binlog_start");

  if (::server_id == 0)
  {
    sql_print_warning("NDB: server id set to zero - changes logged to "
                      "bin log with server id zero will be logged with "
                      "another server id by slave mysqlds");
  }

  /* 
     Check that ServerId is not using the reserved bit or bits reserved
     for application use
  */
  if ((::server_id & 0x1 << 31) ||                             // Reserved bit
      !ndbcluster_anyvalue_is_serverid_in_range(::server_id))  // server_id_bits
  {
    sql_print_error("NDB: server id provided is too large to be represented in "
                    "opt_server_id_bits or is reserved");
    DBUG_RETURN(-1);
  }

  /*
     Check that v2 events are enabled if log-transaction-id is set
  */
  if (opt_ndb_log_transaction_id &&
      log_bin_use_v1_row_events)
  {
    sql_print_error("NDB: --ndb-log-transaction-id requires v2 Binlog row events "
                    "but server is using v1.");
    DBUG_RETURN(-1);
  }

  ndb_binlog_thread.init();

  native_mutex_init(&injector_mutex, MY_MUTEX_INIT_FAST);
  native_cond_init(&injector_cond);
  native_mutex_init(&ndb_schema_share_mutex, MY_MUTEX_INIT_FAST);

  // The binlog thread globals has been initied and should be freed
  ndbcluster_binlog_inited= 1;

  /* Start ndb binlog thread */
  if (ndb_binlog_thread.start())
  {
    DBUG_PRINT("error", ("Could not start ndb binlog thread"));
    DBUG_RETURN(-1);
  }

  DBUG_RETURN(0);
}


/**************************************************************
  Internal helper functions for creating/dropping ndb events
  used by the client sql threads
**************************************************************/
void
ndb_rep_event_name(String *event_name,const char *db, const char *tbl,
                   bool full, bool allow_hardcoded_name)
{
  if (allow_hardcoded_name &&
      strcmp(db,  NDB_REP_DB) == 0 &&
      strcmp(tbl, NDB_SCHEMA_TABLE) == 0)
  {
    // Always use REPL$ as prefix for the event on mysql.ndb_schema
    // (unless when dropping events and allow_hardcoded_name is set to false)
    full = false;
  }
 
  if (full)
    event_name->set_ascii("REPLF$", 6);
  else
    event_name->set_ascii("REPL$", 5);
  event_name->append(db);
#ifdef NDB_WIN32
  /*
   * Some bright spark decided that we should sometimes have backslashes.
   * This causes us pain as the event is db/table and not db\table so trying
   * to drop db\table when we meant db/table ends in the event lying around
   * after drop table, leading to all sorts of pain.
  */
  String backslash_sep(1);
  backslash_sep.set_ascii("\\",1);

  int bsloc;
  if((bsloc= event_name->strstr(backslash_sep,0))!=-1)
	  event_name->replace(bsloc, 1, "/", 1);
#endif
  if (tbl)
  {
    event_name->append('/');
    event_name->append(tbl);
  }
  DBUG_PRINT("info", ("ndb_rep_event_name: %s", event_name->c_ptr()));
}

#ifdef HAVE_NDB_BINLOG
static void 
set_binlog_flags(NDB_SHARE *share,
                 Ndb_binlog_type ndb_binlog_type)
{
  DBUG_ENTER("set_binlog_flags");
  switch (ndb_binlog_type)
  {
  case NBT_NO_LOGGING:
    DBUG_PRINT("info", ("NBT_NO_LOGGING"));
    set_binlog_nologging(share);
    DBUG_VOID_RETURN;
  case NBT_DEFAULT:
    DBUG_PRINT("info", ("NBT_DEFAULT"));
    if (opt_ndb_log_updated_only)
    {
      set_binlog_updated_only(share);
    }
    else
    {
      set_binlog_full(share);
    }
    if (opt_ndb_log_update_as_write)
    {
      set_binlog_use_write(share);
    }
    else
    {
      set_binlog_use_update(share);
    }
    break;
  case NBT_UPDATED_ONLY:
    DBUG_PRINT("info", ("NBT_UPDATED_ONLY"));
    set_binlog_updated_only(share);
    set_binlog_use_write(share);
    break;
  case NBT_USE_UPDATE:
    DBUG_PRINT("info", ("NBT_USE_UPDATE"));
  case NBT_UPDATED_ONLY_USE_UPDATE:
    DBUG_PRINT("info", ("NBT_UPDATED_ONLY_USE_UPDATE"));
    set_binlog_updated_only(share);
    set_binlog_use_update(share);
    break;
  case NBT_FULL:
    DBUG_PRINT("info", ("NBT_FULL"));
    set_binlog_full(share);
    set_binlog_use_write(share);
    break;
  case NBT_FULL_USE_UPDATE:
    DBUG_PRINT("info", ("NBT_FULL_USE_UPDATE"));
    set_binlog_full(share);
    set_binlog_use_update(share);
    break;
  }
  set_binlog_logging(share);
  DBUG_VOID_RETURN;
}


/*
  ndbcluster_get_binlog_replication_info

  This function retrieves the data for the given table
  from the ndb_replication table.

  If the table is not found, or the table does not exist,
  then defaults are returned.
*/
int
ndbcluster_get_binlog_replication_info(THD *thd, Ndb *ndb,
                                       const char* db,
                                       const char* table_name,
                                       uint server_id,
                                       Uint32* binlog_flags,
                                       const st_conflict_fn_def** conflict_fn,
                                       st_conflict_fn_arg* args,
                                       Uint32* num_args)
{
  DBUG_ENTER("ndbcluster_get_binlog_replication_info");

  /* Override for ndb_apply_status when logging */
  if (opt_ndb_log_apply_status)
  {
    if (strcmp(db, NDB_REP_DB) == 0 &&
        strcmp(table_name, NDB_APPLY_TABLE) == 0)
    {
      /*
        Ensure that we get all columns from ndb_apply_status updates
        by forcing FULL event type
        Also, ensure that ndb_apply_status events are always logged as
        WRITES.
      */
      DBUG_PRINT("info", ("ndb_apply_status defaulting to FULL, USE_WRITE"));
      sql_print_information("NDB: ndb-log-apply-status forcing "
                            "%s.%s to FULL USE_WRITE",
                            NDB_REP_DB, NDB_APPLY_TABLE);
      *binlog_flags = NBT_FULL;
      *conflict_fn = NULL;
      *num_args = 0;
      DBUG_RETURN(0);
    }
  }

  Ndb_rep_tab_reader rep_tab_reader;

  int rc = rep_tab_reader.lookup(ndb,
                                 db,
                                 table_name,
                                 server_id);

  const char* msg = rep_tab_reader.get_warning_message();
  if (msg != NULL)
  {
    push_warning_printf(thd, Sql_condition::SL_WARNING,
                        ER_NDB_REPLICATION_SCHEMA_ERROR,
                        ER(ER_NDB_REPLICATION_SCHEMA_ERROR),
                        msg);
    sql_print_warning("NDB Binlog: %s",
                      msg);
  }

  if (rc != 0)
    DBUG_RETURN(ER_NDB_REPLICATION_SCHEMA_ERROR);

  *binlog_flags= rep_tab_reader.get_binlog_flags();
  const char* conflict_fn_spec= rep_tab_reader.get_conflict_fn_spec();

  if (conflict_fn_spec != NULL)
  {
    char msgbuf[ FN_REFLEN ];
    if (parse_conflict_fn_spec(conflict_fn_spec,
                               conflict_fn,
                               args,
                               num_args,
                               msgbuf,
                               sizeof(msgbuf)) != 0)
    {
        push_warning_printf(thd, Sql_condition::SL_WARNING,
                          ER_CONFLICT_FN_PARSE_ERROR,
                          ER(ER_CONFLICT_FN_PARSE_ERROR),
                          msgbuf);

      /*
        Log as well, useful for contexts where the thd's stack of
        warnings are ignored
      */
      if (opt_ndb_extra_logging)
      {
        sql_print_warning("NDB Slave: Table %s.%s : Parse error on conflict fn : %s",
                          db, table_name,
                          msgbuf);
      }

      DBUG_RETURN(ER_CONFLICT_FN_PARSE_ERROR);
    }
  }
  else
  {
    /* No conflict function specified */
    conflict_fn= NULL;
    num_args= 0;
  }

  DBUG_RETURN(0);
}

int
ndbcluster_apply_binlog_replication_info(THD *thd,
                                         NDB_SHARE *share,
                                         const NDBTAB* ndbtab,
                                         const st_conflict_fn_def* conflict_fn,
                                         const st_conflict_fn_arg* args,
                                         Uint32 num_args,
                                         Uint32 binlog_flags)
{
  DBUG_ENTER("ndbcluster_apply_binlog_replication_info");
  char tmp_buf[FN_REFLEN];

  DBUG_PRINT("info", ("Setting binlog flags to %u", binlog_flags));
  set_binlog_flags(share, (enum Ndb_binlog_type)binlog_flags);

  if (conflict_fn != NULL)
  {
    if (setup_conflict_fn(get_thd_ndb(thd)->ndb, 
                          &share->m_cfn_share,
                          share->db,
                          share->table_name,
                          ((share->flags & NSF_BLOB_FLAG) != 0),
                          get_binlog_use_update(share),
                          ndbtab,
                          tmp_buf, sizeof(tmp_buf),
                          conflict_fn,
                          args,
                          num_args) == 0)
    {
      if (opt_ndb_extra_logging)
      {
        sql_print_information("%s", tmp_buf);
      }
    }
    else
    {
      /*
        Dump setup failure message to error log
        for cases where thd warning stack is
        ignored
      */
      sql_print_warning("NDB Slave: Table %s.%s : %s",
                        share->db,
                        share->table_name,
                        tmp_buf);

      push_warning_printf(thd, Sql_condition::SL_WARNING,
                          ER_CONFLICT_FN_PARSE_ERROR,
                          ER(ER_CONFLICT_FN_PARSE_ERROR),
                          tmp_buf);

      DBUG_RETURN(-1);
    }
  }
  else
  {
    /* No conflict function specified */
    slave_reset_conflict_fn(share->m_cfn_share);
  }

  DBUG_RETURN(0);
}

int
ndbcluster_read_binlog_replication(THD *thd, Ndb *ndb,
                                   NDB_SHARE *share,
                                   const NDBTAB *ndbtab,
                                   uint server_id)
{
  DBUG_ENTER("ndbcluster_read_binlog_replication");
  Uint32 binlog_flags;
  const st_conflict_fn_def* conflict_fn= NULL;
  st_conflict_fn_arg args[MAX_CONFLICT_ARGS];
  Uint32 num_args = MAX_CONFLICT_ARGS;

  if ((ndbcluster_get_binlog_replication_info(thd, ndb,
                                              share->db,
                                              share->table_name,
                                              server_id,
                                              &binlog_flags,
                                              &conflict_fn,
                                              args,
                                              &num_args) != 0) ||
      (ndbcluster_apply_binlog_replication_info(thd,
                                                share,
                                                ndbtab,
                                                conflict_fn,
                                                args,
                                                num_args,
                                                binlog_flags) != 0))
  {
    DBUG_RETURN(-1);
  }

  DBUG_RETURN(0);
}
#endif /* HAVE_NDB_BINLOG */

bool
ndbcluster_check_if_local_table(const char *dbname, const char *tabname)
{
  char key[FN_REFLEN + 1];
  char ndb_file[FN_REFLEN + 1];

  DBUG_ENTER("ndbcluster_check_if_local_table");
  build_table_filename(key, sizeof(key)-1, dbname, tabname, reg_ext, 0);
  build_table_filename(ndb_file, sizeof(ndb_file)-1,
                       dbname, tabname, ha_ndb_ext, 0);
  /* Check that any defined table is an ndb table */
  DBUG_PRINT("info", ("Looking for file %s and %s", key, ndb_file));
  if ((! my_access(key, F_OK)) && my_access(ndb_file, F_OK))
  {
    DBUG_PRINT("info", ("table file %s not on disk, local table", ndb_file));   
  
  
    DBUG_RETURN(true);
  }

  DBUG_RETURN(false);
}


/*
  Common function for setting up everything for logging a table at
  create/discover.
*/
int ndbcluster_create_binlog_setup(THD *thd, Ndb *ndb, const char *key,
                                   const char *db,
                                   const char *table_name,
                                   TABLE * table)
{
  DBUG_ENTER("ndbcluster_create_binlog_setup");
  DBUG_PRINT("enter",("key: %s %s.%s",
                      key, db, table_name));
  DBUG_ASSERT(! IS_NDB_BLOB_PREFIX(table_name));

  // Get a temporary ref AND a ref from open_tables iff created.
  NDB_SHARE* share= get_share(key, table, true, false);
  if (share == 0)
  {
    /**
     * Failed to create share
     */
    DBUG_RETURN(-1);
  }

  native_mutex_lock(&share->mutex);
  if (get_binlog_nologging(share) || share->op != 0 || share->new_op != 0)
  {
<<<<<<< HEAD
    native_mutex_unlock(&share->mutex);
=======
    pthread_mutex_unlock(&share->mutex);
>>>>>>> e4dbf95a
    free_share(&share); // temporary ref.
    DBUG_RETURN(0);     // replication already setup, or should not
  }

  if (!share->need_events(ndb_binlog_running))
  {
    set_binlog_nologging(share);
<<<<<<< HEAD
    native_mutex_unlock(&share->mutex);
=======
    pthread_mutex_unlock(&share->mutex);
>>>>>>> e4dbf95a
    free_share(&share); // temporary ref.
    DBUG_RETURN(0);
  }

  while (share && !IS_TMP_PREFIX(table_name))
  {
    /*
      ToDo make sanity check of share so that the table is actually the same
      I.e. we need to do open file from frm in this case
      Currently awaiting this to be fixed in the 4.1 tree in the general
      case
    */

    /* Create the event in NDB */
    ndb->setDatabaseName(db);

    NDBDICT *dict= ndb->getDictionary();
    Ndb_table_guard ndbtab_g(dict, table_name);
    const NDBTAB *ndbtab= ndbtab_g.get_table();
    if (ndbtab == 0)
    {
      if (opt_ndb_extra_logging)
        sql_print_information("NDB Binlog: Failed to get table %s from ndb: "
                              "%s, %d", key, dict->getNdbError().message,
                              dict->getNdbError().code);
      break; // error
    }
#ifdef HAVE_NDB_BINLOG
    /*
     */
    ndbcluster_read_binlog_replication(thd, ndb, share, ndbtab,
                                       ::server_id);
#endif
    /*
      check if logging turned off for this table
    */
    if ((share->flags & NSF_HIDDEN_PK) &&
        (share->flags & NSF_BLOB_FLAG) &&
        !(share->flags & NSF_NO_BINLOG))
    {
      DBUG_PRINT("NDB_SHARE", ("NSF_HIDDEN_PK && NSF_BLOB_FLAG -> NSF_NO_BINLOG"));
      share->flags |= NSF_NO_BINLOG;
    }
    if (get_binlog_nologging(share))
    {
      if (opt_ndb_extra_logging)
<<<<<<< HEAD
        sql_print_information("NDB Binlog: NOT logging %s",
                              share->key_string());
      native_mutex_unlock(&share->mutex);
=======
        sql_print_information("NDB Binlog: NOT logging %s", share->key);
      pthread_mutex_unlock(&share->mutex);
>>>>>>> e4dbf95a
      free_share(&share); // temporary ref.
      DBUG_RETURN(0);
    }

    String event_name(INJECTOR_EVENT_LEN);
    ndb_rep_event_name(&event_name, db, table_name, get_binlog_full(share));
    /*
      event should have been created by someone else,
      but let's make sure, and create if it doesn't exist
    */
    const NDBEVENT *ev= dict->getEvent(event_name.c_ptr());
    if (!ev)
    {
      if (ndbcluster_create_event(thd, ndb, ndbtab, event_name.c_ptr(), share))
      {
        sql_print_error("NDB Binlog: "
                        "FAILED CREATE (DISCOVER) TABLE Event: %s",
                        event_name.c_ptr());
        break; // error
      }
      if (opt_ndb_extra_logging)
        sql_print_information("NDB Binlog: "
                              "CREATE (DISCOVER) TABLE Event: %s",
                              event_name.c_ptr());
    }
    else
    {
      delete ev;
      if (opt_ndb_extra_logging)
        sql_print_information("NDB Binlog: DISCOVER TABLE Event: %s",
                              event_name.c_ptr());
    }

    /*
      create the event operations for receiving logging events
    */
    if (ndbcluster_create_event_ops(thd, share,
                                    ndbtab, event_name.c_ptr()))
    {
      sql_print_error("NDB Binlog:"
                      "FAILED CREATE (DISCOVER) EVENT OPERATIONS Event: %s",
                      event_name.c_ptr());
      /* a warning has been issued to the client */
      break;
    }
<<<<<<< HEAD
    native_mutex_unlock(&share->mutex);
=======
    pthread_mutex_unlock(&share->mutex);
>>>>>>> e4dbf95a
    free_share(&share); // temporary ref.
    DBUG_RETURN(0);
  }

<<<<<<< HEAD
  native_mutex_unlock(&share->mutex);
=======
  pthread_mutex_unlock(&share->mutex);
>>>>>>> e4dbf95a
  free_share(&share); // temporary ref.
  DBUG_RETURN(-1);
}

int
ndbcluster_create_event(THD *thd, Ndb *ndb, const NDBTAB *ndbtab,
                        const char *event_name, NDB_SHARE *share,
                        int push_warning)
{
  DBUG_ENTER("ndbcluster_create_event");
  DBUG_PRINT("enter", ("table: '%s', version: %d",
                      ndbtab->getName(), ndbtab->getObjectVersion()));
  DBUG_PRINT("enter", ("event: '%s', share->key: '%s'",
                       event_name, share->key_string()));

  // Never create event on table with temporary name
  DBUG_ASSERT(! IS_TMP_PREFIX(ndbtab->getName()));
  // Never create event on the blob table(s)
  DBUG_ASSERT(! IS_NDB_BLOB_PREFIX(ndbtab->getName()));
  DBUG_ASSERT(share);

  if (get_binlog_nologging(share))
  {
    if (opt_ndb_extra_logging && ndb_binlog_running)
      sql_print_information("NDB Binlog: NOT logging %s",
                            share->key_string());
    DBUG_PRINT("info", ("share->flags & NSF_NO_BINLOG, flags: %x %d",
                        share->flags, share->flags & NSF_NO_BINLOG));
    DBUG_RETURN(0);
  }

  ndb->setDatabaseName(share->db);
  NDBDICT *dict= ndb->getDictionary();
  NDBEVENT my_event(event_name);
  my_event.setTable(*ndbtab);
  my_event.addTableEvent(NDBEVENT::TE_ALL);
  if (share->flags & NSF_HIDDEN_PK)
  {
    if (share->flags & NSF_BLOB_FLAG)
    {
      sql_print_error("NDB Binlog: logging of table %s "
                      "with BLOB attribute and no PK is not supported",
                      share->key_string());
      if (push_warning)
        push_warning_printf(thd, Sql_condition::SL_WARNING,
                            ER_ILLEGAL_HA_CREATE_OPTION,
                            ER(ER_ILLEGAL_HA_CREATE_OPTION),
                            ndbcluster_hton_name,
                            "Binlog of table with BLOB attribute and no PK");

      share->flags|= NSF_NO_BINLOG;
      DBUG_RETURN(-1);
    }
    /* No primary key, subscribe for all attributes */
    my_event.setReport((NDBEVENT::EventReport)
                       (NDBEVENT::ER_ALL | NDBEVENT::ER_DDL));
    DBUG_PRINT("info", ("subscription all"));
  }
  else
  {
    if (strcmp(share->db, NDB_REP_DB) == 0 &&
        strcmp(share->table_name, NDB_SCHEMA_TABLE) == 0)
    {
      /**
       * ER_SUBSCRIBE is only needed on NDB_SCHEMA_TABLE
       */
      my_event.setReport((NDBEVENT::EventReport)
                         (NDBEVENT::ER_ALL |
                          NDBEVENT::ER_SUBSCRIBE |
                          NDBEVENT::ER_DDL));
      DBUG_PRINT("info", ("subscription all and subscribe"));
    }
    else
    {
      if (get_binlog_full(share))
      {
        my_event.setReport((NDBEVENT::EventReport)
                           (NDBEVENT::ER_ALL | NDBEVENT::ER_DDL));
        DBUG_PRINT("info", ("subscription all"));
      }
      else
      {
        my_event.setReport((NDBEVENT::EventReport)
                           (NDBEVENT::ER_UPDATED | NDBEVENT::ER_DDL));
        DBUG_PRINT("info", ("subscription only updated"));
      }
    }
  }
  if (share->flags & NSF_BLOB_FLAG)
    my_event.mergeEvents(TRUE);

  /* add all columns to the event */
  int n_cols= ndbtab->getNoOfColumns();
  for(int a= 0; a < n_cols; a++)
    my_event.addEventColumn(a);

  if (dict->createEvent(my_event)) // Add event to database
  {
    if (dict->getNdbError().classification != NdbError::SchemaObjectExists)
    {
      /*
        failed, print a warning
      */
      if (push_warning > 1)
        push_warning_printf(thd, Sql_condition::SL_WARNING,
                            ER_GET_ERRMSG, ER(ER_GET_ERRMSG),
                            dict->getNdbError().code,
                            dict->getNdbError().message, "NDB");
      sql_print_error("NDB Binlog: Unable to create event in database. "
                      "Event: %s  Error Code: %d  Message: %s", event_name,
                      dict->getNdbError().code, dict->getNdbError().message);
      DBUG_RETURN(-1);
    }

    /*
      try retrieving the event, if table version/id matches, we will get
      a valid event.  Otherwise we have a trailing event from before
    */
    const NDBEVENT *ev;
    if ((ev= dict->getEvent(event_name)))
    {
      delete ev;
      DBUG_RETURN(0);
    }

    /*
      trailing event from before; an error, but try to correct it
    */
    if (dict->getNdbError().code == NDB_INVALID_SCHEMA_OBJECT &&
        dict->dropEvent(my_event.getName(), 1))
    {
      if (push_warning > 1)
        push_warning_printf(thd, Sql_condition::SL_WARNING,
                            ER_GET_ERRMSG, ER(ER_GET_ERRMSG),
                            dict->getNdbError().code,
                            dict->getNdbError().message, "NDB");
      sql_print_error("NDB Binlog: Unable to create event in database. "
                      " Attempt to correct with drop failed. "
                      "Event: %s Error Code: %d Message: %s",
                      event_name,
                      dict->getNdbError().code,
                      dict->getNdbError().message);
      DBUG_RETURN(-1);
    }

    /*
      try to add the event again
    */
    if (dict->createEvent(my_event))
    {
      if (push_warning > 1)
        push_warning_printf(thd, Sql_condition::SL_WARNING,
                            ER_GET_ERRMSG, ER(ER_GET_ERRMSG),
                            dict->getNdbError().code,
                            dict->getNdbError().message, "NDB");
      sql_print_error("NDB Binlog: Unable to create event in database. "
                      " Attempt to correct with drop ok, but create failed. "
                      "Event: %s Error Code: %d Message: %s",
                      event_name,
                      dict->getNdbError().code,
                      dict->getNdbError().message);
      DBUG_RETURN(-1);
    }
  }

  DBUG_RETURN(0);
}


inline int is_ndb_compatible_type(Field *field)
{
  return
    !(field->flags & BLOB_FLAG) &&
    field->type() != MYSQL_TYPE_BIT &&
    field->pack_length() != 0;
}

/*
  - create eventOperations for receiving log events
  - setup ndb recattrs for reception of log event data
  - "start" the event operation

  used at create/discover of tables
*/
int
ndbcluster_create_event_ops(THD *thd, NDB_SHARE *share,
                            const NDBTAB *ndbtab, const char *event_name)
{
  /*
    we are in either create table or rename table so table should be
    locked, hence we can work with the share without locks
  */

  DBUG_ENTER("ndbcluster_create_event_ops");
  DBUG_PRINT("enter", ("table: '%s' event: '%s', share->key: '%s'",
                       ndbtab->getName(), event_name, share->key_string()));

  // Never create event on table with temporary name
  DBUG_ASSERT(! IS_TMP_PREFIX(ndbtab->getName()));
  // Never create event on the blob table(s)
  DBUG_ASSERT(! IS_NDB_BLOB_PREFIX(ndbtab->getName()));
  DBUG_ASSERT(share);

  if (get_binlog_nologging(share))
  {
    DBUG_PRINT("info", ("share->flags & NSF_NO_BINLOG, flags: %x",
                        share->flags));
    DBUG_RETURN(0);
  }

  // Don't allow event ops to be created on distributed priv tables
  // they are distributed via ndb_schema
  assert(!Ndb_dist_priv_util::is_distributed_priv_table(share->db,
                                                        share->table_name));

  int do_ndb_schema_share= 0, do_ndb_apply_status_share= 0;
  if (!ndb_schema_share && strcmp(share->db, NDB_REP_DB) == 0 &&
      strcmp(share->table_name, NDB_SCHEMA_TABLE) == 0)
    do_ndb_schema_share= 1;
  else if (!ndb_apply_status_share && strcmp(share->db, NDB_REP_DB) == 0 &&
           strcmp(share->table_name, NDB_APPLY_TABLE) == 0)
    do_ndb_apply_status_share= 1;
  else
#ifdef HAVE_NDB_BINLOG
    if (!binlog_filter->db_ok(share->db) ||
        !ndb_binlog_running ||
        is_exceptions_table(share->table_name))
#endif
  {
    share->flags|= NSF_NO_BINLOG;
    DBUG_RETURN(0);
  }

  // Check that the share agrees
  DBUG_ASSERT(share->need_events(ndb_binlog_running));

  Ndb_event_data *event_data= share->event_data;
  if (share->op)
  {
    event_data= (Ndb_event_data *) share->op->getCustomData();
    assert(event_data->share == share);
    assert(share->event_data == 0);

    DBUG_ASSERT(share->use_count > 1);
    sql_print_error("NDB Binlog: discover reusing old ev op");
    /* ndb_share reference ToDo free */
    DBUG_PRINT("NDB_SHARE", ("%s ToDo free  use_count: %u",
                             share->key_string(), share->use_count));
    free_share(&share); // old event op already has reference
    assert(false);   //OJA, possibly ndbcluster_mark_share_dropped()?
    DBUG_RETURN(0);
  }

  DBUG_ASSERT(event_data != 0);
  TABLE *table= event_data->shadow_table;

  int retries= 100;
  int retry_sleep= 0;
  while (1)
  {
    if (retry_sleep > 0)
    {
      do_retry_sleep(retry_sleep);
    }
    Mutex_guard injector_mutex_g(injector_mutex);
    Ndb *ndb= injector_ndb;
    if (do_ndb_schema_share)
      ndb= schema_ndb;

    if (ndb == NULL)
      DBUG_RETURN(-1);

    NdbEventOperation* op;
    if (do_ndb_schema_share)
      op= ndb->createEventOperation(event_name);
    else
    {
      // set injector_ndb database/schema from table internal name
      int ret= ndb->setDatabaseAndSchemaName(ndbtab);
      assert(ret == 0); NDB_IGNORE_VALUE(ret);
      op= ndb->createEventOperation(event_name);
      // reset to catch errors
      ndb->setDatabaseName("");
    }
    if (!op)
    {
      sql_print_error("NDB Binlog: Creating NdbEventOperation failed for"
                      " %s",event_name);
      push_warning_printf(thd, Sql_condition::SL_WARNING,
                          ER_GET_ERRMSG, ER(ER_GET_ERRMSG),
                          ndb->getNdbError().code,
                          ndb->getNdbError().message,
                          "NDB");
      DBUG_RETURN(-1);
    }

    if (share->flags & NSF_BLOB_FLAG)
      op->mergeEvents(TRUE); // currently not inherited from event

    const uint n_columns= ndbtab->getNoOfColumns();
    const uint n_fields= table->s->fields;
    const uint val_length= sizeof(NdbValue) * n_columns;

    /*
       Allocate memory globally so it can be reused after online alter table
    */
    if (my_multi_malloc(PSI_INSTRUMENT_ME,
                        MYF(MY_WME),
                        &event_data->ndb_value[0],
                        val_length,
                        &event_data->ndb_value[1],
                        val_length,
                        NULL) == 0)
    {
      DBUG_PRINT("info", ("Failed to allocate records for event operation"));
      DBUG_RETURN(-1);
    }

    for (uint j= 0; j < n_columns; j++)
    {
      const char *col_name= ndbtab->getColumn(j)->getName();
      NdbValue attr0, attr1;
      if (j < n_fields)
      {
        Field *f= table->field[j];
        if (is_ndb_compatible_type(f))
        {
          DBUG_PRINT("info", ("%s compatible", col_name));
          attr0.rec= op->getValue(col_name, (char*) f->ptr);
          attr1.rec= op->getPreValue(col_name,
                                     (f->ptr - table->record[0]) +
                                     (char*) table->record[1]);
        }
        else if (! (f->flags & BLOB_FLAG))
        {
          DBUG_PRINT("info", ("%s non compatible", col_name));
          attr0.rec= op->getValue(col_name);
          attr1.rec= op->getPreValue(col_name);
        }
        else
        {
          DBUG_PRINT("info", ("%s blob", col_name));
          DBUG_ASSERT(share->flags & NSF_BLOB_FLAG);
          attr0.blob= op->getBlobHandle(col_name);
          attr1.blob= op->getPreBlobHandle(col_name);
          if (attr0.blob == NULL || attr1.blob == NULL)
          {
            sql_print_error("NDB Binlog: Creating NdbEventOperation"
                            " blob field %u handles failed (code=%d) for %s",
                            j, op->getNdbError().code, event_name);
            push_warning_printf(thd, Sql_condition::SL_WARNING,
                                ER_GET_ERRMSG, ER(ER_GET_ERRMSG),
                                op->getNdbError().code,
                                op->getNdbError().message,
                                "NDB");
            ndb->dropEventOperation(op);
            DBUG_RETURN(-1);
          }
        }
      }
      else
      {
        DBUG_PRINT("info", ("%s hidden key", col_name));
        attr0.rec= op->getValue(col_name);
        attr1.rec= op->getPreValue(col_name);
      }
      event_data->ndb_value[0][j].ptr= attr0.ptr;
      event_data->ndb_value[1][j].ptr= attr1.ptr;
      DBUG_PRINT("info", ("&event_data->ndb_value[0][%d]: 0x%lx  "
                          "event_data->ndb_value[0][%d]: 0x%lx",
                          j, (long) &event_data->ndb_value[0][j],
                          j, (long) attr0.ptr));
      DBUG_PRINT("info", ("&event_data->ndb_value[1][%d]: 0x%lx  "
                          "event_data->ndb_value[1][%d]: 0x%lx",
                          j, (long) &event_data->ndb_value[0][j],
                          j, (long) attr1.ptr));
    }
    op->setCustomData((void *) event_data); // set before execute
    share->event_data= 0;                   // take over event data
    share->op= op; // assign op in NDB_SHARE

    /* Check if user explicitly requires monitoring of empty updates */
    if (opt_ndb_log_empty_update)
      op->setAllowEmptyUpdate(true);

    if (op->execute())
    {
      share->op= NULL;
      retries--;
      if (op->getNdbError().status != NdbError::TemporaryError &&
          op->getNdbError().code != 1407)
        retries= 0;
      if (retries == 0)
      {
        push_warning_printf(thd, Sql_condition::SL_WARNING,
                            ER_GET_ERRMSG, ER(ER_GET_ERRMSG), 
                            op->getNdbError().code, op->getNdbError().message,
                            "NDB");
        sql_print_error("NDB Binlog: ndbevent->execute failed for %s; %d %s",
                        event_name,
                        op->getNdbError().code, op->getNdbError().message);
      }
      share->event_data= event_data;
      op->setCustomData(NULL);
      ndb->dropEventOperation(op);
      if (retries && !thd->killed)
      {
        /*
          100 milliseconds, temporary error on schema operation can
          take some time to be resolved
        */
        retry_sleep = 100;
        continue;
      }
      DBUG_RETURN(-1);
    }
    break;
  }

  /* ndb_share reference binlog */
  get_share(share);
  DBUG_PRINT("NDB_SHARE", ("%s binlog  use_count: %u",
                           share->key_string(), share->use_count));
  if (do_ndb_apply_status_share)
  {
    /* ndb_share reference binlog extra */
    ndb_apply_status_share= get_share(share);
    DBUG_PRINT("NDB_SHARE", ("%s binlog extra  use_count: %u",
                             share->key_string(), share->use_count));
    (void) native_cond_signal(&injector_cond);
  }
  else if (do_ndb_schema_share)
  {
    /* ndb_share reference binlog extra */
    ndb_schema_share= get_share(share);
    DBUG_PRINT("NDB_SHARE", ("%s binlog extra  use_count: %u",
                             share->key_string(), share->use_count));
    (void) native_cond_signal(&injector_cond);
  }

  DBUG_PRINT("info",("%s share->op: 0x%lx  share->use_count: %u",
                     share->key_string(), (long) share->op,
                     share->use_count));

  if (opt_ndb_extra_logging)
    sql_print_information("NDB Binlog: logging %s (%s,%s)",
                          share->key_string(),
                          get_binlog_full(share) ? "FULL" : "UPDATED",
                          get_binlog_use_update(share) ? "USE_UPDATE" : "USE_WRITE");
  DBUG_RETURN(0);
}

int
ndbcluster_drop_event(THD *thd, Ndb *ndb, NDB_SHARE *share,
                      const char *dbname,
                      const char *tabname)
{
  DBUG_ENTER("ndbcluster_drop_event");
  /*
    There might be 2 types of events setup for the table, we cannot know
    which ones are supposed to be there as they may have been created
    differently for different mysqld's.  So we drop both
  */
  for (uint i= 0; i < 2; i++)
  {
    NDBDICT *dict= ndb->getDictionary();
    String event_name(INJECTOR_EVENT_LEN);
    ndb_rep_event_name(&event_name, dbname, tabname, i,
                       false /* don't allow hardcoded event name */);
    
    if (!dict->dropEvent(event_name.c_ptr()))
      continue;

    if (dict->getNdbError().code != 4710 &&
        dict->getNdbError().code != 1419)
    {
      /* drop event failed for some reason, issue a warning */
      push_warning_printf(thd, Sql_condition::SL_WARNING,
                          ER_GET_ERRMSG, ER(ER_GET_ERRMSG),
                          dict->getNdbError().code,
                          dict->getNdbError().message, "NDB");
      /* error is not that the event did not exist */
      sql_print_error("NDB Binlog: Unable to drop event in database. "
                      "Event: %s Error Code: %d Message: %s",
                      event_name.c_ptr(),
                      dict->getNdbError().code,
                      dict->getNdbError().message);
      /* ToDo; handle error? */
      if (share && share->op &&
          share->op->getState() == NdbEventOperation::EO_EXECUTING &&
          dict->getNdbError().mysql_code != HA_ERR_NO_CONNECTION)
      {
        DBUG_ASSERT(FALSE);
        DBUG_RETURN(-1);
      }
    }
  }
  DBUG_RETURN(0);
}

/*
  when entering the calling thread should have a share lock id share != 0
  then the injector thread will have  one as well, i.e. share->use_count == 0
  (unless it has already dropped... then share->op == 0)
*/

int
ndbcluster_handle_drop_table(THD *thd, Ndb *ndb, NDB_SHARE *share,
                             const char *type_str,
                             const char * dbname, const char * tabname)
{
  DBUG_ENTER("ndbcluster_handle_drop_table");

  if (dbname && tabname)
  {
    if (ndbcluster_drop_event(thd, ndb, share, dbname, tabname))
      DBUG_RETURN(-1);
  }

  if (share == 0 || share->op == 0)
  {
    DBUG_RETURN(0);
  }

/*
  Syncronized drop between client thread and injector thread is
  neccessary in order to maintain ordering in the binlog,
  such that the drop occurs _after_ any inserts/updates/deletes.

  The penalty for this is that the drop table becomes slow.

  This wait is however not strictly neccessary to produce a binlog
  that is usable.  However the slave does not currently handle
  these out of order, thus we are keeping the SYNC_DROP_ defined
  for now.
*/
  const char *save_proc_info= thd->proc_info;
#define SYNC_DROP_
#ifdef SYNC_DROP_
  thd->proc_info= "Syncing ndb table schema operation and binlog";
  native_mutex_lock(&share->mutex);
  int max_timeout= DEFAULT_SYNC_TIMEOUT;
  while (share->op)
  {
    struct timespec abstime;
    set_timespec(&abstime, 1);

    // Unlock the share and wait for injector to signal that
    // something has happened. (NOTE! convoluted in order to
    // only use injector_cond with injector_mutex)
    native_mutex_unlock(&share->mutex);
    native_mutex_lock(&injector_mutex);
    int ret= native_cond_timedwait(&injector_cond,
                                    &injector_mutex,
                                    &abstime);
    native_mutex_unlock(&injector_mutex);
    native_mutex_lock(&share->mutex);

    if (thd->killed ||
        share->op == 0)
      break;
    if (ret)
    {
      max_timeout--;
      if (max_timeout == 0)
      {
        sql_print_error("NDB %s: %s timed out. Ignoring...",
                        type_str, share->key_string());
        DBUG_ASSERT(false);
        break;
      }
      if (opt_ndb_extra_logging)
        ndb_report_waiting(type_str, max_timeout,
                           type_str, share->key_string(), 0);
    }
  }
  native_mutex_unlock(&share->mutex);
#else
  native_mutex_lock(&share->mutex);
  share->op= 0;
  native_mutex_unlock(&share->mutex);
#endif
  thd->proc_info= save_proc_info;

  DBUG_RETURN(0);
}


/********************************************************************
  Internal helper functions for differentd events from the stoarage nodes
  used by the ndb injector thread
********************************************************************/

/*
  Unpack a record read from NDB 

  SYNOPSIS
    ndb_unpack_record()
    buf                 Buffer to store read row

  NOTE
    The data for each row is read directly into the
    destination buffer. This function is primarily 
    called in order to check if any fields should be 
    set to null.
*/

static void ndb_unpack_record(TABLE *table, NdbValue *value,
                              MY_BITMAP *defined, uchar *buf)
{
  Field **p_field= table->field, *field= *p_field;
  my_ptrdiff_t row_offset= (my_ptrdiff_t) (buf - table->record[0]);
  my_bitmap_map *old_map= dbug_tmp_use_all_columns(table, table->write_set);
  DBUG_ENTER("ndb_unpack_record");

  /*
    Set the filler bits of the null byte, since they are
    not touched in the code below.
    
    The filler bits are the MSBs in the last null byte
  */ 
  if (table->s->null_bytes > 0)
       buf[table->s->null_bytes - 1]|= 256U - (1U <<
					       table->s->last_null_bit_pos);
  /*
    Set null flag(s)
  */
  for ( ; field;
       p_field++, value++, field= *p_field)
  {
    field->set_notnull(row_offset);       
    if ((*value).ptr)
    {
      if (!(field->flags & BLOB_FLAG))
      {
        int is_null= (*value).rec->isNULL();
        if (is_null)
        {
          if (is_null > 0)
          {
            DBUG_PRINT("info",("[%u] NULL", field->field_index));
            field->set_null(row_offset);
          }
          else
          {
            DBUG_PRINT("info",("[%u] UNDEFINED", field->field_index));
            bitmap_clear_bit(defined, field->field_index);
          }
        }
        else if (field->type() == MYSQL_TYPE_BIT)
        {
          Field_bit *field_bit= static_cast<Field_bit*>(field);

          /*
            Move internal field pointer to point to 'buf'.  Calling
            the correct member function directly since we know the
            type of the object.
           */
          field_bit->Field_bit::move_field_offset(row_offset);
          if (field->pack_length() < 5)
          {
            DBUG_PRINT("info", ("bit field H'%.8X", 
                                (*value).rec->u_32_value()));
            field_bit->Field_bit::store((longlong) (*value).rec->u_32_value(),
                                        TRUE);
          }
          else
          {
            DBUG_PRINT("info", ("bit field H'%.8X%.8X",
                                *(Uint32 *)(*value).rec->aRef(),
                                *((Uint32 *)(*value).rec->aRef()+1)));
#ifdef WORDS_BIGENDIAN
            /* lsw is stored first */
            Uint32 *buf= (Uint32 *)(*value).rec->aRef();
            field_bit->Field_bit::store((((longlong)*buf)
                                         & 0x00000000FFFFFFFFLL)
                                        |
                                        ((((longlong)*(buf+1)) << 32)
                                         & 0xFFFFFFFF00000000LL),
                                        TRUE);
#else
            field_bit->Field_bit::store((longlong)
                                        (*value).rec->u_64_value(), TRUE);
#endif
          }
          /*
            Move back internal field pointer to point to original
            value (usually record[0]).
           */
          field_bit->Field_bit::move_field_offset(-row_offset);
          DBUG_PRINT("info",("[%u] SET",
                             (*value).rec->getColumn()->getColumnNo()));
          DBUG_DUMP("info", (const uchar*) field->ptr, field->pack_length());
        }
        else
        {
          DBUG_PRINT("info",("[%u] SET",
                             (*value).rec->getColumn()->getColumnNo()));
          DBUG_DUMP("info", (const uchar*) field->ptr, field->pack_length());
        }
      }
      else
      {
        NdbBlob *ndb_blob= (*value).blob;
        uint col_no= field->field_index;
        int isNull;
        ndb_blob->getDefined(isNull);
        if (isNull == 1)
        {
          DBUG_PRINT("info",("[%u] NULL", col_no));
          field->set_null(row_offset);
        }
        else if (isNull == -1)
        {
          DBUG_PRINT("info",("[%u] UNDEFINED", col_no));
          bitmap_clear_bit(defined, col_no);
        }
        else
        {
#ifndef DBUG_OFF
          // pointer vas set in get_ndb_blobs_value
          Field_blob *field_blob= (Field_blob*)field;
          uchar* ptr;
          field_blob->get_ptr(&ptr, row_offset);
          uint32 len= field_blob->get_length(row_offset);
          DBUG_PRINT("info",("[%u] SET ptr: 0x%lx  len: %u",
                             col_no, (long) ptr, len));
#endif
        }
      }
    }
  }
  dbug_tmp_restore_column_map(table->write_set, old_map);
  DBUG_VOID_RETURN;
}

/*
  Handle error states on events from the storage nodes
*/
static int
handle_error(NdbEventOperation *pOp)
{
  Ndb_event_data *event_data= (Ndb_event_data *) pOp->getCustomData();
  NDB_SHARE *share= event_data->share;
  DBUG_ENTER("handle_error");

  sql_print_error("NDB Binlog: unhandled error %d for table %s",
                  pOp->hasError(), share->key_string());
  pOp->clearError();
  DBUG_RETURN(0);
}


/*
  Handle _non_ data events from the storage nodes
*/

static
void
handle_non_data_event(THD *thd,
                      NdbEventOperation *pOp,
                      ndb_binlog_index_row &row)
{
  const Ndb_event_data* event_data=
    static_cast<const Ndb_event_data*>(pOp->getCustomData());
  NDB_SHARE *share= event_data->share;
  const NDBEVENT::TableEvent type= pOp->getEventType();

  DBUG_ENTER("handle_non_data_event");
  DBUG_PRINT("enter", ("pOp: %p, event_data: %p, share: %p",
                       pOp, event_data, share));
  DBUG_PRINT("enter", ("type: %d", type));

  if (type == NDBEVENT::TE_DROP ||
      type == NDBEVENT::TE_ALTER)
  {
    // Count schema events
    row.n_schemaops++;
  }

  switch (type)
  {
  case NDBEVENT::TE_CLUSTER_FAILURE:
    if (opt_ndb_extra_logging)
      sql_print_information("NDB Binlog: cluster failure for %s at epoch %u/%u.",
                            share->key_string(),
                            (uint)(pOp->getGCI() >> 32),
                            (uint)(pOp->getGCI()));
    // fallthrough
  case NDBEVENT::TE_DROP:
    if (ndb_apply_status_share == share)
    {
      if (opt_ndb_extra_logging &&
          ndb_binlog_tables_inited && ndb_binlog_running)
        sql_print_information("NDB Binlog: ndb tables initially "
                              "read only on reconnect.");

      /* release the ndb_apply_status_share */
      free_share(&ndb_apply_status_share);
      ndb_apply_status_share= 0;
      ndb_binlog_tables_inited= FALSE;
    }

    ndb_handle_schema_change(thd, injector_ndb, pOp, event_data);
    break;

  case NDBEVENT::TE_ALTER:
    DBUG_PRINT("info", ("TE_ALTER"));
    break;

  case NDBEVENT::TE_NODE_FAILURE:
  case NDBEVENT::TE_SUBSCRIBE:
  case NDBEVENT::TE_UNSUBSCRIBE:
    /* ignore */
    break;

  default:
    sql_print_error("NDB Binlog: unknown non data event %d for %s. "
                    "Ignoring...", (unsigned) type, share->key_string());
    break;
  }

  DBUG_VOID_RETURN;
}

/*
  Handle data events from the storage nodes
*/
inline ndb_binlog_index_row *
ndb_find_binlog_index_row(ndb_binlog_index_row **rows,
                          uint orig_server_id, int flag)
{
  ndb_binlog_index_row *row= *rows;
  if (opt_ndb_log_orig)
  {
    ndb_binlog_index_row *first= row, *found_id= 0;
    for (;;)
    {
      if (row->orig_server_id == orig_server_id)
      {
        /* */
        if (!flag || !row->orig_epoch)
          return row;
        if (!found_id)
          found_id= row;
      }
      if (row->orig_server_id == 0)
        break;
      row= row->next;
      if (row == NULL)
      {
        row= (ndb_binlog_index_row*)sql_alloc(sizeof(ndb_binlog_index_row));
        memset(row, 0, sizeof(ndb_binlog_index_row));
        row->next= first;
        *rows= row;
        if (found_id)
        {
          /*
            If we found index_row with same server id already
            that row will contain the current stats.
            Copy stats over to new and reset old.
          */
          row->n_inserts= found_id->n_inserts;
          row->n_updates= found_id->n_updates;
          row->n_deletes= found_id->n_deletes;
          found_id->n_inserts= 0;
          found_id->n_updates= 0;
          found_id->n_deletes= 0;
        }
        /* keep track of schema ops only on "first" index_row */
        row->n_schemaops= first->n_schemaops;
        first->n_schemaops= 0;
        break;
      }
    }
    row->orig_server_id= orig_server_id;
  }
  return row;
}


static int
handle_data_event(THD* thd, Ndb *ndb, NdbEventOperation *pOp,
                  ndb_binlog_index_row **rows,
                  injector::transaction &trans,
                  unsigned &trans_row_count,
                  unsigned &trans_slave_row_count)
{
  Ndb_event_data *event_data= (Ndb_event_data *) pOp->getCustomData();
  TABLE *table= event_data->shadow_table;
  NDB_SHARE *share= event_data->share;
  bool reflected_op = false;
  bool refresh_op = false;
  bool read_op = false;

  if (pOp != share->op)
  {
    return 0;
  }

  uint32 anyValue= pOp->getAnyValue();
  if (ndbcluster_anyvalue_is_reserved(anyValue))
  {
    if (ndbcluster_anyvalue_is_nologging(anyValue))
      return 0;
    
    if (ndbcluster_anyvalue_is_reflect_op(anyValue))
    {
      DBUG_PRINT("info", ("Anyvalue -> Reflect (%u)", anyValue));
      reflected_op = true;
      anyValue = 0;
    }
    else if (ndbcluster_anyvalue_is_refresh_op(anyValue))
    {
      DBUG_PRINT("info", ("Anyvalue -> Refresh"));
      refresh_op = true;
      anyValue = 0;
    }
    else if (ndbcluster_anyvalue_is_read_op(anyValue))
    {
      DBUG_PRINT("info", ("Anyvalue -> Read"));
      read_op = true;
      anyValue = 0;
    }
    else
    {
      sql_print_warning("NDB: unknown value for binlog signalling 0x%X, "
                        "event not logged",
                        anyValue);
      return 0;
    }
  }

  uint32 originating_server_id= ndbcluster_anyvalue_get_serverid(anyValue);
  bool log_this_slave_update = g_ndb_log_slave_updates;
  bool count_this_event = true;

  if (share == ndb_apply_status_share)
  {
    /* 
       Note that option values are read without synchronisation w.r.t. 
       thread setting option variable or epoch boundaries.
    */
    if (opt_ndb_log_apply_status ||
        opt_ndb_log_orig)
    {
      Uint32 ndb_apply_status_logging_server_id= originating_server_id;
      Uint32 ndb_apply_status_server_id= 0;
      Uint64 ndb_apply_status_epoch= 0;
      bool event_has_data = false;

      switch(pOp->getEventType())
      {
      case NDBEVENT::TE_INSERT:
      case NDBEVENT::TE_UPDATE:
        event_has_data = true;
        break;

      case NDBEVENT::TE_DELETE:
        break;
      default:
        /* We should REALLY never get here */
        abort();
      }
      
      if (likely( event_has_data ))
      {
        /* unpack data to fetch orig_server_id and orig_epoch */
        uint n_fields= table->s->fields;
        MY_BITMAP b;
        uint32 bitbuf[128 / (sizeof(uint32) * 8)];
        bitmap_init(&b, bitbuf, n_fields, FALSE);
        bitmap_set_all(&b);
        ndb_unpack_record(table, event_data->ndb_value[0], &b, table->record[0]);
        ndb_apply_status_server_id= (uint)((Field_long *)table->field[0])->val_int();
        ndb_apply_status_epoch= ((Field_longlong *)table->field[1])->val_int();
        
        if (opt_ndb_log_apply_status)
        {
          /* 
             Determine if event came from our immediate Master server
             Ignore locally manually sourced and reserved events 
          */
          if ((ndb_apply_status_logging_server_id != 0) &&
              (! ndbcluster_anyvalue_is_reserved(ndb_apply_status_logging_server_id)))
          {
            bool isFromImmediateMaster = (ndb_apply_status_server_id ==
                                          ndb_apply_status_logging_server_id);
            
            if (isFromImmediateMaster)
            {
              /* 
                 We log this event with our server-id so that it 
                 propagates back to the originating Master (our
                 immediate Master)
              */
              assert(ndb_apply_status_logging_server_id != ::server_id);
              
              originating_server_id= 0; /* Will be set to our ::serverid below */
            }
          }
        }

        if (opt_ndb_log_orig)
        {
          /* store */
          ndb_binlog_index_row *row= ndb_find_binlog_index_row
            (rows, ndb_apply_status_server_id, 1);
          row->orig_epoch= ndb_apply_status_epoch;
        }
      }
    } // opt_ndb_log_apply_status || opt_ndb_log_orig)

    if (opt_ndb_log_apply_status)
    {
      /* We are logging ndb_apply_status changes
       * Don't count this event as making an epoch non-empty
       * Log this event in the Binlog
       */
      count_this_event = false;
      log_this_slave_update = true;
    }
    else
    {
      /* Not logging ndb_apply_status updates, discard this event now */
      return 0;
    }
  }
  
  if (originating_server_id == 0)
    originating_server_id= ::server_id;
  else 
  {
    assert(!reflected_op && !refresh_op);
    /* Track that we received a replicated row event */
    if (likely( count_this_event ))
      trans_slave_row_count++;
    
    if (!log_this_slave_update)
    {
      /*
        This event comes from a slave applier since it has an originating
        server id set. Since option to log slave updates is not set, skip it.
      */
      return 0;
    }
  }

  /* 
     Start with logged_server_id as AnyValue in case it's a composite
     (server_id_bits < 31).  This way any user-values are passed-through
     to the Binlog in the high bits of the event's Server Id.
     In future it may be useful to support *not* mapping composite
     AnyValues to/from Binlogged server-ids.
  */
  uint32 logged_server_id= anyValue;
  ndbcluster_anyvalue_set_serverid(logged_server_id, originating_server_id);

  /*
     Get NdbApi transaction id for this event to put into Binlog
  */
  Ndb_binlog_extra_row_info extra_row_info;
  const uchar* extra_row_info_ptr = NULL;
  Uint16 erif_flags = 0;
  if (opt_ndb_log_transaction_id)
  {
    erif_flags |= Ndb_binlog_extra_row_info::NDB_ERIF_TRANSID;
    extra_row_info.setTransactionId(pOp->getTransId());
  }

  /* Set conflict flags member if necessary */
  Uint16 event_conflict_flags = 0;
  assert(! (reflected_op && refresh_op));
  if (reflected_op)
  {
    event_conflict_flags |= NDB_ERIF_CFT_REFLECT_OP;
  }
  else if (refresh_op)
  {
    event_conflict_flags |= NDB_ERIF_CFT_REFRESH_OP;
  }
  else if (read_op)
  {
    event_conflict_flags |= NDB_ERIF_CFT_READ_OP;
  }
    
  DBUG_EXECUTE_IF("ndb_injector_set_event_conflict_flags",
                  {
                    event_conflict_flags = 0xfafa;
                  });
  if (event_conflict_flags != 0)
  {
    erif_flags |= Ndb_binlog_extra_row_info::NDB_ERIF_CFT_FLAGS;
    extra_row_info.setConflictFlags(event_conflict_flags);
  }

  if (erif_flags != 0)
  {
    extra_row_info.setFlags(erif_flags);
    if (likely(!log_bin_use_v1_row_events))
    {
      extra_row_info_ptr = extra_row_info.generateBuffer();
    }
    else
    {
      /**
       * Can't put the metadata in a v1 event
       * Produce 1 warning at most
       */
      if (!g_injector_v1_warning_emitted)
      {
        sql_print_error("NDB: Binlog Injector discarding row event "
                        "meta data as server is using v1 row events. "
                        "(%u %x)",
                        opt_ndb_log_transaction_id,
                        event_conflict_flags);

        g_injector_v1_warning_emitted = true;
      }
    }
  }

  DBUG_ASSERT(trans.good());
  DBUG_ASSERT(table != 0);

  dbug_print_table("table", table);

  uint n_fields= table->s->fields;
  DBUG_PRINT("info", ("Assuming %u columns for table %s",
                      n_fields, table->s->table_name.str));
  MY_BITMAP b;
  /* Potential buffer for the bitmap */
  uint32 bitbuf[128 / (sizeof(uint32) * 8)];
  const bool own_buffer = n_fields <= sizeof(bitbuf) * 8;
  bitmap_init(&b, own_buffer ? bitbuf : NULL, n_fields, FALSE); 
  bitmap_set_all(&b);

  /*
   row data is already in table->record[0]
   As we told the NdbEventOperation to do this
   (saves moving data about many times)
  */

  /*
    for now malloc/free blobs buffer each time
    TODO if possible share single permanent buffer with handlers
   */
  uchar* blobs_buffer[2] = { 0, 0 };
  uint blobs_buffer_size[2] = { 0, 0 };

  ndb_binlog_index_row *row=
    ndb_find_binlog_index_row(rows, originating_server_id, 0);

  switch(pOp->getEventType())
  {
  case NDBEVENT::TE_INSERT:
    if (likely( count_this_event ))
    {
      row->n_inserts++;
      trans_row_count++;
    }
    DBUG_PRINT("info", ("INSERT INTO %s.%s",
                        table->s->db.str, table->s->table_name.str));
    {
      int ret;
      if (share->flags & NSF_BLOB_FLAG)
      {
        my_ptrdiff_t ptrdiff= 0;
        ret = get_ndb_blobs_value(table, event_data->ndb_value[0],
                                  blobs_buffer[0],
                                  blobs_buffer_size[0],
                                  ptrdiff);
        assert(ret == 0);
      }
      ndb_unpack_record(table, event_data->ndb_value[0], &b, table->record[0]);
      ret = trans.write_row(logged_server_id,
                            injector::transaction::table(table, true),
                            &b, n_fields, table->record[0],
                            extra_row_info_ptr);
      assert(ret == 0);
    }
    break;
  case NDBEVENT::TE_DELETE:
    if (likely( count_this_event ))
    {
      row->n_deletes++;
      trans_row_count++;
    }
    DBUG_PRINT("info",("DELETE FROM %s.%s",
                       table->s->db.str, table->s->table_name.str));
    {
      /*
        table->record[0] contains only the primary key in this case
        since we do not have an after image
      */
      int n;
      if (!get_binlog_full(share) && table->s->primary_key != MAX_KEY)
        n= 0; /*
                use the primary key only as it save time and space and
                it is the only thing needed to log the delete
              */
      else
        n= 1; /*
                we use the before values since we don't have a primary key
                since the mysql server does not handle the hidden primary
                key
              */

      int ret;
      if (share->flags & NSF_BLOB_FLAG)
      {
        my_ptrdiff_t ptrdiff= table->record[n] - table->record[0];
        ret = get_ndb_blobs_value(table, event_data->ndb_value[n],
                                  blobs_buffer[n],
                                  blobs_buffer_size[n],
                                  ptrdiff);
        assert(ret == 0);
      }
      ndb_unpack_record(table, event_data->ndb_value[n], &b, table->record[n]);
      DBUG_EXECUTE("info", print_records(table, table->record[n]););
      ret = trans.delete_row(logged_server_id,
                             injector::transaction::table(table, true),
                             &b, n_fields, table->record[n],
                             extra_row_info_ptr);
      assert(ret == 0);
    }
    break;
  case NDBEVENT::TE_UPDATE:
    if (likely( count_this_event ))
    {
      row->n_updates++;
      trans_row_count++;
    }
    DBUG_PRINT("info", ("UPDATE %s.%s",
                        table->s->db.str, table->s->table_name.str));
    {
      int ret;
      if (share->flags & NSF_BLOB_FLAG)
      {
        my_ptrdiff_t ptrdiff= 0;
        ret = get_ndb_blobs_value(table, event_data->ndb_value[0],
                                  blobs_buffer[0],
                                  blobs_buffer_size[0],
                                  ptrdiff);
        assert(ret == 0);
      }
      ndb_unpack_record(table, event_data->ndb_value[0],
                        &b, table->record[0]);
      DBUG_EXECUTE("info", print_records(table, table->record[0]););
      if (table->s->primary_key != MAX_KEY &&
          !get_binlog_use_update(share)) 
      {
        /*
          since table has a primary key, we can do a write
          using only after values
        */
        ret = trans.write_row(logged_server_id,
                              injector::transaction::table(table, true),
                              &b, n_fields, table->record[0],// after values
                              extra_row_info_ptr);
        assert(ret == 0);
      }
      else
      {
        /*
          mysql server cannot handle the ndb hidden key and
          therefore needs the before image as well
        */
        if (share->flags & NSF_BLOB_FLAG)
        {
          my_ptrdiff_t ptrdiff= table->record[1] - table->record[0];
          ret = get_ndb_blobs_value(table, event_data->ndb_value[1],
                                    blobs_buffer[1],
                                    blobs_buffer_size[1],
                                    ptrdiff);
          assert(ret == 0);
        }
        ndb_unpack_record(table, event_data->ndb_value[1], &b, table->record[1]);
        DBUG_EXECUTE("info", print_records(table, table->record[1]););
        ret = trans.update_row(logged_server_id,
                               injector::transaction::table(table, true),
                               &b, n_fields,
                               table->record[1], // before values
                               table->record[0], // after values
                               extra_row_info_ptr);
        assert(ret == 0);
      }
    }
    break;
  default:
    /* We should REALLY never get here. */
    DBUG_PRINT("info", ("default - uh oh, a brain exploded."));
    break;
  }

  if (share->flags & NSF_BLOB_FLAG)
  {
    my_free(blobs_buffer[0], MYF(MY_ALLOW_ZERO_PTR));
    my_free(blobs_buffer[1], MYF(MY_ALLOW_ZERO_PTR));
  }

  if (!own_buffer)
  {
    bitmap_free(&b);
  }

  return 0;
}


/****************************************************************
  Injector thread main loop
****************************************************************/

static void
remove_event_operations(Ndb* ndb)
{
  DBUG_ENTER("remove_event_operations");
  NdbEventOperation *op;
  while ((op= ndb->getEventOperation()))
  {
    DBUG_ASSERT(!IS_NDB_BLOB_PREFIX(op->getEvent()->getTable()->getName()));
    DBUG_PRINT("info", ("removing event operation on %s",
                        op->getEvent()->getName()));

    Ndb_event_data *event_data= (Ndb_event_data *) op->getCustomData();
    DBUG_ASSERT(event_data);

    NDB_SHARE *share= event_data->share;
    DBUG_ASSERT(share != NULL);
    DBUG_ASSERT(share->op == op || share->new_op == op);

    delete event_data;
    op->setCustomData(NULL);

    native_mutex_lock(&share->mutex);
    share->op= 0;
    share->new_op= 0;
    native_mutex_unlock(&share->mutex);

    DBUG_PRINT("NDB_SHARE", ("%s binlog free  use_count: %u",
                             share->key_string(), share->use_count));
    free_share(&share);

    ndb->dropEventOperation(op);
  }
  DBUG_VOID_RETURN;
}

extern long long g_event_data_count;
extern long long g_event_nondata_count;
extern long long g_event_bytes_count;

void updateInjectorStats(Ndb* schemaNdb, Ndb* dataNdb)
{
  /* Update globals to sum of totals from each listening
   * Ndb object
   */
  g_event_data_count = 
    schemaNdb->getClientStat(Ndb::DataEventsRecvdCount) + 
    dataNdb->getClientStat(Ndb::DataEventsRecvdCount);
  g_event_nondata_count = 
    schemaNdb->getClientStat(Ndb::NonDataEventsRecvdCount) + 
    dataNdb->getClientStat(Ndb::NonDataEventsRecvdCount);
  g_event_bytes_count = 
    schemaNdb->getClientStat(Ndb::EventBytesRecvdCount) + 
    dataNdb->getClientStat(Ndb::EventBytesRecvdCount);
}

/**
   injectApplyStatusWriteRow

   Inject a WRITE_ROW event on the ndb_apply_status table into
   the Binlog.
   This contains our server_id and the supplied epoch number.
   When applied on the Slave it gives a transactional position
   marker
*/
static
bool
injectApplyStatusWriteRow(injector::transaction& trans,
                          ulonglong gci)
{
  DBUG_ENTER("injectApplyStatusWriteRow");
  if (ndb_apply_status_share == NULL)
  {
    sql_print_error("NDB: Could not get apply status share");
    DBUG_ASSERT(ndb_apply_status_share != NULL);
    DBUG_RETURN(false);
  }

  longlong gci_to_store = (longlong) gci;

#ifndef DBUG_OFF
  DBUG_EXECUTE_IF("ndb_binlog_injector_cycle_gcis",
                  {
                    ulonglong gciHi = ((gci_to_store >> 32) 
                                       & 0xffffffff);
                    ulonglong gciLo = (gci_to_store & 0xffffffff);
                    gciHi = (gciHi % 3);
                    sql_print_warning("NDB Binlog injector cycling gcis (%llu -> %llu)",
                                      gci_to_store, (gciHi << 32) + gciLo);
                    gci_to_store = (gciHi << 32) + gciLo;
                  });
  DBUG_EXECUTE_IF("ndb_binlog_injector_repeat_gcis",
                  {
                    ulonglong gciHi = ((gci_to_store >> 32) 
                                       & 0xffffffff);
                    ulonglong gciLo = (gci_to_store & 0xffffffff);
                    gciHi=0xffffff00;
                    gciLo=0;
                    sql_print_warning("NDB Binlog injector repeating gcis (%llu -> %llu)",
                                      gci_to_store, (gciHi << 32) + gciLo);
                    gci_to_store = (gciHi << 32) + gciLo;
                  });
#endif

  /* Build row buffer for generated ndb_apply_status
     WRITE_ROW event
     First get the relevant table structure.
  */
  DBUG_ASSERT(!ndb_apply_status_share->event_data);
  DBUG_ASSERT(ndb_apply_status_share->op);
  Ndb_event_data* event_data=
    (Ndb_event_data *) ndb_apply_status_share->op->getCustomData();
  DBUG_ASSERT(event_data);
  DBUG_ASSERT(event_data->shadow_table);
  TABLE* apply_status_table= event_data->shadow_table;

  /*
    Intialize apply_status_table->record[0]

    When iterating past the end of the last epoch, the first event of
    the new epoch may be on ndb_apply_status.  Its event data saved
    in record[0] would be overwritten here by a subsequent event on a
    normal table.  So save and restore its record[0].
  */
  static const ulong sav_max= 512; // current is 284
  const ulong sav_len= apply_status_table->s->reclength;
  DBUG_ASSERT(sav_len <= sav_max);
  uchar sav_buf[sav_max];
  memcpy(sav_buf, apply_status_table->record[0], sav_len);
  empty_record(apply_status_table);

  apply_status_table->field[0]->store((longlong)::server_id, true);
  apply_status_table->field[1]->store((longlong)gci_to_store, true);
  apply_status_table->field[2]->store("", 0, &my_charset_bin);
  apply_status_table->field[3]->store((longlong)0, true);
  apply_status_table->field[4]->store((longlong)0, true);
#ifndef DBUG_OFF
  const LEX_STRING &name= apply_status_table->s->table_name;
  DBUG_PRINT("info", ("use_table: %.*s",
                      (int) name.length, name.str));
#endif
  injector::transaction::table tbl(apply_status_table, true);
  int ret = trans.use_table(::server_id, tbl);
  assert(ret == 0); NDB_IGNORE_VALUE(ret);

  ret= trans.write_row(::server_id,
                       injector::transaction::table(apply_status_table,
                                                    true),
                       &apply_status_table->s->all_set,
                       apply_status_table->s->fields,
                       apply_status_table->record[0]);

  assert(ret == 0);

  memcpy(apply_status_table->record[0], sav_buf, sav_len);
  DBUG_RETURN(true);
}


extern ulong opt_ndb_report_thresh_binlog_epoch_slip;
extern ulong opt_ndb_report_thresh_binlog_mem_usage;
extern ulong opt_ndb_eventbuffer_max_alloc;
extern uint opt_ndb_eventbuffer_free_percent;

Ndb_binlog_thread::Ndb_binlog_thread()
  : Ndb_component("Binlog")
{
}


Ndb_binlog_thread::~Ndb_binlog_thread()
{
}


void Ndb_binlog_thread::do_wakeup()
{
  log_info("Wakeup");

  /*
    The binlog thread is normally waiting for another
    event from the cluster with short timeout and should
    soon(within 1 second) detect that stop has been requested.

    There are really no purpose(yet) to signal some condition
    trying to wake the thread up should it be waiting somewhere
    else since those waits are also short.
  */
}


/*
  Events are handled one epoch at a time.
  Handle the lowest available epoch first.
*/
static
Uint64
find_epoch_to_handle(const NdbEventOperation *s_pOp, 
                     const NdbEventOperation *i_pOp)
{
  if (i_pOp != NULL)
  {
    if (s_pOp != NULL)
    {
      return std::min(i_pOp->getEpoch(),s_pOp->getEpoch());
    }
    return i_pOp->getEpoch();
  }
  if (s_pOp != NULL)
  {
    if (ndb_binlog_running)
    {
      return std::min(ndb_latest_received_binlog_epoch,s_pOp->getEpoch());
    }
    return s_pOp->getEpoch();
  }
  // 'latest_received' is '0' if not binlogging
  return ndb_latest_received_binlog_epoch;
}


void
Ndb_binlog_thread::do_run()
{
  THD *thd; /* needs to be first for thread_stack */
  Ndb *i_ndb= NULL;
  Ndb *s_ndb= NULL;
  Thd_ndb *thd_ndb=NULL;
  injector *inj= injector::instance();
  uint incident_id= 0;
  Global_THD_manager *thd_manager= Global_THD_manager::get_instance();

  enum { BCCC_starting, BCCC_running, BCCC_restart,  } binlog_thread_state;

  /**
   * If we get error after having reported incident
   *   but before binlog started...we do "Restarting Cluster Binlog"
   *   in that case, don't report incident again
   */
  bool do_incident = true;

  DBUG_ENTER("ndb_binlog_thread");

  native_mutex_lock(&injector_mutex);

  log_info("Starting...");

  thd= new THD; /* note that contructor of THD uses DBUG_ */
  THD_CHECK_SENTRY(thd);

  /* We need to set thd->thread_id before thd->store_globals, or it will
     set an invalid value for thd->variables.pseudo_thread_id.
  */
  thd->set_new_thread_id();

  thd->thread_stack= (char*) &thd; /* remember where our stack is */
  if (thd->store_globals())
  {
    delete thd;
    native_mutex_unlock(&injector_mutex);
    native_cond_signal(&injector_cond);
    DBUG_VOID_RETURN;
  }

  thd_set_command(thd, COM_DAEMON);
  thd->system_thread= SYSTEM_THREAD_NDBCLUSTER_BINLOG;
#ifndef NDB_THD_HAS_NO_VERSION
  thd->version= refresh_version;
#endif
  thd->get_protocol_classic()->set_client_capabilities(0);
  thd->security_context()->skip_grants();
  // Create thd->net vithout vio
  thd->get_protocol_classic()->init_net((st_vio *) 0);

  // Ndb binlog thread always use row format
  thd->set_current_stmt_binlog_format_row();

  thd->real_id= my_thread_self();
  thd_manager->add_thd(thd);
  thd->lex->start_transaction_opt= 0;

  log_info("Started");

  Ndb_schema_dist_data schema_dist_data;

restart_cluster_failure:
  /**
   * Maintain a current schema & injector eventOp to be handled.
   * s_pOp and s_ndb handle events from the 'ndb_schema' dist table,
   * while i_pOp and i_ndb is for binlogging 'everything else'.
   */
  NdbEventOperation *s_pOp= NULL;
  NdbEventOperation *i_pOp= NULL;

  int have_injector_mutex_lock= 0;
  binlog_thread_state= BCCC_starting;

  log_verbose(1, "Setting up");

  if (!(thd_ndb= Thd_ndb::seize(thd)))
  {
    log_error("Creating Thd_ndb object failed");
    native_mutex_unlock(&injector_mutex);
    native_cond_signal(&injector_cond);
    goto err;
  }

  if (!(s_ndb= new Ndb(g_ndb_cluster_connection, NDB_REP_DB)) ||
      s_ndb->setNdbObjectName("Ndb Binlog schema change monitoring") ||
      s_ndb->init())
  {
    log_error("Creating schema Ndb object failed");
    native_mutex_unlock(&injector_mutex);
    native_cond_signal(&injector_cond);
    goto err;
  }
  log_info("Created schema Ndb object, reference: 0x%x, name: '%s'",
           s_ndb->getReference(), s_ndb->getNdbObjectName());

  // empty database
  if (!(i_ndb= new Ndb(g_ndb_cluster_connection, "")) ||
      i_ndb->setNdbObjectName("Ndb Binlog data change monitoring") ||
      i_ndb->init())
  {
    log_error("Creating injector Ndb object failed");
    native_mutex_unlock(&injector_mutex);
    native_cond_signal(&injector_cond);
    goto err;
  }
  log_info("Created injector Ndb object, reference: 0x%x, name: '%s'",
                      i_ndb->getReference(), i_ndb->getNdbObjectName());

  /* Set free percent event buffer needed to resume buffering */
  if (i_ndb->set_eventbuffer_free_percent(opt_ndb_eventbuffer_free_percent))
  {
    log_error("Setting ventbuffer free percent failed");
    native_mutex_unlock(&injector_mutex);
    native_cond_signal(&injector_cond);
    goto err;
  }

  log_verbose(10, "Exposing global references");
  /*
    Expose global reference to our ndb object.

    Used by both sql client thread and binlog thread to interact
    with the storage
<<<<<<< HEAD
    native_mutex_lock(&injector_mutex);
=======
>>>>>>> e4dbf95a
  */
  injector_thd= thd;
  injector_ndb= i_ndb;
  schema_ndb= s_ndb;

  if (opt_bin_log && opt_ndb_log_bin)
  {
    ndb_binlog_running= TRUE;
  }

  log_verbose(1, "Setup completed");

  /* Thread start up completed  */
  native_mutex_unlock(&injector_mutex);
  native_cond_signal(&injector_cond);

  log_verbose(1, "Wait for server start completed");
  /*
    wait for mysql server to start (so that the binlog is started
    and thus can receive the first GAP event)
  */
  mysql_mutex_lock(&LOCK_server_started);
  while (!mysqld_server_started)
  {
    struct timespec abstime;
    set_timespec(&abstime, 1);
    mysql_cond_timedwait(&COND_server_started, &LOCK_server_started,
                         &abstime);
    if (is_stop_requested())
    {
      mysql_mutex_unlock(&LOCK_server_started);
      goto err;
    }
  }
  mysql_mutex_unlock(&LOCK_server_started);

  // Defer call of THD::init_for_query until after mysqld_server_started
  // to ensure that the parts of MySQL Server it uses has been created
  thd->init_for_queries();

  log_verbose(1, "Check for incidents");

  while (do_incident && ndb_binlog_running)
  {
    /*
      check if it is the first log, if so we do not insert a GAP event
      as there is really no log to have a GAP in
    */
    if (incident_id == 0)
    {
      LOG_INFO log_info;
      mysql_bin_log.get_current_log(&log_info);
      int len=  (uint)strlen(log_info.log_file_name);
      uint no= 0;
      if ((sscanf(log_info.log_file_name + len - 6, "%u", &no) == 1) &&
          no == 1)
      {
        /* this is the fist log, so skip GAP event */
        break;
      }
    }

    /*
      Always insert a GAP event as we cannot know what has happened
      in the cluster while not being connected.
    */
    LEX_STRING const msg[2]=
      {
        { C_STRING_WITH_LEN("mysqld startup")    },
        { C_STRING_WITH_LEN("cluster disconnect")}
      };
    int ret = inj->record_incident(thd,
                                   binary_log::Incident_event::INCIDENT_LOST_EVENTS,
                                   msg[incident_id]);
    assert(ret == 0); NDB_IGNORE_VALUE(ret);
    do_incident = false; // Don't report incident again, unless we get started
    break;
  }
  incident_id= 1;
  {
    log_verbose(1, "Wait for cluster to start");
    thd->proc_info= "Waiting for ndbcluster to start";

    native_mutex_lock(&injector_mutex);
    while (!ndb_schema_share ||
           (ndb_binlog_running && !ndb_apply_status_share) ||
           !ndb_binlog_tables_inited)
    {
      if (!thd_ndb->valid_ndb())
      {
        /*
          Cluster has gone away before setup was completed.
          Keep lock on injector_mutex to prevent further
          usage of the injector_ndb, and restart binlog
          thread to get rid of any garbage on the ndb objects
        */
        have_injector_mutex_lock= 1;
        binlog_thread_state= BCCC_restart;
        goto err;
      }
      /* ndb not connected yet */
      struct timespec abstime;
      set_timespec(&abstime, 1);
      native_cond_timedwait(&injector_cond, &injector_mutex, &abstime);
      if (is_stop_requested())
      {
        native_mutex_unlock(&injector_mutex);
        goto err;
      }
      if (thd->killed == THD::KILL_CONNECTION)
      {
        /*
          Since the ndb binlog thread adds itself to the "global thread list"
          it need to look at the "killed" flag and stop the thread to avoid
          that the server hangs during shutdown while waiting for the "global
          thread list" to be emtpy.
        */
        sql_print_information("NDB Binlog: Server shutdown detected while "
                              "waiting for ndbcluster to start...");
        native_mutex_unlock(&injector_mutex);
        goto err;
      }
    }
    native_mutex_unlock(&injector_mutex);

    DBUG_ASSERT(ndbcluster_hton->slot != ~(uint)0);
    thd_set_thd_ndb(thd, thd_ndb);
    thd_ndb->options|= TNO_NO_LOG_SCHEMA_OP;
    thd->query_id= 0; // to keep valgrind quiet
  }

  schema_dist_data.init(g_ndb_cluster_connection);

  {
    log_verbose(1, "Wait for first event");
    // wait for the first event
    thd->proc_info= "Waiting for first event from ndbcluster";
    int schema_res, res;
    Uint64 schema_gci;
    do
    {
      DBUG_PRINT("info", ("Waiting for the first event"));

      if (is_stop_requested())
        goto err;

      native_mutex_lock(&injector_mutex);
      schema_res= s_ndb->pollEvents(100, &schema_gci);
      native_mutex_unlock(&injector_mutex);
    } while (schema_gci == 0 || ndb_latest_received_binlog_epoch == schema_gci);
    if (ndb_binlog_running)
    {
      Uint64 gci= i_ndb->getLatestGCI();
      while (gci < schema_gci || gci == ndb_latest_received_binlog_epoch)
      {
        if (is_stop_requested())
          goto err;
        native_mutex_lock(&injector_mutex);
        res= i_ndb->pollEvents(10, &gci);
        native_mutex_unlock(&injector_mutex);
      }
      if (gci > schema_gci)
      {
        schema_gci= gci;
      }
    }
    // now check that we have epochs consistant with what we had before the restart
    DBUG_PRINT("info", ("schema_res: %d  schema_gci: %u/%u", schema_res,
                        (uint)(schema_gci >> 32),
                        (uint)(schema_gci)));
    {
      i_ndb->flushIncompleteEvents(schema_gci);
      s_ndb->flushIncompleteEvents(schema_gci);
      if (schema_gci < ndb_latest_handled_binlog_epoch)
      {
        sql_print_error("NDB Binlog: cluster has been restarted --initial or with older filesystem. "
                        "ndb_latest_handled_binlog_epoch: %u/%u, while current epoch: %u/%u. "
                        "RESET MASTER should be issued. Resetting ndb_latest_handled_binlog_epoch.",
                        (uint)(ndb_latest_handled_binlog_epoch >> 32),
                        (uint)(ndb_latest_handled_binlog_epoch),
                        (uint)(schema_gci >> 32),
                        (uint)(schema_gci));
        ndb_set_latest_trans_gci(0);
        ndb_latest_handled_binlog_epoch= 0;
        ndb_latest_applied_binlog_epoch= 0;
        ndb_latest_received_binlog_epoch= 0;
        ndb_index_stat_restart();
      }
      else if (ndb_latest_applied_binlog_epoch > 0)
      {
        sql_print_warning("NDB Binlog: cluster has reconnected. "
                          "Changes to the database that occured while "
                          "disconnected will not be in the binlog");
      }
      if (opt_ndb_extra_logging)
      {
        sql_print_information("NDB Binlog: starting log at epoch %u/%u",
                              (uint)(schema_gci >> 32),
                              (uint)(schema_gci));
      }
    }
    log_verbose(1, "Got first event");
  }
  /*
    binlog thread is ready to receive events
    - client threads may now start updating data, i.e. tables are
    no longer read only
  */
  ndb_binlog_is_ready= TRUE;

  if (opt_ndb_extra_logging)
    sql_print_information("NDB Binlog: ndb tables writable");
  ndb_tdc_close_cached_tables();

  /* 
     Signal any waiting thread that ndb table setup is
     now complete
  */
  ndb_notify_tables_writable();

  {
    static LEX_CSTRING db_lex_cstr= EMPTY_CSTR;
    thd->reset_db(db_lex_cstr);
  }

  log_verbose(1, "Startup and setup completed");

  /*
    Main NDB Injector loop
  */
  do_incident = true; // If we get disconnected again...do incident report
  binlog_thread_state= BCCC_running;

  /**
   * Injector loop runs until itself bring it out of 'BCCC_running' state,
   * or we get a stop-request from outside. In the later case we ensure that
   * all ongoing transaction epochs are completed first.
   */
  while (binlog_thread_state == BCCC_running &&
          (!is_stop_requested() ||
           ndb_latest_handled_binlog_epoch < ndb_get_latest_trans_gci()))
  {
#ifndef DBUG_OFF
    /**
     * As the Binlog thread is not a client thread, the 'set debug' commands
     * does not affect it. Update our thread-local debug settings from 'global'
     */
    {
      char buf[256];
      DBUG_EXPLAIN_INITIAL(buf, sizeof(buf));
      DBUG_SET(buf);
    }
#endif

    /*
      now we don't want any events before next gci is complete
    */
    thd->proc_info= "Waiting for event from ndbcluster";
    thd->set_time();
    
    /* Can't hold injector_mutex too long, so wait for events in 10ms steps */
    int tot_poll_wait= 10;

    // If there are remaining unhandled injector eventOp we continue
    // handling of these, else poll for more.
    if (i_pOp == NULL)
    {
      // Capture any dynamic changes to max_alloc
      i_ndb->set_eventbuf_max_alloc(opt_ndb_eventbuffer_max_alloc);

      native_mutex_lock(&injector_mutex);
      Uint64 latest_epoch= 0;
      const int poll_wait= (ndb_binlog_running) ? tot_poll_wait : 0;
      const int res= i_ndb->pollEvents(poll_wait, &latest_epoch);
      (void)res; // Unused except DBUG_PRINT
<<<<<<< HEAD
      native_mutex_unlock(&injector_mutex);
=======
      pthread_mutex_unlock(&injector_mutex);
>>>>>>> e4dbf95a
      i_pOp = i_ndb->nextEvent();
      if (ndb_binlog_running)
      {
        ndb_latest_received_binlog_epoch= latest_epoch;
        tot_poll_wait= 0;
      }
      DBUG_PRINT("info", ("pollEvents res: %d", res));
    }

    // Epoch to handle from i_ndb. Use latest 'empty epoch' if no events.
    const Uint64 i_epoch = (i_pOp != NULL)
                             ? i_pOp->getEpoch()
                             : ndb_latest_received_binlog_epoch;

    // If there are remaining unhandled schema eventOp we continue
    // handling of these, else poll for more.
    if (s_pOp == NULL)
    { 
      DBUG_EXECUTE_IF("ndb_binlog_injector_yield_before_schema_pollEvent",
      {
        /**
         * Simulate that the binlog thread yields the CPU inbetween 
         * these two pollEvents, which can result in reading a
         * 'schema_gci > gci'. (Likely due to mutex locking)
         */
        NdbSleep_MilliSleep(50);
      });
  
      Uint64 schema_epoch= 0;
      native_mutex_lock(&injector_mutex);
      int schema_res= s_ndb->pollEvents(tot_poll_wait, &schema_epoch);
      native_mutex_unlock(&injector_mutex);
      s_pOp = s_ndb->nextEvent();

      /*
        Make sure we have seen any schema epochs upto the injector epoch,
        or we have an earlier schema event to handle.
      */
      while (s_pOp == NULL && i_epoch > schema_epoch && schema_res >= 0)
      {
        static char buf[64];
        thd->proc_info= "Waiting for schema epoch";
        my_snprintf(buf, sizeof(buf), "%s %u/%u(%u/%u)", thd->proc_info,
                    (uint)(schema_epoch >> 32),
                    (uint)(schema_epoch),
                    (uint)(ndb_latest_received_binlog_epoch >> 32),
                    (uint)(ndb_latest_received_binlog_epoch));
        thd->proc_info= buf;
        native_mutex_lock(&injector_mutex);
        schema_res= s_ndb->pollEvents(10, &schema_epoch);
        native_mutex_unlock(&injector_mutex);
        s_pOp = s_ndb->nextEvent();
      }
    }

    /*
      We have now a (possibly empty) set of available events which the
      binlog injects should apply. These could span either a single,
      or possibly multiple epochs. In order to get the ordering between
      schema events and 'ordinary' events injected in a correct order
      relative to each other, we apply them one epoch at a time, with
      the schema events always applied first.
    */

    // Calculate the epoch to handle events from in this iteration.
    const Uint64 current_epoch = find_epoch_to_handle(s_pOp,i_pOp);
    DBUG_ASSERT(current_epoch != 0 || !ndb_binlog_running);

    // Did someone else request injector thread to stop?
    DBUG_ASSERT(binlog_thread_state == BCCC_running);
    if (is_stop_requested() &&
        (ndb_latest_handled_binlog_epoch >= ndb_get_latest_trans_gci() ||
         !ndb_binlog_running))
      break; /* Stopping thread */

    if (thd->killed == THD::KILL_CONNECTION)
    {
      /*
        Since the ndb binlog thread adds itself to the "global thread list"
        it need to look at the "killed" flag and stop the thread to avoid
        that the server hangs during shutdown while waiting for the "global
        thread list" to be emtpy.
        In pre 5.6 versions the thread was also added to "global thread
        list" but the "global thread *count*" variable was not incremented
        and thus the same problem didn't exist.
        The only reason for adding the ndb binlog thread to "global thread
        list" is to be able to see the thread state using SHOW PROCESSLIST
        and I_S.PROCESSLIST
      */
      sql_print_information("NDB Binlog: Server shutdown detected...");
      break;
    }

    MEM_ROOT **root_ptr= my_thread_get_THR_MALLOC();
    MEM_ROOT *old_root= *root_ptr;
    MEM_ROOT mem_root;
    init_sql_alloc(PSI_INSTRUMENT_ME, &mem_root, 4096, 0);

    // The Ndb_schema_event_handler does not necessarily need
    // to use the same memroot(or vice versa)
    Ndb_schema_event_handler
      schema_event_handler(thd, &mem_root,
                           g_ndb_cluster_connection->node_id(),
                           schema_dist_data);

    *root_ptr= &mem_root;

    if (unlikely(s_pOp != NULL && s_pOp->getEpoch() == current_epoch))
    {
      thd->proc_info= "Processing events from schema table";
      g_ndb_log_slave_updates= opt_log_slave_updates;
      s_ndb->
        setReportThreshEventGCISlip(opt_ndb_report_thresh_binlog_epoch_slip);
      s_ndb->
        setReportThreshEventFreeMem(opt_ndb_report_thresh_binlog_mem_usage);

      // Handle all schema event, limit within 'current_epoch'
      while (s_pOp != NULL && s_pOp->getEpoch() == current_epoch)
      {
        if (!s_pOp->hasError())
        {
          schema_event_handler.handle_event(s_ndb, s_pOp);

          DBUG_EXECUTE_IF("ndb_binlog_slow_failure_handling",
          {
            if (!ndb_binlog_is_ready)
            {
	      sql_print_information("NDB Binlog: Just lost schema connection, hanging around");
              NdbSleep_SecSleep(10);
              /* There could be a race where client side reconnect before we 
               * are able to detect 's_ndb->getEventOperation() == NULL'.
               * Thus, we never restart the binlog thread as supposed to.
               * -> 'ndb_binlog_is_ready' remains false and we get stuck in RO-mode
               */
	      sql_print_information("NDB Binlog: ...and on our way");
            }
          });

          DBUG_PRINT("info", ("s_ndb first: %s", s_ndb->getEventOperation() ?
                              s_ndb->getEventOperation()->getEvent()->getTable()->getName() :
                              "<empty>"));
          DBUG_PRINT("info", ("i_ndb first: %s", i_ndb->getEventOperation() ?
                              i_ndb->getEventOperation()->getEvent()->getTable()->getName() :
                              "<empty>"));
        }
        else
          sql_print_error("NDB: error %lu (%s) on handling "
                          "binlog schema event",
                          (ulong) s_pOp->getNdbError().code,
                          s_pOp->getNdbError().message);
        s_pOp = s_ndb->nextEvent();
      }
      updateInjectorStats(s_ndb, i_ndb);
    }

    Uint64 inconsistent_epoch= 0;
    if (!ndb_binlog_running)
    {
      /*
        Just consume any events, not used if no binlogging
        e.g. node failure events
      */
      while (i_pOp != NULL && i_pOp->getEpoch() == current_epoch)
      {
        if ((unsigned) i_pOp->getEventType() >=
            (unsigned) NDBEVENT::TE_FIRST_NON_DATA_EVENT)
        {
          ndb_binlog_index_row row;
          handle_non_data_event(thd, i_pOp, row);
        }
        i_pOp= i_ndb->nextEvent();
      }
      updateInjectorStats(s_ndb, i_ndb);
    }

    // i_pOp == NULL means an inconsistent epoch or the queue is empty
    else if (i_pOp == NULL && !i_ndb->isConsistent(inconsistent_epoch))
    {
      char errmsg[64];
      uint end= sprintf(&errmsg[0],
                        "Detected missing data in GCI %llu, "
                        "inserting GAP event", inconsistent_epoch);
      errmsg[end]= '\0';
      DBUG_PRINT("info",
                 ("Detected missing data in GCI %llu, "
                  "inserting GAP event", inconsistent_epoch));
      LEX_STRING const msg= { C_STRING_WITH_LEN(errmsg) };
      inj->record_incident(thd,
                           binary_log::Incident_event::INCIDENT_LOST_EVENTS,
                           msg);
    }

    /* Handle all events withing 'current_epoch', or possible
     * log an empty epoch if log_empty_epoch is specified.
     */
    else if ((i_pOp != NULL && i_pOp->getEpoch() == current_epoch) ||
             (ndb_log_empty_epochs() &&
              current_epoch > ndb_latest_handled_binlog_epoch))
    {
      thd->proc_info= "Processing events";
      ndb_binlog_index_row _row;
      ndb_binlog_index_row *rows= &_row;
      injector::transaction trans;
      unsigned trans_row_count= 0;
      unsigned trans_slave_row_count= 0;

      if (i_pOp == NULL || i_pOp->getEpoch() != current_epoch)
      {
        /*
          Must be an empty epoch since the condition
          (ndb_log_empty_epochs() &&
           current_epoch > ndb_latest_handled_binlog_epoch)
          must be true we write empty epoch into
          ndb_binlog_index
        */
        DBUG_ASSERT(ndb_log_empty_epochs());
        DBUG_ASSERT(current_epoch > ndb_latest_handled_binlog_epoch);
        DBUG_PRINT("info", ("Writing empty epoch for gci %llu", current_epoch));
        DBUG_PRINT("info", ("Initializing transaction"));
        inj->new_trans(thd, &trans);
        rows= &_row;
        memset(&_row, 0, sizeof(_row));
        thd->variables.character_set_client= &my_charset_latin1;
        goto commit_to_binlog;
      }
      else
      {
        assert(i_pOp != NULL && i_pOp->getEpoch() == current_epoch);
        rows= &_row;

        DBUG_PRINT("info", ("Handling epoch: %u/%u",
                            (uint)(current_epoch >> 32),
                            (uint)(current_epoch)));
        // sometimes get TE_ALTER with invalid table
        DBUG_ASSERT(i_pOp->getEventType() == NdbDictionary::Event::TE_ALTER ||
                    ! IS_NDB_BLOB_PREFIX(i_pOp->getEvent()->getTable()->getName()));
        DBUG_ASSERT(current_epoch <= ndb_latest_received_binlog_epoch);

        /* Update our thread-local debug settings based on the global */
#ifndef DBUG_OFF
        /* Get value of global...*/
        {
          char buf[256];
          DBUG_EXPLAIN_INITIAL(buf, sizeof(buf));
          //  fprintf(stderr, "Ndb Binlog Injector, setting debug to %s\n",
          //          buf);
          DBUG_SET(buf);
        }
#endif

        /* initialize some variables for this epoch */

        i_ndb->set_eventbuf_max_alloc(opt_ndb_eventbuffer_max_alloc);
        g_ndb_log_slave_updates= opt_log_slave_updates;
        i_ndb->
          setReportThreshEventGCISlip(opt_ndb_report_thresh_binlog_epoch_slip);
        i_ndb->setReportThreshEventFreeMem(opt_ndb_report_thresh_binlog_mem_usage);

        memset(&_row, 0, sizeof(_row));
        thd->variables.character_set_client= &my_charset_latin1;
        DBUG_PRINT("info", ("Initializing transaction"));
        inj->new_trans(thd, &trans);
        trans_row_count= 0;
        trans_slave_row_count= 0;
        // pass table map before epoch
        {
          Uint32 iter= 0;
          const NdbEventOperation *gci_op;
          Uint32 event_types;

          while ((gci_op= i_ndb->getGCIEventOperations(&iter, &event_types))
                 != NULL)
          {
            Ndb_event_data *event_data=
              (Ndb_event_data *) gci_op->getCustomData();
            NDB_SHARE *share= (event_data)?event_data->share:NULL;
            DBUG_PRINT("info", ("per gci_op: 0x%lx  share: 0x%lx  event_types: 0x%x",
                                (long) gci_op, (long) share, event_types));
            // workaround for interface returning TE_STOP events
            // which are normally filtered out below in the nextEvent loop
            if ((event_types & ~NdbDictionary::Event::TE_STOP) == 0)
            {
              DBUG_PRINT("info", ("Skipped TE_STOP on table %s",
                                  gci_op->getEvent()->getTable()->getName()));
              continue;
            }
            // this should not happen
            if (share == NULL || event_data->shadow_table == NULL)
            {
              DBUG_PRINT("info", ("no share or table %s!",
                                  gci_op->getEvent()->getTable()->getName()));
              continue;
            }
            if (share == ndb_apply_status_share)
            {
              // skip this table, it is handled specially
              continue;
            }
            TABLE *table= event_data->shadow_table;
#ifndef DBUG_OFF
            const LEX_STRING &name= table->s->table_name;
#endif
            if ((event_types & (NdbDictionary::Event::TE_INSERT |
                                NdbDictionary::Event::TE_UPDATE |
                                NdbDictionary::Event::TE_DELETE)) == 0)
            {
              DBUG_PRINT("info", ("skipping non data event table: %.*s",
                                  (int) name.length, name.str));
              continue;
            }
            if (!trans.good())
            {
              DBUG_PRINT("info",
                         ("Found new data event, initializing transaction"));
              inj->new_trans(thd, &trans);
            }
            DBUG_PRINT("info", ("use_table: %.*s, cols %u",
                                (int) name.length, name.str,
                                table->s->fields));
            injector::transaction::table tbl(table, true);
            int ret = trans.use_table(::server_id, tbl);
            assert(ret == 0); NDB_IGNORE_VALUE(ret);
          }
        }
        if (trans.good())
        {
          /* Inject ndb_apply_status WRITE_ROW event */
          if (!injectApplyStatusWriteRow(trans, current_epoch))
          {
            sql_print_error("NDB Binlog: Failed to inject apply status write row");
          }
        }

        do
        {
          if (i_pOp->hasError() &&
              handle_error(i_pOp) < 0)
            goto err;

#ifndef DBUG_OFF
          {
            Ndb_event_data *event_data=
              (Ndb_event_data *) i_pOp->getCustomData();
            NDB_SHARE *share= (event_data)?event_data->share:NULL;
            DBUG_PRINT("info",
                       ("EVENT TYPE: %d  Epoch: %u/%u last applied: %u/%u  "
                        "share: 0x%lx (%s.%s)", i_pOp->getEventType(),
                        (uint)(current_epoch >> 32),
                        (uint)(current_epoch),
                        (uint)(ndb_latest_applied_binlog_epoch >> 32),
                        (uint)(ndb_latest_applied_binlog_epoch),
                        (long) share,
                        share ? share->db :  "'NULL'",
                        share ? share->table_name : "'NULL'"));
            DBUG_ASSERT(share != 0);
          }
          // assert that there is consistancy between gci op list
          // and event list
          {
            Uint32 iter= 0;
            const NdbEventOperation *gci_op;
            Uint32 event_types;
            while ((gci_op= i_ndb->getGCIEventOperations(&iter, &event_types))
                   != NULL)
            {
              if (gci_op == i_pOp)
                break;
            }
            DBUG_ASSERT(gci_op == i_pOp);
            DBUG_ASSERT((event_types & i_pOp->getEventType()) != 0);
          }
#endif

          if ((unsigned) i_pOp->getEventType() <
              (unsigned) NDBEVENT::TE_FIRST_NON_DATA_EVENT)
            handle_data_event(thd, i_ndb, i_pOp, &rows, trans,
                              trans_row_count, trans_slave_row_count);
          else
          {
            handle_non_data_event(thd, i_pOp, *rows);
            DBUG_PRINT("info", ("s_ndb first: %s", s_ndb->getEventOperation() ?
                                s_ndb->getEventOperation()->getEvent()->getTable()->getName() :
                                "<empty>"));
            DBUG_PRINT("info", ("i_ndb first: %s", i_ndb->getEventOperation() ?
                                i_ndb->getEventOperation()->getEvent()->getTable()->getName() :
                                "<empty>"));
          }

          // Capture any dynamic changes to max_alloc
          i_ndb->set_eventbuf_max_alloc(opt_ndb_eventbuffer_max_alloc);

          i_pOp = i_ndb->nextEvent();
        } while (i_pOp && i_pOp->getEpoch() == current_epoch);

        updateInjectorStats(s_ndb, i_ndb);
        
        /*
          NOTE: i_pOp is now referring to an event in the next epoch
          or is == NULL
        */

        while (trans.good())
        {
      commit_to_binlog:
          if (!ndb_log_empty_epochs())
          {
            /*
              If 
                - We did not add any 'real' rows to the Binlog AND
                - We did not apply any slave row updates, only
                  ndb_apply_status updates
              THEN
                Don't write the Binlog transaction which just
                contains ndb_apply_status updates.
                (For cicular rep with log_apply_status, ndb_apply_status
                updates will propagate while some related, real update
                is propagating)
            */
            if ((trans_row_count == 0) &&
                (! (opt_ndb_log_apply_status &&
                    trans_slave_row_count) ))
            {
              /* nothing to commit, rollback instead */
              if (int r= trans.rollback())
              {
                sql_print_error("NDB Binlog: "
                                "Error during ROLLBACK of GCI %u/%u. Error: %d",
                                uint(current_epoch >> 32), uint(current_epoch), r);
                /* TODO: Further handling? */
              }
              break;
            }
          }
          thd->proc_info= "Committing events to binlog";
          if (int r= trans.commit())
          {
            sql_print_error("NDB Binlog: "
                            "Error during COMMIT of GCI. Error: %d",
                            r);
            /* TODO: Further handling? */
          }
          injector::transaction::binlog_pos start= trans.start_pos();
          injector::transaction::binlog_pos next = trans.next_pos();
          rows->gci= (Uint32)(current_epoch >> 32); // Expose gci hi/lo
          rows->epoch= current_epoch;
          rows->start_master_log_file= start.file_name();
          rows->start_master_log_pos= start.file_pos();
          if ((next.file_pos() == 0) &&
              ndb_log_empty_epochs())
          {
            /* Empty transaction 'committed' due to log_empty_epochs
             * therefore no next position
             */
            rows->next_master_log_file= start.file_name();
            rows->next_master_log_pos= start.file_pos();
          }
          else
          {
            rows->next_master_log_file= next.file_name();
            rows->next_master_log_pos= next.file_pos();
          }

          DBUG_PRINT("info", ("COMMIT epoch: %lu", (ulong) current_epoch));
          if (opt_ndb_log_binlog_index)
          {
            if (ndb_binlog_index_table__write_rows(thd, rows))
            {
              /* 
                 Writing to ndb_binlog_index failed, check if we are
                 being killed and retry
              */
              if (thd->killed)
              {
                DBUG_PRINT("error", ("Failed to write to ndb_binlog_index at shutdown, retrying"));
                mysql_mutex_lock(&thd->LOCK_thd_data);
                const THD::killed_state save_killed= thd->killed;
                /* We are cleaning up, allow for flushing last epoch */
                thd->killed= THD::NOT_KILLED;
                /* also clear error from last failing write */
                thd->clear_error();
                ndb_binlog_index_table__write_rows(thd, rows);
                /* Restore kill flag */
                thd->killed= save_killed;
                mysql_mutex_unlock(&thd->LOCK_thd_data);
              }
            }
          }
          ndb_latest_applied_binlog_epoch= current_epoch;
          break;
        } //while (trans.good())
        ndb_latest_handled_binlog_epoch= current_epoch;

        /*
          NOTE: There are possible more i_pOp available.
          However, these are from another epoch and should be handled
          in next iteration of the binlog injector loop.
        */
      }
    } //end: 'handled a 'current_epoch' of i_pOp's

    // Notify the schema event handler about post_epoch so it may finish
    // any outstanding business
    schema_event_handler.post_epoch();

    free_root(&mem_root, MYF(0));
    *root_ptr= old_root;
    ndb_latest_handled_binlog_epoch= current_epoch;

    // If all eventOp subscriptions has been teared down,
    // the binlog thread should now restart.
    DBUG_ASSERT(binlog_thread_state == BCCC_running);
    if (i_ndb->getEventOperation() == NULL &&
        s_ndb->getEventOperation() == NULL)
    {
      DBUG_PRINT("info", ("binlog_thread_state= BCCC_restart"));
      if (ndb_latest_handled_binlog_epoch < ndb_get_latest_trans_gci() && ndb_binlog_running)
      {
        sql_print_error("NDB Binlog: latest transaction in epoch %u/%u not in binlog "
                        "as latest handled epoch is %u/%u",
                        (uint)(ndb_get_latest_trans_gci() >> 32),
                        (uint)(ndb_get_latest_trans_gci()),
                        (uint)(ndb_latest_handled_binlog_epoch >> 32),
                        (uint)(ndb_latest_handled_binlog_epoch));
      }
      binlog_thread_state= BCCC_restart;
      break;
    }
  }
 err:
  if (binlog_thread_state != BCCC_restart)
  {
    log_info("Shutting down");
    thd->proc_info= "Shutting down";
  }
  else
  { 
    log_info("Restarting");
    thd->proc_info= "Restarting";
  }
  if (!have_injector_mutex_lock)
    native_mutex_lock(&injector_mutex);
  /* don't mess with the injector_ndb anymore from other threads */
<<<<<<< HEAD
  injector_thd= 0;
  injector_ndb= 0;
  schema_ndb= 0;
  native_mutex_unlock(&injector_mutex);
  thd->reset_db(NULL_CSTR); // as not to try to free memory
=======
  injector_thd= NULL;
  injector_ndb= NULL;
  schema_ndb= NULL;
  pthread_mutex_unlock(&injector_mutex);
  thd->db= 0; // as not to try to free memory
>>>>>>> e4dbf95a

  /*
    This will cause the util thread to start to try to initialize again
    via ndbcluster_setup_binlog_table_shares.  But since injector_ndb is
    set to NULL it will not succeed until injector_ndb is reinitialized.
  */
  ndb_binlog_tables_inited= FALSE;

  if (ndb_apply_status_share)
  {
    /* ndb_share reference binlog extra free */
    DBUG_PRINT("NDB_SHARE", ("%s binlog extra free  use_count: %u",
                             ndb_apply_status_share->key_string(),
                             ndb_apply_status_share->use_count));
    free_share(&ndb_apply_status_share);
    ndb_apply_status_share= 0;
  }
  if (ndb_schema_share)
  {
    /* begin protect ndb_schema_share */
    native_mutex_lock(&ndb_schema_share_mutex);
    /* ndb_share reference binlog extra free */
    DBUG_PRINT("NDB_SHARE", ("%s binlog extra free  use_count: %u",
                             ndb_schema_share->key_string(),
                             ndb_schema_share->use_count));
    free_share(&ndb_schema_share);
    ndb_schema_share= 0;
    native_mutex_unlock(&ndb_schema_share_mutex);
    /* end protect ndb_schema_share */
  }

  /* remove all event operations */
  if (s_ndb)
  {
    remove_event_operations(s_ndb);
    delete s_ndb;
    s_ndb= NULL;
  }
  if (i_ndb)
  {
    remove_event_operations(i_ndb);
    delete i_ndb;
    i_ndb= NULL;
  }

  if (thd_ndb)
  {
    Thd_ndb::release(thd_ndb);
    thd_set_thd_ndb(thd, NULL);
    thd_ndb= NULL;
  }

  /**
   * release all extra references from tables
   */
  {
    if (opt_ndb_extra_logging > 9)
      sql_print_information("NDB Binlog: Release extra share references");

<<<<<<< HEAD
    native_mutex_lock(&ndbcluster_mutex);
=======
    pthread_mutex_lock(&ndbcluster_mutex);
>>>>>>> e4dbf95a
    while (ndbcluster_open_tables.records)
    {
      NDB_SHARE * share = (NDB_SHARE*)my_hash_element(&ndbcluster_open_tables,0);
      /*
        The share kept by the server has not been freed, free it
        Will also take it out of _open_tables list
      */
      DBUG_ASSERT(share->use_count > 0);
      DBUG_ASSERT(share->state != NSS_DROPPED);
      ndbcluster_mark_share_dropped(&share);
    }
    native_mutex_unlock(&ndbcluster_mutex);
  }
  log_info("Stopping...");

  ndb_tdc_close_cached_tables();
  if (opt_ndb_extra_logging > 15)
  {
    sql_print_information("NDB Binlog: remaining open tables: ");
<<<<<<< HEAD
    native_mutex_lock(&ndbcluster_mutex);
=======
    pthread_mutex_lock(&ndbcluster_mutex);
>>>>>>> e4dbf95a
    for (uint i= 0; i < ndbcluster_open_tables.records; i++)
    {
      NDB_SHARE* share = (NDB_SHARE*)my_hash_element(&ndbcluster_open_tables,i);
      sql_print_information("  %s.%s state: %u use_count: %u",
                            share->db,
                            share->table_name,
                            (uint)share->state,
                            share->use_count);
    }
<<<<<<< HEAD
    native_mutex_unlock(&ndbcluster_mutex);
=======
    pthread_mutex_unlock(&ndbcluster_mutex);
>>>>>>> e4dbf95a
  }

  schema_dist_data.release();

  if (binlog_thread_state == BCCC_restart)
  {
    native_mutex_lock(&injector_mutex);
    goto restart_cluster_failure;
  }

  // Release the thd->net created without vio
  thd->get_protocol_classic()->end_net();
  thd->release_resources();
  thd_manager->remove_thd(thd);
  delete thd;

  ndb_binlog_running= FALSE;
  (void) native_cond_signal(&injector_cond);

  log_info("Stopped");

  DBUG_PRINT("exit", ("ndb_binlog_thread"));
  DBUG_VOID_RETURN;
}


/*
  Return string containing current status of ndb binlog as
  comma separated name value pairs.

  Used by ndbcluster_show_status() to fill the "binlog" row
  in result of SHOW ENGINE NDB STATUS

  @param     buf     The buffer where to print status string
  @param     bufzies Size of the buffer

  @return    Length of the string printed to "buf" or 0 if no string
             is printed
*/

size_t
ndbcluster_show_status_binlog(char *buf, size_t buf_size)
{
  DBUG_ENTER("ndbcluster_show_status_binlog");
  
  native_mutex_lock(&injector_mutex);
  if (injector_ndb)
  {
    const ulonglong latest_epoch= injector_ndb->getLatestGCI();
    native_mutex_unlock(&injector_mutex);

    // Get highest trans gci seen by the cluster connections
    const ulonglong latest_trans_epoch = ndb_get_latest_trans_gci();

    const size_t buf_len =
      my_snprintf(buf, buf_size,
                  "latest_epoch=%llu, "
                  "latest_trans_epoch=%llu, "
                  "latest_received_binlog_epoch=%llu, "
                  "latest_handled_binlog_epoch=%llu, "
                  "latest_applied_binlog_epoch=%llu",
                  latest_epoch,
                  latest_trans_epoch,
                  ndb_latest_received_binlog_epoch,
                  ndb_latest_handled_binlog_epoch,
                  ndb_latest_applied_binlog_epoch);
      DBUG_RETURN(buf_len);
  }
  else
    native_mutex_unlock(&injector_mutex);
  DBUG_RETURN(0);
}


#ifdef NDB_WITHOUT_SERVER_ID_BITS

/* No --server-id-bits=<bits> -> implement constant opt_server_id_mask */
ulong opt_server_id_mask = ~0;

#endif<|MERGE_RESOLUTION|>--- conflicted
+++ resolved
@@ -1450,11 +1450,7 @@
         {
           /* ndb_share reference temporary free */
           DBUG_PRINT("NDB_SHARE", ("%s temporary free  use_count: %u",
-<<<<<<< HEAD
                                    share->key_string(), share->use_count));
-=======
-                                   share->key, share->use_count));
->>>>>>> e4dbf95a
           free_share(&share);  // temporary ref.
         }
       }
@@ -2165,11 +2161,7 @@
               share->op == pOp || share->new_op == pOp);
   share->new_op= NULL;
   share->op= NULL;
-<<<<<<< HEAD
   native_mutex_unlock(&share->mutex);
-=======
-  pthread_mutex_unlock(&share->mutex);
->>>>>>> e4dbf95a
 
   /* Signal ha_ndbcluster::delete/rename_table that drop is done */
   DBUG_PRINT("info", ("signal that drop is done"));
@@ -2177,11 +2169,7 @@
 
   ndb_tdc_close_cached_table(thd, dbname, tabname);
 
-<<<<<<< HEAD
   native_mutex_lock(&ndbcluster_mutex);
-=======
-  pthread_mutex_lock(&ndbcluster_mutex);
->>>>>>> e4dbf95a
   const bool is_remote_change= !ndb_has_node_id(pOp->getReqNodeId());
   if (is_remote_change && share->state != NSS_DROPPED)
   {
@@ -2190,15 +2178,6 @@
     ndbcluster_mark_share_dropped(&share);
     DBUG_ASSERT(share != NULL);
   }
-<<<<<<< HEAD
-=======
-
-  /* ndb_share reference binlog free */
-  DBUG_PRINT("NDB_SHARE", ("%s binlog free  use_count: %u",
-                           share->key, share->use_count));
-  free_share(&share, TRUE);
-  pthread_mutex_unlock(&ndbcluster_mutex);
->>>>>>> e4dbf95a
 
   /* ndb_share reference binlog free */
   DBUG_PRINT("NDB_SHARE", ("%s binlog free  use_count: %u",
@@ -3134,15 +3113,9 @@
         free_share(&share);   // Free binlog ref, 2)
         DBUG_ASSERT(share);   // Still ref'ed by 1) & 3)
       }
-<<<<<<< HEAD
       native_mutex_unlock(&share->mutex);
 
       native_mutex_lock(&ndbcluster_mutex);
-=======
-      pthread_mutex_unlock(&share->mutex);
-
-      pthread_mutex_lock(&ndbcluster_mutex);
->>>>>>> e4dbf95a
       ndbcluster_mark_share_dropped(&share); // Unref. from dictionary, 1)
       DBUG_ASSERT(share);                    // Still ref'ed by temp, 3)
       free_share(&share,TRUE);               // Free temporary ref, 3)
@@ -3151,11 +3124,7 @@
        * If there are more (trailing) references, the share will remain as an
        * instance in the dropped_tables-hash until remaining references are dropped.
        */
-<<<<<<< HEAD
       native_mutex_unlock(&ndbcluster_mutex);
-=======
-      pthread_mutex_unlock(&ndbcluster_mutex);
->>>>>>> e4dbf95a
     } // if (share)
 
     if (is_local_table(schema->db, schema->name) &&
@@ -3313,19 +3282,11 @@
     }
     if (share)
     {
-<<<<<<< HEAD
       native_mutex_lock(&ndbcluster_mutex);
       ndbcluster_mark_share_dropped(&share); // server ref.
       DBUG_ASSERT(share);                    // Should still be ref'ed
       free_share(&share, TRUE);              // temporary ref.
       native_mutex_unlock(&ndbcluster_mutex);
-=======
-      pthread_mutex_lock(&ndbcluster_mutex);
-      ndbcluster_mark_share_dropped(&share); // server ref.
-      DBUG_ASSERT(share);                    // Should still be ref'ed
-      free_share(&share, TRUE);              // temporary ref.
-      pthread_mutex_unlock(&ndbcluster_mutex);
->>>>>>> e4dbf95a
     }
 
     ndbapi_invalidate_table(schema->db, schema->name);
@@ -4641,11 +4602,7 @@
   native_mutex_lock(&share->mutex);
   if (get_binlog_nologging(share) || share->op != 0 || share->new_op != 0)
   {
-<<<<<<< HEAD
     native_mutex_unlock(&share->mutex);
-=======
-    pthread_mutex_unlock(&share->mutex);
->>>>>>> e4dbf95a
     free_share(&share); // temporary ref.
     DBUG_RETURN(0);     // replication already setup, or should not
   }
@@ -4653,11 +4610,7 @@
   if (!share->need_events(ndb_binlog_running))
   {
     set_binlog_nologging(share);
-<<<<<<< HEAD
     native_mutex_unlock(&share->mutex);
-=======
-    pthread_mutex_unlock(&share->mutex);
->>>>>>> e4dbf95a
     free_share(&share); // temporary ref.
     DBUG_RETURN(0);
   }
@@ -4704,14 +4657,9 @@
     if (get_binlog_nologging(share))
     {
       if (opt_ndb_extra_logging)
-<<<<<<< HEAD
         sql_print_information("NDB Binlog: NOT logging %s",
                               share->key_string());
       native_mutex_unlock(&share->mutex);
-=======
-        sql_print_information("NDB Binlog: NOT logging %s", share->key);
-      pthread_mutex_unlock(&share->mutex);
->>>>>>> e4dbf95a
       free_share(&share); // temporary ref.
       DBUG_RETURN(0);
     }
@@ -4757,20 +4705,12 @@
       /* a warning has been issued to the client */
       break;
     }
-<<<<<<< HEAD
     native_mutex_unlock(&share->mutex);
-=======
-    pthread_mutex_unlock(&share->mutex);
->>>>>>> e4dbf95a
     free_share(&share); // temporary ref.
     DBUG_RETURN(0);
   }
 
-<<<<<<< HEAD
   native_mutex_unlock(&share->mutex);
-=======
-  pthread_mutex_unlock(&share->mutex);
->>>>>>> e4dbf95a
   free_share(&share); // temporary ref.
   DBUG_RETURN(-1);
 }
@@ -6431,10 +6371,6 @@
 
     Used by both sql client thread and binlog thread to interact
     with the storage
-<<<<<<< HEAD
-    native_mutex_lock(&injector_mutex);
-=======
->>>>>>> e4dbf95a
   */
   injector_thd= thd;
   injector_ndb= i_ndb;
@@ -6710,11 +6646,7 @@
       const int poll_wait= (ndb_binlog_running) ? tot_poll_wait : 0;
       const int res= i_ndb->pollEvents(poll_wait, &latest_epoch);
       (void)res; // Unused except DBUG_PRINT
-<<<<<<< HEAD
       native_mutex_unlock(&injector_mutex);
-=======
-      pthread_mutex_unlock(&injector_mutex);
->>>>>>> e4dbf95a
       i_pOp = i_ndb->nextEvent();
       if (ndb_binlog_running)
       {
@@ -7257,19 +7189,11 @@
   if (!have_injector_mutex_lock)
     native_mutex_lock(&injector_mutex);
   /* don't mess with the injector_ndb anymore from other threads */
-<<<<<<< HEAD
-  injector_thd= 0;
-  injector_ndb= 0;
-  schema_ndb= 0;
-  native_mutex_unlock(&injector_mutex);
-  thd->reset_db(NULL_CSTR); // as not to try to free memory
-=======
   injector_thd= NULL;
   injector_ndb= NULL;
   schema_ndb= NULL;
-  pthread_mutex_unlock(&injector_mutex);
-  thd->db= 0; // as not to try to free memory
->>>>>>> e4dbf95a
+  native_mutex_unlock(&injector_mutex);
+  thd->reset_db(NULL_CSTR); // as not to try to free memory
 
   /*
     This will cause the util thread to start to try to initialize again
@@ -7329,11 +7253,7 @@
     if (opt_ndb_extra_logging > 9)
       sql_print_information("NDB Binlog: Release extra share references");
 
-<<<<<<< HEAD
     native_mutex_lock(&ndbcluster_mutex);
-=======
-    pthread_mutex_lock(&ndbcluster_mutex);
->>>>>>> e4dbf95a
     while (ndbcluster_open_tables.records)
     {
       NDB_SHARE * share = (NDB_SHARE*)my_hash_element(&ndbcluster_open_tables,0);
@@ -7353,11 +7273,7 @@
   if (opt_ndb_extra_logging > 15)
   {
     sql_print_information("NDB Binlog: remaining open tables: ");
-<<<<<<< HEAD
     native_mutex_lock(&ndbcluster_mutex);
-=======
-    pthread_mutex_lock(&ndbcluster_mutex);
->>>>>>> e4dbf95a
     for (uint i= 0; i < ndbcluster_open_tables.records; i++)
     {
       NDB_SHARE* share = (NDB_SHARE*)my_hash_element(&ndbcluster_open_tables,i);
@@ -7367,11 +7283,7 @@
                             (uint)share->state,
                             share->use_count);
     }
-<<<<<<< HEAD
     native_mutex_unlock(&ndbcluster_mutex);
-=======
-    pthread_mutex_unlock(&ndbcluster_mutex);
->>>>>>> e4dbf95a
   }
 
   schema_dist_data.release();
