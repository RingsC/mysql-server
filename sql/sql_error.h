--- conflicted
+++ resolved
@@ -214,15 +214,9 @@
   */
   friend class THD;
   friend class Warning_info;
-<<<<<<< HEAD
-  friend class Signal_common;
-  friend class Signal_statement;
-  friend class Resignal_statement;
-=======
   friend class Sql_cmd_common_signal;
   friend class Sql_cmd_signal;
   friend class Sql_cmd_resignal;
->>>>>>> adda25c7
   friend class sp_rcontext;
 
   /**
@@ -507,11 +501,7 @@
   /** Read only status. */
   bool m_read_only;
 
-<<<<<<< HEAD
-  friend class Resignal_statement;
-=======
   friend class Sql_cmd_resignal;
->>>>>>> adda25c7
 };
 
 extern char *err_conv(char *buff, uint to_length, const char *from,
