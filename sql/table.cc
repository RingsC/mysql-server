/*
   Copyright (c) 2000, 2016, Oracle and/or its affiliates. All rights reserved.

   This program is free software; you can redistribute it and/or modify
   it under the terms of the GNU General Public License as published by
   the Free Software Foundation; version 2 of the License.

   This program is distributed in the hope that it will be useful,
   but WITHOUT ANY WARRANTY; without even the implied warranty of
   MERCHANTABILITY or FITNESS FOR A PARTICULAR PURPOSE.  See the
   GNU General Public License for more details.

   You should have received a copy of the GNU General Public License
   along with this program; if not, write to the Free Software
   Foundation, Inc., 51 Franklin St, Fifth Floor, Boston, MA 02110-1301  USA */

#include "table.h"

#include <errno.h>
#include <fcntl.h>
#include <stdio.h>
#include <algorithm>
#include <string>

#include "auth_acls.h"
#include "auth_common.h"                 // acl_getroot
#include "binlog.h"                      // mysql_bin_log
#include "binlog_event.h"
#include "dd/dd.h"                       // dd::get_dictionary
#include "dd/dictionary.h"               // dd::Dictionary
#include "dd/types/abstract_table.h"
#include "dd/types/table.h"              // dd::Table
#include "dd/types/view.h"               // dd::View
#include "debug_sync.h"                  // DEBUG_SYNC
#include "derror.h"                      // ER_THD
#include "error_handler.h"               // Strict_error_handler
#include "field.h"
#include "ft_global.h"
#include "hash.h"
#include "item.h"
#include "item_cmpfunc.h"                // and_conds
#include "key.h"                         // find_ref_key
#include "log.h"                         // sql_print_warning
#include "m_string.h"
#include "my_byteorder.h"
#include "my_decimal.h"
#include "my_pointer_arithmetic.h"
#include "my_psi_config.h"
#include "my_sqlcommand.h"
#include "my_thread_local.h"
#include "myisam.h"                      // MI_MAX_KEY_LENGTH
#include "mysql/plugin.h"
#include "mysql/psi/mysql_file.h"
#include "mysql/psi/psi_base.h"
#include "mysql/service_my_snprintf.h"
#include "mysql/service_mysql_alloc.h"
#include "mysql_com.h"
#include "mysql_version.h"               // MYSQL_VERSION_ID
#include "mysqld.h"                      // reg_ext key_file_frm ...
#include "mysqld_error.h"
#include "opt_trace.h"                   // opt_trace_disable_if_no_security_...
#include "parse_file.h"                  // sql_parse_prepare
#include "partition_info.h"              // partition_info
#include "pfs_table_provider.h"
#include "psi_memory_key.h"
#include "query_result.h"                // Query_result
#include "session_tracker.h"
#include "set_var.h"
#include "sql_base.h"                    // OPEN_VIEW_ONLY
#include "sql_class.h"                   // THD
#include "sql_error.h"
#include "sql_lex.h"
#include "sql_parse.h"                   // check_stack_overrun
#include "sql_partition.h"               // mysql_unpack_partition
#include "sql_plugin.h"                  // plugin_unlock
#include "sql_security_ctx.h"
#include "sql_select.h"                  // actual_key_parts
#include "sql_string.h"
#include "sql_table.h"                   // build_table_filename
#include "sql_tablespace.h"              // check_tablespace_name())
#include "sql_udf.h"
#include "strfunc.h"                     // find_type
#include "table_cache.h"                 // table_cache_manager
#include "table_trigger_dispatcher.h"    // Table_trigger_dispatcher
#include "template_utils.h"              // down_cast
#include "thr_malloc.h"
#include "thr_mutex.h"
#include "trigger_def.h"

/* INFORMATION_SCHEMA name */
LEX_STRING INFORMATION_SCHEMA_NAME= {C_STRING_WITH_LEN("information_schema")};

/* PERFORMANCE_SCHEMA name */
LEX_STRING PERFORMANCE_SCHEMA_DB_NAME= {C_STRING_WITH_LEN("performance_schema")};

/* MYSQL_SCHEMA name */
LEX_STRING MYSQL_SCHEMA_NAME= {C_STRING_WITH_LEN("mysql")};

/* MYSQL_TABLESPACE name */
LEX_STRING MYSQL_TABLESPACE_NAME= {C_STRING_WITH_LEN("mysql")};

/* GENERAL_LOG name */
LEX_STRING GENERAL_LOG_NAME= {C_STRING_WITH_LEN("general_log")};

/* SLOW_LOG name */
LEX_STRING SLOW_LOG_NAME= {C_STRING_WITH_LEN("slow_log")};

/* RLI_INFO name */
LEX_STRING RLI_INFO_NAME= {C_STRING_WITH_LEN("slave_relay_log_info")};

/* MI_INFO name */
LEX_STRING MI_INFO_NAME= {C_STRING_WITH_LEN("slave_master_info")};

/* WORKER_INFO name */
LEX_STRING WORKER_INFO_NAME= {C_STRING_WITH_LEN("slave_worker_info")};

/* GTID_EXECUTED name */
LEX_STRING GTID_EXECUTED_NAME= {C_STRING_WITH_LEN("gtid_executed")};

/* Keyword for parsing generated column functions */
LEX_STRING PARSE_GCOL_KEYWORD= {C_STRING_WITH_LEN("parse_gcol_expr")};


	/* Functions defined in this file */

static Item *create_view_field(THD *thd, TABLE_LIST *view, Item **field_ref,
                               const char *name,
                               Name_resolution_context *context);
static void open_table_error(THD *thd, TABLE_SHARE *share,
                             int error, int db_errno, int errarg);

inline bool is_system_table_name(const char *name, size_t length);

/**************************************************************************
  Object_creation_ctx implementation.
**************************************************************************/

Object_creation_ctx *Object_creation_ctx::set_n_backup(THD *thd)
{
  Object_creation_ctx *backup_ctx;
  DBUG_ENTER("Object_creation_ctx::set_n_backup");

  backup_ctx= create_backup_ctx(thd);
  change_env(thd);

  DBUG_RETURN(backup_ctx);
}

void Object_creation_ctx::restore_env(THD *thd, Object_creation_ctx *backup_ctx)
{
  if (!backup_ctx)
    return;

  backup_ctx->change_env(thd);

  delete backup_ctx;
}

/**************************************************************************
  Default_object_creation_ctx implementation.
**************************************************************************/

Default_object_creation_ctx::Default_object_creation_ctx(THD *thd)
  : m_client_cs(thd->variables.character_set_client),
    m_connection_cl(thd->variables.collation_connection)
{ }

Default_object_creation_ctx::Default_object_creation_ctx(
  const CHARSET_INFO *client_cs, const CHARSET_INFO *connection_cl)
  : m_client_cs(client_cs),
    m_connection_cl(connection_cl)
{ }

Object_creation_ctx *
Default_object_creation_ctx::create_backup_ctx(THD *thd) const
{
  return new Default_object_creation_ctx(thd);
}

void Default_object_creation_ctx::change_env(THD *thd) const
{
  thd->variables.character_set_client= m_client_cs;
  thd->variables.collation_connection= m_connection_cl;

  thd->update_charset();
}

/**************************************************************************
  View_creation_ctx implementation.
**************************************************************************/

View_creation_ctx *View_creation_ctx::create(THD *thd)
{
  View_creation_ctx *ctx= new (thd->mem_root) View_creation_ctx(thd);

  return ctx;
}

/*************************************************************************/

View_creation_ctx * View_creation_ctx::create(THD *thd,
                                              TABLE_LIST *view)
{
  View_creation_ctx *ctx= new (thd->mem_root) View_creation_ctx(thd);

  /* Throw a warning if there is NULL cs name. */

  if (!view->view_client_cs_name.str ||
      !view->view_connection_cl_name.str)
  {
    push_warning_printf(thd, Sql_condition::SL_NOTE,
                        ER_VIEW_NO_CREATION_CTX,
                        ER_THD(thd, ER_VIEW_NO_CREATION_CTX),
                        view->db,
                        view->table_name);

    ctx->m_client_cs= system_charset_info;
    ctx->m_connection_cl= system_charset_info;

    return ctx;
  }

  /* Resolve cs names. Throw a warning if there is unknown cs name. */

  bool invalid_creation_ctx;

  invalid_creation_ctx= resolve_charset(view->view_client_cs_name.str,
                                        system_charset_info,
                                        &ctx->m_client_cs);

  invalid_creation_ctx= resolve_collation(view->view_connection_cl_name.str,
                                          system_charset_info,
                                          &ctx->m_connection_cl) ||
                        invalid_creation_ctx;

  if (invalid_creation_ctx)
  {
    sql_print_warning("View '%s'.'%s': there is unknown charset/collation "
                      "names (client: '%s'; connection: '%s').",
                      view->db,
                      view->table_name,
                      view->view_client_cs_name.str,
                      view->view_connection_cl_name.str);

    push_warning_printf(thd, Sql_condition::SL_NOTE,
                        ER_VIEW_INVALID_CREATION_CTX,
                        ER_THD(thd, ER_VIEW_INVALID_CREATION_CTX),
                        view->db,
                        view->table_name);
  }

  return ctx;
}

/*************************************************************************/

GRANT_INFO::GRANT_INFO()
{
  grant_table= 0;
  version= 0;
  privilege= NO_ACCESS;
#ifndef DBUG_OFF
  want_privilege= 0;
#endif
}


/* Get column name from column hash */

const uchar *get_field_name(const uchar *arg, size_t *length)
{
  const Field * const * buff= reinterpret_cast<const Field * const *>(arg);
  *length= strlen((*buff)->field_name);
  return (uchar*) (*buff)->field_name;
}


/**
  Returns pointer to '.frm' extension of the file name.

  @param name       file name

    Checks file name part starting with the rightmost '.' character,
    and returns it if it is equal to '.frm'. 

  @todo
    It is a good idea to get rid of this function modifying the code
    to garantee that the functions presently calling fn_rext() always
    get arguments in the same format: either with '.frm' or without '.frm'.

  @return
    Pointer to the '.frm' extension. If there is no extension,
    or extension is not '.frm', pointer at the end of file name.
*/

char *fn_rext(char *name)
{
  char *res= strrchr(name, '.');
  if (res && !strcmp(res, reg_ext))
    return res;
  return name + strlen(name);
}


TABLE_CATEGORY get_table_category(const LEX_STRING &db,
                                  const LEX_STRING &name)
{
  DBUG_ASSERT(db.str != NULL);
  DBUG_ASSERT(name.str != NULL);

  if (is_infoschema_db(db.str, db.length))
    return TABLE_CATEGORY_INFORMATION;

  if (is_perfschema_db(db.str, db.length))
    return TABLE_CATEGORY_PERFORMANCE;

  if ((db.length == MYSQL_SCHEMA_NAME.length) &&
      (my_strcasecmp(system_charset_info,
                     MYSQL_SCHEMA_NAME.str,
                     db.str) == 0))
  {
    if (is_system_table_name(name.str, name.length))
      return TABLE_CATEGORY_SYSTEM;

    if ((name.length == GENERAL_LOG_NAME.length) &&
        (my_strcasecmp(system_charset_info,
                       GENERAL_LOG_NAME.str,
                       name.str) == 0))
      return TABLE_CATEGORY_LOG;

    if ((name.length == SLOW_LOG_NAME.length) &&
        (my_strcasecmp(system_charset_info,
                       SLOW_LOG_NAME.str,
                       name.str) == 0))
      return TABLE_CATEGORY_LOG;

    if ((name.length == RLI_INFO_NAME.length) &&
        (my_strcasecmp(system_charset_info,
                      RLI_INFO_NAME.str,
                      name.str) == 0))
      return TABLE_CATEGORY_RPL_INFO;

    if ((name.length == MI_INFO_NAME.length) &&
        (my_strcasecmp(system_charset_info,
                      MI_INFO_NAME.str,
                      name.str) == 0))
      return TABLE_CATEGORY_RPL_INFO;

    if ((name.length == WORKER_INFO_NAME.length) &&
        (my_strcasecmp(system_charset_info,
                      WORKER_INFO_NAME.str,
                      name.str) == 0))
      return TABLE_CATEGORY_RPL_INFO;

    if ((name.length == GTID_EXECUTED_NAME.length) &&
        (my_strcasecmp(system_charset_info,
                       GTID_EXECUTED_NAME.str,
                       name.str) == 0))
      return TABLE_CATEGORY_GTID;

    if (dd::get_dictionary()->is_dd_table_name(MYSQL_SCHEMA_NAME.str,
                                               name.str))
      return TABLE_CATEGORY_DICTIONARY;
  }

  return TABLE_CATEGORY_USER;
}


/**
  Allocate and setup a TABLE_SHARE structure

  @param table_list  structure from which database and table 
                     name can be retrieved
  @param key         table cache key (db \0 table_name \0...)
  @param key_length  length of the key

  @return            pointer to allocated table share
    @retval NULL     error (out of memory, too long path name)
*/

TABLE_SHARE *alloc_table_share(TABLE_LIST *table_list, const char *key,
                               size_t key_length)
{
  MEM_ROOT mem_root;
  TABLE_SHARE *share= NULL;
  char *key_buff, *path_buff;
  char path[FN_REFLEN + 1];
  size_t path_length;
  Table_cache_element **cache_element_array;
  bool was_truncated= false;
  DBUG_ENTER("alloc_table_share");
  DBUG_PRINT("enter", ("table: '%s'.'%s'",
                       table_list->db, table_list->table_name));

  /*
    There are FN_REFLEN - reg_ext_length bytes available for the 
    file path and the trailing '\0', which may be padded to the right 
    of the length indicated by the length parameter. The returned 
    path length does not include the trailing '\0'.
  */
  path_length= build_table_filename(path, sizeof(path) - 1 - reg_ext_length,
                                    table_list->db,
                                    table_list->table_name, "", 0,
                                    &was_truncated);

  /*
    The path now misses extension, but includes '\0'. Unless it was
    truncated, everything should be ok. 
  */
  if (was_truncated)
  {
    my_error(ER_IDENT_CAUSES_TOO_LONG_PATH, MYF(0), sizeof(path) - 1, path);
    DBUG_RETURN(NULL);
  }

  init_sql_alloc(key_memory_table_share, &mem_root, TABLE_ALLOC_BLOCK_SIZE, 0);
  if (multi_alloc_root(&mem_root,
                       &share, sizeof(*share),
                       &key_buff, key_length,
                       &path_buff, path_length + 1,
                       &cache_element_array,
                       table_cache_instances * sizeof(*cache_element_array),
                       NULL))
  {
    memset(share, 0, sizeof(*share));

    share->set_table_cache_key(key_buff, key, key_length);

    share->path.str= path_buff;
    share->path.length= path_length;
    my_stpcpy(share->path.str, path);
    share->normalized_path.str=    share->path.str;
    share->normalized_path.length= path_length;

    share->version=       refresh_version;

    /*
      Since alloc_table_share() can be called without any locking (for
      example, ha_create_table... functions), we do not assign a table
      map id here.  Instead we assign a value that is not used
      elsewhere, and then assign a table map id inside open_table()
      under the protection of the LOCK_open mutex.
    */
    share->table_map_id= ~0ULL;
    share->cached_row_logging_check= -1;

    share->m_flush_tickets.empty();

    memset(cache_element_array, 0,
           table_cache_instances * sizeof(*cache_element_array));
    share->cache_element= cache_element_array;

    memcpy((char*) &share->mem_root, (char*) &mem_root, sizeof(mem_root));
    mysql_mutex_init(key_TABLE_SHARE_LOCK_ha_data,
                     &share->LOCK_ha_data, MY_MUTEX_INIT_FAST);
  }
  DBUG_RETURN(share);
}


/**
  Initialize share for temporary tables

  @param thd         thread handle
  @param share	Share to fill
  @param key		Table_cache_key, as generated from create_table_def_key.
                must start with db name.
  @param key_length	Length of key
  @param table_name	Table name
  @param path	Path to file (possible in lower case) without .frm

  @note
    This is different from alloc_table_share() because temporary tables
    don't have to be shared between threads or put into the table def
    cache, so we can do some things notable simpler and faster

    If table is not put in thd->temporary_tables (happens only when
    one uses OPEN TEMPORARY) then one can specify 'db' as key and
    use key_length= 0 as neither table_cache_key or key_length will be used).
*/

void init_tmp_table_share(THD *thd, TABLE_SHARE *share, const char *key,
                          size_t key_length, const char *table_name,
                          const char *path)
{
  DBUG_ENTER("init_tmp_table_share");
  DBUG_PRINT("enter", ("table: '%s'.'%s'", key, table_name));

  memset(share, 0, sizeof(*share));
  init_sql_alloc(key_memory_table_share,
                 &share->mem_root, TABLE_ALLOC_BLOCK_SIZE, 0);
  share->table_category=         TABLE_CATEGORY_TEMPORARY;
  share->tmp_table=              INTERNAL_TMP_TABLE;
  share->db.str=                 (char*) key;
  share->db.length=		 strlen(key);
  share->table_cache_key.str=    (char*) key;
  share->table_cache_key.length= key_length;
  share->table_name.str=         (char*) table_name;
  share->table_name.length=      strlen(table_name);
  share->path.str=               (char*) path;
  share->normalized_path.str=    (char*) path;
  share->path.length= share->normalized_path.length= strlen(path);

  share->cached_row_logging_check= -1;

  /*
    table_map_id is also used for MERGE tables to suppress repeated
    compatibility checks.
  */
  share->table_map_id= (ulonglong) thd->query_id;

  share->m_flush_tickets.empty();

  DBUG_VOID_RETURN;
}


/**
  Release resources (plugins) used by the share and free its memory.
  TABLE_SHARE is self-contained -- it's stored in its own MEM_ROOT.
  Free this MEM_ROOT.
*/

void TABLE_SHARE::destroy()
{
  uint idx;
  KEY *info_it;

  DBUG_ENTER("TABLE_SHARE::destroy");
  DBUG_PRINT("info", ("db: %s table: %s", db.str, table_name.str));
  if (ha_share)
  {
    delete ha_share;
    ha_share= NULL;
  }
  if (m_part_info)
  {
    delete m_part_info;
    m_part_info= NULL;
  }
  /* The mutex is initialized only for shares that are part of the TDC */
  if (tmp_table == NO_TMP_TABLE)
    mysql_mutex_destroy(&LOCK_ha_data);
  my_hash_free(&name_hash);

  plugin_unlock(NULL, db_plugin);
  db_plugin= NULL;

  /* Release fulltext parsers */
  info_it= key_info;
  for (idx= keys; idx; idx--, info_it++)
  {
    if (info_it->flags & HA_USES_PARSER)
    {
      plugin_unlock(NULL, info_it->parser);
      info_it->flags= 0;
    }
  }

  /* Destroy dd::Table object associated with temporary table's share. */
  delete tmp_table_def;
  tmp_table_def= NULL;

  /* Delete the view object. */
  delete view_object;
  view_object= NULL;

#ifdef HAVE_PSI_TABLE_INTERFACE
  PSI_TABLE_CALL(release_table_share)(m_psi);
#endif

  /*
    Make a copy since the share is allocated in its own root,
    and free_root() updates its argument after freeing the memory.
  */
  MEM_ROOT own_root= std::move(mem_root);
  free_root(&own_root, MYF(0));
  DBUG_VOID_RETURN;
}

/**
  Free table share and memory used by it

  @param share		Table share
*/

void free_table_share(TABLE_SHARE *share)
{
  DBUG_ENTER("free_table_share");
  DBUG_PRINT("enter", ("table: %s.%s", share->db.str, share->table_name.str));
  DBUG_ASSERT(share->ref_count == 0);

  if (share->m_flush_tickets.is_empty())
  {
    /*
      No threads are waiting for this share to be flushed (the
      share is not old, is for a temporary table, or just nobody
      happens to be waiting for it). Destroy it.
    */
    share->destroy();
  }
  else
  {
    Wait_for_flush_list::Iterator it(share->m_flush_tickets);
    Wait_for_flush *ticket;
    /*
      We're about to iterate over a list that is used
      concurrently. Make sure this never happens without a lock.
    */
    mysql_mutex_assert_owner(&LOCK_open);

    while ((ticket= it++))
      (void) ticket->get_ctx()->m_wait.set_status(MDL_wait::GRANTED);
    /*
      If there are threads waiting for this share to be flushed,
      the last one to receive the notification will destroy the
      share. At this point the share is removed from the table
      definition cache, so is OK to proceed here without waiting
      for this thread to do the work.
    */
  }
  DBUG_VOID_RETURN;
}


/**
  Return TRUE if a table name matches one of the system table names.
  Currently these are:

  help_category, help_keyword, help_relation, help_topic,
  proc, event
  time_zone, time_zone_leap_second, time_zone_name, time_zone_transition,
  time_zone_transition_type

  This function trades accuracy for speed, so may return false
  positives. Presumably mysql.* database is for internal purposes only
  and should not contain user tables.
*/

inline bool is_system_table_name(const char *name, size_t length)
{
  CHARSET_INFO *ci= system_charset_info;

  return (
           /* mysql.proc table */
           (length == 4 &&
             my_tolower(ci, name[0]) == 'p' && 
             my_tolower(ci, name[1]) == 'r' &&
             my_tolower(ci, name[2]) == 'o' &&
             my_tolower(ci, name[3]) == 'c') ||

           (length > 4 &&
             (
               /* one of mysql.help* tables */
               (my_tolower(ci, name[0]) == 'h' &&
                 my_tolower(ci, name[1]) == 'e' &&
                 my_tolower(ci, name[2]) == 'l' &&
                 my_tolower(ci, name[3]) == 'p') ||

               /* one of mysql.time_zone* tables */
               (my_tolower(ci, name[0]) == 't' &&
                 my_tolower(ci, name[1]) == 'i' &&
                 my_tolower(ci, name[2]) == 'm' &&
                 my_tolower(ci, name[3]) == 'e') ||

               /* mysql.event table */
               (my_tolower(ci, name[0]) == 'e' &&
                 my_tolower(ci, name[1]) == 'v' &&
                 my_tolower(ci, name[2]) == 'e' &&
                 my_tolower(ci, name[3]) == 'n' &&
                 my_tolower(ci, name[4]) == 't')
             )
           )
         );
}


/**
  Initialize key_part_flag from source field.
*/

void KEY_PART_INFO::init_flags()
{
  DBUG_ASSERT(field);
  if (field->type() == MYSQL_TYPE_BLOB ||
      field->type() == MYSQL_TYPE_GEOMETRY)
    key_part_flag|= HA_BLOB_PART;
  else if (field->real_type() == MYSQL_TYPE_VARCHAR)
    key_part_flag|= HA_VAR_LENGTH_PART;
  else if (field->type() == MYSQL_TYPE_BIT)
    key_part_flag|= HA_BIT_PART;
}


/**
  Initialize KEY_PART_INFO from the given field.

  @param fld The field to initialize keypart from
*/

void KEY_PART_INFO::init_from_field(Field *fld)
{
  field= fld;
  fieldnr= field->field_index + 1;
  null_bit= field->null_bit;
  null_offset= field->null_offset();
  offset= field->offset(field->table->record[0]);
  length= (uint16) field->key_length();
  store_length= length;
  key_part_flag= 0;

  if (field->real_maybe_null())
    store_length+= HA_KEY_NULL_LENGTH;
  if (field->type() == MYSQL_TYPE_BLOB ||
      field->real_type() == MYSQL_TYPE_VARCHAR ||
      field->type() == MYSQL_TYPE_GEOMETRY)
  {
    store_length+= HA_KEY_BLOB_LENGTH;
  }
  init_flags();

  ha_base_keytype key_type= field->key_type();
  type=  (uint8) key_type;
  bin_cmp= key_type != HA_KEYTYPE_TEXT &&
           key_type != HA_KEYTYPE_VARTEXT1 &&
           key_type != HA_KEYTYPE_VARTEXT2;
}


/**
  Setup key-related fields of Field object for given key and key part.

<<<<<<< HEAD
  @param[in]     share         Pointer to TABLE_SHARE
  @param[in]     handler_file  Pointer to handler
  @param[in]     primary_key_n Primary key number
  @param[in]     keyinfo       Pointer to processed key
  @param[in]     key_n         Processed key number
  @param[in]     key_part_n    Processed key part number
  @param[in,out] usable_parts  Pointer to usable_parts variable
*/

void setup_key_part_field(TABLE_SHARE *share, handler *handler_file,
                          uint primary_key_n, KEY *keyinfo, uint key_n,
                          uint key_part_n, uint *usable_parts)
=======
  @param[in]     share                    Pointer to TABLE_SHARE
  @param[in]     handler_file             Pointer to handler
  @param[in]     primary_key_n            Primary key number
  @param[in]     keyinfo                  Pointer to processed key
  @param[in]     key_n                    Processed key number
  @param[in]     key_part_n               Processed key part number
  @param[in,out] usable_parts             Pointer to usable_parts variable
  @param[in]     part_of_key_not_extended Set when column is part of the Key
                                          and not appended by the storage
                                          engine from primary key columns.
*/

static void setup_key_part_field(TABLE_SHARE *share, handler *handler_file,
                                 uint primary_key_n, KEY *keyinfo, uint key_n,
                                 uint key_part_n, uint *usable_parts,
                                 bool part_of_key_not_extended)
>>>>>>> ce24f3f8
{
  KEY_PART_INFO *key_part= &keyinfo->key_part[key_part_n];
  Field *field= key_part->field;

  /* Flag field as unique if it is the only keypart in a unique index */
  if (key_part_n == 0 && key_n != primary_key_n)
    field->flags |= (((keyinfo->flags & HA_NOSAME) &&
                      (keyinfo->user_defined_key_parts == 1)) ?
                     UNIQUE_KEY_FLAG : MULTIPLE_KEY_FLAG);
  if (key_part_n == 0)
    field->key_start.set_bit(key_n);
  field->m_indexed= true;
  if (field->key_length() == key_part->length &&
      !(field->flags & BLOB_FLAG))
  {
    if (handler_file->index_flags(key_n, key_part_n, 0) & HA_KEYREAD_ONLY)
    {
      share->keys_for_keyread.set_bit(key_n);
      field->part_of_key.set_bit(key_n);
      if (part_of_key_not_extended)
        field->part_of_key_not_extended.set_bit(key_n);
    }
    if (handler_file->index_flags(key_n, key_part_n, 1) & HA_READ_ORDER)
      field->part_of_sortkey.set_bit(key_n);
  }

  if (!(key_part->key_part_flag & HA_REVERSE_SORT) &&
      *usable_parts == key_part_n)
    (*usable_parts)++;			// For FILESORT
}


/**
  Generate extended secondary keys by adding primary key parts to the
  existing secondary key. A primary key part is added if such part doesn't
  present in the secondary key or the part in the secondary key is a
  prefix of the key field. Key parts are added till:
  .) all parts were added
  .) number of key parts became bigger that MAX_REF_PARTS
  .) total key length became longer than MAX_REF_LENGTH
  depending on what occurs first first.
  Unlike existing secondary key parts which are initialized at
  open_binary_frm(), newly added ones are initialized here by copying
  KEY_PART_INFO structure from primary key part and calling
  setup_key_part_field().

  Function updates sk->actual/unused_key_parts and sk->actual_flags.

  @param[in]     sk            Secondary key
  @param[in]     sk_n          Secondary key number
  @param[in]     pk            Primary key
  @param[in]     pk_n          Primary key number
  @param[in]     share         Pointer to TABLE_SHARE
  @param[in]     handler_file  Pointer to handler
  @param[in,out] usable_parts  Pointer to usable_parts variable

  @retval                      Number of added key parts
*/

uint add_pk_parts_to_sk(KEY *sk, uint sk_n, KEY *pk, uint pk_n,
                        TABLE_SHARE *share, handler *handler_file,
                        uint *usable_parts)
{
  uint max_key_length= sk->key_length;
  bool is_unique_key= false;
  KEY_PART_INFO *current_key_part= &sk->key_part[sk->user_defined_key_parts];

  /* 
     For each keypart in the primary key: check if the keypart is
     already part of the secondary key and add it if not.
  */
  for (uint pk_part= 0; pk_part < pk->user_defined_key_parts; pk_part++)
  {
    KEY_PART_INFO *pk_key_part= &pk->key_part[pk_part];
    /* MySQL does not supports more key parts than MAX_REF_LENGTH */
    if (sk->actual_key_parts >= MAX_REF_PARTS)
      goto end;

    bool pk_field_is_in_sk= false;
    for (uint j= 0; j < sk->user_defined_key_parts; j++)
    {
      if (sk->key_part[j].fieldnr == pk_key_part->fieldnr &&
          share->field[pk_key_part->fieldnr - 1]->key_length() ==
          sk->key_part[j].length)
      {
        pk_field_is_in_sk= true;
        break;
      }
    }

    /* Add PK field to secondary key if it's not already  part of the key. */
    if (!pk_field_is_in_sk)
    {
      /* MySQL does not supports keys longer than MAX_KEY_LENGTH */
      if (max_key_length + pk_key_part->length > MAX_KEY_LENGTH)
        goto end;

      *current_key_part= *pk_key_part;
      setup_key_part_field(share, handler_file, pk_n, sk, sk_n,
                           sk->actual_key_parts, usable_parts, false);
      sk->actual_key_parts++;
      sk->unused_key_parts--;
      sk->rec_per_key[sk->actual_key_parts - 1]= 0;
      sk->set_records_per_key(sk->actual_key_parts - 1, REC_PER_KEY_UNKNOWN);
      current_key_part++;
      max_key_length+= pk_key_part->length;
      /*
        Secondary key will be unique if the key  does not exceed
        key length limitation and key parts limitation.
      */
      is_unique_key= true;
    }
  }
  if (is_unique_key)
    sk->actual_flags|= HA_NOSAME;

end:
  return (sk->actual_key_parts - sk->user_defined_key_parts);
}


//////////////////////////////////////////////////////////////////////////

/*
  The following section adds code for the interface with the .frm file.
  These defines and functions comes from the file sql/field.h in 5.7

  Note:
  These functions should not be used any where else in the code.
  They are only used in upgrade scenario for migrating old data directory
  to be compatible with current server. They will be removed in future release.

  Any new code should not be added in this section.
*/

#define FIELDFLAG_DECIMAL               1
#define FIELDFLAG_BINARY                1       // Shares same flag
#define FIELDFLAG_NUMBER                2
#define FIELDFLAG_ZEROFILL              4
#define FIELDFLAG_PACK                  120     // Bits used for packing
#define FIELDFLAG_INTERVAL              256     // mangled with decimals!
#define FIELDFLAG_BITFIELD              512     // mangled with decimals!
#define FIELDFLAG_BLOB                  1024    // mangled with decimals!
#define FIELDFLAG_GEOM                  2048    // mangled with decimals!
#define FIELDFLAG_JSON                  4096    /* mangled with decimals and
                                                   with bitfields! */

#define FIELDFLAG_TREAT_BIT_AS_CHAR     4096    /* use Field_bit_as_char */

#define FIELDFLAG_LEFT_FULLSCREEN       8192
#define FIELDFLAG_RIGHT_FULLSCREEN      16384
#define FIELDFLAG_FORMAT_NUMBER         16384   // predit: ###,,## in output
#define FIELDFLAG_NO_DEFAULT            16384   /* sql */
#define FIELDFLAG_SUM                   ((uint) 32768)// predit: +#fieldflag
#define FIELDFLAG_MAYBE_NULL            ((uint) 32768)// sql
#define FIELDFLAG_PACK_SHIFT            3
#define FIELDFLAG_DEC_SHIFT             8
#define FIELDFLAG_MAX_DEC               31
#define FIELDFLAG_NUM_SCREEN_TYPE       0x7F01
#define FIELDFLAG_ALFA_SCREEN_TYPE      0x7800

#define MTYP_TYPENR(type) (type & 127)  /* Remove bits from type */

#define FIELD_NR_MASK   16383           /* To get fieldnumber */

inline int f_is_dec(int x)
{
  return (x & FIELDFLAG_DECIMAL);
}
inline int f_is_num(int x)
{
  return (x & FIELDFLAG_NUMBER);
}
inline int f_is_zerofill(int x)
{
  return (x & FIELDFLAG_ZEROFILL);
}
inline int f_is_packed(int x)
{
  return (x & FIELDFLAG_PACK);
}
inline int f_packtype(int x)
{
  return ((x >> FIELDFLAG_PACK_SHIFT) & 15);
}
inline uint8 f_decimals(int x)
{
  return ((uint8) ((x >> FIELDFLAG_DEC_SHIFT) & FIELDFLAG_MAX_DEC));
}
inline int f_is_alpha(int x)
{
  return (!f_is_num(x));
}
inline int f_is_binary(int x)
{
  return (x & FIELDFLAG_BINARY); // 4.0- compatibility
}
inline int f_is_enum(int x)
{
  return ((x & (FIELDFLAG_INTERVAL | FIELDFLAG_NUMBER)) == FIELDFLAG_INTERVAL);
}
inline int f_is_bitfield(int x)
{
  return ((x & (FIELDFLAG_BITFIELD | FIELDFLAG_NUMBER)) == FIELDFLAG_BITFIELD);
}

inline int f_is_blob(int x)
{
  return ((x & (FIELDFLAG_BLOB | FIELDFLAG_NUMBER)) == FIELDFLAG_BLOB);
}
inline int f_is_geom(int x)
{
  return ((x & (FIELDFLAG_GEOM | FIELDFLAG_NUMBER)) == FIELDFLAG_GEOM);
}
inline int f_is_json(int x)
{
  return ((x & (FIELDFLAG_JSON | FIELDFLAG_NUMBER | FIELDFLAG_BITFIELD)) ==
          FIELDFLAG_JSON);
}
inline int f_is_equ(int x)
{
  return (x & (1+2+FIELDFLAG_PACK+31*256));
}
inline int f_settype(int x)
{
  return (x << FIELDFLAG_PACK_SHIFT);
}
inline int f_maybe_null(int x)
{
  return (x & FIELDFLAG_MAYBE_NULL);
}
inline int f_no_default(int x)
{
  return (x & FIELDFLAG_NO_DEFAULT);
}
inline int f_bit_as_char(int x)
{
  return (x & FIELDFLAG_TREAT_BIT_AS_CHAR);
}


/**
  Read string from a file with malloc

  @note We add an \0 at end of the read string to make reading of C strings
  easier. This function is added to read .frm file in upgrade scenario. It
  should not be used any where else in the code. This function will be removed
  later.

  @param[in]  file        file handler
  @param[out] to          pointer to read string
  @param[in]  length      length of string

  @retval 0  Error
  @retval 1  Success
*/

static int read_string(File file, uchar**to, size_t length)
{
  DBUG_ENTER("read_string");

  my_free(*to);
  if (!(*to= (uchar*) my_malloc(PSI_NOT_INSTRUMENTED,
                                length+1,MYF(MY_WME))) ||
      mysql_file_read(file, *to, length, MYF(MY_NABP)))
  {
     my_free(*to);                            /* purecov: inspected */
    *to= 0;                                   /* purecov: inspected */
    DBUG_RETURN(1);                           /* purecov: inspected */
  }
  *((char*) *to+length)= '\0';
  DBUG_RETURN (0);
} /* read_string */


/**
  Un-hex all elements in a typelib.

  @param[in] interval  TYPELIB (struct of pointer to values + lengths + count)

  @note This function is added to read .frm file in upgrade scenario. It should not
  be used any where else in the code. This function will be removed later.
*/

static void unhex_type2(TYPELIB *interval)
{
  for (uint pos= 0; pos < interval->count; pos++)
  {
    char *from, *to;
    for (from= to= (char*) interval->type_names[pos]; *from; )
    {
      /*
        Note, hexchar_to_int(*from++) doesn't work
        one some compilers, e.g. IRIX. Looks like a compiler
        bug in inline functions in combination with arguments
        that have a side effect. So, let's use from[0] and from[1]
        and increment 'from' by two later.
      */

      *to++= (char) (hexchar_to_int(from[0]) << 4) +
                     hexchar_to_int(from[1]);
      from+= 2;
    }
    interval->type_lengths[pos] /= 2;
  }
}


/**
 Search after a field with given start & length
 If an exact field isn't found, return longest field with starts
 at right position.

 @note This is needed because in some .frm fields 'fieldnr' was saved wrong.
 This function is added to read .frm file in upgrade scenario. It should not
 be used any where else in the code. This function will be removed later.

 @retval 0               error
 @retval field number +1 success
*/

static uint find_field(Field **fields, uchar *record, uint start, uint length)
{
  Field **field;
  uint i, pos;

  pos= 0;
  for (field= fields, i=1 ; *field ; i++,field++)
  {
    if ((*field)->offset(record) == start)
    {
      if ((*field)->key_length() == length)
        return (i);
      if (!pos || fields[pos-1]->pack_length() <
          (*field)->pack_length())
        pos= i;
    }
  }
  return (pos);
}


/**
  fix a str_type to a array type
  typeparts separated with some char. differents types are separated
  with a '\0'

  @note This function is added to read .frm file in upgrade scenario. It
  should not be used any where else in the code. This function will be
  removed later.

  @param[out]  array          Pointer to interval array
  @param[in]   point_to_type  Pointer to intervals
  @param[in]   types          number of intervals
  @param[out]  names          name of intervals

*/

static void
fix_type_pointers(const char ***array,
                  TYPELIB *point_to_type,
                  uint types,
                  char **names)
{
  char *type_name, *ptr;
  char chr;

  ptr= *names;
  while (types--)
  {
    point_to_type->name=0;
    point_to_type->type_names= *array;

    if ((chr= *ptr))            /* Test if empty type */
    {
      while ((type_name=strchr(ptr+1,chr)) != NullS)
      {
        *((*array)++) = ptr+1;
        *type_name= '\0';       /* End string */
        ptr=type_name;
      }
      ptr+=2;               /* Skip end mark and last 0 */
    }
    else
      ptr++;
    point_to_type->count= (uint) (*array - point_to_type->type_names);
    point_to_type++;
    *((*array)++)= NullS;       /* End of type */
  }
  *names=ptr;               /* Update end */
  return;
} /* fix_type_pointers */


/**
  Find where a form starts.

  @note This function is added to read .frm file in upgrade scenario. It should not
  be used any where else in the code. This function will be removed later.

  @param[in] file   File handler
  @param[in] head   The start of the form file.

  @remark If formname is NULL then only formnames is read.

  @retval The form position.
*/

static ulong get_form_pos(File file, uchar *head)
{
  uchar *pos, *buf;
  uint names, length;
  ulong ret_value=0;
  DBUG_ENTER("get_form_pos");

  names= uint2korr(head+8);

  if (!(names= uint2korr(head+8)))
    DBUG_RETURN(0);

  length= uint2korr(head+4);

  mysql_file_seek(file, 64L, MY_SEEK_SET, MYF(0));

  if (!(buf= (uchar*) my_malloc(PSI_NOT_INSTRUMENTED,
                                length+names*4, MYF(MY_WME))))
    DBUG_RETURN(0);

  if (mysql_file_read(file, buf, length+names*4, MYF(MY_NABP)))
  {
    my_free(buf);
    DBUG_RETURN(0);
  }

  pos= buf+length;
  ret_value= uint4korr(pos);

  my_free(buf);

  DBUG_RETURN(ret_value);
}

#define STORAGE_TYPE_MASK 7
#define COLUMN_FORMAT_MASK 7
#define COLUMN_FORMAT_SHIFT 3


/**
  Auxiliary function which creates Field object from in-memory
  representation of .FRM file.

  NOTES:
  This function is added to read .frm file in upgrade scenario. It should not
  be used any where else in the code. This function will be removed later.

  @param         thd                   Connection context.
  @param         share                 TABLE_SHARE for which Field object
                                       needs to be constructed.
  @param         frm_context           FRM_context for the structures removed
                                       from TABLE_SHARE.
  @param         new_frm_ver           .FRM file version.
  @param         use_hash              Indicates whether we use hash or linear
                                       search to lookup fields by name.
  @param         field_idx             Field index in TABLE_SHARE::field array.
  @param         strpos                Pointer to part of .FRM's screens
                                       section describing the field to be
                                       created.
  @param         format_section_fields Array where each byte contains packed
                                       values of COLUMN_FORMAT/STORAGE options
                                       for corresponding column.
  @param[in,out] comment_pos           Pointer to part of column comments
                                       section of .FRM which corresponds
                                       to current field. Advanced to the
                                       position corresponding to comment
                                       for the next column.
  @param[in,out] gcol_screen_pos       Pointer to part of generated columns
                                       section of .FRM which corresponds
                                       to current generated field. If field
                                       to be created is generated advanced
                                       to the position for the next column
  @param[in,out] null_pos              Current byte in the record preamble
                                       to be used for field's null/leftover
                                       bits if necessary.
  @param[in,out] null_bit_pos          Current bit in the current preamble
                                       byte to be used for field's null/
                                       leftover bits if necessary.
  @param[out]    errarg                Additional argument for the error to
                                       be reported.

  @retval 0      Success.
  @retval non-0  Error number (@sa open_table_def() for details).
*/

static int make_field_from_frm(THD *thd,
                               TABLE_SHARE *share,
                               FRM_context *frm_context,
                               uint new_frm_ver,
                               bool use_hash,
                               uint field_idx,
                               uchar *strpos,
                               uchar *format_section_fields,
                               char **comment_pos,
                               char **gcol_screen_pos,
                               uchar **null_pos,
                               uint *null_bit_pos,
                               int *errarg)
{
  uint pack_flag, interval_nr, unireg_type, recpos, field_length;
  uint gcol_info_length=0;
  enum_field_types field_type;
  const CHARSET_INFO *charset=NULL;
  Field::geometry_type geom_type= Field::GEOM_GEOMETRY;
  LEX_STRING comment;
  Generated_column *gcol_info= 0;
  bool fld_stored_in_db= true;
  Field *reg_field;

  if (new_frm_ver >= 3)
  {
    /* new frm file in 4.1 */
    field_length= uint2korr(strpos+3);
    recpos=       uint3korr(strpos+5);
    pack_flag=    uint2korr(strpos+8);
    unireg_type=  (uint) strpos[10];
    interval_nr=  (uint) strpos[12];
    uint comment_length=uint2korr(strpos+15);
    field_type=(enum_field_types) (uint) strpos[13];

    /* charset and geometry_type share the same byte in frm */
    if (field_type == MYSQL_TYPE_GEOMETRY)
    {
      geom_type= (Field::geometry_type) strpos[14];
      charset= &my_charset_bin;
    }
    else
    {
      uint csid= strpos[14] + (((uint) strpos[11]) << 8);
      if (!csid)
        charset= &my_charset_bin;
      else if (!(charset= get_charset(csid, MYF(0))))
      {
        // Unknown or unavailable charset
        *errarg= (int) csid;
        return 5;
      }
    }

    if (!comment_length)
    {
      comment.str= (char*) "";
      comment.length=0;
    }
    else
    {
      comment.str= *comment_pos;
      comment.length= comment_length;
      (*comment_pos)+= comment_length;
    }

    if (unireg_type & FRM_context::GENERATED_FIELD)
    {
      /*
        Get generated column data stored in the .frm file as follows:
        byte 1      = 1 (always 1 to allow for future extensions)
        byte 2,3    = expression length
        byte 4      = flags, as of now:
                        0 - no flags
                        1 - field is physically stored
        byte 5-...  = generated column expression (text data)
      */
      gcol_info= new Generated_column();
      if ((uint)(*gcol_screen_pos)[0] != 1)
        return 4;

      gcol_info_length= uint2korr(*gcol_screen_pos + 1);
      DBUG_ASSERT(gcol_info_length); // Expect non-null expression

      fld_stored_in_db= (bool) (uint) (*gcol_screen_pos)[3];
      gcol_info->set_field_stored(fld_stored_in_db);
      gcol_info->dup_expr_str(&share->mem_root,
                              *gcol_screen_pos + (uint)FRM_GCOL_HEADER_SIZE,
                              gcol_info_length);
      (*gcol_screen_pos)+= gcol_info_length + FRM_GCOL_HEADER_SIZE;
      share->vfields++;
    }
  }
  else
  {
    field_length= (uint) strpos[3];
    recpos=       uint2korr(strpos+4),
    pack_flag=    uint2korr(strpos+6);
    pack_flag&=   ~FIELDFLAG_NO_DEFAULT;     // Safety for old files
    unireg_type=  (uint) strpos[8];
    interval_nr=  (uint) strpos[10];

    /* old frm file */
    field_type= (enum_field_types) f_packtype(pack_flag);
    if (f_is_binary(pack_flag))
    {
      /*
        Try to choose the best 4.1 type:
        - for 4.0 "CHAR(N) BINARY" or "VARCHAR(N) BINARY"
          try to find a binary collation for character set.
        - for other types (e.g. BLOB) just use my_charset_bin.
      */
      if (!f_is_blob(pack_flag))
      {
        // 3.23 or 4.0 string
        if (!(charset= get_charset_by_csname(share->table_charset->csname,
                                             MY_CS_BINSORT, MYF(0))))
          charset= &my_charset_bin;
      }
      else
        charset= &my_charset_bin;
    }
    else
      charset= share->table_charset;
    memset(&comment, 0, sizeof(comment));
  }

  if (interval_nr && charset->mbminlen > 1)
  {
    /* Unescape UCS2 intervals from HEX notation */
    TYPELIB *interval= share->intervals + interval_nr - 1;
    unhex_type2(interval);
  }

  if (field_type == MYSQL_TYPE_NEWDECIMAL && !share->mysql_version)
  {
    /*
      Fix pack length of old decimal values from 5.0.3 -> 5.0.4
      The difference is that in the old version we stored precision
      in the .frm table while we now store the display_length
    */
    uint decimals= f_decimals(pack_flag);
    field_length= my_decimal_precision_to_length(field_length,
                                                 decimals,
                                                 f_is_dec(pack_flag) == 0);
    sql_print_error("Found incompatible DECIMAL field '%s' in %s; "
                    "Please do \"ALTER TABLE `%s` FORCE\" to fix it!",
                    frm_context->fieldnames.type_names[field_idx],
                    share->table_name.str,
                    share->table_name.str);
    push_warning_printf(thd, Sql_condition::SL_WARNING,
                        ER_CRASHED_ON_USAGE,
                        "Found incompatible DECIMAL field '%s' in %s; "
                        "Please do \"ALTER TABLE `%s` FORCE\" to fix it!",
                        frm_context->fieldnames.type_names[field_idx],
                        share->table_name.str,
                        share->table_name.str);
    share->crashed= 1;                        // Marker for CHECK TABLE
  }

  if (field_type == MYSQL_TYPE_YEAR && field_length != 4)
  {
    sql_print_error("Found incompatible YEAR(x) field '%s' in %s; "
                    "Please do \"ALTER TABLE `%s` FORCE\" to fix it!",
                    frm_context->fieldnames.type_names[field_idx],
                    share->table_name.str,
                    share->table_name.str);
    push_warning_printf(thd, Sql_condition::SL_WARNING,
                        ER_CRASHED_ON_USAGE,
                        "Found incompatible YEAR(x) field '%s' in %s; "
                        "Please do \"ALTER TABLE `%s` FORCE\" to fix it!",
                        frm_context->fieldnames.type_names[field_idx],
                        share->table_name.str,
                        share->table_name.str);
    share->crashed= 1;
  }


  FRM_context::utype unireg= (FRM_context::utype) MTYP_TYPENR(unireg_type);
  //Construct auto_flag
  uchar auto_flags= Field::NONE;

  if (unireg == FRM_context::TIMESTAMP_DN_FIELD ||
      unireg == FRM_context::TIMESTAMP_DNUN_FIELD)
    auto_flags|= Field::DEFAULT_NOW;
  if (unireg == FRM_context::TIMESTAMP_UN_FIELD ||
      unireg == FRM_context:: TIMESTAMP_DNUN_FIELD)
    auto_flags|= Field::ON_UPDATE_NOW;

  if (unireg == FRM_context::NEXT_NUMBER)
    auto_flags|= Field::NEXT_NUMBER;

  share->field[field_idx]= reg_field=
  make_field(share,
             share->default_values - 1 + recpos, // recpos starts from 1.
             (uint32) field_length,
             *null_pos, *null_bit_pos,
             field_type,
             charset,
             geom_type,
             auto_flags,
             (interval_nr ?
             share->intervals+interval_nr-1 :
             (TYPELIB*) 0),
             frm_context->fieldnames.type_names[field_idx],
             f_maybe_null(pack_flag),
             f_is_zerofill(pack_flag) != 0,
             f_is_dec(pack_flag) == 0,
             f_decimals(pack_flag),
             f_bit_as_char(pack_flag),
             0);
  if (!reg_field)
  {
    // Not supported field type
    return 4;
  }

  reg_field->field_index= field_idx;
  reg_field->comment=comment;
  reg_field->gcol_info= gcol_info;
  reg_field->stored_in_db= fld_stored_in_db;
  if (field_type == MYSQL_TYPE_BIT && !f_bit_as_char(pack_flag))
  {
    if (((*null_bit_pos)+= field_length & 7) > 7)
    {
      (*null_pos)++;
      (*null_bit_pos)-= 8;
    }
  }
  if (!(reg_field->flags & NOT_NULL_FLAG))
  {
    if (!(*null_bit_pos= (*null_bit_pos + 1) & 7))
      (*null_pos)++;
  }
  if (f_no_default(pack_flag))
    reg_field->flags|= NO_DEFAULT_VALUE_FLAG;

  if (unireg == FRM_context::NEXT_NUMBER)
    share->found_next_number_field= share->field + field_idx;

  if (use_hash)
    if (my_hash_insert(&share->name_hash, (uchar*)(share->field + field_idx)))
    {
      /*
        Set return code 8 here to indicate that an error has
        occurred but that the error message already has been
        sent (OOM).
      */
      return 8;
    }

  if (format_section_fields)
  {
    const uchar field_flags= format_section_fields[field_idx];
    const uchar field_storage= (field_flags & STORAGE_TYPE_MASK);
    const uchar field_column_format=
      ((field_flags >> COLUMN_FORMAT_SHIFT)& COLUMN_FORMAT_MASK);
    DBUG_PRINT("debug", ("field flags: %u, storage: %u, column_format: %u",
                         field_flags, field_storage, field_column_format));
    reg_field->set_storage_type((ha_storage_media)field_storage);
    reg_field->set_column_format((column_format_type)field_column_format);
  }

  if (!reg_field->stored_in_db)
  {
    frm_context->stored_fields--;
    if (share->stored_rec_length>=recpos)
      share->stored_rec_length= recpos-1;
  }

  return 0;
}


static const longlong FRM_VER= 6;
static const longlong FRM_VER_TRUE_VARCHAR= (FRM_VER + 4); /* 10 */

/**
  Read data from a binary .frm file from MySQL 3.23 - 5.0 into TABLE_SHARE

  @note Much of the logic here is duplicated in create_tmp_table()
  (see sql_select.cc). Hence, changes to this function may have to be
  repeated there.

  This function is added to read .frm file in upgrade scenario. It should not
  be used any where else in the code. This function will be removed later.

  @param  thd         thread handle
  @param  share       TABLE_SHARE to be populated.
  @param  frm_context structures removed from TABLE_SHARE
  @param  head        frm file header
  @param  file        File handle
*/

static int open_binary_frm(THD *thd, TABLE_SHARE *share,
                           FRM_context *frm_context,
                           uchar *head, File file)
{
  int error, errarg= 0;
  uint new_frm_ver, field_pack_length, new_field_pack_flag;
  uint interval_count, interval_parts, read_length, int_length;
  uint db_create_options, keys, key_parts, n_length;
  uint key_info_length, com_length, null_bit_pos, gcol_screen_length;
  uint extra_rec_buf_length;
  uint i,j;
  bool use_extended_sk;   // Supported extending of secondary keys with PK parts
  bool use_hash;
  char *keynames, *names, *comment_pos, *gcol_screen_pos;
  char *orig_comment_pos, *orig_gcol_screen_pos;
  uchar forminfo[288];
  uchar *record;
  uchar *disk_buff, *strpos, *null_flags, *null_pos;
  ulong pos, record_offset, *rec_per_key, rec_buff_length;
  rec_per_key_t *rec_per_key_float;
  handler *handler_file= 0;
  KEY   *keyinfo;
  KEY_PART_INFO *key_part;
  Field  **field_ptr;
  const char **interval_array;
  enum legacy_db_type legacy_db_type;
  my_bitmap_map *bitmaps;
  uchar *extra_segment_buff= 0;
  const uint format_section_header_size= 8;
  uchar *format_section_fields= 0;
  bool has_vgc= false;
  DBUG_ENTER("open_binary_frm");

  new_field_pack_flag= head[27];
  new_frm_ver= (head[2] - FRM_VER);
  field_pack_length= new_frm_ver < 2 ? 11 : 17;
  disk_buff= 0;

  error= 3;
  /* Position of the form in the form file. */
  if (!(pos= get_form_pos(file, head)))
    goto err;                                   /* purecov: inspected */

  mysql_file_seek(file,pos,MY_SEEK_SET,MYF(0));
  if (mysql_file_read(file, forminfo,288,MYF(MY_NABP)))
    goto err;
  frm_context->frm_version= head[2];
  /*
    Check if .frm file created by MySQL 5.0. In this case we want to
    display CHAR fields as CHAR and not as VARCHAR.
    We do it this way as we want to keep the old frm version to enable
    MySQL 4.1 to read these files.
  */
  if (frm_context->frm_version == FRM_VER_TRUE_VARCHAR -1 && head[33] == 5)
    frm_context->frm_version= FRM_VER_TRUE_VARCHAR;

  if (*(head+61) &&
      !(frm_context->default_part_db_type=
        ha_checktype(thd, (enum legacy_db_type) (uint) *(head+61), 1, 0)))
    goto err;
  DBUG_PRINT("info", ("default_part_db_type = %u", head[61]));
  legacy_db_type= (enum legacy_db_type) (uint) *(head+3);
  DBUG_ASSERT(share->db_plugin == NULL);
  /*
    if the storage engine is dynamic, no point in resolving it by its
    dynamically allocated legacy_db_type. We will resolve it later by name.
  */
  if (legacy_db_type > DB_TYPE_UNKNOWN &&
      legacy_db_type < DB_TYPE_FIRST_DYNAMIC)
    share->db_plugin= ha_lock_engine(NULL,
                                     ha_checktype(thd, legacy_db_type, 0, 0));
  share->db_create_options= db_create_options= uint2korr(head+30);
  share->db_options_in_use= share->db_create_options;
  share->mysql_version= uint4korr(head+51);
  frm_context->null_field_first= 0;
  if (!head[32])                // New frm file in 3.23
  {
    share->avg_row_length= uint4korr(head+34);
    share->row_type= (row_type) head[40];
    share->table_charset= get_charset((((uint) head[41]) << 8) +
                                        (uint) head[38],MYF(0));
    frm_context->null_field_first= 1;
    share->stats_sample_pages= uint2korr(head+42);
    share->stats_auto_recalc= static_cast<enum_stats_auto_recalc>(head[44]);
  }
  if (!share->table_charset)
  {
    /* unknown charset in head[38] or pre-3.23 frm */
    if (use_mb(default_charset_info))
    {
      /* Warn that we may be changing the size of character columns */
      sql_print_warning("'%s' had no or invalid character set, "
                        "and default character set is multi-byte, "
                        "so character column sizes may have changed",
                        share->path.str);
    }
    share->table_charset= default_charset_info;
  }
  share->db_record_offset= 1;
  /* Set temporarily a good value for db_low_byte_first */
  share->db_low_byte_first= MY_TEST(legacy_db_type != DB_TYPE_ISAM);
  error=4;
  share->max_rows= uint4korr(head+18);
  share->min_rows= uint4korr(head+22);

  /* Read keyinformation */
  key_info_length= (uint) uint2korr(head+28);
  mysql_file_seek(file, (ulong) uint2korr(head+6), MY_SEEK_SET, MYF(0));
  if (read_string(file, &disk_buff,key_info_length))
    goto err;                                   /* purecov: inspected */
  if (disk_buff[0] & 0x80)
  {
    share->keys=      keys=      (disk_buff[1] << 7) | (disk_buff[0] & 0x7f);
    share->key_parts= key_parts= uint2korr(disk_buff+2);
  }
  else
  {
    share->keys=      keys=      disk_buff[0];
    share->key_parts= key_parts= disk_buff[1];
  }
  share->keys_for_keyread.init(0);
  share->keys_in_use.init(keys);

  strpos=disk_buff+6;

  use_extended_sk=
    ha_check_storage_engine_flag(share->db_type(),
                                 HTON_SUPPORTS_EXTENDED_KEYS);

  uint total_key_parts;
  if (use_extended_sk)
  {
    uint primary_key_parts= keys ?
      (new_frm_ver >= 3) ? (uint) strpos[4] : (uint) strpos[3] : 0;
    total_key_parts= key_parts + primary_key_parts * (keys - 1);
  }
  else
    total_key_parts= key_parts;
  n_length= keys * sizeof(KEY) + total_key_parts * sizeof(KEY_PART_INFO);

  /*
    Allocate memory for the KEY object, the key part array, and the
    two rec_per_key arrays.
  */
  if (!multi_alloc_root(&share->mem_root,
                        &keyinfo, n_length + uint2korr(disk_buff + 4),
                        &rec_per_key, sizeof(ulong) * total_key_parts,
                        &rec_per_key_float,
                        sizeof(rec_per_key_t) * total_key_parts,
                        NULL))
    goto err;                                   /* purecov: inspected */

  memset(keyinfo, 0, n_length);
  share->key_info= keyinfo;
  key_part= reinterpret_cast<KEY_PART_INFO*>(keyinfo+keys);

  for (i=0 ; i < keys ; i++, keyinfo++)
  {
    keyinfo->table= 0;                           // Updated in open_frm
    if (new_frm_ver >= 3)
    {
      keyinfo->flags=      (uint) uint2korr(strpos) ^ HA_NOSAME;
      keyinfo->key_length= (uint) uint2korr(strpos+2);
      keyinfo->user_defined_key_parts= (uint) strpos[4];
      keyinfo->algorithm=  (enum ha_key_alg) strpos[5];
      keyinfo->block_size= uint2korr(strpos+6);
      strpos+=8;
    }
    else
    {
      keyinfo->flags=    ((uint) strpos[0]) ^ HA_NOSAME;
      keyinfo->key_length= (uint) uint2korr(strpos+1);
      keyinfo->user_defined_key_parts= (uint) strpos[3];
      // The algorithm was HA_KEY_ALG_UNDEF in 5.7
      keyinfo->algorithm= HA_KEY_ALG_SE_SPECIFIC;
      strpos+=4;
    }

    keyinfo->key_part= key_part;
    keyinfo->set_rec_per_key_array(rec_per_key, rec_per_key_float);
    keyinfo->set_in_memory_estimate(IN_MEMORY_ESTIMATE_UNKNOWN);

    for (j=keyinfo->user_defined_key_parts ; j-- ; key_part++)
    {
      *rec_per_key++ = 0;
      *rec_per_key_float++ = REC_PER_KEY_UNKNOWN;

      key_part->fieldnr=    (uint16) (uint2korr(strpos) & FIELD_NR_MASK);
      key_part->offset= (uint) uint2korr(strpos+2)-1;
      // key_part->field=   (Field*) 0; // Will be fixed later
      if (new_frm_ver >= 1)
      {
        key_part->key_part_flag= *(strpos+4);
        key_part->length=   (uint) uint2korr(strpos+7);
        strpos+=9;
      }
      else
      {
        key_part->length=   *(strpos+4);
        key_part->key_part_flag=0;
        if (key_part->length > 128)
        {
          key_part->length&=127;        /* purecov: inspected */
          key_part->key_part_flag=HA_REVERSE_SORT; /* purecov: inspected */
        }
        strpos+=7;
      }
      key_part->store_length=key_part->length;
    }
    /*
      Add primary key parts if engine supports primary key extension for
      secondary keys. Here we add unique first key parts to the end of
      secondary key parts array and increase actual number of key parts.
      Note that primary key is always first if exists. Later if there is no
      primary key in the table then number of actual keys parts is set to
      user defined key parts.
    */
    keyinfo->actual_key_parts= keyinfo->user_defined_key_parts;
    keyinfo->actual_flags= keyinfo->flags;
    if (use_extended_sk && i && !(keyinfo->flags & HA_NOSAME))
    {
      const uint primary_key_parts= share->key_info->user_defined_key_parts;
      keyinfo->unused_key_parts= primary_key_parts;
      key_part+= primary_key_parts;
      rec_per_key+= primary_key_parts;
      rec_per_key_float+= primary_key_parts;
      share->key_parts+= primary_key_parts;
    }
  }
  keynames=(char*) key_part;
  strpos+= (my_stpcpy(keynames, (char *) strpos) - keynames)+1;

  //reading index comments
  for (keyinfo= share->key_info, i=0; i < keys; i++, keyinfo++)
  {
    if (keyinfo->flags & HA_USES_COMMENT)
    {
      keyinfo->comment.length= uint2korr(strpos);
      keyinfo->comment.str= strmake_root(&share->mem_root, (char*) strpos+2,
                                         keyinfo->comment.length);
      strpos+= 2 + keyinfo->comment.length;
    }
    DBUG_ASSERT(MY_TEST(keyinfo->flags & HA_USES_COMMENT) ==
               (keyinfo->comment.length > 0));
  }

  share->reclength = uint2korr((head+16));
  share->stored_rec_length= share->reclength;
  if (*(head+26) == 1)
    share->system= 1;               /* one-record-database */

  record_offset= (ulong) (uint2korr(head+6)+
                          ((uint2korr(head+14) == 0xffff ?
                            uint4korr(head+47) : uint2korr(head+14))));

  if ((n_length= uint4korr(head+55)))
  {
    /* Read extra data segment */
    uchar *next_chunk, *buff_end;
    DBUG_PRINT("info", ("extra segment size is %u bytes", n_length));
    if (!(extra_segment_buff= (uchar*) my_malloc(PSI_NOT_INSTRUMENTED,
                                                 n_length, MYF(MY_WME))))
      goto err;
    next_chunk= extra_segment_buff;
    if (mysql_file_pread(file, extra_segment_buff,
                         n_length, record_offset + share->reclength,
                         MYF(MY_NABP)))
    {
      goto err;
    }
    share->connect_string.length= uint2korr(next_chunk);
    if (!(share->connect_string.str= strmake_root(&share->mem_root,
                                                  (char*) next_chunk + 2,
                                                  share->connect_string.
                                                  length)))
    {
      goto err;
    }
    next_chunk+= share->connect_string.length + 2;
    buff_end= extra_segment_buff + n_length;
    if (next_chunk + 2 < buff_end)
    {
      uint str_db_type_length= uint2korr(next_chunk);
      LEX_STRING name;
      name.str= (char*) next_chunk + 2;
      name.length= str_db_type_length;

      plugin_ref tmp_plugin= ha_resolve_by_name(thd, &name, FALSE);
      if (tmp_plugin != NULL && !plugin_equals(tmp_plugin, share->db_plugin))
      {
        if (legacy_db_type > DB_TYPE_UNKNOWN &&
            legacy_db_type < DB_TYPE_FIRST_DYNAMIC &&
            legacy_db_type !=
            ha_legacy_type(plugin_data<handlerton*>(tmp_plugin)))
        {
          /* bad file, legacy_db_type did not match the name */
          goto err;
        }
        /*
          tmp_plugin is locked with a local lock.
          we unlock the old value of share->db_plugin before
          replacing it with a globally locked version of tmp_plugin
        */
        plugin_unlock(NULL, share->db_plugin);
        share->db_plugin= my_plugin_lock(NULL, &tmp_plugin);
        DBUG_PRINT("info", ("setting dbtype to '%.*s' (%d)",
                            str_db_type_length, next_chunk + 2,
                            ha_legacy_type(share->db_type())));
      }
      else if (!tmp_plugin && str_db_type_length == 9 &&
               !strncmp((char *) next_chunk + 2, "partition", 9))
      {
          error= 8;
          my_error(ER_FEATURE_NOT_AVAILABLE, MYF(0), "partitioning",
                   "--skip-partition", "-DWITH_PARTITION_STORAGE_ENGINE=1");
          goto err;
      }
      else if (!tmp_plugin && name.length == 18 &&
               !strncmp(name.str, "PERFORMANCE_SCHEMA", name.length))
      {
        /*
          A FRM file is present on disk,
          for a PERFORMANCE_SCHEMA table,
          but this server binary is not compiled with the performance_schema,
          as ha_resolve_by_name() did not find the storage engine.
          This can happen:
          - (a) during tests with mysql-test-run,
            because the same database installed image is used
            for regular builds (with P_S) and embedded builds (without P_S)
          - (b) in production, when random binaries (without P_S) are thrown
            on top of random installed database instances on disk (with P_S).
          For the sake of robustness, pretend the table simply does not exist,
          so that in particular it does not pollute the information_schema
          with errors when scanning the disk for FRM files.
          Note that ER_NO_SUCH_TABLE has a special treatment
          in fill_schema_table_by_open()
        */
        error= 1;
        my_error(ER_NO_SUCH_TABLE, MYF(0), share->db.str, share->table_name.str);
        goto err;
      }
      else if (!tmp_plugin)
      {
        /* purecov: begin inspected */
        error= 8;
        name.str[name.length]=0;
        my_error(ER_UNKNOWN_STORAGE_ENGINE, MYF(0), name.str);
        goto err;
        /* purecov: end */
      }
      next_chunk+= str_db_type_length + 2;
    }
    if (next_chunk + 5 < buff_end)
    {
      uint32 partition_info_str_len = uint4korr(next_chunk);
      if ((share->partition_info_str_len= partition_info_str_len))
      {
        if (!(share->partition_info_str= (char*)
              memdup_root(&share->mem_root, next_chunk + 4,
                          partition_info_str_len + 1)))
        {
          goto err;
        }
      }
      next_chunk+= 5 + partition_info_str_len;
    }
    if (share->mysql_version >= 50110 && next_chunk < buff_end)
    {
      /* New auto_partitioned indicator introduced in 5.1.11 */
      share->auto_partitioned= *next_chunk;
      next_chunk++;
    }
    keyinfo= share->key_info;
    for (i= 0; i < keys; i++, keyinfo++)
    {
      if (keyinfo->flags & HA_USES_PARSER)
      {
        if (next_chunk >= buff_end)
        {
          DBUG_PRINT("error",
                     ("fulltext key uses parser that is not defined in .frm"));
          goto err;
        }
        LEX_CSTRING parser_name= {reinterpret_cast<char*>(next_chunk),
                                  strlen(reinterpret_cast<char*>(next_chunk))};
        next_chunk+= parser_name.length + 1;
        keyinfo->parser= my_plugin_lock_by_name(NULL, parser_name,
                                                MYSQL_FTPARSER_PLUGIN);
        if (! keyinfo->parser)
        {
          my_error(ER_PLUGIN_IS_NOT_LOADED, MYF(0), parser_name.str);
          goto err;
        }
      }
    }
    if (forminfo[46] == (uchar)255)
    {
      //reading long table comment
      if (next_chunk + 2 > buff_end)
      {
          DBUG_PRINT("error",
                     ("long table comment is not defined in .frm"));
          goto err;
      }
      share->comment.length = uint2korr(next_chunk);
      if (! (share->comment.str= strmake_root(&share->mem_root,
             (char*)next_chunk + 2, share->comment.length)))
      {
          goto err;
      }
      next_chunk+= 2 + share->comment.length;
    }

    if (next_chunk + format_section_header_size < buff_end)
    {
      /*
        New extra data segment called "format section" with additional
        table and column properties introduced by MySQL Cluster
        based on 5.1.20

        Table properties:
        TABLESPACE <ts> and STORAGE [DISK|MEMORY]

        Column properties:
        COLUMN_FORMAT [DYNAMIC|FIXED] and STORAGE [DISK|MEMORY]
      */
      DBUG_PRINT("info", ("Found format section"));

      /* header */
      const uint format_section_length= uint2korr(next_chunk);
      const uint format_section_flags= uint4korr(next_chunk+2);
      /* 2 bytes unused */

      if (next_chunk + format_section_length > buff_end)
      {
        DBUG_PRINT("error", ("format section length too long: %u",
                             format_section_length));
        goto err;
      }
      DBUG_PRINT("info", ("format_section_length: %u, format_section_flags: %u",
                          format_section_length, format_section_flags));

      share->default_storage_media=
        (enum ha_storage_media) (format_section_flags & 0x7);

      /* tablespace */
      const char *tablespace=
        (const char*)next_chunk + format_section_header_size;
      const size_t tablespace_length= strlen(tablespace);
      share->tablespace= NULL;
      if (tablespace_length)
      {
        Tablespace_name_error_handler error_handler;
        thd->push_internal_handler(&error_handler);
        Ident_name_check name_check= check_tablespace_name(tablespace);
        thd->pop_internal_handler();
        if (name_check == Ident_name_check::OK &&
          !(share->tablespace= strmake_root(&share->mem_root,
                                            tablespace, tablespace_length+1)))
        {
          goto err;
        }
      }
      DBUG_PRINT("info", ("tablespace: '%s'",
                          share->tablespace ? share->tablespace : "<null>"));

      /* pointer to format section for fields */
      format_section_fields=
        next_chunk + format_section_header_size + tablespace_length + 1;

      next_chunk+= format_section_length;
    }

    if (next_chunk + 2 <= buff_end)
    {
      share->compress.length = uint2korr(next_chunk);
      if (! (share->compress.str= strmake_root(&share->mem_root,
             (char*)next_chunk + 2, share->compress.length)))
      {
          goto err;
      }
      next_chunk+= 2 + share->compress.length;
    }

    if (next_chunk + 2 <= buff_end)
    {
      share->encrypt_type.length = uint2korr(next_chunk);
      if (! (share->encrypt_type.str= strmake_root(&share->mem_root,
             (char*)next_chunk + 2, share->encrypt_type.length)))
      {
          goto err;
      }
      next_chunk+= 2 + share->encrypt_type.length;
    }
  }
  share->key_block_size= uint2korr(head+62);

  error=4;
  extra_rec_buf_length= uint2korr(head+59);
  rec_buff_length= ALIGN_SIZE(share->reclength + 1 + extra_rec_buf_length);
  share->rec_buff_length= rec_buff_length;
  if (!(record= (uchar *) alloc_root(&share->mem_root,
                                     rec_buff_length)))
    goto err;                                   /* purecov: inspected */
  share->default_values= record;
  if (mysql_file_pread(file, record, (size_t) share->reclength,
                       record_offset, MYF(MY_NABP)))
    goto err;                                   /* purecov: inspected */

  mysql_file_seek(file, pos+288, MY_SEEK_SET, MYF(0));

  share->fields= uint2korr(forminfo+258);
  pos= uint2korr(forminfo+260);   /* Length of all screens */
  n_length= uint2korr(forminfo+268);
  interval_count= uint2korr(forminfo+270);
  interval_parts= uint2korr(forminfo+272);
  int_length= uint2korr(forminfo+274);
  share->null_fields= uint2korr(forminfo+282);
  com_length= uint2korr(forminfo+284);
  gcol_screen_length= uint2korr(forminfo+286);
  share->vfields= 0;
  frm_context->stored_fields= share->fields;
  if (forminfo[46] != (uchar)255)
  {
    share->comment.length=  (int) (forminfo[46]);
    share->comment.str= strmake_root(&share->mem_root, (char*) forminfo+47,
                                     share->comment.length);
  }

  DBUG_PRINT("info",("i_count: %d  i_parts: %d  index: %d  n_length: %d  int_length: %d  com_length: %d  gcol_screen_length: %d", interval_count,interval_parts, share->keys,n_length,int_length, com_length, gcol_screen_length));
  if (!(field_ptr = (Field **)
    alloc_root(&share->mem_root,
           (uint) ((share->fields+1)*sizeof(Field*)+
               interval_count*sizeof(TYPELIB)+
               (share->fields+interval_parts+
                keys+3)*sizeof(char *)+
               (n_length+int_length+com_length+
                   gcol_screen_length)))))
    goto err;                                   /* purecov: inspected */

  share->field= field_ptr;
  read_length=(uint) (share->fields * field_pack_length +
              pos+ (uint) (n_length+int_length+com_length+
                           gcol_screen_length));
  if (read_string(file, &disk_buff,read_length))
    goto err;                                   /* purecov: inspected */

  strpos= disk_buff+pos;

  share->intervals= (TYPELIB*) (field_ptr+share->fields+1);
  interval_array= (const char **) (share->intervals+interval_count);
  names= (char*) (interval_array+share->fields+interval_parts+keys+3);
  if (!interval_count)
    share->intervals= 0;            // For better debugging
  memcpy(names, strpos+(share->fields*field_pack_length),
     (uint) (n_length+int_length));
  orig_comment_pos= comment_pos= names+(n_length+int_length);
  memcpy(comment_pos, disk_buff+read_length-com_length-gcol_screen_length,
         com_length);
  orig_gcol_screen_pos= gcol_screen_pos= names+(n_length+int_length+com_length);
  memcpy(gcol_screen_pos, disk_buff+read_length-gcol_screen_length,
         gcol_screen_length);

  fix_type_pointers(&interval_array, &frm_context->fieldnames, 1, &names);
  if (frm_context->fieldnames.count != share->fields)
    goto err;
  fix_type_pointers(&interval_array, share->intervals, interval_count,
            &names);

  {
    /* Set ENUM and SET lengths */
    TYPELIB *interval;
    for (interval= share->intervals;
         interval < share->intervals + interval_count;
         interval++)
    {
      uint count= (uint) (interval->count + 1) * sizeof(uint);
      if (!(interval->type_lengths= (uint *) alloc_root(&share->mem_root,
                                                        count)))
        goto err;
      for (count= 0; count < interval->count; count++)
      {
        char *val= (char*) interval->type_names[count];
        interval->type_lengths[count]= strlen(val);
      }
      interval->type_lengths[count]= 0;
    }
  }

  if (keynames)
    fix_type_pointers(&interval_array, &share->keynames, 1, &keynames);

 /* Allocate handler */
  if (!(handler_file= get_new_handler(share, thd->mem_root,
                                      share->db_type())))
    goto err;

  if (handler_file->set_ha_share_ref(&share->ha_share))
    goto err;

  if (frm_context->null_field_first)
  {
    null_flags= null_pos= share->default_values;
    null_bit_pos= (db_create_options & HA_OPTION_PACK_RECORD) ? 0 : 1;
    /*
      null_bytes below is only correct under the condition that
      there are no bit fields.  Correct values is set below after the
      table struct is initialized
    */
    share->null_bytes= (share->null_fields + null_bit_pos + 7) / 8;
  }
  else
  {
    share->null_bytes= (share->null_fields+7)/8;
    null_flags= null_pos= share->default_values + share->reclength -
                          share->null_bytes;
    null_bit_pos= 0;
  }

  use_hash= share->fields >= MAX_FIELDS_BEFORE_HASH;
  if (use_hash)
    use_hash= !my_hash_init(&share->name_hash,
                            system_charset_info,
                            0,0,
                            (hash_get_key_function) get_field_name,0,0,
                            PSI_INSTRUMENT_ME);

  for (i=0 ; i < share->fields; i++, strpos+=field_pack_length)
  {
    if (new_frm_ver >= 3 &&
        (strpos[10] & FRM_context::GENERATED_FIELD) && // former Field::unireg_check
        ! (bool) (uint) (gcol_screen_pos[3]))    // Field::stored_in_db
    {
      /*
        Skip virtual generated columns as we will do separate pass for them.

        We still need to advance pointers to current comment and generated
        column info in for such fields.
      */
      comment_pos+= uint2korr(strpos+15);
      gcol_screen_pos+= uint2korr(gcol_screen_pos + 1) + FRM_GCOL_HEADER_SIZE;
      has_vgc= true;
    }
    else
    {
      if ((error= make_field_from_frm(thd, share, frm_context,
                                      new_frm_ver, use_hash,
                                      i, strpos,
                                      format_section_fields,
                                      &comment_pos,
                                      &gcol_screen_pos,
                                      &null_pos,
                                      &null_bit_pos,
                                      &errarg)))
        goto err;
    }
  }

  if (has_vgc)
  {
    /*
      We need to do separate pass through field descriptions for virtual
      generated columns to ensure that they get allocated null/leftover
      bits at the tail of record preamble.
    */
    strpos= disk_buff+pos;
    comment_pos= orig_comment_pos;
    gcol_screen_pos= orig_gcol_screen_pos;
    // Generated columns can be present only in new .FRMs.
    DBUG_ASSERT(new_frm_ver >= 3);
    for (i=0 ; i < share->fields; i++, strpos+=field_pack_length)
    {
      if ((strpos[10] & FRM_context::GENERATED_FIELD) && // former Field::unireg_check
          !(bool) (uint) (gcol_screen_pos[3]))     // Field::stored_in_db
      {
        if ((error= make_field_from_frm(thd, share, frm_context,
                                        new_frm_ver, use_hash,
                                        i, strpos,
                                        format_section_fields,
                                        &comment_pos,
                                        &gcol_screen_pos,
                                        &null_pos,
                                        &null_bit_pos,
                                        &errarg)))
          goto err;
      }
      else
      {
        /*
          Advance pointers to current comment and generated columns
          info for stored fields.
        */
        comment_pos+= uint2korr(strpos+15);
        if (strpos[10] & FRM_context::GENERATED_FIELD) // former Field::unireg_check
        {
          gcol_screen_pos+= uint2korr(gcol_screen_pos + 1) +
                            FRM_GCOL_HEADER_SIZE;
        }
      }
    }
  }
  error= 4;
  share->field[share->fields]= 0; // End marker
  /* Sanity checks: */
  DBUG_ASSERT(share->fields >= frm_context->stored_fields);
  DBUG_ASSERT(share->reclength >= share->stored_rec_length);

  /* Fix key->name and key_part->field */
  if (key_parts)
  {
    const int pk_off= find_type(primary_key_name, &share->keynames,
                                  FIND_TYPE_NO_PREFIX);
    uint primary_key= (pk_off > 0 ? pk_off-1 : MAX_KEY);

    longlong ha_option= handler_file->ha_table_flags();
    keyinfo= share->key_info;
    key_part= keyinfo->key_part;

    for (uint key=0 ; key < share->keys ; key++,keyinfo++)
    {
      uint usable_parts= 0;
      keyinfo->name=(char*) share->keynames.type_names[key];
      /* Fix fulltext keys for old .frm files */
      if (share->key_info[key].flags & HA_FULLTEXT)
    share->key_info[key].algorithm= HA_KEY_ALG_FULLTEXT;

      if (primary_key >= MAX_KEY && (keyinfo->flags & HA_NOSAME))
      {
        /*
          If the UNIQUE key doesn't have NULL columns and is not a part key
          declare this as a primary key.
        */
        primary_key=key;
        for (i=0 ; i < keyinfo->user_defined_key_parts ;i++)
        {
          DBUG_ASSERT(key_part[i].fieldnr > 0);
          // Table field corresponding to the i'th key part.
          Field *table_field= share->field[key_part[i].fieldnr - 1];

          // Index on virtual generated columns is not allowed to be PK
          // even when the conditions below are true, so this case must be
          // rejected here.
          if (table_field->is_virtual_gcol())
          {
            primary_key= MAX_KEY;               // Can't be used
            break;
          }

          /*
            If the key column is of NOT NULL BLOB type, then it
            will definitly have key prefix. And if key part prefix size
            is equal to the BLOB column max size, then we can promote
            it to primary key.
          */
          if (!table_field->real_maybe_null() &&
              table_field->type() == MYSQL_TYPE_BLOB &&
              table_field->field_length == key_part[i].length)
            continue;
          /*
            If the key column is of NOT NULL GEOMETRY type, specifically POINT
            type whose length is known internally (which is 25). And key part
            prefix size is equal to the POINT column max size, then we can
            promote it to primary key.
          */
          if (!table_field->real_maybe_null() &&
              table_field->type() == MYSQL_TYPE_GEOMETRY &&
              table_field->get_geometry_type() == Field::GEOM_POINT &&
              key_part[i].length == MAX_LEN_GEOM_POINT_FIELD)
            continue;

          if (table_field->real_maybe_null() ||
              table_field->key_length() != key_part[i].length)

          {
            primary_key= MAX_KEY;       // Can't be used
            break;
          }
        }
      }

      for (i=0 ; i < keyinfo->user_defined_key_parts ; key_part++,i++)
      {
        Field *field;
        if (new_field_pack_flag <= 1)
        key_part->fieldnr= (uint16) find_field(share->field,
                                               share->default_values,
                                               (uint) key_part->offset,
                                               (uint) key_part->length);
        if (!key_part->fieldnr)
        {
          error= 4;                             // Wrong file
          goto err;
        }
        field= key_part->field= share->field[key_part->fieldnr-1];
        key_part->type= field->key_type();
        if (field->real_maybe_null())
        {
          key_part->null_offset=field->null_offset(share->default_values);
          key_part->null_bit= field->null_bit;
          key_part->store_length+=HA_KEY_NULL_LENGTH;
          keyinfo->flags|=HA_NULL_PART_KEY;
          keyinfo->key_length+= HA_KEY_NULL_LENGTH;
        }
        if (field->type() == MYSQL_TYPE_BLOB ||
            field->real_type() == MYSQL_TYPE_VARCHAR ||
            field->type() == MYSQL_TYPE_GEOMETRY)
        {
          key_part->store_length+=HA_KEY_BLOB_LENGTH;
          if (i + 1 <= keyinfo->user_defined_key_parts)
            keyinfo->key_length+= HA_KEY_BLOB_LENGTH;
        }
        key_part->init_flags();

        if (field->is_virtual_gcol())
          keyinfo->flags|= HA_VIRTUAL_GEN_KEY;

        setup_key_part_field(share, handler_file, primary_key,
                             keyinfo, key, i, &usable_parts, true);

        field->flags|= PART_KEY_FLAG;
        if (key == primary_key)
        {
          field->flags|= PRI_KEY_FLAG;
          /*
            If this field is part of the primary key and all keys contains
            the primary key, then we can use any key to find this column
          */
          if (ha_option & HA_PRIMARY_KEY_IN_READ_INDEX)
          {
            if (field->key_length() == key_part->length &&
                !(field->flags & BLOB_FLAG))
              field->part_of_key= share->keys_in_use;
            if (field->part_of_sortkey.is_set(key))
              field->part_of_sortkey= share->keys_in_use;
          }
        }
        if (field->key_length() != key_part->length)
        {
          if (field->type() == MYSQL_TYPE_NEWDECIMAL)
          {
            /*
              Fix a fatal error in decimal key handling that causes crashes
              on Innodb. We fix it by reducing the key length so that
              InnoDB never gets a too big key when searching.
              This allows the end user to do an ALTER TABLE to fix the
              error.
            */
            keyinfo->key_length-= (key_part->length - field->key_length());
            key_part->store_length-= (uint16)(key_part->length -
                                              field->key_length());
            key_part->length= (uint16)field->key_length();
            sql_print_error("Found wrong key definition in %s; "
                            "Please do \"ALTER TABLE `%s` FORCE \" to fix it!",
                            share->table_name.str,
                            share->table_name.str);
            push_warning_printf(thd, Sql_condition::SL_WARNING,
                                ER_CRASHED_ON_USAGE,
                                "Found wrong key definition in %s; "
                                "Please do \"ALTER TABLE `%s` FORCE\" to fix "
                                "it!",
                                share->table_name.str,
                                share->table_name.str);
            share->crashed= 1;                // Marker for CHECK TABLE
            continue;
          }
          key_part->key_part_flag|= HA_PART_KEY_SEG;
        }
      }


      if (use_extended_sk && primary_key < MAX_KEY &&
          key && !(keyinfo->flags & HA_NOSAME))
        key_part+= add_pk_parts_to_sk(keyinfo, key, share->key_info, primary_key,
                                      share,  handler_file, &usable_parts);

      /* Skip unused key parts if they exist */
      key_part+= keyinfo->unused_key_parts;

      keyinfo->usable_key_parts= usable_parts; // Filesort

      set_if_bigger(share->max_key_length,keyinfo->key_length+
                    keyinfo->user_defined_key_parts);
      share->total_key_length+= keyinfo->key_length;
      /*
        MERGE tables do not have unique indexes. But every key could be
        an unique index on the underlying MyISAM table. (Bug #10400)
      */
      if ((keyinfo->flags & HA_NOSAME) ||
          (ha_option & HA_ANY_INDEX_MAY_BE_UNIQUE))
        set_if_bigger(share->max_unique_length,keyinfo->key_length);
    }
    if (primary_key < MAX_KEY && (share->keys_in_use.is_set(primary_key)))
    {
      share->primary_key= primary_key;
      /*
        If we are using an integer as the primary key then allow the user to
        refer to it as '_rowid'
      */
      if (share->key_info[primary_key].user_defined_key_parts == 1)
      {
        Field *field= share->key_info[primary_key].key_part[0].field;
        if (field && field->result_type() == INT_RESULT)
        {
          /* note that fieldnr here (and rowid_field_offset) starts from 1 */
          share->rowid_field_offset= (share->key_info[primary_key].key_part[0].
                                      fieldnr);
        }
      }
    }
    else
      share->primary_key = MAX_KEY; // we do not have a primary key
  }
  else
    share->primary_key= MAX_KEY;
  my_free(disk_buff);
  disk_buff=0;
  if (new_field_pack_flag <= 1)
  {
    /* Old file format with default as not null */
    uint null_length= (share->null_fields+7)/8;
    memset(share->default_values + (null_flags - record), 255,
           null_length);
  }

  if (share->found_next_number_field)
  {
    Field *reg_field= *share->found_next_number_field;
    if ((int) (share->next_number_index= (uint)
           find_ref_key(share->key_info, share->keys,
                            share->default_values, reg_field,
                &share->next_number_key_offset,
                            &share->next_number_keypart)) < 0)
    {
      /* Wrong field definition */
      error= 4;
      goto err;
    }
    else
      reg_field->flags |= AUTO_INCREMENT_FLAG;
  }

  if (share->blob_fields)
  {
    Field **ptr;
    uint k, *save;

    /* Store offsets to blob fields to find them fast */
    if (!(share->blob_field= save=
      (uint*) alloc_root(&share->mem_root,
                             (uint) (share->blob_fields* sizeof(uint)))))
      goto err;
    for (k=0, ptr= share->field ; *ptr ; ptr++, k++)
    {
      if ((*ptr)->flags & BLOB_FLAG)
        (*save++)= k;
    }
  }

  /*
    the correct null_bytes can now be set, since bitfields have been taken
    into account
  */
  share->null_bytes= (null_pos - null_flags +
                      (null_bit_pos + 7) / 8);
  share->last_null_bit_pos= null_bit_pos;

  share->db_low_byte_first= handler_file->low_byte_first();
  share->column_bitmap_size= bitmap_buffer_size(share->fields);

  if (!(bitmaps= (my_bitmap_map*) alloc_root(&share->mem_root,
                                             share->column_bitmap_size)))
    goto err;
  bitmap_init(&share->all_set, bitmaps, share->fields, FALSE);
  bitmap_set_all(&share->all_set);

  delete handler_file;
#ifndef DBUG_OFF
  if (use_hash)
    (void) my_hash_check(&share->name_hash);
#endif
  my_free(extra_segment_buff);
  DBUG_RETURN (0);

 err:
  my_free(disk_buff);
  my_free(extra_segment_buff);
  delete handler_file;
  my_hash_free(&share->name_hash);

  open_table_error(thd, share, error, my_errno(), errarg);
  DBUG_RETURN(error);
} /*open_binary_frm*/

//////////////////////////////////////////////////////////////////////////


/**
  @brief validate_generated_expr
    Validate the generated expression to see whether there are invalid
    Item objects.
  @note
    Needs to be done after fix_fields to allow checking references
    to other generated columns.

  @param field  Pointer of generated column

  @retval TRUE  The generated expression has some invalid objects
  @retval FALSE No illegal objects in the generated expression
 */
static bool validate_generated_expr(Field *field)
{
  DBUG_ENTER("validate_generate_expr");
  Item* expr= field->gcol_info->expr_item;
  const char *field_name= field->field_name;
  DBUG_ASSERT(expr);

  /**
    These are not allowed:
    1) SP/UDF
    2) System variables and parameters
    3) ROW values
    4) Subquery (already checked by parser, assert the condition)
   */
  if (expr->has_stored_program() ||             // 1)
      (expr->used_tables() &
       (RAND_TABLE_BIT | PARAM_TABLE_BIT)) ||   // 2)
      (expr->cols() != 1))                      // 3)
  {
    my_error(ER_GENERATED_COLUMN_FUNCTION_IS_NOT_ALLOWED, MYF(0), field_name);
    DBUG_RETURN(TRUE);
  }
  DBUG_ASSERT(!expr->has_subquery());           // 4)
  /*
    Walk through the Item tree, checking the validity of items
    belonging to the generated column.
  */
  int args[2];
  args[0]= field->field_index;
  args[1]= ER_GENERATED_COLUMN_FUNCTION_IS_NOT_ALLOWED; // default error code.
  if (expr->walk(&Item::check_gcol_func_processor, Item::WALK_POSTFIX,
                 pointer_cast<uchar*>(&args)))
  {
    my_error(args[1], MYF(0), field_name);
    DBUG_RETURN(TRUE);
  }

  DBUG_RETURN(FALSE);
}

/**
  @brief  fix_fields_gcol_func
    Process generated expression of the field.

  @param thd                The thread object
  @param field              The processed field

  @retval TRUE An error occurred, something was wrong with the function.
  @retval FALSE Ok, generated expression is fixed sucessfully 
 */
static bool fix_fields_gcol_func(THD *thd, Field *field)
{
  uint dir_length, home_dir_length;
  bool result= TRUE;
  Item* func_expr= field->gcol_info->expr_item;
  TABLE *table= field->table;
  TABLE_LIST tables;
  TABLE_LIST *save_table_list, *save_first_table, *save_last_table;
  int error;
  Name_resolution_context *context;
  const char *save_where;
  char* db_name;
  char db_name_string[FN_REFLEN];
  bool save_use_only_table_context;
  enum_mark_columns save_mark_used_columns= thd->mark_used_columns;
  DBUG_ASSERT(func_expr);
  DBUG_ENTER("fix_fields_gcol_func");

  /*
    Set-up the TABLE_LIST object to be a list with a single table
    Set the object to zero to create NULL pointers and set alias
    and real name to table name and get database name from file name.
  */

  memset((void*)&tables, 0, sizeof(TABLE_LIST));
  tables.alias= tables.table_name= table->s->table_name.str;
  tables.table= table;
  tables.next_local= 0;
  tables.next_name_resolution_table= 0;
  my_stpmov(db_name_string, table->s->normalized_path.str);
  dir_length= dirname_length(db_name_string);
  db_name_string[dir_length - 1]= 0;
  home_dir_length= dirname_length(db_name_string);
  db_name= &db_name_string[home_dir_length];
  tables.db= db_name;

  thd->mark_used_columns= MARK_COLUMNS_NONE;

  context= thd->lex->current_context();
  table->get_fields_in_item_tree= TRUE;
  save_table_list= context->table_list;
  save_first_table= context->first_name_resolution_table;
  save_last_table= context->last_name_resolution_table;
  context->table_list= &tables;
  context->first_name_resolution_table= &tables;
  context->last_name_resolution_table= NULL;
  func_expr->walk(&Item::change_context_processor, Item::WALK_POSTFIX,
                  (uchar*) context);
  save_where= thd->where;
  thd->where= "generated column function";

  /* Save the context before fixing the fields*/
  save_use_only_table_context= thd->lex->use_only_table_context;
  thd->lex->use_only_table_context= TRUE;

  /* Fix fields referenced to by the generated column function */
  Item *new_func= func_expr;
  error= func_expr->fix_fields(thd, &new_func);
  /* Restore the original context*/
  thd->lex->use_only_table_context= save_use_only_table_context;
  context->table_list= save_table_list;
  context->first_name_resolution_table= save_first_table;
  context->last_name_resolution_table= save_last_table;

  if (unlikely(error))
  {
    DBUG_PRINT("info", ("Field in generated column function not part of table"));
    goto end;
  }
  thd->where= save_where;
  /*
    Checking if all items are valid to be part of the generated column.
  */
  if (validate_generated_expr(field))
    goto end;

  // Virtual columns expressions that substitute themselves are invalid
  DBUG_ASSERT(new_func == func_expr);
  result= FALSE;

end:
  table->get_fields_in_item_tree= FALSE;
  thd->mark_used_columns= save_mark_used_columns;
  DBUG_RETURN(result);
}

/**
  Calculate the base_columns_map and num_non_virtual_base_cols members of
  this generated column

  @param table    Table with the checked field

  @retval true if error
 */

bool Generated_column::register_base_columns(TABLE *table)
{
  DBUG_ENTER("register_base_columns");
  my_bitmap_map *bitbuf=
    static_cast<my_bitmap_map *>(alloc_root(&table->mem_root,
                                bitmap_buffer_size(table->s->fields)));
  DBUG_ASSERT(num_non_virtual_base_cols == 0);
  bitmap_init(&base_columns_map, bitbuf, table->s->fields, 0);

  MY_BITMAP *save_old_read_set= table->read_set;
  table->read_set= &base_columns_map;
  Mark_field mark_fld(MARK_COLUMNS_TEMP);
  expr_item->walk(&Item::mark_field_in_map,
                  Item::WALK_PREFIX, (uchar *) &mark_fld);
  table->read_set= save_old_read_set;

  /* Calculate the number of non-virtual base columns */
  for (uint i= 0; i < table->s->fields; i++)
  {
    Field *field= table->field[i];
    if (bitmap_is_set(&base_columns_map, field->field_index) &&
        field->stored_in_db)
      num_non_virtual_base_cols++;
  }
  DBUG_RETURN(false);
}


void Generated_column::dup_expr_str(MEM_ROOT *root, const char *src,
                                    size_t len)
{
  expr_str.str= pointer_cast<char*>(memdup_root(root, src, len));
  expr_str.length= len;
}


void Generated_column::print_expr(THD *thd, String *out)
{
  out->length(0);
  sql_mode_t sql_mode= thd->variables.sql_mode;
  thd->variables.sql_mode&= ~MODE_ANSI_QUOTES;
  // Printing db and table name is useless
  auto flags= enum_query_type(QT_NO_DB | QT_NO_TABLE | QT_FORCE_INTRODUCERS);
  expr_item->print(out, flags);
  thd->variables.sql_mode= sql_mode;
}


/*
   Unpack the definition of a virtual column. Parses the text obtained from
   TABLE_SHARE and produces an Item.
*/
bool unpack_gcol_info(THD *thd,
                      TABLE *table,
                      Field *field,
                      bool is_create_table,
                      bool *error_reported)
{
  DBUG_ENTER("unpack_gcol_info");
  DBUG_ASSERT(field->table == table);
  LEX_STRING *gcol_expr= &field->gcol_info->expr_str;
  DBUG_ASSERT(gcol_expr);
  DBUG_ASSERT(!field->gcol_info->expr_item); // No Item in TABLE_SHARE
  /*
    Step 1: Construct a statement for the parser.
    The parsed string needs to take the following format:
    "PARSE_GCOL_EXPR (<expr_string_from_frm>)"
  */
  char *gcol_expr_str;
  int str_len= 0;
  const CHARSET_INFO *old_character_set_client;
  bool disable_strict_mode= false;
  bool status;

  Strict_error_handler strict_handler;

  if (!(gcol_expr_str= (char*) alloc_root(&table->mem_root,
                                          gcol_expr->length +
                                            PARSE_GCOL_KEYWORD.length + 3)))
  {
    DBUG_RETURN(TRUE);
  }
  memcpy(gcol_expr_str,
         PARSE_GCOL_KEYWORD.str,
         PARSE_GCOL_KEYWORD.length);
  str_len= PARSE_GCOL_KEYWORD.length;
  memcpy(gcol_expr_str + str_len, "(", 1);
  str_len++;
  memcpy(gcol_expr_str + str_len,
         gcol_expr->str,
         gcol_expr->length);
  str_len+= gcol_expr->length;
  memcpy(gcol_expr_str + str_len, ")", 1);
  str_len++;
  memcpy(gcol_expr_str + str_len, "\0", 1);
  str_len++;
  Gcol_expr_parser_state parser_state;
  parser_state.init(thd, gcol_expr_str, str_len);

  /*
    Step 2: Setup thd for parsing.
  */
  Query_arena *backup_stmt_arena_ptr= thd->stmt_arena;
  Query_arena backup_arena;
  Query_arena gcol_arena(&table->mem_root,
                         Query_arena::STMT_CONVENTIONAL_EXECUTION);
  thd->set_n_backup_active_arena(&gcol_arena, &backup_arena);
  thd->stmt_arena= &gcol_arena;
  ulong save_old_privilege= thd->want_privilege;
  thd->want_privilege= 0;

  old_character_set_client= thd->variables.character_set_client;
  // Subquery is not allowed in generated expression
  const bool save_allow_subselects= thd->lex->expr_allows_subselect;
  thd->lex->expr_allows_subselect= false;

  /*
    Step 3: Use the parser to build an Item object from.
  */
  if (parse_sql(thd, &parser_state, NULL))
  {
    goto parse_err;
  }
  thd->lex->expr_allows_subselect= save_allow_subselects;

  /*
    From now on use gcol_info generated by the parser. It has an expr_item,
    and no expr_str.
  */
  field->gcol_info= parser_state.result;
  /* Keep attribute of generated column */
  field->gcol_info->set_field_stored(field->stored_in_db);

  DBUG_ASSERT(field->gcol_info->expr_item && !field->gcol_info->expr_str.str);

  /* Use strict mode regardless of strict mode setting when validating */
  if (!thd->is_strict_mode())
  {
    thd->variables.sql_mode|= MODE_STRICT_ALL_TABLES;
    thd->push_internal_handler(&strict_handler);
    disable_strict_mode= true;
  }

  /* Validate the Item tree. */
  status= fix_fields_gcol_func(thd, field);

  // Permanent changes to the item_tree are completed.
  if (!thd->lex->is_ps_or_view_context_analysis())
    field->gcol_info->permanent_changes_completed= true;

  if (disable_strict_mode)
  {
    thd->pop_internal_handler();
    thd->variables.sql_mode&= ~MODE_STRICT_ALL_TABLES;
  }
  if (status)
  {
    if (is_create_table)
    {
      /*
        During CREATE/ALTER TABLE it is ok to receive errors here.
        It is not ok if it happens during the opening of an frm
        file as part of a normal query.
      */
      *error_reported= TRUE;
    }
    // Any memory allocated in this function is freed in parse_err
    field->gcol_info= 0;
    goto parse_err;
  }
  if (field->gcol_info->register_base_columns(table))
    goto parse_err;
  thd->stmt_arena= backup_stmt_arena_ptr;
  thd->restore_active_arena(&gcol_arena, &backup_arena);
  field->gcol_info->item_free_list= gcol_arena.free_list;
  thd->want_privilege= save_old_privilege;
  thd->lex->expr_allows_subselect= save_allow_subselects;

  DBUG_RETURN(FALSE);

parse_err:
  thd->free_items();
  thd->stmt_arena= backup_stmt_arena_ptr;
  thd->restore_active_arena(&gcol_arena, &backup_arena);
  thd->variables.character_set_client= old_character_set_client;
  thd->want_privilege= save_old_privilege;
  thd->lex->expr_allows_subselect= save_allow_subselects;
  DBUG_RETURN(TRUE);
}


// Unpack partition
bool unpack_partition_info(THD *thd,
                           TABLE *outparam,
                           TABLE_SHARE *share,
                           handlerton *engine_type,
                           bool is_create_table)
{
  /*
    Currently we still need to run the parser for extracting
    Item trees (for partition expression and COLUMNS values).
    To avoid too big refactoring in this patch, we still generate
    the syntax when reading the DD (read_from_dd_partitions) and
    parse it for each TABLE instance.
    TODO:
    To avoid multiple copies of information, we should try to
    point to the TABLE_SHARE where possible:
    - partition names etc. I.e. reuse the partition_elements!
    This is not possible with columns partitions, since they use
    Item for storing the values!?
    Also make sure that part_state is never altered without proper locks
    (like MDL exclusive locks on the table! since they would be shared by all
    instances of a table!)
    TODO: Use field images instead?
    TODO: Look on how DEFAULT values will be stored in the new DD
    and reuse that if possible!
    TODO: wl#7840 to get a more light weight parsing of expressions
    Create a new partition_info object on the table's mem_root,
    by parsing a minimalistic string generated from the share.
    And then fill in the missing parts from the part_info on the share.
  */

  /*
    In this execution we must avoid calling thd->change_item_tree since
    we might release memory before statement is completed. We do this
    by changing to a new statement arena. As part of this arena we also
    set the memory root to be the memory root of the table since we
    call the parser and fix_fields which both can allocate memory for
    item objects. We keep the arena to ensure that we can release the
    free_list when closing the table object.
    SEE Bug #21658
  */

  Query_arena *backup_stmt_arena_ptr= thd->stmt_arena;
  Query_arena backup_arena;
  Query_arena part_func_arena(&outparam->mem_root,
                              Query_arena::STMT_INITIALIZED);
  thd->set_n_backup_active_arena(&part_func_arena, &backup_arena);
  thd->stmt_arena= &part_func_arena;
  bool tmp;
  bool work_part_info_used;

  tmp= mysql_unpack_partition(thd, share->partition_info_str,
                              share->partition_info_str_len,
                              outparam, is_create_table,
                              engine_type,
                              &work_part_info_used);
  if (tmp)
  {
    thd->stmt_arena= backup_stmt_arena_ptr;
    thd->restore_active_arena(&part_func_arena, &backup_arena);
    return true;
  }
  outparam->part_info->is_auto_partitioned= share->auto_partitioned;
  DBUG_PRINT("info", ("autopartitioned: %u", share->auto_partitioned));
  /*
    We should perform the fix_partition_func in either local or
    caller's arena depending on work_part_info_used value.
  */
  if (!work_part_info_used)
    tmp= fix_partition_func(thd, outparam, is_create_table);
  thd->stmt_arena= backup_stmt_arena_ptr;
  thd->restore_active_arena(&part_func_arena, &backup_arena);
  if (!tmp)
  {
    if (work_part_info_used)
      tmp= fix_partition_func(thd, outparam, is_create_table);
  }
  outparam->part_info->item_free_list= part_func_arena.free_list;
  // TODO: Compare with share->part_info for validation of code!
  DBUG_ASSERT(!share->m_part_info ||
              share->m_part_info->column_list ==
                outparam->part_info->column_list);
  DBUG_ASSERT(!share->m_part_info ||
              outparam->part_info->list_of_part_fields ==
                share->m_part_info->list_of_part_fields);
  return tmp;
}


/**
  Open a table based on a TABLE_SHARE

  @param thd			Thread handler
  @param share		Table definition
  @param alias    Alias for table
  @param db_stat	Open flags (for example HA_OPEN_KEYFILE|
    			        HA_OPEN_RNDFILE..) can be 0 (example in
                  ha_example_table)
  @param prgflag   		READ_ALL etc..
  @param ha_open_flags HA_OPEN_ABORT_IF_LOCKED etc..
  @param outparam      Result table.
  @param is_create_table Indicates that table is opened as part
                         of CREATE or ALTER and does not yet exist in SE.

  @retval 0	ok
  @retval 1	Error (see open_table_error)
  @retval 2 Error (see open_table_error)
  @retval 4    Error (see open_table_error)
  @retval 7    Table definition has changed in engine
  @retval 8    Table row format has changed in engine
*/

int open_table_from_share(THD *thd, TABLE_SHARE *share, const char *alias,
                          uint db_stat, uint prgflag, uint ha_open_flags,
                          TABLE *outparam, bool is_create_table)
{
  int error;
  uint records, i, bitmap_size;
  bool error_reported= FALSE;
  uchar *record, *bitmaps;
  Field **field_ptr, **vfield_ptr= NULL;
  Field *fts_doc_id_field = NULL;
  DBUG_ENTER("open_table_from_share");
  DBUG_PRINT("enter",("name: '%s.%s'  form: %p", share->db.str,
                      share->table_name.str, outparam));

  error= 1;
  memset(outparam, 0, sizeof(*outparam));
  outparam->in_use= thd;
  outparam->s= share;
  outparam->db_stat= db_stat;
  outparam->write_row_record= NULL;

  init_sql_alloc(key_memory_TABLE,
                 &outparam->mem_root, TABLE_ALLOC_BLOCK_SIZE, 0);

  if (!(outparam->alias= my_strdup(key_memory_TABLE,
                                   alias, MYF(MY_WME))))
    goto err;
  outparam->quick_keys.init();
  outparam->possible_quick_keys.init();
  outparam->covering_keys.init();
  outparam->merge_keys.init();
  outparam->keys_in_use_for_query.init();

  /* Allocate handler */
  outparam->file= 0;
  if (!(prgflag & OPEN_FRM_FILE_ONLY))
  {
    if (!(outparam->file= get_new_handler(share, &outparam->mem_root,
                                          share->db_type())))
      goto err;
    if (outparam->file->set_ha_share_ref(&share->ha_share))
      goto err;
  }
  else
  {
    DBUG_ASSERT(!db_stat);
  }

  error= 4;
  outparam->reginfo.lock_type= TL_UNLOCK;
  outparam->current_lock= F_UNLCK;
  records=0;
  if ((db_stat & HA_OPEN_KEYFILE) || (prgflag & DELAYED_OPEN))
    records=1;
  if (prgflag & (READ_ALL+EXTRA_RECORD))
    records++;

  if (!(record= (uchar*) alloc_root(&outparam->mem_root,
                                   share->rec_buff_length * records)))
    goto err;                                   /* purecov: inspected */

  if (records == 0)
  {
    /* We are probably in hard repair, and the buffers should not be used */
    outparam->record[0]= outparam->record[1]= share->default_values;
  }
  else
  {
    outparam->record[0]= record;
    if (records > 1)
      outparam->record[1]= record+ share->rec_buff_length;
    else
      outparam->record[1]= outparam->record[0];   // Safety
  }

  if (!(field_ptr = (Field **) alloc_root(&outparam->mem_root,
                                          (uint) ((share->fields+1)*
                                                  sizeof(Field*)))))
    goto err;                                   /* purecov: inspected */

  outparam->field= field_ptr;

  record= (uchar*) outparam->record[0]-1;	/* Fieldstart = 1 */
  outparam->null_flags= (uchar*) record+1;

  /* Setup copy of fields from share, but use the right alias and record */
  for (i=0 ; i < share->fields; i++, field_ptr++)
  {
    Field *new_field= share->field[i]->clone(&outparam->mem_root);
    *field_ptr= new_field;
    if (new_field == NULL)
      goto err;
    new_field->init(outparam);
    new_field->
      move_field_offset((my_ptrdiff_t)
                        (reinterpret_cast<longlong>(outparam->record[0]) -
                         reinterpret_cast<longlong>(outparam
                                                    ->s->default_values)));
    /* Check if FTS_DOC_ID column is present in the table */
    if (outparam->file &&
        (outparam->file->ha_table_flags() & HA_CAN_FULLTEXT_EXT) &&
        !strcmp(outparam->field[i]->field_name, FTS_DOC_ID_COL_NAME))
      fts_doc_id_field= new_field;
  }
  (*field_ptr)= 0;                              // End marker

  if (share->found_next_number_field)
    outparam->found_next_number_field=
      outparam->field[(uint) (share->found_next_number_field - share->field)];

  /* Fix key->name and key_part->field */
  if (share->key_parts)
  {
    KEY	*key_info, *key_info_end;
    KEY_PART_INFO *key_part;
    uint n_length;
    n_length= share->keys * sizeof(KEY) +
      share->key_parts * sizeof(KEY_PART_INFO);

    if (!(key_info= (KEY*) alloc_root(&outparam->mem_root, n_length)))
      goto err;
    outparam->key_info= key_info;
    key_part= (reinterpret_cast<KEY_PART_INFO*>(key_info+share->keys));

    memcpy(key_info, share->key_info, sizeof(*key_info)*share->keys);
    memcpy(key_part, share->key_info[0].key_part, (sizeof(*key_part) *
                                                   share->key_parts));

    for (key_info_end= key_info + share->keys ;
         key_info < key_info_end ;
         key_info++)
    {
      KEY_PART_INFO *key_part_end;

      key_info->table= outparam;
      key_info->key_part= key_part;

      for (key_part_end= key_part + key_info->actual_key_parts ;
           key_part < key_part_end ;
           key_part++)
      {
        Field *field= key_part->field= outparam->field[key_part->fieldnr-1];

        if (field->key_length() != key_part->length &&
            !(field->flags & BLOB_FLAG))
        {
          /*
            We are using only a prefix of the column as a key:
            Create a new field for the key part that matches the index
          */
          field= key_part->field=field->new_field(&outparam->mem_root,
                                                  outparam, 0);
          field->field_length= key_part->length;
        }
      }
      /* Skip unused key parts if they exist */
      key_part+= key_info->unused_key_parts;
      
      /* Set TABLE::fts_doc_id_field for tables with FT KEY */
      if ((key_info->flags & HA_FULLTEXT))
        outparam->fts_doc_id_field= fts_doc_id_field;
    }
  }

  // Parse partition expression and create Items
  if (share->partition_info_str_len && outparam->file &&
      unpack_partition_info(thd, outparam, share,
                            share->m_part_info->default_engine_type,
                            is_create_table))
  {
    if (is_create_table)
    {
      /*
        During CREATE/ALTER TABLE it is ok to receive errors here.
        It is not ok if it happens during the opening of an frm
        file as part of a normal query.
      */
      error_reported= TRUE;
    }
    goto err;
  }

  /* Check generated columns against table's storage engine. */
  if (share->vfields && outparam->file &&
      !(outparam->file->ha_table_flags() & HA_GENERATED_COLUMNS))
  {
    my_error(ER_UNSUPPORTED_ACTION_ON_GENERATED_COLUMN,
             MYF(0),
             "Specified storage engine");
    error_reported= TRUE;
    goto err;
  }

  /*
    Allocate bitmaps
    This needs to be done prior to generated columns as they'll call
    fix_fields and functions might want to access bitmaps.
  */

  bitmap_size= share->column_bitmap_size;
  if (!(bitmaps= (uchar*) alloc_root(&outparam->mem_root, bitmap_size * 5)))
    goto err;
  bitmap_init(&outparam->def_read_set,
              (my_bitmap_map*) bitmaps, share->fields, FALSE);
  bitmap_init(&outparam->def_write_set,
              (my_bitmap_map*) (bitmaps+bitmap_size), share->fields, FALSE);
  bitmap_init(&outparam->tmp_set,
              (my_bitmap_map*) (bitmaps+bitmap_size*2), share->fields, FALSE);
  bitmap_init(&outparam->cond_set,
              (my_bitmap_map*) (bitmaps+bitmap_size*3), share->fields, FALSE);
  bitmap_init(&outparam->def_fields_set_during_insert,
              (my_bitmap_map*) (bitmaps + bitmap_size * 4), share->fields,
              FALSE);
  outparam->default_column_bitmaps();

  /*
    Process generated columns, if any.
  */
  outparam->vfield= vfield_ptr;
  if (share->vfields)
  {
    if (!(vfield_ptr = (Field **) alloc_root(&outparam->mem_root,
                                             (uint) ((share->vfields+1)*
                                                     sizeof(Field*)))))
      goto err;

    outparam->vfield= vfield_ptr;

    for (field_ptr= outparam->field; *field_ptr; field_ptr++)
    {
      if ((*field_ptr)->gcol_info)
      {
        if (unpack_gcol_info(thd, outparam, *field_ptr,
                             is_create_table, &error_reported))
        {
          *vfield_ptr= NULL;
          error= 4; // in case no error is reported
          goto err;
        }
        *(vfield_ptr++)= *field_ptr;
      }
    }
    *vfield_ptr= 0;                              // End marker
  }
  /* The table struct is now initialized;  Open the table */
  error= 2;
  if (db_stat)
  {
    int ha_err;
    if ((ha_err= (outparam->file->
                  ha_open(outparam, share->normalized_path.str,
                          (db_stat & HA_READ_ONLY ? O_RDONLY : O_RDWR),
                          (db_stat & HA_OPEN_TEMPORARY ? HA_OPEN_TMP_TABLE :
                           (db_stat & HA_WAIT_IF_LOCKED) ?
                           HA_OPEN_WAIT_IF_LOCKED :
                           (db_stat & (HA_ABORT_IF_LOCKED | HA_GET_INFO)) ?
                          HA_OPEN_ABORT_IF_LOCKED :
                           HA_OPEN_IGNORE_IF_LOCKED) | ha_open_flags))))
    {
      /* Set a flag if the table is crashed and it can be auto. repaired */
      share->crashed= ((ha_err == HA_ERR_CRASHED_ON_USAGE) &&
                       outparam->file->auto_repair() &&
                       !(ha_open_flags & HA_OPEN_FOR_REPAIR));

      switch (ha_err)
      {
	case HA_ERR_TABLESPACE_MISSING:
          /*
            In case of Innodb table space header may be corrupted or
	    ibd file might be missing
          */
          error= 1;
          DBUG_ASSERT(my_errno() == HA_ERR_TABLESPACE_MISSING);
          break;
        case HA_ERR_NO_SUCH_TABLE:
	  /*
            The table did not exists in storage engine, use same error message
            as if the .frm file didn't exist
          */
	  error= 1;
	  set_my_errno(ENOENT);
          break;
        case EMFILE:
	  /*
            Too many files opened, use same error message as if the .frm
            file can't open
           */
          DBUG_PRINT("error", ("open file: %s failed, too many files opened (errno: %d)", 
		  share->normalized_path.str, ha_err));
	  error= 1;
	  set_my_errno(EMFILE);
          break;
        default:
          outparam->file->print_error(ha_err, MYF(0));
          error_reported= TRUE;
          if (ha_err == HA_ERR_TABLE_DEF_CHANGED)
            error= 7;
          else if (ha_err == HA_ERR_ROW_FORMAT_CHANGED)
            error= 8;
          break;
      }
      goto err;                                 /* purecov: inspected */
    }
  }

  if ((share->table_category == TABLE_CATEGORY_LOG) ||
      (share->table_category == TABLE_CATEGORY_RPL_INFO) ||
      (share->table_category == TABLE_CATEGORY_GTID))
  {
    outparam->no_replicate= TRUE;
  }
  else if (outparam->file)
  {
    handler::Table_flags flags= outparam->file->ha_table_flags();
    outparam->no_replicate= ! MY_TEST(flags & (HA_BINLOG_STMT_CAPABLE
                                               | HA_BINLOG_ROW_CAPABLE))
                            || MY_TEST(flags & HA_HAS_OWN_BINLOGGING);
  }
  else
  {
    outparam->no_replicate= FALSE;
  }

  /* Increment the opened_tables counter, only when open flags set. */
  if (db_stat)
    thd->status_var.opened_tables++;

  DBUG_RETURN (0);

 err:
  if (! error_reported)
    open_table_error(thd, share, error, my_errno(), 0);
  delete outparam->file;
  if (outparam->part_info)
    free_items(outparam->part_info->item_free_list);
  if (outparam->vfield)
  {
    for (Field **vfield= outparam->vfield; *vfield; vfield++)
      free_items((*vfield)->gcol_info->item_free_list);
  }
  outparam->file= 0;				// For easier error checking
  outparam->db_stat=0;
  free_root(&outparam->mem_root, MYF(0));
  my_free((void *) outparam->alias);
  DBUG_RETURN (error);
}


/**
  Free information allocated by openfrm

  @param table		TABLE object to free
  @param free_share		Is 1 if we also want to free table_share
*/

int closefrm(TABLE *table, bool free_share)
{
  int error=0;
  DBUG_ENTER("closefrm");
  DBUG_PRINT("enter", ("table: %p", table));

  if (table->db_stat)
    error=table->file->ha_close();
  my_free((void *) table->alias);
  table->alias= 0;
  if (table->field)
  {
    for (Field **ptr=table->field ; *ptr ; ptr++)
    {
      if ((*ptr)->gcol_info)
        free_items((*ptr)->gcol_info->item_free_list);
      delete *ptr;
    }
    table->field= 0;
  }
  delete table->file;
  table->file= 0;				/* For easier errorchecking */
  if (table->part_info)
  {
    /* Allocated through table->mem_root, freed below */
    free_items(table->part_info->item_free_list);
    table->part_info->item_free_list= 0;
    table->part_info= 0;
  }
  if (free_share)
  {
    if (table->s->tmp_table == NO_TMP_TABLE)
      release_table_share(table->s);
    else
      free_table_share(table->s);
  }
  free_root(&table->mem_root, MYF(0));
  DBUG_RETURN(error);
}


/* Deallocate temporary blob storage */

void free_blobs(TABLE *table)
{
  uint *ptr, *end;
  for (ptr= table->s->blob_field, end=ptr + table->s->blob_fields ;
       ptr != end ;
       ptr++)
  {
    /*
      Reduced TABLE objects which are used by row-based replication for
      type conversion might have some fields missing. Skip freeing BLOB
      buffers for such missing fields.
    */
    if (table->field[*ptr])
      ((Field_blob*) table->field[*ptr])->mem_free();
  }
}


/**
  Reclaims temporary blob storage which is bigger than a threshold.
  Resets blob pointer.

  @param table A handle to the TABLE object containing blob fields
  @param size The threshold value.
*/

void free_blob_buffers_and_reset(TABLE *table, uint32 size)
{
  uint *ptr, *end;
  for (ptr= table->s->blob_field, end= ptr + table->s->blob_fields ;
       ptr != end ;
       ptr++)
  {
    Field_blob *blob= down_cast<Field_blob*>(table->field[*ptr]);
    if (blob->get_field_buffer_size() > size)
      blob->mem_free();
    blob->reset();
  }
}


	/* error message when opening a table defintion */

static void open_table_error(THD *thd, TABLE_SHARE *share,
                             int error, int db_errno, int errarg)
{
  int err_no;
  char buff[FN_REFLEN];
  char errbuf[MYSYS_STRERROR_SIZE];
  myf errortype= ME_ERRORLOG;
  DBUG_ENTER("open_table_error");

  switch (error) {
  case 8:
  case 7:
  case 1:
    switch (db_errno) {
    case ENOENT:
      my_error(ER_NO_SUCH_TABLE, MYF(0), share->db.str, share->table_name.str);
      break;
    case HA_ERR_TABLESPACE_MISSING:
      my_snprintf(errbuf, MYSYS_STRERROR_SIZE, "`%s`.`%s`", share->db.str,
                  share->table_name.str);
      my_error(ER_TABLESPACE_MISSING, MYF(0), errbuf);
      break;
    default:
      strxmov(buff, share->normalized_path.str, reg_ext, NullS);
      my_error((db_errno == EMFILE) ? ER_CANT_OPEN_FILE : ER_FILE_NOT_FOUND,
               errortype, buff,
               db_errno, my_strerror(errbuf, sizeof(errbuf), db_errno));
    }
    break;
  case 2:
  {
    handler *file= 0;
    const char *datext= "";

    if (share->db_type() != NULL)
    {
      if ((file= get_new_handler(share, thd->mem_root,
                                 share->db_type())))
      {
        if (! file->ht->file_extensions ||
            ! (datext= file->ht->file_extensions[0]))
          datext= "";
      }
    }
    err_no= (db_errno == ENOENT) ? ER_FILE_NOT_FOUND : (db_errno == EAGAIN) ?
      ER_FILE_USED : ER_CANT_OPEN_FILE;
    strxmov(buff, share->normalized_path.str, datext, NullS);
    my_error(err_no,errortype, buff,
             db_errno, my_strerror(errbuf, sizeof(errbuf), db_errno));
    delete file;
    break;
  }
  default:				/* Better wrong error than none */
  case 4:
    strxmov(buff, share->normalized_path.str, reg_ext, NullS);
    my_error(ER_NOT_FORM_FILE, errortype, buff);
    break;
  }
  DBUG_VOID_RETURN;
} /* open_table_error */


	/* Check that the integer is in the internal */

int set_zone(int nr, int min_zone, int max_zone)
{
  if (nr<=min_zone)
    return (min_zone);
  if (nr>=max_zone)
    return (max_zone);
  return (nr);
} /* set_zone */


/**
  Store an SQL quoted string.

  @param res		result String
  @param pos		string to be quoted
  @param length	it's length

  NOTE
    This function works correctly with utf8 or single-byte charset strings.
    May fail with some multibyte charsets though.
*/

void append_unescaped(String *res, const char *pos, size_t length)
{
  const char *end= pos+length;

  if (res->reserve(length + 2))
    return;

  res->append('\'');

  for (; pos != end ; pos++)
  {
    switch (*pos) {
    case 0:				/* Must be escaped for 'mysql' */
      res->append('\\');
      res->append('0');
      break;
    case '\n':				/* Must be escaped for logs */
      res->append('\\');
      res->append('n');
      break;
    case '\r':
      res->append('\\');		/* This gives better readability */
      res->append('r');
      break;
    case '\\':
      res->append('\\');		/* Because of the sql syntax */
      res->append('\\');
      break;
    case '\'':
      res->append('\'');		/* Because of the sql syntax */
      res->append('\'');
      break;
    default:
      res->append(*pos);
      break;
    }
  }
  res->append('\'');
}


void update_create_info_from_table(HA_CREATE_INFO *create_info, TABLE *table)
{
  TABLE_SHARE *share= table->s;
  DBUG_ENTER("update_create_info_from_table");

  create_info->max_rows= share->max_rows;
  create_info->min_rows= share->min_rows;
  create_info->table_options= share->db_create_options;
  create_info->avg_row_length= share->avg_row_length;
  create_info->row_type= share->row_type;
  create_info->default_table_charset= share->table_charset;
  create_info->table_charset= 0;
  create_info->comment= share->comment;
  create_info->storage_media= share->default_storage_media;
  create_info->tablespace= share->tablespace;

  DBUG_VOID_RETURN;
}

int
rename_file_ext(const char * from,const char * to,const char * ext)
{
  char from_b[FN_REFLEN],to_b[FN_REFLEN];
  (void) strxmov(from_b,from,ext,NullS);
  (void) strxmov(to_b,to,ext,NullS);
  return (mysql_file_rename(key_file_frm, from_b, to_b, MYF(MY_WME)));
}


/**
  Allocate string field in MEM_ROOT and return it as String

  @param mem   	MEM_ROOT for allocating
  @param field 	Field for retrieving of string
  @param res    result String

  @retval  1   string is empty
  @retval  0	all ok
*/

bool get_field(MEM_ROOT *mem, Field *field, String *res)
{
  char buff[MAX_FIELD_WIDTH], *to;
  String str(buff,sizeof(buff),&my_charset_bin);
  size_t length;

  field->val_str(&str);
  if (!(length= str.length()))
  {
    res->length(0);
    return 1;
  }
  if (!(to= strmake_root(mem, str.ptr(), length)))
    length= 0;                                  // Safety fix
  res->set(to, length, field->charset());
  return 0;
}


/**
  Allocate string field in MEM_ROOT and return it as NULL-terminated string

  @param mem   	MEM_ROOT for allocating
  @param field 	Field for retrieving of string

  @retval  NullS  string is empty
  @retval  other  pointer to NULL-terminated string value of field
*/

char *get_field(MEM_ROOT *mem, Field *field)
{
  char buff[MAX_FIELD_WIDTH], *to;
  String str(buff,sizeof(buff),&my_charset_bin);
  size_t length;

  field->val_str(&str);
  length= str.length();
  if (!length || !(to= (char*) alloc_root(mem,length+1)))
    return NullS;
  memcpy(to,str.ptr(), length);
  to[length]=0;
  return to;
}


/**
  Check if database name is valid

  @param org_name             Name of database and length
  @param preserve_lettercase  Preserve lettercase if true

  @note If lower_case_table_names is true and preserve_lettercase
  is false then database is converted to lower case

  @retval  Ident_name_check::OK        Identifier name is Ok (Success)
  @retval  Ident_name_check::WRONG     Identifier name is Wrong
                                       (ER_WRONG_TABLE_NAME)
  @retval  Ident_name_check::TOO_LONG  Identifier name is too long if it is
                                       greater than 64 characters
                                       (ER_TOO_LONG_IDENT)

  @note In case of Ident_name_check::WRONG and Ident_name_check::TOO_LONG, this
        function reports an error (my_error)
*/

Ident_name_check check_and_convert_db_name(LEX_STRING *org_name,
                                           bool preserve_lettercase)
{
  char *name= org_name->str;
  size_t name_length= org_name->length;
  Ident_name_check ident_check_status;

  if (!name_length || name_length > NAME_LEN)
  {
    my_error(ER_WRONG_DB_NAME, MYF(0), org_name->str);
    return Ident_name_check::WRONG;
  }

  if (!preserve_lettercase && lower_case_table_names && name != any_db)
    my_casedn_str(files_charset_info, name);

  ident_check_status= check_table_name(name, name_length);
  if (ident_check_status == Ident_name_check::WRONG)
    my_error(ER_WRONG_DB_NAME, MYF(0), org_name->str);
  else if (ident_check_status == Ident_name_check::TOO_LONG)
    my_error(ER_TOO_LONG_IDENT, MYF(0), org_name->str);
  return ident_check_status;
}


/**
  Function to check if table name is valid or not. If it is invalid,
  return appropriate error in each case to the caller.

  @param name                  Table name
  @param length                Length of table name

  @retval  Ident_name_check::OK        Identifier name is Ok (Success)
  @retval  Ident_name_check::WRONG     Identifier name is Wrong
                                       (ER_WRONG_TABLE_NAME)
  @retval  Ident_name_check::TOO_LONG  Identifier name is too long if it is
                                       greater than 64 characters
                                       (ER_TOO_LONG_IDENT)

  @note Reporting error to the user is the responsiblity of the caller.
*/

Ident_name_check check_table_name(const char *name, size_t length)
{
  // name length in symbols
  size_t name_length= 0;
  const char *end= name+length;
  if (!length || length > NAME_LEN)
    return Ident_name_check::WRONG;
  bool last_char_is_space= FALSE;

  while (name != end)
  {
    last_char_is_space= my_isspace(system_charset_info, *name);
    if (use_mb(system_charset_info))
    {
      int len=my_ismbchar(system_charset_info, name, end);
      if (len)
      {
        name += len;
        name_length++;
        continue;
      }
    }
    name++;
    name_length++;
  }
  if (last_char_is_space)
   return Ident_name_check::WRONG;
  else if (name_length > NAME_CHAR_LEN)
   return Ident_name_check::TOO_LONG;
  return Ident_name_check::OK;
}


bool check_column_name(const char *name)
{
  // name length in symbols
  size_t name_length= 0;
  bool last_char_is_space= TRUE;

  while (*name)
  {
    last_char_is_space= my_isspace(system_charset_info, *name);
    if (use_mb(system_charset_info))
    {
      int len=my_ismbchar(system_charset_info, name, 
                          name+system_charset_info->mbmaxlen);
      if (len)
      {
        name += len;
        name_length++;
        continue;
      }
    }
    if (*name == NAMES_SEP_CHAR)
      return 1;
    name++;
    name_length++;
  }
  /* Error if empty or too long column name */
  return last_char_is_space || (name_length > NAME_CHAR_LEN);
}


/**
  Checks whether a table is intact. Should be done *just* after the table has
  been opened.

  @param[in] table             The table to check
  @param[in] table_def         Expected structure of the table (column name
                               and type)

  @retval  FALSE  OK
  @retval  TRUE   There was an error. An error message is output
                  to the error log.  We do not push an error
                  message into the error stack because this
                  function is currently only called at start up,
                  and such errors never reach the user.
*/

bool
Table_check_intact::check(THD *thd, TABLE *table,
                          const TABLE_FIELD_DEF *table_def)
{
  uint i;
  my_bool error= FALSE;
  const TABLE_FIELD_TYPE *field_def= table_def->field;
  DBUG_ENTER("table_check_intact");
  DBUG_PRINT("info",("table: %s  expected_count: %d",
                     table->alias, table_def->count));

  /* Whether the table definition has already been validated. */
  if (table->s->table_field_def_cache == table_def)
    DBUG_RETURN(FALSE);

  if (table->s->fields != table_def->count)
  {
    DBUG_PRINT("info", ("Column count has changed, checking the definition"));

    /* previous MySQL version */
    if (MYSQL_VERSION_ID > table->s->mysql_version)
    {
      report_error(ER_COL_COUNT_DOESNT_MATCH_PLEASE_UPDATE_V2,
                   ER_THD(thd, ER_COL_COUNT_DOESNT_MATCH_PLEASE_UPDATE_V2),
                   table->s->db.str, table->alias,
                   table_def->count, table->s->fields,
                   static_cast<int>(table->s->mysql_version),
                   MYSQL_VERSION_ID);
      DBUG_RETURN(TRUE);
    }
    else if (MYSQL_VERSION_ID == table->s->mysql_version)
    {
      report_error(ER_COL_COUNT_DOESNT_MATCH_CORRUPTED_V2,
                   ER_THD(thd, ER_COL_COUNT_DOESNT_MATCH_CORRUPTED_V2),
                   table->s->db.str, table->s->table_name.str,
                   table_def->count, table->s->fields);
      DBUG_RETURN(TRUE);
    }
    /*
      Something has definitely changed, but we're running an older
      version of MySQL with new system tables.
      Let's check column definitions. If a column was added at
      the end of the table, then we don't care much since such change
      is backward compatible.
    */
  }
  char buffer[STRING_BUFFER_USUAL_SIZE];
  for (i=0 ; i < table_def->count; i++, field_def++)
  {
    String sql_type(buffer, sizeof(buffer), system_charset_info);
    sql_type.length(0);
    if (i < table->s->fields)
    {
      Field *field= table->field[i];

      if (strncmp(field->field_name, field_def->name.str,
                  field_def->name.length))
      {
        /*
          Name changes are not fatal, we use ordinal numbers to access columns.
          Still this can be a sign of a tampered table, output an error
          to the error log.
        */
        report_error(0, "Incorrect definition of table %s.%s: "
                     "expected column '%s' at position %d, found '%s'.",
                     table->s->db.str, table->alias, field_def->name.str, i,
                     field->field_name);
      }
      field->sql_type(sql_type);
      /*
        Generally, if column types don't match, then something is
        wrong.

        However, we only compare column definitions up to the
        length of the original definition, since we consider the
        following definitions compatible:

        1. DATETIME and DATETIM
        2. INT(11) and INT(11
        3. SET('one', 'two') and SET('one', 'two', 'more')

        For SETs or ENUMs, if the same prefix is there it's OK to
        add more elements - they will get higher ordinal numbers and
        the new table definition is backward compatible with the
        original one.
       */
      if (strncmp(sql_type.c_ptr_safe(), field_def->type.str,
                  field_def->type.length - 1))
      {
        report_error(0, "Incorrect definition of table %s.%s: "
                     "expected column '%s' at position %d to have type "
                     "%s, found type %s.", table->s->db.str, table->alias,
                     field_def->name.str, i, field_def->type.str,
                     sql_type.c_ptr_safe());
        error= TRUE;
      }
      else if (field_def->cset.str && !field->has_charset())
      {
        report_error(0, "Incorrect definition of table %s.%s: "
                     "expected the type of column '%s' at position %d "
                     "to have character set '%s' but the type has no "
                     "character set.", table->s->db.str, table->alias,
                     field_def->name.str, i, field_def->cset.str);
        error= TRUE;
      }
      else if (field_def->cset.str &&
               strcmp(field->charset()->csname, field_def->cset.str))
      {
        report_error(0, "Incorrect definition of table %s.%s: "
                     "expected the type of column '%s' at position %d "
                     "to have character set '%s' but found "
                     "character set '%s'.", table->s->db.str, table->alias,
                     field_def->name.str, i, field_def->cset.str,
                     field->charset()->csname);
        error= TRUE;
      }
    }
    else
    {
      report_error(0, "Incorrect definition of table %s.%s: "
                   "expected column '%s' at position %d to have type %s "
                   " but the column is not found.",
                   table->s->db.str, table->alias,
                   field_def->name.str, i, field_def->type.str);
      error= TRUE;
    }
  }

  if (! error)
    table->s->table_field_def_cache= table_def;

  DBUG_RETURN(error);
}


/**
  Traverse portion of wait-for graph which is reachable through edge
  represented by this flush ticket in search for deadlocks.

  @retval TRUE  A deadlock is found. A victim is remembered
                by the visitor.
  @retval FALSE Success, no deadlocks.
*/

bool Wait_for_flush::accept_visitor(MDL_wait_for_graph_visitor *gvisitor)
{
  return m_share->visit_subgraph(this, gvisitor);
}


uint Wait_for_flush::get_deadlock_weight() const
{
  return m_deadlock_weight;
}


/**
  Traverse portion of wait-for graph which is reachable through this
  table share in search for deadlocks.

  @param wait_for_flush Undocumented.
  @param gvisitor        Deadlock detection visitor.

  @retval TRUE  A deadlock is found. A victim is remembered
                by the visitor.
  @retval FALSE No deadlocks, it's OK to begin wait.
*/

bool TABLE_SHARE::visit_subgraph(Wait_for_flush *wait_for_flush,
                                 MDL_wait_for_graph_visitor *gvisitor)
{
  TABLE *table;
  MDL_context *src_ctx= wait_for_flush->get_ctx();
  bool result= TRUE;
  bool locked= FALSE;

  /*
    To protect used_tables list from being concurrently modified
    while we are iterating through it we acquire LOCK_open.
    This does not introduce deadlocks in the deadlock detector
    because we won't try to acquire LOCK_open while
    holding a write-lock on MDL_lock::m_rwlock.
  */
  if (gvisitor->m_lock_open_count++ == 0)
  {
    locked= TRUE;
    table_cache_manager.lock_all_and_tdc();
  }

  Table_cache_iterator tables_it(this);

  /*
    In case of multiple searches running in parallel, avoid going
    over the same loop twice and shortcut the search.
    Do it after taking the lock to weed out unnecessary races.
  */
  if (src_ctx->m_wait.get_status() != MDL_wait::EMPTY)
  {
    result= FALSE;
    goto end;
  }

  if (gvisitor->enter_node(src_ctx))
    goto end;

  while ((table= tables_it++))
  {
    if (gvisitor->inspect_edge(&table->in_use->mdl_context))
    {
      goto end_leave_node;
    }
  }

  tables_it.rewind();
  while ((table= tables_it++))
  {
    if (table->in_use->mdl_context.visit_subgraph(gvisitor))
    {
      goto end_leave_node;
    }
  }

  result= FALSE;

end_leave_node:
  gvisitor->leave_node(src_ctx);

end:
  gvisitor->m_lock_open_count--;
  if (locked)
  {
    DBUG_ASSERT(gvisitor->m_lock_open_count == 0);
    table_cache_manager.unlock_all_and_tdc();
  }

  return result;
}


/**
  Wait until the subject share is removed from the table
  definition cache and make sure it's destroyed.

  @note This method may access the share concurrently with another
  thread if the share is in the process of being opened, i.e., that
  m_open_in_progress is true. In this case, close_cached_tables() may
  iterate over elements in the table definition cache, and call this
  method regardless of the share being opened or not. This works anyway
  since a new flush ticket is added below, and LOCK_open ensures
  that the share may not be destroyed by another thread in the time
  between finding this share (having an old version) and adding the flush
  ticket. Thus, after this thread has added the flush ticket, the thread
  opening the table will eventually call free_table_share (as a result of
  releasing the share after using it, or as a result of a failing
  open_table_def()), which will notify the owners of the flush tickets,
  and the last one being notified will actually destroy the share.

  @param thd Session.
  @param abstime         Timeout for waiting as absolute time value.
  @param deadlock_weight Weight of this wait for deadlock detector.

  @pre LOCK_open is write locked, the share is used (has
       non-zero reference count), is marked for flush and
       this connection does not reference the share.
       LOCK_open will be unlocked temporarily during execution.

  @retval FALSE - Success.
  @retval TRUE  - Error (OOM, deadlock, timeout, etc...).
*/

bool TABLE_SHARE::wait_for_old_version(THD *thd, struct timespec *abstime,
                                       uint deadlock_weight)
{
  MDL_context *mdl_context= &thd->mdl_context;
  Wait_for_flush ticket(mdl_context, this, deadlock_weight);
  MDL_wait::enum_wait_status wait_status;

  mysql_mutex_assert_owner(&LOCK_open);
  /*
    We should enter this method only when share's version is not
    up to date and the share is referenced. Otherwise our
    thread will never be woken up from wait.
  */
  DBUG_ASSERT(version != refresh_version && ref_count != 0);

  m_flush_tickets.push_front(&ticket);

  mdl_context->m_wait.reset_status();

  mysql_mutex_unlock(&LOCK_open);

  mdl_context->will_wait_for(&ticket);

  mdl_context->find_deadlock();

  DEBUG_SYNC(thd, "flush_complete");

  wait_status= mdl_context->m_wait.timed_wait(thd, abstime, TRUE,
                                              &stage_waiting_for_table_flush);

  mdl_context->done_waiting_for();

  mysql_mutex_lock(&LOCK_open);

  m_flush_tickets.remove(&ticket);

  if (m_flush_tickets.is_empty() && ref_count == 0)
  {
    /*
      If our thread was the last one using the share,
      we must destroy it here.
    */
    destroy();
  }

  DEBUG_SYNC(thd, "share_destroyed");

  /*
    In cases when our wait was aborted by KILL statement,
    a deadlock or a timeout, the share might still be referenced,
    so we don't delete it. Note, that we can't determine this
    condition by checking wait_status alone, since, for example,
    a timeout can happen after all references to the table share
    were released, but before the share is removed from the
    cache and we receive the notification. This is why
    we first destroy the share, and then look at
    wait_status.
  */
  switch (wait_status)
  {
  case MDL_wait::GRANTED:
    return FALSE;
  case MDL_wait::VICTIM:
    my_error(ER_LOCK_DEADLOCK, MYF(0));
    return TRUE;
  case MDL_wait::TIMEOUT:
    my_error(ER_LOCK_WAIT_TIMEOUT, MYF(0));
    return TRUE;
  case MDL_wait::KILLED:
    return TRUE;
  default:
    DBUG_ASSERT(0);
    return TRUE;
  }
}


ulonglong TABLE_SHARE::get_table_ref_version() const
{
  if (table_category == TABLE_CATEGORY_DICTIONARY ||
      tmp_table == SYSTEM_TMP_TABLE ||
      (is_view && view_object &&
       view_object->type() == dd::enum_table_type::SYSTEM_VIEW))
    return 0;

  return table_map_id.id();
}


Blob_mem_storage::Blob_mem_storage()
  : truncated_value(false)
{
  init_alloc_root(key_memory_blob_mem_storage,
                  &storage, MAX_FIELD_VARCHARLENGTH, 0);
}

Blob_mem_storage::~Blob_mem_storage()
{
  free_root(&storage, MYF(0));
}


/**
  Initialize TABLE instance (newly created, or coming either from table
  cache or THD::temporary_tables list) and prepare it for further use
  during statement execution. Set the 'alias' attribute from the specified
  TABLE_LIST element. Remember the TABLE_LIST element in the
  TABLE::pos_in_table_list member.

  @param thd  Thread context.
  @param tl   TABLE_LIST element.
*/

void TABLE::init(THD *thd, TABLE_LIST *tl)
{
  DBUG_ASSERT(s->ref_count > 0 || s->tmp_table != NO_TMP_TABLE);

  if (thd->lex->need_correct_ident())
    alias_name_used= my_strcasecmp(table_alias_charset,
                                   s->table_name.str,
                                   tl->alias);
  /* Fix alias if table name changes. */
  if (strcmp(alias, tl->alias))
  {
    size_t length= strlen(tl->alias)+1;
    alias= (char*) my_realloc(key_memory_TABLE,
                              (char*) alias, length, MYF(MY_WME));
    memcpy((char*) alias, tl->alias, length);
  }

  const_table= 0;
  null_row= 0;
  nullable= 0;
  force_index= 0;
  force_index_order= 0;
  force_index_group= 0;
  status= STATUS_GARBAGE | STATUS_NOT_FOUND;
  insert_values= 0;
  fulltext_searched= 0;
  file->ft_handler= 0;
  reginfo.impossible_range= 0;

  /* Catch wrong handling of the auto_increment_field_not_null. */
  DBUG_ASSERT(!auto_increment_field_not_null);
  auto_increment_field_not_null= FALSE;

  pos_in_table_list= tl;

  clear_column_bitmaps();

  DBUG_ASSERT(key_read == 0);
  no_keyread= false;

  /* Tables may be reused in a sub statement. */
  DBUG_ASSERT(!file->extra(HA_EXTRA_IS_ATTACHED_CHILDREN));
  
  bool error MY_ATTRIBUTE((unused))= refix_gc_items(thd);
  DBUG_ASSERT(!error);
}


bool TABLE::refix_gc_items(THD *thd)
{
  if (vfield)
  {
    for (Field **vfield_ptr= vfield; *vfield_ptr; vfield_ptr++)
    {
      Field *vfield= *vfield_ptr;
      DBUG_ASSERT(vfield->gcol_info && vfield->gcol_info->expr_item);
      if (!vfield->gcol_info->expr_item->fixed)
      {
        bool res= false;
        /*
          The call to fix_fields_gcol_func() may create new item objects in the
          item tree for the generated column expression. If these are permanent
          changes to the item tree, the new items must have the same life-span
          as the ones created during parsing of the generated expression
          string. We achieve this by temporarily switching to use the TABLE's
          mem_root if the permanent changes to the item tree haven't been
          completed (by checking the status of
          gcol_info->permanent_changes_completed) and this call is not part of
          context analysis (like prepare or show create table).
        */
        Query_arena *backup_stmt_arena_ptr= thd->stmt_arena;
        Query_arena backup_arena;
        Query_arena gcol_arena(&vfield->table->mem_root,
                               Query_arena::STMT_CONVENTIONAL_EXECUTION);
        if (!vfield->gcol_info->permanent_changes_completed &&
            !thd->lex->is_ps_or_view_context_analysis())
        {
          thd->set_n_backup_active_arena(&gcol_arena, &backup_arena);
          thd->stmt_arena= &gcol_arena;
        }

        /* 
          Temporarily disable privileges check; already done when first fixed,
          and then based on definer's (owner's) rights: this thread has
          invoker's rights
        */
        ulong sav_want_priv= thd->want_privilege;
        thd->want_privilege= 0;

        if (fix_fields_gcol_func(thd, vfield))
          res= true;

        if (!vfield->gcol_info->permanent_changes_completed &&
            !thd->lex->is_ps_or_view_context_analysis())
        {
          // Switch back to the original stmt_arena.
          thd->stmt_arena= backup_stmt_arena_ptr;
          thd->restore_active_arena(&gcol_arena, &backup_arena);

          // Append the new items to the original item_free_list.
          Item *item= vfield->gcol_info->item_free_list;
          while (item->next)
            item= item->next;
          item->next= gcol_arena.free_list;

          // Permanent changes to the item_tree are completed.
          vfield->gcol_info->permanent_changes_completed= true;
        }

        // Restore any privileges check
        thd->want_privilege= sav_want_priv;
        get_fields_in_item_tree= FALSE;

        /* error occurs */
        if (res)
          return res;
      }
    }
  }
  return false;
}
  

void TABLE::cleanup_gc_items()
{
  if (!has_gcol())
    return;

  for (Field **vfield_ptr= vfield; *vfield_ptr; vfield_ptr++)
    cleanup_items((*vfield_ptr)->gcol_info->item_free_list);
}

/**
  Create Item_field for each column in the table.

  SYNPOSIS
    TABLE::fill_item_list()
      item_list          a pointer to an empty list used to store items

    Create Item_field object for each column in the table and
    initialize it with the corresponding Field. New items are
    created in the current THD memory root.

  @retval 0 success
  @retval 1 out of memory
*/

bool TABLE::fill_item_list(List<Item> *item_list) const
{
  /*
    All Item_field's created using a direct pointer to a field
    are fixed in Item_field constructor.
  */
  uint i= 0;
  for (Field **ptr= visible_field_ptr(); *ptr; ptr++, i++)
  {
    Item_field *item= new Item_field(*ptr);
    if (!item || item_list->push_back(item))
      return TRUE;
  }
  return FALSE;
}

/**
  Reset an existing list of Item_field items to point to the
  Fields of this table.

  SYNPOSIS
    TABLE::reset_item_list()
      item_list          a non-empty list with Item_fields

    This is a counterpart of fill_item_list used to redirect
    Item_fields to the fields of a newly created table.
*/

void TABLE::reset_item_list(List<Item> *item_list) const
{
  List_iterator_fast<Item> it(*item_list);
  uint i= 0;
  for (Field **ptr= visible_field_ptr(); *ptr; ptr++, i++)
  {
    Item_field *item_field= (Item_field*) it++;
    DBUG_ASSERT(item_field != 0);
    item_field->reset_field(*ptr);
  }
}

/**
  Create a TABLE_LIST object representing a nested join

  @param allocator  Mem root allocator that object is created from.
  @param alias      Name of nested join object
  @param embedding  Pointer to embedding join nest (or NULL if top-most)
  @param belongs_to List of tables this nest belongs to (never NULL).
  @param select     The query block that this join nest belongs within.

  @returns Pointer to created join nest object, or NULL if error.
*/

TABLE_LIST *TABLE_LIST::new_nested_join(MEM_ROOT *allocator,
                            const char *alias,
                            TABLE_LIST *embedding,
                            List<TABLE_LIST> *belongs_to,
                            SELECT_LEX *select)
{
  DBUG_ASSERT(belongs_to && select);

  TABLE_LIST *const join_nest=
    (TABLE_LIST *) alloc_root(allocator, ALIGN_SIZE(sizeof(TABLE_LIST))+
                                                    sizeof(NESTED_JOIN));
  if (join_nest == NULL)
    return NULL;

  memset(join_nest, 0, ALIGN_SIZE(sizeof(TABLE_LIST)) + sizeof(NESTED_JOIN));
  join_nest->nested_join=
    (NESTED_JOIN *) ((uchar *)join_nest + ALIGN_SIZE(sizeof(TABLE_LIST)));

  join_nest->db= (char *)"";
  join_nest->db_length= 0;
  join_nest->table_name= (char *)"";
  join_nest->table_name_length= 0;
  join_nest->alias= (char *)alias;
  
  join_nest->embedding= embedding;
  join_nest->join_list= belongs_to;
  join_nest->select_lex= select;

  join_nest->nested_join->join_list.empty();

  return join_nest;
}

/**
  Merge tables from a query block into a nested join structure.

  @param select Query block containing tables to be merged into nested join

  @return false if success, true if error
*/

bool TABLE_LIST::merge_underlying_tables(SELECT_LEX *select)
{
  DBUG_ASSERT(nested_join->join_list.is_empty());

  List_iterator_fast<TABLE_LIST> li(select->top_join_list);
  TABLE_LIST *tl;
  while ((tl= li++))
  {
    tl->embedding= this;
    tl->join_list= &nested_join->join_list;
    if (nested_join->join_list.push_back(tl))
      return true;                  /* purecov: inspected */
  }

  return false;
}



/**
   Reset a table before starting optimization
*/
void TABLE_LIST::reset()
{
  // @todo If TABLE::init() was always called, this would not be necessary:
  table->const_table= 0;
  table->null_row= 0;
  table->status= STATUS_GARBAGE | STATUS_NOT_FOUND;

  table->force_index= force_index;
  table->force_index_order= table->force_index_group= 0;
  table->covering_keys= table->s->keys_for_keyread;
  table->merge_keys.clear_all();
  table->quick_keys.clear_all();
  table->possible_quick_keys.clear_all();
  table->set_keyread(false);
  table->reginfo.not_exists_optimize= false;
  memset(table->const_key_parts, 0, sizeof(key_part_map)*table->s->keys);
}


/**
  Merge WHERE condition of view or derived table into outer query.

  If the derived table is on the inner side of an outer join, its WHERE
  condition is merged into the respective join operation's join condition,
  otherwise the WHERE condition is merged with the derived table's
  join condition.

  @param thd    thread handler

  @return false if success, true if error
*/

bool TABLE_LIST::merge_where(THD *thd)
{
  DBUG_ENTER("TABLE_LIST::merge_where");

  DBUG_ASSERT(is_merged());

  Item *const condition= derived_unit()->first_select()->where_cond();

  if (!condition)
    DBUG_RETURN(false);

  /*
    Save the WHERE condition separately. This is needed because it is already
    resolved, so we need to explicitly update used tables information after
    merging this derived table into the outer query.
  */
  derived_where_cond= condition;

  Prepared_stmt_arena_holder ps_arena_holder(thd);

  /*
    Merge WHERE condition with the join condition of the outer join nest
    and attach it to join nest representing this derived table.
  */
  set_join_cond(and_conds(join_cond(), condition));
  if (!join_cond())
    DBUG_RETURN(true);        /* purecov: inspected */

  DBUG_RETURN(false);
}


/**
  Create field translation for merged derived table/view.

  @param thd  Thread handle

  @return false if success, true if error.
*/

bool TABLE_LIST::create_field_translation(THD *thd)
{
  Item *item;
  SELECT_LEX *select= derived->first_select();
  List_iterator_fast<Item> it(select->item_list);
  uint field_count= 0;

  DBUG_ASSERT(derived->is_prepared());

  DBUG_ASSERT(!field_translation);

  Prepared_stmt_arena_holder ps_arena_holder(thd);

  // Create view fields translation table
  Field_translator *transl=
    (Field_translator *)thd->stmt_arena->alloc(select->item_list.elements *
                                               sizeof(Field_translator));
  if (!transl)
    return true;                        /* purecov: inspected */

  while ((item= it++))
  {
    /*
      Notice that all items keep their nullability here.
      All items are later wrapped within Item_direct_view objects.
      If the view is used on the inner side of an outer join, these
      objects will reflect the correct nullability of the selected expressions.
    */
    transl[field_count].name= item->item_name.ptr();
    transl[field_count++].item= item;
  }
  field_translation= transl;
  field_translation_end= transl + field_count;

  return false;
}


/**
  Return merged WHERE clause and join conditions for a view

  @param thd          thread handle
  @param table        table for the VIEW
  @param[out] pcond   Pointer to the built condition (NULL if none)

  This function returns the result of ANDing the WHERE clause and the
  join conditions of the given view.

  @returns  false for success, true for error
*/

static bool merge_join_conditions(THD *thd, TABLE_LIST *table, Item **pcond)
{
  DBUG_ENTER("merge_join_conditions");

  *pcond= NULL;
  DBUG_PRINT("info", ("alias: %s", table->alias));
  if (table->join_cond())
  {
    if (!(*pcond= table->join_cond()->copy_andor_structure(thd)))
      DBUG_RETURN(true);                   /* purecov: inspected */
  }
  if (!table->nested_join)
    DBUG_RETURN(false);
  List_iterator<TABLE_LIST> li(table->nested_join->join_list);
  while (TABLE_LIST *tbl= li++)
  {
    if (tbl->is_view())
      continue;
    Item *cond;
    if (merge_join_conditions(thd, tbl, &cond))
      DBUG_RETURN(true);                   /* purecov: inspected */
    if (cond && !(*pcond= and_conds(*pcond, cond)))
      DBUG_RETURN(true);                   /* purecov: inspected */
  }
  DBUG_RETURN(false);
}


/**
  Prepare check option expression of table

  @param thd            thread handler
  @param is_cascaded     True if parent view requests that this view's
  filtering condition be treated as WITH CASCADED CHECK OPTION; this is for
  recursive calls; user code should omit this argument.

  @details

  This function builds check option condition for use in regular execution or
  subsequent SP/PS executions.

  This function must be called after the WHERE clause and join condition
  of this and all underlying derived tables/views have been resolved.

  The function will always call itself recursively for all underlying views
  and base tables.

  On first invocation, the check option condition is built bottom-up in
  statement mem_root, and check_option_processed is set true.

  On subsequent executions, check_option_processed is true and no
  expression building is necessary. However, the function needs to assure that
  the expression is resolved by calling fix_fields() on it.

  @returns false if success, true if error
*/

bool TABLE_LIST::prepare_check_option(THD *thd, bool is_cascaded)
{
  DBUG_ENTER("TABLE_LIST::prepare_check_option");
  DBUG_ASSERT(is_view());

  /*
    True if conditions of underlying views should be treated as WITH CASCADED
    CHECK OPTION
  */
  is_cascaded|= (with_check == VIEW_CHECK_CASCADED);

  for (TABLE_LIST *tbl= merge_underlying_list; tbl; tbl= tbl->next_local)
  {
    if (tbl->is_view() && tbl->prepare_check_option(thd, is_cascaded))
      DBUG_RETURN(true);                  /* purecov: inspected */
  }

  if (!check_option_processed)
  {
    Prepared_stmt_arena_holder ps_arena_holder(thd);
    if ((with_check || is_cascaded) &&
        merge_join_conditions(thd, this, &check_option))
      DBUG_RETURN(true);                  /* purecov: inspected */

    for (TABLE_LIST *tbl= merge_underlying_list; tbl; tbl= tbl->next_local)
    {
      if (tbl->check_option &&
          !(check_option= and_conds(check_option, tbl->check_option)))
          DBUG_RETURN(true);            /* purecov: inspected */
    }

    check_option_processed= true;
  }

  if (check_option && !check_option->fixed)
  {
    const char *save_where= thd->where;
    thd->where= "check option";
    if (check_option->fix_fields(thd, &check_option) ||
        check_option->check_cols(1))
      DBUG_RETURN(true);                  /* purecov: inspected */
    thd->where= save_where;
  }

  DBUG_RETURN(false);
}


/**
  Prepare replace filter for a table that is inserted into via a view.

  Used with REPLACE command to filter out rows that should not be deleted.
  Concatenate WHERE clauses from multiple views into one permanent field:
  TABLE::replace_filter.

  Since REPLACE is not possible against a join view, there is no need to
  process join conditions, only WHERE clause is needed. But we still call
  merge_join_conditions() since this is a general function that handles both
  join conditions (if any) and the original WHERE clause.

  @param thd            thread handler

  @returns false if success, true if error
*/

bool TABLE_LIST::prepare_replace_filter(THD *thd)
{
  DBUG_ENTER("TABLE_LIST::prepare_replace_filter");

  for (TABLE_LIST *tbl= merge_underlying_list; tbl; tbl= tbl->next_local)
  {
    if (tbl->is_view() && tbl->prepare_replace_filter(thd))
      DBUG_RETURN(true);
  }

  if (!replace_filter_processed)
  {
    Prepared_stmt_arena_holder ps_arena_holder(thd);

    if (merge_join_conditions(thd, this, &replace_filter))
      DBUG_RETURN(true);                 /* purecov: inspected */
    for (TABLE_LIST *tbl= merge_underlying_list; tbl; tbl= tbl->next_local)
    {
      if (tbl->replace_filter)
      {
        if (!(replace_filter= and_conds(replace_filter, tbl->replace_filter)))
          DBUG_RETURN(true);
      }
    }
    replace_filter_processed= true;
  }

  if (replace_filter && !replace_filter->fixed)
  {
    const char *save_where= thd->where;
    thd->where= "replace filter";
    if (replace_filter->fix_fields(thd, &replace_filter) ||
        replace_filter->check_cols(1))
      DBUG_RETURN(true);
    thd->where= save_where;
  }

  DBUG_RETURN(false);
}


/**
  Cleanup items belonged to view fields translation table
*/

void TABLE_LIST::cleanup_items()
{
  if (!field_translation)
    return;

  for (Field_translator *transl= field_translation;
       transl < field_translation_end;
       transl++)
    transl->item->walk(&Item::cleanup_processor, Item::WALK_POSTFIX, NULL);
}


/**
  Check CHECK OPTION condition

  @param thd       thread handler

  @retval VIEW_CHECK_OK     OK
  @retval VIEW_CHECK_ERROR  FAILED
  @retval VIEW_CHECK_SKIP   FAILED, but continue
*/

int TABLE_LIST::view_check_option(THD *thd) const
{
  if (check_option && check_option->val_int() == 0)
  {
    const TABLE_LIST *main_view= top_table();
    my_error(ER_VIEW_CHECK_FAILED, MYF(0), main_view->view_db.str,
             main_view->view_name.str);
    if (thd->lex->is_ignore())
      return(VIEW_CHECK_SKIP);
    return(VIEW_CHECK_ERROR);
  }
  return(VIEW_CHECK_OK);
}


/**
  Find table in underlying tables by map and check that only this
  table belong to given map.

  @param[out] table_ref reference to found table
		        (must be set to NULL by caller)
  @param      map       bit mask of tables

  @retval false table not found or found only one (table_ref is non-NULL)
  @retval true  found several tables
*/

bool TABLE_LIST::check_single_table(TABLE_LIST **table_ref, table_map map)
{
  for (TABLE_LIST *tbl= merge_underlying_list; tbl; tbl= tbl->next_local)
  {
    if (tbl->is_view_or_derived() && tbl->is_merged())
    {
      if (tbl->check_single_table(table_ref, map))
        return true;
    }
    else if (tbl->map() & map)
    {
      if (*table_ref)
        return true;

      *table_ref= tbl;
    }
  }
  return false;
}


/**
  Set insert_values buffer

  @param mem_root   memory pool for allocating

  @returns false if success, true if error (out of memory)
*/

bool TABLE_LIST::set_insert_values(MEM_ROOT *mem_root)
{
  if (table)
  {
    DBUG_ASSERT(table->insert_values == NULL);
    if (!table->insert_values &&
        !(table->insert_values= (uchar *)alloc_root(mem_root,
                                                    table->s->rec_buff_length)))
      return true;                       /* purecov: inspected */
  }
  else
  {
    DBUG_ASSERT(view && merge_underlying_list);
    for (TABLE_LIST *tbl= merge_underlying_list; tbl; tbl= tbl->next_local)
      if (tbl->set_insert_values(mem_root))
        return true;                     /* purecov: inspected */
  }
  return false;
}


/**
  Test if this is a leaf with respect to name resolution.


    A table reference is a leaf with respect to name resolution if
    it is either a leaf node in a nested join tree (table, view,
    schema table, subquery), or an inner node that represents a
    NATURAL/USING join, or a nested join with materialized join
    columns.

  @retval TRUE if a leaf, FALSE otherwise.
*/
bool TABLE_LIST::is_leaf_for_name_resolution() const
{
  return (is_view_or_derived() || is_natural_join || is_join_columns_complete ||
          !nested_join);
}


/**
  Retrieve the first (left-most) leaf in a nested join tree with
  respect to name resolution.


    Given that 'this' is a nested table reference, recursively walk
    down the left-most children of 'this' until we reach a leaf
    table reference with respect to name resolution.

    The left-most child of a nested table reference is the last element
    in the list of children because the children are inserted in
    reverse order.

  @retval If 'this' is a nested table reference - the left-most child of
  @retval the tree rooted in 'this',
    else return 'this'
*/

TABLE_LIST *TABLE_LIST::first_leaf_for_name_resolution()
{
  TABLE_LIST *cur_table_ref= NULL;
  NESTED_JOIN *cur_nested_join;

  if (is_leaf_for_name_resolution())
    return this;
  DBUG_ASSERT(nested_join);

  for (cur_nested_join= nested_join;
       cur_nested_join;
       cur_nested_join= cur_table_ref->nested_join)
  {
    List_iterator_fast<TABLE_LIST> it(cur_nested_join->join_list);
    cur_table_ref= it++;
    /*
      If the current nested join is a RIGHT JOIN, the operands in
      'join_list' are in reverse order, thus the first operand is
      already at the front of the list. Otherwise the first operand
      is in the end of the list of join operands.
    */
    if (!(cur_table_ref->outer_join & JOIN_TYPE_RIGHT))
    {
      TABLE_LIST *next;
      while ((next= it++))
        cur_table_ref= next;
    }
    if (cur_table_ref->is_leaf_for_name_resolution())
      break;
  }
  return cur_table_ref;
}


/**
  Retrieve the last (right-most) leaf in a nested join tree with
  respect to name resolution.


    Given that 'this' is a nested table reference, recursively walk
    down the right-most children of 'this' until we reach a leaf
    table reference with respect to name resolution.

    The right-most child of a nested table reference is the first
    element in the list of children because the children are inserted
    in reverse order.

  @retval - If 'this' is a nested table reference - the right-most child of
  @retval the tree rooted in 'this',
  @retval - else - 'this'
*/

TABLE_LIST *TABLE_LIST::last_leaf_for_name_resolution()
{
  TABLE_LIST *cur_table_ref= this;
  NESTED_JOIN *cur_nested_join;

  if (is_leaf_for_name_resolution())
    return this;
  DBUG_ASSERT(nested_join);

  for (cur_nested_join= nested_join;
       cur_nested_join;
       cur_nested_join= cur_table_ref->nested_join)
  {
    cur_table_ref= cur_nested_join->join_list.head();
    /*
      If the current nested is a RIGHT JOIN, the operands in
      'join_list' are in reverse order, thus the last operand is in the
      end of the list.
    */
    if ((cur_table_ref->outer_join & JOIN_TYPE_RIGHT))
    {
      List_iterator_fast<TABLE_LIST> it(cur_nested_join->join_list);
      TABLE_LIST *next;
      cur_table_ref= it++;
      while ((next= it++))
        cur_table_ref= next;
    }
    if (cur_table_ref->is_leaf_for_name_resolution())
      break;
  }
  return cur_table_ref;
}


/**
  Set privileges needed for columns of underlying tables

  @param want_privilege  Required privileges
*/

void TABLE_LIST::set_want_privilege(ulong want_privilege)
{
#ifndef DBUG_OFF
  // Remove SHOW_VIEW_ACL, because it will be checked during making view
  want_privilege&= ~SHOW_VIEW_ACL;

  grant.want_privilege= want_privilege & ~grant.privilege;
  if (table)
    table->grant.want_privilege= want_privilege & ~table->grant.privilege;
  for (TABLE_LIST *tbl= merge_underlying_list; tbl; tbl= tbl->next_local)
    tbl->set_want_privilege(want_privilege);
#endif
}


/**
  Load security context information for this view

  @param thd                  thread handler

  @retval FALSE OK
  @retval TRUE Error
*/

#ifndef NO_EMBEDDED_ACCESS_CHECKS
bool TABLE_LIST::prepare_view_security_context(THD *thd)
{
  DBUG_ENTER("TABLE_LIST::prepare_view_securety_context");
  DBUG_PRINT("enter", ("table: %s", alias));

  DBUG_ASSERT(!prelocking_placeholder && view);
  if (view_suid)
  {
    DBUG_PRINT("info", ("This table is suid view => load contest"));
    DBUG_ASSERT(view && view_sctx);
    if (acl_getroot(thd, view_sctx,
                    const_cast<char*>(definer.user.str),
                    const_cast<char*>(definer.host.str),
                    const_cast<char*>(definer.host.str),
                    thd->db().str))
    {
      if ((thd->lex->sql_command == SQLCOM_SHOW_CREATE) ||
          (thd->lex->sql_command == SQLCOM_SHOW_FIELDS))
      {
        push_warning_printf(thd, Sql_condition::SL_NOTE,
                            ER_NO_SUCH_USER, 
                            ER_THD(thd, ER_NO_SUCH_USER),
                            definer.user.str, definer.host.str);
      }
      else
      {
        if (thd->security_context()->check_access(SUPER_ACL))
        {
          my_error(ER_NO_SUCH_USER, MYF(0), definer.user.str, definer.host.str);

        }
        else
        {
          if (thd->password == 2)
            my_error(ER_ACCESS_DENIED_NO_PASSWORD_ERROR, MYF(0),
                     thd->security_context()->priv_user().str,
                     thd->security_context()->priv_host().str);
          else
            my_error(ER_ACCESS_DENIED_ERROR, MYF(0),
                     thd->security_context()->priv_user().str,
                     thd->security_context()->priv_host().str,
                     (thd->password ?  ER_THD(thd, ER_YES) : ER_THD(thd, ER_NO)));
        }
        DBUG_RETURN(TRUE);
      }
    }
  }
  DBUG_RETURN(FALSE);
}
#endif


/**
  Find security context of current view

  @param thd                  thread handler

*/

#ifndef NO_EMBEDDED_ACCESS_CHECKS
Security_context *TABLE_LIST::find_view_security_context(THD *thd)
{
  Security_context *sctx;
  TABLE_LIST *upper_view= this;
  DBUG_ENTER("TABLE_LIST::find_view_security_context");

  DBUG_ASSERT(view);
  while (upper_view && !upper_view->view_suid)
  {
    DBUG_ASSERT(!upper_view->prelocking_placeholder);
    upper_view= upper_view->referencing_view;
  }
  if (upper_view)
  {
    DBUG_PRINT("info", ("Security context of view %s will be used",
                        upper_view->alias));
    sctx= upper_view->view_sctx;
    DBUG_ASSERT(sctx);
  }
  else
  {
    DBUG_PRINT("info", ("Current global context will be used"));
    sctx= thd->security_context();
  }
  DBUG_RETURN(sctx);
}
#endif


/**
  Prepare security context and load underlying tables priveleges for view

  @param thd                  thread handler

  @retval FALSE OK
  @retval TRUE Error
*/

bool TABLE_LIST::prepare_security(THD *thd)
{
  List_iterator_fast<TABLE_LIST> tb(*view_tables);
  TABLE_LIST *tbl;
  DBUG_ENTER("TABLE_LIST::prepare_security");
#ifndef NO_EMBEDDED_ACCESS_CHECKS
  Security_context *save_security_ctx= thd->security_context();

  DBUG_ASSERT(!prelocking_placeholder);
  if (prepare_view_security_context(thd))
    DBUG_RETURN(TRUE);
  /* Acl_map was previously checked out by get_aclroot */
  thd->set_security_context(find_view_security_context(thd));
  opt_trace_disable_if_no_security_context_access(thd);
  while ((tbl= tb++))
  {
    DBUG_ASSERT(tbl->referencing_view);
    const char *local_db, *local_table_name;
    if (tbl->is_view())
    {
      local_db= tbl->view_db.str;
      local_table_name= tbl->view_name.str;
    }
    else if (tbl->is_derived())
    {
      /* Initialize privileges for derived tables */
      tbl->grant.privilege= SELECT_ACL;
      continue;
    }
    else
    {
      local_db= tbl->db;
      local_table_name= tbl->get_table_name();
    }
    fill_effective_table_privileges(thd, &tbl->grant, local_db,
                                    local_table_name);
    if (tbl->table)
      tbl->table->grant= grant;
  }
  thd->set_security_context(save_security_ctx);
#else
  while ((tbl= tb++))
    tbl->grant.privilege= ~NO_ACCESS;
#endif
  DBUG_RETURN(FALSE);
}


Natural_join_column::Natural_join_column(Field_translator *field_param,
                                         TABLE_LIST *tab)
{
  DBUG_ASSERT(tab->field_translation);
  view_field= field_param;
  table_field= NULL;
  table_ref= tab;
  is_common= FALSE;
}


Natural_join_column::Natural_join_column(Item_field *field_param,
                                         TABLE_LIST *tab)
{
  DBUG_ASSERT(tab->table == field_param->field->table);
  table_field= field_param;
  /*
    Cache table, to have no resolution problem after natural join nests have
    been changed to ordinary join nests.
  */
  if (tab->cacheable_table)
    field_param->cached_table= tab;
  view_field= NULL;
  table_ref= tab;
  is_common= FALSE;
}


const char *Natural_join_column::name()
{
  if (view_field)
  {
    DBUG_ASSERT(table_field == NULL);
    return view_field->name;
  }

  return table_field->field_name;
}


Item *Natural_join_column::create_item(THD *thd)
{
  if (view_field)
  {
    DBUG_ASSERT(table_field == NULL);
    SELECT_LEX *select= thd->lex->current_select();
    return create_view_field(thd, table_ref, &view_field->item,
                             view_field->name, &select->context);
  }
  return table_field;
}


Field *Natural_join_column::field()
{
  if (view_field)
  {
    DBUG_ASSERT(table_field == NULL);
    return NULL;
  }
  return table_field->field;
}


const char *Natural_join_column::table_name()
{
  DBUG_ASSERT(table_ref);
  return table_ref->alias;
}


const char *Natural_join_column::db_name()
{
  if (view_field)
    return table_ref->view_db.str;

  /*
    Test that TABLE_LIST::db is the same as TABLE_SHARE::db to
    ensure consistency. An exception are I_S schema tables, which
    are inconsistent in this respect.
  */
  DBUG_ASSERT(!strcmp(table_ref->db,
                      table_ref->table->s->db.str) ||
              (table_ref->schema_table &&
               is_infoschema_db(table_ref->table->s->db.str,
                                table_ref->table->s->db.length)));
  return table_ref->db;
}


GRANT_INFO *Natural_join_column::grant()
{
  if (view_field)
    return &(table_ref->grant);
  return &(table_ref->table->grant);
}


void Field_iterator_view::set(TABLE_LIST *table)
{
  DBUG_ASSERT(table->field_translation);
  view= table;
  ptr= table->field_translation;
  array_end= table->field_translation_end;
}


const char *Field_iterator_table::name()
{
  return (*ptr)->field_name;
}

Item *Field_iterator_table::create_item(THD *thd)
{
  SELECT_LEX *select= thd->lex->current_select();

  Item_field *item= new Item_field(thd, &select->context, *ptr);
  /*
    This function creates Item-s which don't go through fix_fields(); see same
    code in Item_field::fix_fields().
    */
  if (item && !thd->lex->in_sum_func &&
      select->resolve_place == SELECT_LEX::RESOLVE_SELECT_LIST)
  {
    if (select->with_sum_func && !select->group_list.elements)
      item->maybe_null= true;
  }
  return item;
}


const char *Field_iterator_view::name()
{
  return ptr->name;
}


Item *Field_iterator_view::create_item(THD *thd)
{
  SELECT_LEX *select= thd->lex->current_select();
  return create_view_field(thd, view, &ptr->item, ptr->name,
                           &select->context);
}

static Item *create_view_field(THD *thd, TABLE_LIST *view, Item **field_ref,
                               const char *name,
                               Name_resolution_context *context)
{
  Item *field= *field_ref;
  const char *table_name;
  DBUG_ENTER("create_view_field");

  if (view->schema_table_reformed)
  {
    /*
      Translation table items are always Item_fields and already fixed
      ('mysql_schema_table' function). So we can return directly the
      field. This case happens only for 'show & where' commands.
    */
    DBUG_ASSERT(field && field->fixed);
    DBUG_RETURN(field);
  }

  DBUG_ASSERT(field);
  if (!field->fixed)
  {
    if (field->fix_fields(thd, field_ref))
      DBUG_RETURN(NULL);               /* purecov: inspected */
    field= *field_ref;
  }

  /*
    Original table name of a field is calculated as follows:
    - For a view or base table, the view or base table name.
    - For a derived table, the base table name.
    - For an expression that is not a simple column reference, an empty string.
  */
  if (view->is_derived())
  {
    while (field->type() == Item::REF_ITEM)
    {
      field= down_cast<Item_ref *>(field)->ref[0];
    }
    if (field->type() == Item::FIELD_ITEM)
      table_name= thd->mem_strdup(down_cast<Item_field *>(field)->table_name);
    else
      table_name= "";
  }
  else
  {
    table_name= view->table_name;
  }
  /*
    @note Creating an Item_direct_view_ref object on top of an Item_field
          means that the underlying Item_field object may be shared by
          multiple occurrences of superior fields. This is a vulnerable
          practice, so special precaution must be taken to avoid programming
          mistakes, such as forgetting to mark the use of a field in both
          read_set and write_set (may happen e.g in an UPDATE statement).
  */
  Item *item= new Item_direct_view_ref(context, field_ref,
                                       view->alias, table_name,
                                       name, view);
  DBUG_RETURN(item);
}


void Field_iterator_natural_join::set(TABLE_LIST *table_ref)
{
  DBUG_ASSERT(table_ref->join_columns);
  column_ref_it.init(*(table_ref->join_columns));
  cur_column_ref= column_ref_it++;
}


void Field_iterator_natural_join::next()
{
  cur_column_ref= column_ref_it++;
  DBUG_ASSERT(!cur_column_ref || ! cur_column_ref->table_field ||
              cur_column_ref->table_ref->table ==
              cur_column_ref->table_field->field->table);
}


void Field_iterator_table_ref::set_field_iterator()
{
  DBUG_ENTER("Field_iterator_table_ref::set_field_iterator");
  /*
    If the table reference we are iterating over is a natural join, or it is
    an operand of a natural join, and TABLE_LIST::join_columns contains all
    the columns of the join operand, then we pick the columns from
    TABLE_LIST::join_columns, instead of the  orginial container of the
    columns of the join operator.
  */
  if (table_ref->is_join_columns_complete)
  {
    /* Necesary, but insufficient conditions. */
    DBUG_ASSERT(table_ref->is_natural_join ||
                table_ref->nested_join ||
                (table_ref->join_columns &&
                /* This is a merge view. */
                ((table_ref->field_translation &&
                  table_ref->join_columns->elements ==
                  (ulong)(table_ref->field_translation_end -
                          table_ref->field_translation)) ||
                 /* This is stored table or a tmptable view. */
                 (!table_ref->field_translation &&
                  table_ref->join_columns->elements ==
                  table_ref->table->s->fields))));
    field_it= &natural_join_it;
    DBUG_PRINT("info",("field_it for '%s' is Field_iterator_natural_join",
                       table_ref->alias));
  }
  /* This is a merge view, so use field_translation. */
  else if (table_ref->field_translation)
  {
    DBUG_ASSERT(table_ref->is_merged());
    field_it= &view_field_it;
    DBUG_PRINT("info", ("field_it for '%s' is Field_iterator_view",
                        table_ref->alias));
  }
  /* This is a base table or stored view. */
  else
  {
    DBUG_ASSERT(table_ref->table || table_ref->is_view());
    field_it= &table_field_it;
    DBUG_PRINT("info", ("field_it for '%s' is Field_iterator_table",
                        table_ref->alias));
  }
  field_it->set(table_ref);
  DBUG_VOID_RETURN;
}


void Field_iterator_table_ref::set(TABLE_LIST *table)
{
  DBUG_ASSERT(table);
  first_leaf= table->first_leaf_for_name_resolution();
  last_leaf=  table->last_leaf_for_name_resolution();
  DBUG_ASSERT(first_leaf && last_leaf);
  table_ref= first_leaf;
  set_field_iterator();
}


void Field_iterator_table_ref::next()
{
  /* Move to the next field in the current table reference. */
  field_it->next();
  /*
    If all fields of the current table reference are exhausted, move to
    the next leaf table reference.
  */
  if (field_it->end_of_fields() && table_ref != last_leaf)
  {
    table_ref= table_ref->next_name_resolution_table;
    DBUG_ASSERT(table_ref);
    set_field_iterator();
  }
}


const char *Field_iterator_table_ref::get_table_name()
{
  if (table_ref->is_view())
    return table_ref->view_name.str;
  else if (table_ref->is_natural_join)
    return natural_join_it.column_ref()->table_name();

  DBUG_ASSERT(!strcmp(table_ref->table_name,
                      table_ref->table->s->table_name.str));
  return table_ref->table_name;
}


const char *Field_iterator_table_ref::get_db_name()
{
  if (table_ref->is_view())
    return table_ref->view_db.str;
  else if (table_ref->is_natural_join)
    return natural_join_it.column_ref()->db_name();

  /*
    Test that TABLE_LIST::db is the same as TABLE_SHARE::db to
    ensure consistency. An exception are I_S schema tables, which
    are inconsistent in this respect.
  */
  DBUG_ASSERT(!strcmp(table_ref->db, table_ref->table->s->db.str) ||
              (table_ref->schema_table &&
               is_infoschema_db(table_ref->table->s->db.str,
                                table_ref->table->s->db.length)));

  return table_ref->db;
}


GRANT_INFO *Field_iterator_table_ref::grant()
{
  if (table_ref->is_view())
    return &(table_ref->grant);
  else if (table_ref->is_natural_join)
    return natural_join_it.column_ref()->grant();
  return &(table_ref->table->grant);
}


/**
  Create new or return existing column reference to a column of a
  natural/using join.

  @param thd Session.
  @param parent_table_ref  the parent table reference over which the
                      iterator is iterating

    Create a new natural join column for the current field of the
    iterator if no such column was created, or return an already
    created natural join column. The former happens for base tables or
    views, and the latter for natural/using joins. If a new field is
    created, then the field is added to 'parent_table_ref' if it is
    given, or to the original table referene of the field if
    parent_table_ref == NULL.

  @note
    This method is designed so that when a Field_iterator_table_ref
    walks through the fields of a table reference, all its fields
    are created and stored as follows:
    - If the table reference being iterated is a stored table, view or
      natural/using join, store all natural join columns in a list
      attached to that table reference.
    - If the table reference being iterated is a nested join that is
      not natural/using join, then do not materialize its result
      fields. This is OK because for such table references
      Field_iterator_table_ref iterates over the fields of the nested
      table references (recursively). In this way we avoid the storage
      of unnecessay copies of result columns of nested joins.

  @retval other Pointer to a column of a natural join (or its operand)
  @retval NULL No memory to allocate the column
*/

Natural_join_column *
Field_iterator_table_ref::get_or_create_column_ref(THD *thd, TABLE_LIST *parent_table_ref)
{
  Natural_join_column *nj_col;
  bool is_created= TRUE;
  uint field_count= 0;
  TABLE_LIST *add_table_ref= parent_table_ref ?
                             parent_table_ref : table_ref;

  if (field_it == &table_field_it)
  {
    /* The field belongs to a stored table. */
    Field *tmp_field= table_field_it.field();
    Item_field *tmp_item=
      new Item_field(thd, &thd->lex->current_select()->context, tmp_field);
    if (!tmp_item)
      return NULL;
    nj_col= new Natural_join_column(tmp_item, table_ref);
    field_count= table_ref->table->s->fields;
  }
  else if (field_it == &view_field_it)
  {
    /* The field belongs to a merge view or information schema table. */
    Field_translator *translated_field= view_field_it.field_translator();
    nj_col= new Natural_join_column(translated_field, table_ref);
    field_count= table_ref->field_translation_end -
                 table_ref->field_translation;
  }
  else
  {
    /*
      The field belongs to a NATURAL join, therefore the column reference was
      already created via one of the two constructor calls above. In this case
      we just return the already created column reference.
    */
    DBUG_ASSERT(table_ref->is_join_columns_complete);
    is_created= FALSE;
    nj_col= natural_join_it.column_ref();
    DBUG_ASSERT(nj_col);
  }
  DBUG_ASSERT(!nj_col->table_field ||
              nj_col->table_ref->table == nj_col->table_field->field->table);

  /*
    If the natural join column was just created add it to the list of
    natural join columns of either 'parent_table_ref' or to the table
    reference that directly contains the original field.
  */
  if (is_created)
  {
    /* Make sure not all columns were materialized. */
    DBUG_ASSERT(!add_table_ref->is_join_columns_complete);
    if (!add_table_ref->join_columns)
    {
      /* Create a list of natural join columns on demand. */
      if (!(add_table_ref->join_columns= new List<Natural_join_column>))
        return NULL;
      add_table_ref->is_join_columns_complete= FALSE;
    }
    add_table_ref->join_columns->push_back(nj_col);
    /*
      If new fields are added to their original table reference, mark if
      all fields were added. We do it here as the caller has no easy way
      of knowing when to do it.
      If the fields are being added to parent_table_ref, then the caller
      must take care to mark when all fields are created/added.
    */
    if (!parent_table_ref &&
        add_table_ref->join_columns->elements == field_count)
      add_table_ref->is_join_columns_complete= TRUE;
  }

  return nj_col;
}


/**
  Return an existing reference to a column of a natural/using join.


    The method should be called in contexts where it is expected that
    all natural join columns are already created, and that the column
    being retrieved is a Natural_join_column.

  @retval other Pointer to a column of a natural join (or its operand)
  @retval NULL No memory to allocate the column
*/

Natural_join_column *
Field_iterator_table_ref::get_natural_column_ref()
{
  Natural_join_column *nj_col;

  DBUG_ASSERT(field_it == &natural_join_it);
  /*
    The field belongs to a NATURAL join, therefore the column reference was
    already created via one of the two constructor calls above. In this case
    we just return the already created column reference.
  */
  nj_col= natural_join_it.column_ref();
  DBUG_ASSERT(nj_col &&
              (!nj_col->table_field ||
               nj_col->table_ref->table == nj_col->table_field->field->table));
  return nj_col;
}

/*****************************************************************************
  Functions to handle column usage bitmaps (read_set, write_set etc...)
*****************************************************************************/

/* Reset all columns bitmaps */

void TABLE::clear_column_bitmaps()
{
  /*
    Reset column read/write usage. It's identical to:
    bitmap_clear_all(&table->def_read_set);
    bitmap_clear_all(&table->def_write_set);
  */
  memset(def_read_set.bitmap, 0, s->column_bitmap_size*2);
  column_bitmaps_set(&def_read_set, &def_write_set);

  bitmap_clear_all(&def_fields_set_during_insert);
  fields_set_during_insert= &def_fields_set_during_insert;

  bitmap_clear_all(&tmp_set);
}


/**
  Tell handler we are going to call position() and rnd_pos() later.
  
  This is needed for handlers that uses the primary key to find the
  row. In this case we have to extend the read bitmap with the primary
  key fields.

  @note: Calling this function does not initialize the table for
  reading using rnd_pos(). rnd_init() still has to be called before
  rnd_pos().
*/

void TABLE::prepare_for_position()
{
  DBUG_ENTER("TABLE::prepare_for_position");

  if ((file->ha_table_flags() & HA_PRIMARY_KEY_REQUIRED_FOR_POSITION) &&
      s->primary_key < MAX_KEY)
  {
    mark_columns_used_by_index_no_reset(s->primary_key, read_set);
    /* signal change */
    file->column_bitmaps_signal();
  }
  DBUG_VOID_RETURN;
}


/**
  Mark column as either read or written (or none) according to mark_used.

  @note If marking a written field, set thd->dup_field if the column is
        already marked.

  @note If TABLE::get_fields_in_item_tree is set, set the flag bit
        GET_FIXED_FIELDS_FLAG for the field.

  @param thd      Thread handler (only used for duplicate handling)
  @param field    The column to be marked as used
  @param mark      =MARK_COLUMNS_NONE: Only update flag field, if applicable
                   =MARK_COLUMNS_READ: Mark column as read
                   =MARK_COLUMNS_WRITE: Mark column as written
                   =MARK_COLUMNS_TEMP: Mark column as read, used by filesort()
                                       and processing of generated columns
*/

void TABLE::mark_column_used(THD *thd, Field *field,
                             enum enum_mark_columns mark)
{
  DBUG_ENTER("TABLE::mark_column_used");

  switch (mark)
  {
  case MARK_COLUMNS_NONE:
    if (get_fields_in_item_tree)
      field->flags|= GET_FIXED_FIELDS_FLAG;
    break;

  case MARK_COLUMNS_READ:
    bitmap_set_bit(read_set, field->field_index);

    // Update covering_keys and merge_keys based on all fields that are read:
    covering_keys.intersect(field->part_of_key);
    merge_keys.merge(field->part_of_key);
    if (get_fields_in_item_tree)
      field->flags|= GET_FIXED_FIELDS_FLAG;
    if (field->is_virtual_gcol())
      mark_gcol_in_maps(field);
    break;

  case MARK_COLUMNS_WRITE:
    if (bitmap_fast_test_and_set(write_set, field->field_index))
    {
      /*
        This is relevant for INSERT only, but duplicate indication is set
        for all fields that are updated.
      */
      DBUG_PRINT("warning", ("Found duplicated field"));
      thd->dup_field= field;
    }
    DBUG_ASSERT(!get_fields_in_item_tree);

    if (field->is_gcol())
      mark_gcol_in_maps(field);
    break;

  case MARK_COLUMNS_TEMP:
    bitmap_set_bit(read_set, field->field_index);
    if (field->is_virtual_gcol())
      mark_gcol_in_maps(field);
    break;
  }
  DBUG_VOID_RETURN;
}


/*
  Mark that only fields from one key is used

  NOTE:
    This changes the bitmap to use the tmp bitmap
    After this, you can't access any other columns in the table until
    bitmaps are reset, for example with TABLE::clear_column_bitmaps().
*/

void TABLE::mark_columns_used_by_index(uint index)
{
  MY_BITMAP *bitmap= &tmp_set;
  DBUG_ENTER("TABLE::mark_columns_used_by_index");

  set_keyread(TRUE);
  bitmap_clear_all(bitmap);
  mark_columns_used_by_index_no_reset(index, bitmap);
  column_bitmaps_set(bitmap, bitmap);
  DBUG_VOID_RETURN;
}


/*
  mark columns used by key, but don't reset other fields

  The parameter key_parts is used for controlling how many of the
  key_parts that will be marked in the bitmap. It has the following
  interpretation:

  = 0:                 Use all regular key parts from the key 
                       (user_defined_key_parts)
  >= actual_key_parts: Use all regular and extended columns
  < actual_key_parts:  Use this exact number of key parts
 
  To use all regular key parts, the caller can use the default value (0).
  To use all regular and extended key parts, use UINT_MAX. 

  @note The bit map is not cleared by this function. Only bits
  corresponding to a column used by the index will be set. Bits
  representing columns not used by the index will not be changed.

  @param index     index number
  @param bitmap    bitmap to mark
  @param key_parts number of leading key parts to mark. Default is 0.

  @todo consider using actual_key_parts(key_info[index]) instead of
  key_info[index].user_defined_key_parts: if the PK suffix of a secondary
  index is usable it should be marked.
*/

void TABLE::mark_columns_used_by_index_no_reset(uint index,
                                                MY_BITMAP *bitmap,
                                                uint key_parts)
{
  // If key_parts has the default value, then include user defined key parts
  if (key_parts == 0)
    key_parts= key_info[index].user_defined_key_parts;
  else if (key_parts > key_info[index].actual_key_parts)
    key_parts= key_info[index].actual_key_parts;

  KEY_PART_INFO *key_part= key_info[index].key_part;
  KEY_PART_INFO *key_part_end= key_part + key_parts;
  for (;key_part != key_part_end; key_part++)
    bitmap_set_bit(bitmap, key_part->fieldnr-1);
}


/**
  Mark auto-increment fields as used fields in both read and write maps

  @note
    This is needed in insert & update as the auto-increment field is
    always set and sometimes read.
*/

void TABLE::mark_auto_increment_column()
{
  DBUG_ASSERT(found_next_number_field);
  /*
    We must set bit in read set as update_auto_increment() is using the
    store() to check overflow of auto_increment values
  */
  bitmap_set_bit(read_set, found_next_number_field->field_index);
  bitmap_set_bit(write_set, found_next_number_field->field_index);
  if (s->next_number_keypart)
    mark_columns_used_by_index_no_reset(s->next_number_index, read_set);
  file->column_bitmaps_signal();
}


/*
  Mark columns needed for doing an delete of a row

  DESCRIPTON
    Some table engines don't have a cursor on the retrieve rows
    so they need either to use the primary key or all columns to
    be able to delete a row.

    If the engine needs this, the function works as follows:
    - If primary key exits, mark the primary key columns to be read.
    - If not, mark all columns to be read

    If the engine has HA_REQUIRES_KEY_COLUMNS_FOR_DELETE, we will
    mark all key columns as 'to-be-read'. This allows the engine to
    loop over the given record to find all keys and doesn't have to
    retrieve the row again.
*/

void TABLE::mark_columns_needed_for_delete(THD *thd)
{
  mark_columns_per_binlog_row_image(thd);

  if (triggers && triggers->mark_fields(TRG_EVENT_DELETE))
    return;

  if (file->ha_table_flags() & HA_REQUIRES_KEY_COLUMNS_FOR_DELETE)
  {
    Field **reg_field;
    for (reg_field= field ; *reg_field ; reg_field++)
    {
      if ((*reg_field)->flags & PART_KEY_FLAG)
        bitmap_set_bit(read_set, (*reg_field)->field_index);
    }
    file->column_bitmaps_signal();
  }
  if (file->ha_table_flags() & HA_PRIMARY_KEY_REQUIRED_FOR_DELETE)
  {

    /*
      If the handler has no cursor capabilites we have to read
      either the primary key, the hidden primary key or all columns to
      be able to do an delete
    */
    if (s->primary_key == MAX_KEY)
    {
      /*
        If in RBR, we have alreay marked the full before image
        in mark_columns_per_binlog_row_image, if not, then use
        the hidden primary key
      */
      if (!(mysql_bin_log.is_open() && in_use &&
          in_use->is_current_stmt_binlog_format_row()))
        file->use_hidden_primary_key();
    }
    else
      mark_columns_used_by_index_no_reset(s->primary_key, read_set);

    file->column_bitmaps_signal();
  }
  if (vfield)
  {
    /*
      InnoDB's delete_row may need to log pre-image of the index entries to
      its UNDO log. Thus, indexed virtual generated column must be made ready
      for evaluation.
    */
    mark_generated_columns(true);
  }
}


/**
  @brief
  Mark columns needed for doing an update of a row

  @details
    Some engines needs to have all columns in an update (to be able to
    build a complete row). If this is the case, we mark all not
    updated columns to be read.

    If this is not the case, we do like in the delete case and mark
    if neeed, either the primary key column or all columns to be read.
    (see mark_columns_needed_for_delete() for details)

    If the engine has HA_REQUIRES_KEY_COLUMNS_FOR_DELETE, we will
    mark all USED key columns as 'to-be-read'. This allows the engine to
    loop over the given record to find all changed keys and doesn't have to
    retrieve the row again.

    Unlike other similar methods, it doesn't mark fields used by triggers,
    that is the responsibility of the caller to do, by using
    Table_trigger_dispatcher::mark_used_fields(TRG_EVENT_UPDATE)!

    Note: Marking additional columns as per binlog_row_image requirements will
    influence query execution plan. For example in the case of
    binlog_row_image=FULL the entire read_set and write_set needs to be flagged.
    This will influence update query to think that 'used key is being modified'
    and query will create a temporary table to process the update operation.
    Which will result in performance degradation. Hence callers who don't want
    their query execution to be influenced as per binlog_row_image requirements
    can skip marking binlog specific columns here and they should make an
    explicit call to 'mark_columns_per_binlog_row_image()' function to mark
    binlog_row_image specific columns.
*/

void TABLE::mark_columns_needed_for_update(THD *thd, bool mark_binlog_columns)
{

  DBUG_ENTER("mark_columns_needed_for_update");
  if (mark_binlog_columns)
    mark_columns_per_binlog_row_image(thd);
  if (file->ha_table_flags() & HA_REQUIRES_KEY_COLUMNS_FOR_DELETE)
  {
    /* Mark all used key columns for read */
    Field **reg_field;
    for (reg_field= field ; *reg_field ; reg_field++)
    {
      /* Merge keys is all keys that had a column refered to in the query */
      if (merge_keys.is_overlapping((*reg_field)->part_of_key))
        bitmap_set_bit(read_set, (*reg_field)->field_index);
    }
    file->column_bitmaps_signal();
  }

  if (file->ha_table_flags() & HA_PRIMARY_KEY_REQUIRED_FOR_DELETE)
  {
    /*
      If the handler has no cursor capabilites we have to read either
      the primary key, the hidden primary key or all columns to be
      able to do an update
    */
    if (s->primary_key == MAX_KEY)
    {
      /*
        If in RBR, we have alreay marked the full before image
        in mark_columns_per_binlog_row_image, if not, then use
        the hidden primary key
      */
      if (!(mysql_bin_log.is_open() && in_use &&
          in_use->is_current_stmt_binlog_format_row()))
        file->use_hidden_primary_key();
    }
    else
      mark_columns_used_by_index_no_reset(s->primary_key, read_set);

    file->column_bitmaps_signal();
  }
  /* Mark dependent generated columns as writable */
  if (vfield)
    mark_generated_columns(true);
  DBUG_VOID_RETURN;
}

/*
  Mark columns according the binlog row image option.

  When logging in RBR, the user can select whether to
  log partial or full rows, depending on the table
  definition, and the value of binlog_row_image.

  Semantics of the binlog_row_image are the following 
  (PKE - primary key equivalent, ie, PK fields if PK 
  exists, all fields otherwise):

  binlog_row_image= MINIMAL
    - This marks the PKE fields in the read_set
    - This marks all fields where a value was specified
      in the write_set

  binlog_row_image= NOBLOB
    - This marks PKE + all non-blob fields in the read_set
    - This marks all fields where a value was specified
      and all non-blob fields in the write_set

  binlog_row_image= FULL
    - all columns in the read_set
    - all columns in the write_set
    
  This marking is done without resetting the original 
  bitmaps. This means that we will strip extra fields in
  the read_set at binlogging time (for those cases that 
  we only want to log a PK and we needed other fields for
  execution).
 */
void TABLE::mark_columns_per_binlog_row_image(THD *thd)
{
  DBUG_ENTER("mark_columns_per_binlog_row_image");
  DBUG_ASSERT(read_set->bitmap);
  DBUG_ASSERT(write_set->bitmap);

  /**
    If in RBR we may need to mark some extra columns,
    depending on the binlog-row-image command line argument.
   */
  if ((mysql_bin_log.is_open() && in_use &&
       in_use->is_current_stmt_binlog_format_row() &&
       !ha_check_storage_engine_flag(s->db_type(), HTON_NO_BINLOG_ROW_OPT)))
  {
    /* if there is no PK, then mark all columns for the BI. */
    if (s->primary_key >= MAX_KEY)
      bitmap_set_all(read_set);

    switch (thd->variables.binlog_row_image)
    {
      case BINLOG_ROW_IMAGE_FULL:
        if (s->primary_key < MAX_KEY)
          bitmap_set_all(read_set);
        bitmap_set_all(write_set);
        break;
      case BINLOG_ROW_IMAGE_NOBLOB:
        /* for every field that is not set, mark it unless it is a blob */
        for (Field **ptr=field ; *ptr ; ptr++)
        {
          Field *my_field= *ptr;
          /* 
            bypass blob fields. These can be set or not set, we don't care.
            Later, at binlogging time, if we don't need them in the before 
            image, we will discard them.

            If set in the AI, then the blob is really needed, there is 
            nothing we can do about it.
           */
          if ((s->primary_key < MAX_KEY) && 
              ((my_field->flags & PRI_KEY_FLAG) || 
              (my_field->type() != MYSQL_TYPE_BLOB)))
            bitmap_set_bit(read_set, my_field->field_index);

          if (my_field->type() != MYSQL_TYPE_BLOB)
            bitmap_set_bit(write_set, my_field->field_index);
        }
        break;
      case BINLOG_ROW_IMAGE_MINIMAL:
        /* mark the primary key if available in the read_set */
        if (s->primary_key < MAX_KEY)
          mark_columns_used_by_index_no_reset(s->primary_key, read_set);
        break;

      default: 
        DBUG_ASSERT(FALSE);
    }
    file->column_bitmaps_signal();
  }

  DBUG_VOID_RETURN;
}



/**
  @brief
  Allocate space for keys

  @param key_count  number of keys to allocate.

  @details
  Allocate space enough to fit 'key_count' keys for this table.

  @retval FALSE space was successfully allocated.
  @retval TRUE OOM error occur.
*/

bool TABLE::alloc_keys(uint key_count)
{
  DBUG_ASSERT(!s->keys);
  max_keys= key_count;
  if (!(key_info= s->key_info=
        (KEY*) alloc_root(&mem_root, sizeof(KEY)*max_keys)))
    return TRUE;

  memset(key_info, 0, sizeof(KEY)*max_keys);
  return FALSE;
}


/**
  @brief Add one key to a temporary table.

  @param key_parts      bitmap of fields that take a part in the key.
  @param key_name       name of the key

  @details
  Creates a key for this table from fields which corresponds the bits set to 1
  in the 'key_parts' bitmap. The 'key_name' name is given to the newly created
  key.
  @see add_derived_key

  @todo somehow manage to create keys in tmp_table_param for unification
        purposes

  @return TRUE OOM error.
  @return FALSE the key was created or ignored (too long key).
*/

bool TABLE::add_tmp_key(Field_map *key_parts, char *key_name)
{
  DBUG_ASSERT(!created && s->keys < max_keys && key_parts);

  KEY* cur_key= key_info + s->keys;
  Field **reg_field;
  uint i;
  bool key_start= TRUE;
  uint field_count= 0;
  uchar *key_buf;
  KEY_PART_INFO* key_part_info;
  uint key_len= 0;

  for (i= 0, reg_field=field ; *reg_field; i++, reg_field++)
  {
    if (key_parts->is_set(i))
    {
      KEY_PART_INFO tkp;
      // Ensure that we're not creating a key over a blob field.
      DBUG_ASSERT(!((*reg_field)->flags & BLOB_FLAG));
      /*
        Check if possible key is too long, ignore it if so.
        The reason to use MI_MAX_KEY_LENGTH (myisam's default) is that it is
        smaller than MAX_KEY_LENGTH (heap's default) and it's unknown whether
        myisam or heap will be used for tmp table.
      */
      tkp.init_from_field(*reg_field);
      key_len+= tkp.store_length;
      if (key_len > MI_MAX_KEY_LENGTH)
      {
        max_keys--;
        return FALSE;
      }
    }
    field_count++;
  }
  const uint key_part_count= key_parts->bits_set();

  /*
    Allocate storage for the key part array and the two rec_per_key arrays in
    the tables' mem_root.
  */
  const size_t key_buf_size= sizeof(KEY_PART_INFO) * key_part_count;
  ulong *rec_per_key;
  rec_per_key_t *rec_per_key_float;

  if(!multi_alloc_root(&mem_root,
                       &key_buf, key_buf_size,
                       &rec_per_key, sizeof(ulong) * key_part_count,
                       &rec_per_key_float,
                       sizeof(rec_per_key_t) * key_part_count,
                       NULL))
    return true;                                /* purecov: inspected */

  memset(key_buf, 0, key_buf_size);
  cur_key->key_part= key_part_info= (KEY_PART_INFO*) key_buf;
  cur_key->usable_key_parts= cur_key->user_defined_key_parts= key_part_count;
  cur_key->actual_key_parts= cur_key->user_defined_key_parts;
  s->key_parts+= key_part_count;
  cur_key->key_length= key_len;
  cur_key->algorithm= HA_KEY_ALG_BTREE;
  cur_key->name= key_name;
  cur_key->actual_flags= cur_key->flags= HA_GENERATED_KEY;
  cur_key->set_rec_per_key_array(rec_per_key, rec_per_key_float);
  cur_key->set_in_memory_estimate(IN_MEMORY_ESTIMATE_UNKNOWN);
  cur_key->table= this;

  /* Initialize rec_per_key and rec_per_key_float */
  for (uint kp= 0; kp < key_part_count; ++kp)
  {
    cur_key->rec_per_key[kp]= 0;
    cur_key->set_records_per_key(kp, REC_PER_KEY_UNKNOWN);
  }

  if (field_count == key_part_count)
    covering_keys.set_bit(s->keys);

  keys_in_use_for_group_by.set_bit(s->keys);
  keys_in_use_for_order_by.set_bit(s->keys);
  for (i= 0, reg_field=field ; *reg_field; i++, reg_field++)
  {
    if (!(key_parts->is_set(i)))
      continue;

    if (key_start)
      (*reg_field)->key_start.set_bit(s->keys);
    key_start= FALSE;
    (*reg_field)->part_of_key.set_bit(s->keys);
    (*reg_field)->part_of_sortkey.set_bit(s->keys);
    (*reg_field)->flags|= PART_KEY_FLAG;
    key_part_info->init_from_field(*reg_field);
    key_part_info++;
  }
  set_if_bigger(s->max_key_length, cur_key->key_length);
  s->keys++;
  return FALSE;
}

/*
  @brief
  Save the specified index for later use for ref access.

  @param key_to_save the key to save

  @details
  Save given index as index #0. Table is configured to ignore other indexes.
  Memory occupied by other indexes and index parts will be freed along with
  the table. If the 'key_to_save' is negative then all indexes are freed.
  After keys info being changed, info in fields regarding taking part in keys
  becomes outdated. This function fixes this also.
  @see add_derived_key
*/

void TABLE::use_index(int key_to_save)
{
  DBUG_ASSERT(!created && s->keys && key_to_save < (int)s->keys);

  Field **reg_field;
  /*
    Reset the flags and maps associated with the fields. They are set
    only for the key chosen by the optimizer later.
   */
  for (reg_field=field ; *reg_field; reg_field++)
  {
    if (key_to_save < 0 || !(*reg_field)->part_of_key.is_set(key_to_save))
      (*reg_field)->key_start.clear_all();
    (*reg_field)->part_of_key.clear_all();
    (*reg_field)->part_of_sortkey.clear_all();
    (*reg_field)->flags&= ~PART_KEY_FLAG;
  }

  /* Drop all keys if none of them were chosen */
  if (key_to_save < 0)
  {
    key_info= s->key_info= 0;
    s->key_parts= 0;
    s->keys= 0;
    covering_keys.clear_all();
    keys_in_use_for_group_by.clear_all();
    keys_in_use_for_order_by.clear_all();
  }
  else
  {
    /* Set the flags and maps for the key chosen by the optimizer */
    uint i;
    KEY_PART_INFO *kp;
    for (kp= key_info[key_to_save].key_part, i= 0;
         i < key_info[key_to_save].user_defined_key_parts;
         i++, kp++)
    {
      if (kp->field->key_start.is_set(key_to_save))
        kp->field->key_start.set_prefix(1);
      kp->field->part_of_key.set_prefix(1);
      kp->field->part_of_sortkey.set_prefix(1);
      kp->field->flags|= PART_KEY_FLAG;
    }

    /* Save the given key. No need to copy key#0. */
    if (key_to_save > 0)
      key_info[0]= key_info[key_to_save];
    s->keys= 1;
    s->key_parts= key_info[0].user_defined_key_parts;
    if (covering_keys.is_set(key_to_save))
      covering_keys.set_prefix(1);
    else
      covering_keys.clear_all();
    keys_in_use_for_group_by.set_prefix(1);
    keys_in_use_for_order_by.set_prefix(1);
  }
}



/*
  Mark columns the handler needs for doing an insert

  For now, this is used to mark fields used by the trigger
  as changed.
*/

void TABLE::mark_columns_needed_for_insert(THD *thd)
{
  mark_columns_per_binlog_row_image(thd);
  if (triggers)
  {
    /*
      We don't need to mark columns which are used by ON DELETE and
      ON UPDATE triggers, which may be invoked in case of REPLACE or
      INSERT ... ON DUPLICATE KEY UPDATE, since before doing actual
      row replacement or update write_record() will mark all table
      fields as used.
    */
    if (triggers->mark_fields(TRG_EVENT_INSERT))
      return;
  }
  if (found_next_number_field)
    mark_auto_increment_column();
  /* Mark all generated columns as writable */
  if (vfield)
    mark_generated_columns(false);
}


/* 
  @brief Update the write/read_set for generated columns
         when doing update and insert operation.

  @param        is_update  TRUE means the operation is UPDATE.
                           FALSE means it's INSERT.

  @return       void

  @detail

  Prerequisites for INSERT:

  - write_map is filled with all base columns.

  - read_map is filled with base columns and generated columns to be read. 
  Otherwise, it is empty. covering_keys and merge_keys are adjusted according
  to read_map.

  Actions for INSERT:

  - Fill write_map with all generated columns.
  Stored columns are needed because their values will be stored.
  Virtual columns are needed because their values must be checked against
  constraints and it might be referenced by latter generated columns.

  - Fill read_map with base columns for all generated columns.
  This has no technical reason, but is required because the function that
  evaluates generated functions asserts that base columns are in the read_map.
  covering_keys and merge_keys are adjusted according to read_map.

  Prerequisites for UPDATE:

  - write_map is filled with base columns to be updated.

  - read_map is filled with base columns and generated columns to be read
  prior to the row update. covering_keys and merge_keys are adjusted
  according to read_map.

  Actions for UPDATE:

  - Fill write_map with generated columns that are dependent on updated base columns
  and all virtual generated columns.
  Stored columns are needed because their values will be stored.
  Virtual columns are needed because their values must be checked against
  constraints and might be referenced by latter generated columns.
*/

void TABLE::mark_generated_columns(bool is_update)
{
  Field **vfield_ptr, *tmp_vfield;
  bool bitmap_updated= FALSE;

  if (is_update)
  {
    MY_BITMAP dependent_fields;
    my_bitmap_map bitbuf[bitmap_buffer_size(MAX_FIELDS) / sizeof(my_bitmap_map)];
    bitmap_init(&dependent_fields, bitbuf, s->fields, 0);

    for (vfield_ptr= vfield; *vfield_ptr; vfield_ptr++)
    {
      tmp_vfield= *vfield_ptr;
      DBUG_ASSERT(tmp_vfield->gcol_info && tmp_vfield->gcol_info->expr_item);

      /*
        We need to evaluate the GC if:
        - it depends on any updated column
        - or it is virtual indexed, for example:
           * UPDATE changes the primary key's value, and the virtual index
           is a secondary index which includes the pk's value
           * the gcol is in a multi-column index, and UPDATE changes another
           column of this index
           * in both cases the entry in the index needs to change, so needs to
           be located first, for that the GC's value is needed.
      */
      if ((!tmp_vfield->stored_in_db && tmp_vfield->m_indexed) ||
          bitmap_is_overlapping(write_set,
                                &tmp_vfield->gcol_info->base_columns_map))
      {
        // The GC needs to be updated
        tmp_vfield->table->mark_column_used(in_use, tmp_vfield,
                                            MARK_COLUMNS_WRITE);
        // In order to update the new value, we have to read the old value
        tmp_vfield->table->mark_column_used(in_use, tmp_vfield,
                                            MARK_COLUMNS_READ);
        bitmap_updated= TRUE;
      }
    }
  }
  else // Insert needs to evaluate all generated columns
  {
    for (vfield_ptr= vfield; *vfield_ptr; vfield_ptr++)
    {
      tmp_vfield= *vfield_ptr;
      DBUG_ASSERT(tmp_vfield->gcol_info && tmp_vfield->gcol_info->expr_item);
      tmp_vfield->table->mark_column_used(in_use, tmp_vfield,
                                          MARK_COLUMNS_WRITE);
      bitmap_updated= TRUE;
    }
  }

  if (bitmap_updated)
    file->column_bitmaps_signal();
}

/*
  Check whether a base field is dependent on any generated columns.

  @return
    TRUE     The field is dependent by some GC.

*/
bool TABLE::is_field_used_by_generated_columns(uint field_index)
{
  MY_BITMAP dependent_fields;
  my_bitmap_map bitbuf[bitmap_buffer_size(MAX_FIELDS) / sizeof(my_bitmap_map)];
  bitmap_init(&dependent_fields, bitbuf, s->fields, 0);
  MY_BITMAP *save_old_read_set= read_set;
  read_set= &dependent_fields;

  for (Field **vfield_ptr= vfield; *vfield_ptr; vfield_ptr++)
  {
    Field *tmp_vfield= *vfield_ptr;
    DBUG_ASSERT(tmp_vfield->gcol_info && tmp_vfield->gcol_info->expr_item);
    Mark_field mark_fld(MARK_COLUMNS_TEMP);
    tmp_vfield->gcol_info->expr_item->walk(&Item::mark_field_in_map,
                                           Item::WALK_PREFIX, (uchar *) &mark_fld);
    if (bitmap_is_set(read_set, field_index))
    {
      read_set= save_old_read_set;
      return true;
    }
  }
  read_set= save_old_read_set;
  return false;
}


/**
  Cleanup this table for re-execution.

*/

void TABLE_LIST::reinit_before_use(THD *thd)
{
  /*
    Reset old pointers to TABLEs: they are not valid since the tables
    were closed in the end of previous prepare or execute call.
  */
  table= 0;

  /*
    Reset table_name and table_name_length for schema table.
    They are not valid as TABLEs were closed in the end of previous prepare
    or execute call.
  */
  if (schema_table_name)
  {
    table_name= schema_table_name;
    table_name_length= strlen(schema_table_name);
  }

  /* Reset is_schema_table_processed value(needed for I_S tables */
  schema_table_state= NOT_PROCESSED;

  mdl_request.ticket= NULL;

  /*
    Is this table part of a SECURITY DEFINER VIEW?
  */
#ifndef NO_EMBEDDED_ACCESS_CHECKS
  if (!prelocking_placeholder && view && view_suid && view_sctx)
  {
    /*
      The suid view needs to "login" again at this stage before privilege
      precheck is done. The THD::m_view_ctx list is used to keep track of the
      new authorized security context life time. When the THD is reset or
      destroyed the security context is safely logged out and and any Acl_maps
      returned to the Acl cache.
    */
    prepare_view_security_context(thd);
    thd->m_view_ctx_list.push_back(view_sctx);
  }
#endif
}


uint TABLE_LIST::query_block_id() const
{
  return derived ? derived->first_select()->select_number : 0;
}

/**
  Compiles the tagged hints list and fills up the bitmasks.

  @param tbl the TABLE to operate on.

    The parser collects the index hints for each table in a "tagged list" 
    (TABLE_LIST::index_hints). Using the information in this tagged list
    this function sets the members st_table::keys_in_use_for_query,
    st_table::keys_in_use_for_group_by, st_table::keys_in_use_for_order_by,
    st_table::force_index, st_table::force_index_order,
    st_table::force_index_group and st_table::covering_keys.

    Current implementation of the runtime does not allow mixing FORCE INDEX
    and USE INDEX, so this is checked here. Then the FORCE INDEX list 
    (if non-empty) is appended to the USE INDEX list and a flag is set.

    Multiple hints of the same kind are processed so that each clause 
    is applied to what is computed in the previous clause.
    For example:
        USE INDEX (i1) USE INDEX (i2)
    is equivalent to
        USE INDEX (i1,i2)
    and means "consider only i1 and i2".
        
    Similarly
        USE INDEX () USE INDEX (i1)
    is equivalent to
        USE INDEX (i1)
    and means "consider only the index i1"

    It is OK to have the same index several times, e.g. "USE INDEX (i1,i1)" is
    not an error.
        
    Different kind of hints (USE/FORCE/IGNORE) are processed in the following
    order:
      1. All indexes in USE (or FORCE) INDEX are added to the mask.
      2. All IGNORE INDEX

    e.g. "USE INDEX i1, IGNORE INDEX i1, USE INDEX i1" will not use i1 at all
    as if we had "USE INDEX i1, USE INDEX i1, IGNORE INDEX i1".

  @retval FALSE no errors found
  @retval TRUE found and reported an error.
*/
bool TABLE_LIST::process_index_hints(TABLE *tbl)
{
  /* initialize the result variables */
  tbl->keys_in_use_for_query= tbl->keys_in_use_for_group_by= 
    tbl->keys_in_use_for_order_by= tbl->s->usable_indexes();

  /* index hint list processing */
  if (index_hints)
  {
    /* Temporary variables used to collect hints of each kind. */
    Key_map index_join[INDEX_HINT_FORCE + 1];
    Key_map index_order[INDEX_HINT_FORCE + 1];
    Key_map index_group[INDEX_HINT_FORCE + 1];
    Index_hint *hint;
    bool have_empty_use_join= FALSE, have_empty_use_order= FALSE, 
         have_empty_use_group= FALSE;
    List_iterator <Index_hint> iter(*index_hints);

    /* iterate over the hints list */
    while ((hint= iter++))
    {
      uint pos;

      /* process empty USE INDEX () */
      if (hint->type == INDEX_HINT_USE && !hint->key_name.str)
      {
        if (hint->clause & INDEX_HINT_MASK_JOIN)
        {
          index_join[hint->type].clear_all();
          have_empty_use_join= TRUE;
        }
        if (hint->clause & INDEX_HINT_MASK_ORDER)
        {
          index_order[hint->type].clear_all();
          have_empty_use_order= TRUE;
        }
        if (hint->clause & INDEX_HINT_MASK_GROUP)
        {
          index_group[hint->type].clear_all();
          have_empty_use_group= TRUE;
        }
        continue;
      }

      /* 
        Check if an index with the given name exists and get his offset in 
        the keys bitmask for the table 
      */
      if (tbl->s->keynames.type_names == 0 ||
          (pos= find_type(&tbl->s->keynames, hint->key_name.str,
                          hint->key_name.length, 1)) <= 0 ||
          !tbl->s->key_info[pos - 1].is_visible)
      {
        my_error(ER_KEY_DOES_NOT_EXITS, MYF(0), hint->key_name.str, alias);
        return 1;
      }

      pos--;

      /* add to the appropriate clause mask */
      if (hint->clause & INDEX_HINT_MASK_JOIN)
        index_join[hint->type].set_bit (pos);
      if (hint->clause & INDEX_HINT_MASK_ORDER)
        index_order[hint->type].set_bit (pos);
      if (hint->clause & INDEX_HINT_MASK_GROUP)
        index_group[hint->type].set_bit (pos);
    }

    /* cannot mix USE INDEX and FORCE INDEX */
    if ((!index_join[INDEX_HINT_FORCE].is_clear_all() ||
         !index_order[INDEX_HINT_FORCE].is_clear_all() ||
         !index_group[INDEX_HINT_FORCE].is_clear_all()) &&
        (!index_join[INDEX_HINT_USE].is_clear_all() ||  have_empty_use_join ||
         !index_order[INDEX_HINT_USE].is_clear_all() || have_empty_use_order ||
         !index_group[INDEX_HINT_USE].is_clear_all() || have_empty_use_group))
    {
      my_error(ER_WRONG_USAGE, MYF(0), index_hint_type_name[INDEX_HINT_USE],
               index_hint_type_name[INDEX_HINT_FORCE]);
      return 1;
    }

    /* process FORCE INDEX as USE INDEX with a flag */
    if (!index_order[INDEX_HINT_FORCE].is_clear_all())
    {
      tbl->force_index_order= TRUE;
      index_order[INDEX_HINT_USE].merge(index_order[INDEX_HINT_FORCE]);
    }

    if (!index_group[INDEX_HINT_FORCE].is_clear_all())
    {
      tbl->force_index_group= TRUE;
      index_group[INDEX_HINT_USE].merge(index_group[INDEX_HINT_FORCE]);
    }

    /*
      TODO: get rid of tbl->force_index (on if any FORCE INDEX is specified) and
      create tbl->force_index_join instead.
      Then use the correct force_index_XX instead of the global one.
    */
    if (!index_join[INDEX_HINT_FORCE].is_clear_all() ||
        tbl->force_index_group || tbl->force_index_order)
    {
      tbl->force_index= TRUE;
      index_join[INDEX_HINT_USE].merge(index_join[INDEX_HINT_FORCE]);
    }

    /* apply USE INDEX */
    if (!index_join[INDEX_HINT_USE].is_clear_all() || have_empty_use_join)
      tbl->keys_in_use_for_query.intersect(index_join[INDEX_HINT_USE]);
    if (!index_order[INDEX_HINT_USE].is_clear_all() || have_empty_use_order)
      tbl->keys_in_use_for_order_by.intersect (index_order[INDEX_HINT_USE]);
    if (!index_group[INDEX_HINT_USE].is_clear_all() || have_empty_use_group)
      tbl->keys_in_use_for_group_by.intersect (index_group[INDEX_HINT_USE]);

    /* apply IGNORE INDEX */
    tbl->keys_in_use_for_query.subtract (index_join[INDEX_HINT_IGNORE]);
    tbl->keys_in_use_for_order_by.subtract (index_order[INDEX_HINT_IGNORE]);
    tbl->keys_in_use_for_group_by.subtract (index_group[INDEX_HINT_IGNORE]);
  }

  /* make sure covering_keys don't include indexes disabled with a hint */
  tbl->covering_keys.intersect(tbl->keys_in_use_for_query);
  return 0;
}


size_t max_row_length(TABLE *table, const uchar *data)
{
  TABLE_SHARE *table_s= table->s;
  size_t length= table_s->reclength + 2 * table_s->fields;
  uint *const beg= table_s->blob_field;
  uint *const end= beg + table_s->blob_fields;

  for (uint *ptr= beg ; ptr != end ; ++ptr)
  {
    Field_blob* const blob= (Field_blob*) table->field[*ptr];
    length+= blob->get_length((data + blob->offset(table->record[0]))) +
      HA_KEY_BLOB_LENGTH;
  }
  return length;
}

/**
   Helper function which allows to allocate metadata lock request
   objects for all elements of table list.
*/

void init_mdl_requests(TABLE_LIST *table_list)
{
  for ( ; table_list ; table_list= table_list->next_global)
    MDL_REQUEST_INIT(&table_list->mdl_request,
                     MDL_key::TABLE,
                     table_list->db, table_list->table_name,
                     mdl_type_for_dml(table_list->lock_type),
                     MDL_TRANSACTION);
}


/**
  @returns true if view or derived table is mergeable, based on
  technical constraints.
*/
bool TABLE_LIST::is_mergeable() const
{
  return is_view_or_derived() && algorithm != VIEW_ALGORITHM_TEMPTABLE &&
    derived->is_mergeable();
}

///  @returns true if materializable table contains one or zero rows
bool TABLE_LIST::materializable_is_const() const
{
  DBUG_ASSERT(uses_materialization());
  return derived_unit()->query_result()->estimated_rowcount <= 1;
}


/**
  Return the number of leaf tables for a merged view.
*/

uint TABLE_LIST::leaf_tables_count() const
{
  // Join nests are not permissible, except as merged views
  DBUG_ASSERT(nested_join == NULL || is_merged());
  if (!is_merged())  // Base table or materialized view
    return 1;

  uint count= 0;
  for (TABLE_LIST *tbl= merge_underlying_list; tbl; tbl= tbl->next_local)
    count+= tbl->leaf_tables_count();

  return count;
}


/**
  @brief
  Retrieve number of rows in the table

  @details
  Retrieve number of rows in the table referred by this TABLE_LIST and
  store it in the table's stats.records variable. If this TABLE_LIST refers
  to a materialized derived table/view, then the estimated number of rows of
  the derived table/view is used instead.

  @return 0          ok
  @return non zero   error
*/

int TABLE_LIST::fetch_number_of_rows()
{
  int error= 0;
  if (uses_materialization())
  {
    /*
      @todo: CostModel: This updates the stats.record value to the
      estimated number of records. This number is used when estimating 
      the cost of a table scan for a heap table (ie. it helps producing
      a reasonable good cost estimate for heap tables). If the materialized
      table is stored in MyISAM, this number is not used in the cost estimate
      for table scan. The table scan cost for MyISAM thus always becomes
      the estimate for an empty table.
    */
    table->file->stats.records= derived->query_result()->estimated_rowcount;
  }
  else
    error= table->file->info(HA_STATUS_VARIABLE | HA_STATUS_NO_LOCK);
  return error;
}


/**
  A helper function to add a derived key to the list of possible keys

  @param derived_key_list  list of all possible derived keys
  @param field             referenced field
  @param ref_by_tbl        the table that refers to given field

  @details The possible key to be used for join with table with ref_by_tbl
  table map is extended to include 'field'. If ref_by_tbl == 0 then the key
  that includes all referred fields is extended.

  @note
  Procedure of keys generation for result tables of materialized derived
  tables/views for allowing ref access to them.

  A key is generated for each equi-join pair (derived table, another table).
  Each generated key consists of fields of derived table used in equi-join.
  Example:

    SELECT * FROM (SELECT f1, f2, count(*) FROM t1 GROUP BY f1) tt JOIN
                  t1 ON tt.f1=t1.f3 and tt.f2=t1.f4;

  In this case for the derived table tt one key will be generated. It will
  consist of two parts f1 and f2.
  Example:

    SELECT * FROM (SELECT f1, f2, count(*) FROM t1 GROUP BY f1) tt JOIN
                  t1 ON tt.f1=t1.f3 JOIN
                  t2 ON tt.f2=t2.f4;

  In this case for the derived table tt two keys will be generated.
  One key over f1 field, and another key over f2 field.
  Currently optimizer may choose to use only one such key, thus the second
  one will be dropped after the range optimizer is finished.
  See also JOIN::drop_unused_derived_keys function.
  Example:

    SELECT * FROM (SELECT f1, f2, count(*) FROM t1 GROUP BY f1) tt JOIN
                  t1 ON tt.f1=a_function(t1.f3);

  In this case for the derived table tt one key will be generated. It will
  consist of one field - f1.
  In all cases beside one-per-table keys one additional key is generated.
  It includes all fields referenced by other tables.

  Implementation is split in two steps:
    gather information on all used fields of derived tables/view and
      store it in lists of possible keys, one per a derived table/view.
    add keys to result tables of derived tables/view using info from above
      lists.

  The above procedure is implemented in 4 functions:
    TABLE_LIST::update_derived_keys
                          Create/extend list of possible keys for one derived
                          table/view based on given field/used tables info.
                          (Step one)
    JOIN::generate_derived_keys
                          This function is called from update_ref_and_keys
                          when all possible info on keys is gathered and it's
                          safe to add keys - no keys or key parts would be
                          missed.  Walk over list of derived tables/views and
                          call to TABLE_LIST::generate_keys to actually
                          generate keys. (Step two)
    TABLE_LIST::generate_keys
                          Walks over list of possible keys for this derived
                          table/view to add keys to the result table.
                          Calls to TABLE::add_tmp_key to actually add
                          keys. (Step two)
    TABLE::add_tmp_key    Creates one index description according to given
                          bitmap of used fields. (Step two)
  There is also the fifth function called TABLE::use_index. It saves used
  key and frees others. It is called when the optimizer has chosen which key
  it will use, thus we don't need other keys anymore.

  @return TRUE  OOM
  @return FALSE otherwise
*/

static bool add_derived_key(List<Derived_key> &derived_key_list, Field *field,
                             table_map ref_by_tbl)
{
  uint key= 0;
  Derived_key *entry= 0;
  List_iterator<Derived_key> ki(derived_key_list);

  /* Search for already existing possible key. */
  while ((entry= ki++))
  {
    key++;
    if (ref_by_tbl)
    {
      /* Search for the entry for the specified table.*/
      if (entry->referenced_by & ref_by_tbl)
        break;
    }
    else
    {
      /*
        Search for the special entry that should contain fields referred
        from any table.
      */
      if (!entry->referenced_by)
        break;
    }
  }
  /* Add new possible key if nothing is found. */
  if (!entry)
  {
    THD *thd= field->table->in_use;
    key++;
    entry= new (thd->mem_root) Derived_key();
    if (!entry)
      return TRUE;
    entry->referenced_by= ref_by_tbl;
    entry->used_fields.clear_all();
    if (derived_key_list.push_back(entry, thd->mem_root))
      return TRUE;
    field->table->max_keys++;
  }
  /* Don't create keys longer than REF access can use. */
  if (entry->used_fields.bits_set() < MAX_REF_PARTS)
  {
    field->part_of_key.set_bit(key - 1);
    field->flags|= PART_KEY_FLAG;
    entry->used_fields.set_bit(field->field_index);
  }
  return FALSE;
}

/*
  @brief
  Update derived table's list of possible keys

  @param field      derived table's field to take part in a key
  @param values     array of values that a part of equality predicate with the
                    field above
  @param num_values number of elements in the array values

  @details
  This function creates/extends a list of possible keys for this derived
  table/view. For each table used by a value from the 'values' array the
  corresponding possible key is extended to include the 'field'.
  If there is no such possible key, then it is created. field's
  part_of_key bitmaps are updated accordingly.
  @see add_derived_key

  @return TRUE  new possible key can't be allocated.
  @return FALSE list of possible keys successfully updated.
*/

bool TABLE_LIST::update_derived_keys(Field *field, Item **values,
                                     uint num_values)
{
  /*
    Don't bother with keys for CREATE VIEW, BLOB fields and fields with
    zero length.
  */
  if (field->table->in_use->lex->is_ps_or_view_context_analysis() ||
      field->flags & BLOB_FLAG ||
      field->field_length == 0)
    return FALSE;

  /* Allow all keys to be used. */
  if (derived_key_list.elements == 0)
  {
    table->keys_in_use_for_query.set_all();
    table->s->uniques= 0;
  }

  for (uint i= 0; i < num_values; i++)
  {
    table_map tables= values[i]->used_tables() & ~PSEUDO_TABLE_BITS;
    if (!tables || values[i]->real_item()->type() != Item::FIELD_ITEM)
      continue;
    for (table_map tbl= 1; tables >= tbl; tbl<<= 1)
    {
      if (! (tables & tbl))
        continue;
      if (add_derived_key(derived_key_list, field, tbl))
        return TRUE;
    }
  }
  /* Extend key which includes all referenced fields. */
  if (add_derived_key(derived_key_list, field, (table_map)0))
    return TRUE;
  return FALSE;
}


/*
  Comparison function for Derived_key entries.
  See TABLE_LIST::generate_keys.
*/

static int Derived_key_comp(Derived_key *e1, Derived_key *e2, void *arg)
{
  /* Move entries for tables with greater table bit to the end. */
  return ((e1->referenced_by < e2->referenced_by) ? -1 :
          ((e1->referenced_by > e2->referenced_by) ? 1 : 0));
}


/**
  @brief
  Generate keys for a materialized derived table/view.

  @details
  This function adds keys to the result table by walking over the list of
  possible keys for this derived table/view and calling the
  TABLE::add_tmp_key to actually add keys. A name @<auto_keyN@>, where N is a
  sequential number, is given to each key to ease debugging.
  @see add_derived_key

  @return TRUE  an error occur.
  @return FALSE all keys were successfully added.
*/

bool TABLE_LIST::generate_keys()
{
  List_iterator<Derived_key> it(derived_key_list);
  Derived_key *entry;
  uint key= 0;
  char buf[NAME_CHAR_LEN];
  DBUG_ASSERT(uses_materialization());

  if (!derived_key_list.elements)
    return FALSE;

  if (table->alloc_keys(derived_key_list.elements))
    return TRUE;

  /* Sort entries to make key numbers sequence deterministic. */
  derived_key_list.sort((Node_cmp_func)Derived_key_comp, 0);
  while ((entry= it++))
  {
    sprintf(buf, "<auto_key%i>", key++);
    if (table->add_tmp_key(&entry->used_fields,
                           table->in_use->mem_strdup(buf)))
      return TRUE;
  }
  return FALSE;
}


/**
  Update TABLE::const_key_parts for single table UPDATE/DELETE query

  @param conds               WHERE clause expression

  @retval TRUE   error (OOM)
  @retval FALSE  success

  @note
    Set const_key_parts bits if key fields are equal to constants in
    the WHERE expression.
*/

bool TABLE::update_const_key_parts(Item *conds)
{
  memset(const_key_parts, 0, sizeof(key_part_map) * s->keys);

  if (conds == NULL)
    return FALSE;

  for (uint index= 0; index < s->keys; index++)
  {
    KEY_PART_INFO *keyinfo= key_info[index].key_part;
    KEY_PART_INFO *keyinfo_end= keyinfo + key_info[index].user_defined_key_parts;

    for (key_part_map part_map= (key_part_map)1; 
        keyinfo < keyinfo_end;
        keyinfo++, part_map<<= 1)
    {
      if (const_expression_in_where(conds, NULL, keyinfo->field))
        const_key_parts[index]|= part_map;
    }
  }
  return FALSE;
}


/**
  Read removal is possible if the selected quick read
  method is using full unique index

  @see HA_READ_BEFORE_WRITE_REMOVAL

  @param index              Number of the index used for read

  @retval true   success, read removal started
  @retval false  read removal not started
*/

bool TABLE::check_read_removal(uint index)
{
  bool retval= false;

  DBUG_ENTER("check_read_removal");
  DBUG_ASSERT(file->ha_table_flags() & HA_READ_BEFORE_WRITE_REMOVAL);
  DBUG_ASSERT(index != MAX_KEY);

  // Index must be unique
  if ((key_info[index].flags & HA_NOSAME) == 0)
    DBUG_RETURN(false);

  // Full index must be used
  bitmap_clear_all(&tmp_set);
  mark_columns_used_by_index_no_reset(index, &tmp_set);

  if (bitmap_cmp(&tmp_set, read_set))
  {
    // Start read removal in handler
    retval= file->start_read_removal();
  }

  bitmap_clear_all(&tmp_set);
  DBUG_RETURN(retval);
}


/**
  Test if the order list consists of simple field expressions

  @param order                Linked list of ORDER BY arguments

  @return TRUE if @a order is empty or consist of simple field expressions
*/

bool is_simple_order(ORDER *order)
{
  for (ORDER *ord= order; ord; ord= ord->next)
  {
    if (ord->item[0]->real_item()->type() != Item::FIELD_ITEM)
      return FALSE;
  }
  return TRUE;
}


/**
  Repoint a table's fields from old_rec to new_rec

  @param table     the table of fields needed to be repointed
  @param old_rec   the original record buffer fields point to
  @param new_rec   the target record buff fields need to repoint
*/

void repoint_field_to_record(TABLE *table, uchar *old_rec, uchar *new_rec)
{
  Field **fields= table->field;
  my_ptrdiff_t ptrdiff= new_rec - old_rec;
  for (uint i= 0; i < table->s->fields; i++)
    fields[i]->move_field_offset(ptrdiff);
}


/**
  Evaluate necessary virtual generated columns.
  This is used right after reading a row from the storage engine.

  @note this is not necessary for stored generated columns, as they are
  provided by the storage engine.

  @param [in,out] buf    the buffer to store data
  @param table           the TABLE object
  @param active_index    the number of key for index scan (MAX_KEY is default)

  @return true if error.

  @todo see below for potential conflict with Bug#21815348 .
 */
bool update_generated_read_fields(uchar *buf, TABLE *table, uint active_index)
{
  DBUG_ENTER("update_generated_read_fields");
  DBUG_ASSERT(table && table->vfield);
  DBUG_ASSERT(!table->in_use->is_error());
  if (active_index != MAX_KEY && table->key_read)
  {
    /*
      The covering index is providing all necessary columns, including
      generated ones.
      Note that this logic may have to be reconsidered when we fix
      Bug#21815348; indeed, for that bug it could be possible to implement the
      following optimization: if A is an indexed base column, and B is a
      virtual generated column dependent on A, "select B from t" could choose
      an index-only scan over the index of A and calculate values of B on the
      fly. In that case, we would come here, however calculation of B would
      still be needed.
      Currently MySQL doesn't choose an index scan in that case because it
      considers B as independent from A, in its index-scan decision logic.
    */
    DBUG_RETURN(false);
  }

  int error= 0;

  /*
    If the buffer storing the record data is not record[0], then the field
    objects must be temporarily changed to point into the supplied buffer.
    The field pointers are restored at the end of this function.
  */
  if (buf != table->record[0])
    repoint_field_to_record(table, table->record[0], buf);

  for (Field **vfield_ptr= table->vfield; *vfield_ptr; vfield_ptr++)
  {
    Field *vfield= *vfield_ptr;
    DBUG_ASSERT(vfield->gcol_info && vfield->gcol_info->expr_item);
    /*
      Only calculate those virtual generated fields that are marked in the
      read_set bitmap.
    */
    if (!vfield->stored_in_db &&
        bitmap_is_set(table->read_set, vfield->field_index))
    {
      if (vfield->type() == MYSQL_TYPE_BLOB)
        (down_cast<Field_blob*>(vfield))->need_to_keep_old_value();

      error= vfield->gcol_info->expr_item->save_in_field(vfield, 0);
      DBUG_PRINT("info", ("field '%s' - updated", vfield->field_name));
      if (error && !table->in_use->is_error())
      {
        /*
          Most likely a calculation error which only triggered a warning, so
          let's not make the read fail.
        */
        error= 0;
      }
    }
    else
    {
      DBUG_PRINT("info", ("field '%s' - skipped", vfield->field_name));
    }
  }

  if (buf != table->record[0])
    repoint_field_to_record(table, buf, table->record[0]);

  DBUG_RETURN(error != 0);
  /*
    @todo
    this function is used by ha_rnd/etc, those ha_* functions are expected to
    return 0 or a HA_ERR code (and such codes are picked up by
    handler::print_error), but update_generated_read_fields returns true/false
    (0/1), which is then returned by the ha_* functions. If it
    returns 1 we get:
    ERROR 1030 (HY000): Got error 1 from storage engine
    which isn't informative for the user.
  */
}

/**
  Calculate data for each generated field marked for write in the
  corresponding column map.

  @note We need calculate data for both virtual and stored generated
  fields.

  @param bitmap         Bitmap over fields to update
  @param table          the TABLE object

  @return
    @retval
      false  - Success
    @retval
      true   - Error occurred during the generation/calculation of a generated
               field value
 */
bool update_generated_write_fields(const MY_BITMAP *bitmap, TABLE *table)
{
  DBUG_ENTER("update_generated_write_fields");
  Field **vfield_ptr;
  int error= 0;

  DBUG_ASSERT(table->vfield);
  DBUG_ASSERT(!table->in_use->is_error());
  /* Iterate over generated fields in the table */
  for (vfield_ptr= table->vfield; *vfield_ptr; vfield_ptr++)
  {
    Field *vfield;
    vfield= (*vfield_ptr);
    DBUG_ASSERT(vfield->gcol_info && vfield->gcol_info->expr_item);

    /* Only update those fields that are marked in the bitmap */
    if (bitmap_is_set(bitmap, vfield->field_index))
    {
      /*
        For a virtual generated column of blob type, we have to keep
        the current blob value since this might be needed by the
        storage engine during updates.
      */
      if (vfield->type() == MYSQL_TYPE_BLOB && vfield->is_virtual_gcol())
        (down_cast<Field_blob*>(vfield))->keep_old_value();

      /* Generate the actual value of the generated fields */
      error= vfield->gcol_info->expr_item->save_in_field(vfield, 0);

      DBUG_PRINT("info", ("field '%s' - updated", vfield->field_name));
      if (error && !table->in_use->is_error())
        error= 0;
      if (table->fields_set_during_insert)
        bitmap_set_bit(table->fields_set_during_insert, vfield->field_index);
    }
    else
    {
      DBUG_PRINT("info", ("field '%s' - skipped", vfield->field_name));
    }
  }

  if (error > 0)
    DBUG_RETURN(TRUE);
  DBUG_RETURN(FALSE);
}




/**
  Adds a generated column and its dependencies to the read_set/write_set
  bitmaps.

  If the value of a generated column (gcol) must be calculated, it needs to
  be in write_set (to satisfy the assertion in Field::store); the value of
  its underlying base columns is necessary to the calculation so those must
  be in read_set.

  A gcol must be calculated in two cases:
  - we're sending the gcol to the engine
  - the gcol is virtual and we're reading it from the engine without using a
  covering index on it.
*/
void TABLE::mark_gcol_in_maps(Field *field)
{
  bitmap_set_bit(write_set, field->field_index);
  /*
    Note that underlying base columns are here added to read_set but not added
    to requirements for an index to be covering (covering_keys is not touched).
    So, if we have:
    SELECT gcol FROM t :
    - an index covering gcol only (not including base columns), can still be
    chosen by the optimizer; note that InnoDB's build_template_needs_field()
    properly ignores read_set when MySQL asks for "index only" reads
    (table->key_read == true); if it didn't, it would do useless reads.
    - but if gcol is not read from an index, we will read base columns because
    they are in read_set.
    - Note how this relies on InnoDB's behaviour.
  */
  for (uint i= 0; i < s->fields; i++)
  {
    if (bitmap_is_set(&field->gcol_info->base_columns_map, i))
    {
      bitmap_set_bit(read_set, i);
      if (this->field[i]->is_virtual_gcol())
        bitmap_set_bit(write_set, i);
    }
  }
}


st_lex_user *
st_lex_user::alloc(THD *thd, LEX_STRING *user_arg, LEX_STRING *host_arg)
{
  st_lex_user *ret= static_cast<st_lex_user *>(thd->alloc(sizeof(st_lex_user)));
  if (ret == NULL)
    return NULL;
  /*
    Trim whitespace as the values will go to a CHAR field
    when stored.
  */
  trim_whitespace(system_charset_info, user_arg);
  if (host_arg)
    trim_whitespace(system_charset_info, host_arg);

  ret->user.str= user_arg->str;
  ret->user.length= user_arg->length;
  ret->host.str= host_arg ? host_arg->str : "%";
  ret->host.length= host_arg ? host_arg->length : 1;
  ret->plugin= EMPTY_CSTR;
  ret->auth= NULL_CSTR;
  ret->uses_identified_by_clause= false;
  ret->uses_identified_with_clause= false;
  ret->uses_identified_by_password_clause= false;
  ret->uses_authentication_string_clause= false;
  ret->alter_status.account_locked= false;
  ret->alter_status.expire_after_days= 0;
  ret->alter_status.update_account_locked_column= false;
  ret->alter_status.update_password_expired_column= false;
  ret->alter_status.update_password_expired_fields= false;
  ret->alter_status.use_default_password_lifetime= false;
  if (check_string_char_length(ret->user, ER_THD(thd, ER_USERNAME),
                               USERNAME_CHAR_LENGTH,
                               system_charset_info, 0) ||
      (host_arg && check_host_name(ret->host)))
    return NULL;
  if (host_arg)
  {
    /*
      Convert hostname part of username to lowercase.
      It's OK to use in-place lowercase as long as
      the character set is utf8.
    */
    my_casedn_str(system_charset_info, host_arg->str);
    ret->host.str= host_arg->str;
  }
  return ret;
}


//////////////////////////////////////////////////////////////////////////

/*
  NOTE:

  The functions in this block are used to read .frm file.
  They should not be used any where else in the code. They are only used
  in upgrade scenario for migrating old data directory to be compatible
  with current server. They will be removed in future release.

  Any new code should not be added in this section.
*/

/**
  Open and Read .frm file.
  Based on header, it is decided if its a table or view.
  Prepare TABLE_SHARE if its a table.
  Prepare File_parser if its a view.

  @param  thd                       thread handle
  @param  share                     TABLE_SHARE object to be filled.
  @param  frm_context               FRM_context for structures removed from
                                    TABLE_SHARE
  @param  db                        database name
  @param  table                     table name
  @param  is_fix_view_cols_and_deps Flag to indicate that we are recreating view
                                    to create view dependency entry in DD tables

  @retval  true   Error
  @retval  false  Success
*/
static bool read_frm_file(THD *thd,
                          TABLE_SHARE *share,
                          FRM_context *frm_context,
                          const std::string &db,
                          const std::string &table,
                          bool is_fix_view_cols_and_deps)
{
  File file;
  uchar head[64];
  char path[FN_REFLEN + 1];
  MEM_ROOT **root_ptr, *old_root;

  strxnmov(path, sizeof(path) - 1, share->normalized_path.str, reg_ext, NullS);
  LEX_STRING pathstr= { path, strlen(path) };

  if ((file= mysql_file_open(key_file_frm,
                             path, O_RDONLY, MYF(0))) < 0)
  {
    sql_print_error("Unable to open file %s\n", path);
    return true;
  }

  if (mysql_file_read(file, head, 64, MYF(MY_NABP)))
  {
    sql_print_error("Error in reading file %s\n", path);
    goto err;
  }

  /*
    Checking if the given .frm file is TABLE or VIEW.
  */
  if (head[0] == (uchar) 254 && head[1] == 1)
  {
    if (head[2] == FRM_VER || head[2] == FRM_VER+1 ||
        (head[2] >= FRM_VER+3 && head[2] <= FRM_VER+4))
    {
      /*
        This means this is a BASE_TABLE.
        Don't read .frm file for tables if we are recreating views
        to resolve dependency. At this time, all tables are already upgraded.
        .frm file should be only read for views.
      */
       if (is_fix_view_cols_and_deps)
       {
          mysql_file_close(file, MYF(MY_WME));
          return false;
       }
       int error;
       root_ptr= my_thread_get_THR_MALLOC();
       old_root= *root_ptr;
       *root_ptr= &share->mem_root;

       error= open_binary_frm(thd, share, frm_context, head, file);

       *root_ptr= old_root;
       if (error)
       {
         sql_print_error("Error in reading file %s\n", path);
         goto err;
       }
    }
    else
    {
      sql_print_error("Table '%s' was created with a different version "
                      "of MySQL and cannot be read", table.c_str());
      goto err;
    }
  }
  else if (memcmp(head, STRING_WITH_LEN("TYPE=")) == 0)
  {
    if (memcmp(head+5, "VIEW", 4) == 0)
    {
      // View found
      share->is_view= 1;

      /*
        Create view file parser and hold it in
        FRM_context member view_def.
      */
      frm_context->view_def= sql_parse_prepare(&pathstr, &share->mem_root, true);
      if (!frm_context->view_def)
      {
        sql_print_error("Unable to read view %s \n", pathstr.str);
        goto err;
      }
    }
    else
    {
      sql_print_error("File %s has unknown type in its header.", pathstr.str);
      goto err;
    }
  }
  else
  {
    sql_print_error("Incorrect information in file %s", pathstr.str);
    goto err;
  }

  // Close file and return
  mysql_file_close(file, MYF(MY_WME));
  return false;

err:
  mysql_file_close(file, MYF(MY_WME));
  return true;
}



bool create_table_share_for_upgrade(THD *thd,
                                    const char *path,
                                    TABLE_SHARE *share,
                                    FRM_context *frm_context,
                                    const char *db_name,
                                    const char *table_name,
                                    bool is_fix_view_cols_and_deps)
{
  DBUG_ENTER("create_table_share_for_upgrade");

  init_tmp_table_share(thd, share, db_name, 0, table_name, path);

  // Fix table categories set by init_tmp_table_share
  share->table_category= TABLE_UNKNOWN_CATEGORY;
  share->tmp_table= NO_TMP_TABLE;
  mysql_mutex_init(key_TABLE_SHARE_LOCK_ha_data,
                     &share->LOCK_ha_data, MY_MUTEX_INIT_FAST);

  if (read_frm_file(thd, share, frm_context, db_name,
                    table_name, is_fix_view_cols_and_deps))
  {
    free_table_share(share);
    DBUG_RETURN(TRUE);
  }
  DBUG_RETURN(FALSE);
}

//////////////////////////////////////////////////////////////////////////<|MERGE_RESOLUTION|>--- conflicted
+++ resolved
@@ -731,20 +731,6 @@
 /**
   Setup key-related fields of Field object for given key and key part.
 
-<<<<<<< HEAD
-  @param[in]     share         Pointer to TABLE_SHARE
-  @param[in]     handler_file  Pointer to handler
-  @param[in]     primary_key_n Primary key number
-  @param[in]     keyinfo       Pointer to processed key
-  @param[in]     key_n         Processed key number
-  @param[in]     key_part_n    Processed key part number
-  @param[in,out] usable_parts  Pointer to usable_parts variable
-*/
-
-void setup_key_part_field(TABLE_SHARE *share, handler *handler_file,
-                          uint primary_key_n, KEY *keyinfo, uint key_n,
-                          uint key_part_n, uint *usable_parts)
-=======
   @param[in]     share                    Pointer to TABLE_SHARE
   @param[in]     handler_file             Pointer to handler
   @param[in]     primary_key_n            Primary key number
@@ -757,11 +743,10 @@
                                           engine from primary key columns.
 */
 
-static void setup_key_part_field(TABLE_SHARE *share, handler *handler_file,
-                                 uint primary_key_n, KEY *keyinfo, uint key_n,
-                                 uint key_part_n, uint *usable_parts,
-                                 bool part_of_key_not_extended)
->>>>>>> ce24f3f8
+void setup_key_part_field(TABLE_SHARE *share, handler *handler_file,
+                          uint primary_key_n, KEY *keyinfo, uint key_n,
+                          uint key_part_n, uint *usable_parts,
+                          bool part_of_key_not_extended)
 {
   KEY_PART_INFO *key_part= &keyinfo->key_part[key_part_n];
   Field *field= key_part->field;
@@ -861,7 +846,8 @@
 
       *current_key_part= *pk_key_part;
       setup_key_part_field(share, handler_file, pk_n, sk, sk_n,
-                           sk->actual_key_parts, usable_parts, false);
+                           sk->actual_key_parts, usable_parts,
+                           false);
       sk->actual_key_parts++;
       sk->unused_key_parts--;
       sk->rec_per_key[sk->actual_key_parts - 1]= 0;
