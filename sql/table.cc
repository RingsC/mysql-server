--- conflicted
+++ resolved
@@ -2392,7 +2392,6 @@
   memset(bitmaps, 0, bitmap_size*3);
 #endif
 
-<<<<<<< HEAD
   if ((share->table_category == TABLE_CATEGORY_LOG) ||
       (share->table_category == TABLE_CATEGORY_RPL_INFO))
   {
@@ -2410,15 +2409,9 @@
     outparam->no_replicate= FALSE;
   }
 
-  thd->status_var.opened_tables++;
-=======
-  outparam->no_replicate= outparam->file &&
-                          test(outparam->file->ha_table_flags() &
-                               HA_HAS_OWN_BINLOGGING);
   /* Increment the opened_tables counter, only when open flags set. */
   if (db_stat)
     thd->status_var.opened_tables++;
->>>>>>> c4439503
 
   DBUG_RETURN (0);
 
