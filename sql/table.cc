/*
   Copyright (c) 2000, 2016, Oracle and/or its affiliates. All rights reserved.

   This program is free software; you can redistribute it and/or modify
   it under the terms of the GNU General Public License as published by
   the Free Software Foundation; version 2 of the License.

   This program is distributed in the hope that it will be useful,
   but WITHOUT ANY WARRANTY; without even the implied warranty of
   MERCHANTABILITY or FITNESS FOR A PARTICULAR PURPOSE.  See the
   GNU General Public License for more details.

   You should have received a copy of the GNU General Public License
   along with this program; if not, write to the Free Software
   Foundation, Inc., 51 Franklin St, Fifth Floor, Boston, MA 02110-1301  USA */

#include "table.h"

#include "my_md5.h"                      // compute_md5_hash
#include "myisam.h"                      // MI_MAX_KEY_LENGTH
#include "mysql_version.h"               // MYSQL_VERSION_ID

#include "auth_common.h"                 // acl_getroot
#include "binlog.h"                      // mysql_bin_log
#include "debug_sync.h"                  // DEBUG_SYNC
#include "item_cmpfunc.h"                // and_conds
#include "key.h"                         // find_ref_key
#include "log.h"                         // sql_print_warning
#include "opt_trace.h"                   // opt_trace_disable_if_no_security_...
#include "parse_file.h"                  // sql_parse_prepare
#include "partition_info.h"              // partition_info
#include "sql_base.h"                    // OPEN_VIEW_ONLY
#include "sql_class.h"                   // THD
#include "sql_parse.h"                   // check_stack_overrun
#include "sql_partition.h"               // mysql_unpack_partition,
                                         // get_partition_tablespace_names
#include "sql_plugin.h"                  // plugin_unlock
#include "sql_select.h"                  // actual_key_parts
#include "sql_table.h"                   // build_table_filename
#include "sql_tablespace.h"              // check_tablespace_name())
#include "sql_view.h"                    // view_type
#include "strfunc.h"                     // unhex_type2
#include "table_cache.h"                 // table_cache_manager
#include "table_trigger_dispatcher.h"    // Table_trigger_dispatcher
#include "template_utils.h"              // down_cast

#include "pfs_file_provider.h"
#include "mysql/psi/mysql_file.h"

#include "pfs_table_provider.h"
#include "mysql/psi/mysql_table.h"


/* INFORMATION_SCHEMA name */
LEX_STRING INFORMATION_SCHEMA_NAME= {C_STRING_WITH_LEN("information_schema")};

/* PERFORMANCE_SCHEMA name */
LEX_STRING PERFORMANCE_SCHEMA_DB_NAME= {C_STRING_WITH_LEN("performance_schema")};

/* MYSQL_SCHEMA name */
LEX_STRING MYSQL_SCHEMA_NAME= {C_STRING_WITH_LEN("mysql")};

/* GENERAL_LOG name */
LEX_STRING GENERAL_LOG_NAME= {C_STRING_WITH_LEN("general_log")};

/* SLOW_LOG name */
LEX_STRING SLOW_LOG_NAME= {C_STRING_WITH_LEN("slow_log")};

/* RLI_INFO name */
LEX_STRING RLI_INFO_NAME= {C_STRING_WITH_LEN("slave_relay_log_info")};

/* MI_INFO name */
LEX_STRING MI_INFO_NAME= {C_STRING_WITH_LEN("slave_master_info")};

/* WORKER_INFO name */
LEX_STRING WORKER_INFO_NAME= {C_STRING_WITH_LEN("slave_worker_info")};

/* GTID_EXECUTED name */
LEX_STRING GTID_EXECUTED_NAME= {C_STRING_WITH_LEN("gtid_executed")};

/* Keyword for parsing generated column functions */
LEX_STRING PARSE_GCOL_KEYWORD= {C_STRING_WITH_LEN("parse_gcol_expr")};


	/* Functions defined in this file */

void open_table_error(TABLE_SHARE *share, int error, int db_errno,
                      myf errortype, int errarg);
static int open_binary_frm(THD *thd, TABLE_SHARE *share,
                           uchar *head, File file);
static void fix_type_pointers(const char ***array, TYPELIB *point_to_type,
			      uint types, char **names);
static uint find_field(Field **fields, uchar *record, uint start, uint length);

static Item *create_view_field(THD *thd, TABLE_LIST *view, Item **field_ref,
                               const char *name,
                               Name_resolution_context *context);

inline bool is_system_table_name(const char *name, size_t length);

static ulong get_form_pos(File file, uchar *head);

/**************************************************************************
  Object_creation_ctx implementation.
**************************************************************************/

Object_creation_ctx *Object_creation_ctx::set_n_backup(THD *thd)
{
  Object_creation_ctx *backup_ctx;
  DBUG_ENTER("Object_creation_ctx::set_n_backup");

  backup_ctx= create_backup_ctx(thd);
  change_env(thd);

  DBUG_RETURN(backup_ctx);
}

void Object_creation_ctx::restore_env(THD *thd, Object_creation_ctx *backup_ctx)
{
  if (!backup_ctx)
    return;

  backup_ctx->change_env(thd);

  delete backup_ctx;
}

/**************************************************************************
  Default_object_creation_ctx implementation.
**************************************************************************/

Default_object_creation_ctx::Default_object_creation_ctx(THD *thd)
  : m_client_cs(thd->variables.character_set_client),
    m_connection_cl(thd->variables.collation_connection)
{ }

Default_object_creation_ctx::Default_object_creation_ctx(
  const CHARSET_INFO *client_cs, const CHARSET_INFO *connection_cl)
  : m_client_cs(client_cs),
    m_connection_cl(connection_cl)
{ }

Object_creation_ctx *
Default_object_creation_ctx::create_backup_ctx(THD *thd) const
{
  return new Default_object_creation_ctx(thd);
}

void Default_object_creation_ctx::change_env(THD *thd) const
{
  thd->variables.character_set_client= m_client_cs;
  thd->variables.collation_connection= m_connection_cl;

  thd->update_charset();
}

/**************************************************************************
  View_creation_ctx implementation.
**************************************************************************/

View_creation_ctx *View_creation_ctx::create(THD *thd)
{
  View_creation_ctx *ctx= new (thd->mem_root) View_creation_ctx(thd);

  return ctx;
}

/*************************************************************************/

View_creation_ctx * View_creation_ctx::create(THD *thd,
                                              TABLE_LIST *view)
{
  View_creation_ctx *ctx= new (thd->mem_root) View_creation_ctx(thd);

  /* Throw a warning if there is NULL cs name. */

  if (!view->view_client_cs_name.str ||
      !view->view_connection_cl_name.str)
  {
    push_warning_printf(thd, Sql_condition::SL_NOTE,
                        ER_VIEW_NO_CREATION_CTX,
                        ER(ER_VIEW_NO_CREATION_CTX),
                        view->db,
                        view->table_name);

    ctx->m_client_cs= system_charset_info;
    ctx->m_connection_cl= system_charset_info;

    return ctx;
  }

  /* Resolve cs names. Throw a warning if there is unknown cs name. */

  bool invalid_creation_ctx;

  invalid_creation_ctx= resolve_charset(view->view_client_cs_name.str,
                                        system_charset_info,
                                        &ctx->m_client_cs);

  invalid_creation_ctx= resolve_collation(view->view_connection_cl_name.str,
                                          system_charset_info,
                                          &ctx->m_connection_cl) ||
                        invalid_creation_ctx;

  if (invalid_creation_ctx)
  {
    sql_print_warning("View '%s'.'%s': there is unknown charset/collation "
                      "names (client: '%s'; connection: '%s').",
                      view->db,
                      view->table_name,
                      view->view_client_cs_name.str,
                      view->view_connection_cl_name.str);

    push_warning_printf(thd, Sql_condition::SL_NOTE,
                        ER_VIEW_INVALID_CREATION_CTX,
                        ER(ER_VIEW_INVALID_CREATION_CTX),
                        view->db,
                        view->table_name);
  }

  return ctx;
}

/*************************************************************************/

GRANT_INFO::GRANT_INFO()
{
  grant_table= 0;
  version= 0;
  privilege= NO_ACCESS;
#ifndef DBUG_OFF
  want_privilege= 0;
#endif
}


/* Get column name from column hash */

static uchar *get_field_name(Field **buff, size_t *length,
                             my_bool not_used MY_ATTRIBUTE((unused)))
{
  *length= strlen((*buff)->field_name);
  return (uchar*) (*buff)->field_name;
}


/*
  Returns pointer to '.frm' extension of the file name.

  SYNOPSIS
    fn_rext()
    name       file name

  DESCRIPTION
    Checks file name part starting with the rightmost '.' character,
    and returns it if it is equal to '.frm'. 

  TODO
    It is a good idea to get rid of this function modifying the code
    to garantee that the functions presently calling fn_rext() always
    get arguments in the same format: either with '.frm' or without '.frm'.

  RETURN VALUES
    Pointer to the '.frm' extension. If there is no extension,
    or extension is not '.frm', pointer at the end of file name.
*/

char *fn_rext(char *name)
{
  char *res= strrchr(name, '.');
  if (res && !strcmp(res, reg_ext))
    return res;
  return name + strlen(name);
}


static TABLE_CATEGORY get_table_category(const LEX_STRING &db,
                                         const LEX_STRING &name)
{
  DBUG_ASSERT(db.str != NULL);
  DBUG_ASSERT(name.str != NULL);

  if (is_infoschema_db(db.str, db.length))
    return TABLE_CATEGORY_INFORMATION;

  if (is_perfschema_db(db.str, db.length))
    return TABLE_CATEGORY_PERFORMANCE;

  if ((db.length == MYSQL_SCHEMA_NAME.length) &&
      (my_strcasecmp(system_charset_info,
                     MYSQL_SCHEMA_NAME.str,
                     db.str) == 0))
  {
    if (is_system_table_name(name.str, name.length))
      return TABLE_CATEGORY_SYSTEM;

    if ((name.length == GENERAL_LOG_NAME.length) &&
        (my_strcasecmp(system_charset_info,
                       GENERAL_LOG_NAME.str,
                       name.str) == 0))
      return TABLE_CATEGORY_LOG;

    if ((name.length == SLOW_LOG_NAME.length) &&
        (my_strcasecmp(system_charset_info,
                       SLOW_LOG_NAME.str,
                       name.str) == 0))
      return TABLE_CATEGORY_LOG;

    if ((name.length == RLI_INFO_NAME.length) &&
        (my_strcasecmp(system_charset_info,
                      RLI_INFO_NAME.str,
                      name.str) == 0))
      return TABLE_CATEGORY_RPL_INFO;

    if ((name.length == MI_INFO_NAME.length) &&
        (my_strcasecmp(system_charset_info,
                      MI_INFO_NAME.str,
                      name.str) == 0))
      return TABLE_CATEGORY_RPL_INFO;

    if ((name.length == WORKER_INFO_NAME.length) &&
        (my_strcasecmp(system_charset_info,
                      WORKER_INFO_NAME.str,
                      name.str) == 0))
      return TABLE_CATEGORY_RPL_INFO;

    if ((name.length == GTID_EXECUTED_NAME.length) &&
        (my_strcasecmp(system_charset_info,
                       GTID_EXECUTED_NAME.str,
                       name.str) == 0))
      return TABLE_CATEGORY_GTID;

  }

  return TABLE_CATEGORY_USER;
}


/**
  Allocate and setup a TABLE_SHARE structure

  @param table_list  structure from which database and table 
                     name can be retrieved
  @param key         table cache key (db \0 table_name \0...)
  @param key_length  length of the key

  @return            pointer to allocated table share
    @retval NULL     error (out of memory, too long path name)
*/

TABLE_SHARE *alloc_table_share(TABLE_LIST *table_list, const char *key,
                               size_t key_length)
{
  MEM_ROOT mem_root;
  TABLE_SHARE *share= NULL;
  char *key_buff, *path_buff;
  char path[FN_REFLEN + 1];
  size_t path_length;
  Table_cache_element **cache_element_array;
  bool was_truncated= false;
  DBUG_ENTER("alloc_table_share");
  DBUG_PRINT("enter", ("table: '%s'.'%s'",
                       table_list->db, table_list->table_name));

  /*
    There are FN_REFLEN - reg_ext_length bytes available for the 
    file path and the trailing '\0', which may be padded to the right 
    of the length indicated by the length parameter. The returned 
    path length does not include the trailing '\0'.
  */
  path_length= build_table_filename(path, sizeof(path) - 1 - reg_ext_length,
                                    table_list->db,
                                    table_list->table_name, "", 0,
                                    &was_truncated);

  /*
    The path now misses extension, but includes '\0'. Unless it was
    truncated, everything should be ok. 
  */
  if (was_truncated)
  {
    my_error(ER_IDENT_CAUSES_TOO_LONG_PATH, MYF(0), sizeof(path) - 1, path);
    DBUG_RETURN(NULL);
  }

  init_sql_alloc(key_memory_table_share, &mem_root, TABLE_ALLOC_BLOCK_SIZE, 0);
  if (multi_alloc_root(&mem_root,
                       &share, sizeof(*share),
                       &key_buff, key_length,
                       &path_buff, path_length + 1,
                       &cache_element_array,
                       table_cache_instances * sizeof(*cache_element_array),
                       NULL))
  {
    memset(share, 0, sizeof(*share));

    share->set_table_cache_key(key_buff, key, key_length);

    share->path.str= path_buff;
    share->path.length= path_length;
    my_stpcpy(share->path.str, path);
    share->normalized_path.str=    share->path.str;
    share->normalized_path.length= path_length;

    share->version=       refresh_version;

    /*
      Since alloc_table_share() can be called without any locking (for
      example, ha_create_table... functions), we do not assign a table
      map id here.  Instead we assign a value that is not used
      elsewhere, and then assign a table map id inside open_table()
      under the protection of the LOCK_open mutex.
    */
    share->table_map_id= ~0ULL;
    share->cached_row_logging_check= -1;

    share->m_flush_tickets.empty();

    memset(cache_element_array, 0,
           table_cache_instances * sizeof(*cache_element_array));
    share->cache_element= cache_element_array;

    memcpy((char*) &share->mem_root, (char*) &mem_root, sizeof(mem_root));
    mysql_mutex_init(key_TABLE_SHARE_LOCK_ha_data,
                     &share->LOCK_ha_data, MY_MUTEX_INIT_FAST);
  }
  DBUG_RETURN(share);
}


/*
  Initialize share for temporary tables

  SYNOPSIS
    init_tmp_table_share()
    thd         thread handle
    share	Share to fill
    key		Table_cache_key, as generated from create_table_def_key.
		must start with db name.    
    key_length	Length of key
    table_name	Table name
    path	Path to file (possible in lower case) without .frm

  NOTES
    This is different from alloc_table_share() because temporary tables
    don't have to be shared between threads or put into the table def
    cache, so we can do some things notable simpler and faster

    If table is not put in thd->temporary_tables (happens only when
    one uses OPEN TEMPORARY) then one can specify 'db' as key and
    use key_length= 0 as neither table_cache_key or key_length will be used).
*/

void init_tmp_table_share(THD *thd, TABLE_SHARE *share, const char *key,
                          size_t key_length, const char *table_name,
                          const char *path)
{
  DBUG_ENTER("init_tmp_table_share");
  DBUG_PRINT("enter", ("table: '%s'.'%s'", key, table_name));

  memset(share, 0, sizeof(*share));
  init_sql_alloc(key_memory_table_share,
                 &share->mem_root, TABLE_ALLOC_BLOCK_SIZE, 0);
  share->table_category=         TABLE_CATEGORY_TEMPORARY;
  share->tmp_table=              INTERNAL_TMP_TABLE;
  share->db.str=                 (char*) key;
  share->db.length=		 strlen(key);
  share->table_cache_key.str=    (char*) key;
  share->table_cache_key.length= key_length;
  share->table_name.str=         (char*) table_name;
  share->table_name.length=      strlen(table_name);
  share->path.str=               (char*) path;
  share->normalized_path.str=    (char*) path;
  share->path.length= share->normalized_path.length= strlen(path);
  share->frm_version= 		 FRM_VER_TRUE_VARCHAR;

  share->cached_row_logging_check= -1;

  /*
    table_map_id is also used for MERGE tables to suppress repeated
    compatibility checks.
  */
  share->table_map_id= (ulonglong) thd->query_id;

  share->m_flush_tickets.empty();

  DBUG_VOID_RETURN;
}


/**
  Release resources (plugins) used by the share and free its memory.
  TABLE_SHARE is self-contained -- it's stored in its own MEM_ROOT.
  Free this MEM_ROOT.
*/

void TABLE_SHARE::destroy()
{
  uint idx;
  KEY *info_it;

  DBUG_ENTER("TABLE_SHARE::destroy");
  DBUG_PRINT("info", ("db: %s table: %s", db.str, table_name.str));
  if (ha_share)
  {
    delete ha_share;
    ha_share= NULL;
  }
  /* The mutex is initialized only for shares that are part of the TDC */
  if (tmp_table == NO_TMP_TABLE)
    mysql_mutex_destroy(&LOCK_ha_data);
  my_hash_free(&name_hash);

  plugin_unlock(NULL, db_plugin);
  db_plugin= NULL;

  /* Release fulltext parsers */
  info_it= key_info;
  for (idx= keys; idx; idx--, info_it++)
  {
    if (info_it->flags & HA_USES_PARSER)
    {
      plugin_unlock(NULL, info_it->parser);
      info_it->flags= 0;
    }
  }

#ifdef HAVE_PSI_TABLE_INTERFACE
  PSI_TABLE_CALL(release_table_share)(m_psi);
#endif

  /*
    Make a copy since the share is allocated in its own root,
    and free_root() updates its argument after freeing the memory.
  */
  MEM_ROOT own_root= mem_root;
  free_root(&own_root, MYF(0));
  DBUG_VOID_RETURN;
}

/*
  Free table share and memory used by it

  SYNOPSIS
    free_table_share()
    share		Table share
*/

void free_table_share(TABLE_SHARE *share)
{
  DBUG_ENTER("free_table_share");
  DBUG_PRINT("enter", ("table: %s.%s", share->db.str, share->table_name.str));
  DBUG_ASSERT(share->ref_count == 0);

  if (share->m_flush_tickets.is_empty())
  {
    /*
      No threads are waiting for this share to be flushed (the
      share is not old, is for a temporary table, or just nobody
      happens to be waiting for it). Destroy it.
    */
    share->destroy();
  }
  else
  {
    Wait_for_flush_list::Iterator it(share->m_flush_tickets);
    Wait_for_flush *ticket;
    /*
      We're about to iterate over a list that is used
      concurrently. Make sure this never happens without a lock.
    */
    mysql_mutex_assert_owner(&LOCK_open);

    while ((ticket= it++))
      (void) ticket->get_ctx()->m_wait.set_status(MDL_wait::GRANTED);
    /*
      If there are threads waiting for this share to be flushed,
      the last one to receive the notification will destroy the
      share. At this point the share is removed from the table
      definition cache, so is OK to proceed here without waiting
      for this thread to do the work.
    */
  }
  DBUG_VOID_RETURN;
}


/**
  Return TRUE if a table name matches one of the system table names.
  Currently these are:

  help_category, help_keyword, help_relation, help_topic,
  proc, event
  time_zone, time_zone_leap_second, time_zone_name, time_zone_transition,
  time_zone_transition_type

  This function trades accuracy for speed, so may return false
  positives. Presumably mysql.* database is for internal purposes only
  and should not contain user tables.
*/

inline bool is_system_table_name(const char *name, size_t length)
{
  CHARSET_INFO *ci= system_charset_info;

  return (
           /* mysql.proc table */
           (length == 4 &&
             my_tolower(ci, name[0]) == 'p' && 
             my_tolower(ci, name[1]) == 'r' &&
             my_tolower(ci, name[2]) == 'o' &&
             my_tolower(ci, name[3]) == 'c') ||

           (length > 4 &&
             (
               /* one of mysql.help* tables */
               (my_tolower(ci, name[0]) == 'h' &&
                 my_tolower(ci, name[1]) == 'e' &&
                 my_tolower(ci, name[2]) == 'l' &&
                 my_tolower(ci, name[3]) == 'p') ||

               /* one of mysql.time_zone* tables */
               (my_tolower(ci, name[0]) == 't' &&
                 my_tolower(ci, name[1]) == 'i' &&
                 my_tolower(ci, name[2]) == 'm' &&
                 my_tolower(ci, name[3]) == 'e') ||

               /* mysql.event table */
               (my_tolower(ci, name[0]) == 'e' &&
                 my_tolower(ci, name[1]) == 'v' &&
                 my_tolower(ci, name[2]) == 'e' &&
                 my_tolower(ci, name[3]) == 'n' &&
                 my_tolower(ci, name[4]) == 't')
             )
           )
         );
}


/**
  Check if a string contains path elements
*/  

static inline bool has_disabled_path_chars(const char *str)
{
  for (; *str; str++)
    switch (*str)
    {
      case FN_EXTCHAR:
      case '/':
      case '\\':
      case '~':
      case '@':
        return TRUE;
    }
  return FALSE;
}


/*
  Read table definition from a binary / text based .frm file
  
  SYNOPSIS
  open_table_def()
  thd		Thread handler
  share		Fill this with table definition
  db_flags	Bit mask of the following flags: OPEN_VIEW

  NOTES
    This function is called when the table definition is not cached in
    table_def_cache
    The data is returned in 'share', which is alloced by
    alloc_table_share().. The code assumes that share is initialized.

  RETURN VALUES
   0	ok
   1	Error (see open_table_error)
   2    Error (see open_table_error)
   3    Wrong data in .frm file
   4    Error (see open_table_error)
   5    Error (see open_table_error: charset unavailable)
   6    Unknown .frm version
   8    Error while reading view definition from .FRM file.
   9    Wrong type in view's .frm file.
*/

int open_table_def(THD *thd, TABLE_SHARE *share, uint db_flags)
{
  int error, table_type;
  bool error_given;
  File file;
  uchar head[64];
  char	path[FN_REFLEN + 1];
  MEM_ROOT **root_ptr, *old_root;
  DBUG_ENTER("open_table_def");
  DBUG_PRINT("enter", ("table: '%s'.'%s'  path: '%s'", share->db.str,
                       share->table_name.str, share->normalized_path.str));

  error= 1;
  error_given= 0;

  strxnmov(path, sizeof(path) - 1, share->normalized_path.str, reg_ext, NullS);
  if ((file= mysql_file_open(key_file_frm,
                             path, O_RDONLY | O_SHARE, MYF(0))) < 0)
  {
    /*
      We don't try to open 5.0 unencoded name, if
      - non-encoded name contains '@' signs, 
        because '@' can be misinterpreted.
        It is not clear if '@' is escape character in 5.1,
        or a normal character in 5.0.
        
      - non-encoded db or table name contain "#mysql50#" prefix.
        This kind of tables must have been opened only by the
        mysql_file_open() above.
    */
    if (has_disabled_path_chars(share->table_name.str) ||
        has_disabled_path_chars(share->db.str) ||
        !strncmp(share->db.str, MYSQL50_TABLE_NAME_PREFIX,
                 MYSQL50_TABLE_NAME_PREFIX_LENGTH) ||
        !strncmp(share->table_name.str, MYSQL50_TABLE_NAME_PREFIX,
                 MYSQL50_TABLE_NAME_PREFIX_LENGTH))
      goto err_not_open;

    /*
      Trying unencoded 5.0 name for temporary tables does not
      make sense since such tables are not persistent.
    */
    if (share->tmp_table)
      goto err_not_open;

    /* Try unencoded 5.0 name */
    size_t length;
    strxnmov(path, sizeof(path)-1,
             mysql_data_home, "/", share->db.str, "/",
             share->table_name.str, reg_ext, NullS);
    length= unpack_filename(path, path) - reg_ext_length;
    /*
      The following is a safety test and should never fail
      as the old file name should never be longer than the new one.
    */
    DBUG_ASSERT(length <= share->normalized_path.length);
    /*
      If the old and the new names have the same length,
      then table name does not have tricky characters,
      so no need to check the old file name.
    */
    if (length == share->normalized_path.length ||
        ((file= mysql_file_open(key_file_frm,
                                path, O_RDONLY | O_SHARE, MYF(0))) < 0))
      goto err_not_open;

    /* Unencoded 5.0 table name found */
    path[length]= '\0'; // Remove .frm extension
    my_stpcpy(share->normalized_path.str, path);
    share->normalized_path.length= length;
  }

  error= 4;
  if (mysql_file_read(file, head, 64, MYF(MY_NABP)))
    goto err;

  if (head[0] == (uchar) 254 && head[1] == 1)
  {
    if (head[2] == FRM_VER || head[2] == FRM_VER+1 ||
        (head[2] >= FRM_VER+3 && head[2] <= FRM_VER+4))
    {
      /* Open view only */
      if (db_flags & OPEN_VIEW_ONLY)
      {
        error_given= 1;
        goto err;
      }
      table_type= 1;
    }
    else
    {
      error= 6;                                 // Unkown .frm version
      goto err;
    }
  }
  else if (memcmp(head, STRING_WITH_LEN("TYPE=")) == 0)
  {
    error= 5;
    if (memcmp(head+5, "VIEW", 4) == 0)
    {
      share->is_view= 1;
      if (db_flags & OPEN_VIEW)
        table_type= 2;
      else
        goto err;
    }
    else
      goto err;
  }
  else
    goto err;

  if (table_type == 1)
  {
    root_ptr= my_thread_get_THR_MALLOC();
    old_root= *root_ptr;
    *root_ptr= &share->mem_root;
    error= open_binary_frm(thd, share, head, file);
    *root_ptr= old_root;
    error_given= 1;
  }
  else if (table_type == 2)
  {
    LEX_STRING pathstr= { path, strlen(path) };

    /*
      Create view file parser and hold it in TABLE_SHARE member
      view_def.
      */ 
    share->view_def= sql_parse_prepare(&pathstr, &share->mem_root, true);
    if (!share->view_def)
      error= 8;
    else if (!is_equal(&view_type, share->view_def->type()))
      error= 9;
    else
      error= 0;
  }

  share->table_category= get_table_category(share->db, share->table_name);

  if (!error)
    thd->status_var.opened_shares++;

err:
  mysql_file_close(file, MYF(MY_WME));

err_not_open:
  if (error && !error_given)
  {
    share->error= error;
    open_table_error(share, error, (share->open_errno= my_errno()), 0);
  }

  DBUG_RETURN(error);
}


/**
  Initialize key_part_flag from source field.
*/

void KEY_PART_INFO::init_flags()
{
  DBUG_ASSERT(field);
  if (field->type() == MYSQL_TYPE_BLOB ||
      field->type() == MYSQL_TYPE_GEOMETRY)
    key_part_flag|= HA_BLOB_PART;
  else if (field->real_type() == MYSQL_TYPE_VARCHAR)
    key_part_flag|= HA_VAR_LENGTH_PART;
  else if (field->type() == MYSQL_TYPE_BIT)
    key_part_flag|= HA_BIT_PART;
}


/**
  Initialize KEY_PART_INFO from the given field.

  @param fld The field to initialize keypart from
*/

void KEY_PART_INFO::init_from_field(Field *fld)
{
  field= fld;
  fieldnr= field->field_index + 1;
  null_bit= field->null_bit;
  null_offset= field->null_offset();
  offset= field->offset(field->table->record[0]);
  length= (uint16) field->key_length();
  store_length= length;
  key_part_flag= 0;

  if (field->real_maybe_null())
    store_length+= HA_KEY_NULL_LENGTH;
  if (field->type() == MYSQL_TYPE_BLOB ||
      field->real_type() == MYSQL_TYPE_VARCHAR ||
      field->type() == MYSQL_TYPE_GEOMETRY)
  {
    store_length+= HA_KEY_BLOB_LENGTH;
  }
  init_flags();

  type=  (uint8) field->key_type();
  key_type =
    ((ha_base_keytype) type == HA_KEYTYPE_TEXT ||
     (ha_base_keytype) type == HA_KEYTYPE_VARTEXT1 ||
     (ha_base_keytype) type == HA_KEYTYPE_VARTEXT2) ?
    0 : FIELDFLAG_BINARY;
}


/**
  Setup key-related fields of Field object for given key and key part.

  @param[in]     share         Pointer to TABLE_SHARE
  @param[in]     handler       Pointer to handler
  @param[in]     primary_key_n Primary key number
  @param[in]     keyinfo       Pointer to processed key
  @param[in]     key_n         Processed key number
  @param[in]     key_part_n    Processed key part number
  @param[in,out] usable_parts  Pointer to usable_parts variable
*/

static void setup_key_part_field(TABLE_SHARE *share, handler *handler_file,
                                 uint primary_key_n, KEY *keyinfo, uint key_n,
                                 uint key_part_n, uint *usable_parts)
{
  KEY_PART_INFO *key_part= &keyinfo->key_part[key_part_n];
  Field *field= key_part->field;

  /* Flag field as unique if it is the only keypart in a unique index */
  if (key_part_n == 0 && key_n != primary_key_n)
    field->flags |= (((keyinfo->flags & HA_NOSAME) &&
                      (keyinfo->user_defined_key_parts == 1)) ?
                     UNIQUE_KEY_FLAG : MULTIPLE_KEY_FLAG);
  if (key_part_n == 0)
    field->key_start.set_bit(key_n);
  field->m_indexed= true;
  if (field->key_length() == key_part->length &&
      !(field->flags & BLOB_FLAG))
  {
    if (handler_file->index_flags(key_n, key_part_n, 0) & HA_KEYREAD_ONLY)
    {
      share->keys_for_keyread.set_bit(key_n);
      field->part_of_key.set_bit(key_n);
      field->part_of_key_not_clustered.set_bit(key_n);
    }
    if (handler_file->index_flags(key_n, key_part_n, 1) & HA_READ_ORDER)
      field->part_of_sortkey.set_bit(key_n);
  }

  if (!(key_part->key_part_flag & HA_REVERSE_SORT) &&
      *usable_parts == key_part_n)
    (*usable_parts)++;			// For FILESORT
}


/**
  Generate extended secondary keys by adding primary key parts to the
  existing secondary key. A primary key part is added if such part doesn't
  present in the secondary key or the part in the secondary key is a
  prefix of the key field. Key parts are added till:
  .) all parts were added
  .) number of key parts became bigger that MAX_REF_PARTS
  .) total key length became longer than MAX_REF_LENGTH
  depending on what occurs first first.
  Unlike existing secondary key parts which are initialized at
  open_binary_frm(), newly added ones are initialized here by copying
  KEY_PART_INFO structure from primary key part and calling
  setup_key_part_field().

  Function updates sk->actual/unused_key_parts and sk->actual_flags.

  @param[in]     sk            Secondary key
  @param[in]     sk_n          Secondary key number
  @param[in]     pk            Primary key
  @param[in]     pk_n          Primary key number
  @param[in]     share         Pointer to TABLE_SHARE
  @param[in]     handler       Pointer to handler
  @param[in,out] usable_parts  Pointer to usable_parts variable

  @retval                      Number of added key parts
*/

static uint add_pk_parts_to_sk(KEY *sk, uint sk_n, KEY *pk, uint pk_n,
                               TABLE_SHARE *share, handler *handler_file,
                               uint *usable_parts)
{
  uint max_key_length= sk->key_length;
  bool is_unique_key= false;
  KEY_PART_INFO *current_key_part= &sk->key_part[sk->user_defined_key_parts];

  /* 
     For each keypart in the primary key: check if the keypart is
     already part of the secondary key and add it if not.
  */
  for (uint pk_part= 0; pk_part < pk->user_defined_key_parts; pk_part++)
  {
    KEY_PART_INFO *pk_key_part= &pk->key_part[pk_part];
    /* MySQL does not supports more key parts than MAX_REF_LENGTH */
    if (sk->actual_key_parts >= MAX_REF_PARTS)
      goto end;

    bool pk_field_is_in_sk= false;
    for (uint j= 0; j < sk->user_defined_key_parts; j++)
    {
      if (sk->key_part[j].fieldnr == pk_key_part->fieldnr &&
          share->field[pk_key_part->fieldnr - 1]->key_length() ==
          sk->key_part[j].length)
      {
        pk_field_is_in_sk= true;
        break;
      }
    }

    /* Add PK field to secondary key if it's not already  part of the key. */
    if (!pk_field_is_in_sk)
    {
      /* MySQL does not supports keys longer than MAX_KEY_LENGTH */
      if (max_key_length + pk_key_part->length > MAX_KEY_LENGTH)
        goto end;

      *current_key_part= *pk_key_part;
      setup_key_part_field(share, handler_file, pk_n, sk, sk_n,
                           sk->actual_key_parts, usable_parts);
      sk->actual_key_parts++;
      sk->unused_key_parts--;
      sk->rec_per_key[sk->actual_key_parts - 1]= 0;
      sk->set_records_per_key(sk->actual_key_parts - 1, REC_PER_KEY_UNKNOWN);
      current_key_part++;
      max_key_length+= pk_key_part->length;
      /*
        Secondary key will be unique if the key  does not exceed
        key length limitation and key parts limitation.
      */
      is_unique_key= true;
    }
  }
  if (is_unique_key)
    sk->actual_flags|= HA_NOSAME;

end:
  return (sk->actual_key_parts - sk->user_defined_key_parts);
}


/**
  After retrieving the tablespace name, the tablespace name is validated.
  If the name is invalid, it is ignored. The function used to validate
  the name, 'check_tablespace_name()', emits errors. In the context of
  reading .FRM files, the errors must be ignored. This error handler makes
  sure this is done.
*/

class Tablespace_name_error_handler : public Internal_error_handler
{
public:
  bool handle_condition(THD *thd,
                        uint sql_errno,
                        const char* sqlstate,
                        Sql_condition::enum_severity_level *level,
                        const char* msg)
  {
    if (sql_errno == ER_WRONG_TABLESPACE_NAME ||
        sql_errno == ER_TOO_LONG_IDENT)
      return true;
    return false;
  }
};


bool get_table_and_parts_tablespace_names(
       THD *thd,
       TABLE_LIST *table,
       Tablespace_hash_set *tablespace_set)
{
  // Prepare the path to the .FRM file and open the file
  char path[FN_REFLEN + 1];           //< Path to .FRM file
  build_table_filename(path, sizeof(path) - 1,
                       table->db, table->table_name, reg_ext, 0);

  // First, we open the file, and return upon failure. No need to close
  // the file in this case.
  File file= mysql_file_open(key_file_frm, path, O_RDONLY | O_SHARE, MYF(0));
  if (file < 0)
    return false;

  // Next, we read the header and do some basic verification of the
  // header fields.
  uchar head[64];
  if (mysql_file_read(file, head, sizeof(head), MYF(MY_NABP)) ||
      head[0] != (uchar) 254 || head[1] != 1                  ||
      !(head[2] == FRM_VER || head[2] == FRM_VER + 1 ||
        (head[2] >= FRM_VER + 3 && head[2] <= FRM_VER + 4)))
  {
    // Upon failure, return NULL, but here, we have to close the file first.
    mysql_file_close(file, MYF(MY_WME));
    return false;
  }

  // For mysql versions before 50120, NDB stored the tablespace names only
  // in the NDB dictionary. Thus, we have to get the tablespace name from
  // the engine in this case.

  // Get the relevant db type value.
  enum legacy_db_type db_type= static_cast<enum legacy_db_type>(*(head + 3));

  // Tablespace name to be returned.
  const char *tablespace_name= NULL;

  if (db_type == DB_TYPE_NDBCLUSTER &&            // Cluster table.
      uint4korr(head + 51) < 50120)               // Version before 50120.
  {
    // Lock the plugin, and get the handlerton.
    plugin_ref se_plugin= ha_lock_engine(NULL,
                                         ha_checktype(thd,
                                                      db_type, false, false));
    handlerton *se_hton= plugin_data<handlerton*>(se_plugin);
    DBUG_ASSERT(se_hton);

    // Now, assemble the parameters:
    // 1. The tablespace name (to be retrieved).
    LEX_CSTRING ts_name= {NULL, 0};

    // 2. The schema name for the table.
    LEX_CSTRING schema_name= {table->db, table->db_length};

    // 3. The table name.
    LEX_CSTRING table_name= {table->table_name, table->table_name_length};

    // If the handlerton supports the required function, invoke it.
    if (se_hton->get_tablespace &&
        !se_hton->get_tablespace(thd, schema_name, table_name, &ts_name))
    {
      Tablespace_name_error_handler error_handler;
      thd->push_internal_handler(&error_handler);
      // If an empty or valid tablespace name, assign the name to the
      // output parameter. The string is allocated in THD::mem_root,
      // so it is safe to return it.
      if (ts_name.length == 0 ||
          check_tablespace_name(ts_name.str) == IDENT_NAME_OK)
        tablespace_name= ts_name.str;
      thd->pop_internal_handler();
    }
    plugin_unlock(NULL, se_plugin);

    if (tablespace_name &&
        strlen(tablespace_name) &&
        tablespace_set->insert(const_cast<char*>(tablespace_name)))
    {
      mysql_file_close(file, MYF(MY_WME));
      return true;
    }

    // Proceed to read tablespace names used by // partitions.
    // Reading them from partition_info_str string in .FRM
  }

  // For other engines, and for cluster tables with version >= 50120, we
  // continue by checking that we have an extra data segment and a proper
  // form position.
  const ulong pos= get_form_pos(file, head);   //< Position of form info
  const uint n_length= uint4korr(head + 55);   //< Length of extra segment
  if (n_length == 0 || pos == 0)
  {
    // We close the file and return success, as we no form info
    // or extra segment.
    mysql_file_close(file, MYF(MY_WME));
    return false;
  }

  // Now, we are done with the basic verification. The outline of the
  // processing below is as follows:
  //
  // 1. Scan the key information buffer to determine how many keys
  //    that will have an associated parser name represented in the
  //    extra segment (see below).
  // 2. Read the form information, allocate a buffer for the extra
  //    data segment and read it into the buffer.
  // 3. Get the length of various elements and advance the reading
  //    position accordingly.
  // 4. Loop over the full text key fields that have parser names
  //    stored in the extra segment.
  // 5. Finally, read the tablespace name from the format section.

  // Read the number of keys. Needed to advance read position correctly
  const uint key_info_length= uint2korr(head + 28);
  uint n_keys= 0;
  uchar *disk_buff= NULL;
  mysql_file_seek(file, uint2korr(head + 6), MY_SEEK_SET, MYF(0));
  if (!read_string(file, &disk_buff, key_info_length))
  {
    if (disk_buff[0] & 0x80)
      n_keys= (disk_buff[1] << 7) | (disk_buff[0] & 0x7f);
    else
      n_keys= disk_buff[0];
  }

  // Get the FRM version, needed to interpret key fields correctly
  const uint new_frm_ver= (head[2] - FRM_VER);

  // Number of key fields with parser name in the extra segment, this is
  // the relevant key information in this context (see below).
  uint n_keys_parser= 0;

  // Position to read from
  uchar *strpos= disk_buff + 6;

  // Find which keys have a parser name in the extra segment. Loop over
  // all keys, get the flags, and interpret them according to the .FRM
  // version present
  for (uint i= 0; i < n_keys; i++)
  {
    uint user_defined_key_parts= 0;
    // First, get the key information. Here, we only care about the
    // flags (needed to increment n_keys_parser) and the number of
    // user defined key parts (needed to advance read position).
    if (new_frm_ver >= 3)
    {
      if (HA_USES_PARSER & uint2korr(strpos))
        n_keys_parser++;
      user_defined_key_parts= strpos[4];
      strpos+= 8;
    }
    else
    {
      if (HA_USES_PARSER & strpos[0])
        n_keys_parser++;
      user_defined_key_parts= strpos[3];
      strpos+= 4;
    }

    // Advance read position correctly
    if (new_frm_ver >= 1)
      strpos+= 9 * user_defined_key_parts;
    else
      strpos+= 7 * user_defined_key_parts;
  }

  // Read the form information, allocate and read the extra segment.
  bool error= true;
  mysql_file_seek(file, pos, MY_SEEK_SET,MYF(0));
  uchar forminfo[288];
  uchar *extra_segment_buff= static_cast<uchar*>(
          my_malloc(key_memory_frm_extra_segment_buff,
                    n_length, MYF(MY_WME)));
  const uint reclength= uint2korr(head + 16);
  const uint record_offset= uint2korr(head + 6) +
          ((uint2korr(head + 14) == 0xffff ?
            uint4korr(head + 47) : uint2korr(head + 14)));
  if (!mysql_file_read(file, forminfo, sizeof(forminfo), MYF(MY_NABP)) &&
      extra_segment_buff &&
      !mysql_file_pread(file, extra_segment_buff, n_length,
                        record_offset + reclength, MYF(MY_NABP)))
  {
    uchar *next_chunk= extra_segment_buff;                //< Read pos
    const uchar *buff_end= extra_segment_buff + n_length; //< Buffer end

    next_chunk+= uint2korr(next_chunk) + 2;   // Connect string
    if (next_chunk + 2 < buff_end)
      next_chunk+= uint2korr(next_chunk) + 2; // DB type
    if (next_chunk + 5 < buff_end) // Partitioning
    {
      uint32 partition_info_str_len = uint4korr(next_chunk);
      const char *partition_info_str= NULL;

      if (partition_info_str_len)
      {
        if (!(partition_info_str= (const char*)
              memdup_root(thd->mem_root, next_chunk + 4,
                          partition_info_str_len + 1)))
        {
          goto err;
        }

        // Fill tablespace names used by partition into tablespace_set.
        if (get_partition_tablespace_names(
              thd, partition_info_str, partition_info_str_len, tablespace_set))
        {
          goto err;
        }
      }
      next_chunk+= 5 + partition_info_str_len;
    }
    if (uint4korr(head + 51) >= 50110 && next_chunk < buff_end)
      next_chunk++;                           // Auto_partitioned

    // Read parser names for full text keys (this is why we needed to
    // get the key information above)
    for (uint i= 0; i < n_keys_parser; i++)
      if (next_chunk < buff_end)
        next_chunk+= strlen(reinterpret_cast<char*>(next_chunk)) + 1;

    if (forminfo[46] == static_cast<uchar>(255) &&
        (next_chunk + 2 < buff_end))
      next_chunk+= 2 + uint2korr(next_chunk); // Long table comment

    // At last we got to the point where the tablespace name is located
    const uint format_section_header_size= 8;
    if (next_chunk + format_section_header_size < buff_end)
    {
      const uint format_section_length= uint2korr(next_chunk);
      if (next_chunk + format_section_length <= buff_end)
      {
        tablespace_name= thd->mem_strdup((char*)next_chunk +
                format_section_header_size);
        if (strlen(tablespace_name) > 0)
        {
          Tablespace_name_error_handler error_handler;
          thd->push_internal_handler(&error_handler);
          if (check_tablespace_name(tablespace_name) != IDENT_NAME_OK)
            tablespace_name= NULL; // Allocated memory is implicitly freed.
          thd->pop_internal_handler();
        }
      }
    }
  }

  // Fill tablespace name used by table, if present.
  if (tablespace_name &&
      strlen(tablespace_name) &&
      tablespace_set->insert(const_cast<char*>(tablespace_name)))
    error= true;
  else
    error= false;

err:
  // Free the dynamically allocated buffers and close the .FRM file
  my_free(extra_segment_buff);
  my_free(disk_buff);
  mysql_file_close(file, MYF(MY_WME));

  return error;
}


/**
  Auxiliary function which creates Field object from in-memory
  representation of .FRM file.

  @param         thd                   Connection context.
  @param         share                 TABLE_SHARE for which Field object
                                       needs to be constructed.
  @param         new_frm_ver           .FRM file version.
  @param         use_hash              Indicates whether we use hash or linear
                                       search to lookup fields by name.
  @param         field_idx             Field index in TABLE_SHARE::field array.
  @param         strpos                Pointer to part of .FRM's screens
                                       section describing the field to be
                                       created.
  @param         format_section_fields Array where each byte contains packed
                                       values of COLUMN_FORMAT/STORAGE options
                                       for corresponding column.
  @param[in/out] comment_pos           Pointer to part of column comments
                                       section of .FRM which corresponds
                                       to current field. Advanced to the
                                       position corresponding to comment
                                       for the next column.
  @param[in/out] gcol_screen_pos       Pointer to part of generated columns
                                       section of .FRM which corresponds
                                       to current generated field. If field
                                       to be created is generated advanced
                                       to the position for the next column
  @param[in/out] null_pos              Current byte in the record preamble
                                       to be used for field's null/leftover
                                       bits if necessary.
  @param[in/out] null_bit_pos          Current bit in the current preamble
                                       byte to be used for field's null/
                                       leftover bits if necessary.
  @param[out]    errarg                Additional argument for the error to
                                       be reported.

  @retval 0      Success.
  @retval non-0  Error number (@sa open_table_def() for details).
*/

static int make_field_from_frm(THD *thd,
                               TABLE_SHARE *share,
                               uint new_frm_ver,
                               bool use_hash,
                               uint field_idx,
                               uchar *strpos,
                               uchar *format_section_fields,
                               char **comment_pos,
                               char **gcol_screen_pos,
                               uchar **null_pos,
                               uint *null_bit_pos,
                               int *errarg)
{
  uint pack_flag, interval_nr, unireg_type, recpos, field_length;
  uint gcol_info_length=0;
  enum_field_types field_type;
  const CHARSET_INFO *charset=NULL;
  Field::geometry_type geom_type= Field::GEOM_GEOMETRY;
  LEX_STRING comment;
  Generated_column *gcol_info= 0;
  bool fld_stored_in_db= true;
  Field *reg_field;

  if (new_frm_ver >= 3)
  {
    /* new frm file in 4.1 */
    field_length= uint2korr(strpos+3);
    recpos=	  uint3korr(strpos+5);
    pack_flag=    uint2korr(strpos+8);
    unireg_type=  (uint) strpos[10];
    interval_nr=  (uint) strpos[12];
    uint comment_length=uint2korr(strpos+15);
    field_type=(enum_field_types) (uint) strpos[13];

    /* charset and geometry_type share the same byte in frm */
    if (field_type == MYSQL_TYPE_GEOMETRY)
    {
      geom_type= (Field::geometry_type) strpos[14];
      charset= &my_charset_bin;
    }
    else
    {
      uint csid= strpos[14] + (((uint) strpos[11]) << 8);
      if (!csid)
        charset= &my_charset_bin;
      else if (!(charset= get_charset(csid, MYF(0))))
      {
        // Unknown or unavailable charset
        *errarg= (int) csid;
        return 5;
      }
    }

    if (!comment_length)
    {
      comment.str= (char*) "";
      comment.length=0;
    }
    else
    {
      comment.str= *comment_pos;
      comment.length= comment_length;
      (*comment_pos)+= comment_length;
    }

    if (unireg_type & Field::GENERATED_FIELD)
    {
      /*
        Get generated column data stored in the .frm file as follows:
        byte 1      = 1 (always 1 to allow for future extensions)
        byte 2,3    = expression length
        byte 4      = flags, as of now:
                        0 - no flags
                        1 - field is physically stored
        byte 5-...  = generated column expression (text data)
      */
      gcol_info= new Generated_column();
      if ((uint)(*gcol_screen_pos)[0] != 1)
        return 4;

      gcol_info_length= uint2korr(*gcol_screen_pos + 1);
      DBUG_ASSERT(gcol_info_length); // Expect non-null expression

      fld_stored_in_db= (bool) (uint) (*gcol_screen_pos)[3];
      gcol_info->set_field_stored(fld_stored_in_db);
      gcol_info->dup_expr_str(&share->mem_root,
                              *gcol_screen_pos + (uint)FRM_GCOL_HEADER_SIZE,
                              gcol_info_length);
      (*gcol_screen_pos)+= gcol_info_length + FRM_GCOL_HEADER_SIZE;
      share->vfields++;
    }
  }
  else
  {
    field_length= (uint) strpos[3];
    recpos=	    uint2korr(strpos+4),
    pack_flag=    uint2korr(strpos+6);
    pack_flag&=   ~FIELDFLAG_NO_DEFAULT;     // Safety for old files
    unireg_type=  (uint) strpos[8];
    interval_nr=  (uint) strpos[10];

    /* old frm file */
    field_type= (enum_field_types) f_packtype(pack_flag);
    if (f_is_binary(pack_flag))
    {
      /*
        Try to choose the best 4.1 type:
        - for 4.0 "CHAR(N) BINARY" or "VARCHAR(N) BINARY"
          try to find a binary collation for character set.
        - for other types (e.g. BLOB) just use my_charset_bin.
      */
      if (!f_is_blob(pack_flag))
      {
        // 3.23 or 4.0 string
        if (!(charset= get_charset_by_csname(share->table_charset->csname,
                                             MY_CS_BINSORT, MYF(0))))
          charset= &my_charset_bin;
      }
      else
        charset= &my_charset_bin;
    }
    else
      charset= share->table_charset;
    memset(&comment, 0, sizeof(comment));
  }

  if (interval_nr && charset->mbminlen > 1)
  {
    /* Unescape UCS2 intervals from HEX notation */
    TYPELIB *interval= share->intervals + interval_nr - 1;
    unhex_type2(interval);
  }

  if (field_type == MYSQL_TYPE_NEWDECIMAL && !share->mysql_version)
  {
    /*
      Fix pack length of old decimal values from 5.0.3 -> 5.0.4
      The difference is that in the old version we stored precision
      in the .frm table while we now store the display_length
    */
    uint decimals= f_decimals(pack_flag);
    field_length= my_decimal_precision_to_length(field_length,
                                                 decimals,
                                                 f_is_dec(pack_flag) == 0);
    sql_print_error("Found incompatible DECIMAL field '%s' in %s; "
                    "Please do \"ALTER TABLE `%s` FORCE\" to fix it!",
                    share->fieldnames.type_names[field_idx],
                    share->table_name.str,
                    share->table_name.str);
    push_warning_printf(thd, Sql_condition::SL_WARNING,
                        ER_CRASHED_ON_USAGE,
                        "Found incompatible DECIMAL field '%s' in %s; "
                        "Please do \"ALTER TABLE `%s` FORCE\" to fix it!",
                        share->fieldnames.type_names[field_idx],
                        share->table_name.str,
                        share->table_name.str);
    share->crashed= 1;                        // Marker for CHECK TABLE
  }

  if (field_type == MYSQL_TYPE_YEAR && field_length != 4)
  {
    sql_print_error("Found incompatible YEAR(x) field '%s' in %s; "
                    "Please do \"ALTER TABLE `%s` FORCE\" to fix it!",
                    share->fieldnames.type_names[field_idx],
                    share->table_name.str,
                    share->table_name.str);
    push_warning_printf(thd, Sql_condition::SL_WARNING,
                        ER_CRASHED_ON_USAGE,
                        "Found incompatible YEAR(x) field '%s' in %s; "
                        "Please do \"ALTER TABLE `%s` FORCE\" to fix it!",
                        share->fieldnames.type_names[field_idx],
                        share->table_name.str,
                        share->table_name.str);
    share->crashed= 1;
  }

  share->field[field_idx]= reg_field=
    make_field(share,
               share->default_values - 1 + recpos, // recpos starts from 1.
               (uint32) field_length,
               *null_pos, *null_bit_pos,
               pack_flag,
               field_type,
               charset,
               geom_type,
               (Field::utype) MTYP_TYPENR(unireg_type),
               (interval_nr ?
                share->intervals+interval_nr-1 :
                (TYPELIB*) 0),
               share->fieldnames.type_names[field_idx]);
  if (!reg_field)
  {
    // Not supported field type
    return 4;
  }

  reg_field->field_index= field_idx;
  reg_field->comment=comment;
  reg_field->gcol_info= gcol_info;
  reg_field->stored_in_db= fld_stored_in_db;
  if (field_type == MYSQL_TYPE_BIT && !f_bit_as_char(pack_flag))
  {
    if (((*null_bit_pos)+= field_length & 7) > 7)
    {
      (*null_pos)++;
      (*null_bit_pos)-= 8;
    }
  }
  if (!(reg_field->flags & NOT_NULL_FLAG))
  {
    if (!(*null_bit_pos= (*null_bit_pos + 1) & 7))
      (*null_pos)++;
  }
  if (f_no_default(pack_flag))
    reg_field->flags|= NO_DEFAULT_VALUE_FLAG;

  if (reg_field->unireg_check == Field::NEXT_NUMBER)
    share->found_next_number_field= share->field + field_idx;

  if (use_hash)
    if (my_hash_insert(&share->name_hash, (uchar*)(share->field + field_idx)))
    {
      /*
        Set return code 8 here to indicate that an error has
        occurred but that the error message already has been
        sent (OOM).
      */
      return 8;
    }

  if (format_section_fields)
  {
    const uchar field_flags= format_section_fields[field_idx];
    const uchar field_storage= (field_flags & STORAGE_TYPE_MASK);
    const uchar field_column_format=
      ((field_flags >> COLUMN_FORMAT_SHIFT)& COLUMN_FORMAT_MASK);
    DBUG_PRINT("debug", ("field flags: %u, storage: %u, column_format: %u",
                         field_flags, field_storage, field_column_format));
    reg_field->set_storage_type((ha_storage_media)field_storage);
    reg_field->set_column_format((column_format_type)field_column_format);
  }

  if (!reg_field->stored_in_db)
  {
    share->stored_fields--;
    if (share->stored_rec_length>=recpos)
      share->stored_rec_length= recpos-1;
  }

  return 0;
}


/*
  Read data from a binary .frm file from MySQL 3.23 - 5.0 into TABLE_SHARE

  NOTE: Much of the logic here is duplicated in create_tmp_table()
  (see sql_select.cc). Hence, changes to this function may have to be
  repeated there.
*/

static int open_binary_frm(THD *thd, TABLE_SHARE *share, uchar *head,
                           File file)
{
  int error, errarg= 0;
  uint new_frm_ver, field_pack_length, new_field_pack_flag;
  uint interval_count, interval_parts, read_length, int_length;
  uint db_create_options, keys, key_parts, n_length;
  uint key_info_length, com_length, null_bit_pos, gcol_screen_length;
  uint extra_rec_buf_length;
  uint i,j;
  bool use_extended_sk;   // Supported extending of secondary keys with PK parts
  bool use_hash;
  char *keynames, *names, *comment_pos, *gcol_screen_pos;
  char *orig_comment_pos, *orig_gcol_screen_pos;
  uchar forminfo[288];
  uchar *record;
  uchar *disk_buff, *strpos, *null_flags, *null_pos;
  ulong pos, record_offset, *rec_per_key, rec_buff_length;
  rec_per_key_t *rec_per_key_float;
  handler *handler_file= 0;
  KEY	*keyinfo;
  KEY_PART_INFO *key_part;
  Field  **field_ptr;
  const char **interval_array;
  enum legacy_db_type legacy_db_type;
  my_bitmap_map *bitmaps;
  uchar *extra_segment_buff= 0;
  const uint format_section_header_size= 8;
  uchar *format_section_fields= 0;
  bool has_vgc= false;
  DBUG_ENTER("open_binary_frm");

  new_field_pack_flag= head[27];
  new_frm_ver= (head[2] - FRM_VER);
  field_pack_length= new_frm_ver < 2 ? 11 : 17;
  disk_buff= 0;

  error= 3;
  /* Position of the form in the form file. */
  if (!(pos= get_form_pos(file, head)))
    goto err;                                   /* purecov: inspected */

  mysql_file_seek(file,pos,MY_SEEK_SET,MYF(0));
  if (mysql_file_read(file, forminfo,288,MYF(MY_NABP)))
    goto err;
  share->frm_version= head[2];
  /*
    Check if .frm file created by MySQL 5.0. In this case we want to
    display CHAR fields as CHAR and not as VARCHAR.
    We do it this way as we want to keep the old frm version to enable
    MySQL 4.1 to read these files.
  */
  if (share->frm_version == FRM_VER_TRUE_VARCHAR -1 && head[33] == 5)
    share->frm_version= FRM_VER_TRUE_VARCHAR;

  if (*(head+61) &&
      !(share->default_part_db_type= 
        ha_checktype(thd, (enum legacy_db_type) (uint) *(head+61), 1, 0)))
    goto err;
  DBUG_PRINT("info", ("default_part_db_type = %u", head[61]));
  legacy_db_type= (enum legacy_db_type) (uint) *(head+3);
  DBUG_ASSERT(share->db_plugin == NULL);
  /*
    if the storage engine is dynamic, no point in resolving it by its
    dynamically allocated legacy_db_type. We will resolve it later by name.
  */
  if (legacy_db_type > DB_TYPE_UNKNOWN && 
      legacy_db_type < DB_TYPE_FIRST_DYNAMIC)
    share->db_plugin= ha_lock_engine(NULL, 
                                     ha_checktype(thd, legacy_db_type, 0, 0));
  share->db_create_options= db_create_options= uint2korr(head+30);
  share->db_options_in_use= share->db_create_options;
  share->mysql_version= uint4korr(head+51);
  share->null_field_first= 0;
  if (!head[32])				// New frm file in 3.23
  {
    share->avg_row_length= uint4korr(head+34);
    share->row_type= (row_type) head[40];
    share->table_charset= get_charset((((uint) head[41]) << 8) + 
                                        (uint) head[38],MYF(0));
    share->null_field_first= 1;
    share->stats_sample_pages= uint2korr(head+42);
    share->stats_auto_recalc= static_cast<enum_stats_auto_recalc>(head[44]);
  }
  if (!share->table_charset)
  {
    /* unknown charset in head[38] or pre-3.23 frm */
    if (use_mb(default_charset_info))
    {
      /* Warn that we may be changing the size of character columns */
      sql_print_warning("'%s' had no or invalid character set, "
                        "and default character set is multi-byte, "
                        "so character column sizes may have changed",
                        share->path.str);
    }
    share->table_charset= default_charset_info;
  }
  share->db_record_offset= 1;
  /* Set temporarily a good value for db_low_byte_first */
  share->db_low_byte_first= MY_TEST(legacy_db_type != DB_TYPE_ISAM);
  error=4;
  share->max_rows= uint4korr(head+18);
  share->min_rows= uint4korr(head+22);

  /* Read keyinformation */
  key_info_length= (uint) uint2korr(head+28);
  mysql_file_seek(file, (ulong) uint2korr(head+6), MY_SEEK_SET, MYF(0));
  if (read_string(file, &disk_buff,key_info_length))
    goto err;                                   /* purecov: inspected */
  if (disk_buff[0] & 0x80)
  {
    share->keys=      keys=      (disk_buff[1] << 7) | (disk_buff[0] & 0x7f);
    share->key_parts= key_parts= uint2korr(disk_buff+2);
  }
  else
  {
    share->keys=      keys=      disk_buff[0];
    share->key_parts= key_parts= disk_buff[1];
  }
  share->keys_for_keyread.init(0);
  share->keys_in_use.init(keys);

  strpos=disk_buff+6;  

  use_extended_sk=
    ha_check_storage_engine_flag(share->db_type(),
                                 HTON_SUPPORTS_EXTENDED_KEYS);

  uint total_key_parts;
  if (use_extended_sk)
  {
    uint primary_key_parts= keys ?
      (new_frm_ver >= 3) ? (uint) strpos[4] : (uint) strpos[3] : 0;
    total_key_parts= key_parts + primary_key_parts * (keys - 1);
  }
  else
    total_key_parts= key_parts;
  n_length= keys * sizeof(KEY) + total_key_parts * sizeof(KEY_PART_INFO);

  /*
    Allocate memory for the KEY object, the key part array, and the
    two rec_per_key arrays.
  */
  if (!multi_alloc_root(&share->mem_root, 
                        &keyinfo, n_length + uint2korr(disk_buff + 4),
                        &rec_per_key, sizeof(ulong) * total_key_parts,
                        &rec_per_key_float,
                        sizeof(rec_per_key_t) * total_key_parts,
                        NULL))
    goto err;                                   /* purecov: inspected */

  memset(keyinfo, 0, n_length);
  share->key_info= keyinfo;
  key_part= reinterpret_cast<KEY_PART_INFO*>(keyinfo+keys);

  for (i=0 ; i < keys ; i++, keyinfo++)
  {
    keyinfo->table= 0;                           // Updated in open_frm
    if (new_frm_ver >= 3)
    {
      keyinfo->flags=	   (uint) uint2korr(strpos) ^ HA_NOSAME;
      keyinfo->key_length= (uint) uint2korr(strpos+2);
      keyinfo->user_defined_key_parts= (uint) strpos[4];
      keyinfo->algorithm=  (enum ha_key_alg) strpos[5];
      keyinfo->block_size= uint2korr(strpos+6);
      strpos+=8;
    }
    else
    {
      keyinfo->flags=	 ((uint) strpos[0]) ^ HA_NOSAME;
      keyinfo->key_length= (uint) uint2korr(strpos+1);
      keyinfo->user_defined_key_parts= (uint) strpos[3];
      keyinfo->algorithm= HA_KEY_ALG_UNDEF;
      strpos+=4;
    }

    keyinfo->key_part= key_part;
    keyinfo->set_rec_per_key_array(rec_per_key, rec_per_key_float);
    keyinfo->set_in_memory_estimate(IN_MEMORY_ESTIMATE_UNKNOWN);

    for (j=keyinfo->user_defined_key_parts ; j-- ; key_part++)
    {
      *rec_per_key++ = 0;
      *rec_per_key_float++ = REC_PER_KEY_UNKNOWN;

      key_part->fieldnr=	(uint16) (uint2korr(strpos) & FIELD_NR_MASK);
      key_part->offset= (uint) uint2korr(strpos+2)-1;
      key_part->key_type=	(uint) uint2korr(strpos+5);
      // key_part->field=	(Field*) 0;	// Will be fixed later
      if (new_frm_ver >= 1)
      {
	key_part->key_part_flag= *(strpos+4);
	key_part->length=	(uint) uint2korr(strpos+7);
	strpos+=9;
      }
      else
      {
	key_part->length=	*(strpos+4);
	key_part->key_part_flag=0;
	if (key_part->length > 128)
	{
	  key_part->length&=127;		/* purecov: inspected */
	  key_part->key_part_flag=HA_REVERSE_SORT; /* purecov: inspected */
	}
	strpos+=7;
      }
      key_part->store_length=key_part->length;
    }
    /*
      Add primary key parts if engine supports primary key extension for
      secondary keys. Here we add unique first key parts to the end of
      secondary key parts array and increase actual number of key parts.
      Note that primary key is always first if exists. Later if there is no
      primary key in the table then number of actual keys parts is set to
      user defined key parts.
    */
    keyinfo->actual_key_parts= keyinfo->user_defined_key_parts;
    keyinfo->actual_flags= keyinfo->flags;
    if (use_extended_sk && i && !(keyinfo->flags & HA_NOSAME))
    {
      const uint primary_key_parts= share->key_info->user_defined_key_parts;
      keyinfo->unused_key_parts= primary_key_parts;
      key_part+= primary_key_parts;
      rec_per_key+= primary_key_parts;
      rec_per_key_float+= primary_key_parts;
      share->key_parts+= primary_key_parts;
    }
  }
  keynames=(char*) key_part;
  strpos+= (my_stpcpy(keynames, (char *) strpos) - keynames)+1;

  //reading index comments
  for (keyinfo= share->key_info, i=0; i < keys; i++, keyinfo++)
  {
    if (keyinfo->flags & HA_USES_COMMENT)
    {
      keyinfo->comment.length= uint2korr(strpos);
      keyinfo->comment.str= strmake_root(&share->mem_root, (char*) strpos+2,
                                         keyinfo->comment.length);
      strpos+= 2 + keyinfo->comment.length;
    } 
    DBUG_ASSERT(MY_TEST(keyinfo->flags & HA_USES_COMMENT) ==
               (keyinfo->comment.length > 0));
  }

  share->reclength = uint2korr((head+16));
  share->stored_rec_length= share->reclength;
  if (*(head+26) == 1)
    share->system= 1;				/* one-record-database */

  record_offset= (ulong) (uint2korr(head+6)+
                          ((uint2korr(head+14) == 0xffff ?
                            uint4korr(head+47) : uint2korr(head+14))));
 
  if ((n_length= uint4korr(head+55)))
  {
    /* Read extra data segment */
    uchar *next_chunk, *buff_end;
    DBUG_PRINT("info", ("extra segment size is %u bytes", n_length));
    if (!(extra_segment_buff= (uchar*) my_malloc(key_memory_frm_extra_segment_buff,
                                                 n_length, MYF(MY_WME))))
      goto err;
    next_chunk= extra_segment_buff;
    if (mysql_file_pread(file, extra_segment_buff,
                         n_length, record_offset + share->reclength,
                         MYF(MY_NABP)))
    {
      goto err;
    }
    share->connect_string.length= uint2korr(next_chunk);
    if (!(share->connect_string.str= strmake_root(&share->mem_root,
                                                  (char*) next_chunk + 2,
                                                  share->connect_string.
                                                  length)))
    {
      goto err;
    }
    next_chunk+= share->connect_string.length + 2;
    buff_end= extra_segment_buff + n_length;
    if (next_chunk + 2 < buff_end)
    {
      uint str_db_type_length= uint2korr(next_chunk);
      LEX_STRING name;
      name.str= (char*) next_chunk + 2;
      name.length= str_db_type_length;

      plugin_ref tmp_plugin= ha_resolve_by_name(thd, &name, FALSE);
      if (tmp_plugin != NULL && !plugin_equals(tmp_plugin, share->db_plugin))
      {
        if (legacy_db_type > DB_TYPE_UNKNOWN &&
            legacy_db_type < DB_TYPE_FIRST_DYNAMIC &&
            legacy_db_type !=
            ha_legacy_type(plugin_data<handlerton*>(tmp_plugin)))
        {
          /* bad file, legacy_db_type did not match the name */
          goto err;
        }
        /*
          tmp_plugin is locked with a local lock.
          we unlock the old value of share->db_plugin before
          replacing it with a globally locked version of tmp_plugin
        */
        plugin_unlock(NULL, share->db_plugin);
        share->db_plugin= my_plugin_lock(NULL, &tmp_plugin);
        DBUG_PRINT("info", ("setting dbtype to '%.*s' (%d)",
                            str_db_type_length, next_chunk + 2,
                            ha_legacy_type(share->db_type())));
      }
      else if (!tmp_plugin && str_db_type_length == 9 &&
               !strncmp((char *) next_chunk + 2, "partition", 9))
      {
<<<<<<< HEAD
=======
        /*
          An I_S query during server restart will provoke deprecation warnings.
          Since there is no client connection for this query, make sure we
          write the deprecation warning in the error log. Otherwise, push
          warnings to the client.
        */
        if (mysqld_server_started)
          push_warning_printf(thd, Sql_condition::SL_WARNING,
                              ER_WARN_DEPRECATED_SYNTAX,
                              ER_THD(thd,
                                     ER_PARTITION_ENGINE_DEPRECATED_FOR_TABLE),
                              share->db.str, share->table_name.str);
        else
          /*
            Use the same string as above, not for localization, but for
            making sure the wording is equal.
          */
          sql_print_warning(
                  ER_DEFAULT(ER_PARTITION_ENGINE_DEPRECATED_FOR_TABLE),
                  share->db.str, share->table_name.str);

>>>>>>> 23032807
        /* Check if the partitioning engine is ready */
        if (!ha_checktype(thd, DB_TYPE_PARTITION_DB, true, false))
        {
          error= 8;
          my_error(ER_FEATURE_NOT_AVAILABLE, MYF(0), "partitioning",
                   "--skip-partition", "-DWITH_PARTITION_STORAGE_ENGINE=1");
          goto err;
        }
	/*
          Partition engine is ready, share->db_plugin must already contain a
          properly locked reference to it.
        */
	DBUG_ASSERT(is_ha_partition_handlerton(plugin_data<handlerton*>(
                                                 share->db_plugin)));
        DBUG_PRINT("info", ("setting dbtype to '%.*s' (%d)",
                            str_db_type_length, next_chunk + 2,
                            ha_legacy_type(share->db_type())));
      }
      else if (!tmp_plugin && name.length == 18 &&
               !strncmp(name.str, "PERFORMANCE_SCHEMA", name.length))
      {
        /*
          A FRM file is present on disk,
          for a PERFORMANCE_SCHEMA table,
          but this server binary is not compiled with the performance_schema,
          as ha_resolve_by_name() did not find the storage engine.
          This can happen:
          - (a) during tests with mysql-test-run,
            because the same database installed image is used
            for regular builds (with P_S) and embedded builds (without P_S)
          - (b) in production, when random binaries (without P_S) are thrown
            on top of random installed database instances on disk (with P_S).
          For the sake of robustness, pretend the table simply does not exist,
          so that in particular it does not pollute the information_schema
          with errors when scanning the disk for FRM files.
          Note that ER_NO_SUCH_TABLE has a special treatment
          in fill_schema_table_by_open()
        */
        error= 1;
        my_error(ER_NO_SUCH_TABLE, MYF(0), share->db.str, share->table_name.str);
        goto err;
      }
      else if (!tmp_plugin)
      {
        /* purecov: begin inspected */
        error= 8;
        name.str[name.length]=0;
        my_error(ER_UNKNOWN_STORAGE_ENGINE, MYF(0), name.str);
        goto err;
        /* purecov: end */
      }
      next_chunk+= str_db_type_length + 2;
    }
    if (next_chunk + 5 < buff_end)
    {
      uint32 partition_info_str_len = uint4korr(next_chunk);
      if ((share->partition_info_buffer_size=
             share->partition_info_str_len= partition_info_str_len))
      {
        if (!(share->partition_info_str= (char*)
              memdup_root(&share->mem_root, next_chunk + 4,
                          partition_info_str_len + 1)))
        {
          goto err;
        }
      }
      next_chunk+= 5 + partition_info_str_len;
    }
    if (share->mysql_version >= 50110 && next_chunk < buff_end)
    {
      /* New auto_partitioned indicator introduced in 5.1.11 */
      share->auto_partitioned= *next_chunk;
      next_chunk++;
    }
    keyinfo= share->key_info;
    for (i= 0; i < keys; i++, keyinfo++)
    {
      if (keyinfo->flags & HA_USES_PARSER)
      {
        if (next_chunk >= buff_end)
        {
          DBUG_PRINT("error",
                     ("fulltext key uses parser that is not defined in .frm"));
          goto err;
        }
        LEX_CSTRING parser_name= {reinterpret_cast<char*>(next_chunk),
                                  strlen(reinterpret_cast<char*>(next_chunk))};
        next_chunk+= parser_name.length + 1;
        keyinfo->parser= my_plugin_lock_by_name(NULL, parser_name,
                                                MYSQL_FTPARSER_PLUGIN);
        if (! keyinfo->parser)
        {
          my_error(ER_PLUGIN_IS_NOT_LOADED, MYF(0), parser_name.str);
          goto err;
        }
      }
    }
    if (forminfo[46] == (uchar)255)
    {
      //reading long table comment
      if (next_chunk + 2 > buff_end)
      {
          DBUG_PRINT("error",
                     ("long table comment is not defined in .frm"));
          goto err;
      }
      share->comment.length = uint2korr(next_chunk);
      if (! (share->comment.str= strmake_root(&share->mem_root,
             (char*)next_chunk + 2, share->comment.length)))
      {
          goto err;
      }
      next_chunk+= 2 + share->comment.length;
    }

    if (next_chunk + format_section_header_size < buff_end)
    {
      /*
        New extra data segment called "format section" with additional
        table and column properties introduced by MySQL Cluster
        based on 5.1.20

        Table properties:
        TABLESPACE <ts> and STORAGE [DISK|MEMORY]

        Column properties:
        COLUMN_FORMAT [DYNAMIC|FIXED] and STORAGE [DISK|MEMORY]
      */
      DBUG_PRINT("info", ("Found format section"));

      /* header */
      const uint format_section_length= uint2korr(next_chunk);
      const uint format_section_flags= uint4korr(next_chunk+2);
      /* 2 bytes unused */

      if (next_chunk + format_section_length > buff_end)
      {
        DBUG_PRINT("error", ("format section length too long: %u",
                             format_section_length));
        goto err;
      }
      DBUG_PRINT("info", ("format_section_length: %u, format_section_flags: %u",
                          format_section_length, format_section_flags));

      share->default_storage_media=
        (enum ha_storage_media) (format_section_flags & 0x7);

      /* tablespace */
      const char *tablespace=
        (const char*)next_chunk + format_section_header_size;
      const size_t tablespace_length= strlen(tablespace);
      share->tablespace= NULL;
      if (tablespace_length)
      {
        Tablespace_name_error_handler error_handler;
        thd->push_internal_handler(&error_handler);
        enum_ident_name_check name_check= check_tablespace_name(tablespace);
        thd->pop_internal_handler();
        if (name_check == IDENT_NAME_OK &&
          !(share->tablespace= strmake_root(&share->mem_root,
                                            tablespace, tablespace_length+1)))
        {
          goto err;
        }
      }
      DBUG_PRINT("info", ("tablespace: '%s'",
                          share->tablespace ? share->tablespace : "<null>"));

      /* pointer to format section for fields */
      format_section_fields=
        next_chunk + format_section_header_size + tablespace_length + 1;

      next_chunk+= format_section_length;
    }

    if (next_chunk + 2 <= buff_end)
    {
      share->compress.length = uint2korr(next_chunk);
      if (! (share->compress.str= strmake_root(&share->mem_root,
             (char*)next_chunk + 2, share->compress.length)))
      {
          goto err;
      }
      next_chunk+= 2 + share->compress.length;
    }

    if (next_chunk + 2 <= buff_end)
    {
      share->encrypt_type.length = uint2korr(next_chunk);
      if (! (share->encrypt_type.str= strmake_root(&share->mem_root,
             (char*)next_chunk + 2, share->encrypt_type.length)))
      {
          goto err;
      }
      next_chunk+= 2 + share->encrypt_type.length;
    }
  }
  share->key_block_size= uint2korr(head+62);

  error=4;
  extra_rec_buf_length= uint2korr(head+59);
  rec_buff_length= ALIGN_SIZE(share->reclength + 1 + extra_rec_buf_length);
  share->rec_buff_length= rec_buff_length;
  if (!(record= (uchar *) alloc_root(&share->mem_root,
                                     rec_buff_length)))
    goto err;                                   /* purecov: inspected */
  share->default_values= record;
  if (mysql_file_pread(file, record, (size_t) share->reclength,
                       record_offset, MYF(MY_NABP)))
    goto err;                                   /* purecov: inspected */

  mysql_file_seek(file, pos+288, MY_SEEK_SET, MYF(0));

  share->fields= uint2korr(forminfo+258);
  pos= uint2korr(forminfo+260);   /* Length of all screens */
  n_length= uint2korr(forminfo+268);
  interval_count= uint2korr(forminfo+270);
  interval_parts= uint2korr(forminfo+272);
  int_length= uint2korr(forminfo+274);
  share->null_fields= uint2korr(forminfo+282);
  com_length= uint2korr(forminfo+284);
  gcol_screen_length= uint2korr(forminfo+286);
  share->vfields= 0;
  share->stored_fields= share->fields;
  if (forminfo[46] != (uchar)255)
  {
    share->comment.length=  (int) (forminfo[46]);
    share->comment.str= strmake_root(&share->mem_root, (char*) forminfo+47,
                                     share->comment.length);
  }

  DBUG_PRINT("info",("i_count: %d  i_parts: %d  index: %d  n_length: %d  int_length: %d  com_length: %d  gcol_screen_length: %d", interval_count,interval_parts, share->keys,n_length,int_length, com_length, gcol_screen_length));
  if (!(field_ptr = (Field **)
	alloc_root(&share->mem_root,
		   (uint) ((share->fields+1)*sizeof(Field*)+
			   interval_count*sizeof(TYPELIB)+
			   (share->fields+interval_parts+
			    keys+3)*sizeof(char *)+
			   (n_length+int_length+com_length+
			       gcol_screen_length)))))
    goto err;                                   /* purecov: inspected */

  share->field= field_ptr;
  read_length=(uint) (share->fields * field_pack_length +
		      pos+ (uint) (n_length+int_length+com_length+
		                   gcol_screen_length));
  if (read_string(file, &disk_buff,read_length))
    goto err;                                   /* purecov: inspected */

  strpos= disk_buff+pos;

  share->intervals= (TYPELIB*) (field_ptr+share->fields+1);
  interval_array= (const char **) (share->intervals+interval_count);
  names= (char*) (interval_array+share->fields+interval_parts+keys+3);
  if (!interval_count)
    share->intervals= 0;			// For better debugging
  memcpy(names, strpos+(share->fields*field_pack_length),
	 (uint) (n_length+int_length));
  orig_comment_pos= comment_pos= names+(n_length+int_length);
  memcpy(comment_pos, disk_buff+read_length-com_length-gcol_screen_length, 
         com_length);
  orig_gcol_screen_pos= gcol_screen_pos= names+(n_length+int_length+com_length);
  memcpy(gcol_screen_pos, disk_buff+read_length-gcol_screen_length, 
         gcol_screen_length);

  fix_type_pointers(&interval_array, &share->fieldnames, 1, &names);
  if (share->fieldnames.count != share->fields)
    goto err;
  fix_type_pointers(&interval_array, share->intervals, interval_count,
		    &names);

  {
    /* Set ENUM and SET lengths */
    TYPELIB *interval;
    for (interval= share->intervals;
         interval < share->intervals + interval_count;
         interval++)
    {
      uint count= (uint) (interval->count + 1) * sizeof(uint);
      if (!(interval->type_lengths= (uint *) alloc_root(&share->mem_root,
                                                        count)))
        goto err;
      for (count= 0; count < interval->count; count++)
      {
        char *val= (char*) interval->type_names[count];
        interval->type_lengths[count]= strlen(val);
      }
      interval->type_lengths[count]= 0;
    }
  }

  if (keynames)
    fix_type_pointers(&interval_array, &share->keynames, 1, &keynames);

 /* Allocate handler */
  if (!(handler_file= get_new_handler(share, thd->mem_root,
                                      share->db_type())))
    goto err;

  if (handler_file->set_ha_share_ref(&share->ha_share))
    goto err;

  if (share->null_field_first)
  {
    null_flags= null_pos= share->default_values;
    null_bit_pos= (db_create_options & HA_OPTION_PACK_RECORD) ? 0 : 1;
    /*
      null_bytes below is only correct under the condition that
      there are no bit fields.  Correct values is set below after the
      table struct is initialized
    */
    share->null_bytes= (share->null_fields + null_bit_pos + 7) / 8;
  }
  else
  {
    share->null_bytes= (share->null_fields+7)/8;
    null_flags= null_pos= share->default_values + share->reclength -
                          share->null_bytes;
    null_bit_pos= 0;
  }

  use_hash= share->fields >= MAX_FIELDS_BEFORE_HASH;
  if (use_hash)
    use_hash= !my_hash_init(&share->name_hash,
                            system_charset_info,
                            share->fields,0,0,
                            (my_hash_get_key) get_field_name,0,0,
                            PSI_INSTRUMENT_ME);

  for (i=0 ; i < share->fields; i++, strpos+=field_pack_length)
  {
    if (new_frm_ver >= 3 &&
        (strpos[10] & Field::GENERATED_FIELD) && // Field::unireg_check
        ! (bool) (uint) (gcol_screen_pos[3]))    // Field::stored_in_db
    {
      /*
        Skip virtual generated columns as we will do separate pass for them.

        We still need to advance pointers to current comment and generated
        column info in for such fields.
      */
      comment_pos+= uint2korr(strpos+15);
      gcol_screen_pos+= uint2korr(gcol_screen_pos + 1) + FRM_GCOL_HEADER_SIZE;
      has_vgc= true;
    }
    else
    {
      if ((error= make_field_from_frm(thd, share,
                                      new_frm_ver, use_hash,
                                      i, strpos,
                                      format_section_fields,
                                      &comment_pos,
                                      &gcol_screen_pos,
                                      &null_pos,
                                      &null_bit_pos,
                                      &errarg)))
        goto err;
    }
  }

  if (has_vgc)
  {
    /*
      We need to do separate pass through field descriptions for virtual
      generated columns to ensure that they get allocated null/leftover
      bits at the tail of record preamble.
    */
    strpos= disk_buff+pos;
    comment_pos= orig_comment_pos;
    gcol_screen_pos= orig_gcol_screen_pos;
    // Generated columns can be present only in new .FRMs.
    DBUG_ASSERT(new_frm_ver >= 3);
    for (i=0 ; i < share->fields; i++, strpos+=field_pack_length)
    {
      if ((strpos[10] & Field::GENERATED_FIELD) && // Field::unireg_check
          !(bool) (uint) (gcol_screen_pos[3]))     // Field::stored_in_db
      {
        if ((error= make_field_from_frm(thd, share,
                                        new_frm_ver, use_hash,
                                        i, strpos,
                                        format_section_fields,
                                        &comment_pos,
                                        &gcol_screen_pos,
                                        &null_pos,
                                        &null_bit_pos,
                                        &errarg)))
          goto err;
      }
      else
      {
        /*
          Advance pointers to current comment and generated columns
          info for stored fields.
        */
        comment_pos+= uint2korr(strpos+15);
        if (strpos[10] & Field::GENERATED_FIELD) // Field::unireg_check
        {
          gcol_screen_pos+= uint2korr(gcol_screen_pos + 1) +
                            FRM_GCOL_HEADER_SIZE;
        }
      }
    }
  }
  error= 4;
  share->field[share->fields]= 0; // End marker
  /* Sanity checks: */
  DBUG_ASSERT(share->fields >= share->stored_fields);
  DBUG_ASSERT(share->reclength >= share->stored_rec_length);

  /* Fix key->name and key_part->field */
  if (key_parts)
  {
    const int pk_off= find_type(primary_key_name, &share->keynames,
                                  FIND_TYPE_NO_PREFIX);
    uint primary_key= (pk_off > 0 ? pk_off-1 : MAX_KEY);

    longlong ha_option= handler_file->ha_table_flags();
    keyinfo= share->key_info;
    key_part= keyinfo->key_part;

    for (uint key=0 ; key < share->keys ; key++,keyinfo++)
    {
      uint usable_parts= 0;
      keyinfo->name=(char*) share->keynames.type_names[key];
      /* Fix fulltext keys for old .frm files */
      if (share->key_info[key].flags & HA_FULLTEXT)
	share->key_info[key].algorithm= HA_KEY_ALG_FULLTEXT;

      if (primary_key >= MAX_KEY && (keyinfo->flags & HA_NOSAME))
      {
	/*
	  If the UNIQUE key doesn't have NULL columns and is not a part key
	  declare this as a primary key.
	*/
	primary_key=key;
	for (i=0 ; i < keyinfo->user_defined_key_parts ;i++)
	{
          DBUG_ASSERT(key_part[i].fieldnr > 0);
          // Table field corresponding to the i'th key part.
          Field *table_field= share->field[key_part[i].fieldnr - 1];

          // Index on virtual generated columns is not allowed to be PK
          // even when the conditions below are true, so this case must be
          // rejected here.
          if (table_field->is_virtual_gcol())
          {
            primary_key= MAX_KEY;		// Can't be used
            break;
          }

          /*
            If the key column is of NOT NULL BLOB type, then it
            will definitly have key prefix. And if key part prefix size
            is equal to the BLOB column max size, then we can promote
            it to primary key.
          */
          if (!table_field->real_maybe_null() &&
              table_field->type() == MYSQL_TYPE_BLOB &&
              table_field->field_length == key_part[i].length)
            continue;
          /*
            If the key column is of NOT NULL GEOMETRY type, specifically POINT
            type whose length is known internally (which is 25). And key part
            prefix size is equal to the POINT column max size, then we can
            promote it to primary key.
          */
          if (!table_field->real_maybe_null() &&
              table_field->type() == MYSQL_TYPE_GEOMETRY &&
              table_field->get_geometry_type() == Field::GEOM_POINT &&
              key_part[i].length == MAX_LEN_GEOM_POINT_FIELD)
            continue;

	  if (table_field->real_maybe_null() ||
	      table_field->key_length() != key_part[i].length)
 	  {
	    primary_key= MAX_KEY;		// Can't be used
	    break;
	  }
	}
      }

      for (i=0 ; i < keyinfo->user_defined_key_parts ; key_part++,i++)
      {
        Field *field;
	if (new_field_pack_flag <= 1)
	  key_part->fieldnr= (uint16) find_field(share->field,
                                                 share->default_values,
                                                 (uint) key_part->offset,
                                                 (uint) key_part->length);
	if (!key_part->fieldnr)
        {
          error= 4;                             // Wrong file
          goto err;
        }
        field= key_part->field= share->field[key_part->fieldnr-1];
        key_part->type= field->key_type();
        if (field->real_maybe_null())
        {
          key_part->null_offset=field->null_offset(share->default_values);
          key_part->null_bit= field->null_bit;
          key_part->store_length+=HA_KEY_NULL_LENGTH;
          keyinfo->flags|=HA_NULL_PART_KEY;
          keyinfo->key_length+= HA_KEY_NULL_LENGTH;
        }
        if (field->type() == MYSQL_TYPE_BLOB ||
            field->real_type() == MYSQL_TYPE_VARCHAR ||
            field->type() == MYSQL_TYPE_GEOMETRY)
        {
          key_part->store_length+=HA_KEY_BLOB_LENGTH;
          if (i + 1 <= keyinfo->user_defined_key_parts)
            keyinfo->key_length+= HA_KEY_BLOB_LENGTH;
        }
        key_part->init_flags();

        if (field->is_virtual_gcol())
          keyinfo->flags|= HA_VIRTUAL_GEN_KEY;

        setup_key_part_field(share, handler_file, primary_key,
                             keyinfo, key, i, &usable_parts);

        field->flags|= PART_KEY_FLAG;
        if (key == primary_key)
        {
          field->flags|= PRI_KEY_FLAG;
          /*
            If this field is part of the primary key and all keys contains
            the primary key, then we can use any key to find this column
          */
          if (ha_option & HA_PRIMARY_KEY_IN_READ_INDEX)
          {
            if (field->key_length() == key_part->length &&
                !(field->flags & BLOB_FLAG))
              field->part_of_key= share->keys_in_use;
            if (field->part_of_sortkey.is_set(key))
              field->part_of_sortkey= share->keys_in_use;
          }
        }
        if (field->key_length() != key_part->length)
        {
          if (field->type() == MYSQL_TYPE_NEWDECIMAL)
          {
            /*
              Fix a fatal error in decimal key handling that causes crashes
              on Innodb. We fix it by reducing the key length so that
              InnoDB never gets a too big key when searching.
              This allows the end user to do an ALTER TABLE to fix the
              error.
            */
            keyinfo->key_length-= (key_part->length - field->key_length());
            key_part->store_length-= (uint16)(key_part->length -
                                              field->key_length());
            key_part->length= (uint16)field->key_length();
            sql_print_error("Found wrong key definition in %s; "
                            "Please do \"ALTER TABLE `%s` FORCE \" to fix it!",
                            share->table_name.str,
                            share->table_name.str);
            push_warning_printf(thd, Sql_condition::SL_WARNING,
                                ER_CRASHED_ON_USAGE,
                                "Found wrong key definition in %s; "
                                "Please do \"ALTER TABLE `%s` FORCE\" to fix "
                                "it!",
                                share->table_name.str,
                                share->table_name.str);
            share->crashed= 1;                // Marker for CHECK TABLE
            continue;
          }
          key_part->key_part_flag|= HA_PART_KEY_SEG;
        }
      }


      if (use_extended_sk && primary_key < MAX_KEY &&
          key && !(keyinfo->flags & HA_NOSAME))
        key_part+= add_pk_parts_to_sk(keyinfo, key, share->key_info, primary_key,
                                      share,  handler_file, &usable_parts);

      /* Skip unused key parts if they exist */
      key_part+= keyinfo->unused_key_parts;

      keyinfo->usable_key_parts= usable_parts; // Filesort

      set_if_bigger(share->max_key_length,keyinfo->key_length+
                    keyinfo->user_defined_key_parts);
      share->total_key_length+= keyinfo->key_length;
      /*
        MERGE tables do not have unique indexes. But every key could be
        an unique index on the underlying MyISAM table. (Bug #10400)
      */
      if ((keyinfo->flags & HA_NOSAME) ||
          (ha_option & HA_ANY_INDEX_MAY_BE_UNIQUE))
        set_if_bigger(share->max_unique_length,keyinfo->key_length);
    }
    if (primary_key < MAX_KEY &&
	(share->keys_in_use.is_set(primary_key)))
    {
      share->primary_key= primary_key;
      /*
	If we are using an integer as the primary key then allow the user to
	refer to it as '_rowid'
      */
      if (share->key_info[primary_key].user_defined_key_parts == 1)
      {
	Field *field= share->key_info[primary_key].key_part[0].field;
	if (field && field->result_type() == INT_RESULT)
        {
          /* note that fieldnr here (and rowid_field_offset) starts from 1 */
	  share->rowid_field_offset= (share->key_info[primary_key].key_part[0].
                                      fieldnr);
        }
      }
    }
    else
      share->primary_key = MAX_KEY; // we do not have a primary key
  }
  else
    share->primary_key= MAX_KEY;
  my_free(disk_buff);
  disk_buff=0;
  if (new_field_pack_flag <= 1)
  {
    /* Old file format with default as not null */
    uint null_length= (share->null_fields+7)/8;
    memset(share->default_values + (null_flags - record), 255,
           null_length);
  }

  if (share->found_next_number_field)
  {
    Field *reg_field= *share->found_next_number_field;
    if ((int) (share->next_number_index= (uint)
	       find_ref_key(share->key_info, share->keys,
                            share->default_values, reg_field,
			    &share->next_number_key_offset,
                            &share->next_number_keypart)) < 0)
    {
      /* Wrong field definition */
      error= 4;
      goto err;
    }
    else
      reg_field->flags |= AUTO_INCREMENT_FLAG;
  }

  if (share->blob_fields)
  {
    Field **ptr;
    uint k, *save;

    /* Store offsets to blob fields to find them fast */
    if (!(share->blob_field= save=
	  (uint*) alloc_root(&share->mem_root,
                             (uint) (share->blob_fields* sizeof(uint)))))
      goto err;
    for (k=0, ptr= share->field ; *ptr ; ptr++, k++)
    {
      if ((*ptr)->flags & BLOB_FLAG)
	(*save++)= k;
    }
  }

  /*
    the correct null_bytes can now be set, since bitfields have been taken
    into account
  */
  share->null_bytes= (null_pos - null_flags +
                      (null_bit_pos + 7) / 8);
  share->last_null_bit_pos= null_bit_pos;

  share->db_low_byte_first= handler_file->low_byte_first();
  share->column_bitmap_size= bitmap_buffer_size(share->fields);

  if (!(bitmaps= (my_bitmap_map*) alloc_root(&share->mem_root,
                                             share->column_bitmap_size)))
    goto err;
  bitmap_init(&share->all_set, bitmaps, share->fields, FALSE);
  bitmap_set_all(&share->all_set);

  delete handler_file;
#ifndef DBUG_OFF
  if (use_hash)
    (void) my_hash_check(&share->name_hash);
#endif
  my_free(extra_segment_buff);
  DBUG_RETURN (0);

 err:
  share->error= error;
  share->open_errno= my_errno();
  share->errarg= errarg;
  my_free(disk_buff);
  my_free(extra_segment_buff);
  delete handler_file;
  my_hash_free(&share->name_hash);

  open_table_error(share, error, share->open_errno, errarg);
  DBUG_RETURN(error);
} /* open_binary_frm */

/**
  @brief validate_generated_expr
    Validate the generated expression to see whether there are invalid
    Item objects.
  @note
    Needs to be done after fix_fields to allow checking references
    to other generated columns.

  @param field  Pointer of generated column

  @return  TRUE  The generated expression has some invalid objects
  @return  FALSE No illegal objects in the generated expression
 */
static bool validate_generated_expr(Field *field)
{
  DBUG_ENTER("validate_generate_expr");
  Item* expr= field->gcol_info->expr_item;
  const char *field_name= field->field_name;
  DBUG_ASSERT(expr);

  /**
    These are not allowed:
    1) SP/UDF
    2) System variables and parameters
    3) ROW values
    4) Subquery (already checked by parser, assert the condition)
   */
  if (expr->has_stored_program() ||             // 1)
      (expr->used_tables() &
       (RAND_TABLE_BIT | PARAM_TABLE_BIT)) ||   // 2)
      (expr->cols() != 1))                      // 3)
  {
    my_error(ER_GENERATED_COLUMN_FUNCTION_IS_NOT_ALLOWED, MYF(0), field_name);
    DBUG_RETURN(TRUE);
  }
  DBUG_ASSERT(!expr->has_subquery());           // 4)
  /*
    Walk through the Item tree, checking the validity of items
    belonging to the generated column.
  */
  int args[2];
  args[0]= field->field_index;
  args[1]= ER_GENERATED_COLUMN_FUNCTION_IS_NOT_ALLOWED; // default error code.
  if (expr->walk(&Item::check_gcol_func_processor, Item::WALK_POSTFIX,
                 pointer_cast<uchar*>(&args)))
  {
    my_error(args[1], MYF(0), field_name);
    DBUG_RETURN(TRUE);
  }

  DBUG_RETURN(FALSE);
}

/**
  @brief  fix_fields_gcol_func
    Process generated expression of the field.

  @param thd                The thread object
  @param field              The processed field

  @return
    TRUE                 An error occurred, something was wrong with the
                         function.
  @return
    FALSE                Ok, generated expression is fixed sucessfully 
 */
static bool fix_fields_gcol_func(THD *thd, Field *field)
{
  uint dir_length, home_dir_length;
  bool result= TRUE;
  Item* func_expr= field->gcol_info->expr_item;
  TABLE *table= field->table;
  TABLE_LIST tables;
  TABLE_LIST *save_table_list, *save_first_table, *save_last_table;
  int error;
  Name_resolution_context *context;
  const char *save_where;
  char* db_name;
  char db_name_string[FN_REFLEN];
  bool save_use_only_table_context;
  enum_mark_columns save_mark_used_columns= thd->mark_used_columns;
  DBUG_ASSERT(func_expr);
  DBUG_ENTER("fix_fields_gcol_func");

  /*
    Set-up the TABLE_LIST object to be a list with a single table
    Set the object to zero to create NULL pointers and set alias
    and real name to table name and get database name from file name.
  */

  memset((void*)&tables, 0, sizeof(TABLE_LIST));
  tables.alias= tables.table_name= table->s->table_name.str;
  tables.table= table;
  tables.next_local= 0;
  tables.next_name_resolution_table= 0;
  my_stpmov(db_name_string, table->s->normalized_path.str);
  dir_length= dirname_length(db_name_string);
  db_name_string[dir_length - 1]= 0;
  home_dir_length= dirname_length(db_name_string);
  db_name= &db_name_string[home_dir_length];
  tables.db= db_name;

  thd->mark_used_columns= MARK_COLUMNS_NONE;

  context= thd->lex->current_context();
  table->get_fields_in_item_tree= TRUE;
  save_table_list= context->table_list;
  save_first_table= context->first_name_resolution_table;
  save_last_table= context->last_name_resolution_table;
  context->table_list= &tables;
  context->first_name_resolution_table= &tables;
  context->last_name_resolution_table= NULL;
  func_expr->walk(&Item::change_context_processor, Item::WALK_POSTFIX,
                  (uchar*) context);
  save_where= thd->where;
  thd->where= "generated column function";

  /* Save the context before fixing the fields*/
  save_use_only_table_context= thd->lex->use_only_table_context;
  thd->lex->use_only_table_context= TRUE;

  /* Fix fields referenced to by the generated column function */
  Item *new_func= func_expr;
  error= func_expr->fix_fields(thd, &new_func);
  /* Restore the original context*/
  thd->lex->use_only_table_context= save_use_only_table_context;
  context->table_list= save_table_list;
  context->first_name_resolution_table= save_first_table;
  context->last_name_resolution_table= save_last_table;

  if (unlikely(error))
  {
    DBUG_PRINT("info", ("Field in generated column function not part of table"));
    goto end;
  }
  thd->where= save_where;
  /*
    Checking if all items are valid to be part of the generated column.
  */
  if (validate_generated_expr(field))
    goto end;

  // Virtual columns expressions that substitute themselves are invalid
  DBUG_ASSERT(new_func == func_expr);
  result= FALSE;

end:
  table->get_fields_in_item_tree= FALSE;
  thd->mark_used_columns= save_mark_used_columns;
  DBUG_RETURN(result);
}

/**
  Calculate the base_columns_map and num_non_virtual_base_cols members of
  this generated column

  @param table    Table with the checked field

  @return true if error
 */

bool Generated_column::register_base_columns(TABLE *table)
{
  DBUG_ENTER("register_base_columns");
  my_bitmap_map *bitbuf=
    static_cast<my_bitmap_map *>(alloc_root(&table->mem_root,
                                bitmap_buffer_size(table->s->fields)));
  DBUG_ASSERT(num_non_virtual_base_cols == 0);
  bitmap_init(&base_columns_map, bitbuf, table->s->fields, 0);

  MY_BITMAP *save_old_read_set= table->read_set;
  table->read_set= &base_columns_map;
  Mark_field mark_fld(MARK_COLUMNS_TEMP);
  expr_item->walk(&Item::mark_field_in_map,
                  Item::WALK_PREFIX, (uchar *) &mark_fld);
  table->read_set= save_old_read_set;

  /* Calculate the number of non-virtual base columns */
  for (uint i= 0; i < table->s->fields; i++)
  {
    Field *field= table->field[i];
    if (bitmap_is_set(&base_columns_map, field->field_index) &&
        field->stored_in_db)
      num_non_virtual_base_cols++;
  }
  DBUG_RETURN(false);
}


void Generated_column::dup_expr_str(MEM_ROOT *root, const char *src,
                                    size_t len)
{
  if (!root)
    root= m_expr_str_mem_root;
  else
    m_expr_str_mem_root= root;
  expr_str.str= pointer_cast<char*>(memdup_root(root, src, len));
  expr_str.length= len;
}


/**
  @brief  unpack_gcol_info_from_frm
    Unpack the definition of a virtual column

  @param thd                  Thread handler
  @param table                Table with the checked field
  @param field                Pointer to Field object
  @param is_create_table      Indicates that table is opened as part
                              of CREATE or ALTER and does not yet exist in SE
  @param error_reported       updated flag for the caller that no other error
                              messages are to be generated.

  @return
    TRUE            Failure
  @return
    FALSE           Success
 */

static bool unpack_gcol_info_from_frm(THD *thd,
                                      TABLE *table,
                                      Field *field,
                                      bool is_create_table,
                                      bool *error_reported)
{
  DBUG_ENTER("unpack_gcol_info_from_frm");
  DBUG_ASSERT(field->table == table);
  LEX_STRING *gcol_expr= &field->gcol_info->expr_str;
  DBUG_ASSERT(gcol_expr);
  /*
    Step 1: Construct a statement for the parser.
    The parsed string needs to take the following format:
    "PARSE_GCOL_EXPR (<expr_string_from_frm>)"
  */
  char *gcol_expr_str;
  int str_len= 0;
  const CHARSET_INFO *old_character_set_client;
  bool disable_strict_mode= false;
  bool status;

  Strict_error_handler strict_handler;

  if (!(gcol_expr_str= (char*) alloc_root(&table->mem_root,
                                          gcol_expr->length +
                                            PARSE_GCOL_KEYWORD.length + 3)))
  {
    DBUG_RETURN(TRUE);
  }
  memcpy(gcol_expr_str,
         PARSE_GCOL_KEYWORD.str,
         PARSE_GCOL_KEYWORD.length);
  str_len= PARSE_GCOL_KEYWORD.length;
  memcpy(gcol_expr_str + str_len, "(", 1);
  str_len++;
  memcpy(gcol_expr_str + str_len,
         gcol_expr->str,
         gcol_expr->length);
  str_len+= gcol_expr->length;
  memcpy(gcol_expr_str + str_len, ")", 1);
  str_len++;
  memcpy(gcol_expr_str + str_len, "\0", 1);
  str_len++;
  Parser_state parser_state;
  parser_state.init(thd, gcol_expr_str, str_len);

  /*
    Step 2: Setup thd for parsing.
  */
  Query_arena *backup_stmt_arena_ptr= thd->stmt_arena;
  Query_arena backup_arena;
  Query_arena gcol_arena(&table->mem_root,
                         Query_arena::STMT_CONVENTIONAL_EXECUTION);
  thd->set_n_backup_active_arena(&gcol_arena, &backup_arena);
  thd->stmt_arena= &gcol_arena;
  ulong save_old_privilege= thd->want_privilege;
  thd->want_privilege= 0;

  thd->lex->parse_gcol_expr= TRUE;
  old_character_set_client= thd->variables.character_set_client;
  // Subquery is not allowed in generated expression
  const bool save_allow_subselects= thd->lex->expr_allows_subselect;
  thd->lex->expr_allows_subselect= false;

  /*
    Step 3: Use the parser to build an Item object from.
  */
  if (parse_sql(thd, &parser_state, NULL))
  {
    goto parse_err;
  }
  thd->lex->expr_allows_subselect= save_allow_subselects;

  /* Keep attribute of generated column */
  thd->lex->gcol_info->set_field_stored(field->stored_in_db);
  /* From now on use gcol_info generated by the parser. */
  field->gcol_info= thd->lex->gcol_info;

  /* Use strict mode regardless of strict mode setting when validating */
  if (!thd->is_strict_mode())
  {
    thd->variables.sql_mode|= MODE_STRICT_ALL_TABLES;
    thd->push_internal_handler(&strict_handler);
    disable_strict_mode= true;
  }

  /* Validate the Item tree. */
  status= fix_fields_gcol_func(thd, field);

  // Permanent changes to the item_tree are completed.
  if (!thd->lex->is_ps_or_view_context_analysis())
    field->gcol_info->permanent_changes_completed= true;

  if (disable_strict_mode)
  {
    thd->pop_internal_handler();
    thd->variables.sql_mode&= ~MODE_STRICT_ALL_TABLES;
  }
  if (status)
  {
    if (is_create_table)
    {
      /*
        During CREATE/ALTER TABLE it is ok to receive errors here.
        It is not ok if it happens during the opening of an frm
        file as part of a normal query.
      */
      *error_reported= TRUE;
    }
    // Any memory allocated in this function is freed in parse_err
    field->gcol_info= 0;
    goto parse_err;
  }
  if (field->gcol_info->register_base_columns(table))
    goto parse_err;
  thd->stmt_arena= backup_stmt_arena_ptr;
  thd->restore_active_arena(&gcol_arena, &backup_arena);
  field->gcol_info->item_free_list= gcol_arena.free_list;
  thd->want_privilege= save_old_privilege;
  thd->lex->expr_allows_subselect= save_allow_subselects;

  DBUG_RETURN(FALSE);

parse_err:
  thd->lex->parse_gcol_expr= FALSE;
  thd->free_items();
  thd->stmt_arena= backup_stmt_arena_ptr;
  thd->restore_active_arena(&gcol_arena, &backup_arena);
  thd->variables.character_set_client= old_character_set_client;
  thd->want_privilege= save_old_privilege;
  thd->lex->expr_allows_subselect= save_allow_subselects;
  DBUG_RETURN(TRUE);
}

/*
  Read data from a binary .frm file from MySQL 3.23 - 5.0 into TABLE_SHARE
*/

/*
  Open a table based on a TABLE_SHARE

  SYNOPSIS
    open_table_from_share()
    thd			Thread handler
    share		Table definition
    alias       	Alias for table
    db_stat		open flags (for example HA_OPEN_KEYFILE|
    			HA_OPEN_RNDFILE..) can be 0 (example in
                        ha_example_table)
    prgflag   		READ_ALL etc..
    ha_open_flags	HA_OPEN_ABORT_IF_LOCKED etc..
    outparam       	result table
    is_create_table     Indicates that table is opened as part
                        of CREATE or ALTER and does not yet exist in SE

  RETURN VALUES
   0	ok
   1	Error (see open_table_error)
   2    Error (see open_table_error)
   3    Wrong data in .frm file
   4    Error (see open_table_error)
   5    Error (see open_table_error: charset unavailable)
   7    Table definition has changed in engine
*/

int open_table_from_share(THD *thd, TABLE_SHARE *share, const char *alias,
                          uint db_stat, uint prgflag, uint ha_open_flags,
                          TABLE *outparam, bool is_create_table)
{
  int error;
  uint records, i, bitmap_size;
  bool error_reported= FALSE;
  uchar *record, *bitmaps;
  Field **field_ptr, **vfield_ptr= NULL;
  Field *fts_doc_id_field = NULL;
  DBUG_ENTER("open_table_from_share");
  DBUG_PRINT("enter",("name: '%s.%s'  form: 0x%lx", share->db.str,
                      share->table_name.str, (long) outparam));

  error= 1;
  memset(outparam, 0, sizeof(*outparam));
  outparam->in_use= thd;
  outparam->s= share;
  outparam->db_stat= db_stat;
  outparam->write_row_record= NULL;

  init_sql_alloc(key_memory_TABLE,
                 &outparam->mem_root, TABLE_ALLOC_BLOCK_SIZE, 0);

  if (!(outparam->alias= my_strdup(key_memory_TABLE,
                                   alias, MYF(MY_WME))))
    goto err;
  outparam->quick_keys.init();
  outparam->possible_quick_keys.init();
  outparam->covering_keys.init();
  outparam->merge_keys.init();
  outparam->keys_in_use_for_query.init();

  /* Allocate handler */
  outparam->file= 0;
  if (!(prgflag & OPEN_FRM_FILE_ONLY))
  {
    if (!(outparam->file= get_new_handler(share, &outparam->mem_root,
                                          share->db_type())))
      goto err;
    if (outparam->file->set_ha_share_ref(&share->ha_share))
      goto err;
  }
  else
  {
    DBUG_ASSERT(!db_stat);
  }

  error= 4;
  outparam->reginfo.lock_type= TL_UNLOCK;
  outparam->current_lock= F_UNLCK;
  records=0;
  if ((db_stat & HA_OPEN_KEYFILE) || (prgflag & DELAYED_OPEN))
    records=1;
  if (prgflag & (READ_ALL+EXTRA_RECORD))
    records++;

  if (!(record= (uchar*) alloc_root(&outparam->mem_root,
                                   share->rec_buff_length * records)))
    goto err;                                   /* purecov: inspected */

  if (records == 0)
  {
    /* We are probably in hard repair, and the buffers should not be used */
    outparam->record[0]= outparam->record[1]= share->default_values;
  }
  else
  {
    outparam->record[0]= record;
    if (records > 1)
      outparam->record[1]= record+ share->rec_buff_length;
    else
      outparam->record[1]= outparam->record[0];   // Safety
  }

  if (!(field_ptr = (Field **) alloc_root(&outparam->mem_root,
                                          (uint) ((share->fields+1)*
                                                  sizeof(Field*)))))
    goto err;                                   /* purecov: inspected */

  outparam->field= field_ptr;

  record= outparam->record[0]-1;	/* Fieldstart = 1 */
  if (share->null_field_first)
    outparam->null_flags= record+1;
  else
    outparam->null_flags= (record+ 1+ share->reclength -
                           share->null_bytes);

  /* Setup copy of fields from share, but use the right alias and record */
  for (i=0 ; i < share->fields; i++, field_ptr++)
  {
    Field *new_field= share->field[i]->clone(&outparam->mem_root);
    *field_ptr= new_field;
    if (new_field == NULL)
      goto err;
    new_field->init(outparam);
    new_field->move_field_offset((my_ptrdiff_t) (outparam->record[0] -
                                                 outparam->s->default_values));
    /* Check if FTS_DOC_ID column is present in the table */
    if (outparam->file &&
        (outparam->file->ha_table_flags() & HA_CAN_FULLTEXT_EXT) &&
        !strcmp(outparam->field[i]->field_name, FTS_DOC_ID_COL_NAME))
      fts_doc_id_field= new_field;
  }
  (*field_ptr)= 0;                              // End marker

  if (share->found_next_number_field)
    outparam->found_next_number_field=
      outparam->field[(uint) (share->found_next_number_field - share->field)];

  /* Fix key->name and key_part->field */
  if (share->key_parts)
  {
    KEY	*key_info, *key_info_end;
    KEY_PART_INFO *key_part;
    uint n_length;
    n_length= share->keys * sizeof(KEY) +
      share->key_parts * sizeof(KEY_PART_INFO);

    if (!(key_info= (KEY*) alloc_root(&outparam->mem_root, n_length)))
      goto err;
    outparam->key_info= key_info;
    key_part= (reinterpret_cast<KEY_PART_INFO*>(key_info+share->keys));

    memcpy(key_info, share->key_info, sizeof(*key_info)*share->keys);
    memcpy(key_part, share->key_info[0].key_part, (sizeof(*key_part) *
                                                   share->key_parts));

    for (key_info_end= key_info + share->keys ;
         key_info < key_info_end ;
         key_info++)
    {
      KEY_PART_INFO *key_part_end;

      key_info->table= outparam;
      key_info->key_part= key_part;

      for (key_part_end= key_part + key_info->actual_key_parts ;
           key_part < key_part_end ;
           key_part++)
      {
        Field *field= key_part->field= outparam->field[key_part->fieldnr-1];

        if (field->key_length() != key_part->length &&
            !(field->flags & BLOB_FLAG))
        {
          /*
            We are using only a prefix of the column as a key:
            Create a new field for the key part that matches the index
          */
          field= key_part->field=field->new_field(&outparam->mem_root,
                                                  outparam, 0);
          field->field_length= key_part->length;
        }
      }
      /* Skip unused key parts if they exist */
      key_part+= key_info->unused_key_parts;
      
      /* Set TABLE::fts_doc_id_field for tables with FT KEY */
      if ((key_info->flags & HA_FULLTEXT))
        outparam->fts_doc_id_field= fts_doc_id_field;
    }
  }

  if (share->partition_info_str_len && outparam->file)
  {
  /*
    In this execution we must avoid calling thd->change_item_tree since
    we might release memory before statement is completed. We do this
    by changing to a new statement arena. As part of this arena we also
    set the memory root to be the memory root of the table since we
    call the parser and fix_fields which both can allocate memory for
    item objects. We keep the arena to ensure that we can release the
    free_list when closing the table object.
    SEE Bug #21658
  */

    Query_arena *backup_stmt_arena_ptr= thd->stmt_arena;
    Query_arena backup_arena;
    Query_arena part_func_arena(&outparam->mem_root,
                                Query_arena::STMT_INITIALIZED);
    thd->set_n_backup_active_arena(&part_func_arena, &backup_arena);
    thd->stmt_arena= &part_func_arena;
    bool tmp;
    bool work_part_info_used;

    tmp= mysql_unpack_partition(thd, share->partition_info_str,
                                share->partition_info_str_len,
                                outparam, is_create_table,
                                share->default_part_db_type,
                                &work_part_info_used);
    if (tmp)
    {
      thd->stmt_arena= backup_stmt_arena_ptr;
      thd->restore_active_arena(&part_func_arena, &backup_arena);
      goto partititon_err;
    }
    outparam->part_info->is_auto_partitioned= share->auto_partitioned;
    DBUG_PRINT("info", ("autopartitioned: %u", share->auto_partitioned));
    /*
      We should perform the fix_partition_func in either local or
      caller's arena depending on work_part_info_used value.
    */
    if (!work_part_info_used)
      tmp= fix_partition_func(thd, outparam, is_create_table);
    thd->stmt_arena= backup_stmt_arena_ptr;
    thd->restore_active_arena(&part_func_arena, &backup_arena);
    if (!tmp)
    {
      if (work_part_info_used)
        tmp= fix_partition_func(thd, outparam, is_create_table);
    }
    outparam->part_info->item_free_list= part_func_arena.free_list;
partititon_err:
    if (tmp)
    {
      if (is_create_table)
      {
        /*
          During CREATE/ALTER TABLE it is ok to receive errors here.
          It is not ok if it happens during the opening of an frm
          file as part of a normal query.
        */
        error_reported= TRUE;
      }
      goto err;
    }
  }
  /* Check generated columns against table's storage engine. */
  if (share->vfields && outparam->file &&
      !(outparam->file->ha_table_flags() & HA_GENERATED_COLUMNS))
  {
    my_error(ER_UNSUPPORTED_ACTION_ON_GENERATED_COLUMN,
             MYF(0),
             "Specified storage engine");
    error_reported= TRUE;
    goto err;
  }

  /*
    Allocate bitmaps
    This needs to be done prior to generated columns as they'll call
    fix_fields and functions might want to access bitmaps.
  */

  bitmap_size= share->column_bitmap_size;
  if (!(bitmaps= (uchar*) alloc_root(&outparam->mem_root, bitmap_size * 5)))
    goto err;
  bitmap_init(&outparam->def_read_set,
              (my_bitmap_map*) bitmaps, share->fields, FALSE);
  bitmap_init(&outparam->def_write_set,
              (my_bitmap_map*) (bitmaps+bitmap_size), share->fields, FALSE);
  bitmap_init(&outparam->tmp_set,
              (my_bitmap_map*) (bitmaps+bitmap_size*2), share->fields, FALSE);
  bitmap_init(&outparam->cond_set,
              (my_bitmap_map*) (bitmaps+bitmap_size*3), share->fields, FALSE);
  bitmap_init(&outparam->def_fields_set_during_insert,
              (my_bitmap_map*) (bitmaps + bitmap_size * 4), share->fields,
              FALSE);
  outparam->default_column_bitmaps();

  /*
    Process generated columns, if any.
  */
  outparam->vfield= vfield_ptr;
  if (share->vfields)
  {
    if (!(vfield_ptr = (Field **) alloc_root(&outparam->mem_root,
                                             (uint) ((share->vfields+1)*
                                                     sizeof(Field*)))))
      goto err;

    outparam->vfield= vfield_ptr;

    for (field_ptr= outparam->field; *field_ptr; field_ptr++)
    {
      if ((*field_ptr)->gcol_info)
      {
        if (unpack_gcol_info_from_frm(thd,
                                      outparam,
                                      *field_ptr,
                                      is_create_table,
                                      &error_reported))
        {
          *vfield_ptr= NULL;
          error= 4; // in case no error is reported
          goto err;
        }
        *(vfield_ptr++)= *field_ptr;
      }
    }
    *vfield_ptr= 0;                              // End marker
  }
  /* The table struct is now initialized;  Open the table */
  error= 2;
  if (db_stat)
  {
    int ha_err;
    if ((ha_err= (outparam->file->
                  ha_open(outparam, share->normalized_path.str,
                          (db_stat & HA_READ_ONLY ? O_RDONLY : O_RDWR),
                          (db_stat & HA_OPEN_TEMPORARY ? HA_OPEN_TMP_TABLE :
                           (db_stat & HA_WAIT_IF_LOCKED) ?
                           HA_OPEN_WAIT_IF_LOCKED :
                           (db_stat & (HA_ABORT_IF_LOCKED | HA_GET_INFO)) ?
                          HA_OPEN_ABORT_IF_LOCKED :
                           HA_OPEN_IGNORE_IF_LOCKED) | ha_open_flags))))
    {
      /* Set a flag if the table is crashed and it can be auto. repaired */
      share->crashed= ((ha_err == HA_ERR_CRASHED_ON_USAGE) &&
                       outparam->file->auto_repair() &&
                       !(ha_open_flags & HA_OPEN_FOR_REPAIR));

      switch (ha_err)
      {
	case HA_ERR_TABLESPACE_MISSING:
          /*
            In case of Innodb table space header may be corrupted or
	    ibd file might be missing
          */
          error= 1;
          DBUG_ASSERT(my_errno() == HA_ERR_TABLESPACE_MISSING);
          break;
        case HA_ERR_NO_SUCH_TABLE:
	  /*
            The table did not exists in storage engine, use same error message
            as if the .frm file didn't exist
          */
	  error= 1;
	  set_my_errno(ENOENT);
          break;
        case EMFILE:
	  /*
            Too many files opened, use same error message as if the .frm
            file can't open
           */
          DBUG_PRINT("error", ("open file: %s failed, too many files opened (errno: %d)", 
		  share->normalized_path.str, ha_err));
	  error= 1;
	  set_my_errno(EMFILE);
          break;
        default:
          outparam->file->print_error(ha_err, MYF(0));
          error_reported= TRUE;
          if (ha_err == HA_ERR_TABLE_DEF_CHANGED)
            error= 7;
          break;
      }
      goto err;                                 /* purecov: inspected */
    }
  }

  if ((share->table_category == TABLE_CATEGORY_LOG) ||
      (share->table_category == TABLE_CATEGORY_RPL_INFO) ||
      (share->table_category == TABLE_CATEGORY_GTID))
  {
    outparam->no_replicate= TRUE;
  }
  else if (outparam->file)
  {
    handler::Table_flags flags= outparam->file->ha_table_flags();
    outparam->no_replicate= ! MY_TEST(flags & (HA_BINLOG_STMT_CAPABLE
                                               | HA_BINLOG_ROW_CAPABLE))
                            || MY_TEST(flags & HA_HAS_OWN_BINLOGGING);
  }
  else
  {
    outparam->no_replicate= FALSE;
  }

  /* Increment the opened_tables counter, only when open flags set. */
  if (db_stat)
    thd->status_var.opened_tables++;

  DBUG_RETURN (0);

 err:
  if (! error_reported)
    open_table_error(share, error, my_errno(), 0);
  delete outparam->file;
  if (outparam->part_info)
    free_items(outparam->part_info->item_free_list);
  if (outparam->vfield)
  {
    for (Field **vfield= outparam->vfield; *vfield; vfield++)
      free_items((*vfield)->gcol_info->item_free_list);
  }
  outparam->file= 0;				// For easier error checking
  outparam->db_stat=0;
  free_root(&outparam->mem_root, MYF(0));
  my_free((void *) outparam->alias);
  DBUG_RETURN (error);
}


/*
  Free information allocated by openfrm

  SYNOPSIS
    closefrm()
    table		TABLE object to free
    free_share		Is 1 if we also want to free table_share
*/

int closefrm(TABLE *table, bool free_share)
{
  int error=0;
  DBUG_ENTER("closefrm");
  DBUG_PRINT("enter", ("table: 0x%lx", (long) table));

  if (table->db_stat)
    error=table->file->ha_close();
  my_free((void *) table->alias);
  table->alias= 0;
  if (table->field)
  {
    for (Field **ptr=table->field ; *ptr ; ptr++)
    {
      if ((*ptr)->gcol_info)
        free_items((*ptr)->gcol_info->item_free_list);
      delete *ptr;
    }
    table->field= 0;
  }
  delete table->file;
  table->file= 0;				/* For easier errorchecking */
  if (table->part_info)
  {
    /* Allocated through table->mem_root, freed below */
    free_items(table->part_info->item_free_list);
    table->part_info->item_free_list= 0;
    table->part_info= 0;
  }
  if (free_share)
  {
    if (table->s->tmp_table == NO_TMP_TABLE)
      release_table_share(table->s);
    else
      free_table_share(table->s);
  }
  free_root(&table->mem_root, MYF(0));
  DBUG_RETURN(error);
}


/* Deallocate temporary blob storage */

void free_blobs(TABLE *table)
{
  uint *ptr, *end;
  for (ptr= table->s->blob_field, end=ptr + table->s->blob_fields ;
       ptr != end ;
       ptr++)
  {
    /*
      Reduced TABLE objects which are used by row-based replication for
      type conversion might have some fields missing. Skip freeing BLOB
      buffers for such missing fields.
    */
    if (table->field[*ptr])
      ((Field_blob*) table->field[*ptr])->mem_free();
  }
}


/**
  Reclaims temporary blob storage which is bigger than a threshold.
  Resets blob pointer.

  @param table A handle to the TABLE object containing blob fields
  @param size The threshold value.
*/

void free_blob_buffers_and_reset(TABLE *table, uint32 size)
{
  uint *ptr, *end;
  for (ptr= table->s->blob_field, end= ptr + table->s->blob_fields ;
       ptr != end ;
       ptr++)
  {
    Field_blob *blob= down_cast<Field_blob*>(table->field[*ptr]);
    if (blob->get_field_buffer_size() > size)
      blob->mem_free();
    blob->reset();
  }
}

/**
  Find where a form starts.

  @param head The start of the form file.

  @remark If formname is NULL then only formnames is read.

  @retval The form position.
*/

static ulong get_form_pos(File file, uchar *head)
{
  uchar *pos, *buf;
  uint names, length;
  ulong ret_value=0;
  DBUG_ENTER("get_form_pos");

  names= uint2korr(head+8);

  if (!(names= uint2korr(head+8)))
    DBUG_RETURN(0);

  length= uint2korr(head+4);

  mysql_file_seek(file, 64L, MY_SEEK_SET, MYF(0));

  if (!(buf= (uchar*) my_malloc(key_memory_frm_form_pos,
                                length+names*4, MYF(MY_WME))))
    DBUG_RETURN(0);

  if (mysql_file_read(file, buf, length+names*4, MYF(MY_NABP)))
  {
    my_free(buf);
    DBUG_RETURN(0);
  }

  pos= buf+length;
  ret_value= uint4korr(pos);

  my_free(buf);

  DBUG_RETURN(ret_value);
}


/*
  Read string from a file with malloc

  NOTES:
    We add an \0 at end of the read string to make reading of C strings easier
*/

int read_string(File file, uchar**to, size_t length)
{
  DBUG_ENTER("read_string");

  my_free(*to);
  if (!(*to= (uchar*) my_malloc(key_memory_frm_string,
                                length+1,MYF(MY_WME))) ||
      mysql_file_read(file, *to, length, MYF(MY_NABP)))
  {
     my_free(*to);                            /* purecov: inspected */
    *to= 0;                                   /* purecov: inspected */
    DBUG_RETURN(1);                           /* purecov: inspected */
  }
  *((char*) *to+length)= '\0';
  DBUG_RETURN (0);
} /* read_string */


	/* Add a new form to a form file */

ulong make_new_entry(File file, uchar *fileinfo, TYPELIB *formnames,
		     const char *newname)
{
  uint i,bufflength,maxlength,n_length,length,names;
  ulong endpos,newpos;
  uchar buff[IO_SIZE];
  uchar *pos;
  DBUG_ENTER("make_new_entry");

  length=(uint) strlen(newname)+1;
  n_length=uint2korr(fileinfo+4);
  maxlength=uint2korr(fileinfo+6);
  names=uint2korr(fileinfo+8);
  newpos=uint4korr(fileinfo+10);

  if (64+length+n_length+(names+1)*4 > maxlength)
  {						/* Expand file */
    newpos+=IO_SIZE;
    int4store(fileinfo+10,newpos);
    /* Copy from file-end */
    endpos= (ulong) mysql_file_seek(file, 0L, MY_SEEK_END, MYF(0));
    bufflength= (uint) (endpos & (IO_SIZE-1));	/* IO_SIZE is a power of 2 */

    while (endpos > maxlength)
    {
      mysql_file_seek(file, (ulong) (endpos-bufflength), MY_SEEK_SET, MYF(0));
      if (mysql_file_read(file, buff, bufflength, MYF(MY_NABP+MY_WME)))
	DBUG_RETURN(0L);
      mysql_file_seek(file, (ulong) (endpos-bufflength+IO_SIZE), MY_SEEK_SET,
                      MYF(0));
      if ((mysql_file_write(file, buff, bufflength, MYF(MY_NABP+MY_WME))))
	DBUG_RETURN(0);
      endpos-=bufflength; bufflength=IO_SIZE;
    }
    memset(buff, 0, IO_SIZE);			/* Null new block */
    mysql_file_seek(file, (ulong) maxlength, MY_SEEK_SET, MYF(0));
    if (mysql_file_write(file, buff, bufflength, MYF(MY_NABP+MY_WME)))
	DBUG_RETURN(0L);
    maxlength+=IO_SIZE;				/* Fix old ref */
    int2store(fileinfo+6,maxlength);
    for (i=names, pos= (uchar*) *formnames->type_names+n_length-1; i-- ;
	 pos+=4)
    {
      endpos=uint4korr(pos)+IO_SIZE;
      int4store(pos,endpos);
    }
  }

  if (n_length == 1 )
  {						/* First name */
    length++;
    (void) strxmov((char*) buff,"/",newname,"/",NullS);
  }
  else
    (void) strxmov((char*) buff,newname,"/",NullS); /* purecov: inspected */
  mysql_file_seek(file, 63L+(ulong) n_length, MY_SEEK_SET, MYF(0));
  if (mysql_file_write(file, buff, (size_t) length+1, MYF(MY_NABP+MY_WME)) ||
      (names && mysql_file_write(file,
                                 (uchar*) (*formnames->type_names+n_length-1),
                                 names*4, MYF(MY_NABP+MY_WME))) ||
      mysql_file_write(file, fileinfo+10, 4, MYF(MY_NABP+MY_WME)))
    DBUG_RETURN(0L); /* purecov: inspected */

  int2store(fileinfo+8,names+1);
  int2store(fileinfo+4,n_length+length);
  (void) mysql_file_chsize(file, newpos, 0, MYF(MY_WME));/* Append file with '\0' */
  DBUG_RETURN(newpos);
} /* make_new_entry */


	/* error message when opening a form file */

void open_table_error(TABLE_SHARE *share, int error, int db_errno, int errarg)
{
  int err_no;
  char buff[FN_REFLEN];
  char errbuf[MYSYS_STRERROR_SIZE];
  myf errortype= ME_ERRORLOG;
  DBUG_ENTER("open_table_error");

  switch (error) {
  case 7:
  case 1:
    switch (db_errno) {
    case ENOENT:
      my_error(ER_NO_SUCH_TABLE, MYF(0), share->db.str, share->table_name.str);
      break;
    case HA_ERR_TABLESPACE_MISSING:
      my_snprintf(errbuf, MYSYS_STRERROR_SIZE, "`%s`.`%s`", share->db.str,
                  share->table_name.str);
      my_error(ER_TABLESPACE_MISSING, MYF(0), errbuf);
      break;
    default:
      strxmov(buff, share->normalized_path.str, reg_ext, NullS);
      my_error((db_errno == EMFILE) ? ER_CANT_OPEN_FILE : ER_FILE_NOT_FOUND,
               errortype, buff,
               db_errno, my_strerror(errbuf, sizeof(errbuf), db_errno));
    }
    break;
  case 2:
  {
    handler *file= 0;
    const char *datext= "";

    if (share->db_type() != NULL)
    {
      if ((file= get_new_handler(share, current_thd->mem_root,
                                 share->db_type())))
      {
        if (!(datext= *file->bas_ext()))
          datext= "";
      }
    }
    err_no= (db_errno == ENOENT) ? ER_FILE_NOT_FOUND : (db_errno == EAGAIN) ?
      ER_FILE_USED : ER_CANT_OPEN_FILE;
    strxmov(buff, share->normalized_path.str, datext, NullS);
    my_error(err_no,errortype, buff,
             db_errno, my_strerror(errbuf, sizeof(errbuf), db_errno));
    delete file;
    break;
  }
  case 5:
  {
    const char *csname= get_charset_name((uint) errarg);
    char tmp[10];
    if (!csname || csname[0] =='?')
    {
      my_snprintf(tmp, sizeof(tmp), "#%d", errarg);
      csname= tmp;
    }
    my_printf_error(ER_UNKNOWN_COLLATION,
                    "Unknown collation '%s' in table '%-.64s' definition", 
                    MYF(0), csname, share->table_name.str);
    break;
  }
  case 6:
    strxmov(buff, share->normalized_path.str, reg_ext, NullS);
    my_printf_error(ER_NOT_FORM_FILE,
                    "Table '%-.64s' was created with a different version "
                    "of MySQL and cannot be read", 
                    MYF(0), buff);
    break;
  case 8:
    break;
  case 9:
    /* Unknown FRM type read while preparing File_parser object for view*/
    my_error(ER_FRM_UNKNOWN_TYPE, MYF(0), share->path.str,
             share->view_def->type()->str);
    break;
  default:				/* Better wrong error than none */
  case 4:
    strxmov(buff, share->normalized_path.str, reg_ext, NullS);
    my_error(ER_NOT_FORM_FILE, errortype, buff);
    break;
  }
  DBUG_VOID_RETURN;
} /* open_table_error */


	/*
	** fix a str_type to a array type
	** typeparts separated with some char. differents types are separated
	** with a '\0'
	*/

static void
fix_type_pointers(const char ***array, TYPELIB *point_to_type, uint types,
		  char **names)
{
  char *type_name, *ptr;
  char chr;

  ptr= *names;
  while (types--)
  {
    point_to_type->name=0;
    point_to_type->type_names= *array;

    if ((chr= *ptr))			/* Test if empty type */
    {
      while ((type_name=strchr(ptr+1,chr)) != NullS)
      {
	*((*array)++) = ptr+1;
	*type_name= '\0';		/* End string */
	ptr=type_name;
      }
      ptr+=2;				/* Skip end mark and last 0 */
    }
    else
      ptr++;
    point_to_type->count= (uint) (*array - point_to_type->type_names);
    point_to_type++;
    *((*array)++)= NullS;		/* End of type */
  }
  *names=ptr;				/* Update end */
  return;
} /* fix_type_pointers */


TYPELIB *typelib(MEM_ROOT *mem_root, List<String> &strings)
{
  TYPELIB *result= (TYPELIB*) alloc_root(mem_root, sizeof(TYPELIB));
  if (!result)
    return 0;
  result->count=strings.elements;
  result->name="";
  uint nbytes= (sizeof(char*) + sizeof(uint)) * (result->count + 1);
  if (!(result->type_names= (const char**) alloc_root(mem_root, nbytes)))
    return 0;
  result->type_lengths= (uint*) (result->type_names + result->count + 1);
  List_iterator<String> it(strings);
  String *tmp;
  for (uint i=0; (tmp=it++) ; i++)
  {
    result->type_names[i]= tmp->ptr();
    result->type_lengths[i]= tmp->length();
  }
  result->type_names[result->count]= 0;		// End marker
  result->type_lengths[result->count]= 0;
  return result;
}


/*
 Search after a field with given start & length
 If an exact field isn't found, return longest field with starts
 at right position.
 
 NOTES
   This is needed because in some .frm fields 'fieldnr' was saved wrong

 RETURN
   0  error
   #  field number +1
*/

static uint find_field(Field **fields, uchar *record, uint start, uint length)
{
  Field **field;
  uint i, pos;

  pos= 0;
  for (field= fields, i=1 ; *field ; i++,field++)
  {
    if ((*field)->offset(record) == start)
    {
      if ((*field)->key_length() == length)
	return (i);
      if (!pos || fields[pos-1]->pack_length() <
	  (*field)->pack_length())
	pos= i;
    }
  }
  return (pos);
}


	/* Check that the integer is in the internal */

int set_zone(int nr, int min_zone, int max_zone)
{
  if (nr<=min_zone)
    return (min_zone);
  if (nr>=max_zone)
    return (max_zone);
  return (nr);
} /* set_zone */

	/* Adjust number to next larger disk buffer */

ulong next_io_size(ulong pos)
{
  ulong offset;
  if ((offset= pos & (IO_SIZE-1)))
    return pos-offset+IO_SIZE;
  return pos;
} /* next_io_size */


/*
  Store an SQL quoted string.

  SYNOPSIS  
    append_unescaped()
    res		result String
    pos		string to be quoted
    length	it's length

  NOTE
    This function works correctly with utf8 or single-byte charset strings.
    May fail with some multibyte charsets though.
*/

void append_unescaped(String *res, const char *pos, size_t length)
{
  const char *end= pos+length;
  res->append('\'');

  for (; pos != end ; pos++)
  {
    switch (*pos) {
    case 0:				/* Must be escaped for 'mysql' */
      res->append('\\');
      res->append('0');
      break;
    case '\n':				/* Must be escaped for logs */
      res->append('\\');
      res->append('n');
      break;
    case '\r':
      res->append('\\');		/* This gives better readability */
      res->append('r');
      break;
    case '\\':
      res->append('\\');		/* Because of the sql syntax */
      res->append('\\');
      break;
    case '\'':
      res->append('\'');		/* Because of the sql syntax */
      res->append('\'');
      break;
    default:
      res->append(*pos);
      break;
    }
  }
  res->append('\'');
}


	/* Create a .frm file */

File create_frm(THD *thd, const char *name, const char *db,
                const char *table, uint reclength, uchar *fileinfo,
  		HA_CREATE_INFO *create_info, uint keys, KEY *key_info)
{
  File file;
  ulong length;
  uchar fill[IO_SIZE];
  int create_flags= O_RDWR | O_TRUNC;
  size_t key_comment_total_bytes= 0;
  uint i;

  if (create_info->options & HA_LEX_CREATE_TMP_TABLE)
    create_flags|= O_EXCL | O_NOFOLLOW;

  /* Fix this when we have new .frm files;  Current limit is 4G rows (QQ) */
  if (create_info->max_rows > UINT_MAX32)
    create_info->max_rows= UINT_MAX32;
  if (create_info->min_rows > UINT_MAX32)
    create_info->min_rows= UINT_MAX32;

  if ((file= mysql_file_create(key_file_frm,
                               name, CREATE_MODE, create_flags, MYF(0))) >= 0)
  {
    size_t key_length, tmp_key_length;
    uint tmp, csid;
    memset(fileinfo, 0, 64);
    /* header */
    fileinfo[0]=(uchar) 254;
    fileinfo[1]= 1;
    fileinfo[2]= FRM_VER+3+ MY_TEST(create_info->varchar);

    fileinfo[3]= (uchar) ha_legacy_type(
          ha_checktype(thd,ha_legacy_type(create_info->db_type),0,0));
    fileinfo[4]=1;
    int2store(fileinfo+6,IO_SIZE);		/* Next block starts here */
    /*
      Keep in sync with pack_keys() in unireg.cc
      For each key:
      8 bytes for the key header
      9 bytes for each key-part (MAX_REF_PARTS)
      NAME_LEN bytes for the name
      1 byte for the NAMES_SEP_CHAR (before the name)
      For all keys:
      6 bytes for the header
      1 byte for the NAMES_SEP_CHAR (after the last name)
      9 extra bytes (padding for safety? alignment?)
    */
    for (i= 0; i < keys; i++)
    {
      DBUG_ASSERT(MY_TEST(key_info[i].flags & HA_USES_COMMENT) ==
                 (key_info[i].comment.length > 0));
      if (key_info[i].flags & HA_USES_COMMENT)
        key_comment_total_bytes += 2 + key_info[i].comment.length;
    }

    key_length= keys * (8 + MAX_REF_PARTS * 9 + NAME_LEN + 1) + 16
                + key_comment_total_bytes;

    length= next_io_size((ulong) (IO_SIZE+key_length+reclength+
                                  create_info->extra_size));
    int4store(fileinfo+10,length);
    tmp_key_length= (key_length < 0xffff) ? key_length : 0xffff;
    int2store(fileinfo+14, static_cast<uint16>(tmp_key_length));
    int2store(fileinfo+16,reclength);
    int4store(fileinfo+18, static_cast<uint32>(create_info->max_rows));
    int4store(fileinfo+22, static_cast<uint32>(create_info->min_rows));
    /* fileinfo[26] is set in mysql_create_frm() */
    fileinfo[27]=2;				// Use long pack-fields
    /* fileinfo[28 & 29] is set to key_info_length in mysql_create_frm() */
    create_info->table_options|=HA_OPTION_LONG_BLOB_PTR; // Use portable blob pointers
    int2store(fileinfo+30, static_cast<uint16>(create_info->table_options));
    fileinfo[32]=0;				// No filename anymore
    fileinfo[33]=5;                             // Mark for 5.0 frm file
    int4store(fileinfo+34,create_info->avg_row_length);
    csid= (create_info->default_table_charset ?
           create_info->default_table_charset->number : 0);
    fileinfo[38]= (uchar) csid;
    /*
      In future versions, we will store in fileinfo[39] the values of the
      TRANSACTIONAL and PAGE_CHECKSUM clauses of CREATE TABLE.
    */
    fileinfo[39]= 0;
    fileinfo[40]= (uchar) create_info->row_type;
    /* Bytes 41-46 were for RAID support; now reused for other purposes */
    fileinfo[41]= (uchar) (csid >> 8);
    int2store(fileinfo+42, create_info->stats_sample_pages & 0xffff);
    fileinfo[44]= (uchar) create_info->stats_auto_recalc;
    fileinfo[45]= 0;
    fileinfo[46]= 0;
    int4store(fileinfo+47, static_cast<uint32>(key_length));
    tmp= MYSQL_VERSION_ID;          // Store to avoid warning from int4store
    int4store(fileinfo+51, tmp);
    int4store(fileinfo+55, create_info->extra_size);
    /*
      59-60 is reserved for extra_rec_buf_length,
      61 for default_part_db_type
    */
    int2store(fileinfo+62, static_cast<uint16>(create_info->key_block_size));
    memset(fill, 0, IO_SIZE);
    for (; length > IO_SIZE ; length-= IO_SIZE)
    {
      if (mysql_file_write(file, fill, IO_SIZE, MYF(MY_WME | MY_NABP)))
      {
        (void) mysql_file_close(file, MYF(0));
        (void) mysql_file_delete(key_file_frm, name, MYF(0));
	return(-1);
      }
    }
  }
  else
  {
    if (my_errno() == ENOENT)
      my_error(ER_BAD_DB_ERROR,MYF(0),db);
    else
      my_error(ER_CANT_CREATE_TABLE,MYF(0),table,my_errno());
  }
  return (file);
} /* create_frm */


void update_create_info_from_table(HA_CREATE_INFO *create_info, TABLE *table)
{
  TABLE_SHARE *share= table->s;
  DBUG_ENTER("update_create_info_from_table");

  create_info->max_rows= share->max_rows;
  create_info->min_rows= share->min_rows;
  create_info->table_options= share->db_create_options;
  create_info->avg_row_length= share->avg_row_length;
  create_info->row_type= share->row_type;
  create_info->default_table_charset= share->table_charset;
  create_info->table_charset= 0;
  create_info->comment= share->comment;
  create_info->storage_media= share->default_storage_media;
  create_info->tablespace= share->tablespace;

  DBUG_VOID_RETURN;
}

int
rename_file_ext(const char * from,const char * to,const char * ext)
{
  char from_b[FN_REFLEN],to_b[FN_REFLEN];
  (void) strxmov(from_b,from,ext,NullS);
  (void) strxmov(to_b,to,ext,NullS);
  return (mysql_file_rename(key_file_frm, from_b, to_b, MYF(MY_WME)));
}


/*
  Allocate string field in MEM_ROOT and return it as String

  SYNOPSIS
    get_field()
    mem   	MEM_ROOT for allocating
    field 	Field for retrieving of string
    res         result String

  RETURN VALUES
    1   string is empty
    0	all ok
*/

bool get_field(MEM_ROOT *mem, Field *field, String *res)
{
  char buff[MAX_FIELD_WIDTH], *to;
  String str(buff,sizeof(buff),&my_charset_bin);
  size_t length;

  field->val_str(&str);
  if (!(length= str.length()))
  {
    res->length(0);
    return 1;
  }
  if (!(to= strmake_root(mem, str.ptr(), length)))
    length= 0;                                  // Safety fix
  res->set(to, length, field->charset());
  return 0;
}


/*
  Allocate string field in MEM_ROOT and return it as NULL-terminated string

  SYNOPSIS
    get_field()
    mem   	MEM_ROOT for allocating
    field 	Field for retrieving of string

  RETURN VALUES
    NullS  string is empty
    #      pointer to NULL-terminated string value of field
*/

char *get_field(MEM_ROOT *mem, Field *field)
{
  char buff[MAX_FIELD_WIDTH], *to;
  String str(buff,sizeof(buff),&my_charset_bin);
  size_t length;

  field->val_str(&str);
  length= str.length();
  if (!length || !(to= (char*) alloc_root(mem,length+1)))
    return NullS;
  memcpy(to,str.ptr(), length);
  to[length]=0;
  return to;
}


/**
  Check if database name is valid

  @param org_name             Name of database and length
  @param preserve_lettercase  Preserve lettercase if true

  @note If lower_case_table_names is true and preserve_lettercase
  is false then database is converted to lower case

  @retval  IDENT_NAME_OK        Identifier name is Ok (Success)
  @retval  IDENT_NAME_WRONG     Identifier name is Wrong (ER_WRONG_TABLE_NAME)
  @retval  IDENT_NAME_TOO_LONG  Identifier name is too long if it is greater
                                than 64 characters (ER_TOO_LONG_IDENT)

  @note In case of IDENT_NAME_WRONG and IDENT_NAME_TOO_LONG, this
  function reports an error (my_error)
*/

enum_ident_name_check check_and_convert_db_name(LEX_STRING *org_name,
                                                bool preserve_lettercase)
{
  char *name= org_name->str;
  size_t name_length= org_name->length;
  bool check_for_path_chars;
  enum_ident_name_check ident_check_status;

  if (!name_length || name_length > NAME_LEN)
  {
    my_error(ER_WRONG_DB_NAME, MYF(0), org_name->str);
    return IDENT_NAME_WRONG;
  }

  if ((check_for_path_chars= check_mysql50_prefix(name)))
  {
    name+= MYSQL50_TABLE_NAME_PREFIX_LENGTH;
    name_length-= MYSQL50_TABLE_NAME_PREFIX_LENGTH;
  }

  if (!preserve_lettercase && lower_case_table_names && name != any_db)
    my_casedn_str(files_charset_info, name);

  ident_check_status= check_table_name(name, name_length, check_for_path_chars);
  if (ident_check_status == IDENT_NAME_WRONG)
    my_error(ER_WRONG_DB_NAME, MYF(0), org_name->str);
  else if (ident_check_status == IDENT_NAME_TOO_LONG)
    my_error(ER_TOO_LONG_IDENT, MYF(0), org_name->str);
  return ident_check_status;
}


/**
  Function to check if table name is valid or not. If it is invalid,
  return appropriate error in each case to the caller.

  @param name                  Table name
  @param length                Length of table name
  @param check_for_path_chars  Check if the table name contains path chars

  @retval  IDENT_NAME_OK        Identifier name is Ok (Success)
  @retval  IDENT_NAME_WRONG     Identifier name is Wrong (ER_WRONG_TABLE_NAME)
  @retval  IDENT_NAME_TOO_LONG  Identifier name is too long if it is greater
                                than 64 characters (ER_TOO_LONG_IDENT)

  @note Reporting error to the user is the responsiblity of the caller.
*/

enum_ident_name_check check_table_name(const char *name, size_t length,
                                       bool check_for_path_chars)
{
  // name length in symbols
  size_t name_length= 0;
  const char *end= name+length;
  if (!length || length > NAME_LEN)
    return IDENT_NAME_WRONG;
  bool last_char_is_space= FALSE;

  while (name != end)
  {
    last_char_is_space= my_isspace(system_charset_info, *name);
    if (use_mb(system_charset_info))
    {
      int len=my_ismbchar(system_charset_info, name, end);
      if (len)
      {
        name += len;
        name_length++;
        continue;
      }
    }
    if (check_for_path_chars &&
        (*name == '/' || *name == '\\' || *name == '~' || *name == FN_EXTCHAR))
      return IDENT_NAME_WRONG;
    name++;
    name_length++;
  }
  if (last_char_is_space)
   return IDENT_NAME_WRONG;
  else if (name_length > NAME_CHAR_LEN)
   return IDENT_NAME_TOO_LONG;
  return IDENT_NAME_OK;
}


bool check_column_name(const char *name)
{
  // name length in symbols
  size_t name_length= 0;
  bool last_char_is_space= TRUE;

  while (*name)
  {
    last_char_is_space= my_isspace(system_charset_info, *name);
    if (use_mb(system_charset_info))
    {
      int len=my_ismbchar(system_charset_info, name, 
                          name+system_charset_info->mbmaxlen);
      if (len)
      {
        name += len;
        name_length++;
        continue;
      }
    }
    if (*name == NAMES_SEP_CHAR)
      return 1;
    name++;
    name_length++;
  }
  /* Error if empty or too long column name */
  return last_char_is_space || (name_length > NAME_CHAR_LEN);
}


/**
  Checks whether a table is intact. Should be done *just* after the table has
  been opened.

  @param[in] table             The table to check
  @param[in] table_def         Expected structure of the table (column name
                               and type)

  @retval  FALSE  OK
  @retval  TRUE   There was an error. An error message is output
                  to the error log.  We do not push an error
                  message into the error stack because this
                  function is currently only called at start up,
                  and such errors never reach the user.
*/

bool
Table_check_intact::check(TABLE *table, const TABLE_FIELD_DEF *table_def)
{
  uint i;
  my_bool error= FALSE;
  const TABLE_FIELD_TYPE *field_def= table_def->field;
  DBUG_ENTER("table_check_intact");
  DBUG_PRINT("info",("table: %s  expected_count: %d",
                     table->alias, table_def->count));

  /* Whether the table definition has already been validated. */
  if (table->s->table_field_def_cache == table_def)
    DBUG_RETURN(FALSE);

  if (table->s->fields != table_def->count)
  {
    DBUG_PRINT("info", ("Column count has changed, checking the definition"));

    /* previous MySQL version */
    if (MYSQL_VERSION_ID > table->s->mysql_version)
    {
      report_error(ER_COL_COUNT_DOESNT_MATCH_PLEASE_UPDATE_V2,
                   ER(ER_COL_COUNT_DOESNT_MATCH_PLEASE_UPDATE_V2),
                   table->s->db.str, table->alias,
                   table_def->count, table->s->fields,
                   static_cast<int>(table->s->mysql_version),
                   MYSQL_VERSION_ID);
      DBUG_RETURN(TRUE);
    }
    else if (MYSQL_VERSION_ID == table->s->mysql_version)
    {
      report_error(ER_COL_COUNT_DOESNT_MATCH_CORRUPTED_V2,
                   ER(ER_COL_COUNT_DOESNT_MATCH_CORRUPTED_V2),
                   table->s->db.str, table->s->table_name.str,
                   table_def->count, table->s->fields);
      DBUG_RETURN(TRUE);
    }
    /*
      Something has definitely changed, but we're running an older
      version of MySQL with new system tables.
      Let's check column definitions. If a column was added at
      the end of the table, then we don't care much since such change
      is backward compatible.
    */
  }
  char buffer[STRING_BUFFER_USUAL_SIZE];
  for (i=0 ; i < table_def->count; i++, field_def++)
  {
    String sql_type(buffer, sizeof(buffer), system_charset_info);
    sql_type.length(0);
    if (i < table->s->fields)
    {
      Field *field= table->field[i];

      if (strncmp(field->field_name, field_def->name.str,
                  field_def->name.length))
      {
        /*
          Name changes are not fatal, we use ordinal numbers to access columns.
          Still this can be a sign of a tampered table, output an error
          to the error log.
        */
        report_error(0, "Incorrect definition of table %s.%s: "
                     "expected column '%s' at position %d, found '%s'.",
                     table->s->db.str, table->alias, field_def->name.str, i,
                     field->field_name);
      }
      field->sql_type(sql_type);
      /*
        Generally, if column types don't match, then something is
        wrong.

        However, we only compare column definitions up to the
        length of the original definition, since we consider the
        following definitions compatible:

        1. DATETIME and DATETIM
        2. INT(11) and INT(11
        3. SET('one', 'two') and SET('one', 'two', 'more')

        For SETs or ENUMs, if the same prefix is there it's OK to
        add more elements - they will get higher ordinal numbers and
        the new table definition is backward compatible with the
        original one.
       */
      if (strncmp(sql_type.c_ptr_safe(), field_def->type.str,
                  field_def->type.length - 1))
      {
        report_error(0, "Incorrect definition of table %s.%s: "
                     "expected column '%s' at position %d to have type "
                     "%s, found type %s.", table->s->db.str, table->alias,
                     field_def->name.str, i, field_def->type.str,
                     sql_type.c_ptr_safe());
        error= TRUE;
      }
      else if (field_def->cset.str && !field->has_charset())
      {
        report_error(0, "Incorrect definition of table %s.%s: "
                     "expected the type of column '%s' at position %d "
                     "to have character set '%s' but the type has no "
                     "character set.", table->s->db.str, table->alias,
                     field_def->name.str, i, field_def->cset.str);
        error= TRUE;
      }
      else if (field_def->cset.str &&
               strcmp(field->charset()->csname, field_def->cset.str))
      {
        report_error(0, "Incorrect definition of table %s.%s: "
                     "expected the type of column '%s' at position %d "
                     "to have character set '%s' but found "
                     "character set '%s'.", table->s->db.str, table->alias,
                     field_def->name.str, i, field_def->cset.str,
                     field->charset()->csname);
        error= TRUE;
      }
    }
    else
    {
      report_error(0, "Incorrect definition of table %s.%s: "
                   "expected column '%s' at position %d to have type %s "
                   " but the column is not found.",
                   table->s->db.str, table->alias,
                   field_def->name.str, i, field_def->type.str);
      error= TRUE;
    }
  }

  if (! error)
    table->s->table_field_def_cache= table_def;

  DBUG_RETURN(error);
}


/**
  Traverse portion of wait-for graph which is reachable through edge
  represented by this flush ticket in search for deadlocks.

  @retval TRUE  A deadlock is found. A victim is remembered
                by the visitor.
  @retval FALSE Success, no deadlocks.
*/

bool Wait_for_flush::accept_visitor(MDL_wait_for_graph_visitor *gvisitor)
{
  return m_share->visit_subgraph(this, gvisitor);
}


uint Wait_for_flush::get_deadlock_weight() const
{
  return m_deadlock_weight;
}


/**
  Traverse portion of wait-for graph which is reachable through this
  table share in search for deadlocks.

  @param waiting_ticket  Ticket representing wait for this share.
  @param dvisitor        Deadlock detection visitor.

  @retval TRUE  A deadlock is found. A victim is remembered
                by the visitor.
  @retval FALSE No deadlocks, it's OK to begin wait.
*/

bool TABLE_SHARE::visit_subgraph(Wait_for_flush *wait_for_flush,
                                 MDL_wait_for_graph_visitor *gvisitor)
{
  TABLE *table;
  MDL_context *src_ctx= wait_for_flush->get_ctx();
  bool result= TRUE;
  bool locked= FALSE;

  /*
    To protect used_tables list from being concurrently modified
    while we are iterating through it we acquire LOCK_open.
    This does not introduce deadlocks in the deadlock detector
    because we won't try to acquire LOCK_open while
    holding a write-lock on MDL_lock::m_rwlock.
  */
  if (gvisitor->m_lock_open_count++ == 0)
  {
    locked= TRUE;
    table_cache_manager.lock_all_and_tdc();
  }

  Table_cache_iterator tables_it(this);

  /*
    In case of multiple searches running in parallel, avoid going
    over the same loop twice and shortcut the search.
    Do it after taking the lock to weed out unnecessary races.
  */
  if (src_ctx->m_wait.get_status() != MDL_wait::EMPTY)
  {
    result= FALSE;
    goto end;
  }

  if (gvisitor->enter_node(src_ctx))
    goto end;

  while ((table= tables_it++))
  {
    if (gvisitor->inspect_edge(&table->in_use->mdl_context))
    {
      goto end_leave_node;
    }
  }

  tables_it.rewind();
  while ((table= tables_it++))
  {
    if (table->in_use->mdl_context.visit_subgraph(gvisitor))
    {
      goto end_leave_node;
    }
  }

  result= FALSE;

end_leave_node:
  gvisitor->leave_node(src_ctx);

end:
  gvisitor->m_lock_open_count--;
  if (locked)
  {
    DBUG_ASSERT(gvisitor->m_lock_open_count == 0);
    table_cache_manager.unlock_all_and_tdc();
  }

  return result;
}


/**
  Wait until the subject share is removed from the table
  definition cache and make sure it's destroyed.

  @note This method may access the share concurrently with another
  thread if the share is in the process of being opened, i.e., that
  m_open_in_progress is true. In this case, close_cached_tables() may
  iterate over elements in the table definition cache, and call this
  method regardless of the share being opened or not. This works anyway
  since a new flush ticket is added below, and LOCK_open ensures
  that the share may not be destroyed by another thread in the time
  between finding this share (having an old version) and adding the flush
  ticket. Thus, after this thread has added the flush ticket, the thread
  opening the table will eventually call free_table_share (as a result of
  releasing the share after using it, or as a result of a failing
  open_table_def()), which will notify the owners of the flush tickets,
  and the last one being notified will actually destroy the share.

  @param mdl_context     MDL context for thread which is going to wait.
  @param abstime         Timeout for waiting as absolute time value.
  @param deadlock_weight Weight of this wait for deadlock detector.

  @pre LOCK_open is write locked, the share is used (has
       non-zero reference count), is marked for flush and
       this connection does not reference the share.
       LOCK_open will be unlocked temporarily during execution.

  @retval FALSE - Success.
  @retval TRUE  - Error (OOM, deadlock, timeout, etc...).
*/

bool TABLE_SHARE::wait_for_old_version(THD *thd, struct timespec *abstime,
                                       uint deadlock_weight)
{
  MDL_context *mdl_context= &thd->mdl_context;
  Wait_for_flush ticket(mdl_context, this, deadlock_weight);
  MDL_wait::enum_wait_status wait_status;

  mysql_mutex_assert_owner(&LOCK_open);
  /*
    We should enter this method only when share's version is not
    up to date and the share is referenced. Otherwise our
    thread will never be woken up from wait.
  */
  DBUG_ASSERT(version != refresh_version && ref_count != 0);

  m_flush_tickets.push_front(&ticket);

  mdl_context->m_wait.reset_status();

  mysql_mutex_unlock(&LOCK_open);

  mdl_context->will_wait_for(&ticket);

  mdl_context->find_deadlock();

  DEBUG_SYNC(thd, "flush_complete");

  wait_status= mdl_context->m_wait.timed_wait(thd, abstime, TRUE,
                                              &stage_waiting_for_table_flush);

  mdl_context->done_waiting_for();

  mysql_mutex_lock(&LOCK_open);

  m_flush_tickets.remove(&ticket);

  if (m_flush_tickets.is_empty() && ref_count == 0)
  {
    /*
      If our thread was the last one using the share,
      we must destroy it here.
    */
    destroy();
  }

  DEBUG_SYNC(thd, "share_destroyed");

  /*
    In cases when our wait was aborted by KILL statement,
    a deadlock or a timeout, the share might still be referenced,
    so we don't delete it. Note, that we can't determine this
    condition by checking wait_status alone, since, for example,
    a timeout can happen after all references to the table share
    were released, but before the share is removed from the
    cache and we receive the notification. This is why
    we first destroy the share, and then look at
    wait_status.
  */
  switch (wait_status)
  {
  case MDL_wait::GRANTED:
    return FALSE;
  case MDL_wait::VICTIM:
    my_error(ER_LOCK_DEADLOCK, MYF(0));
    return TRUE;
  case MDL_wait::TIMEOUT:
    my_error(ER_LOCK_WAIT_TIMEOUT, MYF(0));
    return TRUE;
  case MDL_wait::KILLED:
    return TRUE;
  default:
    DBUG_ASSERT(0);
    return TRUE;
  }
}


/**
  Initialize TABLE instance (newly created, or coming either from table
  cache or THD::temporary_tables list) and prepare it for further use
  during statement execution. Set the 'alias' attribute from the specified
  TABLE_LIST element. Remember the TABLE_LIST element in the
  TABLE::pos_in_table_list member.

  @param thd  Thread context.
  @param tl   TABLE_LIST element.
*/

void TABLE::init(THD *thd, TABLE_LIST *tl)
{
  DBUG_ASSERT(s->ref_count > 0 || s->tmp_table != NO_TMP_TABLE);

  if (thd->lex->need_correct_ident())
    alias_name_used= my_strcasecmp(table_alias_charset,
                                   s->table_name.str,
                                   tl->alias);
  /* Fix alias if table name changes. */
  if (strcmp(alias, tl->alias))
  {
    size_t length= strlen(tl->alias)+1;
    alias= (char*) my_realloc(key_memory_TABLE,
                              (char*) alias, length, MYF(MY_WME));
    memcpy((char*) alias, tl->alias, length);
  }

  const_table= 0;
  null_row= 0;
  nullable= 0;
  force_index= 0;
  force_index_order= 0;
  force_index_group= 0;
  status= STATUS_GARBAGE | STATUS_NOT_FOUND;
  insert_values= 0;
  fulltext_searched= 0;
  file->ft_handler= 0;
  reginfo.impossible_range= 0;

  /* Catch wrong handling of the auto_increment_field_not_null. */
  DBUG_ASSERT(!auto_increment_field_not_null);
  auto_increment_field_not_null= FALSE;

  pos_in_table_list= tl;

  clear_column_bitmaps();

  DBUG_ASSERT(key_read == 0);
  no_keyread= false;

  /* Tables may be reused in a sub statement. */
  DBUG_ASSERT(!file->extra(HA_EXTRA_IS_ATTACHED_CHILDREN));
  
  bool error MY_ATTRIBUTE((unused))= refix_gc_items(thd);
  DBUG_ASSERT(!error);
<<<<<<< HEAD
=======
}


bool TABLE::refix_gc_items(THD *thd)
{
  if (vfield)
  {
    for (Field **vfield_ptr= vfield; *vfield_ptr; vfield_ptr++)
    {
      Field *vfield= *vfield_ptr;
      DBUG_ASSERT(vfield->gcol_info && vfield->gcol_info->expr_item);
      if (!vfield->gcol_info->expr_item->fixed)
      {
        bool res= false;
        /*
          The call to fix_fields_gcol_func() may create new item objects in the
          item tree for the generated column expression. If these are permanent
          changes to the item tree, the new items must have the same life-span
          as the ones created during parsing of the generated expression
          string. We achieve this by temporarily switching to use the TABLE's
          mem_root if the permanent changes to the item tree haven't been
          completed (by checking the status of
          gcol_info->permanent_changes_completed) and this call is not part of
          context analysis (like prepare or show create table).
        */
        Query_arena *backup_stmt_arena_ptr= thd->stmt_arena;
        Query_arena backup_arena;
        Query_arena gcol_arena(&vfield->table->mem_root,
                               Query_arena::STMT_CONVENTIONAL_EXECUTION);
        if (!vfield->gcol_info->permanent_changes_completed &&
            !thd->lex->is_ps_or_view_context_analysis())
        {
          thd->set_n_backup_active_arena(&gcol_arena, &backup_arena);
          thd->stmt_arena= &gcol_arena;
        }

        /* 
          Temporarily disable privileges check; already done when first fixed,
          and then based on definer's (owner's) rights: this thread has
          invoker's rights
        */
        ulong sav_want_priv= thd->want_privilege;
        thd->want_privilege= 0;

        if (fix_fields_gcol_func(thd, vfield))
          res= true;

        if (!vfield->gcol_info->permanent_changes_completed &&
            !thd->lex->is_ps_or_view_context_analysis())
        {
          // Switch back to the original stmt_arena.
          thd->stmt_arena= backup_stmt_arena_ptr;
          thd->restore_active_arena(&gcol_arena, &backup_arena);

          // Append the new items to the original item_free_list.
          Item *item= vfield->gcol_info->item_free_list;
          while (item->next)
            item= item->next;
          item->next= gcol_arena.free_list;

          // Permanent changes to the item_tree are completed.
          vfield->gcol_info->permanent_changes_completed= true;
        }

        // Restore any privileges check
        thd->want_privilege= sav_want_priv;
        get_fields_in_item_tree= FALSE;

        /* error occurs */
        if (res)
          return res;
      }
    }
  }
  return false;
>>>>>>> 23032807
}
  

void TABLE::cleanup_gc_items()
{
  if (!has_gcol())
    return;

  for (Field **vfield_ptr= vfield; *vfield_ptr; vfield_ptr++)
    cleanup_items((*vfield_ptr)->gcol_info->item_free_list);
}

bool TABLE::refix_gc_items(THD *thd)
{
  if (vfield)
  {
    for (Field **vfield_ptr= vfield; *vfield_ptr; vfield_ptr++)
    {
      Field *vfield= *vfield_ptr;
      DBUG_ASSERT(vfield->gcol_info && vfield->gcol_info->expr_item);
      if (!vfield->gcol_info->expr_item->fixed)
      {
        bool res= false;
        /*
          The call to fix_fields_gcol_func() may create new item objects in the
          item tree for the generated column expression. If these are permanent
          changes to the item tree, the new items must have the same life-span
          as the ones created during parsing of the generated expression
          string. We achieve this by temporarily switching to use the TABLE's
          mem_root if the permanent changes to the item tree haven't been
          completed (by checking the status of
          gcol_info->permanent_changes_completed) and this call is not part of
          context analysis (like prepare or show create table).
        */
        Query_arena *backup_stmt_arena_ptr= thd->stmt_arena;
        Query_arena backup_arena;
        Query_arena gcol_arena(&vfield->table->mem_root,
                               Query_arena::STMT_CONVENTIONAL_EXECUTION);
        if (!vfield->gcol_info->permanent_changes_completed &&
            !thd->lex->is_ps_or_view_context_analysis())
        {
          thd->set_n_backup_active_arena(&gcol_arena, &backup_arena);
          thd->stmt_arena= &gcol_arena;
        }

        /* 
          Temporarily disable privileges check; already done when first fixed,
          and then based on definer's (owner's) rights: this thread has
          invoker's rights
        */
        ulong sav_want_priv= thd->want_privilege;
        thd->want_privilege= 0;

        if (fix_fields_gcol_func(thd, vfield))
          res= true;

        if (!vfield->gcol_info->permanent_changes_completed &&
            !thd->lex->is_ps_or_view_context_analysis())
        {
          // Switch back to the original stmt_arena.
          thd->stmt_arena= backup_stmt_arena_ptr;
          thd->restore_active_arena(&gcol_arena, &backup_arena);

          // Append the new items to the original item_free_list.
          Item *item= vfield->gcol_info->item_free_list;
          while (item->next)
            item= item->next;
          item->next= gcol_arena.free_list;

          // Permanent changes to the item_tree are completed.
          vfield->gcol_info->permanent_changes_completed= true;
        }

        // Restore any privileges check
        thd->want_privilege= sav_want_priv;
        get_fields_in_item_tree= FALSE;

        /* error occurs */
        if (res)
          return res;
      }
    }
  }
  return false;
}
  

void TABLE::cleanup_gc_items()
{
  if (!has_gcol())
    return;

  for (Field **vfield_ptr= vfield; *vfield_ptr; vfield_ptr++)
    cleanup_items((*vfield_ptr)->gcol_info->item_free_list);
}

/*
  Create Item_field for each column in the table.

  SYNPOSIS
    TABLE::fill_item_list()
      item_list          a pointer to an empty list used to store items

  DESCRIPTION
    Create Item_field object for each column in the table and
    initialize it with the corresponding Field. New items are
    created in the current THD memory root.

  RETURN VALUE
    0                    success
    1                    out of memory
*/

bool TABLE::fill_item_list(List<Item> *item_list) const
{
  /*
    All Item_field's created using a direct pointer to a field
    are fixed in Item_field constructor.
  */
  uint i= 0;
  for (Field **ptr= visible_field_ptr(); *ptr; ptr++, i++)
  {
    Item_field *item= new Item_field(*ptr);
    if (!item || item_list->push_back(item))
      return TRUE;
  }
  return FALSE;
}

/*
  Reset an existing list of Item_field items to point to the
  Fields of this table.

  SYNPOSIS
    TABLE::reset_item_list()
      item_list          a non-empty list with Item_fields

  DESCRIPTION
    This is a counterpart of fill_item_list used to redirect
    Item_fields to the fields of a newly created table.
*/

void TABLE::reset_item_list(List<Item> *item_list) const
{
  List_iterator_fast<Item> it(*item_list);
  uint i= 0;
  for (Field **ptr= visible_field_ptr(); *ptr; ptr++, i++)
  {
    Item_field *item_field= (Item_field*) it++;
    DBUG_ASSERT(item_field != 0);
    item_field->reset_field(*ptr);
  }
}

/**
  Create a TABLE_LIST object representing a nested join

  @param allocator  Mem root allocator that object is created from.
  @param alias      Name of nested join object
  @param embedding  Pointer to embedding join nest (or NULL if top-most)
  @param belongs_to List of tables this nest belongs to (never NULL).
  @param select     The query block that this join nest belongs within.

  @returns Pointer to created join nest object, or NULL if error.
*/

TABLE_LIST *TABLE_LIST::new_nested_join(MEM_ROOT *allocator,
                            const char *alias,
                            TABLE_LIST *embedding,
                            List<TABLE_LIST> *belongs_to,
                            class st_select_lex *select)
{
  DBUG_ASSERT(belongs_to && select);

  TABLE_LIST *const join_nest=
    (TABLE_LIST *) alloc_root(allocator, ALIGN_SIZE(sizeof(TABLE_LIST))+
                                                    sizeof(NESTED_JOIN));
  if (join_nest == NULL)
    return NULL;

  memset(join_nest, 0, ALIGN_SIZE(sizeof(TABLE_LIST)) + sizeof(NESTED_JOIN));
  join_nest->nested_join=
    (NESTED_JOIN *) ((uchar *)join_nest + ALIGN_SIZE(sizeof(TABLE_LIST)));

  join_nest->db= (char *)"";
  join_nest->db_length= 0;
  join_nest->table_name= (char *)"";
  join_nest->table_name_length= 0;
  join_nest->alias= (char *)alias;
  
  join_nest->embedding= embedding;
  join_nest->join_list= belongs_to;
  join_nest->select_lex= select;

  join_nest->nested_join->join_list.empty();

  return join_nest;
}

/**
  Merge tables from a query block into a nested join structure.

  @param select Query block containing tables to be merged into nested join

  @return false if success, true if error
*/

bool TABLE_LIST::merge_underlying_tables(class st_select_lex *select)
{
  DBUG_ASSERT(nested_join->join_list.is_empty());

  List_iterator_fast<TABLE_LIST> li(select->top_join_list);
  TABLE_LIST *tl;
  while ((tl= li++))
  {
    tl->embedding= this;
    tl->join_list= &nested_join->join_list;
    if (nested_join->join_list.push_back(tl))
      return true;                  /* purecov: inspected */
  }

  return false;
}



/*
  calculate md5 of query

  SYNOPSIS
    TABLE_LIST::calc_md5()
    buffer	buffer for md5 writing
*/

void  TABLE_LIST::calc_md5(char *buffer)
{
  uchar digest[MD5_HASH_SIZE];
  compute_md5_hash((char *) digest, (const char *) select_stmt.str,
                   select_stmt.length);
  array_to_hex(buffer, digest, MD5_HASH_SIZE);
}


/**
   Reset a table before starting optimization
*/
void TABLE_LIST::reset()
{
  // @todo If TABLE::init() was always called, this would not be necessary:
  table->const_table= 0;
  table->null_row= 0;
  table->status= STATUS_GARBAGE | STATUS_NOT_FOUND;

  table->force_index= force_index;
  table->force_index_order= table->force_index_group= 0;
  table->covering_keys= table->s->keys_for_keyread;
  table->merge_keys.clear_all();
}


/**
  Merge WHERE condition of view or derived table into outer query.

  If the derived table is on the inner side of an outer join, its WHERE
  condition is merged into the respective join operation's join condition,
  otherwise the WHERE condition is merged with the derived table's
  join condition.

  @param thd    thread handler

  @return false if success, true if error
*/

bool TABLE_LIST::merge_where(THD *thd)
{
  DBUG_ENTER("TABLE_LIST::merge_where");

  DBUG_ASSERT(is_merged());

  Item *const condition= derived_unit()->first_select()->where_cond();

  if (!condition)
    DBUG_RETURN(false);

  /*
    Save the WHERE condition separately. This is needed because it is already
    resolved, so we need to explicitly update used tables information after
    merging this derived table into the outer query.
  */
  derived_where_cond= condition;

  Prepared_stmt_arena_holder ps_arena_holder(thd);

  /*
    Merge WHERE condition with the join condition of the outer join nest
    and attach it to join nest representing this derived table.
  */
  set_join_cond(and_conds(join_cond(), condition));
  if (!join_cond())
    DBUG_RETURN(true);        /* purecov: inspected */

  DBUG_RETURN(false);
}


/**
  Create field translation for merged derived table/view.

  @param thd  Thread handle

  @return false if success, true if error.
*/

bool TABLE_LIST::create_field_translation(THD *thd)
{
  Item *item;
  SELECT_LEX *select= derived->first_select();
  List_iterator_fast<Item> it(select->item_list);
  uint field_count= 0;

  DBUG_ASSERT(derived->is_prepared());

  DBUG_ASSERT(!field_translation);

  Prepared_stmt_arena_holder ps_arena_holder(thd);

  // Create view fields translation table
  Field_translator *transl=
    (Field_translator *)thd->stmt_arena->alloc(select->item_list.elements *
                                               sizeof(Field_translator));
  if (!transl)
    return true;                        /* purecov: inspected */

  while ((item= it++))
  {
    /*
      Notice that all items keep their nullability here.
      All items are later wrapped within Item_direct_view objects.
      If the view is used on the inner side of an outer join, these
      objects will reflect the correct nullability of the selected expressions.
    */
    transl[field_count].name= item->item_name.ptr();
    transl[field_count++].item= item;
  }
  field_translation= transl;
  field_translation_end= transl + field_count;

  return false;
}


/**
  Return merged WHERE clause and join conditions for a view

  @param thd          thread handle
  @param table        table for the VIEW
  @param[out] pcond   Pointer to the built condition (NULL if none)

  This function returns the result of ANDing the WHERE clause and the
  join conditions of the given view.

  @returns  false for success, true for error
*/

static bool merge_join_conditions(THD *thd, TABLE_LIST *table, Item **pcond)
{
  DBUG_ENTER("merge_join_conditions");

  *pcond= NULL;
  DBUG_PRINT("info", ("alias: %s", table->alias));
  if (table->join_cond())
  {
    if (!(*pcond= table->join_cond()->copy_andor_structure(thd)))
      DBUG_RETURN(true);                   /* purecov: inspected */
  }
  if (!table->nested_join)
    DBUG_RETURN(false);
  List_iterator<TABLE_LIST> li(table->nested_join->join_list);
  while (TABLE_LIST *tbl= li++)
  {
    if (tbl->is_view())
      continue;
    Item *cond;
    if (merge_join_conditions(thd, tbl, &cond))
      DBUG_RETURN(true);                   /* purecov: inspected */
    if (cond && !(*pcond= and_conds(*pcond, cond)))
      DBUG_RETURN(true);                   /* purecov: inspected */
  }
  DBUG_RETURN(false);
}


/**
  Prepare check option expression of table

  @param thd            thread handler
  @param is_cascaded     True if parent view requests that this view's
  filtering condition be treated as WITH CASCADED CHECK OPTION; this is for
  recursive calls; user code should omit this argument.

  @details

  This function builds check option condition for use in regular execution or
  subsequent SP/PS executions.

  This function must be called after the WHERE clause and join condition
  of this and all underlying derived tables/views have been resolved.

  The function will always call itself recursively for all underlying views
  and base tables.

  On first invocation, the check option condition is built bottom-up in
  statement mem_root, and check_option_processed is set true.

  On subsequent executions, check_option_processed is true and no
  expression building is necessary. However, the function needs to assure that
  the expression is resolved by calling fix_fields() on it.

  @returns false if success, true if error
*/

bool TABLE_LIST::prepare_check_option(THD *thd, bool is_cascaded)
{
  DBUG_ENTER("TABLE_LIST::prepare_check_option");
  DBUG_ASSERT(is_view());

  /*
    True if conditions of underlying views should be treated as WITH CASCADED
    CHECK OPTION
  */
  is_cascaded|= (with_check == VIEW_CHECK_CASCADED);

  for (TABLE_LIST *tbl= merge_underlying_list; tbl; tbl= tbl->next_local)
  {
    if (tbl->is_view() && tbl->prepare_check_option(thd, is_cascaded))
      DBUG_RETURN(true);                  /* purecov: inspected */
  }

  if (!check_option_processed)
  {
    Prepared_stmt_arena_holder ps_arena_holder(thd);
    if ((with_check || is_cascaded) &&
        merge_join_conditions(thd, this, &check_option))
      DBUG_RETURN(true);                  /* purecov: inspected */

    for (TABLE_LIST *tbl= merge_underlying_list; tbl; tbl= tbl->next_local)
    {
      if (tbl->check_option &&
          !(check_option= and_conds(check_option, tbl->check_option)))
          DBUG_RETURN(true);            /* purecov: inspected */
    }

    check_option_processed= true;
  }

  if (check_option && !check_option->fixed)
  {
    const char *save_where= thd->where;
    thd->where= "check option";
    if (check_option->fix_fields(thd, &check_option) ||
        check_option->check_cols(1))
      DBUG_RETURN(true);                  /* purecov: inspected */
    thd->where= save_where;
  }

  DBUG_RETURN(false);
}


/**
  Prepare replace filter for a table that is inserted into via a view.

  Used with REPLACE command to filter out rows that should not be deleted.
  Concatenate WHERE clauses from multiple views into one permanent field:
  TABLE::replace_filter.
<<<<<<< HEAD

  Since REPLACE is not possible against a join view, there is no need to
  process join conditions, only WHERE clause is needed. But we still call
  merge_join_conditions() since this is a general function that handles both
  join conditions (if any) and the original WHERE clause.

  @param thd            thread handler

=======

  Since REPLACE is not possible against a join view, there is no need to
  process join conditions, only WHERE clause is needed. But we still call
  merge_join_conditions() since this is a general function that handles both
  join conditions (if any) and the original WHERE clause.

  @param thd            thread handler

>>>>>>> 23032807
  @returns false if success, true if error
*/

bool TABLE_LIST::prepare_replace_filter(THD *thd)
{
  DBUG_ENTER("TABLE_LIST::prepare_replace_filter");

  for (TABLE_LIST *tbl= merge_underlying_list; tbl; tbl= tbl->next_local)
  {
    if (tbl->is_view() && tbl->prepare_replace_filter(thd))
      DBUG_RETURN(true);
  }

  if (!replace_filter_processed)
  {
    Prepared_stmt_arena_holder ps_arena_holder(thd);

    if (merge_join_conditions(thd, this, &replace_filter))
      DBUG_RETURN(true);                 /* purecov: inspected */
    for (TABLE_LIST *tbl= merge_underlying_list; tbl; tbl= tbl->next_local)
    {
      if (tbl->replace_filter)
      {
        if (!(replace_filter= and_conds(replace_filter, tbl->replace_filter)))
          DBUG_RETURN(true);
      }
    }
    replace_filter_processed= true;
  }

  if (replace_filter && !replace_filter->fixed)
  {
    const char *save_where= thd->where;
    thd->where= "replace filter";
    if (replace_filter->fix_fields(thd, &replace_filter) ||
        replace_filter->check_cols(1))
      DBUG_RETURN(true);
    thd->where= save_where;
  }

  DBUG_RETURN(false);
}


/**
  Cleanup items belonged to view fields translation table
*/

void TABLE_LIST::cleanup_items()
{
  if (!field_translation)
    return;

  for (Field_translator *transl= field_translation;
       transl < field_translation_end;
       transl++)
    transl->item->walk(&Item::cleanup_processor, Item::WALK_POSTFIX, NULL);
}


/**
  Check CHECK OPTION condition

  @param thd       thread handler

  @retval VIEW_CHECK_OK     OK
  @retval VIEW_CHECK_ERROR  FAILED
  @retval VIEW_CHECK_SKIP   FAILED, but continue
*/

int TABLE_LIST::view_check_option(THD *thd) const
{
  if (check_option && check_option->val_int() == 0)
  {
    const TABLE_LIST *main_view= top_table();
    my_error(ER_VIEW_CHECK_FAILED, MYF(0), main_view->view_db.str,
             main_view->view_name.str);
    if (thd->lex->is_ignore())
      return(VIEW_CHECK_SKIP);
    return(VIEW_CHECK_ERROR);
  }
  return(VIEW_CHECK_OK);
}


/**
  Find table in underlying tables by map and check that only this
  table belong to given map.

  @param[out] table_ref reference to found table
		        (must be set to NULL by caller)
  @param      map       bit mask of tables

  @retval false table not found or found only one (table_ref is non-NULL)
  @retval true  found several tables
*/

bool TABLE_LIST::check_single_table(TABLE_LIST **table_ref, table_map map)
{
  for (TABLE_LIST *tbl= merge_underlying_list; tbl; tbl= tbl->next_local)
  {
    if (tbl->is_view_or_derived() && tbl->is_merged())
    {
      if (tbl->check_single_table(table_ref, map))
        return true;
    }
    else if (tbl->map() & map)
    {
      if (*table_ref)
        return true;

      *table_ref= tbl;
    }
  }
  return false;
}


/**
  Set insert_values buffer

  @param mem_root   memory pool for allocating

  @returns false if success, true if error (out of memory)
*/

bool TABLE_LIST::set_insert_values(MEM_ROOT *mem_root)
{
  if (table)
  {
    if (!table->insert_values &&
        !(table->insert_values= (uchar *)alloc_root(mem_root,
                                                    table->s->rec_buff_length)))
      return true;                       /* purecov: inspected */
  }
  else
  {
    DBUG_ASSERT(view && merge_underlying_list);
    for (TABLE_LIST *tbl= merge_underlying_list; tbl; tbl= tbl->next_local)
      if (tbl->set_insert_values(mem_root))
        return true;                     /* purecov: inspected */
  }
  return false;
}


/*
  Test if this is a leaf with respect to name resolution.

  SYNOPSIS
    TABLE_LIST::is_leaf_for_name_resolution()

  DESCRIPTION
    A table reference is a leaf with respect to name resolution if
    it is either a leaf node in a nested join tree (table, view,
    schema table, subquery), or an inner node that represents a
    NATURAL/USING join, or a nested join with materialized join
    columns.

  RETURN
    TRUE if a leaf, FALSE otherwise.
*/
bool TABLE_LIST::is_leaf_for_name_resolution() const
{
  return (is_view_or_derived() || is_natural_join || is_join_columns_complete ||
          !nested_join);
}


/*
  Retrieve the first (left-most) leaf in a nested join tree with
  respect to name resolution.

  SYNOPSIS
    TABLE_LIST::first_leaf_for_name_resolution()

  DESCRIPTION
    Given that 'this' is a nested table reference, recursively walk
    down the left-most children of 'this' until we reach a leaf
    table reference with respect to name resolution.

  IMPLEMENTATION
    The left-most child of a nested table reference is the last element
    in the list of children because the children are inserted in
    reverse order.

  RETURN
    If 'this' is a nested table reference - the left-most child of
      the tree rooted in 'this',
    else return 'this'
*/

TABLE_LIST *TABLE_LIST::first_leaf_for_name_resolution()
{
  TABLE_LIST *cur_table_ref= NULL;
  NESTED_JOIN *cur_nested_join;

  if (is_leaf_for_name_resolution())
    return this;
  DBUG_ASSERT(nested_join);

  for (cur_nested_join= nested_join;
       cur_nested_join;
       cur_nested_join= cur_table_ref->nested_join)
  {
    List_iterator_fast<TABLE_LIST> it(cur_nested_join->join_list);
    cur_table_ref= it++;
    /*
      If the current nested join is a RIGHT JOIN, the operands in
      'join_list' are in reverse order, thus the first operand is
      already at the front of the list. Otherwise the first operand
      is in the end of the list of join operands.
    */
    if (!(cur_table_ref->outer_join & JOIN_TYPE_RIGHT))
    {
      TABLE_LIST *next;
      while ((next= it++))
        cur_table_ref= next;
    }
    if (cur_table_ref->is_leaf_for_name_resolution())
      break;
  }
  return cur_table_ref;
}


/*
  Retrieve the last (right-most) leaf in a nested join tree with
  respect to name resolution.

  SYNOPSIS
    TABLE_LIST::last_leaf_for_name_resolution()

  DESCRIPTION
    Given that 'this' is a nested table reference, recursively walk
    down the right-most children of 'this' until we reach a leaf
    table reference with respect to name resolution.

  IMPLEMENTATION
    The right-most child of a nested table reference is the first
    element in the list of children because the children are inserted
    in reverse order.

  RETURN
    - If 'this' is a nested table reference - the right-most child of
      the tree rooted in 'this',
    - else - 'this'
*/

TABLE_LIST *TABLE_LIST::last_leaf_for_name_resolution()
{
  TABLE_LIST *cur_table_ref= this;
  NESTED_JOIN *cur_nested_join;

  if (is_leaf_for_name_resolution())
    return this;
  DBUG_ASSERT(nested_join);

  for (cur_nested_join= nested_join;
       cur_nested_join;
       cur_nested_join= cur_table_ref->nested_join)
  {
    cur_table_ref= cur_nested_join->join_list.head();
    /*
      If the current nested is a RIGHT JOIN, the operands in
      'join_list' are in reverse order, thus the last operand is in the
      end of the list.
    */
    if ((cur_table_ref->outer_join & JOIN_TYPE_RIGHT))
    {
      List_iterator_fast<TABLE_LIST> it(cur_nested_join->join_list);
      TABLE_LIST *next;
      cur_table_ref= it++;
      while ((next= it++))
        cur_table_ref= next;
    }
    if (cur_table_ref->is_leaf_for_name_resolution())
      break;
  }
  return cur_table_ref;
}


/**
  Set privileges needed for columns of underlying tables

  @param want_privilege  Required privileges
*/

void TABLE_LIST::set_want_privilege(ulong want_privilege)
{
#ifndef DBUG_OFF
  // Remove SHOW_VIEW_ACL, because it will be checked during making view
  want_privilege&= ~SHOW_VIEW_ACL;

  grant.want_privilege= want_privilege & ~grant.privilege;
  if (table)
    table->grant.want_privilege= want_privilege & ~table->grant.privilege;
  for (TABLE_LIST *tbl= merge_underlying_list; tbl; tbl= tbl->next_local)
    tbl->set_want_privilege(want_privilege);
#endif
}


/*
  Load security context information for this view

  SYNOPSIS
    TABLE_LIST::prepare_view_securety_context()
    thd                  [in] thread handler

  RETURN
    FALSE  OK
    TRUE   Error
*/

#ifndef NO_EMBEDDED_ACCESS_CHECKS
bool TABLE_LIST::prepare_view_securety_context(THD *thd)
{
  DBUG_ENTER("TABLE_LIST::prepare_view_securety_context");
  DBUG_PRINT("enter", ("table: %s", alias));

  DBUG_ASSERT(!prelocking_placeholder && view);
  if (view_suid)
  {
    DBUG_PRINT("info", ("This table is suid view => load contest"));
    DBUG_ASSERT(view && view_sctx);
    if (acl_getroot(view_sctx,
                    const_cast<char*>(definer.user.str),
                    const_cast<char*>(definer.host.str),
                    const_cast<char*>(definer.host.str),
                    thd->db().str))
    {
      if ((thd->lex->sql_command == SQLCOM_SHOW_CREATE) ||
          (thd->lex->sql_command == SQLCOM_SHOW_FIELDS))
      {
        push_warning_printf(thd, Sql_condition::SL_NOTE,
                            ER_NO_SUCH_USER, 
                            ER(ER_NO_SUCH_USER),
                            definer.user.str, definer.host.str);
      }
      else
      {
        if (thd->security_context()->check_access(SUPER_ACL))
        {
          my_error(ER_NO_SUCH_USER, MYF(0), definer.user.str, definer.host.str);

        }
        else
        {
          if (thd->password == 2)
            my_error(ER_ACCESS_DENIED_NO_PASSWORD_ERROR, MYF(0),
                     thd->security_context()->priv_user().str,
                     thd->security_context()->priv_host().str);
          else
            my_error(ER_ACCESS_DENIED_ERROR, MYF(0),
                     thd->security_context()->priv_user().str,
                     thd->security_context()->priv_host().str,
                     (thd->password ?  ER(ER_YES) : ER(ER_NO)));
        }
        DBUG_RETURN(TRUE);
      }
    }
  }
  DBUG_RETURN(FALSE);
}
#endif


/*
  Find security context of current view

  SYNOPSIS
    TABLE_LIST::find_view_security_context()
    thd                  [in] thread handler

*/

#ifndef NO_EMBEDDED_ACCESS_CHECKS
Security_context *TABLE_LIST::find_view_security_context(THD *thd)
{
  Security_context *sctx;
  TABLE_LIST *upper_view= this;
  DBUG_ENTER("TABLE_LIST::find_view_security_context");

  DBUG_ASSERT(view);
  while (upper_view && !upper_view->view_suid)
  {
    DBUG_ASSERT(!upper_view->prelocking_placeholder);
    upper_view= upper_view->referencing_view;
  }
  if (upper_view)
  {
    DBUG_PRINT("info", ("Securety context of view %s will be used",
                        upper_view->alias));
    sctx= upper_view->view_sctx;
    DBUG_ASSERT(sctx);
  }
  else
  {
    DBUG_PRINT("info", ("Current global context will be used"));
    sctx= thd->security_context();
  }
  DBUG_RETURN(sctx);
}
#endif


/*
  Prepare security context and load underlying tables priveleges for view

  SYNOPSIS
    TABLE_LIST::prepare_security()
    thd                  [in] thread handler

  RETURN
    FALSE  OK
    TRUE   Error
*/

bool TABLE_LIST::prepare_security(THD *thd)
{
  List_iterator_fast<TABLE_LIST> tb(*view_tables);
  TABLE_LIST *tbl;
  DBUG_ENTER("TABLE_LIST::prepare_security");
#ifndef NO_EMBEDDED_ACCESS_CHECKS
  Security_context *save_security_ctx= thd->security_context();

  DBUG_ASSERT(!prelocking_placeholder);
  if (prepare_view_securety_context(thd))
    DBUG_RETURN(TRUE);
  thd->set_security_context(find_view_security_context(thd));
  opt_trace_disable_if_no_security_context_access(thd);
  while ((tbl= tb++))
  {
    DBUG_ASSERT(tbl->referencing_view);
    const char *local_db, *local_table_name;
    if (tbl->is_view())
    {
      local_db= tbl->view_db.str;
      local_table_name= tbl->view_name.str;
    }
    else if (tbl->is_derived())
    {
      /* Initialize privileges for derived tables */
      tbl->grant.privilege= SELECT_ACL;
      continue;
    }
    else
    {
      local_db= tbl->db;
      local_table_name= tbl->table_name;
    }
    fill_effective_table_privileges(thd, &tbl->grant, local_db,
                                    local_table_name);
    if (tbl->table)
      tbl->table->grant= grant;
  }
  thd->set_security_context(save_security_ctx);
#else
  while ((tbl= tb++))
    tbl->grant.privilege= ~NO_ACCESS;
#endif
  DBUG_RETURN(FALSE);
}


Natural_join_column::Natural_join_column(Field_translator *field_param,
                                         TABLE_LIST *tab)
{
  DBUG_ASSERT(tab->field_translation);
  view_field= field_param;
  table_field= NULL;
  table_ref= tab;
  is_common= FALSE;
}


Natural_join_column::Natural_join_column(Item_field *field_param,
                                         TABLE_LIST *tab)
{
  DBUG_ASSERT(tab->table == field_param->field->table);
  table_field= field_param;
  /*
    Cache table, to have no resolution problem after natural join nests have
    been changed to ordinary join nests.
  */
  if (tab->cacheable_table)
    field_param->cached_table= tab;
  view_field= NULL;
  table_ref= tab;
  is_common= FALSE;
}


const char *Natural_join_column::name()
{
  if (view_field)
  {
    DBUG_ASSERT(table_field == NULL);
    return view_field->name;
  }

  return table_field->field_name;
}


Item *Natural_join_column::create_item(THD *thd)
{
  if (view_field)
  {
    DBUG_ASSERT(table_field == NULL);
    SELECT_LEX *select= thd->lex->current_select();
    return create_view_field(thd, table_ref, &view_field->item,
                             view_field->name, &select->context);
  }
  return table_field;
}


Field *Natural_join_column::field()
{
  if (view_field)
  {
    DBUG_ASSERT(table_field == NULL);
    return NULL;
  }
  return table_field->field;
}


const char *Natural_join_column::table_name()
{
  DBUG_ASSERT(table_ref);
  return table_ref->alias;
}


const char *Natural_join_column::db_name()
{
  if (view_field)
    return table_ref->view_db.str;

  /*
    Test that TABLE_LIST::db is the same as TABLE_SHARE::db to
    ensure consistency. An exception are I_S schema tables, which
    are inconsistent in this respect.
  */
  DBUG_ASSERT(!strcmp(table_ref->db,
                      table_ref->table->s->db.str) ||
              (table_ref->schema_table &&
               is_infoschema_db(table_ref->table->s->db.str,
                                table_ref->table->s->db.length)));
  return table_ref->db;
}


GRANT_INFO *Natural_join_column::grant()
{
  if (view_field)
    return &(table_ref->grant);
  return &(table_ref->table->grant);
}


void Field_iterator_view::set(TABLE_LIST *table)
{
  DBUG_ASSERT(table->field_translation);
  view= table;
  ptr= table->field_translation;
  array_end= table->field_translation_end;
}


const char *Field_iterator_table::name()
{
  return (*ptr)->field_name;
}

Item *Field_iterator_table::create_item(THD *thd)
{
  SELECT_LEX *select= thd->lex->current_select();

  Item_field *item= new Item_field(thd, &select->context, *ptr);
  /*
    This function creates Item-s which don't go through fix_fields(); see same
    code in Item_field::fix_fields().
    */
  if (item && !thd->lex->in_sum_func &&
      select->resolve_place == st_select_lex::RESOLVE_SELECT_LIST)
  {
    if (select->with_sum_func && !select->group_list.elements)
      item->maybe_null= true;
  }
  return item;
}


const char *Field_iterator_view::name()
{
  return ptr->name;
}


Item *Field_iterator_view::create_item(THD *thd)
{
  SELECT_LEX *select= thd->lex->current_select();
  return create_view_field(thd, view, &ptr->item, ptr->name,
                           &select->context);
}

static Item *create_view_field(THD *thd, TABLE_LIST *view, Item **field_ref,
                               const char *name,
                               Name_resolution_context *context)
{
  Item *field= *field_ref;
  const char *table_name;
  DBUG_ENTER("create_view_field");

  if (view->schema_table_reformed)
  {
    /*
      Translation table items are always Item_fields and already fixed
      ('mysql_schema_table' function). So we can return directly the
      field. This case happens only for 'show & where' commands.
    */
    DBUG_ASSERT(field && field->fixed);
    DBUG_RETURN(field);
  }

  DBUG_ASSERT(field);
  if (!field->fixed)
  {
    if (field->fix_fields(thd, field_ref))
      DBUG_RETURN(NULL);               /* purecov: inspected */
    field= *field_ref;
<<<<<<< HEAD
  }

=======
  }

  /*
    Original table name of a field is calculated as follows:
    - For a view or base table, the view or base table name.
    - For a derived table, the base table name.
    - For an expression that is not a simple column reference, an empty string.
  */
  if (view->is_derived())
  {
    while (field->type() == Item::REF_ITEM)
    {
      field= down_cast<Item_ref *>(field)->ref[0];
    }
    if (field->type() == Item::FIELD_ITEM)
      table_name= down_cast<Item_field *>(field)->table_name;
    else
      table_name= "";
  }
  else
  {
    table_name= view->table_name;
  }
>>>>>>> 23032807
  /*
    @note Creating an Item_direct_view_ref object on top of an Item_field
          means that the underlying Item_field object may be shared by
          multiple occurrences of superior fields. This is a vulnerable
          practice, so special precaution must be taken to avoid programming
          mistakes, such as forgetting to mark the use of a field in both
          read_set and write_set (may happen e.g in an UPDATE statement).
<<<<<<< HEAD
  */ 
  Item *item= new Item_direct_view_ref(context, field_ref,
                                       view->alias, view->table_name,
=======
  */
  Item *item= new Item_direct_view_ref(context, field_ref,
                                       view->alias, table_name,
>>>>>>> 23032807
                                       name, view);
  DBUG_RETURN(item);
}


void Field_iterator_natural_join::set(TABLE_LIST *table_ref)
{
  DBUG_ASSERT(table_ref->join_columns);
  column_ref_it.init(*(table_ref->join_columns));
  cur_column_ref= column_ref_it++;
}


void Field_iterator_natural_join::next()
{
  cur_column_ref= column_ref_it++;
  DBUG_ASSERT(!cur_column_ref || ! cur_column_ref->table_field ||
              cur_column_ref->table_ref->table ==
              cur_column_ref->table_field->field->table);
}


void Field_iterator_table_ref::set_field_iterator()
{
  DBUG_ENTER("Field_iterator_table_ref::set_field_iterator");
  /*
    If the table reference we are iterating over is a natural join, or it is
    an operand of a natural join, and TABLE_LIST::join_columns contains all
    the columns of the join operand, then we pick the columns from
    TABLE_LIST::join_columns, instead of the  orginial container of the
    columns of the join operator.
  */
  if (table_ref->is_join_columns_complete)
  {
    /* Necesary, but insufficient conditions. */
    DBUG_ASSERT(table_ref->is_natural_join ||
                table_ref->nested_join ||
                (table_ref->join_columns &&
                /* This is a merge view. */
                ((table_ref->field_translation &&
                  table_ref->join_columns->elements ==
                  (ulong)(table_ref->field_translation_end -
                          table_ref->field_translation)) ||
                 /* This is stored table or a tmptable view. */
                 (!table_ref->field_translation &&
                  table_ref->join_columns->elements ==
                  table_ref->table->s->fields))));
    field_it= &natural_join_it;
    DBUG_PRINT("info",("field_it for '%s' is Field_iterator_natural_join",
                       table_ref->alias));
  }
  /* This is a merge view, so use field_translation. */
  else if (table_ref->field_translation)
  {
    DBUG_ASSERT(table_ref->is_merged());
    field_it= &view_field_it;
    DBUG_PRINT("info", ("field_it for '%s' is Field_iterator_view",
                        table_ref->alias));
  }
  /* This is a base table or stored view. */
  else
  {
    DBUG_ASSERT(table_ref->table || table_ref->is_view());
    field_it= &table_field_it;
    DBUG_PRINT("info", ("field_it for '%s' is Field_iterator_table",
                        table_ref->alias));
  }
  field_it->set(table_ref);
  DBUG_VOID_RETURN;
}


void Field_iterator_table_ref::set(TABLE_LIST *table)
{
  DBUG_ASSERT(table);
  first_leaf= table->first_leaf_for_name_resolution();
  last_leaf=  table->last_leaf_for_name_resolution();
  DBUG_ASSERT(first_leaf && last_leaf);
  table_ref= first_leaf;
  set_field_iterator();
}


void Field_iterator_table_ref::next()
{
  /* Move to the next field in the current table reference. */
  field_it->next();
  /*
    If all fields of the current table reference are exhausted, move to
    the next leaf table reference.
  */
  if (field_it->end_of_fields() && table_ref != last_leaf)
  {
    table_ref= table_ref->next_name_resolution_table;
    DBUG_ASSERT(table_ref);
    set_field_iterator();
  }
}


const char *Field_iterator_table_ref::get_table_name()
{
  if (table_ref->is_view())
    return table_ref->view_name.str;
  else if (table_ref->is_natural_join)
    return natural_join_it.column_ref()->table_name();

  DBUG_ASSERT(!strcmp(table_ref->table_name,
                      table_ref->table->s->table_name.str));
  return table_ref->table_name;
}


const char *Field_iterator_table_ref::get_db_name()
{
  if (table_ref->is_view())
    return table_ref->view_db.str;
  else if (table_ref->is_natural_join)
    return natural_join_it.column_ref()->db_name();

  /*
    Test that TABLE_LIST::db is the same as TABLE_SHARE::db to
    ensure consistency. An exception are I_S schema tables, which
    are inconsistent in this respect.
  */
  DBUG_ASSERT(!strcmp(table_ref->db, table_ref->table->s->db.str) ||
              (table_ref->schema_table &&
               is_infoschema_db(table_ref->table->s->db.str,
                                table_ref->table->s->db.length)));

  return table_ref->db;
}


GRANT_INFO *Field_iterator_table_ref::grant()
{
  if (table_ref->is_view())
    return &(table_ref->grant);
  else if (table_ref->is_natural_join)
    return natural_join_it.column_ref()->grant();
  return &(table_ref->table->grant);
}


/*
  Create new or return existing column reference to a column of a
  natural/using join.

  SYNOPSIS
    Field_iterator_table_ref::get_or_create_column_ref()
    parent_table_ref  the parent table reference over which the
                      iterator is iterating

  DESCRIPTION
    Create a new natural join column for the current field of the
    iterator if no such column was created, or return an already
    created natural join column. The former happens for base tables or
    views, and the latter for natural/using joins. If a new field is
    created, then the field is added to 'parent_table_ref' if it is
    given, or to the original table referene of the field if
    parent_table_ref == NULL.

  NOTES
    This method is designed so that when a Field_iterator_table_ref
    walks through the fields of a table reference, all its fields
    are created and stored as follows:
    - If the table reference being iterated is a stored table, view or
      natural/using join, store all natural join columns in a list
      attached to that table reference.
    - If the table reference being iterated is a nested join that is
      not natural/using join, then do not materialize its result
      fields. This is OK because for such table references
      Field_iterator_table_ref iterates over the fields of the nested
      table references (recursively). In this way we avoid the storage
      of unnecessay copies of result columns of nested joins.

  RETURN
    #     Pointer to a column of a natural join (or its operand)
    NULL  No memory to allocate the column
*/

Natural_join_column *
Field_iterator_table_ref::get_or_create_column_ref(THD *thd, TABLE_LIST *parent_table_ref)
{
  Natural_join_column *nj_col;
  bool is_created= TRUE;
  uint field_count= 0;
  TABLE_LIST *add_table_ref= parent_table_ref ?
                             parent_table_ref : table_ref;

  if (field_it == &table_field_it)
  {
    /* The field belongs to a stored table. */
    Field *tmp_field= table_field_it.field();
    Item_field *tmp_item=
      new Item_field(thd, &thd->lex->current_select()->context, tmp_field);
    if (!tmp_item)
      return NULL;
    nj_col= new Natural_join_column(tmp_item, table_ref);
    field_count= table_ref->table->s->fields;
  }
  else if (field_it == &view_field_it)
  {
    /* The field belongs to a merge view or information schema table. */
    Field_translator *translated_field= view_field_it.field_translator();
    nj_col= new Natural_join_column(translated_field, table_ref);
    field_count= table_ref->field_translation_end -
                 table_ref->field_translation;
  }
  else
  {
    /*
      The field belongs to a NATURAL join, therefore the column reference was
      already created via one of the two constructor calls above. In this case
      we just return the already created column reference.
    */
    DBUG_ASSERT(table_ref->is_join_columns_complete);
    is_created= FALSE;
    nj_col= natural_join_it.column_ref();
    DBUG_ASSERT(nj_col);
  }
  DBUG_ASSERT(!nj_col->table_field ||
              nj_col->table_ref->table == nj_col->table_field->field->table);

  /*
    If the natural join column was just created add it to the list of
    natural join columns of either 'parent_table_ref' or to the table
    reference that directly contains the original field.
  */
  if (is_created)
  {
    /* Make sure not all columns were materialized. */
    DBUG_ASSERT(!add_table_ref->is_join_columns_complete);
    if (!add_table_ref->join_columns)
    {
      /* Create a list of natural join columns on demand. */
      if (!(add_table_ref->join_columns= new List<Natural_join_column>))
        return NULL;
      add_table_ref->is_join_columns_complete= FALSE;
    }
    add_table_ref->join_columns->push_back(nj_col);
    /*
      If new fields are added to their original table reference, mark if
      all fields were added. We do it here as the caller has no easy way
      of knowing when to do it.
      If the fields are being added to parent_table_ref, then the caller
      must take care to mark when all fields are created/added.
    */
    if (!parent_table_ref &&
        add_table_ref->join_columns->elements == field_count)
      add_table_ref->is_join_columns_complete= TRUE;
  }

  return nj_col;
}


/*
  Return an existing reference to a column of a natural/using join.

  SYNOPSIS
    Field_iterator_table_ref::get_natural_column_ref()

  DESCRIPTION
    The method should be called in contexts where it is expected that
    all natural join columns are already created, and that the column
    being retrieved is a Natural_join_column.

  RETURN
    #     Pointer to a column of a natural join (or its operand)
    NULL  No memory to allocate the column
*/

Natural_join_column *
Field_iterator_table_ref::get_natural_column_ref()
{
  Natural_join_column *nj_col;

  DBUG_ASSERT(field_it == &natural_join_it);
  /*
    The field belongs to a NATURAL join, therefore the column reference was
    already created via one of the two constructor calls above. In this case
    we just return the already created column reference.
  */
  nj_col= natural_join_it.column_ref();
  DBUG_ASSERT(nj_col &&
              (!nj_col->table_field ||
               nj_col->table_ref->table == nj_col->table_field->field->table));
  return nj_col;
}

/*****************************************************************************
  Functions to handle column usage bitmaps (read_set, write_set etc...)
*****************************************************************************/

/* Reset all columns bitmaps */

void TABLE::clear_column_bitmaps()
{
  /*
    Reset column read/write usage. It's identical to:
    bitmap_clear_all(&table->def_read_set);
    bitmap_clear_all(&table->def_write_set);
  */
  memset(def_read_set.bitmap, 0, s->column_bitmap_size*2);
  column_bitmaps_set(&def_read_set, &def_write_set);

  bitmap_clear_all(&def_fields_set_during_insert);
  fields_set_during_insert= &def_fields_set_during_insert;

  bitmap_clear_all(&tmp_set);
}


/**
  Tell handler we are going to call position() and rnd_pos() later.
  
  This is needed for handlers that uses the primary key to find the
  row. In this case we have to extend the read bitmap with the primary
  key fields.

  @note: Calling this function does not initialize the table for
  reading using rnd_pos(). rnd_init() still has to be called before
  rnd_pos().
*/

void TABLE::prepare_for_position()
{
  DBUG_ENTER("TABLE::prepare_for_position");

  if ((file->ha_table_flags() & HA_PRIMARY_KEY_REQUIRED_FOR_POSITION) &&
      s->primary_key < MAX_KEY)
  {
    mark_columns_used_by_index_no_reset(s->primary_key, read_set);
    /* signal change */
    file->column_bitmaps_signal();
  }
  DBUG_VOID_RETURN;
}


/**
  Mark column as either read or written (or none) according to mark_used.

  @note If marking a written field, set thd->dup_field if the column is
        already marked.

  @note If TABLE::get_fields_in_item_tree is set, set the flag bit
        GET_FIXED_FIELDS_FLAG for the field.

  @param thd      Thread handler (only used for duplicate handling)
  @param field    The column to be marked as used
  @param mark_used =MARK_COLUMNS_NONE: Only update flag field, if applicable
                   =MARK_COLUMNS_READ: Mark column as read
                   =MARK_COLUMNS_WRITE: Mark column as written
                   =MARK_COLUMNS_TEMP: Mark column as read, used by filesort()
                                       and processing of generated columns
*/

void TABLE::mark_column_used(THD *thd, Field *field,
                             enum enum_mark_columns mark)
{
  DBUG_ENTER("TABLE::mark_column_used");

  switch (mark)
  {
  case MARK_COLUMNS_NONE:
    if (get_fields_in_item_tree)
      field->flags|= GET_FIXED_FIELDS_FLAG;
    break;

  case MARK_COLUMNS_READ:
    bitmap_set_bit(read_set, field->field_index);

    // Update covering_keys and merge_keys based on all fields that are read:
    covering_keys.intersect(field->part_of_key);
    merge_keys.merge(field->part_of_key);
    if (get_fields_in_item_tree)
      field->flags|= GET_FIXED_FIELDS_FLAG;
    if (field->is_virtual_gcol())
      mark_gcol_in_maps(field);
    break;

  case MARK_COLUMNS_WRITE:
    if (bitmap_fast_test_and_set(write_set, field->field_index))
    {
      /*
        This is relevant for INSERT only, but duplicate indication is set
        for all fields that are updated.
      */
      DBUG_PRINT("warning", ("Found duplicated field"));
      thd->dup_field= field;
    }
    DBUG_ASSERT(!get_fields_in_item_tree);

    if (field->is_gcol())
      mark_gcol_in_maps(field);
    break;

  case MARK_COLUMNS_TEMP:
    bitmap_set_bit(read_set, field->field_index);
    if (field->is_virtual_gcol())
      mark_gcol_in_maps(field);
    break;
  }
  DBUG_VOID_RETURN;
}


/**
  Mark column as either read or written (or none) according to mark_used.

  @note If marking a written field, set thd->dup_field if the column is
        already marked.

  @note If TABLE::get_fields_in_item_tree is set, set the flag bit
        GET_FIXED_FIELDS_FLAG for the field.

  @param thd      Thread handler (only used for duplicate handling)
  @param field    The column to be marked as used
  @param mark_used =MARK_COLUMNS_NONE: Only update flag field, if applicable
                   =MARK_COLUMNS_READ: Mark column as read
                   =MARK_COLUMNS_WRITE: Mark column as written
                   =MARK_COLUMNS_TEMP: Mark column as read, used by filesort()
                                       and processing of generated columns
*/

void TABLE::mark_column_used(THD *thd, Field *field,
                             enum enum_mark_columns mark)
{
  DBUG_ENTER("TABLE::mark_column_used");

  switch (mark)
  {
  case MARK_COLUMNS_NONE:
    if (get_fields_in_item_tree)
      field->flags|= GET_FIXED_FIELDS_FLAG;
    break;

  case MARK_COLUMNS_READ:
    bitmap_set_bit(read_set, field->field_index);

    // Update covering_keys and merge_keys based on all fields that are read:
    covering_keys.intersect(field->part_of_key);
    merge_keys.merge(field->part_of_key);
    if (get_fields_in_item_tree)
      field->flags|= GET_FIXED_FIELDS_FLAG;
    if (field->is_virtual_gcol())
      mark_gcol_in_maps(field);
    break;

  case MARK_COLUMNS_WRITE:
    if (bitmap_fast_test_and_set(write_set, field->field_index))
    {
      /*
        This is relevant for INSERT only, but duplicate indication is set
        for all fields that are updated.
      */
      DBUG_PRINT("warning", ("Found duplicated field"));
      thd->dup_field= field;
    }
    DBUG_ASSERT(!get_fields_in_item_tree);

    if (field->is_gcol())
      mark_gcol_in_maps(field);
    break;

  case MARK_COLUMNS_TEMP:
    bitmap_set_bit(read_set, field->field_index);
    if (field->is_virtual_gcol())
      mark_gcol_in_maps(field);
    break;
  }
  DBUG_VOID_RETURN;
}


/*
  Mark that only fields from one key is used

  NOTE:
    This changes the bitmap to use the tmp bitmap
    After this, you can't access any other columns in the table until
    bitmaps are reset, for example with TABLE::clear_column_bitmaps().
*/

void TABLE::mark_columns_used_by_index(uint index)
{
  MY_BITMAP *bitmap= &tmp_set;
  DBUG_ENTER("TABLE::mark_columns_used_by_index");

  set_keyread(TRUE);
  bitmap_clear_all(bitmap);
  mark_columns_used_by_index_no_reset(index, bitmap);
  column_bitmaps_set(bitmap, bitmap);
  DBUG_VOID_RETURN;
}


/*
  mark columns used by key, but don't reset other fields

  The parameter key_parts is used for controlling how many of the
  key_parts that will be marked in the bitmap. It has the following
  interpretation:

  = 0:                 Use all regular key parts from the key 
                       (user_defined_key_parts)
  >= actual_key_parts: Use all regular and extended columns
  < actual_key_parts:  Use this exact number of key parts
 
  To use all regular key parts, the caller can use the default value (0).
  To use all regular and extended key parts, use UINT_MAX. 

  @note The bit map is not cleared by this function. Only bits
  corresponding to a column used by the index will be set. Bits
  representing columns not used by the index will not be changed.

  @param index     index number
  @param bitmap    bitmap to mark
  @param key_parts number of leading key parts to mark. Default is 0.

  @todo consider using actual_key_parts(key_info[index]) instead of
  key_info[index].user_defined_key_parts: if the PK suffix of a secondary
  index is usable it should be marked.
*/

void TABLE::mark_columns_used_by_index_no_reset(uint index,
                                                MY_BITMAP *bitmap,
                                                uint key_parts)
{
  // If key_parts has the default value, then include user defined key parts
  if (key_parts == 0)
    key_parts= key_info[index].user_defined_key_parts;
  else if (key_parts > key_info[index].actual_key_parts)
    key_parts= key_info[index].actual_key_parts;

  KEY_PART_INFO *key_part= key_info[index].key_part;
  KEY_PART_INFO *key_part_end= key_part + key_parts;
  for (;key_part != key_part_end; key_part++)
    bitmap_set_bit(bitmap, key_part->fieldnr-1);
}


/*
  Mark auto-increment fields as used fields in both read and write maps

  NOTES
    This is needed in insert & update as the auto-increment field is
    always set and sometimes read.
*/

void TABLE::mark_auto_increment_column()
{
  DBUG_ASSERT(found_next_number_field);
  /*
    We must set bit in read set as update_auto_increment() is using the
    store() to check overflow of auto_increment values
  */
  bitmap_set_bit(read_set, found_next_number_field->field_index);
  bitmap_set_bit(write_set, found_next_number_field->field_index);
  if (s->next_number_keypart)
    mark_columns_used_by_index_no_reset(s->next_number_index, read_set);
  file->column_bitmaps_signal();
}


/*
  Mark columns needed for doing an delete of a row

  DESCRIPTON
    Some table engines don't have a cursor on the retrieve rows
    so they need either to use the primary key or all columns to
    be able to delete a row.

    If the engine needs this, the function works as follows:
    - If primary key exits, mark the primary key columns to be read.
    - If not, mark all columns to be read

    If the engine has HA_REQUIRES_KEY_COLUMNS_FOR_DELETE, we will
    mark all key columns as 'to-be-read'. This allows the engine to
    loop over the given record to find all keys and doesn't have to
    retrieve the row again.
*/

void TABLE::mark_columns_needed_for_delete()
{
  mark_columns_per_binlog_row_image();

  if (triggers && triggers->mark_fields(TRG_EVENT_DELETE))
    return;

  if (file->ha_table_flags() & HA_REQUIRES_KEY_COLUMNS_FOR_DELETE)
  {
    Field **reg_field;
    for (reg_field= field ; *reg_field ; reg_field++)
    {
      if ((*reg_field)->flags & PART_KEY_FLAG)
        bitmap_set_bit(read_set, (*reg_field)->field_index);
    }
    file->column_bitmaps_signal();
  }
  if (file->ha_table_flags() & HA_PRIMARY_KEY_REQUIRED_FOR_DELETE)
  {

    /*
      If the handler has no cursor capabilites we have to read
      either the primary key, the hidden primary key or all columns to
      be able to do an delete
    */
    if (s->primary_key == MAX_KEY)
    {
      /*
        If in RBR, we have alreay marked the full before image
        in mark_columns_per_binlog_row_image, if not, then use
        the hidden primary key
      */
      if (!(mysql_bin_log.is_open() && in_use &&
          in_use->is_current_stmt_binlog_format_row()))
        file->use_hidden_primary_key();
    }
    else
      mark_columns_used_by_index_no_reset(s->primary_key, read_set);

    file->column_bitmaps_signal();
  }
  if (vfield)
  {
    /*
      InnoDB's delete_row may need to log pre-image of the index entries to
      its UNDO log. Thus, indexed virtual generated column must be made ready
      for evaluation.
    */
    mark_generated_columns(true);
  }
}


/**
  @brief
  Mark columns needed for doing an update of a row

  @details
    Some engines needs to have all columns in an update (to be able to
    build a complete row). If this is the case, we mark all not
    updated columns to be read.

    If this is not the case, we do like in the delete case and mark
    if neeed, either the primary key column or all columns to be read.
    (see mark_columns_needed_for_delete() for details)

    If the engine has HA_REQUIRES_KEY_COLUMNS_FOR_DELETE, we will
    mark all USED key columns as 'to-be-read'. This allows the engine to
    loop over the given record to find all changed keys and doesn't have to
    retrieve the row again.

    Unlike other similar methods, it doesn't mark fields used by triggers,
    that is the responsibility of the caller to do, by using
    Table_trigger_dispatcher::mark_used_fields(TRG_EVENT_UPDATE)!

    Note: Marking additional columns as per binlog_row_image requirements will
    influence query execution plan. For example in the case of
    binlog_row_image=FULL the entire read_set and write_set needs to be flagged.
    This will influence update query to think that 'used key is being modified'
    and query will create a temporary table to process the update operation.
    Which will result in performance degradation. Hence callers who don't want
    their query execution to be influenced as per binlog_row_image requirements
    can skip marking binlog specific columns here and they should make an
    explicit call to 'mark_columns_per_binlog_row_image()' function to mark
    binlog_row_image specific columns.
*/

void TABLE::mark_columns_needed_for_update(bool mark_binlog_columns)
{

  DBUG_ENTER("mark_columns_needed_for_update");
  if (mark_binlog_columns)
    mark_columns_per_binlog_row_image();
  if (file->ha_table_flags() & HA_REQUIRES_KEY_COLUMNS_FOR_DELETE)
  {
    /* Mark all used key columns for read */
    Field **reg_field;
    for (reg_field= field ; *reg_field ; reg_field++)
    {
      /* Merge keys is all keys that had a column refered to in the query */
      if (merge_keys.is_overlapping((*reg_field)->part_of_key))
        bitmap_set_bit(read_set, (*reg_field)->field_index);
    }
    file->column_bitmaps_signal();
  }

  if (file->ha_table_flags() & HA_PRIMARY_KEY_REQUIRED_FOR_DELETE)
  {
    /*
      If the handler has no cursor capabilites we have to read either
      the primary key, the hidden primary key or all columns to be
      able to do an update
    */
    if (s->primary_key == MAX_KEY)
    {
      /*
        If in RBR, we have alreay marked the full before image
        in mark_columns_per_binlog_row_image, if not, then use
        the hidden primary key
      */
      if (!(mysql_bin_log.is_open() && in_use &&
          in_use->is_current_stmt_binlog_format_row()))
        file->use_hidden_primary_key();
    }
    else
      mark_columns_used_by_index_no_reset(s->primary_key, read_set);

    file->column_bitmaps_signal();
  }
  /* Mark dependent generated columns as writable */
  if (vfield)
    mark_generated_columns(true);
  DBUG_VOID_RETURN;
}

/*
  Mark columns according the binlog row image option.

  When logging in RBR, the user can select whether to
  log partial or full rows, depending on the table
  definition, and the value of binlog_row_image.

  Semantics of the binlog_row_image are the following 
  (PKE - primary key equivalent, ie, PK fields if PK 
  exists, all fields otherwise):

  binlog_row_image= MINIMAL
    - This marks the PKE fields in the read_set
    - This marks all fields where a value was specified
      in the write_set

  binlog_row_image= NOBLOB
    - This marks PKE + all non-blob fields in the read_set
    - This marks all fields where a value was specified
      and all non-blob fields in the write_set

  binlog_row_image= FULL
    - all columns in the read_set
    - all columns in the write_set
    
  This marking is done without resetting the original 
  bitmaps. This means that we will strip extra fields in
  the read_set at binlogging time (for those cases that 
  we only want to log a PK and we needed other fields for
  execution).
 */
void TABLE::mark_columns_per_binlog_row_image()
{
  DBUG_ENTER("mark_columns_per_binlog_row_image");
  DBUG_ASSERT(read_set->bitmap);
  DBUG_ASSERT(write_set->bitmap);

  /**
    If in RBR we may need to mark some extra columns,
    depending on the binlog-row-image command line argument.
   */
  if ((mysql_bin_log.is_open() && in_use &&
       in_use->is_current_stmt_binlog_format_row() &&
       !ha_check_storage_engine_flag(s->db_type(), HTON_NO_BINLOG_ROW_OPT)))
  {

    THD *thd= current_thd;

    /* if there is no PK, then mark all columns for the BI. */
    if (s->primary_key >= MAX_KEY)
      bitmap_set_all(read_set);

    switch (thd->variables.binlog_row_image)
    {
      case BINLOG_ROW_IMAGE_FULL:
        if (s->primary_key < MAX_KEY)
          bitmap_set_all(read_set);
        bitmap_set_all(write_set);
        break;
      case BINLOG_ROW_IMAGE_NOBLOB:
        /* for every field that is not set, mark it unless it is a blob */
        for (Field **ptr=field ; *ptr ; ptr++)
        {
          Field *my_field= *ptr;
          /* 
            bypass blob fields. These can be set or not set, we don't care.
            Later, at binlogging time, if we don't need them in the before 
            image, we will discard them.

            If set in the AI, then the blob is really needed, there is 
            nothing we can do about it.
           */
          if ((s->primary_key < MAX_KEY) && 
              ((my_field->flags & PRI_KEY_FLAG) || 
              (my_field->type() != MYSQL_TYPE_BLOB)))
            bitmap_set_bit(read_set, my_field->field_index);

          if (my_field->type() != MYSQL_TYPE_BLOB)
            bitmap_set_bit(write_set, my_field->field_index);
        }
        break;
      case BINLOG_ROW_IMAGE_MINIMAL:
        /* mark the primary key if available in the read_set */
        if (s->primary_key < MAX_KEY)
          mark_columns_used_by_index_no_reset(s->primary_key, read_set);
        break;

      default: 
        DBUG_ASSERT(FALSE);
    }
    file->column_bitmaps_signal();
  }

  DBUG_VOID_RETURN;
}



/**
  @brief
  Allocate space for keys

  @param key_count  number of keys to allocate.

  @details
  Allocate space enough to fit 'key_count' keys for this table.

  @return FALSE space was successfully allocated.
  @return TRUE OOM error occur.
*/

bool TABLE::alloc_keys(uint key_count)
{
  DBUG_ASSERT(!s->keys);
  max_keys= key_count;
  if (!(key_info= s->key_info=
        (KEY*) alloc_root(&mem_root, sizeof(KEY)*max_keys)))
    return TRUE;

  memset(key_info, 0, sizeof(KEY)*max_keys);
  return FALSE;
}


/**
  @brief Add one key to a temporary table.

  @param key_parts      bitmap of fields that take a part in the key.
  @param key_name       name of the key

  @details
  Creates a key for this table from fields which corresponds the bits set to 1
  in the 'key_parts' bitmap. The 'key_name' name is given to the newly created
  key.
  @see add_derived_key

  @TODO somehow manage to create keys in tmp_table_param for unification
        purposes

  @return TRUE OOM error.
  @return FALSE the key was created or ignored (too long key).
*/

bool TABLE::add_tmp_key(Field_map *key_parts, char *key_name)
{
  DBUG_ASSERT(!created && s->keys < max_keys && key_parts);

  KEY* cur_key= key_info + s->keys;
  Field **reg_field;
  uint i;
  bool key_start= TRUE;
  uint field_count= 0;
  uchar *key_buf;
  KEY_PART_INFO* key_part_info;
  uint key_len= 0;

  for (i= 0, reg_field=field ; *reg_field; i++, reg_field++)
  {
    if (key_parts->is_set(i))
    {
      KEY_PART_INFO tkp;
      // Ensure that we're not creating a key over a blob field.
      DBUG_ASSERT(!((*reg_field)->flags & BLOB_FLAG));
      /*
        Check if possible key is too long, ignore it if so.
        The reason to use MI_MAX_KEY_LENGTH (myisam's default) is that it is
        smaller than MAX_KEY_LENGTH (heap's default) and it's unknown whether
        myisam or heap will be used for tmp table.
      */
      tkp.init_from_field(*reg_field);
      key_len+= tkp.store_length;
      if (key_len > MI_MAX_KEY_LENGTH)
      {
        max_keys--;
        return FALSE;
      }
    }
    field_count++;
  }
  const uint key_part_count= key_parts->bits_set();

  /*
    Allocate storage for the key part array and the two rec_per_key arrays in
    the tables' mem_root.
  */
  const size_t key_buf_size= sizeof(KEY_PART_INFO) * key_part_count;
  ulong *rec_per_key;
  rec_per_key_t *rec_per_key_float;

  if(!multi_alloc_root(&mem_root,
                       &key_buf, key_buf_size,
                       &rec_per_key, sizeof(ulong) * key_part_count,
                       &rec_per_key_float,
                       sizeof(rec_per_key_t) * key_part_count,
                       NULL))
    return true;                                /* purecov: inspected */

  memset(key_buf, 0, key_buf_size);
  cur_key->key_part= key_part_info= (KEY_PART_INFO*) key_buf;
  cur_key->usable_key_parts= cur_key->user_defined_key_parts= key_part_count;
  cur_key->actual_key_parts= cur_key->user_defined_key_parts;
  s->key_parts+= key_part_count;
  cur_key->key_length= key_len;
  cur_key->algorithm= HA_KEY_ALG_BTREE;
  cur_key->name= key_name;
  cur_key->actual_flags= cur_key->flags= HA_GENERATED_KEY;
  cur_key->set_rec_per_key_array(rec_per_key, rec_per_key_float);
  cur_key->set_in_memory_estimate(IN_MEMORY_ESTIMATE_UNKNOWN);
  cur_key->table= this;

  /* Initialize rec_per_key and rec_per_key_float */
  for (uint kp= 0; kp < key_part_count; ++kp)
  {
    cur_key->rec_per_key[kp]= 0;
    cur_key->set_records_per_key(kp, REC_PER_KEY_UNKNOWN);
  }

  if (field_count == key_part_count)
    covering_keys.set_bit(s->keys);

  keys_in_use_for_group_by.set_bit(s->keys);
  keys_in_use_for_order_by.set_bit(s->keys);
  for (i= 0, reg_field=field ; *reg_field; i++, reg_field++)
  {
    if (!(key_parts->is_set(i)))
      continue;

    if (key_start)
      (*reg_field)->key_start.set_bit(s->keys);
    key_start= FALSE;
    (*reg_field)->part_of_key.set_bit(s->keys);
    (*reg_field)->part_of_sortkey.set_bit(s->keys);
    (*reg_field)->flags|= PART_KEY_FLAG;
    key_part_info->init_from_field(*reg_field);
    key_part_info++;
  }
  set_if_bigger(s->max_key_length, cur_key->key_length);
  s->keys++;
  return FALSE;
}

/*
  @brief
  Save the specified index for later use for ref access.

  @param key_to_save the key to save

  @details
  Save given index as index #0. Table is configured to ignore other indexes.
  Memory occupied by other indexes and index parts will be freed along with
  the table. If the 'key_to_save' is negative then all indexes are freed.
  After keys info being changed, info in fields regarding taking part in keys
  becomes outdated. This function fixes this also.
  @see add_derived_key
*/

void TABLE::use_index(int key_to_save)
{
  DBUG_ASSERT(!created && s->keys && key_to_save < (int)s->keys);

  Field **reg_field;
  /*
    Reset the flags and maps associated with the fields. They are set
    only for the key chosen by the optimizer later.
   */
  for (reg_field=field ; *reg_field; reg_field++)
  {
    if (key_to_save < 0 || !(*reg_field)->part_of_key.is_set(key_to_save))
      (*reg_field)->key_start.clear_all();
    (*reg_field)->part_of_key.clear_all();
    (*reg_field)->part_of_sortkey.clear_all();
    (*reg_field)->flags&= ~PART_KEY_FLAG;
  }

  /* Drop all keys if none of them were chosen */
  if (key_to_save < 0)
  {
    key_info= s->key_info= 0;
    s->key_parts= 0;
    s->keys= 0;
    covering_keys.clear_all();
    keys_in_use_for_group_by.clear_all();
    keys_in_use_for_order_by.clear_all();
  }
  else
  {
    /* Set the flags and maps for the key chosen by the optimizer */
    uint i;
    KEY_PART_INFO *kp;
    for (kp= key_info[key_to_save].key_part, i= 0;
         i < key_info[key_to_save].user_defined_key_parts;
         i++, kp++)
    {
      if (kp->field->key_start.is_set(key_to_save))
        kp->field->key_start.set_prefix(1);
      kp->field->part_of_key.set_prefix(1);
      kp->field->part_of_sortkey.set_prefix(1);
      kp->field->flags|= PART_KEY_FLAG;
    }

    /* Save the given key. No need to copy key#0. */
    if (key_to_save > 0)
      key_info[0]= key_info[key_to_save];
    s->keys= 1;
    s->key_parts= key_info[0].user_defined_key_parts;
    if (covering_keys.is_set(key_to_save))
      covering_keys.set_prefix(1);
    else
      covering_keys.clear_all();
    keys_in_use_for_group_by.set_prefix(1);
    keys_in_use_for_order_by.set_prefix(1);
  }
}



/*
  Mark columns the handler needs for doing an insert

  For now, this is used to mark fields used by the trigger
  as changed.
*/

void TABLE::mark_columns_needed_for_insert()
{
  mark_columns_per_binlog_row_image();
  if (triggers)
  {
    /*
      We don't need to mark columns which are used by ON DELETE and
      ON UPDATE triggers, which may be invoked in case of REPLACE or
      INSERT ... ON DUPLICATE KEY UPDATE, since before doing actual
      row replacement or update write_record() will mark all table
      fields as used.
    */
    if (triggers->mark_fields(TRG_EVENT_INSERT))
      return;
  }
  if (found_next_number_field)
    mark_auto_increment_column();
  /* Mark all generated columns as writable */
  if (vfield)
    mark_generated_columns(false);
}


/* 
  @brief Update the write/read_set for generated columns
         when doing update and insert operation.

  @param        is_update  TRUE means the operation is UPDATE.
                           FALSE means it's INSERT.

  @return       void

  @detail

  Prerequisites for INSERT:

  - write_map is filled with all base columns.

  - read_map is filled with base columns and generated columns to be read. 
  Otherwise, it is empty. covering_keys and merge_keys are adjusted according
  to read_map.

  Actions for INSERT:

  - Fill write_map with all generated columns.
  Stored columns are needed because their values will be stored.
  Virtual columns are needed because their values must be checked against
  constraints and it might be referenced by latter generated columns.

  - Fill read_map with base columns for all generated columns.
  This has no technical reason, but is required because the function that
  evaluates generated functions asserts that base columns are in the read_map.
  covering_keys and merge_keys are adjusted according to read_map.

  Prerequisites for UPDATE:

  - write_map is filled with base columns to be updated.

  - read_map is filled with base columns and generated columns to be read
  prior to the row update. covering_keys and merge_keys are adjusted
  according to read_map.

  Actions for UPDATE:

  - Fill write_map with generated columns that are dependent on updated base columns
  and all virtual generated columns.
  Stored columns are needed because their values will be stored.
  Virtual columns are needed because their values must be checked against
  constraints and might be referenced by latter generated columns.
*/

void TABLE::mark_generated_columns(bool is_update)
{
  Field **vfield_ptr, *tmp_vfield;
  bool bitmap_updated= FALSE;

  if (is_update)
  {
    MY_BITMAP dependent_fields;
    my_bitmap_map bitbuf[bitmap_buffer_size(MAX_FIELDS) / sizeof(my_bitmap_map)];
    bitmap_init(&dependent_fields, bitbuf, s->fields, 0);

    for (vfield_ptr= vfield; *vfield_ptr; vfield_ptr++)
    {
      tmp_vfield= *vfield_ptr;
      DBUG_ASSERT(tmp_vfield->gcol_info && tmp_vfield->gcol_info->expr_item);

      /*
        We need to evaluate the GC if:
        - it depends on any updated column
        - or it is virtual indexed, for example:
           * UPDATE changes the primary key's value, and the virtual index
           is a secondary index which includes the pk's value
           * the gcol is in a multi-column index, and UPDATE changes another
           column of this index
           * in both cases the entry in the index needs to change, so needs to
           be located first, for that the GC's value is needed.
      */
      if ((!tmp_vfield->stored_in_db && tmp_vfield->m_indexed) ||
          bitmap_is_overlapping(write_set,
                                &tmp_vfield->gcol_info->base_columns_map))
      {
        // The GC needs to be updated
        tmp_vfield->table->mark_column_used(in_use, tmp_vfield,
                                            MARK_COLUMNS_WRITE);
        // In order to update the new value, we have to read the old value
        tmp_vfield->table->mark_column_used(in_use, tmp_vfield,
                                            MARK_COLUMNS_READ);
        bitmap_updated= TRUE;
      }
    }
  }
  else // Insert needs to evaluate all generated columns
  {
    for (vfield_ptr= vfield; *vfield_ptr; vfield_ptr++)
    {
      tmp_vfield= *vfield_ptr;
      DBUG_ASSERT(tmp_vfield->gcol_info && tmp_vfield->gcol_info->expr_item);
      tmp_vfield->table->mark_column_used(in_use, tmp_vfield,
                                          MARK_COLUMNS_WRITE);
      bitmap_updated= TRUE;
    }
  }

  if (bitmap_updated)
    file->column_bitmaps_signal();
<<<<<<< HEAD
}

/*
  Check whether a base field is dependent on any generated columns.

  @return
    TRUE     The field is dependent by some GC.

*/
bool TABLE::is_field_used_by_generated_columns(uint field_index)
{
  MY_BITMAP dependent_fields;
  my_bitmap_map bitbuf[bitmap_buffer_size(MAX_FIELDS) / sizeof(my_bitmap_map)];
  bitmap_init(&dependent_fields, bitbuf, s->fields, 0);
  MY_BITMAP *save_old_read_set= read_set;
  read_set= &dependent_fields;

  for (Field **vfield_ptr= vfield; *vfield_ptr; vfield_ptr++)
  {
    Field *tmp_vfield= *vfield_ptr;
    DBUG_ASSERT(tmp_vfield->gcol_info && tmp_vfield->gcol_info->expr_item);
    Mark_field mark_fld(MARK_COLUMNS_TEMP);
    tmp_vfield->gcol_info->expr_item->walk(&Item::mark_field_in_map,
                                           Item::WALK_PREFIX, (uchar *) &mark_fld);
    if (bitmap_is_set(read_set, field_index))
    {
      read_set= save_old_read_set;
      return true;
    }
  }
  read_set= save_old_read_set;
  return false;
=======
>>>>>>> 23032807
}

/*
  Check whether a base field is dependent on any generated columns.

  @return
    TRUE     The field is dependent by some GC.

*/
bool TABLE::is_field_used_by_generated_columns(uint field_index)
{
  MY_BITMAP dependent_fields;
  my_bitmap_map bitbuf[bitmap_buffer_size(MAX_FIELDS) / sizeof(my_bitmap_map)];
  bitmap_init(&dependent_fields, bitbuf, s->fields, 0);
  MY_BITMAP *save_old_read_set= read_set;
  read_set= &dependent_fields;

  for (Field **vfield_ptr= vfield; *vfield_ptr; vfield_ptr++)
  {
    Field *tmp_vfield= *vfield_ptr;
    DBUG_ASSERT(tmp_vfield->gcol_info && tmp_vfield->gcol_info->expr_item);
    Mark_field mark_fld(MARK_COLUMNS_TEMP);
    tmp_vfield->gcol_info->expr_item->walk(&Item::mark_field_in_map,
                                           Item::WALK_PREFIX, (uchar *) &mark_fld);
    if (bitmap_is_set(read_set, field_index))
    {
      read_set= save_old_read_set;
      return true;
    }
  }
  read_set= save_old_read_set;
  return false;
}


bool TABLE::has_virtual_gcol() const
{
  if (vfield == NULL)
    return false;
  for (Field **gc= vfield; *gc; gc++)
  {
    if (!(*gc)->stored_in_db)
      return true;
  }
  return false;
}

bool TABLE::has_virtual_gcol() const
{
  if (vfield == NULL)
    return false;
  for (Field **gc= vfield; *gc; gc++)
  {
    if (!(*gc)->stored_in_db)
      return true;
  }
  return false;
}

/*
  Cleanup this table for re-execution.

  SYNOPSIS
    TABLE_LIST::reinit_before_use()
*/

void TABLE_LIST::reinit_before_use(THD *thd)
{
  /*
    Reset old pointers to TABLEs: they are not valid since the tables
    were closed in the end of previous prepare or execute call.
  */
  table= 0;

  /*
    Reset table_name and table_name_length for schema table.
    They are not valid as TABLEs were closed in the end of previous prepare
    or execute call.
  */
  if (schema_table_name)
  {
    table_name= schema_table_name;
    table_name_length= strlen(schema_table_name);
  }

  /* Reset is_schema_table_processed value(needed for I_S tables */
  schema_table_state= NOT_PROCESSED;

  mdl_request.ticket= NULL;
}


uint TABLE_LIST::query_block_id() const
{
  return derived ? derived->first_select()->select_number : 0;
}

/*
  Compiles the tagged hints list and fills up the bitmasks.

  SYNOPSIS
    process_index_hints()
      table         the TABLE to operate on.

  DESCRIPTION
    The parser collects the index hints for each table in a "tagged list" 
    (TABLE_LIST::index_hints). Using the information in this tagged list
    this function sets the members st_table::keys_in_use_for_query,
    st_table::keys_in_use_for_group_by, st_table::keys_in_use_for_order_by,
    st_table::force_index, st_table::force_index_order,
    st_table::force_index_group and st_table::covering_keys.

    Current implementation of the runtime does not allow mixing FORCE INDEX
    and USE INDEX, so this is checked here. Then the FORCE INDEX list 
    (if non-empty) is appended to the USE INDEX list and a flag is set.

    Multiple hints of the same kind are processed so that each clause 
    is applied to what is computed in the previous clause.
    For example:
        USE INDEX (i1) USE INDEX (i2)
    is equivalent to
        USE INDEX (i1,i2)
    and means "consider only i1 and i2".
        
    Similarly
        USE INDEX () USE INDEX (i1)
    is equivalent to
        USE INDEX (i1)
    and means "consider only the index i1"

    It is OK to have the same index several times, e.g. "USE INDEX (i1,i1)" is
    not an error.
        
    Different kind of hints (USE/FORCE/IGNORE) are processed in the following
    order:
      1. All indexes in USE (or FORCE) INDEX are added to the mask.
      2. All IGNORE INDEX

    e.g. "USE INDEX i1, IGNORE INDEX i1, USE INDEX i1" will not use i1 at all
    as if we had "USE INDEX i1, USE INDEX i1, IGNORE INDEX i1".

  RETURN VALUE
    FALSE                no errors found
    TRUE                 found and reported an error.
*/
bool TABLE_LIST::process_index_hints(TABLE *tbl)
{
  /* initialize the result variables */
  tbl->keys_in_use_for_query= tbl->keys_in_use_for_group_by= 
    tbl->keys_in_use_for_order_by= tbl->s->keys_in_use;

  /* index hint list processing */
  if (index_hints)
  {
    /* Temporary variables used to collect hints of each kind. */
    key_map index_join[INDEX_HINT_FORCE + 1];
    key_map index_order[INDEX_HINT_FORCE + 1];
    key_map index_group[INDEX_HINT_FORCE + 1];
    Index_hint *hint;
    bool have_empty_use_join= FALSE, have_empty_use_order= FALSE, 
         have_empty_use_group= FALSE;
    List_iterator <Index_hint> iter(*index_hints);

    /* iterate over the hints list */
    while ((hint= iter++))
    {
      uint pos;

      /* process empty USE INDEX () */
      if (hint->type == INDEX_HINT_USE && !hint->key_name.str)
      {
        if (hint->clause & INDEX_HINT_MASK_JOIN)
        {
          index_join[hint->type].clear_all();
          have_empty_use_join= TRUE;
        }
        if (hint->clause & INDEX_HINT_MASK_ORDER)
        {
          index_order[hint->type].clear_all();
          have_empty_use_order= TRUE;
        }
        if (hint->clause & INDEX_HINT_MASK_GROUP)
        {
          index_group[hint->type].clear_all();
          have_empty_use_group= TRUE;
        }
        continue;
      }

      /* 
        Check if an index with the given name exists and get his offset in 
        the keys bitmask for the table 
      */
      if (tbl->s->keynames.type_names == 0 ||
          (pos= find_type(&tbl->s->keynames, hint->key_name.str,
                          hint->key_name.length, 1)) <= 0)
      {
        my_error(ER_KEY_DOES_NOT_EXITS, MYF(0), hint->key_name.str, alias);
        return 1;
      }

      pos--;

      /* add to the appropriate clause mask */
      if (hint->clause & INDEX_HINT_MASK_JOIN)
        index_join[hint->type].set_bit (pos);
      if (hint->clause & INDEX_HINT_MASK_ORDER)
        index_order[hint->type].set_bit (pos);
      if (hint->clause & INDEX_HINT_MASK_GROUP)
        index_group[hint->type].set_bit (pos);
    }

    /* cannot mix USE INDEX and FORCE INDEX */
    if ((!index_join[INDEX_HINT_FORCE].is_clear_all() ||
         !index_order[INDEX_HINT_FORCE].is_clear_all() ||
         !index_group[INDEX_HINT_FORCE].is_clear_all()) &&
        (!index_join[INDEX_HINT_USE].is_clear_all() ||  have_empty_use_join ||
         !index_order[INDEX_HINT_USE].is_clear_all() || have_empty_use_order ||
         !index_group[INDEX_HINT_USE].is_clear_all() || have_empty_use_group))
    {
      my_error(ER_WRONG_USAGE, MYF(0), index_hint_type_name[INDEX_HINT_USE],
               index_hint_type_name[INDEX_HINT_FORCE]);
      return 1;
    }

    /* process FORCE INDEX as USE INDEX with a flag */
    if (!index_order[INDEX_HINT_FORCE].is_clear_all())
    {
      tbl->force_index_order= TRUE;
      index_order[INDEX_HINT_USE].merge(index_order[INDEX_HINT_FORCE]);
    }

    if (!index_group[INDEX_HINT_FORCE].is_clear_all())
    {
      tbl->force_index_group= TRUE;
      index_group[INDEX_HINT_USE].merge(index_group[INDEX_HINT_FORCE]);
    }

    /*
      TODO: get rid of tbl->force_index (on if any FORCE INDEX is specified) and
      create tbl->force_index_join instead.
      Then use the correct force_index_XX instead of the global one.
    */
    if (!index_join[INDEX_HINT_FORCE].is_clear_all() ||
        tbl->force_index_group || tbl->force_index_order)
    {
      tbl->force_index= TRUE;
      index_join[INDEX_HINT_USE].merge(index_join[INDEX_HINT_FORCE]);
    }

    /* apply USE INDEX */
    if (!index_join[INDEX_HINT_USE].is_clear_all() || have_empty_use_join)
      tbl->keys_in_use_for_query.intersect(index_join[INDEX_HINT_USE]);
    if (!index_order[INDEX_HINT_USE].is_clear_all() || have_empty_use_order)
      tbl->keys_in_use_for_order_by.intersect (index_order[INDEX_HINT_USE]);
    if (!index_group[INDEX_HINT_USE].is_clear_all() || have_empty_use_group)
      tbl->keys_in_use_for_group_by.intersect (index_group[INDEX_HINT_USE]);

    /* apply IGNORE INDEX */
    tbl->keys_in_use_for_query.subtract (index_join[INDEX_HINT_IGNORE]);
    tbl->keys_in_use_for_order_by.subtract (index_order[INDEX_HINT_IGNORE]);
    tbl->keys_in_use_for_group_by.subtract (index_group[INDEX_HINT_IGNORE]);
  }

  /* make sure covering_keys don't include indexes disabled with a hint */
  tbl->covering_keys.intersect(tbl->keys_in_use_for_query);
  return 0;
}


size_t max_row_length(TABLE *table, const uchar *data)
{
  TABLE_SHARE *table_s= table->s;
  size_t length= table_s->reclength + 2 * table_s->fields;
  uint *const beg= table_s->blob_field;
  uint *const end= beg + table_s->blob_fields;

  for (uint *ptr= beg ; ptr != end ; ++ptr)
  {
    Field_blob* const blob= (Field_blob*) table->field[*ptr];
    length+= blob->get_length((data + blob->offset(table->record[0]))) +
      HA_KEY_BLOB_LENGTH;
  }
  return length;
}

/**
   Helper function which allows to allocate metadata lock request
   objects for all elements of table list.
*/

void init_mdl_requests(TABLE_LIST *table_list)
{
  for ( ; table_list ; table_list= table_list->next_global)
    MDL_REQUEST_INIT(&table_list->mdl_request,
                     MDL_key::TABLE,
                     table_list->db, table_list->table_name,
                     mdl_type_for_dml(table_list->lock_type),
                     MDL_TRANSACTION);
}


/**
  @returns true if view or derived table and
            - algorithm (for view) does not force materialization
            - the derived table definition is mergeable
            - this is a view, or, if unnamed derived table, the enclosing
              query block allows merging of derived tables.
*/
bool TABLE_LIST::is_mergeable() const
{
  return is_view_or_derived() &&
         algorithm != VIEW_ALGORITHM_TEMPTABLE &&
         derived->is_mergeable() &&
         (is_view() || select_lex->allow_merge_derived);
}

///  @returns true if materializable table contains one or zero rows
bool TABLE_LIST::materializable_is_const() const
{
  DBUG_ASSERT(uses_materialization());
  return derived_unit()->query_result()->estimated_rowcount <= 1;
<<<<<<< HEAD
}


/**
  Return the number of leaf tables for a merged view.
*/

uint TABLE_LIST::leaf_tables_count() const
{
  // Join nests are not permissible, except as merged views
  DBUG_ASSERT(nested_join == NULL || is_merged());
  if (!is_merged())  // Base table or materialized view
    return 1;

  uint count= 0;
  for (TABLE_LIST *tbl= merge_underlying_list; tbl; tbl= tbl->next_local)
    count+= tbl->leaf_tables_count();

  return count;
}


=======
}


/**
  Return the number of leaf tables for a merged view.
*/

uint TABLE_LIST::leaf_tables_count() const
{
  // Join nests are not permissible, except as merged views
  DBUG_ASSERT(nested_join == NULL || is_merged());
  if (!is_merged())  // Base table or materialized view
    return 1;

  uint count= 0;
  for (TABLE_LIST *tbl= merge_underlying_list; tbl; tbl= tbl->next_local)
    count+= tbl->leaf_tables_count();

  return count;
}


>>>>>>> 23032807
/**
  @brief
  Retrieve number of rows in the table

  @details
  Retrieve number of rows in the table referred by this TABLE_LIST and
  store it in the table's stats.records variable. If this TABLE_LIST refers
  to a materialized derived table/view, then the estimated number of rows of
  the derived table/view is used instead.

  @return 0          ok
  @return non zero   error
*/

int TABLE_LIST::fetch_number_of_rows()
{
  int error= 0;
  if (uses_materialization())
  {
    /*
      @todo: CostModel: This updates the stats.record value to the
      estimated number of records. This number is used when estimating 
      the cost of a table scan for a heap table (ie. it helps producing
      a reasonable good cost estimate for heap tables). If the materialized
      table is stored in MyISAM, this number is not used in the cost estimate
      for table scan. The table scan cost for MyISAM thus always becomes
      the estimate for an empty table.
    */
    table->file->stats.records= derived->query_result()->estimated_rowcount;
  }
  else
    error= table->file->info(HA_STATUS_VARIABLE | HA_STATUS_NO_LOCK);
  return error;
}


/**
  A helper function to add a derived key to the list of possible keys

  @param derived_key_list  list of all possible derived keys
  @param field             referenced field
  @param ref_by_tbl        the table that refers to given field

  @details The possible key to be used for join with table with ref_by_tbl
  table map is extended to include 'field'. If ref_by_tbl == 0 then the key
  that includes all referred fields is extended.

  @note
  Procedure of keys generation for result tables of materialized derived
  tables/views for allowing ref access to them.

  A key is generated for each equi-join pair (derived table, another table).
  Each generated key consists of fields of derived table used in equi-join.
  Example:

    SELECT * FROM (SELECT f1, f2, count(*) FROM t1 GROUP BY f1) tt JOIN
                  t1 ON tt.f1=t1.f3 and tt.f2=t1.f4;

  In this case for the derived table tt one key will be generated. It will
  consist of two parts f1 and f2.
  Example:

    SELECT * FROM (SELECT f1, f2, count(*) FROM t1 GROUP BY f1) tt JOIN
                  t1 ON tt.f1=t1.f3 JOIN
                  t2 ON tt.f2=t2.f4;

  In this case for the derived table tt two keys will be generated.
  One key over f1 field, and another key over f2 field.
  Currently optimizer may choose to use only one such key, thus the second
  one will be dropped after the range optimizer is finished.
  See also JOIN::drop_unused_derived_keys function.
  Example:

    SELECT * FROM (SELECT f1, f2, count(*) FROM t1 GROUP BY f1) tt JOIN
                  t1 ON tt.f1=a_function(t1.f3);

  In this case for the derived table tt one key will be generated. It will
  consist of one field - f1.
  In all cases beside one-per-table keys one additional key is generated.
  It includes all fields referenced by other tables.

  Implementation is split in two steps:
    gather information on all used fields of derived tables/view and
      store it in lists of possible keys, one per a derived table/view.
    add keys to result tables of derived tables/view using info from above
      lists.

  The above procedure is implemented in 4 functions:
    TABLE_LIST::update_derived_keys
                          Create/extend list of possible keys for one derived
                          table/view based on given field/used tables info.
                          (Step one)
    JOIN::generate_derived_keys
                          This function is called from update_ref_and_keys
                          when all possible info on keys is gathered and it's
                          safe to add keys - no keys or key parts would be
                          missed.  Walk over list of derived tables/views and
                          call to TABLE_LIST::generate_keys to actually
                          generate keys. (Step two)
    TABLE_LIST::generate_keys
                          Walks over list of possible keys for this derived
                          table/view to add keys to the result table.
                          Calls to TABLE::add_tmp_key to actually add
                          keys. (Step two)
    TABLE::add_tmp_key    Creates one index description according to given
                          bitmap of used fields. (Step two)
  There is also the fifth function called TABLE::use_index. It saves used
  key and frees others. It is called when the optimizer has chosen which key
  it will use, thus we don't need other keys anymore.

  @return TRUE  OOM
  @return FALSE otherwise
*/

static bool add_derived_key(List<Derived_key> &derived_key_list, Field *field,
                             table_map ref_by_tbl)
{
  uint key= 0;
  Derived_key *entry= 0;
  List_iterator<Derived_key> ki(derived_key_list);

  /* Search for already existing possible key. */
  while ((entry= ki++))
  {
    key++;
    if (ref_by_tbl)
    {
      /* Search for the entry for the specified table.*/
      if (entry->referenced_by & ref_by_tbl)
        break;
    }
    else
    {
      /*
        Search for the special entry that should contain fields referred
        from any table.
      */
      if (!entry->referenced_by)
        break;
    }
  }
  /* Add new possible key if nothing is found. */
  if (!entry)
  {
    THD *thd= field->table->in_use;
    key++;
    entry= new (thd->mem_root) Derived_key();
    if (!entry)
      return TRUE;
    entry->referenced_by= ref_by_tbl;
    entry->used_fields.clear_all();
    if (derived_key_list.push_back(entry, thd->mem_root))
      return TRUE;
    field->table->max_keys++;
  }
  /* Don't create keys longer than REF access can use. */
  if (entry->used_fields.bits_set() < MAX_REF_PARTS)
  {
    field->part_of_key.set_bit(key - 1);
    field->flags|= PART_KEY_FLAG;
    entry->used_fields.set_bit(field->field_index);
  }
  return FALSE;
}

/*
  @brief
  Update derived table's list of possible keys

  @param field      derived table's field to take part in a key
  @param values     array of values that a part of equality predicate with the
                    field above
  @param num_values number of elements in the array values

  @details
  This function creates/extends a list of possible keys for this derived
  table/view. For each table used by a value from the 'values' array the
  corresponding possible key is extended to include the 'field'.
  If there is no such possible key, then it is created. field's
  part_of_key bitmaps are updated accordingly.
  @see add_derived_key

  @return TRUE  new possible key can't be allocated.
  @return FALSE list of possible keys successfully updated.
*/

bool TABLE_LIST::update_derived_keys(Field *field, Item **values,
                                     uint num_values)
{
  /*
    Don't bother with keys for CREATE VIEW, BLOB fields and fields with
    zero length.
  */
  if (field->table->in_use->lex->is_ps_or_view_context_analysis() ||
      field->flags & BLOB_FLAG ||
      field->field_length == 0)
    return FALSE;

  /* Allow all keys to be used. */
  if (derived_key_list.elements == 0)
  {
    table->keys_in_use_for_query.set_all();
    table->s->uniques= 0;
  }

  for (uint i= 0; i < num_values; i++)
  {
    table_map tables= values[i]->used_tables() & ~PSEUDO_TABLE_BITS;
    if (!tables || values[i]->real_item()->type() != Item::FIELD_ITEM)
      continue;
    for (table_map tbl= 1; tables >= tbl; tbl<<= 1)
    {
      if (! (tables & tbl))
        continue;
      if (add_derived_key(derived_key_list, field, tbl))
        return TRUE;
    }
  }
  /* Extend key which includes all referenced fields. */
  if (add_derived_key(derived_key_list, field, (table_map)0))
    return TRUE;
  return FALSE;
}


/*
  Comparison function for Derived_key entries.
  See TABLE_LIST::generate_keys.
*/

static int Derived_key_comp(Derived_key *e1, Derived_key *e2, void *arg)
{
  /* Move entries for tables with greater table bit to the end. */
  return ((e1->referenced_by < e2->referenced_by) ? -1 :
          ((e1->referenced_by > e2->referenced_by) ? 1 : 0));
}


/**
  @brief
  Generate keys for a materialized derived table/view

  @details
  This function adds keys to the result table by walking over the list of
  possible keys for this derived table/view and calling the
  TABLE::add_tmp_key to actually add keys. A name <auto_keyN>, where N is a
  sequential number, is given to each key to ease debugging.
  @see add_derived_key

  @return TRUE  an error occur.
  @return FALSE all keys were successfully added.
*/

bool TABLE_LIST::generate_keys()
{
  List_iterator<Derived_key> it(derived_key_list);
  Derived_key *entry;
  uint key= 0;
  char buf[NAME_CHAR_LEN];
  DBUG_ASSERT(uses_materialization());

  if (!derived_key_list.elements)
    return FALSE;

  if (table->alloc_keys(derived_key_list.elements))
    return TRUE;

  /* Sort entries to make key numbers sequence deterministic. */
  derived_key_list.sort((Node_cmp_func)Derived_key_comp, 0);
  while ((entry= it++))
  {
    sprintf(buf, "<auto_key%i>", key++);
    if (table->add_tmp_key(&entry->used_fields,
                           table->in_use->mem_strdup(buf)))
      return TRUE;
  }
  return FALSE;
}


/**
  Update TABLE::const_key_parts for single table UPDATE/DELETE query

  @param conds               WHERE clause expression

  @retval TRUE   error (OOM)
  @retval FALSE  success

  @note
    Set const_key_parts bits if key fields are equal to constants in
    the WHERE expression.
*/

bool TABLE::update_const_key_parts(Item *conds)
{
  memset(const_key_parts, 0, sizeof(key_part_map) * s->keys);

  if (conds == NULL)
    return FALSE;

  for (uint index= 0; index < s->keys; index++)
  {
    KEY_PART_INFO *keyinfo= key_info[index].key_part;
    KEY_PART_INFO *keyinfo_end= keyinfo + key_info[index].user_defined_key_parts;

    for (key_part_map part_map= (key_part_map)1; 
        keyinfo < keyinfo_end;
        keyinfo++, part_map<<= 1)
    {
      if (const_expression_in_where(conds, NULL, keyinfo->field))
        const_key_parts[index]|= part_map;
    }
  }
  return FALSE;
}


/**
  Read removal is possible if the selected quick read
  method is using full unique index

  @see HA_READ_BEFORE_WRITE_REMOVAL

  @param index              Number of the index used for read

  @retval true   success, read removal started
  @retval false  read removal not started
*/

bool TABLE::check_read_removal(uint index)
{
  bool retval= false;

  DBUG_ENTER("check_read_removal");
  DBUG_ASSERT(file->ha_table_flags() & HA_READ_BEFORE_WRITE_REMOVAL);
  DBUG_ASSERT(index != MAX_KEY);

  // Index must be unique
  if ((key_info[index].flags & HA_NOSAME) == 0)
    DBUG_RETURN(false);

  // Full index must be used
  bitmap_clear_all(&tmp_set);
  mark_columns_used_by_index_no_reset(index, &tmp_set);

  if (bitmap_cmp(&tmp_set, read_set))
  {
    // Start read removal in handler
    retval= file->start_read_removal();
  }

  bitmap_clear_all(&tmp_set);
  DBUG_RETURN(retval);
}


/**
  Test if the order list consists of simple field expressions

  @param order                Linked list of ORDER BY arguments

  @return TRUE if @a order is empty or consist of simple field expressions
*/

bool is_simple_order(ORDER *order)
{
  for (ORDER *ord= order; ord; ord= ord->next)
  {
    if (ord->item[0]->real_item()->type() != Item::FIELD_ITEM)
      return FALSE;
  }
  return TRUE;
}


/**
  Repoint a table's fields from old_rec to new_rec

  @param table     the table of fields needed to be repointed
  @param old_rec   the original record buffer fields point to
  @param new_rec   the target record buff fields need to repoint
*/

void repoint_field_to_record(TABLE *table, uchar *old_rec, uchar *new_rec)
{
  Field **fields= table->field;
  my_ptrdiff_t ptrdiff= new_rec - old_rec;
  for (uint i= 0; i < table->s->fields; i++)
    fields[i]->move_field_offset(ptrdiff);
}


/**
  Evaluate necessary virtual generated columns.
  This is used right after reading a row from the storage engine.

  @note this is not necessary for stored generated columns, as they are
  provided by the storage engine.

  @param buf[in,out]     the buffer to store data
  @param table           the TABLE object
  @param active_index    the number of key for index scan (MAX_KEY is default)

  @return true if error.

  @todo see below for potential conflict with Bug#21815348 .
 */
bool update_generated_read_fields(uchar *buf, TABLE *table, uint active_index)
{
  DBUG_ENTER("update_generated_read_fields");
  DBUG_ASSERT(table && table->vfield);
  if (active_index != MAX_KEY && table->key_read)
  {
    /*
      The covering index is providing all necessary columns, including
      generated ones.
      Note that this logic may have to be reconsidered when we fix
      Bug#21815348; indeed, for that bug it could be possible to implement the
      following optimization: if A is an indexed base column, and B is a
      virtual generated column dependent on A, "select B from t" could choose
      an index-only scan over the index of A and calculate values of B on the
      fly. In that case, we would come here, however calculation of B would
      still be needed.
      Currently MySQL doesn't choose an index scan in that case because it
      considers B as independent from A, in its index-scan decision logic.
    */
    DBUG_RETURN(false);
  }

  int error= 0;

  /*
    If the buffer storing the record data is not record[0], then the field
    objects must be temporarily changed to point into the supplied buffer.
    The field pointers are restored at the end of this function.
  */
  if (buf != table->record[0])
    repoint_field_to_record(table, table->record[0], buf);

  for (Field **vfield_ptr= table->vfield; *vfield_ptr; vfield_ptr++)
  {
    Field *vfield= *vfield_ptr;
    DBUG_ASSERT(vfield->gcol_info && vfield->gcol_info->expr_item);
    /*
      Only calculate those virtual generated fields that are marked in the
      read_set bitmap.
    */
    if (!vfield->stored_in_db &&
        bitmap_is_set(table->read_set, vfield->field_index))
    {
      if (vfield->type() == MYSQL_TYPE_BLOB)
        (down_cast<Field_blob*>(vfield))->need_to_keep_old_value();

      error= vfield->gcol_info->expr_item->save_in_field(vfield, 0);
      DBUG_PRINT("info", ("field '%s' - updated", vfield->field_name));
      if (error && !table->in_use->is_error())
      {
        /*
          Most likely a calculation error which only triggered a warning, so
          let's not make the read fail.
        */
        error= 0;
      }
    }
    else
    {
      DBUG_PRINT("info", ("field '%s' - skipped", vfield->field_name));
    }
  }

  if (buf != table->record[0])
    repoint_field_to_record(table, buf, table->record[0]);

  DBUG_RETURN(error != 0);
  /*
    @todo
    this function is used by ha_rnd/etc, those ha_* functions are expected to
    return 0 or a HA_ERR code (and such codes are picked up by
    handler::print_error), but update_generated_read_fields returns true/false
    (0/1), which is then returned by the ha_* functions. If it
    returns 1 we get:
    ERROR 1030 (HY000): Got error 1 from storage engine
    which isn't informative for the user.
  */
}

/**
  Calculate data for each generated field marked for write in the
  corresponding column map.

  @note We need calculate data for both virtual and stored generated
  fields.

  @param bitmap         Bitmap over fields to update
  @param table          the TABLE object

  @return
    @retval
      false  - Success
    @retval
      true   - Error occurred during the generation/calculation of a generated
               field value
 */
bool update_generated_write_fields(const MY_BITMAP *bitmap, TABLE *table)
{
  DBUG_ENTER("update_generated_write_fields");
  Field **vfield_ptr;
  int error= 0;

  DBUG_ASSERT(table->vfield);
  /* Iterate over generated fields in the table */
  for (vfield_ptr= table->vfield; *vfield_ptr; vfield_ptr++)
  {
    Field *vfield;
    vfield= (*vfield_ptr);
    DBUG_ASSERT(vfield->gcol_info && vfield->gcol_info->expr_item);

    /* Only update those fields that are marked in the bitmap */
    if (bitmap_is_set(bitmap, vfield->field_index))
    {
      /*
        For a virtual generated column of blob type, we have to keep
        the current blob value since this might be needed by the
        storage engine during updates.
      */
      if (vfield->type() == MYSQL_TYPE_BLOB && vfield->is_virtual_gcol())
        (down_cast<Field_blob*>(vfield))->keep_old_value();

      /* Generate the actual value of the generated fields */
      error= vfield->gcol_info->expr_item->save_in_field(vfield, 0);

      DBUG_PRINT("info", ("field '%s' - updated", vfield->field_name));
      if (error && !table->in_use->is_error())
        error= 0;
      if (table->fields_set_during_insert)
        bitmap_set_bit(table->fields_set_during_insert, vfield->field_index);
    }
    else
    {
      DBUG_PRINT("info", ("field '%s' - skipped", vfield->field_name));
    }
  }

  if (error > 0)
    DBUG_RETURN(TRUE);
  DBUG_RETURN(FALSE);
}




/**
  Adds a generated column and its dependencies to the read_set/write_set
  bitmaps.

  If the value of a generated column (gcol) must be calculated, it needs to
  be in write_set (to satisfy the assertion in Field::store); the value of
  its underlying base columns is necessary to the calculation so those must
  be in read_set.

  A gcol must be calculated in two cases:
  - we're sending the gcol to the engine
  - the gcol is virtual and we're reading it from the engine without using a
  covering index on it.
*/
void TABLE::mark_gcol_in_maps(Field *field)
{
  bitmap_set_bit(write_set, field->field_index);
  /*
    Note that underlying base columns are here added to read_set but not added
    to requirements for an index to be covering (covering_keys is not touched).
    So, if we have:
    SELECT gcol FROM t :
    - an index covering gcol only (not including base columns), can still be
    chosen by the optimizer; note that InnoDB's build_template_needs_field()
    properly ignores read_set when MySQL asks for "index only" reads
    (table->key_read == true); if it didn't, it would do useless reads.
    - but if gcol is not read from an index, we will read base columns because
    they are in read_set.
    - Note how this relies on InnoDB's behaviour.
  */
  for (uint i= 0; i < s->fields; i++)
  {
    if (bitmap_is_set(&field->gcol_info->base_columns_map, i))
    {
      bitmap_set_bit(read_set, i);
      if (this->field[i]->is_virtual_gcol())
        bitmap_set_bit(write_set, i);
    }
  }
}<|MERGE_RESOLUTION|>--- conflicted
+++ resolved
@@ -1931,8 +1931,6 @@
       else if (!tmp_plugin && str_db_type_length == 9 &&
                !strncmp((char *) next_chunk + 2, "partition", 9))
       {
-<<<<<<< HEAD
-=======
         /*
           An I_S query during server restart will provoke deprecation warnings.
           Since there is no client connection for this query, make sure we
@@ -1954,7 +1952,6 @@
                   ER_DEFAULT(ER_PARTITION_ENGINE_DEPRECATED_FOR_TABLE),
                   share->db.str, share->table_name.str);
 
->>>>>>> 23032807
         /* Check if the partitioning engine is ready */
         if (!ha_checktype(thd, DB_TYPE_PARTITION_DB, true, false))
         {
@@ -4691,8 +4688,6 @@
   
   bool error MY_ATTRIBUTE((unused))= refix_gc_items(thd);
   DBUG_ASSERT(!error);
-<<<<<<< HEAD
-=======
 }
 
 
@@ -4768,91 +4763,6 @@
     }
   }
   return false;
->>>>>>> 23032807
-}
-  
-
-void TABLE::cleanup_gc_items()
-{
-  if (!has_gcol())
-    return;
-
-  for (Field **vfield_ptr= vfield; *vfield_ptr; vfield_ptr++)
-    cleanup_items((*vfield_ptr)->gcol_info->item_free_list);
-}
-
-bool TABLE::refix_gc_items(THD *thd)
-{
-  if (vfield)
-  {
-    for (Field **vfield_ptr= vfield; *vfield_ptr; vfield_ptr++)
-    {
-      Field *vfield= *vfield_ptr;
-      DBUG_ASSERT(vfield->gcol_info && vfield->gcol_info->expr_item);
-      if (!vfield->gcol_info->expr_item->fixed)
-      {
-        bool res= false;
-        /*
-          The call to fix_fields_gcol_func() may create new item objects in the
-          item tree for the generated column expression. If these are permanent
-          changes to the item tree, the new items must have the same life-span
-          as the ones created during parsing of the generated expression
-          string. We achieve this by temporarily switching to use the TABLE's
-          mem_root if the permanent changes to the item tree haven't been
-          completed (by checking the status of
-          gcol_info->permanent_changes_completed) and this call is not part of
-          context analysis (like prepare or show create table).
-        */
-        Query_arena *backup_stmt_arena_ptr= thd->stmt_arena;
-        Query_arena backup_arena;
-        Query_arena gcol_arena(&vfield->table->mem_root,
-                               Query_arena::STMT_CONVENTIONAL_EXECUTION);
-        if (!vfield->gcol_info->permanent_changes_completed &&
-            !thd->lex->is_ps_or_view_context_analysis())
-        {
-          thd->set_n_backup_active_arena(&gcol_arena, &backup_arena);
-          thd->stmt_arena= &gcol_arena;
-        }
-
-        /* 
-          Temporarily disable privileges check; already done when first fixed,
-          and then based on definer's (owner's) rights: this thread has
-          invoker's rights
-        */
-        ulong sav_want_priv= thd->want_privilege;
-        thd->want_privilege= 0;
-
-        if (fix_fields_gcol_func(thd, vfield))
-          res= true;
-
-        if (!vfield->gcol_info->permanent_changes_completed &&
-            !thd->lex->is_ps_or_view_context_analysis())
-        {
-          // Switch back to the original stmt_arena.
-          thd->stmt_arena= backup_stmt_arena_ptr;
-          thd->restore_active_arena(&gcol_arena, &backup_arena);
-
-          // Append the new items to the original item_free_list.
-          Item *item= vfield->gcol_info->item_free_list;
-          while (item->next)
-            item= item->next;
-          item->next= gcol_arena.free_list;
-
-          // Permanent changes to the item_tree are completed.
-          vfield->gcol_info->permanent_changes_completed= true;
-        }
-
-        // Restore any privileges check
-        thd->want_privilege= sav_want_priv;
-        get_fields_in_item_tree= FALSE;
-
-        /* error occurs */
-        if (res)
-          return res;
-      }
-    }
-  }
-  return false;
 }
   
 
@@ -5244,7 +5154,6 @@
   Used with REPLACE command to filter out rows that should not be deleted.
   Concatenate WHERE clauses from multiple views into one permanent field:
   TABLE::replace_filter.
-<<<<<<< HEAD
 
   Since REPLACE is not possible against a join view, there is no need to
   process join conditions, only WHERE clause is needed. But we still call
@@ -5253,16 +5162,6 @@
 
   @param thd            thread handler
 
-=======
-
-  Since REPLACE is not possible against a join view, there is no need to
-  process join conditions, only WHERE clause is needed. But we still call
-  merge_join_conditions() since this is a general function that handles both
-  join conditions (if any) and the original WHERE clause.
-
-  @param thd            thread handler
-
->>>>>>> 23032807
   @returns false if success, true if error
 */
 
@@ -5899,10 +5798,6 @@
     if (field->fix_fields(thd, field_ref))
       DBUG_RETURN(NULL);               /* purecov: inspected */
     field= *field_ref;
-<<<<<<< HEAD
-  }
-
-=======
   }
 
   /*
@@ -5926,7 +5821,6 @@
   {
     table_name= view->table_name;
   }
->>>>>>> 23032807
   /*
     @note Creating an Item_direct_view_ref object on top of an Item_field
           means that the underlying Item_field object may be shared by
@@ -5934,15 +5828,9 @@
           practice, so special precaution must be taken to avoid programming
           mistakes, such as forgetting to mark the use of a field in both
           read_set and write_set (may happen e.g in an UPDATE statement).
-<<<<<<< HEAD
-  */ 
-  Item *item= new Item_direct_view_ref(context, field_ref,
-                                       view->alias, view->table_name,
-=======
   */
   Item *item= new Item_direct_view_ref(context, field_ref,
                                        view->alias, table_name,
->>>>>>> 23032807
                                        name, view);
   DBUG_RETURN(item);
 }
@@ -6279,74 +6167,6 @@
     mark_columns_used_by_index_no_reset(s->primary_key, read_set);
     /* signal change */
     file->column_bitmaps_signal();
-  }
-  DBUG_VOID_RETURN;
-}
-
-
-/**
-  Mark column as either read or written (or none) according to mark_used.
-
-  @note If marking a written field, set thd->dup_field if the column is
-        already marked.
-
-  @note If TABLE::get_fields_in_item_tree is set, set the flag bit
-        GET_FIXED_FIELDS_FLAG for the field.
-
-  @param thd      Thread handler (only used for duplicate handling)
-  @param field    The column to be marked as used
-  @param mark_used =MARK_COLUMNS_NONE: Only update flag field, if applicable
-                   =MARK_COLUMNS_READ: Mark column as read
-                   =MARK_COLUMNS_WRITE: Mark column as written
-                   =MARK_COLUMNS_TEMP: Mark column as read, used by filesort()
-                                       and processing of generated columns
-*/
-
-void TABLE::mark_column_used(THD *thd, Field *field,
-                             enum enum_mark_columns mark)
-{
-  DBUG_ENTER("TABLE::mark_column_used");
-
-  switch (mark)
-  {
-  case MARK_COLUMNS_NONE:
-    if (get_fields_in_item_tree)
-      field->flags|= GET_FIXED_FIELDS_FLAG;
-    break;
-
-  case MARK_COLUMNS_READ:
-    bitmap_set_bit(read_set, field->field_index);
-
-    // Update covering_keys and merge_keys based on all fields that are read:
-    covering_keys.intersect(field->part_of_key);
-    merge_keys.merge(field->part_of_key);
-    if (get_fields_in_item_tree)
-      field->flags|= GET_FIXED_FIELDS_FLAG;
-    if (field->is_virtual_gcol())
-      mark_gcol_in_maps(field);
-    break;
-
-  case MARK_COLUMNS_WRITE:
-    if (bitmap_fast_test_and_set(write_set, field->field_index))
-    {
-      /*
-        This is relevant for INSERT only, but duplicate indication is set
-        for all fields that are updated.
-      */
-      DBUG_PRINT("warning", ("Found duplicated field"));
-      thd->dup_field= field;
-    }
-    DBUG_ASSERT(!get_fields_in_item_tree);
-
-    if (field->is_gcol())
-      mark_gcol_in_maps(field);
-    break;
-
-  case MARK_COLUMNS_TEMP:
-    bitmap_set_bit(read_set, field->field_index);
-    if (field->is_virtual_gcol())
-      mark_gcol_in_maps(field);
-    break;
   }
   DBUG_VOID_RETURN;
 }
@@ -7112,7 +6932,6 @@
 
   if (bitmap_updated)
     file->column_bitmaps_signal();
-<<<<<<< HEAD
 }
 
 /*
@@ -7145,54 +6964,8 @@
   }
   read_set= save_old_read_set;
   return false;
-=======
->>>>>>> 23032807
-}
-
-/*
-  Check whether a base field is dependent on any generated columns.
-
-  @return
-    TRUE     The field is dependent by some GC.
-
-*/
-bool TABLE::is_field_used_by_generated_columns(uint field_index)
-{
-  MY_BITMAP dependent_fields;
-  my_bitmap_map bitbuf[bitmap_buffer_size(MAX_FIELDS) / sizeof(my_bitmap_map)];
-  bitmap_init(&dependent_fields, bitbuf, s->fields, 0);
-  MY_BITMAP *save_old_read_set= read_set;
-  read_set= &dependent_fields;
-
-  for (Field **vfield_ptr= vfield; *vfield_ptr; vfield_ptr++)
-  {
-    Field *tmp_vfield= *vfield_ptr;
-    DBUG_ASSERT(tmp_vfield->gcol_info && tmp_vfield->gcol_info->expr_item);
-    Mark_field mark_fld(MARK_COLUMNS_TEMP);
-    tmp_vfield->gcol_info->expr_item->walk(&Item::mark_field_in_map,
-                                           Item::WALK_PREFIX, (uchar *) &mark_fld);
-    if (bitmap_is_set(read_set, field_index))
-    {
-      read_set= save_old_read_set;
-      return true;
-    }
-  }
-  read_set= save_old_read_set;
-  return false;
-}
-
-
-bool TABLE::has_virtual_gcol() const
-{
-  if (vfield == NULL)
-    return false;
-  for (Field **gc= vfield; *gc; gc++)
-  {
-    if (!(*gc)->stored_in_db)
-      return true;
-  }
-  return false;
-}
+}
+
 
 bool TABLE::has_virtual_gcol() const
 {
@@ -7469,7 +7242,6 @@
 {
   DBUG_ASSERT(uses_materialization());
   return derived_unit()->query_result()->estimated_rowcount <= 1;
-<<<<<<< HEAD
 }
 
 
@@ -7492,30 +7264,6 @@
 }
 
 
-=======
-}
-
-
-/**
-  Return the number of leaf tables for a merged view.
-*/
-
-uint TABLE_LIST::leaf_tables_count() const
-{
-  // Join nests are not permissible, except as merged views
-  DBUG_ASSERT(nested_join == NULL || is_merged());
-  if (!is_merged())  // Base table or materialized view
-    return 1;
-
-  uint count= 0;
-  for (TABLE_LIST *tbl= merge_underlying_list; tbl; tbl= tbl->next_local)
-    count+= tbl->leaf_tables_count();
-
-  return count;
-}
-
-
->>>>>>> 23032807
 /**
   @brief
   Retrieve number of rows in the table
