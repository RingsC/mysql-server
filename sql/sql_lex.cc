/* Copyright (c) 2000, 2011, Oracle and/or its affiliates. All rights reserved.

   This program is free software; you can redistribute it and/or modify
   it under the terms of the GNU General Public License as published by
   the Free Software Foundation; version 2 of the License.

   This program is distributed in the hope that it will be useful,
   but WITHOUT ANY WARRANTY; without even the implied warranty of
   MERCHANTABILITY or FITNESS FOR A PARTICULAR PURPOSE.  See the
   GNU General Public License for more details.

   You should have received a copy of the GNU General Public License
   along with this program; if not, write to the Free Software
   Foundation, Inc., 51 Franklin St, Fifth Floor, Boston, MA 02110-1301  USA */


/* A lexical scanner on a temporary buffer with a yacc interface */

#define MYSQL_LEX 1
#include "sql_priv.h"
#include "unireg.h"                    // REQUIRED: for other includes
#include "sql_class.h"                          // sql_lex.h: SQLCOM_END
#include "sql_lex.h"
#include "sql_parse.h"                          // add_to_list
#include "item_create.h"
#include <m_ctype.h>
#include <hash.h>
#include "sp.h"
#include "sp_head.h"

static int lex_one_token(void *arg, void *yythd);

/*
  We are using pointer to this variable for distinguishing between assignment
  to NEW row field (when parsing trigger definition) and structured variable.
*/

sys_var *trg_new_row_fake_var= (sys_var*) 0x01;

/**
  LEX_STRING constant for null-string to be used in parser and other places.
*/
const LEX_STRING null_lex_str= {NULL, 0};
const LEX_STRING empty_lex_str= {(char *) "", 0};
/**
  @note The order of the elements of this array must correspond to
  the order of elements in enum_binlog_stmt_unsafe.
*/
const int
Query_tables_list::binlog_stmt_unsafe_errcode[BINLOG_STMT_UNSAFE_COUNT] =
{
  ER_BINLOG_UNSAFE_LIMIT,
  ER_BINLOG_UNSAFE_INSERT_DELAYED,
  ER_BINLOG_UNSAFE_SYSTEM_TABLE,
  ER_BINLOG_UNSAFE_AUTOINC_COLUMNS,
  ER_BINLOG_UNSAFE_UDF,
  ER_BINLOG_UNSAFE_SYSTEM_VARIABLE,
  ER_BINLOG_UNSAFE_SYSTEM_FUNCTION,
  ER_BINLOG_UNSAFE_NONTRANS_AFTER_TRANS,
  ER_BINLOG_UNSAFE_MULTIPLE_ENGINES_AND_SELF_LOGGING_ENGINE,
  ER_BINLOG_UNSAFE_MIXED_STATEMENT
};


/* Longest standard keyword name */

#define TOCK_NAME_LENGTH 24

/*
  The following data is based on the latin1 character set, and is only
  used when comparing keywords
*/

static uchar to_upper_lex[]=
{
    0,  1,  2,  3,  4,  5,  6,  7,  8,  9, 10, 11, 12, 13, 14, 15,
   16, 17, 18, 19, 20, 21, 22, 23, 24, 25, 26, 27, 28, 29, 30, 31,
   32, 33, 34, 35, 36, 37, 38, 39, 40, 41, 42, 43, 44, 45, 46, 47,
   48, 49, 50, 51, 52, 53, 54, 55, 56, 57, 58, 59, 60, 61, 62, 63,
   64, 65, 66, 67, 68, 69, 70, 71, 72, 73, 74, 75, 76, 77, 78, 79,
   80, 81, 82, 83, 84, 85, 86, 87, 88, 89, 90, 91, 92, 93, 94, 95,
   96, 65, 66, 67, 68, 69, 70, 71, 72, 73, 74, 75, 76, 77, 78, 79,
   80, 81, 82, 83, 84, 85, 86, 87, 88, 89, 90,123,124,125,126,127,
  128,129,130,131,132,133,134,135,136,137,138,139,140,141,142,143,
  144,145,146,147,148,149,150,151,152,153,154,155,156,157,158,159,
  160,161,162,163,164,165,166,167,168,169,170,171,172,173,174,175,
  176,177,178,179,180,181,182,183,184,185,186,187,188,189,190,191,
  192,193,194,195,196,197,198,199,200,201,202,203,204,205,206,207,
  208,209,210,211,212,213,214,215,216,217,218,219,220,221,222,223,
  192,193,194,195,196,197,198,199,200,201,202,203,204,205,206,207,
  208,209,210,211,212,213,214,247,216,217,218,219,220,221,222,255
};

/* 
  Names of the index hints (for error messages). Keep in sync with 
  index_hint_type 
*/

const char * index_hint_type_name[] =
{
  "IGNORE INDEX", 
  "USE INDEX", 
  "FORCE INDEX"
};

inline int lex_casecmp(const char *s, const char *t, uint len)
{
  while (len-- != 0 &&
	 to_upper_lex[(uchar) *s++] == to_upper_lex[(uchar) *t++]) ;
  return (int) len+1;
}

#include <lex_hash.h>


void lex_init(void)
{
  uint i;
  DBUG_ENTER("lex_init");
  for (i=0 ; i < array_elements(symbols) ; i++)
    symbols[i].length=(uchar) strlen(symbols[i].name);
  for (i=0 ; i < array_elements(sql_functions) ; i++)
    sql_functions[i].length=(uchar) strlen(sql_functions[i].name);

  DBUG_VOID_RETURN;
}


void lex_free(void)
{					// Call this when daemon ends
  DBUG_ENTER("lex_free");
  DBUG_VOID_RETURN;
}


void
st_parsing_options::reset()
{
  allows_variable= TRUE;
  allows_select_into= TRUE;
  allows_select_procedure= TRUE;
  allows_derived= TRUE;
}


/**
  Perform initialization of Lex_input_stream instance.

  Basically, a buffer for pre-processed query. This buffer should be large
  enough to keep multi-statement query. The allocation is done once in
  Lex_input_stream::init() in order to prevent memory pollution when
  the server is processing large multi-statement queries.
*/

bool Lex_input_stream::init(THD *thd,
			    char* buff,
			    unsigned int length)
{
  DBUG_EXECUTE_IF("bug42064_simulate_oom",
                  DBUG_SET("+d,simulate_out_of_memory"););

  m_cpp_buf= (char*) thd->alloc(length + 1);

  DBUG_EXECUTE_IF("bug42064_simulate_oom",
                  DBUG_SET("-d,bug42064_simulate_oom");); 

  if (m_cpp_buf == NULL)
    return TRUE;

  m_thd= thd;
  reset(buff, length);

  return FALSE;
}


/**
  Prepare Lex_input_stream instance state for use for handling next SQL statement.

  It should be called between two statements in a multi-statement query.
  The operation resets the input stream to the beginning-of-parse state,
  but does not reallocate m_cpp_buf.
*/

void
Lex_input_stream::reset(char *buffer, unsigned int length)
{
  yylineno= 1;
  yytoklen= 0;
  yylval= NULL;
  lookahead_token= -1;
  lookahead_yylval= NULL;
  m_ptr= buffer;
  m_tok_start= NULL;
  m_tok_end= NULL;
  m_end_of_query= buffer + length;
  m_tok_start_prev= NULL;
  m_buf= buffer;
  m_buf_length= length;
  m_echo= TRUE;
  m_cpp_tok_start= NULL;
  m_cpp_tok_start_prev= NULL;
  m_cpp_tok_end= NULL;
  m_body_utf8= NULL;
  m_cpp_utf8_processed_ptr= NULL;
  next_state= MY_LEX_START;
  found_semicolon= NULL;
  ignore_space= test(m_thd->variables.sql_mode & MODE_IGNORE_SPACE);
  stmt_prepare_mode= FALSE;
  multi_statements= TRUE;
  in_comment=NO_COMMENT;
  m_underscore_cs= NULL;
  m_cpp_ptr= m_cpp_buf;
}


/**
  The operation is called from the parser in order to
  1) designate the intention to have utf8 body;
  1) Indicate to the lexer that we will need a utf8 representation of this
     statement;
  2) Determine the beginning of the body.

  @param thd        Thread context.
  @param begin_ptr  Pointer to the start of the body in the pre-processed
                    buffer.
*/

void Lex_input_stream::body_utf8_start(THD *thd, const char *begin_ptr)
{
  DBUG_ASSERT(begin_ptr);
  DBUG_ASSERT(m_cpp_buf <= begin_ptr && begin_ptr <= m_cpp_buf + m_buf_length);

  uint body_utf8_length=
    (m_buf_length / thd->variables.character_set_client->mbminlen) *
    my_charset_utf8_bin.mbmaxlen;

  m_body_utf8= (char *) thd->alloc(body_utf8_length + 1);
  m_body_utf8_ptr= m_body_utf8;
  *m_body_utf8_ptr= 0;

  m_cpp_utf8_processed_ptr= begin_ptr;
}

/**
  @brief The operation appends unprocessed part of pre-processed buffer till
  the given pointer (ptr) and sets m_cpp_utf8_processed_ptr to end_ptr.

  The idea is that some tokens in the pre-processed buffer (like character
  set introducers) should be skipped.

  Example:
    CPP buffer: SELECT 'str1', _latin1 'str2';
    m_cpp_utf8_processed_ptr -- points at the "SELECT ...";
    In order to skip "_latin1", the following call should be made:
      body_utf8_append(<pointer to "_latin1 ...">, <pointer to " 'str2'...">)

  @param ptr      Pointer in the pre-processed buffer, which specifies the
                  end of the chunk, which should be appended to the utf8
                  body.
  @param end_ptr  Pointer in the pre-processed buffer, to which
                  m_cpp_utf8_processed_ptr will be set in the end of the
                  operation.
*/

void Lex_input_stream::body_utf8_append(const char *ptr,
                                        const char *end_ptr)
{
  DBUG_ASSERT(m_cpp_buf <= ptr && ptr <= m_cpp_buf + m_buf_length);
  DBUG_ASSERT(m_cpp_buf <= end_ptr && end_ptr <= m_cpp_buf + m_buf_length);

  if (!m_body_utf8)
    return;

  if (m_cpp_utf8_processed_ptr >= ptr)
    return;

  int bytes_to_copy= ptr - m_cpp_utf8_processed_ptr;

  memcpy(m_body_utf8_ptr, m_cpp_utf8_processed_ptr, bytes_to_copy);
  m_body_utf8_ptr += bytes_to_copy;
  *m_body_utf8_ptr= 0;

  m_cpp_utf8_processed_ptr= end_ptr;
}

/**
  The operation appends unprocessed part of the pre-processed buffer till
  the given pointer (ptr) and sets m_cpp_utf8_processed_ptr to ptr.

  @param ptr  Pointer in the pre-processed buffer, which specifies the end
              of the chunk, which should be appended to the utf8 body.
*/

void Lex_input_stream::body_utf8_append(const char *ptr)
{
  body_utf8_append(ptr, ptr);
}

/**
  The operation converts the specified text literal to the utf8 and appends
  the result to the utf8-body.

  @param thd      Thread context.
  @param txt      Text literal.
  @param txt_cs   Character set of the text literal.
  @param end_ptr  Pointer in the pre-processed buffer, to which
                  m_cpp_utf8_processed_ptr will be set in the end of the
                  operation.
*/

void Lex_input_stream::body_utf8_append_literal(THD *thd,
                                                const LEX_STRING *txt,
                                                const CHARSET_INFO *txt_cs,
                                                const char *end_ptr)
{
  if (!m_cpp_utf8_processed_ptr)
    return;

  LEX_STRING utf_txt;

  if (!my_charset_same(txt_cs, &my_charset_utf8_general_ci))
  {
    thd->convert_string(&utf_txt,
                        &my_charset_utf8_general_ci,
                        txt->str, (uint) txt->length,
                        txt_cs);
  }
  else
  {
    utf_txt.str= txt->str;
    utf_txt.length= txt->length;
  }

  /* NOTE: utf_txt.length is in bytes, not in symbols. */

  memcpy(m_body_utf8_ptr, utf_txt.str, utf_txt.length);
  m_body_utf8_ptr += utf_txt.length;
  *m_body_utf8_ptr= 0;

  m_cpp_utf8_processed_ptr= end_ptr;
}


/*
  This is called before every query that is to be parsed.
  Because of this, it's critical to not do too much things here.
  (We already do too much here)
*/

void lex_start(THD *thd)
{
  LEX *lex= thd->lex;
  DBUG_ENTER("lex_start");

  lex->thd= lex->unit.thd= thd;

  lex->context_stack.empty();
  lex->unit.init_query();
  lex->unit.init_select();
  /* 'parent_lex' is used in init_query() so it must be before it. */
  lex->select_lex.parent_lex= lex;
  lex->select_lex.init_query();
  lex->value_list.empty();
  lex->update_list.empty();
  lex->set_var_list.empty();
  lex->param_list.empty();
  lex->view_list.empty();
  lex->prepared_stmt_params.empty();
  lex->auxiliary_table_list.empty();
  lex->unit.next= lex->unit.master= lex->unit.link_next= 0;
  lex->unit.prev= lex->unit.link_prev= 0;
  lex->unit.slave= lex->unit.global_parameters= lex->current_select=
    lex->all_selects_list= &lex->select_lex;
  lex->select_lex.master= &lex->unit;
  lex->select_lex.prev= &lex->unit.slave;
  lex->select_lex.link_next= lex->select_lex.slave= lex->select_lex.next= 0;
  lex->select_lex.link_prev= (st_select_lex_node**)&(lex->all_selects_list);
  lex->select_lex.options= 0;
  lex->select_lex.sql_cache= SELECT_LEX::SQL_CACHE_UNSPECIFIED;
  lex->select_lex.init_order();
  lex->select_lex.group_list.empty();
  if (lex->select_lex.group_list_ptrs)
    lex->select_lex.group_list_ptrs->clear();
  lex->describe= DESCRIBE_NONE;
  lex->subqueries= FALSE;
  lex->context_analysis_only= 0;
  lex->derived_tables= 0;
  lex->safe_to_cache_query= 1;
  lex->leaf_tables_insert= 0;
  lex->parsing_options.reset();
  lex->empty_field_list_on_rset= 0;
  lex->select_lex.select_number= 1;
  lex->length=0;
  lex->part_info= 0;
  lex->select_lex.in_sum_expr=0;
  lex->select_lex.ftfunc_list_alloc.empty();
  lex->select_lex.ftfunc_list= &lex->select_lex.ftfunc_list_alloc;
  lex->select_lex.group_list.empty();
  lex->select_lex.order_list.empty();
  lex->duplicates= DUP_ERROR;
  lex->ignore= 0;
  lex->spname= NULL;
  lex->sphead= NULL;
  lex->spcont= NULL;
  lex->m_sql_cmd= NULL;
  lex->proc_list.first= 0;
  lex->escape_used= FALSE;
  lex->query_tables= 0;
  lex->reset_query_tables_list(FALSE);
  lex->expr_allows_subselect= TRUE;
  lex->use_only_table_context= FALSE;

  lex->name.str= 0;
  lex->name.length= 0;
  lex->event_parse_data= NULL;
  lex->profile_options= PROFILE_NONE;
  lex->nest_level=0 ;
  lex->allow_sum_func= 0;
  lex->in_sum_func= NULL;
  /*
    ok, there must be a better solution for this, long-term
    I tried "bzero" in the sql_yacc.yy code, but that for
    some reason made the values zero, even if they were set
  */
  lex->server_options.server_name= 0;
  lex->server_options.server_name_length= 0;
  lex->server_options.host= 0;
  lex->server_options.db= 0;
  lex->server_options.username= 0;
  lex->server_options.password= 0;
  lex->server_options.scheme= 0;
  lex->server_options.socket= 0;
  lex->server_options.owner= 0;
  lex->server_options.port= -1;

  lex->is_lex_started= TRUE;
  DBUG_VOID_RETURN;
}

void lex_end(LEX *lex)
{
  DBUG_ENTER("lex_end");
  DBUG_PRINT("enter", ("lex: 0x%lx", (long) lex));

  /* release used plugins */
  if (lex->plugins.elements) /* No function call and no mutex if no plugins. */
  {
    plugin_unlock_list(0, (plugin_ref*)lex->plugins.buffer, 
                       lex->plugins.elements);
  }
  reset_dynamic(&lex->plugins);

  delete lex->sphead;
  lex->sphead= NULL;

  DBUG_VOID_RETURN;
}

Yacc_state::~Yacc_state()
{
  if (yacc_yyss)
  {
    my_free(yacc_yyss);
    my_free(yacc_yyvs);
  }
}

static int find_keyword(Lex_input_stream *lip, uint len, bool function)
{
  const char *tok= lip->get_tok_start();

  SYMBOL *symbol= get_hash_symbol(tok, len, function);
  if (symbol)
  {
    lip->yylval->symbol.symbol=symbol;
    lip->yylval->symbol.str= (char*) tok;
    lip->yylval->symbol.length=len;

    if ((symbol->tok == NOT_SYM) &&
        (lip->m_thd->variables.sql_mode & MODE_HIGH_NOT_PRECEDENCE))
      return NOT2_SYM;
    if ((symbol->tok == OR_OR_SYM) &&
	!(lip->m_thd->variables.sql_mode & MODE_PIPES_AS_CONCAT))
      return OR2_SYM;

    return symbol->tok;
  }
  return 0;
}

/*
  Check if name is a keyword

  SYNOPSIS
    is_keyword()
    name      checked name (must not be empty)
    len       length of checked name

  RETURN VALUES
    0         name is a keyword
    1         name isn't a keyword
*/

bool is_keyword(const char *name, uint len)
{
  DBUG_ASSERT(len != 0);
  return get_hash_symbol(name,len,0)!=0;
}

/**
  Check if name is a sql function

    @param name      checked name

    @return is this a native function or not
    @retval 0         name is a function
    @retval 1         name isn't a function
*/

bool is_lex_native_function(const LEX_STRING *name)
{
  DBUG_ASSERT(name != NULL);
  return (get_hash_symbol(name->str, (uint) name->length, 1) != 0);
}

/* make a copy of token before ptr and set yytoklen */

static LEX_STRING get_token(Lex_input_stream *lip, uint skip, uint length)
{
  LEX_STRING tmp;
  lip->yyUnget();                       // ptr points now after last token char
  tmp.length=lip->yytoklen=length;
  tmp.str= lip->m_thd->strmake(lip->get_tok_start() + skip, tmp.length);

  lip->m_cpp_text_start= lip->get_cpp_tok_start() + skip;
  lip->m_cpp_text_end= lip->m_cpp_text_start + tmp.length;

  return tmp;
}

/* 
 todo: 
   There are no dangerous charsets in mysql for function 
   get_quoted_token yet. But it should be fixed in the 
   future to operate multichar strings (like ucs2)
*/

static LEX_STRING get_quoted_token(Lex_input_stream *lip,
                                   uint skip,
                                   uint length, char quote)
{
  LEX_STRING tmp;
  const char *from, *end;
  char *to;
  lip->yyUnget();                       // ptr points now after last token char
  tmp.length= lip->yytoklen=length;
  tmp.str=(char*) lip->m_thd->alloc(tmp.length+1);
  from= lip->get_tok_start() + skip;
  to= tmp.str;
  end= to+length;

  lip->m_cpp_text_start= lip->get_cpp_tok_start() + skip;
  lip->m_cpp_text_end= lip->m_cpp_text_start + length;

  for ( ; to != end; )
  {
    if ((*to++= *from++) == quote)
    {
      from++;					// Skip double quotes
      lip->m_cpp_text_start++;
    }
  }
  *to= 0;					// End null for safety
  return tmp;
}


/*
  Return an unescaped text literal without quotes
  Fix sometimes to do only one scan of the string
*/

static char *get_text(Lex_input_stream *lip, int pre_skip, int post_skip)
{
  reg1 uchar c,sep;
  uint found_escape=0;
  const CHARSET_INFO *cs= lip->m_thd->charset();

  lip->tok_bitmap= 0;
  sep= lip->yyGetLast();                        // String should end with this
  while (! lip->eof())
  {
    c= lip->yyGet();
    lip->tok_bitmap|= c;
#ifdef USE_MB
    {
      int l;
      if (use_mb(cs) &&
          (l = my_ismbchar(cs,
                           lip->get_ptr() -1,
                           lip->get_end_of_query()))) {
        lip->skip_binary(l-1);
        continue;
      }
    }
#endif
    if (c == '\\' &&
        !(lip->m_thd->variables.sql_mode & MODE_NO_BACKSLASH_ESCAPES))
    {					// Escaped character
      found_escape=1;
      if (lip->eof())
	return 0;
      lip->yySkip();
    }
    else if (c == sep)
    {
      if (c == lip->yyGet())            // Check if two separators in a row
      {
        found_escape=1;                 // duplicate. Remember for delete
	continue;
      }
      else
        lip->yyUnget();

      /* Found end. Unescape and return string */
      const char *str, *end;
      char *start;

      str= lip->get_tok_start();
      end= lip->get_ptr();
      /* Extract the text from the token */
      str += pre_skip;
      end -= post_skip;
      DBUG_ASSERT(end >= str);

      if (!(start= (char*) lip->m_thd->alloc((uint) (end-str)+1)))
	return (char*) "";		// Sql_alloc has set error flag

      lip->m_cpp_text_start= lip->get_cpp_tok_start() + pre_skip;
      lip->m_cpp_text_end= lip->get_cpp_ptr() - post_skip;

      if (!found_escape)
      {
	lip->yytoklen=(uint) (end-str);
	memcpy(start,str,lip->yytoklen);
	start[lip->yytoklen]=0;
      }
      else
      {
        char *to;

	for (to=start ; str != end ; str++)
	{
#ifdef USE_MB
	  int l;
	  if (use_mb(cs) &&
              (l = my_ismbchar(cs, str, end))) {
	      while (l--)
		  *to++ = *str++;
	      str--;
	      continue;
	  }
#endif
	  if (!(lip->m_thd->variables.sql_mode & MODE_NO_BACKSLASH_ESCAPES) &&
              *str == '\\' && str+1 != end)
	  {
	    switch(*++str) {
	    case 'n':
	      *to++='\n';
	      break;
	    case 't':
	      *to++= '\t';
	      break;
	    case 'r':
	      *to++ = '\r';
	      break;
	    case 'b':
	      *to++ = '\b';
	      break;
	    case '0':
	      *to++= 0;			// Ascii null
	      break;
	    case 'Z':			// ^Z must be escaped on Win32
	      *to++='\032';
	      break;
	    case '_':
	    case '%':
	      *to++= '\\';		// remember prefix for wildcard
	      /* Fall through */
	    default:
              *to++= *str;
	      break;
	    }
	  }
	  else if (*str == sep)
	    *to++= *str++;		// Two ' or "
	  else
	    *to++ = *str;
	}
	*to=0;
	lip->yytoklen=(uint) (to-start);
      }
      return start;
    }
  }
  return 0;					// unexpected end of query
}


/*
** Calc type of integer; long integer, longlong integer or real.
** Returns smallest type that match the string.
** When using unsigned long long values the result is converted to a real
** because else they will be unexpected sign changes because all calculation
** is done with longlong or double.
*/

static const char *long_str="2147483647";
static const uint long_len=10;
static const char *signed_long_str="-2147483648";
static const char *longlong_str="9223372036854775807";
static const uint longlong_len=19;
static const char *signed_longlong_str="-9223372036854775808";
static const uint signed_longlong_len=19;
static const char *unsigned_longlong_str="18446744073709551615";
static const uint unsigned_longlong_len=20;

static inline uint int_token(const char *str,uint length)
{
  if (length < long_len)			// quick normal case
    return NUM;
  bool neg=0;

  if (*str == '+')				// Remove sign and pre-zeros
  {
    str++; length--;
  }
  else if (*str == '-')
  {
    str++; length--;
    neg=1;
  }
  while (*str == '0' && length)
  {
    str++; length --;
  }
  if (length < long_len)
    return NUM;

  uint smaller,bigger;
  const char *cmp;
  if (neg)
  {
    if (length == long_len)
    {
      cmp= signed_long_str+1;
      smaller=NUM;				// If <= signed_long_str
      bigger=LONG_NUM;				// If >= signed_long_str
    }
    else if (length < signed_longlong_len)
      return LONG_NUM;
    else if (length > signed_longlong_len)
      return DECIMAL_NUM;
    else
    {
      cmp=signed_longlong_str+1;
      smaller=LONG_NUM;				// If <= signed_longlong_str
      bigger=DECIMAL_NUM;
    }
  }
  else
  {
    if (length == long_len)
    {
      cmp= long_str;
      smaller=NUM;
      bigger=LONG_NUM;
    }
    else if (length < longlong_len)
      return LONG_NUM;
    else if (length > longlong_len)
    {
      if (length > unsigned_longlong_len)
        return DECIMAL_NUM;
      cmp=unsigned_longlong_str;
      smaller=ULONGLONG_NUM;
      bigger=DECIMAL_NUM;
    }
    else
    {
      cmp=longlong_str;
      smaller=LONG_NUM;
      bigger= ULONGLONG_NUM;
    }
  }
  while (*cmp && *cmp++ == *str++) ;
  return ((uchar) str[-1] <= (uchar) cmp[-1]) ? smaller : bigger;
}


/**
  Given a stream that is advanced to the first contained character in 
  an open comment, consume the comment.  Optionally, if we are allowed, 
  recurse so that we understand comments within this current comment.

  At this level, we do not support version-condition comments.  We might 
  have been called with having just passed one in the stream, though.  In 
  that case, we probably want to tolerate mundane comments inside.  Thus,
  the case for recursion.

  @retval  Whether EOF reached before comment is closed.
*/
bool consume_comment(Lex_input_stream *lip, int remaining_recursions_permitted)
{
  reg1 uchar c;
  while (! lip->eof())
  {
    c= lip->yyGet();

    if (remaining_recursions_permitted > 0)
    {
      if ((c == '/') && (lip->yyPeek() == '*'))
      {
        lip->yySkip(); /* Eat asterisk */
        consume_comment(lip, remaining_recursions_permitted-1);
        continue;
      }
    }

    if (c == '*')
    {
      if (lip->yyPeek() == '/')
      {
        lip->yySkip(); /* Eat slash */
        return FALSE;
      }
    }

    if (c == '\n')
      lip->yylineno++;
  }

  return TRUE;
}


/*
  MYSQLlex remember the following states from the following MYSQLlex()

  - MY_LEX_EOQ			Found end of query
  - MY_LEX_OPERATOR_OR_IDENT	Last state was an ident, text or number
				(which can't be followed by a signed number)
*/

int MYSQLlex(void *arg, void *yythd)
{
  THD *thd= (THD *)yythd;
  Lex_input_stream *lip= & thd->m_parser_state->m_lip;
  YYSTYPE *yylval=(YYSTYPE*) arg;
  int token;

  if (lip->lookahead_token >= 0)
  {
    /*
      The next token was already parsed in advance,
      return it.
    */
    token= lip->lookahead_token;
    lip->lookahead_token= -1;
    *yylval= *(lip->lookahead_yylval);
    lip->lookahead_yylval= NULL;
    return token;
  }

  token= lex_one_token(arg, yythd);

  switch(token) {
  case WITH:
    /*
      Parsing 'WITH' 'ROLLUP' or 'WITH' 'CUBE' requires 2 look ups,
      which makes the grammar LALR(2).
      Replace by a single 'WITH_ROLLUP' or 'WITH_CUBE' token,
      to transform the grammar into a LALR(1) grammar,
      which sql_yacc.yy can process.
    */
    token= lex_one_token(arg, yythd);
    switch(token) {
    case CUBE_SYM:
      return WITH_CUBE_SYM;
    case ROLLUP_SYM:
      return WITH_ROLLUP_SYM;
    default:
      /*
        Save the token following 'WITH'
      */
      lip->lookahead_yylval= lip->yylval;
      lip->yylval= NULL;
      lip->lookahead_token= token;
      return WITH;
    }
    break;
  default:
    break;
  }

  return token;
}

int lex_one_token(void *arg, void *yythd)
{
  reg1	uchar c= 0;
  bool comment_closed;
  int	tokval, result_state;
  uint length;
  enum my_lex_states state;
  THD *thd= (THD *)yythd;
  Lex_input_stream *lip= & thd->m_parser_state->m_lip;
  LEX *lex= thd->lex;
  YYSTYPE *yylval=(YYSTYPE*) arg;
  const CHARSET_INFO *cs= thd->charset();
  uchar *state_map= cs->state_map;
  uchar *ident_map= cs->ident_map;

  lip->yylval=yylval;			// The global state

  lip->start_token();
  state=lip->next_state;
  lip->next_state=MY_LEX_OPERATOR_OR_IDENT;
  for (;;)
  {
    switch (state) {
    case MY_LEX_OPERATOR_OR_IDENT:	// Next is operator or keyword
    case MY_LEX_START:			// Start of token
      // Skip starting whitespace
      while(state_map[c= lip->yyPeek()] == MY_LEX_SKIP)
      {
	if (c == '\n')
	  lip->yylineno++;

        lip->yySkip();
      }

      /* Start of real token */
      lip->restart_token();
      c= lip->yyGet();
      state= (enum my_lex_states) state_map[c];
      break;
    case MY_LEX_ESCAPE:
      if (lip->yyGet() == 'N')
      {					// Allow \N as shortcut for NULL
	yylval->lex_str.str=(char*) "\\N";
	yylval->lex_str.length=2;
	return NULL_SYM;
      }
    case MY_LEX_CHAR:			// Unknown or single char token
    case MY_LEX_SKIP:			// This should not happen
      if (c == '-' && lip->yyPeek() == '-' &&
          (my_isspace(cs,lip->yyPeekn(1)) ||
           my_iscntrl(cs,lip->yyPeekn(1))))
      {
        state=MY_LEX_COMMENT;
        break;
      }

      if (c != ')')
	lip->next_state= MY_LEX_START;	// Allow signed numbers

      if (c == ',')
      {
        /*
          Warning:
          This is a work around, to make the "remember_name" rule in
          sql/sql_yacc.yy work properly.
          The problem is that, when parsing "select expr1, expr2",
          the code generated by bison executes the *pre* action
          remember_name (see select_item) *before* actually parsing the
          first token of expr2.
        */
        lip->restart_token();
      }
      else
      {
        /*
          Check for a placeholder: it should not precede a possible identifier
          because of binlogging: when a placeholder is replaced with
          its value in a query for the binlog, the query must stay
          grammatically correct.
        */
        if (c == '?' && lip->stmt_prepare_mode && !ident_map[lip->yyPeek()])
        return(PARAM_MARKER);
      }

      return((int) c);

    case MY_LEX_IDENT_OR_NCHAR:
      if (lip->yyPeek() != '\'')
      {
	state= MY_LEX_IDENT;
	break;
      }
      /* Found N'string' */
      lip->yySkip();                         // Skip '
      if (!(yylval->lex_str.str = get_text(lip, 2, 1)))
      {
	state= MY_LEX_CHAR;             // Read char by char
	break;
      }
      yylval->lex_str.length= lip->yytoklen;
      lex->text_string_is_7bit= (lip->tok_bitmap & 0x80) ? 0 : 1;
      return(NCHAR_STRING);

    case MY_LEX_IDENT_OR_HEX:
      if (lip->yyPeek() == '\'')
      {					// Found x'hex-number'
	state= MY_LEX_HEX_NUMBER;
	break;
      }
    case MY_LEX_IDENT_OR_BIN:
      if (lip->yyPeek() == '\'')
      {                                 // Found b'bin-number'
        state= MY_LEX_BIN_NUMBER;
        break;
      }
    case MY_LEX_IDENT:
      const char *start;
#if defined(USE_MB) && defined(USE_MB_IDENT)
      if (use_mb(cs))
      {
	result_state= IDENT_QUOTED;
        if (my_mbcharlen(cs, lip->yyGetLast()) > 1)
        {
          int l = my_ismbchar(cs,
                              lip->get_ptr() -1,
                              lip->get_end_of_query());
          if (l == 0) {
            state = MY_LEX_CHAR;
            continue;
          }
          lip->skip_binary(l - 1);
        }
        while (ident_map[c=lip->yyGet()])
        {
          if (my_mbcharlen(cs, c) > 1)
          {
            int l;
            if ((l = my_ismbchar(cs,
                                 lip->get_ptr() -1,
                                 lip->get_end_of_query())) == 0)
              break;
            lip->skip_binary(l-1);
          }
        }
      }
      else
#endif
      {
        for (result_state= c; ident_map[c= lip->yyGet()]; result_state|= c) ;
        /* If there were non-ASCII characters, mark that we must convert */
        result_state= result_state & 0x80 ? IDENT_QUOTED : IDENT;
      }
      length= lip->yyLength();
      start= lip->get_ptr();
      if (lip->ignore_space)
      {
        /*
          If we find a space then this can't be an identifier. We notice this
          below by checking start != lex->ptr.
        */
        for (; state_map[c] == MY_LEX_SKIP ; c= lip->yyGet()) ;
      }
      if (start == lip->get_ptr() && c == '.' && ident_map[lip->yyPeek()])
	lip->next_state=MY_LEX_IDENT_SEP;
      else
      {					// '(' must follow directly if function
        lip->yyUnget();
	if ((tokval = find_keyword(lip, length, c == '(')))
	{
	  lip->next_state= MY_LEX_START;	// Allow signed numbers
	  return(tokval);		// Was keyword
	}
        lip->yySkip();                  // next state does a unget
      }
      yylval->lex_str=get_token(lip, 0, length);

      /*
         Note: "SELECT _bla AS 'alias'"
         _bla should be considered as a IDENT if charset haven't been found.
         So we don't use MYF(MY_WME) with get_charset_by_csname to avoid
         producing an error.
      */

      if (yylval->lex_str.str[0] == '_')
      {
        CHARSET_INFO *cs= get_charset_by_csname(yylval->lex_str.str + 1,
                                                MY_CS_PRIMARY, MYF(0));
        if (cs)
        {
          yylval->charset= cs;
          lip->m_underscore_cs= cs;

          lip->body_utf8_append(lip->m_cpp_text_start,
                                lip->get_cpp_tok_start() + length);
          return(UNDERSCORE_CHARSET);
        }
      }

      lip->body_utf8_append(lip->m_cpp_text_start);

      lip->body_utf8_append_literal(thd, &yylval->lex_str, cs,
                                    lip->m_cpp_text_end);

      return(result_state);			// IDENT or IDENT_QUOTED

    case MY_LEX_IDENT_SEP:		// Found ident and now '.'
      yylval->lex_str.str= (char*) lip->get_ptr();
      yylval->lex_str.length= 1;
      c= lip->yyGet();                  // should be '.'
      lip->next_state= MY_LEX_IDENT_START;// Next is an ident (not a keyword)
      if (!ident_map[lip->yyPeek()])            // Probably ` or "
	lip->next_state= MY_LEX_START;
      return((int) c);

    case MY_LEX_NUMBER_IDENT:		// number or ident which num-start
      if (lip->yyGetLast() == '0')
      {
        c= lip->yyGet();
        if (c == 'x')
        {
          while (my_isxdigit(cs,(c = lip->yyGet()))) ;
          if ((lip->yyLength() >= 3) && !ident_map[c])
          {
            /* skip '0x' */
            yylval->lex_str=get_token(lip, 2, lip->yyLength()-2);
            return (HEX_NUM);
          }
          lip->yyUnget();
          state= MY_LEX_IDENT_START;
          break;
        }
        else if (c == 'b')
        {
          while ((c= lip->yyGet()) == '0' || c == '1') ;
          if ((lip->yyLength() >= 3) && !ident_map[c])
          {
            /* Skip '0b' */
            yylval->lex_str= get_token(lip, 2, lip->yyLength()-2);
            return (BIN_NUM);
          }
          lip->yyUnget();
          state= MY_LEX_IDENT_START;
          break;
        }
        lip->yyUnget();
      }

      while (my_isdigit(cs, (c = lip->yyGet()))) ;
      if (!ident_map[c])
      {					// Can't be identifier
	state=MY_LEX_INT_OR_REAL;
	break;
      }
      if (c == 'e' || c == 'E')
      {
	// The following test is written this way to allow numbers of type 1e1
        if (my_isdigit(cs,lip->yyPeek()) ||
            (c=(lip->yyGet())) == '+' || c == '-')
	{				// Allow 1E+10
          if (my_isdigit(cs,lip->yyPeek()))     // Number must have digit after sign
	  {
            lip->yySkip();
            while (my_isdigit(cs,lip->yyGet())) ;
            yylval->lex_str=get_token(lip, 0, lip->yyLength());
	    return(FLOAT_NUM);
	  }
	}
        lip->yyUnget();
      }
      // fall through
    case MY_LEX_IDENT_START:			// We come here after '.'
      result_state= IDENT;
#if defined(USE_MB) && defined(USE_MB_IDENT)
      if (use_mb(cs))
      {
	result_state= IDENT_QUOTED;
        while (ident_map[c=lip->yyGet()])
        {
          if (my_mbcharlen(cs, c) > 1)
          {
            int l;
            if ((l = my_ismbchar(cs,
                                 lip->get_ptr() -1,
                                 lip->get_end_of_query())) == 0)
              break;
            lip->skip_binary(l-1);
          }
        }
      }
      else
#endif
      {
        for (result_state=0; ident_map[c= lip->yyGet()]; result_state|= c) ;
        /* If there were non-ASCII characters, mark that we must convert */
        result_state= result_state & 0x80 ? IDENT_QUOTED : IDENT;
      }
      if (c == '.' && ident_map[lip->yyPeek()])
	lip->next_state=MY_LEX_IDENT_SEP;// Next is '.'

      yylval->lex_str= get_token(lip, 0, lip->yyLength());

      lip->body_utf8_append(lip->m_cpp_text_start);

      lip->body_utf8_append_literal(thd, &yylval->lex_str, cs,
                                    lip->m_cpp_text_end);

      return(result_state);

    case MY_LEX_USER_VARIABLE_DELIMITER:	// Found quote char
    {
      uint double_quotes= 0;
      char quote_char= c;                       // Used char
      while ((c=lip->yyGet()))
      {
	int var_length;
	if ((var_length= my_mbcharlen(cs, c)) == 1)
	{
	  if (c == quote_char)
	  {
            if (lip->yyPeek() != quote_char)
	      break;
            c=lip->yyGet();
	    double_quotes++;
	    continue;
	  }
	}
#ifdef USE_MB
        else if (use_mb(cs))
        {
          if ((var_length= my_ismbchar(cs, lip->get_ptr() - 1,
                                       lip->get_end_of_query())))
            lip->skip_binary(var_length-1);
        }
#endif
      }
      if (double_quotes)
	yylval->lex_str=get_quoted_token(lip, 1,
                                         lip->yyLength() - double_quotes -1,
					 quote_char);
      else
        yylval->lex_str=get_token(lip, 1, lip->yyLength() -1);
      if (c == quote_char)
        lip->yySkip();                  // Skip end `
      lip->next_state= MY_LEX_START;

      lip->body_utf8_append(lip->m_cpp_text_start);

      lip->body_utf8_append_literal(thd, &yylval->lex_str, cs,
                                    lip->m_cpp_text_end);

      return(IDENT_QUOTED);
    }
    case MY_LEX_INT_OR_REAL:		// Complete int or incomplete real
      if (c != '.')
      {					// Found complete integer number.
        yylval->lex_str=get_token(lip, 0, lip->yyLength());
	return int_token(yylval->lex_str.str, (uint) yylval->lex_str.length);
      }
      // fall through
    case MY_LEX_REAL:			// Incomplete real number
      while (my_isdigit(cs,c = lip->yyGet())) ;

      if (c == 'e' || c == 'E')
      {
        c = lip->yyGet();
	if (c == '-' || c == '+')
          c = lip->yyGet();                     // Skip sign
	if (!my_isdigit(cs,c))
	{				// No digit after sign
	  state= MY_LEX_CHAR;
	  break;
	}
        while (my_isdigit(cs,lip->yyGet())) ;
        yylval->lex_str=get_token(lip, 0, lip->yyLength());
	return(FLOAT_NUM);
      }
      yylval->lex_str=get_token(lip, 0, lip->yyLength());
      return(DECIMAL_NUM);

    case MY_LEX_HEX_NUMBER:		// Found x'hexstring'
      lip->yySkip();                    // Accept opening '
      while (my_isxdigit(cs, (c= lip->yyGet()))) ;
      if (c != '\'')
        return(ABORT_SYM);              // Illegal hex constant
      lip->yySkip();                    // Accept closing '
      length= lip->yyLength();          // Length of hexnum+3
      if ((length % 2) == 0)
        return(ABORT_SYM);              // odd number of hex digits
      yylval->lex_str=get_token(lip,
                                2,          // skip x'
                                length-3);  // don't count x' and last '
      return (HEX_NUM);

    case MY_LEX_BIN_NUMBER:           // Found b'bin-string'
      lip->yySkip();                  // Accept opening '
      while ((c= lip->yyGet()) == '0' || c == '1') ;
      if (c != '\'')
        return(ABORT_SYM);            // Illegal hex constant
      lip->yySkip();                  // Accept closing '
      length= lip->yyLength();        // Length of bin-num + 3
      yylval->lex_str= get_token(lip,
                                 2,         // skip b'
                                 length-3); // don't count b' and last '
      return (BIN_NUM);

    case MY_LEX_CMP_OP:			// Incomplete comparison operator
      if (state_map[lip->yyPeek()] == MY_LEX_CMP_OP ||
          state_map[lip->yyPeek()] == MY_LEX_LONG_CMP_OP)
        lip->yySkip();
      if ((tokval = find_keyword(lip, lip->yyLength() + 1, 0)))
      {
	lip->next_state= MY_LEX_START;	// Allow signed numbers
	return(tokval);
      }
      state = MY_LEX_CHAR;		// Something fishy found
      break;

    case MY_LEX_LONG_CMP_OP:		// Incomplete comparison operator
      if (state_map[lip->yyPeek()] == MY_LEX_CMP_OP ||
          state_map[lip->yyPeek()] == MY_LEX_LONG_CMP_OP)
      {
        lip->yySkip();
        if (state_map[lip->yyPeek()] == MY_LEX_CMP_OP)
          lip->yySkip();
      }
      if ((tokval = find_keyword(lip, lip->yyLength() + 1, 0)))
      {
	lip->next_state= MY_LEX_START;	// Found long op
	return(tokval);
      }
      state = MY_LEX_CHAR;		// Something fishy found
      break;

    case MY_LEX_BOOL:
      if (c != lip->yyPeek())
      {
	state=MY_LEX_CHAR;
	break;
      }
      lip->yySkip();
      tokval = find_keyword(lip,2,0);	// Is a bool operator
      lip->next_state= MY_LEX_START;	// Allow signed numbers
      return(tokval);

    case MY_LEX_STRING_OR_DELIMITER:
      if (thd->variables.sql_mode & MODE_ANSI_QUOTES)
      {
	state= MY_LEX_USER_VARIABLE_DELIMITER;
	break;
      }
      /* " used for strings */
    case MY_LEX_STRING:			// Incomplete text string
      if (!(yylval->lex_str.str = get_text(lip, 1, 1)))
      {
	state= MY_LEX_CHAR;		// Read char by char
	break;
      }
      yylval->lex_str.length=lip->yytoklen;

      lip->body_utf8_append(lip->m_cpp_text_start);

      lip->body_utf8_append_literal(thd, &yylval->lex_str,
        lip->m_underscore_cs ? lip->m_underscore_cs : cs,
        lip->m_cpp_text_end);

      lip->m_underscore_cs= NULL;

      lex->text_string_is_7bit= (lip->tok_bitmap & 0x80) ? 0 : 1;
      return(TEXT_STRING);

    case MY_LEX_COMMENT:			//  Comment
      lex->select_lex.options|= OPTION_FOUND_COMMENT;
      while ((c = lip->yyGet()) != '\n' && c) ;
      lip->yyUnget();                   // Safety against eof
      state = MY_LEX_START;		// Try again
      break;
    case MY_LEX_LONG_COMMENT:		/* Long C comment? */
      if (lip->yyPeek() != '*')
      {
	state=MY_LEX_CHAR;		// Probable division
	break;
      }
      lex->select_lex.options|= OPTION_FOUND_COMMENT;
      /* Reject '/' '*', since we might need to turn off the echo */
      lip->yyUnget();

      lip->save_in_comment_state();

      if (lip->yyPeekn(2) == '!')
      {
        lip->in_comment= DISCARD_COMMENT;
        /* Accept '/' '*' '!', but do not keep this marker. */
        lip->set_echo(FALSE);
        lip->yySkip();
        lip->yySkip();
        lip->yySkip();

        /*
          The special comment format is very strict:
          '/' '*' '!', followed by exactly
          1 digit (major), 2 digits (minor), then 2 digits (dot).
          32302 -> 3.23.02
          50032 -> 5.0.32
          50114 -> 5.1.14
        */
        char version_str[6];
        version_str[0]= lip->yyPeekn(0);
        version_str[1]= lip->yyPeekn(1);
        version_str[2]= lip->yyPeekn(2);
        version_str[3]= lip->yyPeekn(3);
        version_str[4]= lip->yyPeekn(4);
        version_str[5]= 0;
        if (  my_isdigit(cs, version_str[0])
           && my_isdigit(cs, version_str[1])
           && my_isdigit(cs, version_str[2])
           && my_isdigit(cs, version_str[3])
           && my_isdigit(cs, version_str[4])
           )
        {
          ulong version;
          version=strtol(version_str, NULL, 10);

          if (version <= MYSQL_VERSION_ID)
          {
            /* Accept 'M' 'm' 'm' 'd' 'd' */
            lip->yySkipn(5);
            /* Expand the content of the special comment as real code */
            lip->set_echo(TRUE);
            state=MY_LEX_START;
            break;  /* Do not treat contents as a comment.  */
          }
          else
          {
            /*
              Patch and skip the conditional comment to avoid it
              being propagated infinitely (eg. to a slave).
            */
            char *pcom= lip->yyUnput(' ');
            comment_closed= ! consume_comment(lip, 1);
            if (! comment_closed)
            {
              *pcom= '!';
            }
            /* version allowed to have one level of comment inside. */
          }
        }
        else
        {
          /* Not a version comment. */
          state=MY_LEX_START;
          lip->set_echo(TRUE);
          break;
        }
      }
      else
      {
        lip->in_comment= PRESERVE_COMMENT;
        lip->yySkip();                  // Accept /
        lip->yySkip();                  // Accept *
        comment_closed= ! consume_comment(lip, 0);
        /* regular comments can have zero comments inside. */
      }
      /*
        Discard:
        - regular '/' '*' comments,
        - special comments '/' '*' '!' for a future version,
        by scanning until we find a closing '*' '/' marker.

        Nesting regular comments isn't allowed.  The first 
        '*' '/' returns the parser to the previous state.

        /#!VERSI oned containing /# regular #/ is allowed #/

		Inside one versioned comment, another versioned comment
		is treated as a regular discardable comment.  It gets
		no special parsing.
      */

      /* Unbalanced comments with a missing '*' '/' are a syntax error */
      if (! comment_closed)
        return (ABORT_SYM);
      state = MY_LEX_START;             // Try again
      lip->restore_in_comment_state();
      break;
    case MY_LEX_END_LONG_COMMENT:
      if ((lip->in_comment != NO_COMMENT) && lip->yyPeek() == '/')
      {
        /* Reject '*' '/' */
        lip->yyUnget();
        /* Accept '*' '/', with the proper echo */
        lip->set_echo(lip->in_comment == PRESERVE_COMMENT);
        lip->yySkipn(2);
        /* And start recording the tokens again */
        lip->set_echo(TRUE);
        
        /*
          C-style comments are replaced with a single space (as it
          is in C and C++).  If there is already a whitespace 
          character at this point in the stream, the space is
          not inserted.

          See also ISO/IEC 9899:1999 §5.1.1.2  
          ("Programming languages — C")
        */
        if (!my_isspace(cs, lip->yyPeek()) &&
            lip->get_cpp_ptr() != lip->get_cpp_buf() &&
            !my_isspace(cs, *(lip->get_cpp_ptr() - 1)))
          lip->cpp_inject(' ');

        lip->in_comment=NO_COMMENT;
        state=MY_LEX_START;
      }
      else
	state=MY_LEX_CHAR;		// Return '*'
      break;
    case MY_LEX_SET_VAR:		// Check if ':='
      if (lip->yyPeek() != '=')
      {
	state=MY_LEX_CHAR;		// Return ':'
	break;
      }
      lip->yySkip();
      return (SET_VAR);
    case MY_LEX_SEMICOLON:			// optional line terminator
      state= MY_LEX_CHAR;               // Return ';'
      break;
    case MY_LEX_EOL:
      if (lip->eof())
      {
        lip->yyUnget();                 // Reject the last '\0'
        lip->set_echo(FALSE);
        lip->yySkip();
        lip->set_echo(TRUE);
        /* Unbalanced comments with a missing '*' '/' are a syntax error */
        if (lip->in_comment != NO_COMMENT)
          return (ABORT_SYM);
        lip->next_state=MY_LEX_END;     // Mark for next loop
        return(END_OF_INPUT);
      }
      state=MY_LEX_CHAR;
      break;
    case MY_LEX_END:
      lip->next_state=MY_LEX_END;
      return(0);			// We found end of input last time

      /* Actually real shouldn't start with . but allow them anyhow */
    case MY_LEX_REAL_OR_POINT:
      if (my_isdigit(cs,lip->yyPeek()))
	state = MY_LEX_REAL;		// Real
      else
      {
	state= MY_LEX_IDENT_SEP;	// return '.'
        lip->yyUnget();                 // Put back '.'
      }
      break;
    case MY_LEX_USER_END:		// end '@' of user@hostname
      switch (state_map[lip->yyPeek()]) {
      case MY_LEX_STRING:
      case MY_LEX_USER_VARIABLE_DELIMITER:
      case MY_LEX_STRING_OR_DELIMITER:
	break;
      case MY_LEX_USER_END:
	lip->next_state=MY_LEX_SYSTEM_VAR;
	break;
      default:
	lip->next_state=MY_LEX_HOSTNAME;
	break;
      }
      yylval->lex_str.str=(char*) lip->get_ptr();
      yylval->lex_str.length=1;
      return((int) '@');
    case MY_LEX_HOSTNAME:		// end '@' of user@hostname
      for (c=lip->yyGet() ;
	   my_isalnum(cs,c) || c == '.' || c == '_' ||  c == '$';
           c= lip->yyGet()) ;
      yylval->lex_str=get_token(lip, 0, lip->yyLength());
      return(LEX_HOSTNAME);
    case MY_LEX_SYSTEM_VAR:
      yylval->lex_str.str=(char*) lip->get_ptr();
      yylval->lex_str.length=1;
      lip->yySkip();                                    // Skip '@'
      lip->next_state= (state_map[lip->yyPeek()] ==
			MY_LEX_USER_VARIABLE_DELIMITER ?
			MY_LEX_OPERATOR_OR_IDENT :
			MY_LEX_IDENT_OR_KEYWORD);
      return((int) '@');
    case MY_LEX_IDENT_OR_KEYWORD:
      /*
	We come here when we have found two '@' in a row.
	We should now be able to handle:
	[(global | local | session) .]variable_name
      */

      for (result_state= 0; ident_map[c= lip->yyGet()]; result_state|= c) ;
      /* If there were non-ASCII characters, mark that we must convert */
      result_state= result_state & 0x80 ? IDENT_QUOTED : IDENT;

      if (c == '.')
	lip->next_state=MY_LEX_IDENT_SEP;
      length= lip->yyLength();
      if (length == 0)
        return(ABORT_SYM);              // Names must be nonempty.
      if ((tokval= find_keyword(lip, length,0)))
      {
        lip->yyUnget();                         // Put back 'c'
	return(tokval);				// Was keyword
      }
      yylval->lex_str=get_token(lip, 0, length);

      lip->body_utf8_append(lip->m_cpp_text_start);

      lip->body_utf8_append_literal(thd, &yylval->lex_str, cs,
                                    lip->m_cpp_text_end);

      return(result_state);
    }
  }
}


/**
  Construct a copy of this object to be used for mysql_alter_table
  and mysql_create_table.

  Historically, these two functions modify their Alter_info
  arguments. This behaviour breaks re-execution of prepared
  statements and stored procedures and is compensated by always
  supplying a copy of Alter_info to these functions.

  @return You need to use check the error in THD for out
  of memory condition after calling this function.
*/

Alter_info::Alter_info(const Alter_info &rhs, MEM_ROOT *mem_root)
  :drop_list(rhs.drop_list, mem_root),
  alter_list(rhs.alter_list, mem_root),
  key_list(rhs.key_list, mem_root),
  create_list(rhs.create_list, mem_root),
  flags(rhs.flags),
  keys_onoff(rhs.keys_onoff),
  tablespace_op(rhs.tablespace_op),
  partition_names(rhs.partition_names, mem_root),
  num_parts(rhs.num_parts),
  change_level(rhs.change_level),
  datetime_field(rhs.datetime_field),
  error_if_not_empty(rhs.error_if_not_empty)
{
  /*
    Make deep copies of used objects.
    This is not a fully deep copy - clone() implementations
    of Alter_drop, Alter_column, Key, foreign_key, Key_part_spec
    do not copy string constants. At the same length the only
    reason we make a copy currently is that ALTER/CREATE TABLE
    code changes input Alter_info definitions, but string
    constants never change.
  */
  list_copy_and_replace_each_value(drop_list, mem_root);
  list_copy_and_replace_each_value(alter_list, mem_root);
  list_copy_and_replace_each_value(key_list, mem_root);
  list_copy_and_replace_each_value(create_list, mem_root);
  /* partition_names are not deeply copied currently */
}


void trim_whitespace(const CHARSET_INFO *cs, LEX_STRING *str)
{
  /*
    TODO:
    This code assumes that there are no multi-bytes characters
    that can be considered white-space.
  */

  while ((str->length > 0) && (my_isspace(cs, str->str[0])))
  {
    str->length --;
    str->str ++;
  }

  /*
    FIXME:
    Also, parsing backward is not safe with multi bytes characters
  */
  while ((str->length > 0) && (my_isspace(cs, str->str[str->length-1])))
  {
    str->length --;
  }
}


/*
  st_select_lex structures initialisations
*/

void st_select_lex_node::init_query()
{
  options= 0;
  sql_cache= SQL_CACHE_UNSPECIFIED;
  linkage= UNSPECIFIED_TYPE;
  no_error= no_table_names_allowed= 0;
  uncacheable= 0;
}

void st_select_lex_node::init_select()
{
}

void st_select_lex_unit::init_query()
{
  st_select_lex_node::init_query();
  linkage= GLOBAL_OPTIONS_TYPE;
  global_parameters= first_select();
  select_limit_cnt= HA_POS_ERROR;
  offset_limit_cnt= 0;
  union_distinct= 0;
  prepared= optimized= executed= 0;
  item= 0;
  union_result= 0;
  table= 0;
  fake_select_lex= 0;
  cleaned= 0;
  item_list.empty();
  describe= 0;
  found_rows_for_union= 0;
  result= NULL;
}

void st_select_lex::init_query()
{
  st_select_lex_node::init_query();
  table_list.empty();
  top_join_list.empty();
  join_list= &top_join_list;
  embedding= leaf_tables= 0;
  item_list.empty();
  join= 0;
  having= prep_having= where= prep_where= 0;
  olap= UNSPECIFIED_OLAP_TYPE;
  having_fix_field= 0;
  group_fix_field= 0;
  context.select_lex= this;
  context.init();
  /*
    Add the name resolution context of the current (sub)query to the
    stack of contexts for the whole query.
    TODO:
    push_context may return an error if there is no memory for a new
    element in the stack, however this method has no return value,
    thus push_context should be moved to a place where query
    initialization is checked for failure.
  */
  parent_lex->push_context(&context);
  cond_count= between_count= with_wild= 0;
  max_equal_elems= 0;
  ref_pointer_array.reset();
  select_n_where_fields= 0;
  select_n_having_items= 0;
  subquery_in_having= explicit_limit= 0;
  is_item_list_lookup= 0;
  first_execution= 1;
  first_natural_join_processing= 1;
  first_cond_optimization= 1;
  parsing_place= NO_MATTER;
  exclude_from_table_unique_test= no_wrap_view_item= FALSE;
  nest_level= 0;
  link_next= 0;
<<<<<<< HEAD
  select_list_tables= 0;
=======
  m_non_agg_field_used= false;
  m_agg_func_used= false;
>>>>>>> 1cd5bee1
}

void st_select_lex::init_select()
{
  st_select_lex_node::init_select();
  sj_nests.empty();
  group_list.empty();
  if (group_list_ptrs)
    group_list_ptrs->clear();
  type= db= 0;
  having= 0;
  table_join_options= 0;
  in_sum_expr= with_wild= 0;
  options= 0;
  sql_cache= SQL_CACHE_UNSPECIFIED;
  braces= 0;
  interval_list.empty();
  ftfunc_list_alloc.empty();
  inner_sum_func_list= 0;
  ftfunc_list= &ftfunc_list_alloc;
  linkage= UNSPECIFIED_TYPE;
  order_list.elements= 0;
  order_list.first= 0;
  order_list.next= &order_list.first;
  /* Set limit and offset to default values */
  select_limit= 0;      /* denotes the default limit = HA_POS_ERROR */
  offset_limit= 0;      /* denotes the default offset = 0 */
  with_sum_func= 0;
  cur_pos_in_select_list= UNDEF_POS;
  non_agg_fields.empty();
  cond_value= having_value= Item::COND_UNDEF;
  inner_refs_list.empty();
  m_non_agg_field_used= false;
  m_agg_func_used= false;
}

/*
  st_select_lex structures linking
*/

/* include on level down */
void st_select_lex_node::include_down(st_select_lex_node *upper)
{
  if ((next= upper->slave))
    next->prev= &next;
  prev= &upper->slave;
  upper->slave= this;
  master= upper;
  slave= 0;
}

/*
  include on level down (but do not link)

  SYNOPSYS
    st_select_lex_node::include_standalone()
    upper - reference on node underr which this node should be included
    ref - references on reference on this node
*/
void st_select_lex_node::include_standalone(st_select_lex_node *upper,
					    st_select_lex_node **ref)
{
  next= 0;
  prev= ref;
  master= upper;
  slave= 0;
}

/* include neighbour (on same level) */
void st_select_lex_node::include_neighbour(st_select_lex_node *before)
{
  if ((next= before->next))
    next->prev= &next;
  prev= &before->next;
  before->next= this;
  master= before->master;
  slave= 0;
}

/* including in global SELECT_LEX list */
void st_select_lex_node::include_global(st_select_lex_node **plink)
{
  if ((link_next= *plink))
    link_next->link_prev= &link_next;
  link_prev= plink;
  *plink= this;
}

//excluding from global list (internal function)
void st_select_lex_node::fast_exclude()
{
  if (link_prev)
  {
    if ((*link_prev= link_next))
      link_next->link_prev= link_prev;
  }
  // Remove slave structure
  for (; slave; slave= slave->next)
    slave->fast_exclude();
  
}

/*
  excluding select_lex structure (except first (first select can't be
  deleted, because it is most upper select))
*/
void st_select_lex_node::exclude()
{
  //exclude from global list
  fast_exclude();
  //exclude from other structures
  if ((*prev= next))
    next->prev= prev;
  /* 
     We do not need following statements, because prev pointer of first 
     list element point to master->slave
     if (master->slave == this)
       master->slave= next;
  */
}


/*
  Exclude level of current unit from tree of SELECTs

  SYNOPSYS
    st_select_lex_unit::exclude_level()

  NOTE: units which belong to current will be brought up on level of
  currernt unit 
*/
void st_select_lex_unit::exclude_level()
{
  SELECT_LEX_UNIT *units= 0, **units_last= &units;
  for (SELECT_LEX *sl= first_select(); sl; sl= sl->next_select())
  {
    // unlink current level from global SELECTs list
    if (sl->link_prev && (*sl->link_prev= sl->link_next))
      sl->link_next->link_prev= sl->link_prev;

    // bring up underlay levels
    SELECT_LEX_UNIT **last= 0;
    for (SELECT_LEX_UNIT *u= sl->first_inner_unit(); u; u= u->next_unit())
    {
      u->master= master;
      last= (SELECT_LEX_UNIT**)&(u->next);
    }
    if (last)
    {
      (*units_last)= sl->first_inner_unit();
      units_last= last;
    }
  }
  if (units)
  {
    // include brought up levels in place of current
    (*prev)= units;
    (*units_last)= (SELECT_LEX_UNIT*)next;
    if (next)
      next->prev= (SELECT_LEX_NODE**)units_last;
    units->prev= prev;
  }
  else
  {
    // exclude currect unit from list of nodes
    (*prev)= next;
    if (next)
      next->prev= prev;
  }
}


/*
  Exclude subtree of current unit from tree of SELECTs

  SYNOPSYS
    st_select_lex_unit::exclude_tree()
*/
void st_select_lex_unit::exclude_tree()
{
  for (SELECT_LEX *sl= first_select(); sl; sl= sl->next_select())
  {
    // unlink current level from global SELECTs list
    if (sl->link_prev && (*sl->link_prev= sl->link_next))
      sl->link_next->link_prev= sl->link_prev;

    // unlink underlay levels
    for (SELECT_LEX_UNIT *u= sl->first_inner_unit(); u; u= u->next_unit())
    {
      u->exclude_level();
    }
  }
  // exclude currect unit from list of nodes
  (*prev)= next;
  if (next)
    next->prev= prev;
}


/*
  st_select_lex_node::mark_as_dependent mark all st_select_lex struct from 
  this to 'last' as dependent

  SYNOPSIS
    last - pointer to last st_select_lex struct, before wich all 
           st_select_lex have to be marked as dependent

  NOTE
    'last' should be reachable from this st_select_lex_node
*/

void st_select_lex::mark_as_dependent(st_select_lex *last)
{
  /*
    Mark all selects from resolved to 1 before select where was
    found table as depended (of select where was found table)
  */
  for (SELECT_LEX *s= this;
       s && s != last;
       s= s->outer_select())
  {
    if (!(s->uncacheable & UNCACHEABLE_DEPENDENT))
    {
      // Select is dependent of outer select
      s->uncacheable= (s->uncacheable & ~UNCACHEABLE_UNITED) |
                       UNCACHEABLE_DEPENDENT;
      SELECT_LEX_UNIT *munit= s->master_unit();
      munit->uncacheable= (munit->uncacheable & ~UNCACHEABLE_UNITED) |
                       UNCACHEABLE_DEPENDENT;
      for (SELECT_LEX *sl= munit->first_select(); sl ; sl= sl->next_select())
      {
        if (sl != s &&
            !(sl->uncacheable & (UNCACHEABLE_DEPENDENT | UNCACHEABLE_UNITED)))
          sl->uncacheable|= UNCACHEABLE_UNITED;
      }
    }
    Item_subselect *subquery_predicate= s->master_unit()->item;
    if (subquery_predicate)
      subquery_predicate->is_correlated= TRUE;
  }
}

bool st_select_lex_node::set_braces(bool value)      { return 1; }
bool st_select_lex_node::inc_in_sum_expr()           { return 1; }
uint st_select_lex_node::get_in_sum_expr()           { return 0; }
TABLE_LIST* st_select_lex_node::get_table_list()     { return 0; }
List<Item>* st_select_lex_node::get_item_list()      { return 0; }
TABLE_LIST *st_select_lex_node::add_table_to_list(THD *thd, Table_ident *table,
						  LEX_STRING *alias,
						  ulong table_join_options,
						  thr_lock_type flags,
                                                  enum_mdl_type mdl_type,
						  List<Index_hint> *hints,
                                                  List<String> *partition_names,
                                                  LEX_STRING *option)
{
  return 0;
}
ulong st_select_lex_node::get_table_join_options()
{
  return 0;
}

/*
  prohibit using LIMIT clause
*/
bool st_select_lex::test_limit()
{
  if (select_limit != 0)
  {
    my_error(ER_NOT_SUPPORTED_YET, MYF(0),
             "LIMIT & IN/ALL/ANY/SOME subquery");
    return(1);
  }
  return(0);
}


st_select_lex_unit* st_select_lex_unit::master_unit()
{
    return this;
}


st_select_lex* st_select_lex_unit::outer_select()
{
  return (st_select_lex*) master;
}


bool st_select_lex::add_order_to_list(THD *thd, Item *item, bool asc)
{
  return add_to_list(thd, order_list, item, asc);
}


bool st_select_lex::add_item_to_list(THD *thd, Item *item)
{
  DBUG_ENTER("st_select_lex::add_item_to_list");
  DBUG_PRINT("info", ("Item: 0x%lx", (long) item));
  DBUG_RETURN(item_list.push_back(item));
}


bool st_select_lex::add_group_to_list(THD *thd, Item *item, bool asc)
{
  return add_to_list(thd, group_list, item, asc);
}


bool st_select_lex::add_ftfunc_to_list(Item_func_match *func)
{
  return !func || ftfunc_list->push_back(func); // end of memory?
}


st_select_lex_unit* st_select_lex::master_unit()
{
  return (st_select_lex_unit*) master;
}


st_select_lex* st_select_lex::outer_select()
{
  return (st_select_lex*) master->get_master();
}


bool st_select_lex::set_braces(bool value)
{
  braces= value;
  return 0; 
}


bool st_select_lex::inc_in_sum_expr()
{
  in_sum_expr++;
  return 0;
}


uint st_select_lex::get_in_sum_expr()
{
  return in_sum_expr;
}


TABLE_LIST* st_select_lex::get_table_list()
{
  return table_list.first;
}

List<Item>* st_select_lex::get_item_list()
{
  return &item_list;
}

ulong st_select_lex::get_table_join_options()
{
  return table_join_options;
}


bool st_select_lex::setup_ref_array(THD *thd, uint order_group_num)
{
#ifdef DBUG_OFF
  if (!ref_pointer_array.is_null())
    return false;
#endif

  // find_order_in_list() may need some extra space, so multiply by two.
  order_group_num*= 2;

  /*
    We have to create array in prepared statement memory if it is
    prepared statement
  */
  Query_arena *arena= thd->stmt_arena;
  const uint n_elems= (n_child_sum_items +
                       item_list.elements +
                       select_n_having_items +
                       select_n_where_fields +
                       order_group_num) * 5;
  DBUG_PRINT("info", ("setup_ref_array this %p %4u : %4u %4u %4u %4u %4u %4u",
                      this,
                      n_elems, // :
                      n_sum_items,
                      n_child_sum_items,
                      item_list.elements,
                      select_n_having_items,
                      select_n_where_fields,
                      order_group_num));
  if (!ref_pointer_array.is_null())
  {
    DBUG_ASSERT(ref_pointer_array.size() == n_elems);
    return false;
  }
  Item **array= static_cast<Item**>(arena->alloc(sizeof(Item*) * n_elems));
  ref_pointer_array= Ref_ptr_array(array, n_elems);

  return array == NULL;
}


void st_select_lex_unit::print(String *str, enum_query_type query_type)
{
  bool union_all= !union_distinct;
  for (SELECT_LEX *sl= first_select(); sl; sl= sl->next_select())
  {
    if (sl != first_select())
    {
      str->append(STRING_WITH_LEN(" union "));
      if (union_all)
	str->append(STRING_WITH_LEN("all "));
      else if (union_distinct == sl)
        union_all= TRUE;
    }
    if (sl->braces)
      str->append('(');
    sl->print(thd, str, query_type);
    if (sl->braces)
      str->append(')');
  }
  if (fake_select_lex == global_parameters)
  {
    if (fake_select_lex->order_list.elements)
    {
      str->append(STRING_WITH_LEN(" order by "));
      fake_select_lex->print_order(str,
        fake_select_lex->order_list.first,
        query_type);
    }
    fake_select_lex->print_limit(thd, str, query_type);
  }
}


void st_select_lex::print_order(String *str,
                                ORDER *order,
                                enum_query_type query_type)
{
  for (; order; order= order->next)
  {
    if (order->counter_used)
    {
      char buffer[20];
      size_t length= my_snprintf(buffer, 20, "%d", order->counter);
      str->append(buffer, (uint) length);
    }
    else
      (*order->item)->print(str, query_type);
    if (order->direction == ORDER::ORDER_DESC)
      str->append(STRING_WITH_LEN(" desc"));
    if (order->next)
      str->append(',');
  }
}
 

void st_select_lex::print_limit(THD *thd,
                                String *str,
                                enum_query_type query_type)
{
  SELECT_LEX_UNIT *unit= master_unit();
  Item_subselect *item= unit->item;

  if (item && unit->global_parameters == this)
  {
    Item_subselect::subs_type subs_type= item->substype();
    if (subs_type == Item_subselect::EXISTS_SUBS ||
        subs_type == Item_subselect::IN_SUBS ||
        subs_type == Item_subselect::ALL_SUBS)
    {
      DBUG_ASSERT(!item->fixed ||
                  /*
                    If not using materialization both:
                    select_limit == 1, and there should be no offset_limit.
                  */
                  (((subs_type == Item_subselect::IN_SUBS) &&
                    ((Item_in_subselect*)item)->exec_method ==
                    Item_in_subselect::EXEC_MATERIALIZATION) ?
                   TRUE :
                   (select_limit->val_int() == LL(1)) &&
                   offset_limit == 0));
      return;
    }
  }
  if (explicit_limit)
  {
    str->append(STRING_WITH_LEN(" limit "));
    if (offset_limit)
    {
      offset_limit->print(str, query_type);
      str->append(',');
    }
    select_limit->print(str, query_type);
  }
}

/**
  @brief Restore the LEX and THD in case of a parse error.

  This is a clean up call that is invoked by the Bison generated
  parser before returning an error from MYSQLparse. If your
  semantic actions manipulate with the global thread state (which
  is a very bad practice and should not normally be employed) and
  need a clean-up in case of error, and you can not use %destructor
  rule in the grammar file itself, this function should be used
  to implement the clean up.
*/

void LEX::cleanup_lex_after_parse_error(THD *thd)
{
  /*
    Delete sphead for the side effect of restoring of the original
    LEX state, thd->lex, thd->mem_root and thd->free_list if they
    were replaced when parsing stored procedure statements.  We
    will never use sphead object after a parse error, so it's okay
    to delete it only for the sake of the side effect.
    TODO: make this functionality explicit in sp_head class.
    Sic: we must nullify the member of the main lex, not the
    current one that will be thrown away
  */
  if (thd->lex->sphead)
  {
    thd->lex->sphead->restore_thd_mem_root(thd);
    delete thd->lex->sphead;
    thd->lex->sphead= NULL;
  }
}

/*
  Initialize (or reset) Query_tables_list object.

  SYNOPSIS
    reset_query_tables_list()
      init  TRUE  - we should perform full initialization of object with
                    allocating needed memory
            FALSE - object is already initialized so we should only reset
                    its state so it can be used for parsing/processing
                    of new statement

  DESCRIPTION
    This method initializes Query_tables_list so it can be used as part
    of LEX object for parsing/processing of statement. One can also use
    this method to reset state of already initialized Query_tables_list
    so it can be used for processing of new statement.
*/

void Query_tables_list::reset_query_tables_list(bool init)
{
  sql_command= SQLCOM_END;
  if (!init && query_tables)
  {
    TABLE_LIST *table= query_tables;
    for (;;)
    {
      delete table->view;
      if (query_tables_last == &table->next_global ||
          !(table= table->next_global))
        break;
    }
  }
  query_tables= 0;
  query_tables_last= &query_tables;
  query_tables_own_last= 0;
  if (init)
  {
    /*
      We delay real initialization of hash (and therefore related
      memory allocation) until first insertion into this hash.
    */
    my_hash_clear(&sroutines);
  }
  else if (sroutines.records)
  {
    /* Non-zero sroutines.records means that hash was initialized. */
    my_hash_reset(&sroutines);
  }
  sroutines_list.empty();
  sroutines_list_own_last= sroutines_list.next;
  sroutines_list_own_elements= 0;
  binlog_stmt_flags= 0;
  stmt_accessed_table_flag= 0;
}


/*
  Destroy Query_tables_list object with freeing all resources used by it.

  SYNOPSIS
    destroy_query_tables_list()
*/

void Query_tables_list::destroy_query_tables_list()
{
  my_hash_free(&sroutines);
}


/*
  Initialize LEX object.

  SYNOPSIS
    LEX::LEX()

  NOTE
    LEX object initialized with this constructor can be used as part of
    THD object for which one can safely call open_tables(), lock_tables()
    and close_thread_tables() functions. But it is not yet ready for
    statement parsing. On should use lex_start() function to prepare LEX
    for this.
*/

LEX::LEX()
  :result(0), option_type(OPT_DEFAULT), is_lex_started(0)
{

  my_init_dynamic_array2(&plugins, sizeof(plugin_ref),
                         plugins_static_buffer,
                         INITIAL_LEX_PLUGIN_LIST_SIZE, 
                         INITIAL_LEX_PLUGIN_LIST_SIZE);
  memset(&mi, 0, sizeof(LEX_MASTER_INFO));
  reset_query_tables_list(TRUE);
}


/*
  Check whether the merging algorithm can be used on this VIEW

  SYNOPSIS
    LEX::can_be_merged()

  DESCRIPTION
    We can apply merge algorithm if it is single SELECT view  with
    subqueries only in WHERE clause (we do not count SELECTs of underlying
    views, and second level subqueries) and we have not grpouping, ordering,
    HAVING clause, aggregate functions, DISTINCT clause, LIMIT clause and
    several underlying tables.

  RETURN
    FALSE - only temporary table algorithm can be used
    TRUE  - merge algorithm can be used
*/

bool LEX::can_be_merged()
{
  // TODO: do not forget implement case when select_lex.table_list.elements==0

  /* find non VIEW subqueries/unions */
  bool selects_allow_merge= select_lex.next_select() == 0;
  if (selects_allow_merge)
  {
    for (SELECT_LEX_UNIT *tmp_unit= select_lex.first_inner_unit();
         tmp_unit;
         tmp_unit= tmp_unit->next_unit())
    {
      if (tmp_unit->first_select()->parent_lex == this &&
          (tmp_unit->item == 0 ||
           (tmp_unit->item->place() != IN_WHERE &&
            tmp_unit->item->place() != IN_ON)))
      {
        selects_allow_merge= 0;
        break;
      }
    }
  }

  return (selects_allow_merge &&
	  select_lex.group_list.elements == 0 &&
	  select_lex.having == 0 &&
          select_lex.with_sum_func == 0 &&
	  select_lex.table_list.elements >= 1 &&
	  !(select_lex.options & SELECT_DISTINCT) &&
          select_lex.select_limit == 0);
}


/*
  check if command can use VIEW with MERGE algorithm (for top VIEWs)

  SYNOPSIS
    LEX::can_use_merged()

  DESCRIPTION
    Only listed here commands can use merge algorithm in top level
    SELECT_LEX (for subqueries will be used merge algorithm if
    LEX::can_not_use_merged() is not TRUE).

  RETURN
    FALSE - command can't use merged VIEWs
    TRUE  - VIEWs with MERGE algorithms can be used
*/

bool LEX::can_use_merged()
{
  switch (sql_command)
  {
  case SQLCOM_SELECT:
  case SQLCOM_CREATE_TABLE:
  case SQLCOM_UPDATE:
  case SQLCOM_UPDATE_MULTI:
  case SQLCOM_DELETE:
  case SQLCOM_DELETE_MULTI:
  case SQLCOM_INSERT:
  case SQLCOM_INSERT_SELECT:
  case SQLCOM_REPLACE:
  case SQLCOM_REPLACE_SELECT:
  case SQLCOM_LOAD:
    return TRUE;
  default:
    return FALSE;
  }
}

/*
  Check if command can't use merged views in any part of command

  SYNOPSIS
    LEX::can_not_use_merged()

  DESCRIPTION
    Temporary table algorithm will be used on all SELECT levels for queries
    listed here (see also LEX::can_use_merged()).

  RETURN
    FALSE - command can't use merged VIEWs
    TRUE  - VIEWs with MERGE algorithms can be used
*/

bool LEX::can_not_use_merged()
{
  switch (sql_command)
  {
  case SQLCOM_CREATE_VIEW:
  case SQLCOM_SHOW_CREATE:
  /*
    SQLCOM_SHOW_FIELDS is necessary to make 
    information schema tables working correctly with views.
    see get_schema_tables_result function
  */
  case SQLCOM_SHOW_FIELDS:
    return TRUE;
  default:
    return FALSE;
  }
}

/*
  Detect that we need only table structure of derived table/view

  SYNOPSIS
    only_view_structure()

  RETURN
    TRUE yes, we need only structure
    FALSE no, we need data
*/

bool LEX::only_view_structure()
{
  switch (sql_command) {
  case SQLCOM_SHOW_CREATE:
  case SQLCOM_SHOW_TABLES:
  case SQLCOM_SHOW_FIELDS:
  case SQLCOM_REVOKE_ALL:
  case SQLCOM_REVOKE:
  case SQLCOM_GRANT:
  case SQLCOM_CREATE_VIEW:
    return TRUE;
  default:
    return FALSE;
  }
}


/*
  Should Items_ident be printed correctly

  SYNOPSIS
    need_correct_ident()

  RETURN
    TRUE yes, we need only structure
    FALSE no, we need data
*/


bool LEX::need_correct_ident()
{
  switch(sql_command)
  {
  case SQLCOM_SHOW_CREATE:
  case SQLCOM_SHOW_TABLES:
  case SQLCOM_CREATE_VIEW:
    return TRUE;
  default:
    return FALSE;
  }
}

/*
  Get effective type of CHECK OPTION for given view

  SYNOPSIS
    get_effective_with_check()
    view    given view

  NOTE
    It have not sense to set CHECK OPTION for SELECT satement or subqueries,
    so we do not.

  RETURN
    VIEW_CHECK_NONE      no need CHECK OPTION
    VIEW_CHECK_LOCAL     CHECK OPTION LOCAL
    VIEW_CHECK_CASCADED  CHECK OPTION CASCADED
*/

uint8 LEX::get_effective_with_check(TABLE_LIST *view)
{
  if (view->select_lex->master_unit() == &unit &&
      which_check_option_applicable())
    return (uint8)view->with_check;
  return VIEW_CHECK_NONE;
}


/**
  This method should be called only during parsing.
  It is aware of compound statements (stored routine bodies)
  and will initialize the destination with the default
  database of the stored routine, rather than the default
  database of the connection it is parsed in.
  E.g. if one has no current database selected, or current database 
  set to 'bar' and then issues:

  CREATE PROCEDURE foo.p1() BEGIN SELECT * FROM t1 END//

  t1 is meant to refer to foo.t1, not to bar.t1.

  This method is needed to support this rule.

  @return TRUE in case of error (parsing should be aborted, FALSE in
  case of success
*/

bool
LEX::copy_db_to(char **p_db, size_t *p_db_length) const
{
  if (sphead)
  {
    DBUG_ASSERT(sphead->m_db.str && sphead->m_db.length);
    /*
      It is safe to assign the string by-pointer, both sphead and
      its statements reside in the same memory root.
    */
    *p_db= sphead->m_db.str;
    if (p_db_length)
      *p_db_length= sphead->m_db.length;
    return FALSE;
  }
  return thd->copy_db_to(p_db, p_db_length);
}

/*
  initialize limit counters

  SYNOPSIS
    st_select_lex_unit::set_limit()
    values	- SELECT_LEX with initial values for counters
*/

void st_select_lex_unit::set_limit(st_select_lex *sl)
{
  ha_rows select_limit_val;
  ulonglong val;

  DBUG_ASSERT(! thd->stmt_arena->is_stmt_prepare());
  val= sl->select_limit ? sl->select_limit->val_uint() : HA_POS_ERROR;
  select_limit_val= (ha_rows)val;
#ifndef BIG_TABLES
  /*
    Check for overflow : ha_rows can be smaller then ulonglong if
    BIG_TABLES is off.
    */
  if (val != (ulonglong)select_limit_val)
    select_limit_val= HA_POS_ERROR;
#endif
  val= sl->offset_limit ? sl->offset_limit->val_uint() : ULL(0);
  offset_limit_cnt= (ha_rows)val;
#ifndef BIG_TABLES
  /* Check for truncation. */
  if (val != (ulonglong)offset_limit_cnt)
    offset_limit_cnt= HA_POS_ERROR;
#endif
  select_limit_cnt= select_limit_val + offset_limit_cnt;
  if (select_limit_cnt < select_limit_val)
    select_limit_cnt= HA_POS_ERROR;		// no limit
}


/**
  @brief Set the initial purpose of this TABLE_LIST object in the list of used
    tables.

  We need to track this information on table-by-table basis, since when this
  table becomes an element of the pre-locked list, it's impossible to identify
  which SQL sub-statement it has been originally used in.

  E.g.:

  User request:                 SELECT * FROM t1 WHERE f1();
  FUNCTION f1():                DELETE FROM t2; RETURN 1;
  BEFORE DELETE trigger on t2:  INSERT INTO t3 VALUES (old.a);

  For this user request, the pre-locked list will contain t1, t2, t3
  table elements, each needed for different DML.

  The trigger event map is updated to reflect INSERT, UPDATE, DELETE,
  REPLACE, LOAD DATA, CREATE TABLE .. SELECT, CREATE TABLE ..
  REPLACE SELECT statements, and additionally ON DUPLICATE KEY UPDATE
  clause.
*/

void LEX::set_trg_event_type_for_tables()
{
  uint8 new_trg_event_map= 0;

  /*
    Some auxiliary operations
    (e.g. GRANT processing) create TABLE_LIST instances outside
    the parser. Additionally, some commands (e.g. OPTIMIZE) change
    the lock type for a table only after parsing is done. Luckily,
    these do not fire triggers and do not need to pre-load them.
    For these TABLE_LISTs set_trg_event_type is never called, and
    trg_event_map is always empty. That means that the pre-locking
    algorithm will ignore triggers defined on these tables, if
    any, and the execution will either fail with an assert in
    sql_trigger.cc or with an error that a used table was not
    pre-locked, in case of a production build.

    TODO: this usage pattern creates unnecessary module dependencies
    and should be rewritten to go through the parser.
    Table list instances created outside the parser in most cases
    refer to mysql.* system tables. It is not allowed to have
    a trigger on a system table, but keeping track of
    initialization provides extra safety in case this limitation
    is circumvented.
  */

  switch (sql_command) {
  case SQLCOM_LOCK_TABLES:
  /*
    On a LOCK TABLE, all triggers must be pre-loaded for this TABLE_LIST
    when opening an associated TABLE.
  */
    new_trg_event_map= static_cast<uint8>
                        (1 << static_cast<int>(TRG_EVENT_INSERT)) |
                      static_cast<uint8>
                        (1 << static_cast<int>(TRG_EVENT_UPDATE)) |
                      static_cast<uint8>
                        (1 << static_cast<int>(TRG_EVENT_DELETE));
    break;
  /*
    Basic INSERT. If there is an additional ON DUPLIATE KEY UPDATE
    clause, it will be handled later in this method.
  */
  case SQLCOM_INSERT:                           /* fall through */
  case SQLCOM_INSERT_SELECT:
  /*
    LOAD DATA ... INFILE is expected to fire BEFORE/AFTER INSERT
    triggers.
    If the statement also has REPLACE clause, it will be
    handled later in this method.
  */
  case SQLCOM_LOAD:                             /* fall through */
  /*
    REPLACE is semantically equivalent to INSERT. In case
    of a primary or unique key conflict, it deletes the old
    record and inserts a new one. So we also may need to
    fire ON DELETE triggers. This functionality is handled
    later in this method.
  */
  case SQLCOM_REPLACE:                          /* fall through */
  case SQLCOM_REPLACE_SELECT:
  /*
    CREATE TABLE ... SELECT defaults to INSERT if the table or
    view already exists. REPLACE option of CREATE TABLE ...
    REPLACE SELECT is handled later in this method.
  */
  case SQLCOM_CREATE_TABLE:
    new_trg_event_map|= static_cast<uint8>
                          (1 << static_cast<int>(TRG_EVENT_INSERT));
    break;
  /* Basic update and multi-update */
  case SQLCOM_UPDATE:                           /* fall through */
  case SQLCOM_UPDATE_MULTI:
    new_trg_event_map|= static_cast<uint8>
                          (1 << static_cast<int>(TRG_EVENT_UPDATE));
    break;
  /* Basic delete and multi-delete */
  case SQLCOM_DELETE:                           /* fall through */
  case SQLCOM_DELETE_MULTI:
    new_trg_event_map|= static_cast<uint8>
                          (1 << static_cast<int>(TRG_EVENT_DELETE));
    break;
  default:
    break;
  }

  switch (duplicates) {
  case DUP_UPDATE:
    new_trg_event_map|= static_cast<uint8>
                          (1 << static_cast<int>(TRG_EVENT_UPDATE));
    break;
  case DUP_REPLACE:
    new_trg_event_map|= static_cast<uint8>
                          (1 << static_cast<int>(TRG_EVENT_DELETE));
    break;
  case DUP_ERROR:
  default:
    break;
  }


  /*
    Do not iterate over sub-selects, only the tables in the outermost
    SELECT_LEX can be modified, if any.
  */
  TABLE_LIST *tables= select_lex.get_table_list();

  while (tables)
  {
    /*
      This is a fast check to filter out statements that do
      not change data, or tables  on the right side, in case of
      INSERT .. SELECT, CREATE TABLE .. SELECT and so on.
      Here we also filter out OPTIMIZE statement and non-updateable
      views, for which lock_type is TL_UNLOCK or TL_READ after
      parsing.
    */
    if (static_cast<int>(tables->lock_type) >=
        static_cast<int>(TL_WRITE_ALLOW_WRITE))
      tables->trg_event_map= new_trg_event_map;
    tables= tables->next_local;
  }
}


/*
  Unlink the first table from the global table list and the first table from
  outer select (lex->select_lex) local list

  SYNOPSIS
    unlink_first_table()
    link_to_local	Set to 1 if caller should link this table to local list

  NOTES
    We assume that first tables in both lists is the same table or the local
    list is empty.

  RETURN
    0	If 'query_tables' == 0
    unlinked table
      In this case link_to_local is set.

*/
TABLE_LIST *LEX::unlink_first_table(bool *link_to_local)
{
  TABLE_LIST *first;
  if ((first= query_tables))
  {
    /*
      Exclude from global table list
    */
    if ((query_tables= query_tables->next_global))
      query_tables->prev_global= &query_tables;
    else
      query_tables_last= &query_tables;
    first->next_global= 0;

    /*
      and from local list if it is not empty
    */
    if ((*link_to_local= test(select_lex.table_list.first)))
    {
      select_lex.context.table_list= 
        select_lex.context.first_name_resolution_table= first->next_local;
      select_lex.table_list.first= first->next_local;
      select_lex.table_list.elements--;	//safety
      first->next_local= 0;
      /*
        Ensure that the global list has the same first table as the local
        list.
      */
      first_lists_tables_same();
    }
  }
  return first;
}


/*
  Bring first local table of first most outer select to first place in global
  table list

  SYNOPSYS
     LEX::first_lists_tables_same()

  NOTES
    In many cases (for example, usual INSERT/DELETE/...) the first table of
    main SELECT_LEX have special meaning => check that it is the first table
    in global list and re-link to be first in the global list if it is
    necessary.  We need such re-linking only for queries with sub-queries in
    the select list, as only in this case tables of sub-queries will go to
    the global list first.
*/

void LEX::first_lists_tables_same()
{
  TABLE_LIST *first_table= select_lex.table_list.first;
  if (query_tables != first_table && first_table != 0)
  {
    TABLE_LIST *next;
    if (query_tables_last == &first_table->next_global)
      query_tables_last= first_table->prev_global;

    if ((next= *first_table->prev_global= first_table->next_global))
      next->prev_global= first_table->prev_global;
    /* include in new place */
    first_table->next_global= query_tables;
    /*
       We are sure that query_tables is not 0, because first_table was not
       first table in the global list => we can use
       query_tables->prev_global without check of query_tables
    */
    query_tables->prev_global= &first_table->next_global;
    first_table->prev_global= &query_tables;
    query_tables= first_table;
  }
}


/*
  Link table back that was unlinked with unlink_first_table()

  SYNOPSIS
    link_first_table_back()
    link_to_local	do we need link this table to local

  RETURN
    global list
*/

void LEX::link_first_table_back(TABLE_LIST *first,
				   bool link_to_local)
{
  if (first)
  {
    if ((first->next_global= query_tables))
      query_tables->prev_global= &first->next_global;
    else
      query_tables_last= &first->next_global;
    query_tables= first;

    if (link_to_local)
    {
      first->next_local= select_lex.table_list.first;
      select_lex.context.table_list= first;
      select_lex.table_list.first= first;
      select_lex.table_list.elements++;	//safety
    }
  }
}



/*
  cleanup lex for case when we open table by table for processing

  SYNOPSIS
    LEX::cleanup_after_one_table_open()

  NOTE
    This method is mostly responsible for cleaning up of selects lists and
    derived tables state. To rollback changes in Query_tables_list one has
    to call Query_tables_list::reset_query_tables_list(FALSE).
*/

void LEX::cleanup_after_one_table_open()
{
  /*
    thd->lex->derived_tables & additional units may be set if we open
    a view. It is necessary to clear thd->lex->derived_tables flag
    to prevent processing of derived tables during next open_and_lock_tables
    if next table is a real table and cleanup & remove underlying units
    NOTE: all units will be connected to thd->lex->select_lex, because we
    have not UNION on most upper level.
    */
  if (all_selects_list != &select_lex)
  {
    derived_tables= 0;
    /* cleunup underlying units (units of VIEW) */
    for (SELECT_LEX_UNIT *un= select_lex.first_inner_unit();
         un;
         un= un->next_unit())
      un->cleanup();
    /* reduce all selects list to default state */
    all_selects_list= &select_lex;
    /* remove underlying units (units of VIEW) subtree */
    select_lex.cut_subtree();
  }
}


/*
  Save current state of Query_tables_list for this LEX, and prepare it
  for processing of new statemnt.

  SYNOPSIS
    reset_n_backup_query_tables_list()
      backup  Pointer to Query_tables_list instance to be used for backup
*/

void LEX::reset_n_backup_query_tables_list(Query_tables_list *backup)
{
  backup->set_query_tables_list(this);
  /*
    We have to perform full initialization here since otherwise we
    will damage backed up state.
  */
  this->reset_query_tables_list(TRUE);
}


/*
  Restore state of Query_tables_list for this LEX from backup.

  SYNOPSIS
    restore_backup_query_tables_list()
      backup  Pointer to Query_tables_list instance used for backup
*/

void LEX::restore_backup_query_tables_list(Query_tables_list *backup)
{
  this->destroy_query_tables_list();
  this->set_query_tables_list(backup);
}


/*
  Checks for usage of routines and/or tables in a parsed statement

  SYNOPSIS
    LEX:table_or_sp_used()

  RETURN
    FALSE  No routines and tables used
    TRUE   Either or both routines and tables are used.
*/

bool LEX::table_or_sp_used()
{
  DBUG_ENTER("table_or_sp_used");

  if (sroutines.records || query_tables)
    DBUG_RETURN(TRUE);

  DBUG_RETURN(FALSE);
}


/*
  Do end-of-prepare fixup for list of tables and their merge-VIEWed tables

  SYNOPSIS
    fix_prepare_info_in_table_list()
      thd  Thread handle
      tbl  List of tables to process

  DESCRIPTION
    Perform end-end-of prepare fixup for list of tables, if any of the tables
    is a merge-algorithm VIEW, recursively fix up its underlying tables as
    well.

*/

static void fix_prepare_info_in_table_list(THD *thd, TABLE_LIST *tbl)
{
  for (; tbl; tbl= tbl->next_local)
  {
    if (tbl->on_expr)
    {
      tbl->prep_on_expr= tbl->on_expr;
      tbl->on_expr= tbl->on_expr->copy_andor_structure(thd);
    }
    fix_prepare_info_in_table_list(thd, tbl->merge_underlying_list);
  }
}


/*
  Save WHERE/HAVING/ON clauses and replace them with disposable copies

  SYNOPSIS
    st_select_lex::fix_prepare_information
      thd          thread handler
      conds        in/out pointer to WHERE condition to be met at execution
      having_conds in/out pointer to HAVING condition to be met at execution
  
  DESCRIPTION
    The passed WHERE and HAVING are to be saved for the future executions.
    This function saves it, and returns a copy which can be thrashed during
    this execution of the statement. By saving/thrashing here we mean only
    We also save the chain of ORDER::next in group_list, in case
    the list is modified by remove_const().
    AND/OR trees.
    The function also calls fix_prepare_info_in_table_list that saves all
    ON expressions.    
*/

void st_select_lex::fix_prepare_information(THD *thd, Item **conds, 
                                            Item **having_conds)
{
  if (!thd->stmt_arena->is_conventional() && first_execution)
  {
    first_execution= 0;
    if (group_list.first)
    {
      if (!group_list_ptrs)
      {
        void *mem= thd->stmt_arena->alloc(sizeof(Group_list_ptrs));
        group_list_ptrs= new (mem) Group_list_ptrs(thd->stmt_arena->mem_root);
      }
      group_list_ptrs->reserve(group_list.elements);
      for (ORDER *order= group_list.first; order; order= order->next)
      {
        group_list_ptrs->push_back(order);
      }
    }
    if (*conds)
    {
      prep_where= (*conds)->real_item();
      *conds= where= prep_where->copy_andor_structure(thd);
    }
    if (*having_conds)
    {
      prep_having= (*having_conds)->real_item();
      *having_conds= having= prep_having->copy_andor_structure(thd);
    }
    fix_prepare_info_in_table_list(thd, table_list.first);
  }
}


/*
  There are st_select_lex::add_table_to_list &
  st_select_lex::set_lock_for_tables are in sql_parse.cc

  st_select_lex::print is in sql_select.cc

  st_select_lex_unit::prepare, st_select_lex_unit::exec,
  st_select_lex_unit::cleanup, st_select_lex_unit::reinit_exec_mechanism,
  st_select_lex_unit::change_result
  are in sql_union.cc
*/

/*
  Sets the kind of hints to be added by the calls to add_index_hint().

  SYNOPSIS
    set_index_hint_type()
      type_arg     The kind of hints to be added from now on.
      clause       The clause to use for hints to be added from now on.

  DESCRIPTION
    Used in filling up the tagged hints list.
    This list is filled by first setting the kind of the hint as a 
    context variable and then adding hints of the current kind.
    Then the context variable index_hint_type can be reset to the
    next hint type.
*/
void st_select_lex::set_index_hint_type(enum index_hint_type type_arg,
                                        index_clause_map clause)
{ 
  current_index_hint_type= type_arg;
  current_index_hint_clause= clause;
}


/*
  Makes an array to store index usage hints (ADD/FORCE/IGNORE INDEX).

  SYNOPSIS
    alloc_index_hints()
      thd         current thread.
*/

void st_select_lex::alloc_index_hints (THD *thd)
{ 
  index_hints= new (thd->mem_root) List<Index_hint>(); 
}



/*
  adds an element to the array storing index usage hints 
  (ADD/FORCE/IGNORE INDEX).

  SYNOPSIS
    add_index_hint()
      thd         current thread.
      str         name of the index.
      length      number of characters in str.

  RETURN VALUE
    0 on success, non-zero otherwise
*/
bool st_select_lex::add_index_hint (THD *thd, char *str, uint length)
{
  return index_hints->push_front (new (thd->mem_root) 
                                 Index_hint(current_index_hint_type,
                                            current_index_hint_clause,
                                            str, length));
}


/**
  @brief Process all derived tables/views of the SELECT.

  @param lex    LEX of this thread

  @details
  This function runs given processor on all derived tables from the
  table_list of this select.

  @return FALSE ok.
  @return TRUE an error occur.
*/

bool st_select_lex::handle_derived(LEX *lex,
                                   bool (*processor)(THD*, LEX*, TABLE_LIST*))
{
  for (TABLE_LIST *table_ref= get_table_list();
       table_ref;
       table_ref= table_ref->next_local)
  {
    if (table_ref->is_view_or_derived() &&
        table_ref->handle_derived(lex, processor))
      return TRUE;
  }
  return FALSE;
}


/**
  A routine used by the parser to decide whether we are specifying a full
  partitioning or if only partitions to add or to split.

  @note  This needs to be outside of WITH_PARTITION_STORAGE_ENGINE since it
  is used from the sql parser that doesn't have any ifdef's

  @retval  TRUE    Yes, it is part of a management partition command
  @retval  FALSE          No, not a management partition command
*/

bool LEX::is_partition_management() const
{
  return (sql_command == SQLCOM_ALTER_TABLE &&
          (alter_info.flags == ALTER_ADD_PARTITION ||
           alter_info.flags == ALTER_REORGANIZE_PARTITION));
}


/**
  Set all fields to their "unspecified" value.
*/
void st_lex_master_info::set_unspecified()
{
  memset(this, 0, sizeof(*this));
  sql_delay= -1;
}

#ifdef MYSQL_SERVER
uint binlog_unsafe_map[256];

#define UNSAFE(a, b, c) \
  { \
  DBUG_PRINT("unsafe_mixed_statement", ("SETTING BASE VALUES: %s, %s, %02X\n", \
    LEX::stmt_accessed_table_string(a), \
    LEX::stmt_accessed_table_string(b), \
    c)); \
  unsafe_mixed_statement(a, b, c); \
  }

/*
  Sets the combination given by "a" and "b" and automatically combinations
  given by other types of access, i.e. 2^(8 - 2), as unsafe.

  It may happen a colision when automatically defining a combination as unsafe.
  For that reason, a combination has its unsafe condition redefined only when
  the new_condition is greater then the old. For instance,
  
     . (BINLOG_DIRECT_ON & TRX_CACHE_NOT_EMPTY) is never overwritten by 
     . (BINLOG_DIRECT_ON | BINLOG_DIRECT_OFF).
*/
void unsafe_mixed_statement(LEX::enum_stmt_accessed_table a,
                            LEX::enum_stmt_accessed_table b, uint condition)
{
  int type= 0;
  int index= (1U << a) | (1U << b);
  
  
  for (type= 0; type < 256; type++)
  {
    if ((type & index) == index)
    {
      binlog_unsafe_map[type] |= condition;
    }
  }
}
/*
  The BINLOG_* AND TRX_CACHE_* values can be combined by using '&' or '|',
  which means that both conditions need to be satisfied or any of them is
  enough. For example, 
    
    . BINLOG_DIRECT_ON & TRX_CACHE_NOT_EMPTY means that the statment is
    unsafe when the option is on and trx-cache is not empty;

    . BINLOG_DIRECT_ON | BINLOG_DIRECT_OFF means the statement is unsafe
    in all cases.

    . TRX_CACHE_EMPTY | TRX_CACHE_NOT_EMPTY means the statement is unsafe
    in all cases. Similar as above.
*/
void binlog_unsafe_map_init()
{
  memset((void*) binlog_unsafe_map, 0, sizeof(uint) * 256);

  /*
    Classify a statement as unsafe when there is a mixed statement and an
    on-going transaction at any point of the execution if:

      1. The mixed statement is about to update a transactional table and
      a non-transactional table.

      2. The mixed statement is about to update a transactional table and
      read from a non-transactional table.

      3. The mixed statement is about to update a non-transactional table
      and temporary transactional table.

      4. The mixed statement is about to update a temporary transactional
      table and read from a non-transactional table.

      5. The mixed statement is about to update a transactional table and
      a temporary non-transactional table.
      
      6. The mixed statement is about to update a transactional table and
      read from a temporary non-transactional table.

      7. The mixed statement is about to update a temporary transactional
      table and temporary non-transactional table.

      8. The mixed statement is about to update a temporary transactional
      table and read from a temporary non-transactional table.
    After updating a transactional table if:

      9. The mixed statement is about to update a non-transactional table
      and read from a transactional table.

      10. The mixed statement is about to update a non-transactional table
      and read from a temporary transactional table.

      11. The mixed statement is about to update a temporary non-transactional
      table and read from a transactional table.
      
      12. The mixed statement is about to update a temporary non-transactional
      table and read from a temporary transactional table.

      13. The mixed statement is about to update a temporary non-transactional
      table and read from a non-transactional table.

    The reason for this is that locks acquired may not protected a concurrent
    transaction of interfering in the current execution and by consequence in
    the result.
  */
  /* Case 1. */
  UNSAFE(LEX::STMT_WRITES_TRANS_TABLE, LEX::STMT_WRITES_NON_TRANS_TABLE,
    BINLOG_DIRECT_ON | BINLOG_DIRECT_OFF);
  /* Case 2. */
  UNSAFE(LEX::STMT_WRITES_TRANS_TABLE, LEX::STMT_READS_NON_TRANS_TABLE,
    BINLOG_DIRECT_ON | BINLOG_DIRECT_OFF);
  /* Case 3. */
  UNSAFE(LEX::STMT_WRITES_NON_TRANS_TABLE, LEX::STMT_WRITES_TEMP_TRANS_TABLE,
    BINLOG_DIRECT_ON | BINLOG_DIRECT_OFF);
  /* Case 4. */
  UNSAFE(LEX::STMT_WRITES_TEMP_TRANS_TABLE, LEX::STMT_READS_NON_TRANS_TABLE,
    BINLOG_DIRECT_ON | BINLOG_DIRECT_OFF);
  /* Case 5. */
  UNSAFE(LEX::STMT_WRITES_TRANS_TABLE, LEX::STMT_WRITES_TEMP_NON_TRANS_TABLE,
    BINLOG_DIRECT_ON);
  /* Case 6. */
  UNSAFE(LEX::STMT_WRITES_TRANS_TABLE, LEX::STMT_READS_TEMP_NON_TRANS_TABLE,
    BINLOG_DIRECT_ON);
  /* Case 7. */
  UNSAFE(LEX::STMT_WRITES_TEMP_TRANS_TABLE, LEX::STMT_WRITES_TEMP_NON_TRANS_TABLE,
    BINLOG_DIRECT_ON);
  /* Case 8. */
  UNSAFE(LEX::STMT_WRITES_TEMP_TRANS_TABLE, LEX::STMT_READS_TEMP_NON_TRANS_TABLE,
    BINLOG_DIRECT_ON);
  /* Case 9. */
  UNSAFE(LEX::STMT_WRITES_NON_TRANS_TABLE, LEX::STMT_READS_TRANS_TABLE,
    (BINLOG_DIRECT_ON | BINLOG_DIRECT_OFF) & TRX_CACHE_NOT_EMPTY);
  /* Case 10 */
  UNSAFE(LEX::STMT_WRITES_NON_TRANS_TABLE, LEX::STMT_READS_TEMP_TRANS_TABLE,
    (BINLOG_DIRECT_ON | BINLOG_DIRECT_OFF) & TRX_CACHE_NOT_EMPTY);
  /* Case 11. */
  UNSAFE(LEX::STMT_WRITES_TEMP_NON_TRANS_TABLE, LEX::STMT_READS_TRANS_TABLE,
    BINLOG_DIRECT_ON & TRX_CACHE_NOT_EMPTY);
  /* Case 12. */
  UNSAFE(LEX::STMT_WRITES_TEMP_NON_TRANS_TABLE, LEX::STMT_READS_TEMP_TRANS_TABLE,
    BINLOG_DIRECT_ON & TRX_CACHE_NOT_EMPTY);
  /* Case 13. */
  UNSAFE(LEX::STMT_WRITES_TEMP_NON_TRANS_TABLE, LEX::STMT_READS_NON_TRANS_TABLE,
     BINLOG_DIRECT_OFF & TRX_CACHE_NOT_EMPTY);
}
#endif<|MERGE_RESOLUTION|>--- conflicted
+++ resolved
@@ -1772,12 +1772,9 @@
   exclude_from_table_unique_test= no_wrap_view_item= FALSE;
   nest_level= 0;
   link_next= 0;
-<<<<<<< HEAD
   select_list_tables= 0;
-=======
   m_non_agg_field_used= false;
   m_agg_func_used= false;
->>>>>>> 1cd5bee1
 }
 
 void st_select_lex::init_select()
