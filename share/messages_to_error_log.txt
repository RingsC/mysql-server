--- conflicted
+++ resolved
@@ -11629,7 +11629,9 @@
 ER_MY_MALLOC_GETPROCADDRESS_FAILED
   eng "%s."
 
-<<<<<<< HEAD
+ER_ACCOUNT_WITH_EXPIRED_PASSWORD
+  eng "Password for the account '%-.48s'@'%-.64s' has expired. To log in, either change it using a client that supports expired passwords or send the change request to an administrator."
+
 ER_IB_DBLWR_BYTES_INFO
   eng "%s"
 
@@ -11791,10 +11793,6 @@
 
 ER_IB_MSG_LOG_PARAMS_LEGACY_USAGE
   eng "Deprecated configuration parameters innodb_log_file_size and/or innodb_log_files_in_group have been used to compute innodb_redo_log_capacity=%llu. Please use innodb_redo_log_capacity instead."
-=======
-ER_ACCOUNT_WITH_EXPIRED_PASSWORD
-  eng "Password for the account '%-.48s'@'%-.64s' has expired. To log in, either change it using a client that supports expired passwords or send the change request to an administrator."
->>>>>>> a35d3be1
 
 # DO NOT add server-to-client messages here;
 # they go in messages_to_clients.txt
