# Copyright (c) 2017, 2021, Oracle and/or its affiliates.
#
# This program is free software; you can redistribute it and/or modify
# it under the terms of the GNU General Public License, version 2.0,
# as published by the Free Software Foundation.
#
# This program is also distributed with certain software (including
# but not limited to OpenSSL) that is licensed under separate terms,
# as designated in a particular file or component or in included license
# documentation.  The authors of MySQL hereby grant you an additional
# permission to link the program and your derivative works with the
# separately licensed software that they have included with MySQL.
#
# Without limiting anything contained in the foregoing, this file,
# which is part of C Driver for MySQL (Connector/C), is also subject to the
# Universal FOSS Exception, version 1.0, a copy of which can be found at
# http://oss.oracle.com/licenses/universal-foss-exception.
#
# This program is distributed in the hope that it will be useful,
# but WITHOUT ANY WARRANTY; without even the implied warranty of
# MERCHANTABILITY or FITNESS FOR A PARTICULAR PURPOSE.  See the
# GNU General Public License, version 2.0, for more details.
#
# You should have received a copy of the GNU General Public License
# along with this program; if not, write to the Free Software
# Foundation, Inc., 51 Franklin St, Fifth Floor, Boston, MA 02110-1301  USA

################################################################################
# DO NOT add server-to-client messages here;
# they go in messages_to_clients.txt
# in the same directory as this file.
#
# This file is for messages intended for the error log only.
#
# See the FAQ in errmsg_readme.txt in the
# same directory as this file for more
# information.
################################################################################


# "languages" and "default-language" directives should not be set in this
# file; their values are carried over from messages_to_clients.txt.


################################################################################
#
# Start of 8.0 error messages (error log).
#
# The build process automatically starts with this offset
# for messages intended for the error-log. Setting it again
# here would be harmless; changing it would not as this
# offset is mentioned in the documentation and #defined in
# the source:
# start-error-number 10000

ER_PARSER_TRACE XX999
  eng "Parser saw: %s"

ER_BOOTSTRAP_CANT_THREAD
  eng "Can't create thread to handle bootstrap (errno: %d)"

ER_TRIGGER_INVALID_VALUE
  eng "Trigger for table '%s'.'%s': invalid %s value (%s)."

ER_OPT_WRONG_TREE
  eng "Wrong tree: %s"

ER_DD_FAILSAFE
  eng "Error: Invalid %s"

ER_DD_NO_WRITES_NO_REPOPULATION
  eng "Skip re-populating collations and character sets tables in %s%sread-only mode."

ER_DD_VERSION_FOUND
  eng "Using data dictionary with version '%d'."

ER_DD_VERSION_INSTALLED
  eng "Installed data dictionary with version %d"

ER_DD_VERSION_UNSUPPORTED
  eng "Data Dictionary version '%d' not supported."

OBSOLETE_ER_LOG_SYSLOG_FACILITY_FAIL
  eng "Failed to set syslog facility to \"%s\", setting to \"%s\" (%d) instead."

ER_LOG_SYSLOG_CANNOT_OPEN
  eng "Cannot open %s; check privileges, or remove syseventlog from --log-error-services!"

ER_LOG_SLOW_CANNOT_OPEN
  eng " either restart the query logging by using \"SET GLOBAL SLOW_QUERY_LOG=ON\" or"

ER_LOG_GENERAL_CANNOT_OPEN
  eng " either restart the query logging by using \"SET GLOBAL GENERAL_LOG=ON\" or"

ER_LOG_CANNOT_WRITE
  eng "Failed to write to %s: %s"

ER_RPL_ZOMBIE_ENCOUNTERED
  eng "While initializing dump thread for slave with %s <%s>, found a zombie dump thread with the same %s. Master is killing the zombie dump thread(%u)."

ER_RPL_GTID_TABLE_CANNOT_OPEN
  eng "Gtid table is not ready to be used. Table '%s.%s' cannot be opened."

ER_SYSTEM_SCHEMA_NOT_FOUND
  eng "System schema directory does not exist."

ER_DD_INIT_UPGRADE_FAILED
  eng "Error in initializing dictionary, upgrade will do a cleanup and exit"

ER_VIEW_UNKNOWN_CHARSET_OR_COLLATION
  eng "View '%s'.'%s': unknown charset name and/or collation name (client: '%s'; connection: '%s')."

ER_DD_VIEW_CANT_ALLOC_CHARSET
  eng "Error in allocating memory for character set name for view %s.%s."

ER_DD_INIT_FAILED
  eng "Data Dictionary initialization failed."

ER_DD_UPDATING_PLUGIN_MD_FAILED
  eng "Failed to update plugin metadata in dictionary tables."

ER_DD_POPULATING_TABLES_FAILED
  eng "Failed to Populate DD tables."

ER_DD_VIEW_CANT_CREATE
  eng "Error in Creating View %s.%s"

ER_DD_METADATA_NOT_FOUND
  eng "Unable to start server. Cannot find the meta data for data dictionary table '%s'."

ER_DD_CACHE_NOT_EMPTY_AT_SHUTDOWN
  eng "Dictionary cache not empty at shutdown."

ER_DD_OBJECT_REMAINS
  eng "Dictionary objects used but not released."

ER_DD_OBJECT_REMAINS_IN_RELEASER
  eng "Dictionary objects left in default releaser."

ER_DD_OBJECT_RELEASER_REMAINS
  eng "Dictionary object auto releaser not deleted"

ER_DD_CANT_GET_OBJECT_KEY
  eng "Error: Unable to create primary object key"

ER_DD_CANT_CREATE_OBJECT_KEY
  eng "Error: Unable to create object key"

ER_CANT_CREATE_HANDLE_MGR_THREAD
  eng "Can't create handle_manager thread (errno= %d)"

ER_RPL_REPO_HAS_GAPS
  eng "It is not possible to change the type of the relay log's repository because there are workers' repositories with gaps. Please, fix the gaps first before doing such change."

ER_INVALID_VALUE_FOR_ENFORCE_GTID_CONSISTENCY
  eng "option 'enforce-gtid-consistency': value '%s' was not recognized. Setting enforce-gtid-consistency to OFF."

ER_CHANGED_ENFORCE_GTID_CONSISTENCY
  eng "Changed ENFORCE_GTID_CONSISTENCY from %s to %s."

ER_CHANGED_GTID_MODE
 eng "Changed GTID_MODE from %s to %s."

ER_DISABLED_STORAGE_ENGINE_AS_DEFAULT
  eng "%s is set to a disabled storage engine %s."

ER_DEBUG_SYNC_HIT
  eng "Debug sync points hit:                   %22s"

ER_DEBUG_SYNC_EXECUTED
  eng "Debug sync points executed:              %22s"

ER_DEBUG_SYNC_THREAD_MAX
  eng "Debug sync points max active per thread: %22s"

ER_DEBUG_SYNC_OOM
  eng "Debug Sync Facility disabled due to lack of memory."

ER_CANT_INIT_TC_LOG
  eng "Can't init tc log"

ER_EVENT_CANT_INIT_QUEUE
  eng "Event Scheduler: Can't initialize the execution queue"

ER_EVENT_PURGING_QUEUE
  eng "Event Scheduler: Purging the queue. %u events"

ER_EVENT_LAST_EXECUTION
  eng "Event Scheduler: Last execution of %s.%s. %s"

ER_EVENT_MESSAGE_STACK
  eng "%*s"

ER_EVENT_EXECUTION_FAILED
  eng "Event Scheduler: [%s].[%s.%s] event execution failed."

ER_CANT_INIT_SCHEDULER_THREAD
  eng "Event Scheduler: Cannot initialize the scheduler thread"

ER_SCHEDULER_STOPPED
  eng "Event Scheduler: Stopped"

ER_CANT_CREATE_SCHEDULER_THREAD
  eng "Event scheduler: Failed to start scheduler, Can not create thread for event scheduler (errno=%d)"

ER_SCHEDULER_WAITING
  eng "Event Scheduler: Waiting for the scheduler thread to reply"

ER_SCHEDULER_STARTED
  eng "Event Scheduler: scheduler thread started with id %u"

ER_SCHEDULER_STOPPING_FAILED_TO_GET_EVENT
  eng "Event Scheduler: Serious error during getting next event to execute. Stopping"

ER_SCHEDULER_STOPPING_FAILED_TO_CREATE_WORKER
  eng "Event_scheduler::execute_top: Can not create event worker thread (errno=%d). Stopping event scheduler"

ER_SCHEDULER_KILLING
  eng "Event Scheduler: Killing the scheduler thread, thread id %u"

ER_UNABLE_TO_RESOLVE_IP
  eng "IP address '%s' could not be resolved: %s"

ER_UNABLE_TO_RESOLVE_HOSTNAME
  eng "Host name '%s' could not be resolved: %s"

ER_HOSTNAME_RESEMBLES_IPV4
  eng "IP address '%s' has been resolved to the host name '%s', which resembles IPv4-address itself."

ER_HOSTNAME_DOESNT_RESOLVE_TO
  eng "Hostname '%s' does not resolve to '%s'."

ER_ADDRESSES_FOR_HOSTNAME_HEADER
  eng "Hostname '%s' has the following IP addresses:"

ER_ADDRESSES_FOR_HOSTNAME_LIST_ITEM
  eng " - %s"

ER_TRG_WITHOUT_DEFINER
  eng "Definer clause is missing in Trigger of Table %s. Rebuild Trigger to fix definer."

ER_TRG_NO_CLIENT_CHARSET
  eng "Client character set is missing for trigger of table %s. Using default character set."

ER_PARSING_VIEW
  eng "Error in parsing view %s.%s"

ER_COMPONENTS_INFRASTRUCTURE_BOOTSTRAP
  eng "Failed to bootstrap components infrastructure."

ER_COMPONENTS_INFRASTRUCTURE_SHUTDOWN
  eng "Failed to shutdown components infrastructure."

ER_COMPONENTS_PERSIST_LOADER_BOOTSTRAP
  eng "Failed to bootstrap persistent components loader."

ER_DEPART_WITH_GRACE
  eng "Giving %d client threads a chance to die gracefully"

ER_CA_SELF_SIGNED
  eng "CA certificate %s is self signed."

ER_SSL_LIBRARY_ERROR
   eng "Failed to set up SSL because of the following SSL library error: %s"

ER_NO_THD_NO_UUID
  eng "Failed to generate a server UUID because it is failed to allocate the THD."

ER_UUID_SALT
  eng "Salting uuid generator variables, current_pid: %lu, server_start_time: %lu, bytes_sent: %llu, "

ER_UUID_IS
  eng "Generated uuid: '%s', server_start_time: %lu, bytes_sent: %llu"

ER_UUID_INVALID
  eng "The server_uuid stored in auto.cnf file is not a valid UUID."

ER_UUID_SCRUB
  eng "Garbage characters found at the end of the server_uuid value in auto.cnf file. It should be of length '%d' (UUID_LENGTH). Clear it and restart the server. "

ER_CREATING_NEW_UUID
  eng "No existing UUID has been found, so we assume that this is the first time that this server has been started. Generating a new UUID: %s."

ER_CANT_CREATE_UUID
  eng "Initialization of the server's UUID failed because it could not be read from the auto.cnf file. If this is a new server, the initialization failed because it was not possible to generate a new UUID."

ER_UNKNOWN_UNSUPPORTED_STORAGE_ENGINE
  eng "Unknown/unsupported storage engine: %s"

ER_SECURE_AUTH_VALUE_UNSUPPORTED
  eng "Unsupported value 0 for secure-auth"

ER_INVALID_INSTRUMENT
  eng "Invalid instrument name or value for performance_schema_instrument '%s'",

ER_INNODB_MANDATORY
  eng "The use of InnoDB is mandatory since MySQL 5.7. The former options like '--innodb=0/1/OFF/ON' or '--skip-innodb' are ignored."

OBSOLETE_ER_INNODB_CANNOT_BE_IGNORED
  eng "ignore-builtin-innodb is ignored and will be removed in future releases."

OBSOLETE_ER_OLD_PASSWORDS_NO_MIDDLE_GROUND
  eng "Invalid old_passwords mode: 1. Valid values are 2 and 0"

ER_VERBOSE_REQUIRES_HELP
  eng "--verbose is for use with --help; did you mean --log-error-verbosity?"

ER_POINTLESS_WITHOUT_SLOWLOG
  eng "options --log-slow-admin-statements, --log-queries-not-using-indexes and --log-slow-replica-statements have no effect if --slow-query-log is not set"

ER_WASTEFUL_NET_BUFFER_SIZE
  eng "net_buffer_length (%lu) is set to be larger than max_allowed_packet (%lu). Please rectify."

ER_DEPRECATED_TIMESTAMP_IMPLICIT_DEFAULTS
  eng "TIMESTAMP with implicit DEFAULT value is deprecated. Please use --explicit_defaults_for_timestamp server option (see documentation for more details)."

ER_FT_BOOL_SYNTAX_INVALID
  eng "Invalid ft-boolean-syntax string: %s"

ER_CREDENTIALLESS_AUTO_USER_BAD
  eng "'NO_AUTO_CREATE_USER' sql mode was not set."

ER_CONNECTION_HANDLING_OOM
  eng "Could not allocate memory for connection handling"

ER_THREAD_HANDLING_OOM
  eng "Could not allocate memory for thread handling"

ER_CANT_CREATE_TEST_FILE
  eng "Can't create test file %s"

ER_CANT_CREATE_PID_FILE
  eng "Can't start server: can't create PID file: %s"

ER_CANT_REMOVE_PID_FILE
  eng "Unable to delete pid file: %s"

ER_CANT_CREATE_SHUTDOWN_THREAD
  eng "Can't create thread to handle shutdown requests (errno= %d)"

ER_SEC_FILE_PRIV_CANT_ACCESS_DIR
  eng "Failed to access directory for --secure-file-priv. Please make sure that directory exists and is accessible by MySQL Server. Supplied value : %s"

ER_SEC_FILE_PRIV_IGNORED
  eng "Ignoring --secure-file-priv value as server is running with --initialize(-insecure)."

ER_SEC_FILE_PRIV_EMPTY
  eng "Insecure configuration for --secure-file-priv: Current value does not restrict location of generated files. Consider setting it to a valid, non-empty path."

ER_SEC_FILE_PRIV_NULL
  eng "--secure-file-priv is set to NULL. Operations related to importing and exporting data are disabled"

ER_SEC_FILE_PRIV_DIRECTORY_INSECURE
  eng "Insecure configuration for --secure-file-priv: %s is accessible through --secure-file-priv. Consider choosing a different directory."

ER_SEC_FILE_PRIV_CANT_STAT
  eng "Failed to get stat for directory pointed out by --secure-file-priv"

ER_SEC_FILE_PRIV_DIRECTORY_PERMISSIONS
  eng "Insecure configuration for --secure-file-priv: Location is accessible to all OS users. Consider choosing a different directory."

ER_SEC_FILE_PRIV_ARGUMENT_TOO_LONG
  eng "Value for --secure-file-priv is longer than maximum limit of %d"

ER_CANT_CREATE_NAMED_PIPES_THREAD
  eng "Can't create thread to handle named pipes (errno= %d)"

ER_CANT_CREATE_TCPIP_THREAD
  eng "Can't create thread to handle TCP/IP (errno= %d)"

ER_CANT_CREATE_SHM_THREAD
  eng "Can't create thread to handle shared memory (errno= %d)"

ER_CANT_CREATE_INTERRUPT_THREAD
  eng "Can't create interrupt-thread (error %d, errno: %d)"

ER_WRITABLE_CONFIG_REMOVED
  eng "World-writable config file '%s' has been removed."

ER_CORE_VALUES
  eng "setrlimit could not change the size of core files to 'infinity';  We may not be able to generate a core file on signals"

ER_WRONG_DATETIME_SPEC
  eng "Wrong date/time format specifier: %s"

ER_RPL_BINLOG_FILTERS_OOM
  eng "Could not allocate replication and binlog filters: %s"

ER_KEYCACHE_OOM
  eng "Cannot allocate the keycache"

ER_CONFIRMING_THE_FUTURE
  eng "Current time has got past year 2038. Validating current time with %d iterations before initiating the normal server shutdown process."

ER_BACK_IN_TIME
  eng "Iteration %d: Obtained valid current time from system"

ER_FUTURE_DATE
  eng "Iteration %d: Current time obtained from system is greater than 2038"

ER_UNSUPPORTED_DATE
  eng "This MySQL server doesn't support dates later then 2038"

ER_STARTING_AS
  eng "%s (mysqld %s) starting as process %lu"

ER_SHUTTING_DOWN_SLAVE_THREADS
  eng "Shutting down slave threads"

ER_DISCONNECTING_REMAINING_CLIENTS
  eng "Forcefully disconnecting %d remaining clients"

ER_ABORTING
  eng "Aborting"

ER_BINLOG_END
  eng "Binlog end"

ER_CALL_ME_LOCALHOST
  eng "gethostname failed, using '%s' as hostname"

ER_USER_REQUIRES_ROOT
  eng "One can only use the --user switch if running as root"

ER_REALLY_RUN_AS_ROOT
  eng "Fatal error: Please read \"Security\" section of the manual to find out how to run mysqld as root!"

ER_USER_WHAT_USER
  eng "Fatal error: Can't change to run as user '%s' ;  Please check that the user exists!"

ER_TRANSPORTS_WHAT_TRANSPORTS
  eng "Server is started with --require-secure-transport=ON but no secure transports (SSL or Shared Memory) are configured."

ER_FAIL_SETGID
  eng "setgid: %s"

ER_FAIL_SETUID
  eng "setuid: %s"

ER_FAIL_SETREGID
  eng "setregid: %s"

ER_FAIL_SETREUID
  eng "setreuid: %s"

ER_FAIL_CHROOT
  eng "chroot: %s"

ER_WIN_LISTEN_BUT_HOW
  eng "TCP/IP, --shared-memory, or --named-pipe should be configured on NT OS"

ER_NOT_RIGHT_NOW
  eng "CTRL-C ignored during startup"

ER_FIXING_CLIENT_CHARSET
  eng "'%s' can not be used as client character set. '%s' will be used as default client character set."

ER_OOM
  eng "Out of memory"

ER_FAILED_TO_LOCK_MEM
  eng "Failed to lock memory. Errno: %d"

ER_MYINIT_FAILED
  eng "my_init() failed."

ER_BEG_INITFILE
  eng "Execution of init_file \'%s\' started."

ER_END_INITFILE
  eng "Execution of init_file \'%s\' ended."

ER_CHANGED_MAX_OPEN_FILES
  eng "Changed limits: max_open_files: %lu (requested %lu)"

ER_CANT_INCREASE_MAX_OPEN_FILES
  eng "Could not increase number of max_open_files to more than %lu (request: %lu)"

ER_CHANGED_MAX_CONNECTIONS
  eng "Changed limits: max_connections: %lu (requested %lu)"

ER_CHANGED_TABLE_OPEN_CACHE
  eng "Changed limits: table_open_cache: %lu (requested %lu)"

ER_THE_USER_ABIDES
  eng "Ignoring user change to '%s' because the user was set to '%s' earlier on the command line"

ER_RPL_CANT_ADD_DO_TABLE
  eng "Could not add do table rule '%s'!"

ER_RPL_CANT_ADD_IGNORE_TABLE
  eng "Could not add ignore table rule '%s'!"

ER_TRACK_VARIABLES_BOGUS
  eng "The variable session_track_system_variables either has duplicate values or invalid values."

ER_EXCESS_ARGUMENTS
  eng "Too many arguments (first extra is '%s')."

ER_VERBOSE_HINT
  eng "Use --verbose --help to get a list of available options!"

ER_CANT_READ_ERRMSGS
  eng "Unable to read errmsg.sys file"

ER_CANT_INIT_DBS
  eng "Can't init databases"

ER_LOG_OUTPUT_CONTRADICTORY
  eng "There were other values specified to log-output besides NONE. Disabling slow and general logs anyway."

ER_NO_CSV_NO_LOG_TABLES
  eng "CSV engine is not present, falling back to the log files"

ER_RPL_REWRITEDB_MISSING_ARROW
  eng "Bad syntax in replicate-rewrite-db - missing '->'!"

ER_RPL_REWRITEDB_EMPTY_FROM
  eng "Bad syntax in replicate-rewrite-db - empty FROM db!"

ER_RPL_REWRITEDB_EMPTY_TO
  eng "Bad syntax in replicate-rewrite-db - empty TO db!"

ER_LOG_FILES_GIVEN_LOG_OUTPUT_IS_TABLE
  eng "Although a path was specified for the %s, log tables are used. To enable logging to files use the --log-output=file option."

ER_LOG_FILE_INVALID
  eng "Invalid value for %s: %s"

ER_LOWER_CASE_TABLE_NAMES_CS_DD_ON_CI_FS_UNSUPPORTED
  eng "The server option 'lower_case_table_names' is configured to use case sensitive table names but the data directory is on a case-insensitive file system which is an unsupported combination. Please consider either using a case sensitive file system for your data directory or switching to a case-insensitive table name mode."

ER_LOWER_CASE_TABLE_NAMES_USING_2
  eng "Setting lower_case_table_names=2 because file system for %s is case insensitive"

ER_LOWER_CASE_TABLE_NAMES_USING_0
  eng "lower_case_table_names was set to 2, even though your the file system '%s' is case sensitive.  Now setting lower_case_table_names to 0 to avoid future problems."

ER_NEED_LOG_BIN
  eng "You need to use --log-bin to make %s work."

ER_NEED_FILE_INSTEAD_OF_DIR
  eng "Path '%s' is a directory name, please specify a file name for %s option"

# Unused since MySQL 8.0.3
ER_LOG_BIN_BETTER_WITH_NAME
  eng "No argument was provided to --log-bin, and --log-bin-index was not used; so replication may break when this MySQL server acts as a master and has his hostname changed!! Please use '--log-bin=%s' to avoid this problem."

ER_BINLOG_NEEDS_SERVERID
  eng "You have enabled the binary log, but you haven't provided the mandatory server-id. Please refer to the proper server start-up parameters documentation"

ER_RPL_CANT_MAKE_PATHS
  eng "Unable to create replication path names: out of memory or path names too long (path name exceeds %d or file name exceeds %d)."

ER_CANT_INITIALIZE_GTID
  eng "Failed to initialize GTID structures."

ER_CANT_INITIALIZE_EARLY_PLUGINS
  eng "Failed to initialize early plugins."

ER_CANT_INITIALIZE_BUILTIN_PLUGINS
  eng "Failed to initialize builtin plugins."

ER_CANT_INITIALIZE_DYNAMIC_PLUGINS
  eng "Failed to initialize dynamic plugins."

ER_PERFSCHEMA_INIT_FAILED
  eng "Performance schema disabled (reason: init failed)."

ER_STACKSIZE_UNEXPECTED
  eng "Asked for %lu thread stack, but got %ld"

OBSOLETE_ER_CANT_SET_DATADIR
  eng "failed to set datadir to %s"

ER_CANT_STAT_DATADIR
  eng "Can't read data directory's stats (%d): %s. Assuming that it's not owned by the same user/group"

ER_CANT_CHOWN_DATADIR
  eng "Can't change data directory owner to %s"

ER_CANT_SET_UP_PERSISTED_VALUES
  eng "Setting persistent options failed."

ER_CANT_SAVE_GTIDS
  eng "Failed to save the set of Global Transaction Identifiers of the last binary log into the mysql.gtid_executed table while the server was shutting down. The next server restart will make another attempt to save Global Transaction Identifiers into the table."

ER_AUTH_CANT_SET_DEFAULT_PLUGIN
  eng "Can't start server: Invalid value for --default-authentication-plugin"

ER_CANT_JOIN_SHUTDOWN_THREAD
  eng "Could not join %sthread. error:%d"

ER_CANT_HASH_DO_AND_IGNORE_RULES
  eng "An error occurred while building do_table and ignore_table rules to hashes for global replication filter."

ER_CANT_OPEN_CA
  eng "Error opening CA certificate file"

ER_CANT_ACCESS_CAPATH
  eng "Error accessing directory pointed by --ssl-capath"

ER_SSL_TRYING_DATADIR_DEFAULTS
  eng "Found %s, %s and %s in data directory. Trying to enable SSL support using them."

ER_AUTO_OPTIONS_FAILED
  eng "Failed to create %s(file: '%s', errno %d)"

ER_CANT_INIT_TIMER
  eng "Failed to initialize timer component (errno %d)."

ER_SERVERID_TOO_LARGE
  eng "server-id configured is too large to represent with server-id-bits configured."

ER_DEFAULT_SE_UNAVAILABLE
  eng "Default%s storage engine (%s) is not available"

ER_CANT_OPEN_ERROR_LOG
  eng "Could not open file '%s' for error logging%s%s"

ER_INVALID_ERROR_LOG_NAME
  eng "Invalid log file name after expanding symlinks: '%s'"

ER_RPL_INFINITY_DENIED
  eng "using --replicate-same-server-id in conjunction with --log-replica-updates is impossible, it would lead to infinite loops in this server."

ER_RPL_INFINITY_IGNORED
  eng "using --replicate-same-server-id in conjunction with --log-replica-updates would lead to infinite loops in this server. However this will be ignored as the --log-bin option is not defined or your server is running with global transaction identiers enabled."

OBSOLETE_ER_NDB_TABLES_NOT_READY
  eng "NDB : Tables not available after %lu seconds. Consider increasing --ndb-wait-setup value"

# could use verbatim, but we want an error-code
ER_TABLE_CHECK_INTACT
  eng "%s"

ER_DD_TABLESPACE_NOT_FOUND
  eng "Unable to start server. The data dictionary tablespace '%s' does not exist."

ER_DD_TRG_CONNECTION_COLLATION_MISSING
  eng "Connection collation is missing for trigger of table %s. Using default connection collation."

ER_DD_TRG_DB_COLLATION_MISSING
  eng "Database collation is missing for trigger of table %s. Using Default character set."

ER_DD_TRG_DEFINER_OOM
  eng "Error in Memory allocation for Definer %s for Trigger."

# ER_TRG_CORRUPTED_FILE
ER_DD_TRG_FILE_UNREADABLE
  eng "Error in reading %s.TRG file."

ER_TRG_CANT_PARSE
  eng "Error in parsing Triggers from %s.TRG file."

ER_DD_TRG_CANT_ADD
  eng "Error in creating DD entry for Trigger %s.%s"

ER_DD_CANT_RESOLVE_VIEW
  eng "Resolving dependency for the view '%s.%s' failed. View is no more valid to use"

ER_DD_VIEW_WITHOUT_DEFINER
  eng "%s.%s has no definer (as per an old view format). Current user is used as definer. Please recreate the view."

ER_PLUGIN_INIT_FAILED
  eng "Plugin '%s' init function returned error."

ER_RPL_TRX_DELEGATES_INIT_FAILED
  eng "Initialization of transaction delegates failed. Please report a bug."

ER_RPL_BINLOG_STORAGE_DELEGATES_INIT_FAILED
  eng "Initialization binlog storage delegates failed. Please report a bug."

ER_RPL_BINLOG_TRANSMIT_DELEGATES_INIT_FAILED
  eng "Initialization of binlog transmit delegates failed. Please report a bug."

ER_RPL_BINLOG_RELAY_DELEGATES_INIT_FAILED
  eng "Initialization binlog relay IO delegates failed. Please report a bug."

ER_RPL_PLUGIN_FUNCTION_FAILED
  eng "Run function '...' in plugin '%s' failed"

ER_SQL_HA_READ_FAILED
  eng "mysql_ha_read: Got error %d when reading table '%s'"

ER_SR_BOGUS_VALUE
  eng "Stored routine '%s'.'%s': invalid value in column %s."

ER_SR_INVALID_CONTEXT
  eng "Invalid creation context '%s.%s'."

ER_READING_TABLE_FAILED
  eng "Got error %d when reading table '%s'"

ER_DES_FILE_WRONG_KEY
  eng "load_des_file:  Found wrong key_number: %c"

ER_CANT_SET_PERSISTED
  eng "Failed to set persisted options."

ER_JSON_PARSE_ERROR
  eng "Persisted config file is corrupt. Please ensure mysqld-auto.cnf file is valid JSON."

ER_CONFIG_OPTION_WITHOUT_GROUP
  eng "Found option without preceding group in config file"

ER_VALGRIND_DO_QUICK_LEAK_CHECK
  eng "VALGRIND_DO_QUICK_LEAK_CHECK"

ER_VALGRIND_COUNT_LEAKS
  eng "VALGRIND_COUNT_LEAKS reports %lu leaked bytes for query '%.*s'"

ER_LOAD_DATA_INFILE_FAILED_IN_UNEXPECTED_WAY
  eng "LOAD DATA INFILE in the slave SQL Thread can only read from --replica-load-tmpdir. Please, report a bug."

ER_UNKNOWN_ERROR_NUMBER
  eng "Got unknown error: %d"

ER_UDF_CANT_ALLOC_FOR_STRUCTURES
  eng "Can't allocate memory for udf structures"

ER_UDF_CANT_ALLOC_FOR_FUNCTION
  eng "Can't alloc memory for udf function: '%.64s'"

ER_UDF_INVALID_ROW_IN_FUNCTION_TABLE
  eng "Invalid row in mysql.func table for function '%.64s'"

ER_UDF_CANT_OPEN_FUNCTION_TABLE
  eng "Could not open the mysql.func table. Please perform the MySQL upgrade procedure."

ER_XA_RECOVER_FOUND_TRX_IN_SE
  eng "Found %d prepared transaction(s) in %s"

ER_XA_RECOVER_FOUND_XA_TRX
  eng "Found %d prepared XA transactions"

ER_XA_IGNORING_XID
  eng "ignore xid %s"

ER_XA_COMMITTING_XID
  eng "commit xid %s"

ER_XA_ROLLING_BACK_XID
  eng "rollback xid %s"

ER_XA_STARTING_RECOVERY
  eng "Starting XA crash recovery..."

ER_XA_NO_MULTI_2PC_HEURISTIC_RECOVER
  eng "--tc-heuristic-recover rollback strategy is not safe on systems with more than one 2-phase-commit-capable storage engine. Aborting crash recovery."

ER_XA_RECOVER_EXPLANATION
  eng "Found %d prepared transactions! It means that mysqld was not shut down properly last time and critical recovery information (last binlog or %s file) was manually deleted after a crash. You have to start mysqld with --tc-heuristic-recover switch to commit or rollback pending transactions."

ER_XA_RECOVERY_DONE
  eng "XA crash recovery finished."

ER_TRX_GTID_COLLECT_REJECT
  eng "Failed to collect GTID to send in the response packet!"

ER_SQL_AUTHOR_DEFAULT_ROLES_FAIL
  eng "MYSQL.DEFAULT_ROLES couldn't be updated for authorization identifier %s"

ER_SQL_USER_TABLE_CREATE_WARNING
  eng "Following users were specified in CREATE USER IF NOT EXISTS but they already exist. Corresponding entry in binary log used default authentication plugin '%s' to rewrite authentication information (if any) for them: %s"

ER_SQL_USER_TABLE_ALTER_WARNING
  eng "Following users were specified in ALTER USER IF EXISTS but they do not exist. Corresponding entry in binary log used default authentication plugin '%s' to rewrite authentication information (if any) for them: %s"

ER_ROW_IN_WRONG_PARTITION_PLEASE_REPAIR
  eng "Table '%-192s' corrupted: row in wrong partition: %s -- Please REPAIR the table!"

ER_MYISAM_CRASHED_ERROR_IN_THREAD
  eng "Got an error from thread_id=%u, %s:%d"

ER_MYISAM_CRASHED_ERROR_IN
  eng "Got an error from unknown thread, %s:%d"

ER_TOO_MANY_STORAGE_ENGINES
  eng "Too many storage engines!"

ER_SE_TYPECODE_CONFLICT
  eng "Storage engine '%s' has conflicting typecode. Assigning value %d."

ER_TRX_WRITE_SET_OOM
  eng "Out of memory on transaction write set extraction"

ER_HANDLERTON_OOM
  eng "Unable to allocate memory for plugin '%s' handlerton."

ER_CONN_SHM_LISTENER
  eng "Shared memory setting up listener"

ER_CONN_SHM_CANT_CREATE_SERVICE
  eng "Can't create shared memory service: %s. : %s"

ER_CONN_SHM_CANT_CREATE_CONNECTION
  eng "Can't create shared memory connection: %s. : %s"

ER_CONN_PIP_CANT_CREATE_EVENT
  eng "Can't create event, last error=%u"

ER_CONN_PIP_CANT_CREATE_PIPE
  eng "Can't create new named pipe!: %s"

ER_CONN_PER_THREAD_NO_THREAD
  eng "Can't create thread to handle new connection(errno= %d)"

ER_CONN_TCP_NO_SOCKET
  eng "Failed to create a socket for %s '%s': errno: %d."

ER_CONN_TCP_CREATED
  eng "Server socket created on IP: '%s'."

ER_CONN_TCP_ADDRESS
  eng "Server hostname (bind-address): '%s'; port: %d"

ER_CONN_TCP_IPV6_AVAILABLE
  eng "IPv6 is available."

ER_CONN_TCP_IPV6_UNAVAILABLE
  eng "IPv6 is not available."

ER_CONN_TCP_ERROR_WITH_STRERROR
  eng "Can't create IP socket: %s"

ER_CONN_TCP_CANT_RESOLVE_HOSTNAME
  eng "Can't start server: cannot resolve hostname!"

ER_CONN_TCP_IS_THERE_ANOTHER_USING_PORT
  eng "Do you already have another mysqld server running on port: %d ?"

ER_CONN_UNIX_IS_THERE_ANOTHER_USING_SOCKET
  eng "Do you already have another mysqld server running on socket: %s ?"

ER_CONN_UNIX_PID_CLAIMED_SOCKET_FILE
  eng "Another process with pid %d is using unix socket file."

ER_CONN_TCP_CANT_RESET_V6ONLY
  eng "Failed to reset IPV6_V6ONLY flag (error: %d). The server will listen to IPv6 addresses only."

ER_CONN_TCP_BIND_RETRY
  eng "Retrying bind on TCP/IP port %u"

ER_CONN_TCP_BIND_FAIL
  eng "Can't start server: Bind on TCP/IP port: %s"

ER_CONN_TCP_IP_NOT_LOGGED
  eng "Fails to print out IP-address."

ER_CONN_TCP_RESOLVE_INFO
  eng "  - '%s' resolves to '%s';"

ER_CONN_TCP_START_FAIL
  eng "Can't start server: listen() on TCP/IP port: %s"

ER_CONN_TCP_LISTEN_FAIL
  eng "listen() on TCP/IP failed with error %d"

ER_CONN_UNIX_PATH_TOO_LONG
  eng "The socket file path is too long (> %u): %s"

ER_CONN_UNIX_LOCK_FILE_FAIL
  eng "Unable to setup unix socket lock file."

ER_CONN_UNIX_NO_FD
  eng "Can't start server: UNIX Socket : %s"

ER_CONN_UNIX_NO_BIND_NO_START
  eng "Can't start server : Bind on unix socket: %s"

ER_CONN_UNIX_LISTEN_FAILED
  eng "listen() on Unix socket failed with error %d"

ER_CONN_UNIX_LOCK_FILE_GIVING_UP
  eng "Unable to create unix socket lock file %s after retries."

ER_CONN_UNIX_LOCK_FILE_CANT_CREATE
  eng "Could not create unix socket lock file %s."

ER_CONN_UNIX_LOCK_FILE_CANT_OPEN
  eng "Could not open unix socket lock file %s."

ER_CONN_UNIX_LOCK_FILE_CANT_READ
  eng "Could not read unix socket lock file %s."

ER_CONN_UNIX_LOCK_FILE_EMPTY
  eng "Unix socket lock file is empty %s."

ER_CONN_UNIX_LOCK_FILE_PIDLESS
  eng "Invalid pid in unix socket lock file %s."

ER_CONN_UNIX_LOCK_FILE_CANT_WRITE
  eng "Could not write unix socket lock file %s errno %d."

ER_CONN_UNIX_LOCK_FILE_CANT_DELETE
  eng "Could not remove unix socket lock file %s errno %d."

ER_CONN_UNIX_LOCK_FILE_CANT_SYNC
  eng "Could not sync unix socket lock file %s errno %d."

ER_CONN_UNIX_LOCK_FILE_CANT_CLOSE
  eng "Could not close unix socket lock file %s errno %d."

ER_CONN_SOCKET_SELECT_FAILED
  eng "mysqld: Got error %d from select"

ER_CONN_SOCKET_ACCEPT_FAILED
  eng "Error in accept: %s"

ER_AUTH_RSA_CANT_FIND
  eng "RSA %s key file not found: %s. Some authentication plugins will not work."

ER_AUTH_RSA_CANT_PARSE
  eng "Failure to parse RSA %s key (file exists): %s: %s"

ER_AUTH_RSA_CANT_READ
  eng "Failure to read key file: %s"

ER_AUTH_RSA_FILES_NOT_FOUND
  eng "RSA key files not found. Some authentication plugins will not work."

ER_CONN_ATTR_TRUNCATED
  eng "Connection attributes of length %lu were truncated (%d bytes lost) for connection %llu, user %s@%s (as %s), auth: %s"

ER_X509_CIPHERS_MISMATCH
  eng "X.509 ciphers mismatch: should be '%s' but is '%s'"

ER_X509_ISSUER_MISMATCH
  eng "X.509 issuer mismatch: should be '%s' but is '%s'"

ER_X509_SUBJECT_MISMATCH
  eng "X.509 subject mismatch: should be '%s' but is '%s'"

ER_AUTH_CANT_ACTIVATE_ROLE
  eng "Failed to activate default role %s for %s"

ER_X509_NEEDS_RSA_PRIVKEY
  eng "Could not generate RSA private key required for X.509 certificate."

ER_X509_CANT_WRITE_KEY
  eng "Could not write key file: %s"

ER_X509_CANT_CHMOD_KEY
  eng "Could not set file permission for %s"

ER_X509_CANT_READ_CA_KEY
  eng "Could not read CA key file: %s"

ER_X509_CANT_READ_CA_CERT
  eng "Could not read CA certificate file: %s"

ER_X509_CANT_CREATE_CERT
  eng "Could not generate X.509 certificate."

ER_X509_CANT_WRITE_CERT
  eng "Could not write certificate file: %s"

ER_AUTH_CANT_CREATE_RSA_PAIR
  eng "Could not generate RSA Private/Public key pair"

ER_AUTH_CANT_WRITE_PRIVKEY
  eng "Could not write private key file: %s"

ER_AUTH_CANT_WRITE_PUBKEY
  eng "Could not write public key file: %s"

ER_AUTH_SSL_CONF_PREVENTS_CERT_GENERATION
  eng "Skipping generation of SSL certificates as options related to SSL are specified."

ER_AUTH_USING_EXISTING_CERTS
  eng "Skipping generation of SSL certificates as certificate files are present in data directory."

ER_AUTH_CERTS_SAVED_TO_DATADIR
  eng "Auto generated SSL certificates are placed in data directory."

ER_AUTH_CERT_GENERATION_DISABLED
  eng "Skipping generation of SSL certificates as --auto_generate_certs is set to OFF."

ER_AUTH_RSA_CONF_PREVENTS_KEY_GENERATION
  eng "Skipping generation of RSA key pair through %s as options related to RSA keys are specified."

ER_AUTH_KEY_GENERATION_SKIPPED_PAIR_PRESENT
  eng "Skipping generation of RSA key pair through %s as key files are present in data directory."

ER_AUTH_KEYS_SAVED_TO_DATADIR
  eng "Auto generated RSA key files through %s are placed in data directory."

ER_AUTH_KEY_GENERATION_DISABLED
  eng "Skipping generation of RSA key pair as %s is set to OFF."

ER_AUTHCACHE_PROXIES_PRIV_SKIPPED_NEEDS_RESOLVE
  eng "'proxies_priv' entry '%s@%s %s@%s' ignored in --skip-name-resolve mode."

ER_AUTHCACHE_PLUGIN_MISSING
  eng "The plugin '%.*s' used to authenticate user '%s'@'%.*s' is not loaded. Nobody can currently login using this account."

ER_AUTHCACHE_PLUGIN_CONFIG
  eng "The plugin '%s' is used to authenticate user '%s'@'%.*s', %s configured. Nobody can currently login using this account."

OBSOLETE_ER_AUTHCACHE_ROLE_TABLES_DODGY
  eng "Could not load mysql.role_edges and mysql.default_roles tables. ACL DDLs will not work unless the MySQL upgrade procedure is performed."

ER_AUTHCACHE_USER_SKIPPED_NEEDS_RESOLVE
  eng "'user' entry '%s@%s' ignored in --skip-name-resolve mode."

ER_AUTHCACHE_USER_TABLE_DODGY
  eng "Fatal error: Could not read the column 'authentication_string' from table 'mysql.user'. Please perform the MySQL upgrade procedure."

ER_AUTHCACHE_USER_IGNORED_DEPRECATED_PASSWORD
  eng "User entry '%s'@'%s' has a deprecated pre-4.1 password. The user will be ignored and no one can login with this user anymore."

ER_AUTHCACHE_USER_IGNORED_NEEDS_PLUGIN
  eng "User entry '%s'@'%s' has an empty plugin value. The user will be ignored and no one can login with this user anymore."

ER_AUTHCACHE_USER_IGNORED_INVALID_PASSWORD
  eng "Found invalid password for user: '%s@%s'; Ignoring user"

ER_AUTHCACHE_EXPIRED_PASSWORD_UNSUPPORTED
  eng "'user' entry '%s@%s' has the password ignore flag raised, but its authentication plugin doesn't support password expiration. The user id will be ignored."

ER_NO_SUPER_WITHOUT_USER_PLUGIN
  eng "Some of the user accounts with SUPER privileges were disabled because of empty mysql.user.plugin value. If you are upgrading from MySQL 5.6 to MySQL 5.7 it means that substitution for the empty plugin column was not possible. Probably because of pre 4.1 password hash. If your account is disabled you will need to perform the MySQL upgrade procedure. For complete instructions on how to upgrade MySQL to a new version please see the 'Upgrading MySQL' section from the MySQL manual."

ER_AUTHCACHE_DB_IGNORED_EMPTY_NAME
  eng "Found an entry in the 'db' table with empty database name; Skipped"

ER_AUTHCACHE_DB_SKIPPED_NEEDS_RESOLVE
  eng "'db' entry '%s %s@%s' ignored in --skip-name-resolve mode."

ER_AUTHCACHE_DB_ENTRY_LOWERCASED_REVOKE_WILL_FAIL
  eng "'db' entry '%s %s@%s' had database in mixed case that has been forced to lowercase because lower_case_table_names is set. It will not be possible to remove this privilege using REVOKE."

ER_AUTHCACHE_TABLE_PROXIES_PRIV_MISSING
  eng "The system table mysql.proxies_priv is missing. Please perform the MySQL upgrade procedure."

ER_AUTHCACHE_CANT_OPEN_AND_LOCK_PRIVILEGE_TABLES
  eng "Fatal error: Can't open and lock privilege tables: %s"

ER_AUTHCACHE_CANT_INIT_GRANT_SUBSYSTEM
  eng "Fatal: can't initialize grant subsystem - '%s'"

ER_AUTHCACHE_PROCS_PRIV_SKIPPED_NEEDS_RESOLVE
  eng "'procs_priv' entry '%s %s@%s' ignored in --skip-name-resolve mode."

ER_AUTHCACHE_PROCS_PRIV_ENTRY_IGNORED_BAD_ROUTINE_TYPE
  eng "'procs_priv' entry '%s' ignored, bad routine type"

ER_AUTHCACHE_TABLES_PRIV_SKIPPED_NEEDS_RESOLVE
  eng "'tables_priv' entry '%s %s@%s' ignored in --skip-name-resolve mode."

ER_USER_NOT_IN_EXTRA_USERS_BINLOG_POSSIBLY_INCOMPLETE
  eng "Failed to add %s in extra_users. Binary log entry may miss some of the users."

ER_DD_SCHEMA_NOT_FOUND
  eng "Unable to start server. The data dictionary schema '%s' does not exist."

ER_DD_TABLE_NOT_FOUND
  eng "Unable to start server. The data dictionary table '%s' does not exist."

ER_DD_SE_INIT_FAILED
  eng "Failed to initialize DD Storage Engine"

ER_DD_ABORTING_PARTIAL_UPGRADE
  eng "Found partially upgraded DD. Aborting upgrade and deleting all DD tables. Start the upgrade process again."

ER_DD_FRM_EXISTS_FOR_TABLE
  eng "Found .frm file with same name as one of the Dictionary Tables."

ER_DD_CREATED_FOR_UPGRADE
  eng "Created Data Dictionary for upgrade"

ER_ERRMSG_CANT_FIND_FILE
  eng "Can't find error-message file '%s'. Check error-message file location and 'lc-messages-dir' configuration directive."

ER_ERRMSG_LOADING_55_STYLE
  eng "Using pre 5.5 semantics to load error messages from %s. If this is not intended, refer to the documentation for valid usage of --lc-messages-dir and --language parameters."

ER_ERRMSG_MISSING_IN_FILE
  eng "Error message file '%s' had only %d error messages, but it should contain at least %d error messages. Check that the above file is the right version for this program!"

ER_ERRMSG_OOM
  eng "Not enough memory for messagefile '%s'"

ER_ERRMSG_CANT_READ
  eng "Can't read from messagefile '%s'"

ER_TABLE_INCOMPATIBLE_DECIMAL_FIELD
  eng "Found incompatible DECIMAL field '%s' in %s; Please do \"ALTER TABLE `%s` FORCE\" to fix it!"

ER_TABLE_INCOMPATIBLE_YEAR_FIELD
  eng "Found incompatible YEAR(x) field '%s' in %s; Please do \"ALTER TABLE `%s` FORCE\" to fix it!"

ER_INVALID_CHARSET_AND_DEFAULT_IS_MB
  eng "'%s' had no or invalid character set, and default character set is multi-byte, so character column sizes may have changed"

ER_TABLE_WRONG_KEY_DEFINITION
  eng "Found wrong key definition in %s; Please do \"ALTER TABLE `%s` FORCE \" to fix it!"

ER_CANT_OPEN_FRM_FILE
  eng "Unable to open file %s"

ER_CANT_READ_FRM_FILE
  eng "Error in reading file %s"

ER_TABLE_CREATED_WITH_DIFFERENT_VERSION
  eng "Table '%s' was created with a different version of MySQL and cannot be read"

ER_VIEW_UNPARSABLE
  eng "Unable to read view %s"

ER_FILE_TYPE_UNKNOWN
  eng "File %s has unknown type in its header."

ER_INVALID_INFO_IN_FRM
  eng "Incorrect information in file %s"

ER_CANT_OPEN_AND_LOCK_PRIVILEGE_TABLES
  eng "Can't open and lock privilege tables: %s"

ER_AUDIT_PLUGIN_DOES_NOT_SUPPORT_AUDIT_AUTH_EVENTS
  eng "Plugin '%s' cannot subscribe to MYSQL_AUDIT_AUTHORIZATION events. Currently not supported."

ER_AUDIT_PLUGIN_HAS_INVALID_DATA
  eng "Plugin '%s' has invalid data."

ER_TZ_OOM_INITIALIZING_TIME_ZONES
  eng "Fatal error: OOM while initializing time zones"

ER_TZ_CANT_OPEN_AND_LOCK_TIME_ZONE_TABLE
  eng "Can't open and lock time zone table: %s trying to live without them"

ER_TZ_OOM_LOADING_LEAP_SECOND_TABLE
  eng "Fatal error: Out of memory while loading mysql.time_zone_leap_second table"

ER_TZ_TOO_MANY_LEAPS_IN_LEAP_SECOND_TABLE
  eng "Fatal error: While loading mysql.time_zone_leap_second table: too much leaps"

ER_TZ_ERROR_LOADING_LEAP_SECOND_TABLE
  eng "Fatal error: Error while loading mysql.time_zone_leap_second table"

ER_TZ_UNKNOWN_OR_ILLEGAL_DEFAULT_TIME_ZONE
  eng "Fatal error: Illegal or unknown default time zone '%s'"

ER_TZ_CANT_FIND_DESCRIPTION_FOR_TIME_ZONE
  eng "Can't find description of time zone '%.*s'"

ER_TZ_CANT_FIND_DESCRIPTION_FOR_TIME_ZONE_ID
  eng "Can't find description of time zone '%u'"

ER_TZ_TRANSITION_TYPE_TABLE_TYPE_TOO_LARGE
  eng "Error while loading time zone description from mysql.time_zone_transition_type table: too big transition type id"

ER_TZ_TRANSITION_TYPE_TABLE_ABBREVIATIONS_EXCEED_SPACE
  eng "Error while loading time zone description from mysql.time_zone_transition_type table: not enough room for abbreviations"

ER_TZ_TRANSITION_TYPE_TABLE_LOAD_ERROR
  eng "Error while loading time zone description from mysql.time_zone_transition_type table"

ER_TZ_TRANSITION_TABLE_TOO_MANY_TRANSITIONS
  eng "Error while loading time zone description from mysql.time_zone_transition table: too much transitions"

ER_TZ_TRANSITION_TABLE_BAD_TRANSITION_TYPE
  eng "Error while loading time zone description from mysql.time_zone_transition table: bad transition type id"

ER_TZ_TRANSITION_TABLE_LOAD_ERROR
  eng "Error while loading time zone description from mysql.time_zone_transition table"

ER_TZ_NO_TRANSITION_TYPES_IN_TIME_ZONE
  eng "loading time zone without transition types"

ER_TZ_OOM_LOADING_TIME_ZONE_DESCRIPTION
  eng "Out of memory while loading time zone description"

ER_TZ_CANT_BUILD_MKTIME_MAP
  eng "Unable to build mktime map for time zone"

ER_TZ_OOM_WHILE_LOADING_TIME_ZONE
  eng "Out of memory while loading time zone"

ER_TZ_OOM_WHILE_SETTING_TIME_ZONE
  eng "Fatal error: Out of memory while setting new time zone"

ER_SLAVE_SQL_THREAD_STOPPED_UNTIL_CONDITION_BAD
  eng "Slave SQL thread is stopped because UNTIL condition is bad(%s:%llu)."

ER_SLAVE_SQL_THREAD_STOPPED_UNTIL_POSITION_REACHED
  eng "Slave SQL thread stopped because it reached its UNTIL position %llu"

ER_SLAVE_SQL_THREAD_STOPPED_BEFORE_GTIDS_ALREADY_APPLIED
  eng "Slave SQL thread stopped because UNTIL SQL_BEFORE_GTIDS %s is already applied"

ER_SLAVE_SQL_THREAD_STOPPED_BEFORE_GTIDS_REACHED
  eng "Slave SQL thread stopped because it reached UNTIL SQL_BEFORE_GTIDS %s"

ER_SLAVE_SQL_THREAD_STOPPED_AFTER_GTIDS_REACHED
  eng "Slave SQL thread stopped because it reached UNTIL SQL_AFTER_GTIDS %s"

ER_SLAVE_SQL_THREAD_STOPPED_GAP_TRX_PROCESSED
  eng "Slave SQL thread stopped according to UNTIL SQL_AFTER_MTS_GAPS as it has processed all gap transactions left from the previous slave session."

ER_GROUP_REPLICATION_PLUGIN_NOT_INSTALLED
  eng "Group Replication plugin is not installed."

ER_GTID_ALREADY_ADDED_BY_USER
  eng "The transaction owned GTID is already in the %s table, which is caused by an explicit modifying from user client."

ER_FAILED_TO_DELETE_FROM_GTID_EXECUTED_TABLE
  eng "Failed to delete the row: '%s' from the gtid_executed table."

ER_FAILED_TO_COMPRESS_GTID_EXECUTED_TABLE
  eng "Failed to compress the gtid_executed table."

ER_FAILED_TO_COMPRESS_GTID_EXECUTED_TABLE_OOM
  eng "Failed to compress the gtid_executed table, because it is failed to allocate the THD."

ER_FAILED_TO_INIT_THREAD_ATTR_FOR_GTID_TABLE_COMPRESSION
  eng "Failed to initialize thread attribute when creating compression thread."

ER_FAILED_TO_CREATE_GTID_TABLE_COMPRESSION_THREAD
  eng "Can not create thread to compress gtid_executed table (errno= %d)"

ER_FAILED_TO_JOIN_GTID_TABLE_COMPRESSION_THREAD
  eng "Could not join gtid_executed table compression thread. error:%d"

ER_NPIPE_FAILED_TO_INIT_SECURITY_DESCRIPTOR
  eng "Can't start server : Initialize security descriptor: %s"

ER_NPIPE_FAILED_TO_SET_SECURITY_DESCRIPTOR
  eng "Can't start server : Set security descriptor: %s"

ER_NPIPE_PIPE_ALREADY_IN_USE
  eng "Can't start server : Named Pipe \"%s\" already in use."

OBSOLETE_ER_NDB_SLAVE_SAW_EPOCH_LOWER_THAN_PREVIOUS_ON_START
  eng "NDB Slave : At SQL thread start applying epoch %llu/%llu (%llu) from Master ServerId %u which is lower than previously applied epoch %llu/%llu (%llu).  Group Master Log : %s  Group Master Log Pos : %llu.  Check slave positioning."

OBSOLETE_ER_NDB_SLAVE_SAW_EPOCH_LOWER_THAN_PREVIOUS
  eng "NDB Slave : SQL thread stopped as applying epoch %llu/%llu (%llu) from Master ServerId %u which is lower than previously applied epoch %llu/%llu (%llu).  Group Master Log : %s  Group Master Log Pos : %llu"

OBSOLETE_ER_NDB_SLAVE_SAW_ALREADY_COMMITTED_EPOCH
  eng "NDB Slave : SQL thread stopped as attempted to reapply already committed epoch %llu/%llu (%llu) from server id %u.  Group Master Log : %s  Group Master Log Pos : %llu."

OBSOLETE_ER_NDB_SLAVE_PREVIOUS_EPOCH_NOT_COMMITTED
  eng "NDB Slave : SQL thread stopped as attempting to apply new epoch %llu/%llu (%llu) while lower received epoch %llu/%llu (%llu) has not been committed.  Master server id : %u.  Group Master Log : %s  Group Master Log Pos : %llu."

OBSOLETE_ER_NDB_SLAVE_MISSING_DATA_FOR_TIMESTAMP_COLUMN
  eng "NDB Slave: missing data for %s timestamp column %u."

OBSOLETE_ER_NDB_SLAVE_LOGGING_EXCEPTIONS_TO
  eng "NDB Slave: Table %s.%s logging exceptions to %s.%s"

OBSOLETE_ER_NDB_SLAVE_LOW_EPOCH_RESOLUTION
  eng "NDB Slave: Table %s.%s : %s, low epoch resolution"

OBSOLETE_ER_NDB_INFO_FOUND_UNEXPECTED_FIELD_TYPE
  eng "Found unexpected field type %u"

OBSOLETE_ER_NDB_INFO_FAILED_TO_CREATE_NDBINFO
  eng "Failed to create NdbInfo"

OBSOLETE_ER_NDB_INFO_FAILED_TO_INIT_NDBINFO
  eng "Failed to init NdbInfo"

OBSOLETE_ER_NDB_CLUSTER_WRONG_NUMBER_OF_FUNCTION_ARGUMENTS
  eng "ndb_serialize_cond: Unexpected mismatch of found and expected number of function arguments %u"

OBSOLETE_ER_NDB_CLUSTER_SCHEMA_INFO
  eng "%s - %s.%s"

OBSOLETE_ER_NDB_CLUSTER_GENERIC_MESSAGE
  eng "%s"

ER_RPL_CANT_OPEN_INFO_TABLE
  eng "Info table is not ready to be used. Table '%s.%s' cannot be opened."

ER_RPL_CANT_SCAN_INFO_TABLE
  eng "Info table is not ready to be used. Table '%s.%s' cannot be scanned."

ER_RPL_CORRUPTED_INFO_TABLE
  eng "Corrupted table %s.%s. Check out table definition."

ER_RPL_CORRUPTED_KEYS_IN_INFO_TABLE
  eng "Info table has a problem with its key field(s). Table '%s.%s' expected field #%u to be '%s' but found '%s' instead."

ER_RPL_WORKER_ID_IS
  eng "Choosing worker id %lu, the following is going to be %lu"

ER_RPL_INCONSISTENT_TIMESTAMPS_IN_TRX
  eng "Transaction is tagged with inconsistent logical timestamps: sequence_number (%lld) <= last_committed (%lld)"

ER_RPL_INCONSISTENT_SEQUENCE_NO_IN_TRX
  eng "Transaction's sequence number is inconsistent with that of a preceding one: sequence_number (%lld) <= previous sequence_number (%lld)"

ER_RPL_CHANNELS_REQUIRE_TABLES_AS_INFO_REPOSITORIES
  eng "For the creation of replication channels the master info and relay log info repositories must be set to TABLE"

ER_RPL_CHANNELS_REQUIRE_NON_ZERO_SERVER_ID
  eng "For the creation of replication channels the server id must be different from 0"

ER_RPL_REPO_SHOULD_BE_TABLE
  eng "Slave: Wrong repository. Repository should be TABLE"

ER_RPL_ERROR_CREATING_MASTER_INFO
  eng "Error creating master info: %s."

ER_RPL_ERROR_CHANGING_MASTER_INFO_REPO_TYPE
  eng "Error changing the type of master info's repository: %s."

ER_RPL_CHANGING_RELAY_LOG_INFO_REPO_TYPE_FAILED_DUE_TO_GAPS
  eng "It is not possible to change the type of the relay log repository because there are workers repositories with possible execution gaps. The value of --relay_log_info_repository is altered to one of the found Worker repositories. The gaps have to be sorted out before resuming with the type change."

ER_RPL_ERROR_CREATING_RELAY_LOG_INFO
  eng "Error creating relay log info: %s."

ER_RPL_ERROR_CHANGING_RELAY_LOG_INFO_REPO_TYPE
  eng "Error changing the type of relay log info's repository: %s."

ER_RPL_FAILED_TO_DELETE_FROM_SLAVE_WORKERS_INFO_REPOSITORY
  eng "Could not delete from Slave Workers info repository."

ER_RPL_FAILED_TO_RESET_STATE_IN_SLAVE_INFO_REPOSITORY
  eng "Could not store the reset Slave Worker state into the slave info repository."

ER_RPL_ERROR_CHECKING_REPOSITORY
  eng "Error in checking %s repository info type of %s."

ER_RPL_SLAVE_GENERIC_MESSAGE
  eng "Slave: %s"

ER_RPL_SLAVE_COULD_NOT_CREATE_CHANNEL_LIST
  eng "Slave: Could not create channel list"

ER_RPL_MULTISOURCE_REQUIRES_TABLE_TYPE_REPOSITORIES
  eng "Slave: This slave was a multisourced slave previously which is supported only by both TABLE based master info and relay log info repositories. Found one or both of the info repos to be type FILE. Set both repos to type TABLE."

ER_RPL_SLAVE_FAILED_TO_INIT_A_MASTER_INFO_STRUCTURE
  eng "Slave: Failed to initialize the master info structure for channel '%s'; its record may still be present in 'mysql.slave_master_info' table, consider deleting it."

ER_RPL_SLAVE_FAILED_TO_INIT_MASTER_INFO_STRUCTURE
  eng "Failed to initialize the master info structure%s"

ER_RPL_SLAVE_FAILED_TO_CREATE_CHANNEL_FROM_MASTER_INFO
  eng "Slave: Failed to create a channel from master info table repository."

ER_RPL_FAILED_TO_CREATE_NEW_INFO_FILE
  eng "Failed to create a new info file (file '%s', errno %d)"

ER_RPL_FAILED_TO_CREATE_CACHE_FOR_INFO_FILE
  eng "Failed to create a cache on info file (file '%s')"

ER_RPL_FAILED_TO_OPEN_INFO_FILE
  eng "Failed to open the existing info file (file '%s', errno %d)"

ER_RPL_GTID_MEMORY_FINALLY_AVAILABLE
  eng "Server overcomes the temporary 'out of memory' in '%d' tries while allocating a new chunk of intervals for storing GTIDs."

ER_SERVER_COST_UNKNOWN_COST_CONSTANT
  eng "Unknown cost constant \"%s\" in mysql.server_cost table"

ER_SERVER_COST_INVALID_COST_CONSTANT
  eng "Invalid value for cost constant \"%s\" in mysql.server_cost table: %.1f"

ER_ENGINE_COST_UNKNOWN_COST_CONSTANT
  eng "Unknown cost constant \"%s\" in mysql.engine_cost table"

ER_ENGINE_COST_UNKNOWN_STORAGE_ENGINE
  eng "Unknown storage engine \"%s\" in mysql.engine_cost table"

ER_ENGINE_COST_INVALID_DEVICE_TYPE_FOR_SE
  eng "Invalid device type %d for \"%s\" storage engine for cost constant \"%s\" in mysql.engine_cost table"

ER_ENGINE_COST_INVALID_CONST_CONSTANT_FOR_SE_AND_DEVICE
  eng "Invalid value for cost constant \"%s\" for \"%s\" storage engine and device type %d in mysql.engine_cost table: %.1f"

ER_SERVER_COST_FAILED_TO_READ
  eng "Error while reading from mysql.server_cost table."

ER_ENGINE_COST_FAILED_TO_READ
  eng "Error while reading from mysql.engine_cost table."

ER_FAILED_TO_OPEN_COST_CONSTANT_TABLES
  eng "Failed to open optimizer cost constant tables"

ER_RPL_UNSUPPORTED_UNIGNORABLE_EVENT_IN_STREAM
  eng "Unsupported non-ignorable event fed into the event stream."

ER_RPL_GTID_LOG_EVENT_IN_STREAM
  eng "GTID_LOG_EVENT or ANONYMOUS_GTID_LOG_EVENT is not expected in an event stream %s."

ER_RPL_UNEXPECTED_BEGIN_IN_STREAM
  eng "QUERY(BEGIN) is not expected in an event stream in the middle of a %s."

ER_RPL_UNEXPECTED_COMMIT_ROLLBACK_OR_XID_LOG_EVENT_IN_STREAM
  eng "QUERY(COMMIT or ROLLBACK) or XID_LOG_EVENT is not expected in an event stream %s."

ER_RPL_UNEXPECTED_XA_ROLLBACK_IN_STREAM
  eng "QUERY(XA ROLLBACK) is not expected in an event stream %s."

ER_EVENT_EXECUTION_FAILED_CANT_AUTHENTICATE_USER
  eng "Event Scheduler: [%s].[%s.%s] execution failed, failed to authenticate the user."

ER_EVENT_EXECUTION_FAILED_USER_LOST_EVEN_PRIVILEGE
  eng "Event Scheduler: [%s].[%s.%s] execution failed, user no longer has EVENT privilege."

ER_EVENT_ERROR_DURING_COMPILATION
  eng "Event Scheduler: %serror during compilation of %s.%s"

ER_EVENT_DROPPING
  eng "Event Scheduler: Dropping %s.%s"

OBSOLETE_ER_NDB_SCHEMA_GENERIC_MESSAGE
  eng "Ndb schema[%s.%s]: %s"

ER_RPL_INCOMPATIBLE_DECIMAL_IN_RBR
  eng "In RBR mode, Slave received incompatible DECIMAL field (old-style decimal field) from Master while creating conversion table. Please consider changing datatype on Master to new style decimal by executing ALTER command for column Name: %s.%s.%s."

ER_INIT_ROOT_WITHOUT_PASSWORD
  eng "root@localhost is created with an empty password ! Please consider switching off the --initialize-insecure option."

ER_INIT_GENERATING_TEMP_PASSWORD_FOR_ROOT
  eng "A temporary password is generated for root@localhost: %s"

ER_INIT_CANT_OPEN_BOOTSTRAP_FILE
  eng "Failed to open the bootstrap file %s"

ER_INIT_BOOTSTRAP_COMPLETE
  eng "Bootstrapping complete"

ER_INIT_DATADIR_NOT_EMPTY_WONT_INITIALIZE
  eng "--initialize specified but the data directory has files in it. Aborting."

ER_INIT_DATADIR_EXISTS_WONT_INITIALIZE
  eng "--initialize specified on an existing data directory."

ER_INIT_DATADIR_EXISTS_AND_PATH_TOO_LONG_WONT_INITIALIZE
  eng "--initialize specified but the data directory exists and the path is too long. Aborting."

ER_INIT_DATADIR_EXISTS_AND_NOT_WRITABLE_WONT_INITIALIZE
  eng "--initialize specified but the data directory exists and is not writable. Aborting."

ER_INIT_CREATING_DD
  eng "Creating the data directory %s"

ER_RPL_BINLOG_STARTING_DUMP
  eng "Start binlog_dump to master_thread_id(%u) slave_server(%u), pos(%s, %llu)"

ER_RPL_BINLOG_MASTER_SENDS_HEARTBEAT
  eng "master sends heartbeat message"

ER_RPL_BINLOG_SKIPPING_REMAINING_HEARTBEAT_INFO
  eng "the rest of heartbeat info skipped ..."

ER_RPL_BINLOG_MASTER_USES_CHECKSUM_AND_SLAVE_CANT
  eng "Master is configured to log replication events with checksum, but will not send such events to slaves that cannot process them"

OBSOLETE_ER_NDB_QUERY_FAILED
  eng "NDB: Query '%s' failed, error: %d: %s"

ER_KILLING_THREAD
  eng "Killing thread %lu"

ER_DETACHING_SESSION_LEFT_BY_PLUGIN
  eng "Plugin %s is deinitializing a thread but left a session attached. Detaching it forcefully."

ER_CANT_DETACH_SESSION_LEFT_BY_PLUGIN
  eng "Failed to detach the session."

ER_DETACHED_SESSIONS_LEFT_BY_PLUGIN
  eng "Closed forcefully %u session%s left opened by plugin %s"

ER_FAILED_TO_DECREMENT_NUMBER_OF_THREADS
  eng "Failed to decrement the number of threads"

ER_PLUGIN_DID_NOT_DEINITIALIZE_THREADS
  eng "Plugin %s did not deinitialize %u threads"

ER_KILLED_THREADS_OF_PLUGIN
  eng "Killed %u threads of plugin %s"

OBSOLETE_ER_NDB_SLAVE_MAX_REPLICATED_EPOCH_UNKNOWN
  eng "NDB Slave : Could not determine maximum replicated epoch from %s.%s at Slave start, error %u %s"

OBSOLETE_ER_NDB_SLAVE_MAX_REPLICATED_EPOCH_SET_TO
  eng "NDB Slave : MaxReplicatedEpoch set to %llu (%u/%u) at Slave start"

OBSOLETE_ER_NDB_NODE_ID_AND_MANAGEMENT_SERVER_INFO
  eng "NDB: NodeID is %lu, management server '%s:%lu'"

OBSOLETE_ER_NDB_DISCONNECT_INFO
  eng "tid %u: node[%u] transaction_hint=%u, transaction_no_hint=%u"

OBSOLETE_ER_NDB_COLUMN_DEFAULTS_DIFFER
  eng "NDB Internal error: Default values differ for column %u, ndb_default: %d"

OBSOLETE_ER_NDB_COLUMN_SHOULD_NOT_HAVE_NATIVE_DEFAULT
  eng "NDB Internal error: Column %u has native default, but shouldn't. Flags=%u, type=%u"

OBSOLETE_ER_NDB_FIELD_INFO
  eng "field[ name: '%s', type: %u, real_type: %u, flags: 0x%x, is_null: %d]"

OBSOLETE_ER_NDB_COLUMN_INFO
  eng "ndbCol[name: '%s', type: %u, column_no: %d, nullable: %d]"

OBSOLETE_ER_NDB_OOM_IN_FIX_UNIQUE_INDEX_ATTR_ORDER
  eng "fix_unique_index_attr_order: my_malloc(%u) failure"

OBSOLETE_ER_NDB_SLAVE_MALFORMED_EVENT_RECEIVED_ON_TABLE
  eng "NDB Slave : Malformed event received on table %s cannot parse.  Stopping Slave."

OBSOLETE_ER_NDB_SLAVE_CONFLICT_FUNCTION_REQUIRES_ROLE
  eng "NDB Slave : Conflict function %s defined on table %s requires ndb_slave_conflict_role variable to be set.  Stopping slave."

OBSOLETE_ER_NDB_SLAVE_CONFLICT_TRANSACTION_IDS
  eng "NDB Slave : Transactional conflict detection defined on table %s, but events received without transaction ids.  Check --ndb-log-transaction-id setting on upstream Cluster."

OBSOLETE_ER_NDB_SLAVE_BINLOG_MISSING_INFO_FOR_CONFLICT_DETECTION
  eng "NDB Slave : Binlog event on table %s missing info necessary for conflict detection.  Check binlog format options on upstream cluster."

OBSOLETE_ER_NDB_ERROR_IN_READAUTOINCREMENTVALUE
  eng "Error %lu in readAutoIncrementValue(): %s"

OBSOLETE_ER_NDB_FOUND_UNCOMMITTED_AUTOCOMMIT
  eng "found uncommitted autocommit+rbwr transaction, commit status: %d"

OBSOLETE_ER_NDB_SLAVE_TOO_MANY_RETRIES
  eng "Ndb slave retried transaction %u time(s) in vain.  Giving up."

OBSOLETE_ER_NDB_SLAVE_ERROR_IN_UPDATE_CREATE_INFO
  eng "Error %lu in ::update_create_info(): %s"

OBSOLETE_ER_NDB_SLAVE_CANT_ALLOCATE_TABLE_SHARE
  eng "NDB: allocating table share for %s failed"

OBSOLETE_ER_NDB_BINLOG_ERROR_INFO_FROM_DA
  eng "NDB Binlog: (%d)%s"

OBSOLETE_ER_NDB_BINLOG_CREATE_TABLE_EVENT
  eng "NDB Binlog: CREATE TABLE Event: %s"

OBSOLETE_ER_NDB_BINLOG_FAILED_CREATE_TABLE_EVENT_OPERATIONS
  eng "NDB Binlog: FAILED CREATE TABLE event operations. Event: %s"

OBSOLETE_ER_NDB_BINLOG_RENAME_EVENT
  eng "NDB Binlog: RENAME Event: %s"

OBSOLETE_ER_NDB_BINLOG_FAILED_CREATE_DURING_RENAME
  eng "NDB Binlog: FAILED create event operations during RENAME. Event %s"

OBSOLETE_ER_NDB_UNEXPECTED_RENAME_TYPE
  eng "Unexpected rename case detected, sql_command: %d"

OBSOLETE_ER_NDB_ERROR_IN_GET_AUTO_INCREMENT
  eng "Error %lu in ::get_auto_increment(): %s"

OBSOLETE_ER_NDB_CREATING_SHARE_IN_OPEN
  eng "Calling ndbcluster_create_binlog_setup(%s) in ::open"

OBSOLETE_ER_NDB_TABLE_OPENED_READ_ONLY
  eng "table '%s' opened read only"

OBSOLETE_ER_NDB_INITIALIZE_GIVEN_CLUSTER_PLUGIN_DISABLED
  eng "NDB: '--initialize' -> ndbcluster plugin disabled"

OBSOLETE_ER_NDB_BINLOG_FORMAT_CHANGED_FROM_STMT_TO_MIXED
  eng "NDB: Changed global value of binlog_format from STATEMENT to MIXED"

OBSOLETE_ER_NDB_TRAILING_SHARE_RELEASED_BY_CLOSE_CACHED_TABLES
  eng "NDB_SHARE: trailing share %s, released by close_cached_tables"

OBSOLETE_ER_NDB_SHARE_ALREADY_EXISTS
  eng "NDB_SHARE: %s already exists use_count=%d. Moving away for safety, but possible memleak."

OBSOLETE_ER_NDB_HANDLE_TRAILING_SHARE_INFO
  eng "handle_trailing_share: %s use_count: %u"

OBSOLETE_ER_NDB_CLUSTER_GET_SHARE_INFO
  eng "ndbcluster_get_share: %s use_count: %u"

OBSOLETE_ER_NDB_CLUSTER_REAL_FREE_SHARE_INFO
  eng "ndbcluster_real_free_share: %s use_count: %u"

OBSOLETE_ER_NDB_CLUSTER_REAL_FREE_SHARE_DROP_FAILED
  eng "ndbcluster_real_free_share: %s, still open - ignored 'free' (leaked?)"

OBSOLETE_ER_NDB_CLUSTER_FREE_SHARE_INFO
  eng "ndbcluster_free_share: %s use_count: %u"

OBSOLETE_ER_NDB_CLUSTER_MARK_SHARE_DROPPED_INFO
  eng "ndbcluster_mark_share_dropped: %s use_count: %u"

OBSOLETE_ER_NDB_CLUSTER_MARK_SHARE_DROPPED_DESTROYING_SHARE
  eng "ndbcluster_mark_share_dropped: destroys share %s"

OBSOLETE_ER_NDB_CLUSTER_OOM_THD_NDB
  eng "Could not allocate Thd_ndb object"

OBSOLETE_ER_NDB_BINLOG_NDB_TABLES_INITIALLY_READ_ONLY
  eng "NDB Binlog: Ndb tables initially read only."

OBSOLETE_ER_NDB_UTIL_THREAD_OOM
  eng "ndb util thread: malloc failure, query cache not maintained properly"

OBSOLETE_ER_NDB_ILLEGAL_VALUE_FOR_NDB_RECV_THREAD_CPU_MASK
  eng "Trying to set ndb_recv_thread_cpu_mask to illegal value = %s, ignored"

OBSOLETE_ER_NDB_TOO_MANY_CPUS_IN_NDB_RECV_THREAD_CPU_MASK
  eng "Trying to set too many CPU's in ndb_recv_thread_cpu_mask, ignored this variable, erroneus value = %s"

ER_DBUG_CHECK_SHARES_OPEN
  eng "dbug_check_shares open:"

ER_DBUG_CHECK_SHARES_INFO
  eng "  %s.%s: state: %s(%u) use_count: %u"

ER_DBUG_CHECK_SHARES_DROPPED
  eng "dbug_check_shares dropped:"

ER_INVALID_OR_OLD_TABLE_OR_DB_NAME
  eng "Invalid (old?) table or database name '%s'"

ER_TC_RECOVERING_AFTER_CRASH_USING
  eng "Recovering after a crash using %s"

ER_TC_CANT_AUTO_RECOVER_WITH_TC_HEURISTIC_RECOVER
  eng "Cannot perform automatic crash recovery when --tc-heuristic-recover is used"

ER_TC_BAD_MAGIC_IN_TC_LOG
  eng "Bad magic header in tc log"

ER_TC_NEED_N_SE_SUPPORTING_2PC_FOR_RECOVERY
  eng "Recovery failed! You must enable exactly %d storage engines that support two-phase commit protocol"

ER_TC_RECOVERY_FAILED_THESE_ARE_YOUR_OPTIONS
  eng "Crash recovery failed. Either correct the problem (if it's, for example, out of memory error) and restart, or delete tc log and start mysqld with --tc-heuristic-recover={commit|rollback}"

ER_TC_HEURISTIC_RECOVERY_MODE
  eng "Heuristic crash recovery mode"

ER_TC_HEURISTIC_RECOVERY_FAILED
  eng "Heuristic crash recovery failed"

ER_TC_RESTART_WITHOUT_TC_HEURISTIC_RECOVER
  eng "Please restart mysqld without --tc-heuristic-recover"

ER_RPL_SLAVE_FAILED_TO_CREATE_OR_RECOVER_INFO_REPOSITORIES
  eng "Failed to create or recover replication info repositories."

ER_RPL_SLAVE_AUTO_POSITION_IS_1_AND_GTID_MODE_IS_OFF
  eng "Detected misconfiguration: replication channel '%.192s' was configured with AUTO_POSITION = 1, but the server was started with --gtid-mode=off. Either reconfigure replication using CHANGE MASTER TO MASTER_AUTO_POSITION = 0 FOR CHANNEL '%.192s', or change GTID_MODE to some value other than OFF, before starting the slave receiver thread."

ER_RPL_SLAVE_CANT_START_SLAVE_FOR_CHANNEL
  eng "Slave: Could not start slave for channel '%s'. operation discontinued"

ER_RPL_SLAVE_CANT_STOP_SLAVE_FOR_CHANNEL
  eng "Slave: Could not stop slave for channel '%s' operation discontinued"

ER_RPL_RECOVERY_NO_ROTATE_EVENT_FROM_MASTER
  eng "Error during --relay-log-recovery: Could not locate rotate event from the master."

ER_RPL_RECOVERY_ERROR_READ_RELAY_LOG
  eng "Error during --relay-log-recovery: Error reading events from relay log: %d"

OBSOLETE_ER_RPL_RECOVERY_ERROR_FREEING_IO_CACHE
  eng "Error during --relay-log-recovery: Error while freeing IO_CACHE object"

ER_RPL_RECOVERY_SKIPPED_GROUP_REPLICATION_CHANNEL
  eng "Relay log recovery skipped for group replication channel."

ER_RPL_RECOVERY_ERROR
  eng "Error during --relay-log-recovery: %s"

ER_RPL_RECOVERY_IO_ERROR_READING_RELAY_LOG_INDEX
  eng "Error during --relay-log-recovery: Could not read relay log index file due to an IO error."

ER_RPL_RECOVERY_FILE_MASTER_POS_INFO
  eng "Recovery from master pos %ld and file %s%s. Previous relay log pos and relay log file had been set to %lld, %s respectively."

ER_RPL_RECOVERY_REPLICATE_SAME_SERVER_ID_REQUIRES_POSITION
  eng "Error during --relay-log-recovery: replicate_same_server_id is in use and sql thread's positions are not initialized, hence relay log recovery cannot happen."

ER_RPL_MTS_RECOVERY_STARTING_COORDINATOR
  eng "MTS recovery: starting coordinator thread to fill MTS gaps."

ER_RPL_MTS_RECOVERY_FAILED_TO_START_COORDINATOR
  eng "MTS recovery: failed to start the coordinator thread. Check the error log for additional details."

ER_RPL_MTS_AUTOMATIC_RECOVERY_FAILED
  eng "MTS recovery: automatic recovery failed. Either the slave server had stopped due to an error during an earlier session or relay logs are corrupted.Fix the cause of the slave side error and restart the slave server or consider using RESET SLAVE."

ER_RPL_MTS_RECOVERY_CANT_OPEN_RELAY_LOG
  eng "Failed to open the relay log '%s' (relay_log_pos %s)."

ER_RPL_MTS_RECOVERY_SUCCESSFUL
  eng "MTS recovery: completed successfully."

ER_RPL_SERVER_ID_MISSING
  eng "Server id not set, will not start slave%s"

ER_RPL_CANT_CREATE_SLAVE_THREAD
  eng "Can't create slave thread%s."

ER_RPL_SLAVE_IO_THREAD_WAS_KILLED
  eng "The slave IO thread%s was killed while executing initialization query '%s'"

ER_RPL_SLAVE_MASTER_UUID_HAS_CHANGED
  eng "The master's UUID has changed, although this should not happen unless you have changed it manually. The old UUID was %s."

ER_RPL_SLAVE_USES_CHECKSUM_AND_MASTER_PRE_50
  eng "Found a master with MySQL server version older than 5.0. With checksums enabled on the slave, replication might not work correctly. To ensure correct replication, restart the slave server with --replica_sql_verify_checksum=0."

ER_RPL_SLAVE_SECONDS_BEHIND_MASTER_DUBIOUS
  eng "\"SELECT UNIX_TIMESTAMP()\" failed on master, do not trust column Seconds_Behind_Master of SHOW SLAVE STATUS. Error: %s (%d)"

ER_RPL_SLAVE_CANT_FLUSH_MASTER_INFO_FILE
  eng "Failed to flush master info file."

ER_RPL_SLAVE_REPORT_HOST_TOO_LONG
  eng "The length of report_host is %zu. It is larger than the max length(%d), so this slave cannot be registered to the master%s."

ER_RPL_SLAVE_REPORT_USER_TOO_LONG
  eng "The length of report_user is %zu. It is larger than the max length(%d), so this slave cannot be registered to the master%s."

ER_RPL_SLAVE_REPORT_PASSWORD_TOO_LONG
  eng "The length of report_password is %zu. It is larger than the max length(%d), so this slave cannot be registered to the master%s."

ER_RPL_SLAVE_ERROR_RETRYING
  eng "Error on %s: %d  %s, will retry in %d secs"

ER_RPL_SLAVE_ERROR_READING_FROM_SERVER
  eng "Error reading packet from server%s: %s (server_errno=%d)"

ER_RPL_SLAVE_DUMP_THREAD_KILLED_BY_MASTER
  eng "Slave%s: received end packet from server due to dump thread being killed on master. Dump threads are killed for example during master shutdown, explicitly by a user, or when the master receives a binlog send request from a duplicate server UUID <%s> : Error %s"

ER_RPL_MTS_STATISTICS
  eng "Multi-threaded slave statistics%s: seconds elapsed = %lu; events assigned = %llu; worker queues filled over overrun level = %lu; waited due a Worker queue full = %lu; waited due the total size = %lu; waited at clock conflicts = %llu waited (count) when Workers occupied = %lu waited when Workers occupied = %llu"

ER_RPL_MTS_RECOVERY_COMPLETE
  eng "Slave%s: MTS Recovery has completed at relay log %s, position %llu master log %s, position %llu."

ER_RPL_SLAVE_CANT_INIT_RELAY_LOG_POSITION
  eng "Error initializing relay log position%s: %s"

ER_RPL_SLAVE_CONNECTED_TO_MASTER_REPLICATION_STARTED
  eng "Slave I/O thread%s: connected to master '%s@%s:%d',replication started in log '%s' at position %s"

ER_RPL_SLAVE_IO_THREAD_KILLED
  eng "Slave I/O thread%s killed while connecting to master"

ER_RPL_SLAVE_IO_THREAD_CANT_REGISTER_ON_MASTER
  eng "Slave I/O thread couldn't register on master"

ER_RPL_SLAVE_FORCING_TO_RECONNECT_IO_THREAD
  eng "Forcing to reconnect slave I/O thread%s"

ER_RPL_SLAVE_ERROR_REQUESTING_BINLOG_DUMP
  eng "Failed on request_dump()%s"

ER_RPL_LOG_ENTRY_EXCEEDS_REPLICA_MAX_ALLOWED_PACKET
  eng "Log entry on master is longer than replica_max_allowed_packet (%lu) on slave. If the entry is correct, restart the server with a higher value of replica_max_allowed_packet"

ER_RPL_SLAVE_STOPPING_AS_MASTER_OOM
  eng "Stopping slave I/O thread due to out-of-memory error from master"

ER_RPL_SLAVE_IO_THREAD_ABORTED_WAITING_FOR_RELAY_LOG_SPACE
  eng "Slave I/O thread aborted while waiting for relay log space"

ER_RPL_SLAVE_IO_THREAD_EXITING
  eng "Slave I/O thread exiting%s, read up to log '%s', position %s"

ER_RPL_SLAVE_CANT_INITIALIZE_SLAVE_WORKER
  eng "Failed during slave worker initialization%s"

ER_RPL_MTS_GROUP_RECOVERY_RELAY_LOG_INFO_FOR_WORKER
  eng "Slave: MTS group recovery relay log info based on Worker-Id %lu, group_relay_log_name %s, group_relay_log_pos %llu group_master_log_name %s, group_master_log_pos %llu"

ER_RPL_ERROR_LOOKING_FOR_LOG
  eng "Error looking for %s."

ER_RPL_MTS_GROUP_RECOVERY_RELAY_LOG_INFO
  eng "Slave: MTS group recovery relay log info group_master_log_name %s, event_master_log_pos %llu."

ER_RPL_CANT_FIND_FOLLOWUP_FILE
  eng "Error looking for file after %s."

ER_RPL_MTS_CHECKPOINT_PERIOD_DIFFERS_FROM_CNT
  eng "This an error cnt != mta_checkpoint_period"

ER_RPL_SLAVE_WORKER_THREAD_CREATION_FAILED
  eng "Failed during slave worker thread creation%s"

ER_RPL_SLAVE_WORKER_THREAD_CREATION_FAILED_WITH_ERRNO
  eng "Failed during slave worker thread creation%s (errno= %d)"

ER_RPL_SLAVE_FAILED_TO_INIT_PARTITIONS_HASH
  eng "Failed to init partitions hash"

OBSOLETE_ER_RPL_SLAVE_NDB_TABLES_NOT_AVAILABLE
  eng "Slave SQL thread : NDB : Tables not available after %lu seconds. Consider increasing --ndb-wait-setup value"

ER_RPL_SLAVE_SQL_THREAD_STARTING
  eng "Slave SQL thread%s initialized, starting replication in log '%s' at position %s, relay log '%s' position: %s"

ER_RPL_SLAVE_SKIP_COUNTER_EXECUTED
  eng "'SQL_REPLICA_SKIP_COUNTER=%ld' executed at relay_log_file='%s', relay_log_pos='%ld', master_log_name='%s', master_log_pos='%ld' and new position at relay_log_file='%s', relay_log_pos='%ld', master_log_name='%s', master_log_pos='%ld' "

ER_RPL_SLAVE_ADDITIONAL_ERROR_INFO_FROM_DA
  eng "Slave (additional info): %s Error_code: MY-%06d"

ER_RPL_SLAVE_ERROR_INFO_FROM_DA
  eng "Slave: %s Error_code: MY-%06d"

ER_RPL_SLAVE_ERROR_LOADING_USER_DEFINED_LIBRARY
  eng "Error loading user-defined library, slave SQL thread aborted. Install the missing library, and restart the slave SQL thread with \"SLAVE START\". We stopped at log '%s' position %s"

ER_RPL_SLAVE_ERROR_RUNNING_QUERY
  eng "Error running query, slave SQL thread aborted. Fix the problem, and restart the slave SQL thread with \"SLAVE START\". We stopped at log '%s' position %s"

ER_RPL_SLAVE_SQL_THREAD_EXITING
  eng "Slave SQL thread%s exiting, replication stopped in log '%s' at position %s"

ER_RPL_SLAVE_READ_INVALID_EVENT_FROM_MASTER
  eng "Read invalid event from master: '%s', master could be corrupt but a more likely cause of this is a bug"

ER_RPL_SLAVE_QUEUE_EVENT_FAILED_INVALID_CONFIGURATION
  eng "The queue event failed for channel '%s' as its configuration is invalid."

ER_RPL_SLAVE_IO_THREAD_DETECTED_UNEXPECTED_EVENT_SEQUENCE
  eng "An unexpected event sequence was detected by the IO thread while queuing the event received from master '%s' binary log file, at position %llu."

ER_RPL_SLAVE_CANT_USE_CHARSET
  eng "'%s' can not be used as client character set. '%s' will be used as default client character set while connecting to master."

ER_RPL_SLAVE_CONNECTED_TO_MASTER_REPLICATION_RESUMED
  eng "Slave%s: connected to master '%s@%s:%d',replication resumed in log '%s' at position %s"

ER_RPL_SLAVE_NEXT_LOG_IS_ACTIVE
  eng "next log '%s' is active"

ER_RPL_SLAVE_NEXT_LOG_IS_INACTIVE
  eng "next log '%s' is not active"

ER_RPL_SLAVE_SQL_THREAD_IO_ERROR_READING_EVENT
  eng "Slave SQL thread%s: I/O error reading event (errno: %d  cur_log->error: %d)"

ER_RPL_SLAVE_ERROR_READING_RELAY_LOG_EVENTS
  eng "Error reading relay log event%s: %s"

ER_SLAVE_CHANGE_MASTER_TO_EXECUTED
  eng "'CHANGE MASTER TO%s executed'. Previous state master_host='%s', master_port= %u, master_log_file='%s', master_log_pos= %ld, master_bind='%s'. New state master_host='%s', master_port= %u, master_log_file='%s', master_log_pos= %ld, master_bind='%s'."

ER_RPL_SLAVE_NEW_MASTER_INFO_NEEDS_REPOS_TYPE_OTHER_THAN_FILE
  eng "Slave: Cannot create new master info structure when repositories are of type FILE. Convert slave repositories to TABLE to replicate from multiple sources."

ER_RPL_FAILED_TO_STAT_LOG_IN_INDEX
  eng "log %s listed in the index, but failed to stat."

ER_RPL_LOG_NOT_FOUND_WHILE_COUNTING_RELAY_LOG_SPACE
  eng "Could not find first log while counting relay log space."

ER_SLAVE_CANT_USE_TEMPDIR
  eng "Unable to use slave's temporary directory '%s'."

ER_RPL_RELAY_LOG_NEEDS_FILE_NOT_DIRECTORY
  eng "Path '%s' is a directory name, please specify a file name for --relay-log option."

ER_RPL_RELAY_LOG_INDEX_NEEDS_FILE_NOT_DIRECTORY
  eng "Path '%s' is a directory name, please specify a file name for --relay-log-index option."

ER_RPL_PLEASE_USE_OPTION_RELAY_LOG
  eng "Neither --relay-log nor --relay-log-index were used; so replication may break when this MySQL server acts as a slave and has his hostname changed!! Please use '--relay-log=%s' to avoid this problem."

ER_RPL_OPEN_INDEX_FILE_FAILED
  eng "Failed in open_index_file() called from Relay_log_info::rli_init_info()."

ER_RPL_CANT_INITIALIZE_GTID_SETS_IN_RLI_INIT_INFO
  eng "Failed in init_gtid_sets() called from Relay_log_info::rli_init_info()."

ER_RPL_CANT_OPEN_LOG_IN_RLI_INIT_INFO
  eng "Failed in open_log() called from Relay_log_info::rli_init_info()."

ER_RPL_ERROR_WRITING_RELAY_LOG_CONFIGURATION
  eng "Error writing relay log configuration."

OBSOLETE_ER_NDB_OOM_GET_NDB_BLOBS_VALUE
  eng "get_ndb_blobs_value: my_malloc(%u) failed"

OBSOLETE_ER_NDB_THREAD_TIMED_OUT
  eng "NDB: Thread id %u timed out (30s) waiting for epoch %u/%u to be handled.  Progress : %u/%u -> %u/%u."

OBSOLETE_ER_NDB_TABLE_IS_NOT_DISTRIBUTED
  eng "NDB: Inconsistency detected in distributed privilege tables. Table '%s.%s' is not distributed"

OBSOLETE_ER_NDB_CREATING_TABLE
  eng "NDB: Creating %s.%s"

OBSOLETE_ER_NDB_FLUSHING_TABLE_INFO
  eng "NDB: Flushing %s.%s"

OBSOLETE_ER_NDB_CLEANING_STRAY_TABLES
  eng "NDB: Cleaning stray tables from database '%s'"

OBSOLETE_ER_NDB_DISCOVERED_MISSING_DB
  eng "NDB: Discovered missing database '%s'"

OBSOLETE_ER_NDB_DISCOVERED_REMAINING_DB
  eng "NDB: Discovered remaining database '%s'"

OBSOLETE_ER_NDB_CLUSTER_FIND_ALL_DBS_RETRY
  eng "NDB: ndbcluster_find_all_databases retry: %u - %s"

OBSOLETE_ER_NDB_CLUSTER_FIND_ALL_DBS_FAIL
  eng "NDB: ndbcluster_find_all_databases fail: %u - %s"

OBSOLETE_ER_NDB_SKIPPING_SETUP_TABLE
  eng "NDB: skipping setup table %s.%s, in state %d"

OBSOLETE_ER_NDB_FAILED_TO_SET_UP_TABLE
  eng "NDB: failed to setup table %s.%s, error: %d, %s"

OBSOLETE_ER_NDB_MISSING_FRM_DISCOVERING
  eng "NDB: missing frm for %s.%s, discovering..."

OBSOLETE_ER_NDB_MISMATCH_IN_FRM_DISCOVERING
  eng "NDB: mismatch in frm for %s.%s, discovering..."

OBSOLETE_ER_NDB_BINLOG_CLEANING_UP_SETUP_LEFTOVERS
  eng "ndb_binlog_setup: Clean up leftovers"

OBSOLETE_ER_NDB_WAITING_INFO
  eng "NDB %s: waiting max %u sec for %s %s.  epochs: (%u/%u,%u/%u,%u/%u)  injector proc_info: %s"

OBSOLETE_ER_NDB_WAITING_INFO_WITH_MAP
  eng "NDB %s: waiting max %u sec for %s %s.  epochs: (%u/%u,%u/%u,%u/%u)  injector proc_info: %s map: %x%08x"

OBSOLETE_ER_NDB_TIMEOUT_WHILE_DISTRIBUTING
  eng "NDB %s: distributing %s timed out. Ignoring..."

OBSOLETE_ER_NDB_NOT_WAITING_FOR_DISTRIBUTING
  eng "NDB %s: not waiting for distributing %s"

OBSOLETE_ER_NDB_DISTRIBUTED_INFO
  eng "NDB: distributed %s.%s(%u/%u) type: %s(%u) query: \'%s\' to %x%08x"

OBSOLETE_ER_NDB_DISTRIBUTION_COMPLETE
  eng "NDB: distribution of %s.%s(%u/%u) type: %s(%u) query: \'%s\' - complete!"

OBSOLETE_ER_NDB_SCHEMA_DISTRIBUTION_FAILED
  eng "NDB Schema dist: Data node: %d failed, subscriber bitmask %x%08x"

OBSOLETE_ER_NDB_SCHEMA_DISTRIBUTION_REPORTS_SUBSCRIBE
  eng "NDB Schema dist: Data node: %d reports subscribe from node %d, subscriber bitmask %x%08x"

OBSOLETE_ER_NDB_SCHEMA_DISTRIBUTION_REPORTS_UNSUBSCRIBE
  eng "NDB Schema dist: Data node: %d reports unsubscribe from node %d, subscriber bitmask %x%08x"

OBSOLETE_ER_NDB_BINLOG_CANT_DISCOVER_TABLE_FROM_SCHEMA_EVENT
  eng "NDB Binlog: Could not discover table '%s.%s' from binlog schema event '%s' from node %d. my_errno: %d"

OBSOLETE_ER_NDB_BINLOG_SIGNALLING_UNKNOWN_VALUE
  eng "NDB: unknown value for binlog signalling 0x%X, %s not logged"

OBSOLETE_ER_NDB_BINLOG_REPLY_TO
  eng "NDB: reply to %s.%s(%u/%u) from %s to %x%08x"

OBSOLETE_ER_NDB_BINLOG_CANT_RELEASE_SLOCK
  eng "NDB: Could not release slock on '%s.%s', Error code: %d Message: %s"

OBSOLETE_ER_NDB_CANT_FIND_TABLE
  eng "NDB schema: Could not find table '%s.%s' in NDB"

OBSOLETE_ER_NDB_DISCARDING_EVENT_NO_OBJ
  eng "NDB: Discarding event...no obj: %s (%u/%u)"

OBSOLETE_ER_NDB_DISCARDING_EVENT_ID_VERSION_MISMATCH
  eng "NDB: Discarding event...key: %s non matching id/version [%u/%u] != [%u/%u]"

OBSOLETE_ER_NDB_CLEAR_SLOCK_INFO
  eng "NDB: CLEAR_SLOCK key: %s(%u/%u) %x%08x, from %s to %x%08x"

OBSOLETE_ER_NDB_BINLOG_SKIPPING_LOCAL_TABLE
  eng "NDB Binlog: Skipping locally defined table '%s.%s' from binlog schema event '%s' from node %d."

OBSOLETE_ER_NDB_BINLOG_ONLINE_ALTER_RENAME
  eng "NDB Binlog: handling online alter/rename"

OBSOLETE_ER_NDB_BINLOG_CANT_REOPEN_SHADOW_TABLE
  eng "NDB Binlog: Failed to re-open shadow table %s.%s"

OBSOLETE_ER_NDB_BINLOG_ONLINE_ALTER_RENAME_COMPLETE
  eng "NDB Binlog: handling online alter/rename done"

OBSOLETE_ER_NDB_BINLOG_SKIPPING_DROP_OF_LOCAL_TABLE
  eng "NDB Binlog: Skipping drop of locally defined table '%s.%s' from binlog schema event '%s' from node %d. "

OBSOLETE_ER_NDB_BINLOG_SKIPPING_RENAME_OF_LOCAL_TABLE
  eng "NDB Binlog: Skipping renaming locally defined table '%s.%s' from binlog schema event '%s' from node %d. "

OBSOLETE_ER_NDB_BINLOG_SKIPPING_DROP_OF_TABLES
  eng "NDB Binlog: Skipping drop database '%s' since it contained local tables binlog schema event '%s' from node %d. "

OBSOLETE_ER_NDB_BINLOG_GOT_DIST_PRIV_EVENT_FLUSHING_PRIVILEGES
  eng "Got dist_priv event: %s, flushing privileges"

OBSOLETE_ER_NDB_BINLOG_GOT_SCHEMA_EVENT
  eng "NDB: got schema event on %s.%s(%u/%u) query: '%s' type: %s(%d) node: %u slock: %x%08x"

OBSOLETE_ER_NDB_BINLOG_SKIPPING_OLD_SCHEMA_OPERATION
  eng "NDB schema: Skipping old schema operation(RENAME_TABLE_NEW) on %s.%s"

OBSOLETE_ER_NDB_CLUSTER_FAILURE
  eng "NDB Schema dist: cluster failure at epoch %u/%u."

OBSOLETE_ER_NDB_TABLES_INITIALLY_READ_ONLY_ON_RECONNECT
  eng "NDB Binlog: ndb tables initially read only on reconnect."

OBSOLETE_ER_NDB_IGNORING_UNKNOWN_EVENT
  eng "NDB Schema dist: unknown event %u, ignoring..."

OBSOLETE_ER_NDB_BINLOG_OPENING_INDEX
  eng "NDB Binlog: Opening ndb_binlog_index: %d, '%s'"

OBSOLETE_ER_NDB_BINLOG_CANT_LOCK_NDB_BINLOG_INDEX
  eng "NDB Binlog: Unable to lock table ndb_binlog_index"

OBSOLETE_ER_NDB_BINLOG_INJECTING_RANDOM_WRITE_FAILURE
  eng "NDB Binlog: Injecting random write failure"

OBSOLETE_ER_NDB_BINLOG_CANT_WRITE_TO_NDB_BINLOG_INDEX
  eng "NDB Binlog: Failed writing to ndb_binlog_index for epoch %u/%u  orig_server_id %u orig_epoch %u/%u with error %d."

OBSOLETE_ER_NDB_BINLOG_WRITING_TO_NDB_BINLOG_INDEX
  eng "NDB Binlog: Writing row (%s) to ndb_binlog_index - %s"

OBSOLETE_ER_NDB_BINLOG_CANT_COMMIT_TO_NDB_BINLOG_INDEX
  eng "NDB Binlog: Failed committing transaction to ndb_binlog_index with error %d."

OBSOLETE_ER_NDB_BINLOG_WRITE_INDEX_FAILED_AFTER_KILL
  eng "NDB Binlog: Failed writing to ndb_binlog_index table while retrying after kill during shutdown"

OBSOLETE_ER_NDB_BINLOG_USING_SERVER_ID_0_SLAVES_WILL_NOT
  eng "NDB: server id set to zero - changes logged to bin log with server id zero will be logged with another server id by slave mysqlds"

OBSOLETE_ER_NDB_SERVER_ID_RESERVED_OR_TOO_LARGE
  eng "NDB: server id provided is too large to be represented in opt_server_id_bits or is reserved"

OBSOLETE_ER_NDB_BINLOG_REQUIRES_V2_ROW_EVENTS
  eng "NDB: --ndb-log-transaction-id requires v2 Binlog row events but server is using v1."

OBSOLETE_ER_NDB_BINLOG_STATUS_FORCING_FULL_USE_WRITE
  eng "NDB: ndb-log-apply-status forcing %s.%s to FULL USE_WRITE"

OBSOLETE_ER_NDB_BINLOG_GENERIC_MESSAGE
  eng "NDB Binlog: %s"

OBSOLETE_ER_NDB_CONFLICT_GENERIC_MESSAGE
  eng "%s"

OBSOLETE_ER_NDB_TRANS_DEPENDENCY_TRACKER_ERROR
  eng "%s"

OBSOLETE_ER_NDB_CONFLICT_FN_PARSE_ERROR
  eng "NDB Slave: Table %s.%s : Parse error on conflict fn : %s"

OBSOLETE_ER_NDB_CONFLICT_FN_SETUP_ERROR
  eng "NDB Slave: Table %s.%s : %s"

OBSOLETE_ER_NDB_BINLOG_FAILED_TO_GET_TABLE
  eng "NDB Binlog: Failed to get table %s from ndb: %s, %d"

OBSOLETE_ER_NDB_BINLOG_NOT_LOGGING
  eng "NDB Binlog: NOT logging %s"

OBSOLETE_ER_NDB_BINLOG_CREATE_TABLE_EVENT_FAILED
  eng "NDB Binlog: FAILED CREATE (DISCOVER) TABLE Event: %s"

OBSOLETE_ER_NDB_BINLOG_CREATE_TABLE_EVENT_INFO
  eng "NDB Binlog: CREATE (DISCOVER) TABLE Event: %s"

OBSOLETE_ER_NDB_BINLOG_DISCOVER_TABLE_EVENT_INFO
  eng "NDB Binlog: DISCOVER TABLE Event: %s"

OBSOLETE_ER_NDB_BINLOG_BLOB_REQUIRES_PK
  eng "NDB Binlog: logging of table %s with BLOB attribute and no PK is not supported"

OBSOLETE_ER_NDB_BINLOG_CANT_CREATE_EVENT_IN_DB
  eng "NDB Binlog: Unable to create event in database. Event: %s  Error Code: %d  Message: %s"

OBSOLETE_ER_NDB_BINLOG_CANT_CREATE_EVENT_IN_DB_AND_CANT_DROP
  eng "NDB Binlog: Unable to create event in database.  Attempt to correct with drop failed. Event: %s Error Code: %d Message: %s"

OBSOLETE_ER_NDB_BINLOG_CANT_CREATE_EVENT_IN_DB_DROPPED
  eng "NDB Binlog: Unable to create event in database.  Attempt to correct with drop ok, but create failed. Event: %s Error Code: %d Message: %s"

OBSOLETE_ER_NDB_BINLOG_DISCOVER_REUSING_OLD_EVENT_OPS
  eng "NDB Binlog: discover reusing old ev op"

OBSOLETE_ER_NDB_BINLOG_CREATING_NDBEVENTOPERATION_FAILED
  eng "NDB Binlog: Creating NdbEventOperation failed for %s"

OBSOLETE_ER_NDB_BINLOG_CANT_CREATE_BLOB
  eng "NDB Binlog: Creating NdbEventOperation blob field %u handles failed (code=%d) for %s"

OBSOLETE_ER_NDB_BINLOG_NDBEVENT_EXECUTE_FAILED
  eng "NDB Binlog: ndbevent->execute failed for %s; %d %s"

OBSOLETE_ER_NDB_CREATE_EVENT_OPS_LOGGING_INFO
  eng "NDB Binlog: logging %s (%s,%s)"

OBSOLETE_ER_NDB_BINLOG_CANT_DROP_EVENT_FROM_DB
  eng "NDB Binlog: Unable to drop event in database. Event: %s Error Code: %d Message: %s"

OBSOLETE_ER_NDB_TIMED_OUT_IN_DROP_TABLE
  eng "NDB %s: %s timed out. Ignoring..."

OBSOLETE_ER_NDB_BINLOG_UNHANDLED_ERROR_FOR_TABLE
  eng "NDB Binlog: unhandled error %d for table %s"

OBSOLETE_ER_NDB_BINLOG_CLUSTER_FAILURE
  eng "NDB Binlog: cluster failure for %s at epoch %u/%u."

OBSOLETE_ER_NDB_BINLOG_UNKNOWN_NON_DATA_EVENT
  eng "NDB Binlog: unknown non data event %d for %s. Ignoring..."

OBSOLETE_ER_NDB_BINLOG_INJECTOR_DISCARDING_ROW_EVENT_METADATA
  eng "NDB: Binlog Injector discarding row event meta data as server is using v1 row events. (%u %x)"

OBSOLETE_ER_NDB_REMAINING_OPEN_TABLES
  eng "remove_all_event_operations: Remaining open tables: "

OBSOLETE_ER_NDB_REMAINING_OPEN_TABLE_INFO
  eng "  %s.%s, use_count: %u"

OBSOLETE_ER_NDB_COULD_NOT_GET_APPLY_STATUS_SHARE
  eng "NDB: Could not get apply status share"

OBSOLETE_ER_NDB_BINLOG_SERVER_SHUTDOWN_DURING_NDB_CLUSTER_START
  eng "NDB Binlog: Server shutdown detected while waiting for ndbcluster to start..."

OBSOLETE_ER_NDB_BINLOG_CLUSTER_RESTARTED_RESET_MASTER_SUGGESTED
  eng "NDB Binlog: cluster has been restarted --initial or with older filesystem. ndb_latest_handled_binlog_epoch: %u/%u, while current epoch: %u/%u. RESET MASTER should be issued. Resetting ndb_latest_handled_binlog_epoch."

OBSOLETE_ER_NDB_BINLOG_CLUSTER_HAS_RECONNECTED
  eng "NDB Binlog: cluster has reconnected. Changes to the database that occurred while disconnected will not be in the binlog"

OBSOLETE_ER_NDB_BINLOG_STARTING_LOG_AT_EPOCH
  eng "NDB Binlog: starting log at epoch %u/%u"

OBSOLETE_ER_NDB_BINLOG_NDB_TABLES_WRITABLE
  eng "NDB Binlog: ndb tables writable"

OBSOLETE_ER_NDB_BINLOG_SHUTDOWN_DETECTED
  eng "NDB Binlog: Server shutdown detected..."

OBSOLETE_ER_NDB_BINLOG_LOST_SCHEMA_CONNECTION_WAITING
  eng "NDB Binlog: Just lost schema connection, hanging around"

OBSOLETE_ER_NDB_BINLOG_LOST_SCHEMA_CONNECTION_CONTINUING
  eng "NDB Binlog: ...and on our way"

OBSOLETE_ER_NDB_BINLOG_ERROR_HANDLING_SCHEMA_EVENT
  eng "NDB: error %lu (%s) on handling binlog schema event"

OBSOLETE_ER_NDB_BINLOG_CANT_INJECT_APPLY_STATUS_WRITE_ROW
  eng "NDB Binlog: Failed to inject apply status write row"

OBSOLETE_ER_NDB_BINLOG_ERROR_DURING_GCI_ROLLBACK
  eng "NDB Binlog: Error during ROLLBACK of GCI %u/%u. Error: %d"

OBSOLETE_ER_NDB_BINLOG_ERROR_DURING_GCI_COMMIT
  eng "NDB Binlog: Error during COMMIT of GCI. Error: %d"

OBSOLETE_ER_NDB_BINLOG_LATEST_TRX_IN_EPOCH_NOT_IN_BINLOG
  eng "NDB Binlog: latest transaction in epoch %u/%u not in binlog as latest handled epoch is %u/%u"

OBSOLETE_ER_NDB_BINLOG_RELEASING_EXTRA_SHARE_REFERENCES
  eng "NDB Binlog: Release extra share references"

OBSOLETE_ER_NDB_BINLOG_REMAINING_OPEN_TABLES
  eng "NDB Binlog: remaining open tables: "

OBSOLETE_ER_NDB_BINLOG_REMAINING_OPEN_TABLE_INFO
  eng "  %s.%s state: %u use_count: %u"

ER_TREE_CORRUPT_PARENT_SHOULD_POINT_AT_PARENT
  eng "Wrong tree: Parent doesn't point at parent"

ER_TREE_CORRUPT_ROOT_SHOULD_BE_BLACK
  eng "Wrong tree: Root should be black"

ER_TREE_CORRUPT_2_CONSECUTIVE_REDS
  eng "Wrong tree: Found two red in a row"

ER_TREE_CORRUPT_RIGHT_IS_LEFT
  eng "Wrong tree: Found right == left"

ER_TREE_CORRUPT_INCORRECT_BLACK_COUNT
  eng "Wrong tree: Incorrect black-count: %d - %d"

ER_WRONG_COUNT_FOR_ORIGIN
  eng "Use_count: Wrong count %lu for origin %p"

ER_WRONG_COUNT_FOR_KEY
  eng "Use_count: Wrong count for key at %p, %lu should be %lu"

ER_WRONG_COUNT_OF_ELEMENTS
  eng "Wrong number of elements: %u (should be %u) for tree at %p"

ER_RPL_ERROR_READING_SLAVE_WORKER_CONFIGURATION
  eng "Error reading slave worker configuration"

OBSOLETE_ER_RPL_ERROR_WRITING_SLAVE_WORKER_CONFIGURATION
  eng "Error writing slave worker configuration"

ER_RPL_FAILED_TO_OPEN_RELAY_LOG
  eng "Failed to open relay log %s, error: %s"

ER_RPL_WORKER_CANT_READ_RELAY_LOG
  eng "Error when worker read relay log events,relay log name %s, position %llu"

ER_RPL_WORKER_CANT_FIND_NEXT_RELAY_LOG
  eng "Failed to find next relay log when retrying the transaction, current relay log is %s"

ER_RPL_MTS_SLAVE_COORDINATOR_HAS_WAITED
  eng "Multi-threaded slave: Coordinator has waited %lu times hitting replica_pending_jobs_size_max; current event size = %zu."

ER_BINLOG_FAILED_TO_WRITE_DROP_FOR_TEMP_TABLES
  eng "Failed to write the DROP statement for temporary tables to binary log"

ER_BINLOG_OOM_WRITING_DELETE_WHILE_OPENING_HEAP_TABLE
  eng "When opening HEAP table, could not allocate memory to write 'DELETE FROM `%s`.`%s`' to the binary log"

ER_FAILED_TO_REPAIR_TABLE
  eng "Couldn't repair table: %s.%s"

ER_FAILED_TO_REMOVE_TEMP_TABLE
  eng "Could not remove temporary table: '%s', error: %d"

ER_SYSTEM_TABLE_NOT_TRANSACTIONAL
  eng "System table '%.*s' is expected to be transactional."

ER_RPL_ERROR_WRITING_MASTER_CONFIGURATION
  eng "Error writing master configuration."

ER_RPL_ERROR_READING_MASTER_CONFIGURATION
  eng "Error reading master configuration."

ER_RPL_SSL_INFO_IN_MASTER_INFO_IGNORED
  eng "SSL information in the master info file are ignored because this MySQL slave was compiled without SSL support."

ER_PLUGIN_FAILED_DEINITIALIZATION
  eng "Plugin '%s' of type %s failed deinitialization"

ER_PLUGIN_HAS_NONZERO_REFCOUNT_AFTER_DEINITIALIZATION
  eng "Plugin '%s' has ref_count=%d after deinitialization."

ER_PLUGIN_SHUTTING_DOWN_PLUGIN
  eng "Shutting down plugin '%s'"

ER_PLUGIN_REGISTRATION_FAILED
  eng "Plugin '%s' registration as a %s failed."

ER_PLUGIN_CANT_OPEN_PLUGIN_TABLE
  eng "Could not open the mysql.plugin table. Please perform the MySQL upgrade procedure."

ER_PLUGIN_CANT_LOAD
  eng "Couldn't load plugin named '%s' with soname '%s'."

ER_PLUGIN_LOAD_PARAMETER_TOO_LONG
  eng "plugin-load parameter too long"

ER_PLUGIN_FORCING_SHUTDOWN
  eng "Plugin '%s' will be forced to shutdown"

ER_PLUGIN_HAS_NONZERO_REFCOUNT_AFTER_SHUTDOWN
  eng "Plugin '%s' has ref_count=%d after shutdown."

ER_PLUGIN_UNKNOWN_VARIABLE_TYPE
  eng "Unknown variable type code 0x%x in plugin '%s'."

ER_PLUGIN_VARIABLE_SET_READ_ONLY
  eng "Server variable %s of plugin %s was forced to be read-only: string variable without update_func and PLUGIN_VAR_MEMALLOC flag"

ER_PLUGIN_VARIABLE_MISSING_NAME
  eng "Missing variable name in plugin '%s'."

ER_PLUGIN_VARIABLE_NOT_ALLOCATED_THREAD_LOCAL
  eng "Thread local variable '%s' not allocated in plugin '%s'."

ER_PLUGIN_OOM
  eng "Out of memory for plugin '%s'."

ER_PLUGIN_BAD_OPTIONS
  eng "Bad options for plugin '%s'."

ER_PLUGIN_PARSING_OPTIONS_FAILED
  eng "Parsing options for plugin '%s' failed."

ER_PLUGIN_DISABLED
  eng "Plugin '%s' is disabled."

ER_PLUGIN_HAS_CONFLICTING_SYSTEM_VARIABLES
  eng "Plugin '%s' has conflicting system variables"

ER_PLUGIN_CANT_SET_PERSISTENT_OPTIONS
  eng "Setting persistent options for plugin '%s' failed."

ER_MY_NET_WRITE_FAILED_FALLING_BACK_ON_STDERR
  eng "Failed on my_net_write, writing to stderr instead: %s"

ER_RETRYING_REPAIR_WITHOUT_QUICK
  eng "Retrying repair of: '%s' without quick"

ER_RETRYING_REPAIR_WITH_KEYCACHE
  eng "Retrying repair of: '%s' with keycache"

ER_FOUND_ROWS_WHILE_REPAIRING
  eng "Found %s of %s rows when repairing '%s'"

ER_ERROR_DURING_OPTIMIZE_TABLE
  eng "Warning: Optimize table got errno %d on %s.%s, retrying"

ER_ERROR_ENABLING_KEYS
  eng "Warning: Enabling keys got errno %d on %s.%s, retrying"

ER_CHECKING_TABLE
  eng "Checking table:   '%s'"

ER_RECOVERING_TABLE
  eng "Recovering table: '%s'"

ER_CANT_CREATE_TABLE_SHARE_FROM_FRM
  eng "Error in creating TABLE_SHARE from %s.frm file."

ER_CANT_LOCK_TABLE
  eng "Unable to acquire lock on %s.%s"

ER_CANT_ALLOC_TABLE_OBJECT
  eng "Error in allocation memory for TABLE object."

ER_CANT_CREATE_HANDLER_OBJECT_FOR_TABLE
  eng "Error in creating handler object for table %s.%s"

ER_CANT_SET_HANDLER_REFERENCE_FOR_TABLE
  eng "Error in setting handler reference for table %s.%s"

ER_CANT_LOCK_TABLESPACE
  eng "Unable to acquire lock on tablespace name %s"

ER_CANT_UPGRADE_GENERATED_COLUMNS_TO_DD
  eng "Error in processing generated columns for table %s.%s"

ER_DD_ERROR_CREATING_ENTRY
  eng "Error in Creating DD entry for %s.%s"

ER_DD_CANT_FETCH_TABLE_DATA
  eng "Error in fetching %s.%s table data from dictionary"

ER_DD_CANT_FIX_SE_DATA
  eng "Error in fixing SE data for %s.%s"

ER_DD_CANT_CREATE_SP
  eng "Error in creating stored program '%s.%s'"

ER_CANT_OPEN_DB_OPT_USING_DEFAULT_CHARSET
  eng "Unable to open db.opt file %s. Using default Character set."

ER_CANT_CREATE_CACHE_FOR_DB_OPT
  eng "Unable to intialize IO cache to open db.opt file %s. "

ER_CANT_IDENTIFY_CHARSET_USING_DEFAULT
  eng "Unable to identify the charset in %s. Using default character set."

ER_DB_OPT_NOT_FOUND_USING_DEFAULT_CHARSET
  eng "db.opt file not found for %s database. Using default Character set."

ER_EVENT_CANT_GET_TIMEZONE_FROM_FIELD
  eng "Event '%s'.'%s': invalid value in column mysql.event.time_zone."

ER_EVENT_CANT_FIND_TIMEZONE
  eng "Event '%s'.'%s': has invalid time zone value "

ER_EVENT_CANT_GET_CHARSET
  eng "Event '%s'.'%s': invalid value in column mysql.event.character_set_client."

ER_EVENT_CANT_GET_COLLATION
  eng "Event '%s'.'%s': invalid value in column mysql.event.collation_connection."

ER_EVENT_CANT_OPEN_TABLE_MYSQL_EVENT
  eng "Failed to open mysql.event Table."

ER_CANT_PARSE_STORED_ROUTINE_BODY
  eng "Parsing '%s.%s' routine body failed.%s"

ER_CANT_OPEN_TABLE_MYSQL_PROC
  eng "Failed to open mysql.proc Table."

ER_CANT_READ_TABLE_MYSQL_PROC
  eng "Failed to read mysql.proc table."

ER_FILE_EXISTS_DURING_UPGRADE
  eng "Found %s file in mysql schema. DD will create .ibd file with same name. Please rename table and start upgrade process again."

ER_CANT_OPEN_DATADIR_AFTER_UPGRADE_FAILURE
  eng "Unable to open the data directory %s during clean up after upgrade failed"

ER_CANT_SET_PATH_FOR
  eng "Failed to set path %s"

ER_CANT_OPEN_DIR
  eng "Failed to open dir %s"

OBSOLETE_ER_NDB_CLUSTER_CONNECTION_POOL_NODEIDS
  eng "NDB: Found empty nodeid specified in --ndb-cluster-connection-pool-nodeids='%s'."

OBSOLETE_ER_NDB_CANT_PARSE_NDB_CLUSTER_CONNECTION_POOL_NODEIDS
  eng "NDB: Could not parse '%s' in --ndb-cluster-connection-pool-nodeids='%s'."

OBSOLETE_ER_NDB_INVALID_CLUSTER_CONNECTION_POOL_NODEIDS
  eng "NDB: Invalid nodeid %d in --ndb-cluster-connection-pool-nodeids='%s'."

OBSOLETE_ER_NDB_DUPLICATE_CLUSTER_CONNECTION_POOL_NODEIDS
  eng "NDB: Found duplicate nodeid %d in --ndb-cluster-connection-pool-nodeids='%s'."

OBSOLETE_ER_NDB_POOL_SIZE_CLUSTER_CONNECTION_POOL_NODEIDS
  eng "NDB: The size of the cluster connection pool must be equal to the number of nodeids in --ndb-cluster-connection-pool-nodeids='%s'."

OBSOLETE_ER_NDB_NODEID_NOT_FIRST_CONNECTION_POOL_NODEIDS
  eng "NDB: The nodeid specified by --ndb-nodeid must be equal to the first nodeid in --ndb-cluster-connection-pool-nodeids='%s'."

OBSOLETE_ER_NDB_USING_NODEID
  eng "NDB: using nodeid %u"

OBSOLETE_ER_NDB_CANT_ALLOC_GLOBAL_NDB_CLUSTER_CONNECTION
  eng "NDB: failed to allocate global ndb cluster connection"

OBSOLETE_ER_NDB_CANT_ALLOC_GLOBAL_NDB_OBJECT
  eng "NDB: failed to allocate global ndb object"

OBSOLETE_ER_NDB_USING_NODEID_LIST
  eng "NDB[%u]: using nodeid %u"

OBSOLETE_ER_NDB_CANT_ALLOC_NDB_CLUSTER_CONNECTION
  eng "NDB[%u]: failed to allocate cluster connect object"

OBSOLETE_ER_NDB_STARTING_CONNECT_THREAD
  eng "NDB[%u]: starting connect thread"

OBSOLETE_ER_NDB_NODE_INFO
  eng "NDB[%u]: NodeID: %d, %s"

OBSOLETE_ER_NDB_CANT_START_CONNECT_THREAD
  eng "NDB[%u]: failed to start connect thread"

OBSOLETE_ER_NDB_GENERIC_ERROR
  eng "NDB: error (%u) %s"

OBSOLETE_ER_NDB_CPU_MASK_TOO_SHORT
  eng "Ignored receive thread CPU mask, mask too short, %u CPUs needed in mask, only %u CPUs provided"

ER_EVENT_ERROR_CREATING_QUERY_TO_WRITE_TO_BINLOG
  eng "Event Error: An error occurred while creating query string, before writing it into binary log."

ER_EVENT_SCHEDULER_ERROR_LOADING_FROM_DB
  eng "Event Scheduler: Error while loading from disk."

ER_EVENT_SCHEDULER_ERROR_GETTING_EVENT_OBJECT
  eng "Event Scheduler: Error getting event object."

ER_EVENT_SCHEDULER_GOT_BAD_DATA_FROM_TABLE
  eng "Event Scheduler: Error while loading events from mysql.events.The table probably contains bad data or is corrupted"

ER_EVENT_CANT_GET_LOCK_FOR_DROPPING_EVENT
  eng "Unable to obtain lock for dropping event %s from schema %s"

ER_EVENT_UNABLE_TO_DROP_EVENT
  eng "Unable to drop event %s from schema %s"

OBSOLETE_ER_BINLOG_ATTACHING_THREAD_MEMORY_FINALLY_AVAILABLE
  eng "Server overcomes the temporary 'out of memory' in '%d' tries while attaching to session thread during the group commit phase."

ER_BINLOG_CANT_RESIZE_CACHE
  eng "Unable to resize binlog IOCACHE auxiliary file"

ER_BINLOG_FILE_BEING_READ_NOT_PURGED
  eng "file %s was not purged because it was being read by thread number %u"

ER_BINLOG_IO_ERROR_READING_HEADER
  eng "I/O error reading the header from the binary log, errno=%d, io cache code=%d"

OBSOLETE_ER_BINLOG_CANT_OPEN_LOG
  eng "Failed to open log (file '%s', errno %d)"

OBSOLETE_ER_BINLOG_CANT_CREATE_CACHE_FOR_LOG
  eng "Failed to create a cache on log (file '%s')"

ER_BINLOG_FILE_EXTENSION_NUMBER_EXHAUSTED
  eng "Log filename extension number exhausted: %06lu. Please fix this by archiving old logs and updating the index files."

ER_BINLOG_FILE_NAME_TOO_LONG
  eng "Log filename too large: %s%s (%zu). Please fix this by archiving old logs and updating the index files."

ER_BINLOG_FILE_EXTENSION_NUMBER_RUNNING_LOW
  eng "Next log extension: %lu. Remaining log filename extensions: %lu. Please consider archiving some logs."

ER_BINLOG_CANT_OPEN_FOR_LOGGING
  eng "Could not open %s for logging (error %d). Turning logging off for the whole duration of the MySQL server process. To turn it on again: fix the cause, shutdown the MySQL server and restart it."

ER_BINLOG_FAILED_TO_SYNC_INDEX_FILE
  eng "MYSQL_BIN_LOG::open_index_file failed to sync the index file."

ER_BINLOG_ERROR_READING_GTIDS_FROM_RELAY_LOG
  eng "Error reading GTIDs from relaylog: %d"

ER_BINLOG_EVENTS_READ_FROM_RELAY_LOG_INFO
  eng "%lu events read in relaylog file '%s' for updating Retrieved_Gtid_Set and/or IO thread transaction parser state."

ER_BINLOG_ERROR_READING_GTIDS_FROM_BINARY_LOG
  eng "Error reading GTIDs from binary log: %d"

ER_BINLOG_EVENTS_READ_FROM_BINLOG_INFO
  eng "Read %lu events from binary log file '%s' to determine the GTIDs purged from binary logs."

ER_BINLOG_CANT_GENERATE_NEW_FILE_NAME
  eng "MYSQL_BIN_LOG::open failed to generate new file name."

ER_BINLOG_FAILED_TO_SYNC_INDEX_FILE_IN_OPEN
  eng "MYSQL_BIN_LOG::open failed to sync the index file."

ER_BINLOG_CANT_USE_FOR_LOGGING
  eng "Could not use %s for logging (error %d). Turning logging off for the whole duration of the MySQL server process. To turn it on again: fix the cause, shutdown the MySQL server and restart it."

ER_BINLOG_FAILED_TO_CLOSE_INDEX_FILE_WHILE_REBUILDING
  eng "While rebuilding index file %s: Failed to close the index file."

ER_BINLOG_FAILED_TO_DELETE_INDEX_FILE_WHILE_REBUILDING
  eng "While rebuilding index file %s: Failed to delete the existing index file. It could be that file is being used by some other process."

ER_BINLOG_FAILED_TO_RENAME_INDEX_FILE_WHILE_REBUILDING
  eng "While rebuilding index file %s: Failed to rename the new index file to the existing index file."

ER_BINLOG_FAILED_TO_OPEN_INDEX_FILE_AFTER_REBUILDING
  eng "After rebuilding the index file %s: Failed to open the index file."

ER_BINLOG_CANT_APPEND_LOG_TO_TMP_INDEX
  eng "MYSQL_BIN_LOG::add_log_to_index failed to append log file name: %s, to crash safe index file."

ER_BINLOG_CANT_LOCATE_OLD_BINLOG_OR_RELAY_LOG_FILES
  eng "Failed to locate old binlog or relay log files"

ER_BINLOG_CANT_DELETE_FILE
  eng "Failed to delete file '%s'"

ER_BINLOG_CANT_SET_TMP_INDEX_NAME
  eng "MYSQL_BIN_LOG::set_crash_safe_index_file_name failed to set file name."

ER_BINLOG_FAILED_TO_OPEN_TEMPORARY_INDEX_FILE
  eng "MYSQL_BIN_LOG::open_crash_safe_index_file failed to open temporary index file."

OBSOLETE_ER_BINLOG_ERROR_GETTING_NEXT_LOG_FROM_INDEX
  eng "next log error: %d  offset: %s  log: %s included: %d"

ER_BINLOG_CANT_OPEN_TMP_INDEX
  eng "%s failed to open the crash safe index file."

ER_BINLOG_CANT_COPY_INDEX_TO_TMP
  eng "%s failed to copy index file to crash safe index file."

ER_BINLOG_CANT_CLOSE_TMP_INDEX
  eng "%s failed to close the crash safe index file."

ER_BINLOG_CANT_MOVE_TMP_TO_INDEX
  eng "%s failed to move crash safe index file to index file."

ER_BINLOG_PURGE_LOGS_CALLED_WITH_FILE_NOT_IN_INDEX
  eng "MYSQL_BIN_LOG::purge_logs was called with file %s not listed in the index."

ER_BINLOG_PURGE_LOGS_CANT_SYNC_INDEX_FILE
  eng "MYSQL_BIN_LOG::purge_logs failed to sync the index file."

ER_BINLOG_PURGE_LOGS_CANT_COPY_TO_REGISTER_FILE
  eng "MYSQL_BIN_LOG::purge_logs failed to copy %s to register file."

ER_BINLOG_PURGE_LOGS_CANT_FLUSH_REGISTER_FILE
  eng "MYSQL_BIN_LOG::purge_logs failed to flush register file."

ER_BINLOG_PURGE_LOGS_CANT_UPDATE_INDEX_FILE
  eng "MYSQL_BIN_LOG::purge_logs failed to update the index file"

ER_BINLOG_PURGE_LOGS_FAILED_TO_PURGE_LOG
  eng "MYSQL_BIN_LOG::purge_logs failed to process registered files that would be purged."

ER_BINLOG_FAILED_TO_SET_PURGE_INDEX_FILE_NAME
  eng "MYSQL_BIN_LOG::set_purge_index_file_name failed to set file name."

ER_BINLOG_FAILED_TO_OPEN_REGISTER_FILE
  eng "MYSQL_BIN_LOG::open_purge_index_file failed to open register file."

ER_BINLOG_FAILED_TO_REINIT_REGISTER_FILE
  eng "MYSQL_BIN_LOG::purge_index_entry failed to reinit register file for read"

ER_BINLOG_FAILED_TO_READ_REGISTER_FILE
  eng "MYSQL_BIN_LOG::purge_index_entry error %d reading from register file."

ER_CANT_STAT_FILE
  eng "Failed to execute mysql_file_stat on file '%s'"

ER_BINLOG_CANT_DELETE_LOG_FILE_DOES_INDEX_MATCH_FILES
  eng "Failed to delete log file '%s'; consider examining correspondence of your binlog index file to the actual binlog files"

ER_BINLOG_CANT_DELETE_FILE_AND_READ_BINLOG_INDEX
  eng "Failed to delete file '%s' and read the binlog index file"

ER_BINLOG_FAILED_TO_DELETE_LOG_FILE
  eng "Failed to delete log file '%s'"

ER_BINLOG_LOGGING_INCIDENT_TO_STOP_SLAVES
  eng "%s An incident event has been written to the binary log which will stop the slaves."

ER_BINLOG_CANT_FIND_LOG_IN_INDEX
  eng "find_log_pos() failed (error: %d)"

ER_BINLOG_RECOVERING_AFTER_CRASH_USING
  eng "Recovering after a crash using %s"

ER_BINLOG_CANT_OPEN_CRASHED_BINLOG
  eng "Failed to open the crashed binlog file when master server is recovering it."

ER_BINLOG_CANT_TRIM_CRASHED_BINLOG
  eng "Failed to trim the crashed binlog file when master server is recovering it."

ER_BINLOG_CRASHED_BINLOG_TRIMMED
  eng "Crashed binlog file %s size is %llu, but recovered up to %llu. Binlog trimmed to %llu bytes."

ER_BINLOG_CANT_CLEAR_IN_USE_FLAG_FOR_CRASHED_BINLOG
  eng "Failed to clear LOG_EVENT_BINLOG_IN_USE_F for the crashed binlog file when master server is recovering it."

ER_BINLOG_FAILED_TO_RUN_AFTER_SYNC_HOOK
  eng "Failed to run 'after_sync' hooks"

ER_TURNING_LOGGING_OFF_FOR_THE_DURATION
  eng "%s Hence turning logging off for the whole duration of the MySQL server process. To turn it on again: fix the cause, shutdown the MySQL server and restart it."

ER_BINLOG_FAILED_TO_RUN_AFTER_FLUSH_HOOK
  eng "Failed to run 'after_flush' hooks"

ER_BINLOG_CRASH_RECOVERY_FAILED
  eng "Crash recovery failed. Either correct the problem (if it's, for example, out of memory error) and restart, or delete (or rename) binary log and start mysqld with --tc-heuristic-recover={commit|rollback}"

ER_BINLOG_WARNING_SUPPRESSED
  eng "The following warning was suppressed %d times during the last %d seconds in the error log"

ER_NDB_LOG_ENTRY
  eng "NDB: %s"

ER_NDB_LOG_ENTRY_WITH_PREFIX
  eng "NDB %s: %s"

OBSOLETE_ER_NDB_BINLOG_CANT_CREATE_PURGE_THD
  eng "NDB: Unable to purge %s.%s File=%s (failed to setup thd)"

ER_INNODB_UNKNOWN_COLLATION
  eng "Unknown collation #%lu."

ER_INNODB_INVALID_LOG_GROUP_HOME_DIR
  eng "syntax error in innodb_log_group_home_dir"

ER_INNODB_INVALID_INNODB_UNDO_DIRECTORY
  eng "syntax error in innodb_undo_directory"

ER_INNODB_ILLEGAL_COLON_IN_POOL
  eng "InnoDB: innodb_buffer_pool_filename cannot have colon (:) in the file name."

ER_INNODB_INVALID_PAGE_SIZE
  eng "InnoDB: Invalid page size=%lu."

ER_INNODB_DIRTY_WATER_MARK_NOT_LOW
  eng "InnoDB: innodb_max_dirty_pages_pct_lwm cannot be set higher than innodb_max_dirty_pages_pct. Setting innodb_max_dirty_pages_pct_lwm to %lf"

ER_INNODB_IO_CAPACITY_EXCEEDS_MAX
  eng "InnoDB: innodb_io_capacity cannot be set higher than innodb_io_capacity_max. Setting innodb_io_capacity to %lu"

ER_INNODB_FILES_SAME
  eng "%s and %s file names seem to be the same."

ER_INNODB_UNREGISTERED_TRX_ACTIVE
  eng "Transaction not registered for MySQL 2PC, but transaction is active"

ER_INNODB_CLOSING_CONNECTION_ROLLS_BACK
  eng "MySQL is closing a connection that has an active InnoDB transaction. %llu row modifications will roll back."

ER_INNODB_TRX_XLATION_TABLE_OOM
  eng "InnoDB: fail to allocate memory for index translation table. Number of Index:%lu, array size:%lu"

ER_INNODB_CANT_FIND_INDEX_IN_INNODB_DD
  eng "Cannot find index %s in InnoDB index dictionary."

ER_INNODB_INDEX_COLUMN_INFO_UNLIKE_MYSQLS
  eng "Found index %s whose column info does not match that of MySQL."

OBSOLETE_ER_INNODB_CANT_OPEN_TABLE
  eng "Failed to open table %s."

ER_INNODB_CANT_BUILD_INDEX_XLATION_TABLE_FOR
  eng "Build InnoDB index translation table for Table %s failed"

ER_INNODB_PK_NOT_IN_MYSQL
  eng "Table %s has a primary key in InnoDB data dictionary, but not in MySQL!"

ER_INNODB_PK_ONLY_IN_MYSQL
  eng "Table %s has no primary key in InnoDB data dictionary, but has one in MySQL! If you created the table with a MySQL version < 3.23.54 and did not define a primary key, but defined a unique key with all non-NULL columns, then MySQL internally treats that key as the primary key. You can fix this error by dump + DROP + CREATE + reimport of the table."

ER_INNODB_CLUSTERED_INDEX_PRIVATE
  eng "Table %s key_used_on_scan is %lu even though there is no primary key inside InnoDB."

OBSOLETE_ER_INNODB_PARTITION_TABLE_LOWERCASED
  eng "Partition table %s opened after converting to lower case. The table may have been moved from a case-insensitive file system. Please recreate the table in the current file system."

ER_ERRMSG_REPLACEMENT_DODGY
  eng "Cannot replace error message (%s,%s,%s) \"%s\" with \"%s\"; wrong number or type of %% subsitutions."

ER_ERRMSG_REPLACEMENTS_FAILED
  eng "Table for error message replacements could not be found or read, or one or more replacements could not be applied."

ER_NPIPE_CANT_CREATE
  eng "%s: %s"

ER_PARTITION_MOVE_CREATED_DUPLICATE_ROW_PLEASE_FIX
  eng "Table '%-192s': Delete from part %d failed with error %d. But it was already inserted into part %d, when moving the misplaced row! Please manually fix the duplicate row: %s"

ER_AUDIT_CANT_ABORT_COMMAND
  eng "Command '%s' cannot be aborted. The trigger error was (%d) [%s]: %s"

ER_AUDIT_CANT_ABORT_EVENT
  eng "Event '%s' cannot be aborted. The trigger error was (%d) [%s]: %s"

ER_AUDIT_WARNING
  eng "%s. The trigger error was (%d) [%s]: %s"

OBSOLETE_ER_NDB_NUMBER_OF_CHANNELS
  eng "Slave SQL: Configuration with number of replication masters = %u' is not supported when applying to Ndb"

OBSOLETE_ER_NDB_REPLICA_PARALLEL_WORKERS
  eng "Slave SQL: Configuration 'replica_parallel_workers = %lu' is not supported when applying to Ndb"

OBSOLETE_ER_NDB_DISTRIBUTING_ERR
  eng "NDB %s: distributing %s err: %u"

ER_RPL_SLAVE_INSECURE_CHANGE_MASTER
  eng "Storing MySQL user name or password information in the master info repository is not secure and is therefore not recommended. Please consider using the USER and PASSWORD connection options for START SLAVE; see the 'START SLAVE Syntax' in the MySQL Manual for more information."

OBSOLETE_ER_RPL_SLAVE_FLUSH_RELAY_LOGS_NOT_ALLOWED
  eng "FLUSH RELAY LOGS cannot be performed on channel '%-.192s'."

ER_RPL_SLAVE_INCORRECT_CHANNEL
  eng "Slave channel '%s' does not exist."

ER_FAILED_TO_FIND_DL_ENTRY
  eng "Can't find symbol '%-.128s' in library."

ER_FAILED_TO_OPEN_SHARED_LIBRARY
  eng "Can't open shared library '%-.192s' (errno: %d %-.128s)."

ER_THREAD_PRIORITY_IGNORED
  eng "Thread priority attribute setting in Resource Group SQL shall be ignored due to unsupported platform or insufficient privilege."

ER_BINLOG_CACHE_SIZE_TOO_LARGE
  eng "Option binlog_cache_size (%lu) is greater than max_binlog_cache_size (%lu); setting binlog_cache_size equal to max_binlog_cache_size."

ER_BINLOG_STMT_CACHE_SIZE_TOO_LARGE
  eng "Option binlog_stmt_cache_size (%lu) is greater than max_binlog_stmt_cache_size (%lu); setting binlog_stmt_cache_size equal to max_binlog_stmt_cache_size."

ER_FAILED_TO_GENERATE_UNIQUE_LOGFILE
  eng "Can't generate a unique log-filename %-.200s.(1-999)."

ER_FAILED_TO_READ_FILE
  eng "Error reading file '%-.200s' (errno: %d - %s)"

ER_FAILED_TO_WRITE_TO_FILE
  eng "Error writing file '%-.200s' (errno: %d - %s)"

ER_BINLOG_UNSAFE_MESSAGE_AND_STATEMENT
  eng "%s Statement: %s"

ER_FORCE_CLOSE_THREAD
  eng "%s: Forcing close of thread %ld  user: '%-.48s'."

ER_SERVER_SHUTDOWN_COMPLETE
  eng "%s: Shutdown complete (mysqld %s)  %s."

ER_RPL_CANT_HAVE_SAME_BASENAME
  eng "Cannot have same base name '%s' for both binary and relay logs. Please check %s (default '%s' if --log-bin option is not used, default '%s' if --log-bin option is used without argument) and %s (default '%s') options to ensure they do not conflict."

ER_RPL_GTID_MODE_REQUIRES_ENFORCE_GTID_CONSISTENCY_ON
  eng "GTID_MODE = ON requires ENFORCE_GTID_CONSISTENCY = ON."

ER_WARN_NO_SERVERID_SPECIFIED
  eng "You have not provided a mandatory server-id. Servers in a replication topology must have unique server-ids. Please refer to the proper server start-up parameters documentation."

ER_ABORTING_USER_CONNECTION
  eng "Aborted connection %u to db: '%-.192s' user: '%-.48s' host: '%-.255s' (%-.64s)."

ER_SQL_MODE_MERGED_WITH_STRICT_MODE
  eng "'NO_ZERO_DATE', 'NO_ZERO_IN_DATE' and 'ERROR_FOR_DIVISION_BY_ZERO' sql modes should be used with strict mode. They will be merged with strict mode in a future release."

ER_GTID_PURGED_WAS_UPDATED
  eng "@@GLOBAL.GTID_PURGED was changed from '%s' to '%s'."

ER_GTID_EXECUTED_WAS_UPDATED
  eng "@@GLOBAL.GTID_EXECUTED was changed from '%s' to '%s'."

ER_DEPRECATE_MSG_WITH_REPLACEMENT
  eng "'%s' is deprecated and will be removed in a future release. Please use %s instead."

ER_TRG_CREATION_CTX_NOT_SET
  eng "Triggers for table `%-.64s`.`%-.64s` have no creation context"

ER_FILE_HAS_OLD_FORMAT
  eng "'%-.192s' has an old format, you should re-create the '%s' object(s)"

ER_VIEW_CREATION_CTX_NOT_SET
  eng "View `%-.64s`.`%-.64s` has no creation context"

OBSOLETE_ER_TABLE_NAME_CAUSES_TOO_LONG_PATH
  eng "Long database name and identifier for object resulted in a path length too long for table '%s'. Please check the path limit for your OS."

ER_TABLE_UPGRADE_REQUIRED
  eng "Table upgrade required. Please do \"REPAIR TABLE `%-.64s`\" or dump/reload to fix it!"

ER_GET_ERRNO_FROM_STORAGE_ENGINE
  eng "Got error %d - '%-.192s' from storage engine."

ER_ACCESS_DENIED_ERROR_WITHOUT_PASSWORD
  eng "Access denied for user '%-.48s'@'%-.64s'"

ER_ACCESS_DENIED_ERROR_WITH_PASSWORD
  eng "Access denied for user '%-.48s'@'%-.64s' (using password: %s)"

ER_ACCESS_DENIED_FOR_USER_ACCOUNT_LOCKED
  eng "Access denied for user '%-.48s'@'%-.64s'. Account is locked."

ER_MUST_CHANGE_EXPIRED_PASSWORD
  eng "Your password has expired. To log in you must change it using a client that supports expired passwords."

ER_SYSTEM_TABLES_NOT_SUPPORTED_BY_STORAGE_ENGINE
  eng "Storage engine '%s' does not support system tables. [%s.%s]."

OBSOLETE_ER_FILESORT_TERMINATED
  eng "Sort aborted"

ER_SERVER_STARTUP_MSG
  eng "%s: ready for connections. Version: '%s'  socket: '%s'  port: %d  %s."

ER_FAILED_TO_FIND_LOCALE_NAME
  eng "Unknown locale: '%-.64s'."

ER_FAILED_TO_FIND_COLLATION_NAME
  eng "Unknown collation: '%-.64s'."

ER_SERVER_OUT_OF_RESOURCES
  eng "Out of memory; check if mysqld or some other process uses all available memory; if not, you may have to use 'ulimit' to allow mysqld to use more memory or you can add more swap space"

ER_SERVER_OUTOFMEMORY
  eng "Out of memory; restart server and try again (needed %d bytes)"

ER_INVALID_COLLATION_FOR_CHARSET
  eng "COLLATION '%s' is not valid for CHARACTER SET '%s'"

ER_CANT_START_ERROR_LOG_SERVICE
  eng "Failed to set %s at or around \"%s\" -- service is valid, but can not be initialized; please check its configuration and make sure it can read its input(s) and write to its output(s)."

ER_CREATING_NEW_UUID_FIRST_START
  eng "Generating a new UUID: %s."

ER_FAILED_TO_GET_ABSOLUTE_PATH
  eng "Failed to get absolute path of program executable %s"

ER_PERFSCHEMA_COMPONENTS_INFRASTRUCTURE_BOOTSTRAP
  eng "Failed to bootstrap performance schema components infrastructure."

ER_PERFSCHEMA_COMPONENTS_INFRASTRUCTURE_SHUTDOWN
  eng "Failed to deinit performance schema components infrastructure."

ER_DUP_FD_OPEN_FAILED
  eng "Could not open duplicate fd for %s: %s."

ER_SYSTEM_VIEW_INIT_FAILED
  eng "System views initialization failed."

ER_RESOURCE_GROUP_POST_INIT_FAILED
  eng "Resource group post initialization failed."

ER_RESOURCE_GROUP_SUBSYSTEM_INIT_FAILED
  eng "Resource Group subsystem initialization failed."

ER_FAILED_START_MYSQLD_DAEMON
  eng "Failed to start mysqld daemon. Check mysqld error log."

ER_CANNOT_CHANGE_TO_ROOT_DIR
  eng "Cannot change to root directory: %s."

ER_PERSISTENT_PRIVILEGES_BOOTSTRAP
  eng "Failed to bootstrap persistent privileges."

ER_BASEDIR_SET_TO
  eng "Basedir set to %s."

ER_RPL_FILTER_ADD_WILD_DO_TABLE_FAILED
  eng "Could not add wild do table rule '%s'!"

ER_RPL_FILTER_ADD_WILD_IGNORE_TABLE_FAILED
  eng "Could not add wild ignore table rule '%s'!"

ER_PRIVILEGE_SYSTEM_INIT_FAILED
  eng "The privilege system failed to initialize correctly. For complete instructions on how to upgrade MySQL to a new version please see the 'Upgrading MySQL' section from the MySQL manual."

ER_CANNOT_SET_LOG_ERROR_SERVICES
  eng "Cannot set services \"%s\" requested in --log-error-services, using defaults."

ER_PERFSCHEMA_TABLES_INIT_FAILED
  eng "Performance schema tables initialization failed."

ER_TX_EXTRACTION_ALGORITHM_FOR_BINLOG_TX_DEPEDENCY_TRACKING
  eng "The transaction_write_set_extraction must be set to %s when binlog_transaction_dependency_tracking is %s."

OBSOLETE_ER_INVALID_REPLICATION_TIMESTAMPS
  eng "Invalid replication timestamps: original commit timestamp is more recent than the immediate commit timestamp. This may be an issue if delayed replication is active. Make sure that servers have their clocks set to the correct time. No further message will be emitted until after timestamps become valid again."

OBSOLETE_ER_RPL_TIMESTAMPS_RETURNED_TO_NORMAL
  eng "The replication timestamps have returned to normal values."

ER_BINLOG_FILE_OPEN_FAILED
  eng "%s."

ER_BINLOG_EVENT_WRITE_TO_STMT_CACHE_FAILED
  eng "Failed to write an incident event into stmt_cache."

ER_SLAVE_RELAY_LOG_TRUNCATE_INFO
  eng "Relaylog file %s size was %llu, but was truncated at %llu."

ER_SLAVE_RELAY_LOG_PURGE_FAILED
  eng "Unable to purge relay log files. %s:%s."

ER_RPL_SLAVE_FILTER_CREATE_FAILED
  eng "Slave: failed in creating filter for channel '%s'."

ER_RPL_SLAVE_GLOBAL_FILTERS_COPY_FAILED
  eng "Slave: failed in copying the global filters to its own per-channel filters on configuration for channel '%s'."

ER_RPL_SLAVE_RESET_FILTER_OPTIONS
  eng "There are per-channel replication filter(s) configured for channel '%.192s' which does not exist. The filter(s) have been discarded."

ER_MISSING_GRANT_SYSTEM_TABLE
  eng "The system table mysql.global_grants is missing. Please perform the MySQL upgrade procedure."

ER_MISSING_ACL_SYSTEM_TABLE
  eng "ACL table mysql.%.*s missing. Some operations may fail."

ER_ANONYMOUS_AUTH_ID_NOT_ALLOWED_IN_MANDATORY_ROLES
  eng "Can't set mandatory_role %s@%s: Anonymous authorization IDs are not allowed as roles."

ER_UNKNOWN_AUTH_ID_IN_MANDATORY_ROLE
  eng "Can't set mandatory_role: There's no such authorization ID %s@%s."

ER_WRITE_ROW_TO_PARTITION_FAILED
  eng "Table '%-192s' failed to move/insert a row from part %d into part %d: %s."

ER_RESOURCE_GROUP_METADATA_UPDATE_SKIPPED
  eng "Skipped updating resource group metadata in InnoDB read only mode."

ER_FAILED_TO_PERSIST_RESOURCE_GROUP_METADATA
  eng "Failed to persist resource group %s to Data Dictionary."

ER_FAILED_TO_DESERIALIZE_RESOURCE_GROUP
  eng "Failed to deserialize resource group %s."

ER_FAILED_TO_UPDATE_RESOURCE_GROUP
  eng "Update of resource group %s failed."

ER_RESOURCE_GROUP_VALIDATION_FAILED
  eng "Validation of resource group %s failed. Resource group is disabled."

ER_FAILED_TO_ALLOCATE_MEMORY_FOR_RESOURCE_GROUP
  eng "Unable to allocate memory for Resource Group %s."

ER_FAILED_TO_ALLOCATE_MEMORY_FOR_RESOURCE_GROUP_HASH
  eng "Failed to allocate memory for resource group hash."

ER_FAILED_TO_ADD_RESOURCE_GROUP_TO_MAP
  eng "Failed to add resource group %s to resource group map."

ER_RESOURCE_GROUP_IS_DISABLED
  eng "Resource group feature is disabled. (Server is compiled with DISABLE_PSI_THREAD)."

ER_FAILED_TO_APPLY_RESOURCE_GROUP_CONTROLLER
  eng "Unable to apply resource group controller %s."

ER_FAILED_TO_ACQUIRE_LOCK_ON_RESOURCE_GROUP
  eng "Unable to acquire lock on the resource group %s. Hint to switch resource group shall be ignored."

ER_PFS_NOTIFICATION_FUNCTION_REGISTER_FAILED
  eng "PFS %s notification function registration failed."

ER_RES_GRP_SET_THR_AFFINITY_FAILED
  eng "Unable to bind thread id %llu to cpu id %u (error code %d - %-.192s)."

ER_RES_GRP_SET_THR_AFFINITY_TO_CPUS_FAILED
  eng "Unable to bind thread id %llu to cpu ids (error code %d - %-.192s)."

ER_RES_GRP_THD_UNBIND_FROM_CPU_FAILED
  eng "Unbind thread id %llu failed. (error code %d - %-.192s)."

ER_RES_GRP_SET_THREAD_PRIORITY_FAILED
  eng "Setting thread priority %d to thread id %llu failed. (error code %d - %-.192s)."

ER_RES_GRP_FAILED_TO_DETERMINE_NICE_CAPABILITY
  eng "Unable to determine CAP_SYS_NICE capability."

ER_RES_GRP_FAILED_TO_GET_THREAD_HANDLE
  eng "%s failed: Failed to get handle for thread %llu."

ER_RES_GRP_GET_THREAD_PRIO_NOT_SUPPORTED
  eng "Retrieval of thread priority unsupported on %s."

ER_RES_GRP_FAILED_DETERMINE_CPU_COUNT
  eng "Unable to determine the number of CPUs."

ER_RES_GRP_FEATURE_NOT_AVAILABLE
  eng "Resource group feature shall not be available. Incompatible thread handling option."

ER_RES_GRP_INVALID_THREAD_PRIORITY
  eng "Invalid thread priority %d for a %s resource group. Allowed range is [%d, %d]."

ER_RES_GRP_SOLARIS_PROCESSOR_BIND_TO_CPUID_FAILED
  eng "bind_to_cpu failed: processor_bind for cpuid %u failed (error code %d - %-.192s)."

ER_RES_GRP_SOLARIS_PROCESSOR_BIND_TO_THREAD_FAILED
  eng "bind_to_cpu failed: processor_bind for thread %%llx with cpu id %u (error code %d - %-.192s)."

ER_RES_GRP_SOLARIS_PROCESSOR_AFFINITY_FAILED
  eng "%s failed: processor_affinity failed (error code %d - %-.192s)."

ER_DD_UPGRADE_RENAME_IDX_STATS_FILE_FAILED
  eng "Error in renaming mysql_index_stats.ibd."

ER_DD_UPGRADE_DD_OPEN_FAILED
  eng "Error in opening data directory %s."

ER_DD_UPGRADE_FAILED_TO_FETCH_TABLESPACES
  eng "Error in fetching list of tablespaces."

ER_DD_UPGRADE_FAILED_TO_ACQUIRE_TABLESPACE
  eng "Error in acquiring Tablespace for SDI insertion %s."

ER_DD_UPGRADE_FAILED_TO_RESOLVE_TABLESPACE_ENGINE
  eng "Error in resolving Engine name for tablespace %s with engine %s."

ER_FAILED_TO_CREATE_SDI_FOR_TABLESPACE
  eng "Error in creating SDI for %s tablespace."

ER_FAILED_TO_STORE_SDI_FOR_TABLESPACE
  eng "Error in storing SDI for %s tablespace."

ER_DD_UPGRADE_FAILED_TO_FETCH_TABLES
  eng "Error in fetching list of tables."

ER_DD_UPGRADE_DD_POPULATED
  eng "Finished populating Data Dictionary tables with data."

ER_DD_UPGRADE_INFO_FILE_OPEN_FAILED
  eng "Could not open the upgrade info file '%s' in the MySQL servers datadir, errno: %d."

ER_DD_UPGRADE_INFO_FILE_CLOSE_FAILED
  eng "Could not close the upgrade info file '%s' in the MySQL servers datadir, errno: %d."

ER_DD_UPGRADE_TABLESPACE_MIGRATION_FAILED
  eng "Got error %d from SE while migrating tablespaces."

ER_DD_UPGRADE_FAILED_TO_CREATE_TABLE_STATS
  eng "Error in creating TABLE statistics entry. Fix statistics data by using ANALYZE command."

ER_DD_UPGRADE_TABLE_STATS_MIGRATE_COMPLETED
  eng "Finished migrating TABLE statistics data."

ER_DD_UPGRADE_FAILED_TO_CREATE_INDEX_STATS
  eng "Error in creating Index statistics entry. Fix statistics data by using ANALYZE command."

ER_DD_UPGRADE_INDEX_STATS_MIGRATE_COMPLETED
  eng "Finished migrating INDEX statistics data."

ER_DD_UPGRADE_FAILED_FIND_VALID_DATA_DIR
  eng "Failed to find valid data directory."

ER_DD_UPGRADE_START
  eng "Starting upgrade of data directory."

ER_DD_UPGRADE_FAILED_INIT_DD_SE
  eng "Failed to initialize DD Storage Engine."

ER_DD_UPGRADE_FOUND_PARTIALLY_UPGRADED_DD_ABORT
  eng "Found partially upgraded DD. Aborting upgrade and deleting all DD tables. Start the upgrade process again."

ER_DD_UPGRADE_FOUND_PARTIALLY_UPGRADED_DD_CONTINUE
  eng "Found partially upgraded DD. Upgrade will continue and start the server."

ER_DD_UPGRADE_SE_LOGS_FAILED
  eng "Error in upgrading engine logs."

ER_DD_UPGRADE_SDI_INFO_UPDATE_FAILED
  eng "Error in updating SDI information."

ER_SKIP_UPDATING_METADATA_IN_SE_RO_MODE
  eng "Skip updating %s metadata in InnoDB read-only mode."

ER_CREATED_SYSTEM_WITH_VERSION
  eng "Created system views with I_S version %d."

ER_UNKNOWN_ERROR_DETECTED_IN_SE
  eng "Unknown error detected %d in handler."

ER_READ_LOG_EVENT_FAILED
  eng "Error in Log_event::read_log_event(): '%s', data_len: %lu, event_type: %d."

ER_ROW_DATA_TOO_BIG_TO_WRITE_IN_BINLOG
  eng "The row data is greater than 4GB, which is too big to write to the binary log."

ER_FAILED_TO_CONSTRUCT_DROP_EVENT_QUERY
  eng "Unable to construct DROP EVENT SQL query string."

ER_FAILED_TO_BINLOG_DROP_EVENT
  eng "Unable to binlog drop event %s.%s."

ER_FAILED_TO_START_SLAVE_THREAD
  eng "Failed to start slave threads for channel '%s'."

ER_RPL_IO_THREAD_KILLED
  eng "%s%s."

ER_SLAVE_RECONNECT_FAILED
  eng "Failed registering on master, reconnecting to try again, log '%s' at position %s. %s."

ER_SLAVE_KILLED_AFTER_RECONNECT
  eng "Slave I/O thread killed during or after reconnect."

ER_SLAVE_NOT_STARTED_ON_SOME_CHANNELS
  eng "Some of the channels are not created/initialized properly. Check for additional messages above. You will not be able to start replication on those channels until the issue is resolved and the server restarted."

ER_FAILED_TO_ADD_RPL_FILTER
  eng "Failed to add a replication filter into filter map for channel '%.192s'."

ER_PER_CHANNEL_RPL_FILTER_CONF_FOR_GRP_RPL
  eng "There are per-channel replication filter(s) configured for group replication channel '%.192s' which is disallowed. The filter(s) have been discarded."

ER_RPL_FILTERS_NOT_ATTACHED_TO_CHANNEL
  eng "There are per-channel replication filter(s) configured for channel '%.192s' which does not exist. The filter(s) have been discarded."

ER_FAILED_TO_BUILD_DO_AND_IGNORE_TABLE_HASHES
  eng "An error occurred while building do_table and ignore_table rules to hashes for per-channel filter."

ER_CLONE_PLUGIN_NOT_LOADED_TRACE
  eng "Clone plugin cannot be loaded."

ER_CLONE_HANDLER_EXIST_TRACE
  eng "Clone Handler exists."

ER_CLONE_CREATE_HANDLER_FAIL_TRACE
  eng "Could not create Clone Handler."

ER_CYCLE_TIMER_IS_NOT_AVAILABLE
  eng "The CYCLE timer is not available. WAIT events in the performance_schema will not be timed."

ER_NANOSECOND_TIMER_IS_NOT_AVAILABLE
  eng "The NANOSECOND timer is not available. IDLE/STAGE/STATEMENT/TRANSACTION events in the performance_schema will not be timed."

ER_MICROSECOND_TIMER_IS_NOT_AVAILABLE
  eng "The MICROSECOND timer is not available. IDLE/STAGE/STATEMENT/TRANSACTION events in the performance_schema will not be timed."

ER_PFS_MALLOC_ARRAY_OVERFLOW
  eng "Failed to allocate memory for %zu chunks each of size %zu for buffer '%s' due to overflow."

ER_PFS_MALLOC_ARRAY_OOM
  eng "Failed to allocate %zu bytes for buffer '%s' due to out-of-memory."

ER_INNODB_FAILED_TO_FIND_IDX_WITH_KEY_NO
  eng "InnoDB could not find index %s key no %u for table %s through its index translation table."

ER_INNODB_FAILED_TO_FIND_IDX
  eng "Cannot find index %s in InnoDB index translation table."

ER_INNODB_FAILED_TO_FIND_IDX_FROM_DICT_CACHE
  eng "InnoDB could not find key no %u with name %s from dict cache for table %s."

ER_INNODB_ACTIVE_INDEX_CHANGE_FAILED
  eng "InnoDB: change_active_index(%u) failed."

ER_INNODB_DIFF_IN_REF_LEN
  eng "Stored ref len is %lu, but table ref len is %lu."

ER_WRONG_TYPE_FOR_COLUMN_PREFIX_IDX_FLD
  eng "MySQL is trying to create a column prefix index field, on an inappropriate data type. Table name %s, column name %s."

ER_INNODB_CANNOT_CREATE_TABLE
  eng "Cannot create table %s."

ER_INNODB_INTERNAL_INDEX
  eng "Found index %s in InnoDB index list but not its MySQL index number. It could be an InnoDB internal index."

ER_INNODB_IDX_CNT_MORE_THAN_DEFINED_IN_MYSQL
  eng "InnoDB: Table %s contains %lu indexes inside InnoDB, which is different from the number of indexes %u defined in MySQL."

ER_INNODB_IDX_CNT_FEWER_THAN_DEFINED_IN_MYSQL
  eng "Table %s contains fewer indexes inside InnoDB than are defined in the MySQL. Have you mixed up with data dictionary from different installation?"

ER_INNODB_IDX_COLUMN_CNT_DIFF
  eng "Index %s of %s has %lu columns unique inside InnoDB, but MySQL is asking statistics for %lu columns. Have you mixed data dictionary from different installation?"

ER_INNODB_USE_MONITOR_GROUP_NAME
  eng "Monitor counter '%s' cannot be turned on/off individually. Please use its module name to turn on/off the counters in the module as a group."

ER_INNODB_MONITOR_DEFAULT_VALUE_NOT_DEFINED
  eng "Default value is not defined for this set option. Please specify correct counter or module name."

ER_INNODB_MONITOR_IS_ENABLED
  eng "InnoDB: Monitor %s is already enabled."

ER_INNODB_INVALID_MONITOR_COUNTER_NAME
  eng "Invalid monitor counter : %s."

ER_WIN_LOAD_LIBRARY_FAILED
  eng "LoadLibrary(\"%s\") failed: GetLastError returns %lu."

ER_PARTITION_HANDLER_ADMIN_MSG
  eng "%s."

ER_RPL_RLI_INIT_INFO_MSG
  eng "%s."

ER_DD_UPGRADE_TABLE_INTACT_ERROR
  eng "%s."

ER_SERVER_INIT_COMPILED_IN_COMMANDS
  eng "%s."

ER_MYISAM_CHECK_METHOD_ERROR
  eng "%s."

ER_MYISAM_CRASHED_ERROR
  eng "%s."

ER_WAITPID_FAILED
  eng "Unable to wait for process %lld."

ER_FAILED_TO_FIND_MYSQLD_STATUS
  eng "Unable to determine if daemon is running: %s (rc=%d)."

ER_INNODB_ERROR_LOGGER_MSG
  eng "%s"

ER_INNODB_ERROR_LOGGER_FATAL_MSG
  eng "[FATAL] InnoDB: %s"

ER_DEPRECATED_SYNTAX_WITH_REPLACEMENT
  eng "The syntax '%s' is deprecated and will be removed in a future release. Please use %s instead."

ER_DEPRECATED_SYNTAX_NO_REPLACEMENT
  eng "The syntax '%s' is deprecated and will be removed in a future release."

ER_DEPRECATE_MSG_NO_REPLACEMENT
  eng "'%s' is deprecated and will be removed in a future release."

ER_LOG_PRINTF_MSG
  eng "%s"

ER_BINLOG_LOGGING_NOT_POSSIBLE
  eng "Binary logging not possible. Message: %s."

ER_FAILED_TO_SET_PERSISTED_OPTIONS
  eng "Failed to set persisted options."

ER_COMPONENTS_FAILED_TO_ACQUIRE_SERVICE_IMPLEMENTATION
  eng "Cannot acquire specified service implementation: '%.192s'."

ER_RES_GRP_INVALID_VCPU_RANGE
  eng "Invalid VCPU range %u-%u."

ER_RES_GRP_INVALID_VCPU_ID
  eng "Invalid cpu id %u."

ER_ERROR_DURING_FLUSH_LOG_COMMIT_PHASE
  eng "Got error %d during FLUSH_LOGS."

ER_DROP_DATABASE_FAILED_RMDIR_MANUALLY
  eng "Problem while dropping database. Can't remove database directory (%s). Please remove it manually."

ER_EXPIRE_LOGS_DAYS_IGNORED
  eng "The option expire_logs_days cannot be used together with option binlog_expire_logs_seconds. Therefore, value of expire_logs_days is ignored."

ER_BINLOG_MALFORMED_OR_OLD_RELAY_LOG
  eng "malformed or very old relay log which does not have FormatDescriptor."

ER_DD_UPGRADE_VIEW_COLUMN_NAME_TOO_LONG
  eng "Upgrade of view '%s.%s' failed. Re-create the view with the explicit column name lesser than 64 characters."

ER_TABLE_NEEDS_DUMP_UPGRADE
  eng "Table upgrade required for `%-.64s`.`%-.64s`. Please dump/reload table to fix it!"

ER_DD_UPGRADE_FAILED_TO_UPDATE_VER_NO_IN_TABLESPACE
  eng "Error in updating version number in %s tablespace."

ER_KEYRING_MIGRATION_FAILED
  eng "Keyring migration failed."

ER_KEYRING_MIGRATION_SUCCESSFUL
  eng "Keyring migration successful."

ER_RESTART_RECEIVED_INFO
  eng "Received RESTART from user %s.  Restarting mysqld (Version: %s)."

ER_LCTN_CHANGED
  eng "Different lower_case_table_names settings for server ('%u') and data dictionary ('%u')."

ER_DD_INITIALIZE
  eng "Data dictionary initializing version '%u'."

ER_DD_RESTART
  eng "Data dictionary restarting version '%u'."

ER_DD_UPGRADE
  eng "Data dictionary upgrading from version '%u' to '%u'."

ER_DD_UPGRADE_OFF
  eng "Data dictionary upgrade prohibited by the command line option '--no_dd_upgrade'."

ER_DD_UPGRADE_VERSION_NOT_SUPPORTED
  eng "Upgrading the data dictionary from dictionary version '%u' is not supported."

ER_DD_UPGRADE_SCHEMA_UNAVAILABLE
  eng "Upgrading the data dictionary failed, temporary schema name '%-.192s' not available."

ER_DD_MINOR_DOWNGRADE
  eng "Data dictionary minor downgrade from version '%u' to '%u'."

ER_DD_MINOR_DOWNGRADE_VERSION_NOT_SUPPORTED
  eng "Minor downgrade of the Data dictionary from dictionary version '%u' is not supported."

ER_DD_NO_VERSION_FOUND
  eng "No data dictionary version number found."

ER_THREAD_POOL_NOT_SUPPORTED_ON_PLATFORM
  eng "Thread pool not supported, requires a minimum of %s."

ER_THREAD_POOL_SIZE_TOO_LOW
  eng "thread_pool_size=0 means thread pool disabled, Allowed range of thread_pool_size is %d-%d."

ER_THREAD_POOL_SIZE_TOO_HIGH
  eng "thread_pool_size=%lu is too high, %d is maximum, thread pool is disabled. Allowed range of thread_pool_size is %d-%d."

ER_THREAD_POOL_ALGORITHM_INVALID
  eng "thread_pool_algorithm can be set to 0 and 1, 0 indicates the default low concurrency algorithm, 1 means a high concurrency algorithm."

ER_THREAD_POOL_INVALID_STALL_LIMIT
  eng "thread_pool_stall_limit can be %d at minimum and %d at maximum, smaller values would render the thread pool fairly useless and higher values could make it possible to have undetected deadlock issues in the MySQL Server."

ER_THREAD_POOL_INVALID_PRIO_KICKUP_TIMER
  eng "Invalid value of thread_pool_prio_kickup_timer specified. Value of thread_pool_prio_kickup_timer should be in range 0-4294967294."

ER_THREAD_POOL_MAX_UNUSED_THREADS_INVALID
  eng "thread_pool_max_unused_threads cannot be set higher than %d."

ER_THREAD_POOL_CON_HANDLER_INIT_FAILED
  eng "Failed to instantiate the connection handler object."

ER_THREAD_POOL_INIT_FAILED
  eng "Failed to initialize thread pool plugin."

ER_THREAD_POOL_PLUGIN_STARTED
  eng "Thread pool plugin started successfully with parameters: thread_pool_size = %lu, thread_pool_algorithm = %s, thread_pool_stall_limit = %u, thread_pool_prio_kickup_timer = %u, thread_pool_max_unused_threads = %u, thread_pool_high_priority_connection = %d."

ER_THREAD_POOL_CANNOT_SET_THREAD_SPECIFIC_DATA
  eng "Can't setup connection teardown thread-specific data."

ER_THREAD_POOL_FAILED_TO_CREATE_CONNECT_HANDLER_THD
  eng "Creation of connect handler thread failed."

ER_THREAD_POOL_FAILED_TO_CREATE_THD_AND_AUTH_CONN
  eng "Failed to create thd and authenticate connection."

ER_THREAD_POOL_FAILED_PROCESS_CONNECT_EVENT
  eng "Failed to process connection event."

ER_THREAD_POOL_FAILED_TO_CREATE_POOL
  eng "Can't create pool thread (error %d, errno: %d)."

ER_THREAD_POOL_RATE_LIMITED_ERROR_MSGS
  eng "%.*s."

ER_TRHEAD_POOL_LOW_LEVEL_INIT_FAILED
  eng "tp_group_low_level_init() failed."

ER_THREAD_POOL_LOW_LEVEL_REARM_FAILED
  eng "Rearm failed even after 30 seconds, can't continue without notify socket."

ER_THREAD_POOL_BUFFER_TOO_SMALL
  eng "%s: %s buffer is too small"

ER_MECAB_NOT_SUPPORTED
  eng "Mecab v%s is not supported, the lowest version supported is v%s."

ER_MECAB_NOT_VERIFIED
  eng "Mecab v%s is not verified, the highest version supported is v%s."

ER_MECAB_CREATING_MODEL
  eng "Mecab: Trying createModel(%s)."

ER_MECAB_FAILED_TO_CREATE_MODEL
  eng "Mecab: createModel() failed: %s."

ER_MECAB_FAILED_TO_CREATE_TRIGGER
  eng "Mecab: createTagger() failed: %s."

ER_MECAB_UNSUPPORTED_CHARSET
  eng "Mecab: Unsupported dictionary charset %s."

ER_MECAB_CHARSET_LOADED
  eng "Mecab: Loaded dictionary charset is %s."

ER_MECAB_PARSE_FAILED
  eng "Mecab: parse() failed: %s."

ER_MECAB_OOM_WHILE_PARSING_TEXT
  eng "Mecab: parse() failed: out of memory."

ER_MECAB_CREATE_LATTICE_FAILED
  eng "Mecab: createLattice() failed: %s."

ER_SEMISYNC_TRACE_ENTER_FUNC
  eng "---> %s enter."

ER_SEMISYNC_TRACE_EXIT_WITH_INT_EXIT_CODE
  eng "<--- %s exit (%d)."

ER_SEMISYNC_TRACE_EXIT_WITH_BOOL_EXIT_CODE
  eng "<--- %s exit (%s)."

ER_SEMISYNC_TRACE_EXIT
  eng "<--- %s exit."

ER_SEMISYNC_RPL_INIT_FOR_TRX
  eng "Semi-sync replication initialized for transactions."

ER_SEMISYNC_FAILED_TO_ALLOCATE_TRX_NODE
  eng "%s: transaction node allocation failed for: (%s, %lu)."

ER_SEMISYNC_BINLOG_WRITE_OUT_OF_ORDER
  eng "%s: binlog write out-of-order, tail (%s, %lu), new node (%s, %lu)."

ER_SEMISYNC_INSERT_LOG_INFO_IN_ENTRY
  eng "%s: insert (%s, %lu) in entry(%u)."

ER_SEMISYNC_PROBE_LOG_INFO_IN_ENTRY
  eng "%s: probe (%s, %lu) in entry(%u)."

ER_SEMISYNC_CLEARED_ALL_ACTIVE_TRANSACTION_NODES
  eng "%s: cleared all nodes."

ER_SEMISYNC_CLEARED_ACTIVE_TRANSACTION_TILL_POS
  eng "%s: cleared %d nodes back until pos (%s, %lu)."

ER_SEMISYNC_REPLY_MAGIC_NO_ERROR
  eng "Read semi-sync reply magic number error."

ER_SEMISYNC_REPLY_PKT_LENGTH_TOO_SMALL
  eng "Read semi-sync reply length error: packet is too small."

ER_SEMISYNC_REPLY_BINLOG_FILE_TOO_LARGE
  eng "Read semi-sync reply binlog file length too large."

ER_SEMISYNC_SERVER_REPLY
  eng "%s: Got reply(%s, %lu) from server %u."

ER_SEMISYNC_FUNCTION_CALLED_TWICE
  eng "%s called twice."

ER_SEMISYNC_RPL_ENABLED_ON_MASTER
  eng "Semi-sync replication enabled on the master."

ER_SEMISYNC_MASTER_OOM
  eng "Cannot allocate memory to enable semi-sync on the master."

ER_SEMISYNC_DISABLED_ON_MASTER
  eng "Semi-sync replication disabled on the master."

ER_SEMISYNC_FORCED_SHUTDOWN
  eng "SEMISYNC: Forced shutdown. Some updates might not be replicated."

ER_SEMISYNC_MASTER_GOT_REPLY_AT_POS
  eng "%s: Got reply at (%s, %lu)."

ER_SEMISYNC_MASTER_SIGNAL_ALL_WAITING_THREADS
  eng "%s: signal all waiting threads."

ER_SEMISYNC_MASTER_TRX_WAIT_POS
  eng "%s: wait pos (%s, %lu), repl(%d)."

ER_SEMISYNC_BINLOG_REPLY_IS_AHEAD
  eng "%s: Binlog reply is ahead (%s, %lu)."

ER_SEMISYNC_MOVE_BACK_WAIT_POS
  eng "%s: move back wait position (%s, %lu)."

ER_SEMISYNC_INIT_WAIT_POS
  eng "%s: init wait position (%s, %lu)."

ER_SEMISYNC_WAIT_TIME_FOR_BINLOG_SENT
  eng "%s: wait %lu ms for binlog sent (%s, %lu)."

ER_SEMISYNC_WAIT_FOR_BINLOG_TIMEDOUT
  eng "Timeout waiting for reply of binlog (file: %s, pos: %lu), semi-sync up to file %s, position %lu."

ER_SEMISYNC_WAIT_TIME_ASSESSMENT_FOR_COMMIT_TRX_FAILED
  eng "Assessment of waiting time for commitTrx failed at wait position (%s, %lu)."

ER_SEMISYNC_RPL_SWITCHED_OFF
  eng "Semi-sync replication switched OFF."

ER_SEMISYNC_RPL_SWITCHED_ON
  eng "Semi-sync replication switched ON at (%s, %lu)."

ER_SEMISYNC_NO_SPACE_IN_THE_PKT
  eng "No enough space in the packet for semi-sync extra header, semi-sync replication disabled."

ER_SEMISYNC_SYNC_HEADER_UPDATE_INFO
  eng "%s: server(%d), (%s, %lu) sync(%d), repl(%d)."

ER_SEMISYNC_FAILED_TO_INSERT_TRX_NODE
  eng "Semi-sync failed to insert tranx_node for binlog file: %s, position: %lu."

ER_SEMISYNC_TRX_SKIPPED_AT_POS
  eng "%s: Transaction skipped at (%s, %lu)."

ER_SEMISYNC_MASTER_FAILED_ON_NET_FLUSH
  eng "Semi-sync master failed on net_flush() before waiting for replica reply."

ER_SEMISYNC_RECEIVED_ACK_IS_SMALLER
  eng "The received ack is smaller than m_greatest_ack."

ER_SEMISYNC_ADD_ACK_TO_SLOT
  eng "Add the ack into slot %u."

ER_SEMISYNC_UPDATE_EXISTING_SLAVE_ACK
  eng "Update an exsiting ack in slot %u."

ER_SEMISYNC_FAILED_TO_START_ACK_RECEIVER_THD
  eng "Failed to start semi-sync ACK receiver thread,  could not create thread(errno:%d)."

ER_SEMISYNC_STARTING_ACK_RECEIVER_THD
  eng "Starting ack receiver thread."

ER_SEMISYNC_FAILED_TO_WAIT_ON_DUMP_SOCKET
  eng "Failed to wait on semi-sync dump sockets, error: errno=%d."

ER_SEMISYNC_STOPPING_ACK_RECEIVER_THREAD
  eng "Stopping ack receiver thread."

ER_SEMISYNC_FAILED_REGISTER_SLAVE_TO_RECEIVER
  eng "Failed to register slave to semi-sync ACK receiver thread."

ER_SEMISYNC_START_BINLOG_DUMP_TO_SLAVE
  eng "Start %s binlog_dump to slave (server_id: %d), pos(%s, %lu)."

ER_SEMISYNC_STOP_BINLOG_DUMP_TO_SLAVE
  eng "Stop %s binlog_dump to slave (server_id: %d)."

ER_SEMISYNC_UNREGISTER_TRX_OBSERVER_FAILED
  eng "unregister_trans_observer failed."

ER_SEMISYNC_UNREGISTER_BINLOG_STORAGE_OBSERVER_FAILED
  eng "unregister_binlog_storage_observer failed."

ER_SEMISYNC_UNREGISTER_BINLOG_TRANSMIT_OBSERVER_FAILED
  eng "unregister_binlog_transmit_observer failed."

ER_SEMISYNC_UNREGISTERED_REPLICATOR
  eng "unregister_replicator OK."

ER_SEMISYNC_SOCKET_FD_TOO_LARGE
  eng "Semisync slave socket fd is %u. select() cannot handle if the socket fd is bigger than %u (FD_SETSIZE)."

ER_SEMISYNC_SLAVE_REPLY
  eng "%s: reply - %d."

ER_SEMISYNC_MISSING_MAGIC_NO_FOR_SEMISYNC_PKT
  eng "Missing magic number for semi-sync packet, packet len: %lu."

ER_SEMISYNC_SLAVE_START
  eng "Slave I/O thread: Start %s replication to master '%s@%s:%d' in log '%s' at position %lu."

ER_SEMISYNC_SLAVE_REPLY_WITH_BINLOG_INFO
  eng "%s: reply (%s, %lu)."

ER_SEMISYNC_SLAVE_NET_FLUSH_REPLY_FAILED
  eng "Semi-sync slave net_flush() reply failed."

ER_SEMISYNC_SLAVE_SEND_REPLY_FAILED
  eng "Semi-sync slave send reply failed: %s (%d)."

ER_SEMISYNC_EXECUTION_FAILED_ON_MASTER
  eng "Execution failed on master: %s; error %d"

ER_SEMISYNC_NOT_SUPPORTED_BY_MASTER
  eng "Master server does not support semi-sync, fallback to asynchronous replication"

ER_SEMISYNC_SLAVE_SET_FAILED
  eng "Set 'rpl_semi_sync_replica=1' on master failed"

ER_SEMISYNC_FAILED_TO_STOP_ACK_RECEIVER_THD
  eng "Failed to stop ack receiver thread on my_thread_join, errno(%d)."

ER_FIREWALL_FAILED_TO_READ_FIREWALL_TABLES
  eng "Failed to read the firewall tables"

ER_FIREWALL_FAILED_TO_REG_DYNAMIC_PRIVILEGES
  eng "Failed to register dynamic privileges"

ER_FIREWALL_RECORDING_STMT_WAS_TRUNCATED
  eng "Statement was truncated and not recorded: %s"

ER_FIREWALL_RECORDING_STMT_WITHOUT_TEXT
  eng "Statement with no text was not recorded"

ER_FIREWALL_SUSPICIOUS_STMT
  eng "SUSPICIOUS STATEMENT from '%s'. Reason: %s Statement: %s"

ER_FIREWALL_ACCESS_DENIED
  eng "ACCESS DENIED for '%s'. Reason: %s Statement: %s"

ER_FIREWALL_SKIPPED_UNKNOWN_USER_MODE
  eng "Skipped unknown user mode '%s'"

ER_FIREWALL_RELOADING_CACHE
  eng "Reloading cache from disk"

ER_FIREWALL_RESET_FOR_USER
  eng "FIREWALL RESET for '%s'"

ER_FIREWALL_STATUS_FLUSHED
  eng "Counters are reset to zero"

ER_KEYRING_LOGGER_ERROR_MSG
  eng "%s"

ER_AUDIT_LOG_FILTER_IS_NOT_INSTALLED
  eng "Audit Log plugin supports a filtering, which has not been installed yet. Audit Log plugin will run in the legacy mode, which will be disabled in the next release."

ER_AUDIT_LOG_SWITCHING_TO_INCLUDE_LIST
  eng "Previously exclude list is used, now we start using include list, exclude list is set to NULL."

ER_AUDIT_LOG_CANNOT_SET_LOG_POLICY_WITH_OTHER_POLICIES
  eng "Cannot set audit_log_policy simultaneously with either audit_log_connection_policy or  audit_log_statement_policy, setting audit_log_connection_policy and audit_log_statement_policy based on audit_log_policy."

ER_AUDIT_LOG_ONLY_INCLUDE_LIST_USED
  eng "Both include and exclude lists provided, include list is preferred, exclude list is set to NULL."

ER_AUDIT_LOG_INDEX_MAP_CANNOT_ACCESS_DIR
  eng "Could not access '%s' directory."

ER_AUDIT_LOG_WRITER_RENAME_FILE_FAILED
  eng "Could not rename file from '%s' to '%s'."

ER_AUDIT_LOG_WRITER_DEST_FILE_ALREADY_EXISTS
  eng "File '%s' should not exist. It may be incomplete. The server crashed."

ER_AUDIT_LOG_WRITER_RENAME_FILE_FAILED_REMOVE_FILE_MANUALLY
  eng "Could not rename file from '%s' to '%s'. Remove the file manually."

ER_AUDIT_LOG_WRITER_INCOMPLETE_FILE_RENAMED
  eng "Incomplete file renamed from '%s' to '%s'."

ER_AUDIT_LOG_WRITER_FAILED_TO_WRITE_TO_FILE
  eng "Error writing file \'%-.200s\' (errno: %d - %s)."

ER_AUDIT_LOG_EC_WRITER_FAILED_TO_INIT_ENCRYPTION
  eng "Could not initialize audit log file encryption."

ER_AUDIT_LOG_EC_WRITER_FAILED_TO_INIT_COMPRESSION
  eng "Could not initialize audit log file compression."

ER_AUDIT_LOG_EC_WRITER_FAILED_TO_CREATE_FILE
  eng "Could not create '%s' file for audit logging."

ER_AUDIT_LOG_RENAME_LOG_FILE_BEFORE_FLUSH
  eng "Audit log file (%s) must be manually renamed before audit_log_flush is set to true."

ER_AUDIT_LOG_FILTER_RESULT_MSG
  eng "%s"

ER_AUDIT_LOG_JSON_READER_FAILED_TO_PARSE
  eng "Error parsing JSON event. Event not accessible."

ER_AUDIT_LOG_JSON_READER_BUF_TOO_SMALL
  eng "Buffer is too small to hold JSON event. Number of events skipped: %zu."

ER_AUDIT_LOG_JSON_READER_FAILED_TO_OPEN_FILE
  eng "Could not open JSON file for reading. Reading next file if exists."

ER_AUDIT_LOG_JSON_READER_FILE_PARSING_ERROR
  eng "JSON file parsing error. Reading next file if exists"

OBSOLETE_ER_AUDIT_LOG_FILTER_INVALID_COLUMN_COUNT
  eng "Invalid column count in the '%s.%s' table."

OBSOLETE_ER_AUDIT_LOG_FILTER_INVALID_COLUMN_DEFINITION
  eng "Invalid column definition of the '%s.%s' table."

ER_AUDIT_LOG_FILTER_FAILED_TO_STORE_TABLE_FLDS
  eng "Could not store field of the %s table."

ER_AUDIT_LOG_FILTER_FAILED_TO_UPDATE_TABLE
  eng "Could not update %s table."

ER_AUDIT_LOG_FILTER_FAILED_TO_INSERT_INTO_TABLE
  eng "Could not insert into %s table."

ER_AUDIT_LOG_FILTER_FAILED_TO_DELETE_FROM_TABLE
  eng "Could not delete from %s table."

ER_AUDIT_LOG_FILTER_FAILED_TO_INIT_TABLE_FOR_READ
  eng "Could not initialize %s table for reading."

ER_AUDIT_LOG_FILTER_FAILED_TO_READ_TABLE
  eng "Could not read %s table."

ER_AUDIT_LOG_FILTER_FAILED_TO_CLOSE_TABLE_AFTER_READING
  eng "Could not close %s table reading."

ER_AUDIT_LOG_FILTER_USER_AND_HOST_CANNOT_BE_EMPTY
  eng "Both user and host columns of %s table cannot be empty."

ER_AUDIT_LOG_FILTER_FLD_FILTERNAME_CANNOT_BE_EMPTY
  eng "Filtername column of %s table cannot be empty."

ER_VALIDATE_PWD_DICT_FILE_NOT_SPECIFIED
  eng "Dictionary file not specified"

ER_VALIDATE_PWD_DICT_FILE_NOT_LOADED
  eng "Dictionary file not loaded"

ER_VALIDATE_PWD_DICT_FILE_TOO_BIG
  eng "Dictionary file size exceeded MAX_DICTIONARY_FILE_LENGTH, not loaded"

ER_VALIDATE_PWD_FAILED_TO_READ_DICT_FILE
  eng "Exception while reading the dictionary file"

ER_VALIDATE_PWD_FAILED_TO_GET_FLD_FROM_SECURITY_CTX
  eng "Can't retrieve the %s from the security context"

ER_VALIDATE_PWD_FAILED_TO_GET_SECURITY_CTX
  eng "Can't retrieve the security context"

ER_VALIDATE_PWD_LENGTH_CHANGED
  eng "Effective value of validate_password_length is changed. New value is %d"

ER_REWRITER_QUERY_ERROR_MSG
  eng "%s"

ER_REWRITER_QUERY_FAILED
  eng "Rewritten query failed to parse:%s"

ER_XPLUGIN_STARTUP_FAILED
  eng "Startup failed with error \"%s\""

OBSOLETE_ER_XPLUGIN_SERVER_EXITING
  eng "Exiting"

OBSOLETE_ER_XPLUGIN_SERVER_EXITED
  eng "Exit done"

ER_XPLUGIN_USING_SSL_CONF_FROM_SERVER
  eng "Using SSL configuration from MySQL Server"

ER_XPLUGIN_USING_SSL_CONF_FROM_MYSQLX
  eng "Using SSL configuration from Mysqlx Plugin"

ER_XPLUGIN_FAILED_TO_USE_SSL_CONF
  eng "Neither MySQL Server nor Mysqlx Plugin has valid SSL configuration"

ER_XPLUGIN_USING_SSL_FOR_TLS_CONNECTION
  eng "Using %s for TLS connections"

ER_XPLUGIN_REFERENCE_TO_SECURE_CONN_WITH_XPLUGIN
  eng "For more information, please see the Using Secure Connections with X Plugin section in the MySQL documentation"

ER_XPLUGIN_ERROR_MSG
  eng "%s"

ER_SHA_PWD_FAILED_TO_PARSE_AUTH_STRING
  eng "Failed to parse stored authentication string for %s. Please check if mysql.user table not corrupted"

ER_SHA_PWD_FAILED_TO_GENERATE_MULTI_ROUND_HASH
  eng "Error in generating multi-round hash for %s. Plugin can not perform authentication without it. This may be a transient problem"

ER_SHA_PWD_AUTH_REQUIRES_RSA_OR_SSL
  eng "Authentication requires either RSA keys or SSL encryption"

ER_SHA_PWD_RSA_KEY_TOO_LONG
  eng "RSA key cipher length of %u is too long. Max value is %u"

ER_PLUGIN_COMMON_FAILED_TO_OPEN_FILTER_TABLES
  eng "Failed to open the %s filter tables"

ER_PLUGIN_COMMON_FAILED_TO_OPEN_TABLE
  eng "Failed to open '%s.%s' %s table"

ER_AUTH_LDAP_ERROR_LOGGER_ERROR_MSG
  eng "%s"

ER_CONN_CONTROL_ERROR_MSG
  eng "%s"

ER_GRP_RPL_ERROR_MSG
  eng "%s"

ER_SHA_PWD_SALT_FOR_USER_CORRUPT
  eng "Password salt for user '%s' is corrupt"

ER_SYS_VAR_COMPONENT_OOM
  eng "Out of memory for component system variable '%s'."

ER_SYS_VAR_COMPONENT_VARIABLE_SET_READ_ONLY
  eng "variable %s of component %s was forced to be read-only: string variable without update_func and PLUGIN_VAR_MEMALLOC flag."

ER_SYS_VAR_COMPONENT_UNKNOWN_VARIABLE_TYPE
  eng "Unknown variable type code 0x%x in component '%s'."

ER_SYS_VAR_COMPONENT_FAILED_TO_PARSE_VARIABLE_OPTIONS
  eng "Parsing options for variable '%s' failed."

ER_SYS_VAR_COMPONENT_FAILED_TO_MAKE_VARIABLE_PERSISTENT
  eng "Setting persistent options for component variable '%s' failed."

ER_COMPONENT_FILTER_CONFUSED
  eng "The log-filter component \"%s\" got confused at \"%s\" (state: %s) ..."

ER_STOP_SLAVE_IO_THREAD_DISK_SPACE
  eng "Waiting until I/O thread for channel '%s' finish writing to disk before stopping. Free some disk space or use 'KILL' to abort I/O thread operation. Notice that aborting the I/O thread while rotating the relay log might corrupt the relay logs, requiring a server restart to fix it."

ER_LOG_FILE_CANNOT_OPEN
  eng "Could not use %s for logging (error %d - %s). Turning logging off for the server process. To turn it on again: fix the cause, then%s restart the MySQL server."

OBSOLETE_ER_UNABLE_TO_COLLECT_LOG_STATUS
  eng "Unable to collect information for column '%-.192s': %-.192s."

OBSOLETE_ER_DEPRECATED_UTF8_ALIAS
  eng "'utf8' is currently an alias for the character set UTF8MB3, which will be replaced by UTF8MB4 in a future release. Please consider using UTF8MB4 in order to be unambiguous."

OBSOLETE_ER_DEPRECATED_NATIONAL
  eng "NATIONAL/NCHAR/NVARCHAR implies the character set UTF8MB3, which will be replaced by UTF8MB4 in a future release. Please consider using CHAR(x) CHARACTER SET UTF8MB4 in order to be unambiguous."

OBSOLETE_ER_SLAVE_POSSIBLY_DIVERGED_AFTER_DDL
  eng "A commit for an atomic DDL statement was unsuccessful on the master and the slave. The slave supports atomic DDL statements but the master does not, so the action taken by the slave and master might differ. Check that their states have not diverged before proceeding."

ER_PERSIST_OPTION_STATUS
  eng "Configuring persisted options failed: \"%s\"."

ER_NOT_IMPLEMENTED_GET_TABLESPACE_STATISTICS
  eng "The storage engine '%-.192s' does not provide dynamic table statistics"

OBSOLETE_ER_UNABLE_TO_SET_OPTION
  eng "This option cannot be set %s."

OBSOLETE_ER_RESERVED_TABLESPACE_NAME
  eng "The table '%-.192s' may not be created in the reserved tablespace '%-.192s'."

ER_SSL_FIPS_MODE_ERROR
   eng "SSL fips mode error: %s"

ER_CONN_INIT_CONNECT_IGNORED
  eng "init_connect variable is ignored for user: %s host: %s due to expired password."

OBSOLETE_ER_UNSUPPORTED_SQL_MODE
  eng "sql_mode=0x%08x is not supported"

ER_REWRITER_OOM
  eng "Out of memory."

ER_REWRITER_TABLE_MALFORMED_ERROR
  eng "Wrong column count or names when loading rules."

ER_REWRITER_LOAD_FAILED
  eng "Some rules failed to load."

ER_REWRITER_READ_FAILED
  eng "Got error from storage engine while refreshing rewrite rules."

ER_CONN_CONTROL_EVENT_COORDINATOR_INIT_FAILED
  eng "Failed to initialize Connection_event_coordinator"

ER_CONN_CONTROL_STAT_CONN_DELAY_TRIGGERED_UPDATE_FAILED
  eng "Failed to update connection delay triggered stats"

ER_CONN_CONTROL_STAT_CONN_DELAY_TRIGGERED_RESET_FAILED
  eng "Failed to reset connection delay triggered stats"

ER_CONN_CONTROL_INVALID_CONN_DELAY_TYPE
  eng "Unexpected option type for connection delay."

ER_CONN_CONTROL_DELAY_ACTION_INIT_FAILED
  eng "Failed to initialize Connection_delay_action"

ER_CONN_CONTROL_FAILED_TO_SET_CONN_DELAY
  eng "Could not set %s delay for connection delay."

ER_CONN_CONTROL_FAILED_TO_UPDATE_CONN_DELAY_HASH
  eng "Failed to update connection delay hash for account : %s"

ER_XPLUGIN_FORCE_STOP_CLIENT
  eng "%s: Force stopping client because exception occurred: %s"

ER_XPLUGIN_MAX_AUTH_ATTEMPTS_REACHED
  eng "%s.%u: Maximum number of authentication attempts reached, login failed."

ER_XPLUGIN_BUFFER_PAGE_ALLOC_FAILED
  eng "Error allocating Buffer_page: %s"

ER_XPLUGIN_DETECTED_HANGING_CLIENTS
  eng "Detected %u hanging client(s)"

ER_XPLUGIN_FAILED_TO_ACCEPT_CLIENT
  eng "Error accepting client"

ER_XPLUGIN_FAILED_TO_SCHEDULE_CLIENT
  eng "Internal error scheduling client for execution"

ER_XPLUGIN_FAILED_TO_PREPARE_IO_INTERFACES
  eng "Preparation of I/O interfaces failed, X Protocol won't be accessible"

ER_XPLUGIN_SRV_SESSION_INIT_THREAD_FAILED
  eng "srv_session_init_thread returned error"

ER_XPLUGIN_UNABLE_TO_USE_USER_SESSION_ACCOUNT
  eng "Unable to use user mysql.session account when connecting the server for internal plugin requests."

ER_XPLUGIN_REFERENCE_TO_USER_ACCOUNT_DOC_SECTION
  eng "For more information, please see the X Plugin User Account section in the MySQL documentation"

ER_XPLUGIN_UNEXPECTED_EXCEPTION_DISPATCHING_CMD
  eng "%s: Unexpected exception dispatching command: %s"

ER_XPLUGIN_EXCEPTION_IN_TASK_SCHEDULER
  eng "Exception in post: %s"

ER_XPLUGIN_TASK_SCHEDULING_FAILED
  eng "Internal error scheduling task"

ER_XPLUGIN_EXCEPTION_IN_EVENT_LOOP
  eng "Exception in event loop: \"%s\": %s"

ER_XPLUGIN_LISTENER_SETUP_FAILED
  eng "Setup of %s failed, %s"

ER_XPLUING_NET_STARTUP_FAILED
  eng "%s"

ER_XPLUGIN_FAILED_AT_SSL_CONF
  eng "Failed at SSL configuration: \"%s\""

OBSOLETE_ER_XPLUGIN_CLIENT_SSL_HANDSHAKE_FAILED
  eng "Error during SSL handshake for client connection (%i)"

OBSOLETE_ER_XPLUGIN_SSL_HANDSHAKE_WITH_SERVER_FAILED
  eng "%s: Error during SSL handshake"

ER_XPLUGIN_FAILED_TO_CREATE_SESSION_FOR_CONN
  eng "%s: Error creating session for connection from %s"

ER_XPLUGIN_FAILED_TO_INITIALIZE_SESSION
  eng "%s: Error initializing session for connection: %s"

ER_XPLUGIN_MESSAGE_TOO_LONG
  eng "%s: Message of size %u received, exceeding the limit of %i"

ER_XPLUGIN_UNINITIALIZED_MESSAGE
  eng "Message is not properly initialized: %s"

ER_XPLUGIN_FAILED_TO_SET_MIN_NUMBER_OF_WORKERS
  eng "Unable to set minimal number of workers to %u; actual value is %i"

ER_XPLUGIN_UNABLE_TO_ACCEPT_CONNECTION
  eng "Unable to accept connection, disconnecting client"

ER_XPLUGIN_ALL_IO_INTERFACES_DISABLED
  eng "All I/O interfaces are disabled, X Protocol won't be accessible"

OBSOLETE_ER_XPLUGIN_INVALID_MSG_DURING_CLIENT_INIT
  eng "%s: Invalid message %i received during client initialization"

OBSOLETE_ER_XPLUGIN_CLOSING_CLIENTS_ON_SHUTDOWN
  eng "%s: closing client because of shutdown (state: %i)"

ER_XPLUGIN_ERROR_READING_SOCKET
  eng "%s: Error reading from socket %s (%i)"

ER_XPLUGIN_PEER_DISCONNECTED_WHILE_READING_MSG_BODY
  eng "%s: peer disconnected while reading message body"

ER_XPLUGIN_READ_FAILED_CLOSING_CONNECTION
  eng "client_id:%s - %s while reading from socket, closing connection"

OBSOLETE_ER_XPLUGIN_INVALID_AUTH_METHOD
  eng "%s.%u: Invalid authentication method %s"

OBSOLETE_ER_XPLUGIN_UNEXPECTED_MSG_DURING_AUTHENTICATION
  eng "%s: Unexpected message of type %i received during authentication"

OBSOLETE_ER_XPLUGIN_ERROR_WRITING_TO_CLIENT
  eng "Error writing to client: %s (%i)"

OBSOLETE_ER_XPLUGIN_SCHEDULER_STARTED
  eng "Scheduler \"%s\" started."

OBSOLETE_ER_XPLUGIN_SCHEDULER_STOPPED
  eng "Scheduler \"%s\" stopped."

ER_XPLUGIN_LISTENER_SYS_VARIABLE_ERROR
  eng "Please see the MySQL documentation for '%s' system variables to fix the error"

ER_XPLUGIN_LISTENER_STATUS_MSG
  eng "X Plugin ready for connections. %s"

ER_XPLUGIN_RETRYING_BIND_ON_PORT
  eng "Retrying `bind()` on TCP/IP port %i"

OBSOLETE_ER_XPLUGIN_SHUTDOWN_TRIGGERED
  eng "Shutdown triggered by mysqld abort flag"

OBSOLETE_ER_XPLUGIN_USER_ACCOUNT_WITH_ALL_PERMISSIONS
  eng "Using %s account for authentication which has all required permissions"

ER_XPLUGIN_EXISTING_USER_ACCOUNT_WITH_INCOMPLETE_GRANTS
  eng "Using existing %s account for authentication. Incomplete grants will be fixed"

OBSOLETE_ER_XPLUGIN_SERVER_STARTS_HANDLING_CONNECTIONS
  eng "Server starts handling incoming connections"

OBSOLETE_ER_XPLUGIN_SERVER_STOPPED_HANDLING_CONNECTIONS
  eng "Stopped handling incoming connections"

OBSOLETE_ER_XPLUGIN_FAILED_TO_INTERRUPT_SESSION
  eng "%s: Could not interrupt client session"

OBSOLETE_ER_XPLUGIN_CLIENT_RELEASE_TRIGGERED
  eng "%s: release triggered by timeout in state:%i"

ER_XPLUGIN_IPv6_AVAILABLE
  eng "IPv6 is available"

OBSOLETE_ER_XPLUGIN_UNIX_SOCKET_NOT_CONFIGURED
  eng "UNIX socket not configured"

ER_XPLUGIN_CLIENT_KILL_MSG
  eng "Kill client: %i %s"

ER_XPLUGIN_FAILED_TO_GET_SECURITY_CTX
  eng "Could not get security context for session"

OBSOLETE_ER_XPLUGIN_FAILED_TO_SWITCH_SECURITY_CTX_TO_ROOT
  eng "Unable to switch security context to root"

ER_XPLUGIN_FAILED_TO_CLOSE_SQL_SESSION
  eng "Error closing SQL session"

ER_XPLUGIN_FAILED_TO_EXECUTE_ADMIN_CMD
  eng "Error executing admin command %s: %s"

ER_XPLUGIN_EMPTY_ADMIN_CMD
  eng "Error executing empty admin command"

ER_XPLUGIN_FAILED_TO_GET_SYS_VAR
  eng "Unable to retrieve system variable \'%s\'"

ER_XPLUGIN_FAILED_TO_GET_CREATION_STMT
  eng "Unable to get creation stmt for collection \'%s\'; query result size: %lu"

ER_XPLUGIN_FAILED_TO_GET_ENGINE_INFO
  eng "Unable to get engine info for collection \'%s\'; creation stmt: %s"

OBSOLETE_ER_XPLUGIN_FAIL_TO_GET_RESULT_DATA
  eng "Error getting result data: %s"

OBSOLETE_ER_XPLUGIN_CAPABILITY_EXPIRED_PASSWORD
  eng "Capability expired password failed with error: %s"

ER_XPLUGIN_FAILED_TO_SET_SO_REUSEADDR_FLAG
  eng "Failed to set SO_REUSEADDR flag (error: %d)."

ER_XPLUGIN_FAILED_TO_OPEN_INTERNAL_SESSION
  eng "Could not open internal MySQL session"

ER_XPLUGIN_FAILED_TO_SWITCH_CONTEXT
  eng "Unable to switch context to user %s"

ER_XPLUGIN_FAILED_TO_UNREGISTER_UDF
  eng "Can\'t unregister \'%s\' user defined function"

OBSOLETE_ER_XPLUGIN_GET_PEER_ADDRESS_FAILED
  eng "%s: get peer address failed, can't resolve IP to hostname"

OBSOLETE_ER_XPLUGIN_CAPABILITY_CLIENT_INTERACTIVE_FAILED
  eng "Capability client interactive failed with error: %s"

ER_XPLUGIN_FAILED_TO_RESET_IPV6_V6ONLY_FLAG
  eng "Failed to reset IPV6_V6ONLY flag (error: %d). The server will listen to IPv6 addresses only."

ER_KEYRING_INVALID_KEY_TYPE
  eng "Invalid key type"

ER_KEYRING_INVALID_KEY_LENGTH
  eng "Invalid key length for given block cipher"

ER_KEYRING_FAILED_TO_CREATE_KEYRING_DIR
  eng "Could not create keyring directory. The keyring_file will stay unusable until correct path to the keyring directory gets provided"

ER_KEYRING_FILE_INIT_FAILED
  eng "keyring_file initialization failure. Please check if the keyring_file_data points to readable keyring file or keyring file can be created in the specified location. The keyring_file will stay unusable until correct path to the keyring file gets provided"

ER_KEYRING_INTERNAL_EXCEPTION_FAILED_FILE_INIT
  eng "keyring_file initialization failure due to internal exception inside the plugin."

ER_KEYRING_FAILED_TO_GENERATE_KEY
  eng "Failed to generate a key due to internal exception inside keyring_file plugin"

ER_KEYRING_CHECK_KEY_FAILED_DUE_TO_INVALID_KEY
  eng "Error while %s key: invalid key_type"

ER_KEYRING_CHECK_KEY_FAILED_DUE_TO_EMPTY_KEY_ID
  eng "Error while %s key: key_id cannot be empty"

ER_KEYRING_OPERATION_FAILED_DUE_TO_INTERNAL_ERROR
  eng "Failed to %s due to internal exception inside %s plugin"

ER_KEYRING_INCORRECT_FILE
  eng "Incorrect Keyring file"

ER_KEYRING_FOUND_MALFORMED_BACKUP_FILE
  eng "Found malformed keyring backup file - removing it"

ER_KEYRING_FAILED_TO_RESTORE_FROM_BACKUP_FILE
  eng "Error while restoring keyring from backup file cannot overwrite keyring with backup"

ER_KEYRING_FAILED_TO_FLUSH_KEYRING_TO_FILE
  eng "Error while flushing in-memory keyring into keyring file"

ER_KEYRING_FAILED_TO_GET_FILE_STAT
  eng "Error while reading stat for %s.Please check if file %s was not removed. OS returned this error: %s"

ER_KEYRING_FAILED_TO_REMOVE_FILE
  eng "Could not remove file %s OS retuned this error: %s"

ER_KEYRING_FAILED_TO_TRUNCATE_FILE
  eng "Could not truncate file %s. OS retuned this error: %s"

ER_KEYRING_UNKNOWN_ERROR
  eng "Unknown error %d"

ER_KEYRING_FAILED_TO_SET_KEYRING_FILE_DATA
  eng "keyring_file_data cannot be set to new value as the keyring file cannot be created/accessed in the provided path"

ER_KEYRING_FILE_IO_ERROR
  eng "%s"

ER_KEYRING_FAILED_TO_LOAD_KEYRING_CONTENT
  eng "Error while loading keyring content. The keyring might be malformed"

ER_KEYRING_FAILED_TO_FLUSH_KEYS_TO_KEYRING
  eng "Could not flush keys to keyring"

ER_KEYRING_FAILED_TO_FLUSH_KEYS_TO_KEYRING_BACKUP
  eng "Could not flush keys to keyring's backup"

ER_KEYRING_KEY_FETCH_FAILED_DUE_TO_EMPTY_KEY_ID
  eng "Error while fetching key: key_id cannot be empty"

ER_KEYRING_FAILED_TO_REMOVE_KEY_DUE_TO_EMPTY_ID
  eng "Error while removing key: key_id cannot be empty"

ER_KEYRING_OKV_INCORRECT_KEY_VAULT_CONFIGURED
  eng "For keyring_okv to be initialized, please point keyring_okv_conf_dir variable to a directory with Oracle Key Vault configuration file and ssl materials"

ER_KEYRING_OKV_INIT_FAILED_DUE_TO_INCORRECT_CONF
  eng "keyring_okv initialization failure. Please check that the keyring_okv_conf_dir points to a readable directory and that the directory contains Oracle Key Vault configuration file and ssl materials. Please also check that Oracle Key Vault is up and running."

ER_KEYRING_OKV_INIT_FAILED_DUE_TO_INTERNAL_ERROR
  eng "keyring_okv initialization failure due to internal exception inside the plugin"

ER_KEYRING_OKV_INVALID_KEY_TYPE
  eng "Invalid key type"

ER_KEYRING_OKV_INVALID_KEY_LENGTH_FOR_CIPHER
  eng "Invalid key length for given block cipher"

ER_KEYRING_OKV_FAILED_TO_GENERATE_KEY_DUE_TO_INTERNAL_ERROR
  eng "Failed to generate a key due to internal exception inside keyring_okv plugin"

ER_KEYRING_OKV_FAILED_TO_FIND_SERVER_ENTRY
  eng "Could not find entry for server in configuration file %s"

ER_KEYRING_OKV_FAILED_TO_FIND_STANDBY_SERVER_ENTRY
  eng "Could not find entry for standby server in configuration file %s"

ER_KEYRING_OKV_FAILED_TO_PARSE_CONF_FILE
  eng "Could not parse the %s file provided"

ER_KEYRING_OKV_FAILED_TO_LOAD_KEY_UID
  eng "Could not load keys' uids from the OKV server"

ER_KEYRING_OKV_FAILED_TO_INIT_SSL_LAYER
  eng "Could not initialize ssl layer"

ER_KEYRING_OKV_FAILED_TO_INIT_CLIENT
  eng "Could not initialize OKV client"

ER_KEYRING_OKV_CONNECTION_TO_SERVER_FAILED
  eng "Could not connect to the OKV server"

ER_KEYRING_OKV_FAILED_TO_REMOVE_KEY
  eng "Could not remove the key"

ER_KEYRING_OKV_FAILED_TO_ADD_ATTRIBUTE
  eng "Could not add attribute, attribute_name=%s attribute value=%s"

ER_KEYRING_OKV_FAILED_TO_GENERATE_KEY
  eng "Could not generate the key."

ER_KEYRING_OKV_FAILED_TO_STORE_KEY
  eng "Could not store the key."

ER_KEYRING_OKV_FAILED_TO_ACTIVATE_KEYS
  eng "Could not activate the key."

ER_KEYRING_OKV_FAILED_TO_FETCH_KEY
  eng "Could not fetch generated key"

ER_KEYRING_OKV_FAILED_TO_STORE_OR_GENERATE_KEY
  eng "Could not store/generate the key - failed to set key attribute x-key-ready"

ER_KEYRING_OKV_FAILED_TO_RETRIEVE_KEY_SIGNATURE
  eng "Could not retrieve key signature from custom attributes"

ER_KEYRING_OKV_FAILED_TO_RETRIEVE_KEY
  eng "Could not retrieve key from OKV"

ER_KEYRING_OKV_FAILED_TO_LOAD_SSL_TRUST_STORE
  eng "Error loading trust store"

ER_KEYRING_OKV_FAILED_TO_SET_CERTIFICATE_FILE
  eng "Error setting the certificate file."

ER_KEYRING_OKV_FAILED_TO_SET_KEY_FILE
  eng "Error setting the key file."

ER_KEYRING_OKV_KEY_MISMATCH
  eng "Private key does not match the certificate public key"

ER_KEYRING_ENCRYPTED_FILE_INCORRECT_KEYRING_FILE
  eng "Incorrect Keyring file"

ER_KEYRING_ENCRYPTED_FILE_DECRYPTION_FAILED
  eng "Keyring_encrypted_file decryption failed. Please verify --keyring-encrypted-file-password option value."

ER_KEYRING_ENCRYPTED_FILE_FOUND_MALFORMED_BACKUP_FILE
  eng "Found malformed keyring backup file - removing it"

ER_KEYRING_ENCRYPTED_FILE_FAILED_TO_RESTORE_KEYRING
  eng "Error while restoring keyring from backup file cannot overwrite keyring with backup"

ER_KEYRING_ENCRYPTED_FILE_FAILED_TO_FLUSH_KEYRING
  eng "Error while flushing in-memory keyring into keyring file"

ER_KEYRING_ENCRYPTED_FILE_ENCRYPTION_FAILED
  eng "Keyring_encrypted_file encryption failed. Please verify --keyring-encrypted-file-password option value."

ER_KEYRING_ENCRYPTED_FILE_INVALID_KEYRING_DIR
  eng "keyring_encrypted_file_data cannot be set to new value as the keyring file cannot be created/accessed in the provided path"

ER_KEYRING_ENCRYPTED_FILE_FAILED_TO_CREATE_KEYRING_DIR
  eng "Could not create keyring directory The keyring_encrypted_file will stay unusable until correct path to the keyring directory gets provided"

ER_KEYRING_ENCRYPTED_FILE_PASSWORD_IS_INVALID
  eng "The keyring_encrypted_file_password must be set to a valid value."

ER_KEYRING_ENCRYPTED_FILE_PASSWORD_IS_TOO_LONG
  eng "Too long keyring_encrypted_file_password value."

ER_KEYRING_ENCRYPTED_FILE_INIT_FAILURE
  eng "keyring_encrypted_file initialization failure. Please check if the keyring_encrypted_file_data points to readable keyring file or keyring file can be created in the specified location or password to decrypt keyring file is correct."

ER_KEYRING_ENCRYPTED_FILE_INIT_FAILED_DUE_TO_INTERNAL_ERROR
  eng "keyring_encrypted_file initialization failure due to internal exception inside the plugin"

ER_KEYRING_ENCRYPTED_FILE_GEN_KEY_FAILED_DUE_TO_INTERNAL_ERROR
  eng "Failed to generate a key due to internal exception inside keyring_encrypted_file plugin"

ER_KEYRING_AWS_FAILED_TO_SET_CMK_ID
  eng "keyring_aws_cmk_id cannot be set to the new value as AWS KMS seems to not understand the id provided. Please check that CMK id provided is correct."

ER_KEYRING_AWS_FAILED_TO_SET_REGION
  eng "keyring_aws_region cannot be set to the new value as AWS KMS seems to not understand the region provided. Please check that region provided is correct."

ER_KEYRING_AWS_FAILED_TO_OPEN_CONF_FILE
  eng "Could not open keyring_aws configuration file: %s. OS returned this error: %s"

ER_KEYRING_AWS_FAILED_TO_ACCESS_KEY_ID_FROM_CONF_FILE
  eng "Could not read AWS access key id from keyring_aws configuration file: %s. OS returned this error: %s"

ER_KEYRING_AWS_FAILED_TO_ACCESS_KEY_FROM_CONF_FILE
  eng "Could not read AWS access key from keyring_aws configuration file: %s. OS returned this error: %s"

ER_KEYRING_AWS_INVALID_CONF_FILE_PATH
  eng "Path to keyring aws configuration file cannot be empty"

ER_KEYRING_AWS_INVALID_DATA_FILE_PATH
  eng "Path to keyring_aws storage file cannot be empty."

ER_KEYRING_AWS_FAILED_TO_ACCESS_OR_CREATE_KEYRING_DIR
  eng "Unable to create/access keyring directory."

ER_KEYRING_AWS_FAILED_TO_ACCESS_OR_CREATE_KEYRING_DATA_FILE
  eng "Unable to create/access keyring_aws storage file. Please check if keyring_aws_data_file points to location where keyring file can be created/accessed. Please also make sure that MySQL server's user has high enough privileges to access this location."

ER_KEYRING_AWS_FAILED_TO_INIT_DUE_TO_INTERNAL_ERROR
  eng "keyring_aws initialization failed due to internal error when initializing synchronization primitive - %s. OS returned this error: %s:"

ER_KEYRING_AWS_FAILED_TO_ACCESS_DATA_FILE
  eng "Could not access keyring_aws storage file in the path provided. Please check if the keyring_aws directory can be accessed by MySQL Server"

ER_KEYRING_AWS_CMK_ID_NOT_SET
  eng "keyring_aws_cmk_id has to be set"

ER_KEYRING_AWS_FAILED_TO_GET_KMS_CREDENTIAL_FROM_CONF_FILE
  eng "Could not get AWS KMS credentials from the configuration file"

ER_KEYRING_AWS_INIT_FAILURE
  eng "keyring_aws initialization failure."

ER_KEYRING_AWS_FAILED_TO_INIT_DUE_TO_PLUGIN_INTERNAL_ERROR
  eng "keyring_aws initialization failure due to internal exception inside the plugin"

ER_KEYRING_AWS_INVALID_KEY_LENGTH_FOR_CIPHER
  eng "Invalid key length for given block cipher"

ER_KEYRING_AWS_FAILED_TO_GENERATE_KEY_DUE_TO_INTERNAL_ERROR
  eng "Failed to generate a key due to internal exception inside keyring_file plugin"

ER_KEYRING_AWS_INCORRECT_FILE
  eng "Incorrect Keyring file"

ER_KEYRING_AWS_FOUND_MALFORMED_BACKUP_FILE
  eng "Found malformed keyring backup file - removing it"

ER_KEYRING_AWS_FAILED_TO_RESTORE_FROM_BACKUP_FILE
  eng "Error while restoring keyring from backup file cannot overwrite keyring with backup"

ER_KEYRING_AWS_FAILED_TO_FLUSH_KEYRING_TO_FILE
  eng "Error while flushing in-memory keyring into keyring file"

ER_KEYRING_AWS_INCORRECT_REGION
  eng "Wrong region"

ER_KEYRING_AWS_FAILED_TO_CONNECT_KMS
  eng "Could not connect to AWS KMS with the credentials provided. Please make sure they are correct. AWS KMS returned this error: %s"

ER_KEYRING_AWS_FAILED_TO_GENERATE_NEW_KEY
  eng "Could not generate a new key. AWS KMS returned this error: %s"

ER_KEYRING_AWS_FAILED_TO_ENCRYPT_KEY
  eng "Could not encrypt key. AWS KMS returned this error: %s"

ER_KEYRING_AWS_FAILED_TO_RE_ENCRYPT_KEY
  eng "Could not re-encrypt key. AWS KMS returned this error: %s"

ER_KEYRING_AWS_FAILED_TO_DECRYPT_KEY
  eng "Could not decrypt key. AWS KMS returned this error: %s"

ER_KEYRING_AWS_FAILED_TO_ROTATE_CMK
  eng "Could not rotate the CMK. AWS KMS returned this error: %s"

ER_GRP_RPL_GTID_ALREADY_USED
  eng "The requested GTID '%s:%lld' was already used, the transaction will rollback."

ER_GRP_RPL_APPLIER_THD_KILLED
  eng "The group replication applier thread was killed."

ER_GRP_RPL_EVENT_HANDLING_ERROR
  eng "Error at event handling! Got error: %d."

ER_GRP_RPL_ERROR_GTID_EXECUTION_INFO
  eng "Error when extracting group GTID execution information, some recovery operations may face future issues."

ER_GRP_RPL_CERTIFICATE_SIZE_ERROR
  eng "An error occurred when trying to reduce the Certification information size for transmission."

ER_GRP_RPL_CREATE_APPLIER_CACHE_ERROR
  eng "Failed to create group replication pipeline applier cache!"

ER_GRP_RPL_UNBLOCK_WAITING_THD
  eng "Unblocking the group replication thread waiting for applier to start, as the start group replication was killed."

ER_GRP_RPL_APPLIER_PIPELINE_NOT_DISPOSED
  eng "The group replication applier pipeline was not properly disposed. Check the error log for further info."

ER_GRP_RPL_APPLIER_THD_EXECUTION_ABORTED
  eng "The applier thread execution was aborted. Unable to process more transactions, this member will now leave the group."

ER_GRP_RPL_APPLIER_EXECUTION_FATAL_ERROR
  eng "Fatal error during execution on the Applier process of Group Replication. The server will now leave the group."

ER_GRP_RPL_ERROR_STOPPING_CHANNELS
  eng "Error stopping all replication channels while server was leaving the group. %s"

ER_GRP_RPL_ERROR_SENDING_SINGLE_PRIMARY_MSSG
  eng "Error sending single primary message informing that primary did apply relay logs."

ER_GRP_RPL_UPDATE_TRANS_SNAPSHOT_VER_ERROR
  eng "Error updating transaction snapshot version after transaction being positively certified."

ER_GRP_RPL_SIDNO_FETCH_ERROR
  eng "Error fetching transaction sidno after transaction being positively certified."

ER_GRP_RPL_BROADCAST_COMMIT_TRANS_MSSG_FAILED
  eng "Broadcast of committed transactions message failed."

ER_GRP_RPL_GROUP_NAME_PARSE_ERROR
  eng "Unable to parse the group_replication_group_name during the Certification module initialization."

ER_GRP_RPL_ADD_GRPSID_TO_GRPGTIDSID_MAP_ERROR
  eng "Unable to add the group_sid in the group_gtid_sid_map during the Certification module initialization."

ER_GRP_RPL_UPDATE_GRPGTID_EXECUTED_ERROR
  eng "Error updating group_gtid_executed GITD set during the Certification module initialization."

ER_GRP_RPL_DONOR_TRANS_INFO_ERROR
  eng "Unable to handle the donor's transaction information when initializing the conflict detection component. Possible out of memory error."

ER_GRP_RPL_SERVER_CONN_ERROR
  eng "Error when establishing a server connection during the Certification module initialization."

ER_GRP_RPL_ERROR_FETCHING_GTID_EXECUTED_SET
  eng "Error when extracting this member GTID executed set. Certification module can't be properly initialized."

ER_GRP_RPL_ADD_GTID_TO_GRPGTID_EXECUTED_ERROR
  eng "Error while adding the server GTID EXECUTED set to the group_gtid_execute during the Certification module initialization."

ER_GRP_RPL_ERROR_FETCHING_GTID_SET
  eng "Error when extracting this member retrieved set for its applier. Certification module can't be properly initialized."

ER_GRP_RPL_ADD_RETRIEVED_SET_TO_GRP_GTID_EXECUTED_ERROR
  eng "Error while adding the member retrieved set to the group_gtid_executed during the Certification module initialization."

ER_GRP_RPL_CERTIFICATION_INITIALIZATION_FAILURE
  eng "Error during Certification module initialization."

ER_GRP_RPL_UPDATE_LAST_CONFLICT_FREE_TRANS_ERROR
  eng "Unable to update last conflict free transaction, this transaction will not be tracked on performance_schema.replication_group_member_stats.last_conflict_free_transaction."

ER_GRP_RPL_UPDATE_TRANS_SNAPSHOT_REF_VER_ERROR
  eng "Error updating transaction snapshot version reference for internal storage."

ER_GRP_RPL_FETCH_TRANS_SIDNO_ERROR
  eng "Error fetching transaction sidno while adding to the group_gtid_executed set."

ER_GRP_RPL_ERROR_VERIFYING_SIDNO
  eng "Error while ensuring the sidno be present in the group_gtid_executed."

ER_GRP_RPL_CANT_GENERATE_GTID
  eng "Impossible to generate Global Transaction Identifier: the integer component reached the maximal value. Restart the group with a new group_replication_group_name."

ER_GRP_RPL_INVALID_GTID_SET
  eng "Invalid stable transactions set."

ER_GRP_RPL_UPDATE_GTID_SET_ERROR
  eng "Error updating stable transactions set."

ER_GRP_RPL_RECEIVED_SET_MISSING_GTIDS
  eng "There was an error when filling the missing GTIDs on the applier channel received set. Despite not critical, on the long run this may cause performance issues."

OBSOLETE_ER_GRP_RPL_SKIP_COMPUTATION_TRANS_COMMITTED
  eng "Skipping the computation of the Transactions_committed_all_members field as an older instance of this computation is still ongoing."

ER_GRP_RPL_NULL_PACKET
  eng "Null packet on certifier's queue."

ER_GRP_RPL_CANT_READ_GTID
  eng "Error reading GTIDs from the message."

ER_GRP_RPL_PROCESS_GTID_SET_ERROR
  eng "Error processing stable transactions set."

ER_GRP_RPL_PROCESS_INTERSECTION_GTID_SET_ERROR
  eng "Error processing intersection of stable transactions set."

ER_GRP_RPL_SET_STABLE_TRANS_ERROR
  eng "Error setting stable transactions set."

ER_GRP_RPL_CANT_READ_GRP_GTID_EXTRACTED
  eng "Error reading group_gtid_extracted from the View_change_log_event."

ER_GRP_RPL_CANT_READ_WRITE_SET_ITEM
  eng "Error reading the write set item '%s' from the View_change_log_event."

ER_GRP_RPL_INIT_CERTIFICATION_INFO_FAILURE
  eng "Error during certification_info initialization."

ER_GRP_RPL_CONFLICT_DETECTION_DISABLED
  eng "Primary had applied all relay logs, disabled conflict detection."

ER_GRP_RPL_MSG_DISCARDED
  eng "Message received while the plugin is not ready, message discarded."

ER_GRP_RPL_MISSING_GRP_RPL_APPLIER
  eng "Message received without a proper group replication applier."

ER_GRP_RPL_CERTIFIER_MSSG_PROCESS_ERROR
  eng "Error processing message in Certifier."

ER_GRP_RPL_SRV_NOT_ONLINE
  eng "This server was not declared online since it is on status %s."

ER_GRP_RPL_SRV_ONLINE
  eng "This server was declared online within the replication group."

ER_GRP_RPL_DISABLE_SRV_READ_MODE_RESTRICTED
  eng "When declaring the plugin online it was not possible to disable the server read mode settings. Try to disable it manually."

ER_GRP_RPL_MEM_ONLINE
  eng "The member with address %s:%u was declared online within the replication group."

ER_GRP_RPL_MEM_UNREACHABLE
  eng "Member with address %s:%u has become unreachable."

ER_GRP_RPL_MEM_REACHABLE
  eng "Member with address %s:%u is reachable again."

ER_GRP_RPL_SRV_BLOCKED
  eng "This server is not able to reach a majority of members in the group. This server will now block all updates. The server will remain blocked until contact with the majority is restored. It is possible to use group_replication_force_members to force a new group membership."

ER_GRP_RPL_SRV_BLOCKED_FOR_SECS
  eng "This server is not able to reach a majority of members in the group. This server will now block all updates. The server will remain blocked for the next %lu seconds. Unless contact with the majority is restored, after this time the member will error out and leave the group. It is possible to use group_replication_force_members to force a new group membership."

ER_GRP_RPL_CHANGE_GRP_MEM_NOT_PROCESSED
  eng "A group membership change was received but the plugin is already leaving due to the configured timeout on group_replication_unreachable_majority_timeout option."

ER_GRP_RPL_MEMBER_CONTACT_RESTORED
  eng "The member has resumed contact with a majority of the members in the group. Regular operation is restored and transactions are unblocked."

ER_GRP_RPL_MEMBER_REMOVED
  eng "Members removed from the group: %s"

ER_GRP_RPL_PRIMARY_MEMBER_LEFT_GRP
  eng "Primary server with address %s left the group. Electing new Primary."

ER_GRP_RPL_MEMBER_ADDED
  eng "Members joined the group: %s"

ER_GRP_RPL_MEMBER_EXIT_PLUGIN_ERROR
  eng "There was a previous plugin error while the member joined the group. The member will now exit the group."

ER_GRP_RPL_MEMBER_CHANGE
  eng "Group membership changed to %s on view %s."

ER_GRP_RPL_MEMBER_LEFT_GRP
  eng "Group membership changed: This member has left the group."

ER_GRP_RPL_MEMBER_EXPELLED
  eng "Member was expelled from the group due to network failures, changing member status to ERROR."

ER_GRP_RPL_SESSION_OPEN_FAILED
  eng "Unable to open session to (re)set read only mode. Skipping."

ER_GRP_RPL_NEW_PRIMARY_ELECTED
  eng "A new primary with address %s:%u was elected. %s"

ER_GRP_RPL_DISABLE_READ_ONLY_FAILED
  eng "Unable to disable super read only flag. Try to disable it manually"

ER_GRP_RPL_ENABLE_READ_ONLY_FAILED
  eng "Unable to set super read only flag. Try to set it manually."

ER_GRP_RPL_SRV_PRIMARY_MEM
  eng "This server is working as primary member."

ER_GRP_RPL_SRV_SECONDARY_MEM
  eng "This server is working as secondary member with primary member address %s:%u."

ER_GRP_RPL_NO_SUITABLE_PRIMARY_MEM
  eng "Unable to set any member as primary. No suitable candidate."

ER_GRP_RPL_SUPER_READ_ONLY_ACTIVATE_ERROR
  eng "Error when activating super_read_only mode on start. The member will now exit the group."

ER_GRP_RPL_EXCEEDS_AUTO_INC_VALUE
  eng "Group contains %lu members which is greater than group_replication_auto_increment_increment value of %lu. This can lead to a higher transactional abort rate."

ER_GRP_RPL_DATA_NOT_PROVIDED_BY_MEM
  eng "Member with address '%s:%u' didn't provide any data during the last group change. Group information can be outdated and lead to errors on recovery."

ER_GRP_RPL_MEMBER_ALREADY_EXISTS
  eng "There is already a member with server_uuid %s. The member will now exit the group."

OBSOLETE_ER_GRP_RPL_GRP_CHANGE_INFO_EXTRACT_ERROR
  eng "Error when extracting information for group change. Operations and checks made to group joiners may be incomplete."

ER_GRP_RPL_GTID_EXECUTED_EXTRACT_ERROR
  eng "Error when extracting this member GTID executed set. Operations and checks made to group joiners may be incomplete."

ER_GRP_RPL_GTID_SET_EXTRACT_ERROR
  eng "Error when extracting this member retrieved set for its applier. Operations and checks made to group joiners may be incomplete."

ER_GRP_RPL_START_FAILED
  eng "The START GROUP_REPLICATION command failed since the group already has 9 members."

ER_GRP_RPL_MEMBER_VER_INCOMPATIBLE
  eng "Member version is incompatible with the group."

ER_GRP_RPL_TRANS_NOT_PRESENT_IN_GRP
  eng "The member contains transactions not present in the group. The member will now exit the group."

ER_GRP_RPL_TRANS_GREATER_THAN_GRP
  eng "It was not possible to assess if the member has more transactions than the group. The member will now exit the group."

ER_GRP_RPL_MEMBER_VERSION_LOWER_THAN_GRP
  eng "Member version is lower than some group member, but since option 'group_replication_allow_local_lower_version_join is enabled, member will be allowed to join."

ER_GRP_RPL_LOCAL_GTID_SETS_PROCESS_ERROR
  eng "Error processing local GTID sets when comparing this member transactions against the group."

ER_GRP_RPL_MEMBER_TRANS_GREATER_THAN_GRP
  eng "This member has more executed transactions than those present in the group. Local transactions: %s > Group transactions: %s"

ER_GRP_RPL_BLOCK_SIZE_DIFF_FROM_GRP
  eng "The member is configured with a group_replication_gtid_assignment_block_size option value '%llu' different from the group '%llu'. The member will now exit the group."

ER_GRP_RPL_TRANS_WRITE_SET_EXTRACT_DIFF_FROM_GRP
  eng "The member is configured with a transaction-write-set-extraction option value '%s' different from the group '%s'. The member will now exit the group."

ER_GRP_RPL_MEMBER_CFG_INCOMPATIBLE_WITH_GRP_CFG
  eng "The member configuration is not compatible with the group configuration. Variables such as group_replication_single_primary_mode or group_replication_enforce_update_everywhere_checks must have the same value on every server in the group. (member configuration option: [%s], group configuration option: [%s])."

ER_GRP_RPL_MEMBER_STOP_RPL_CHANNELS_ERROR
  eng "Error stopping all replication channels while server was leaving the group. %s"

ER_GRP_RPL_PURGE_APPLIER_LOGS
  eng "Detected previous RESET MASTER invocation or an issue exists in the group replication applier relay log. Purging existing applier logs."

ER_GRP_RPL_RESET_APPLIER_MODULE_LOGS_ERROR
  eng "Unknown error occurred while resetting applier's module logs."

ER_GRP_RPL_APPLIER_THD_SETUP_ERROR
  eng "Failed to setup the group replication applier thread."

ER_GRP_RPL_APPLIER_THD_START_ERROR
  eng "Error while starting the group replication applier thread"

ER_GRP_RPL_APPLIER_THD_STOP_ERROR
  eng "Failed to stop the group replication applier thread."

ER_GRP_RPL_FETCH_TRANS_DATA_FAILED
  eng "Failed to fetch transaction data containing required transaction info for applier"

ER_GRP_RPL_SLAVE_IO_THD_PRIMARY_UNKNOWN
  eng "Can't start slave IO THREAD of channel '%s' when group replication is running with single-primary mode and the primary member is not known."

ER_GRP_RPL_SALVE_IO_THD_ON_SECONDARY_MEMBER
  eng "Can't start slave IO THREAD of channel '%s' when group replication is running with single-primary mode on a secondary member."

ER_GRP_RPL_SLAVE_SQL_THD_PRIMARY_UNKNOWN
  eng "Can't start slave SQL THREAD of channel '%s' when group replication is running with single-primary mode and the primary member is not known."

ER_GRP_RPL_SLAVE_SQL_THD_ON_SECONDARY_MEMBER
  eng "Can't start slave SQL THREAD of channel '%s' when group replication is running with single-primary mode on a secondary member."

ER_GRP_RPL_NEEDS_INNODB_TABLE
  eng "Table %s does not use the InnoDB storage engine. This is not compatible with Group Replication."

ER_GRP_RPL_PRIMARY_KEY_NOT_DEFINED
  eng "Table %s does not have any PRIMARY KEY. This is not compatible with Group Replication."

ER_GRP_RPL_FK_WITH_CASCADE_UNSUPPORTED
  eng "Table %s has a foreign key with 'CASCADE', 'SET NULL' or 'SET DEFAULT' clause. This is not compatible with Group Replication."

ER_GRP_RPL_AUTO_INC_RESET
  eng "group_replication_auto_increment_increment is reset to %lu"

ER_GRP_RPL_AUTO_INC_OFFSET_RESET
  eng "auto_increment_offset is reset to %lu"

ER_GRP_RPL_AUTO_INC_SET
  eng "group_replication_auto_increment_increment is set to %lu"

ER_GRP_RPL_AUTO_INC_OFFSET_SET
  eng "auto_increment_offset is set to %lu"

ER_GRP_RPL_FETCH_TRANS_CONTEXT_FAILED
  eng "Failed to fetch transaction context containing required transaction info for certification"

ER_GRP_RPL_FETCH_FORMAT_DESC_LOG_EVENT_FAILED
  eng "Failed to fetch Format_description_log_event containing required server info for applier"

ER_GRP_RPL_FETCH_TRANS_CONTEXT_LOG_EVENT_FAILED
  eng "Failed to fetch Transaction_context_log_event containing required transaction info for certification"

ER_GRP_RPL_FETCH_SNAPSHOT_VERSION_FAILED
  eng "Failed to read snapshot version from transaction context event required for certification"

ER_GRP_RPL_FETCH_GTID_LOG_EVENT_FAILED
  eng "Failed to fetch Gtid_log_event containing required transaction info for certification"

ER_GRP_RPL_UPDATE_SERV_CERTIFICATE_FAILED
  eng "Unable to update certification result on server side, thread_id: %lu"

ER_GRP_RPL_ADD_GTID_INFO_WITH_LOCAL_GTID_FAILED
  eng "Unable to add gtid information to the group_gtid_executed set when gtid was provided for local transactions"

ER_GRP_RPL_ADD_GTID_INFO_WITHOUT_LOCAL_GTID_FAILED
  eng "Unable to add gtid information to the group_gtid_executed set when no gtid was provided for local transactions"

ER_GRP_RPL_NOTIFY_CERTIFICATION_OUTCOME_FAILED
  eng "Failed to notify certification outcome"

ER_GRP_RPL_ADD_GTID_INFO_WITH_REMOTE_GTID_FAILED
  eng "Unable to add gtid information to the group_gtid_executed set when gtid was provided for remote transactions"

ER_GRP_RPL_ADD_GTID_INFO_WITHOUT_REMOTE_GTID_FAILED
  eng "Unable to add gtid information to the group_gtid_executed set when gtid was not provided for remote transactions"

ER_GRP_RPL_FETCH_VIEW_CHANGE_LOG_EVENT_FAILED
  eng "Failed to fetch View_change_log_event containing required info for certification"

ER_GRP_RPL_CONTACT_WITH_SRV_FAILED
  eng "Error when contacting the server to ensure the proper logging of a group change in the binlog"

ER_GRP_RPL_SRV_WAIT_TIME_OUT
  eng "Timeout when waiting for the server to execute local transactions in order assure the group change proper logging"

ER_GRP_RPL_FETCH_LOG_EVENT_FAILED
  eng "Failed to fetch Log_event containing required server info for applier"

ER_GRP_RPL_START_GRP_RPL_FAILED
  eng "Unable to start Group Replication. Replication applier infrastructure is not initialized since the server was started with --initialize, --initialize-insecure or --upgrade=MINIMAL on a server upgrade."

ER_GRP_RPL_CONN_INTERNAL_PLUGIN_FAIL
  eng "Failed to establish an internal server connection to execute plugin operations"

ER_GRP_RPL_SUPER_READ_ON
  eng "Setting super_read_only=ON."

ER_GRP_RPL_SUPER_READ_OFF
  eng "Setting super_read_only=OFF."

ER_GRP_RPL_KILLED_SESSION_ID
  eng "killed session id: %d status: %d"

ER_GRP_RPL_KILLED_FAILED_ID
  eng "killed failed id: %d failed: %d"

ER_GRP_RPL_INTERNAL_QUERY
  eng "Internal query: %s result in error. Error number: %ld"

ER_GRP_RPL_COPY_FROM_EMPTY_STRING
  eng "Error copying from empty string "

ER_GRP_RPL_QUERY_FAIL
  eng "Query execution resulted in failure. errno: %d"

ER_GRP_RPL_CREATE_SESSION_UNABLE
  eng "Unable to create a session for executing the queries on the server"

ER_GRP_RPL_MEMBER_NOT_FOUND
  eng "The member with address %s:%u has unexpectedly disappeared, killing the current group replication recovery connection"

ER_GRP_RPL_MAXIMUM_CONNECTION_RETRIES_REACHED
  eng "Maximum number of retries when trying to connect to a donor reached. Aborting group replication incremental recovery."

ER_GRP_RPL_ALL_DONORS_LEFT_ABORT_RECOVERY
  eng "All donors left. Aborting group replication incremental recovery."

ER_GRP_RPL_ESTABLISH_RECOVERY_WITH_DONOR
  eng "Establishing group recovery connection with a possible donor. Attempt %d/%d"

ER_GRP_RPL_ESTABLISH_RECOVERY_WITH_ANOTHER_DONOR
  eng "Retrying group recovery connection with another donor. Attempt %d/%d"

ER_GRP_RPL_NO_VALID_DONOR
  eng "No valid donors exist in the group, retrying"

ER_GRP_RPL_CONFIG_RECOVERY
  eng "Error when configuring the asynchronous recovery channel connection to the donor."

ER_GRP_RPL_ESTABLISHING_CONN_GRP_REC_DONOR
  eng "Establishing connection to a group replication recovery donor %s at %s port: %d."

ER_GRP_RPL_CREATE_GRP_RPL_REC_CHANNEL
  eng "Error while creating the group replication recovery channel with donor %s at %s port: %d."

ER_GRP_RPL_DONOR_SERVER_CONN
  eng "There was an error when connecting to the donor server. Please check that group_replication_recovery channel credentials and all MEMBER_HOST column values of performance_schema.replication_group_members table are correct and DNS resolvable."

ER_GRP_RPL_CHECK_STATUS_TABLE
  eng "For details please check performance_schema.replication_connection_status table and error log messages of Slave I/O for channel group_replication_recovery."

ER_GRP_RPL_STARTING_GRP_REC
  eng "Error while starting the group replication incremental recovery receiver/applier threads"

ER_GRP_RPL_DONOR_CONN_TERMINATION
  eng "Terminating existing group replication donor connection and purging the corresponding logs."

ER_GRP_RPL_STOPPING_GRP_REC
  eng "Error when stopping the group replication incremental recovery's donor connection"

ER_GRP_RPL_PURGE_REC
  eng "Error when purging the group replication recovery's relay logs"

ER_GRP_RPL_UNABLE_TO_KILL_CONN_REC_DONOR_APPLIER
  eng "Unable to kill the current group replication recovery donor connection after an applier error. Incremental recovery will shutdown."

ER_GRP_RPL_UNABLE_TO_KILL_CONN_REC_DONOR_FAILOVER
  eng "Unable to kill the current group replication recovery donor connection during failover. Incremental recovery will shutdown."

ER_GRP_RPL_FAILED_TO_NOTIFY_GRP_MEMBERSHIP_EVENT
  eng "Unexpected error when notifying an internal component named %s regarding a group membership event."

ER_GRP_RPL_FAILED_TO_BROADCAST_GRP_MEMBERSHIP_NOTIFICATION
  eng "An undefined error was found while broadcasting an internal group membership notification! This is likely to happen if your components or plugins are not properly loaded or are malfunctioning!"

ER_GRP_RPL_FAILED_TO_BROADCAST_MEMBER_STATUS_NOTIFICATION
  eng "An undefined error was found while broadcasting an internal group member status notification! This is likely to happen if your components or plugins are not properly loaded or are malfunctioning!"

ER_GRP_RPL_OOM_FAILED_TO_GENERATE_IDENTIFICATION_HASH
  eng "No memory to generate write identification hash"

ER_GRP_RPL_WRITE_IDENT_HASH_BASE64_ENCODING_FAILED
  eng "Base 64 encoding of the write identification hash failed"

ER_GRP_RPL_INVALID_BINLOG_FORMAT
  eng "Binlog format should be ROW for Group Replication"

OBSOLETE_ER_GRP_RPL_BINLOG_CHECKSUM_SET
  eng "binlog_checksum should be NONE for Group Replication"

ER_GRP_RPL_TRANS_WRITE_SET_EXTRACTION_NOT_SET
  eng "A transaction_write_set_extraction algorithm should be selected when running Group Replication"

ER_GRP_RPL_UNSUPPORTED_TRANS_ISOLATION
  eng "Transaction isolation level (tx_isolation) is set to SERIALIZABLE, which is not compatible with Group Replication"

ER_GRP_RPL_CANNOT_EXECUTE_TRANS_WHILE_STOPPING
  eng "Transaction cannot be executed while Group Replication is stopping."

ER_GRP_RPL_CANNOT_EXECUTE_TRANS_WHILE_RECOVERING
  eng "Transaction cannot be executed while Group Replication is recovering. Try again when the server is ONLINE."

ER_GRP_RPL_CANNOT_EXECUTE_TRANS_IN_ERROR_STATE
  eng "Transaction cannot be executed while Group Replication is on ERROR state. Check for errors and restart the plugin"

ER_GRP_RPL_CANNOT_EXECUTE_TRANS_IN_OFFLINE_MODE
  eng "Transaction cannot be executed while Group Replication is OFFLINE. Check for errors and restart the plugin"

ER_GRP_RPL_MULTIPLE_CACHE_TYPE_NOT_SUPPORTED_FOR_SESSION
  eng "We can only use one cache type at a time on session %u"

ER_GRP_RPL_FAILED_TO_REINIT_BINLOG_CACHE_FOR_READ
  eng "Failed to reinit binlog cache log for read on session %u"

ER_GRP_RPL_FAILED_TO_CREATE_TRANS_CONTEXT
  eng "Failed to create the context of the current transaction on session %u"

ER_GRP_RPL_FAILED_TO_EXTRACT_TRANS_WRITE_SET
  eng "Failed to extract the set of items written during the execution of the current transaction on session %u"

ER_GRP_RPL_FAILED_TO_GATHER_TRANS_WRITE_SET
  eng "Failed to gather the set of items written during the execution of the current transaction on session %u"

ER_GRP_RPL_TRANS_SIZE_EXCEEDS_LIMIT
  eng "Error on session %u. Transaction of size %llu exceeds specified limit %lu. To increase the limit please adjust group_replication_transaction_size_limit option."

OBSOLETE_ER_GRP_RPL_REINIT_OF_INTERNAL_CACHE_FOR_READ_FAILED
  eng "Error while re-initializing an internal cache, for read operations, on session %u"

OBSOLETE_ER_GRP_RPL_APPENDING_DATA_TO_INTERNAL_CACHE_FAILED
  eng "Error while appending data to an internal cache on session %u"

ER_GRP_RPL_WRITE_TO_TRANSACTION_MESSAGE_FAILED
  eng "Error while writing to transaction message on session %u"

ER_GRP_RPL_FAILED_TO_REGISTER_TRANS_OUTCOME_NOTIFICTION
  eng "Unable to register for getting notifications regarding the outcome of the transaction on session %u"

ER_GRP_RPL_MSG_TOO_LONG_BROADCASTING_TRANS_FAILED
  eng "Error broadcasting transaction to the group on session %u. Message is too big."

ER_GRP_RPL_BROADCASTING_TRANS_TO_GRP_FAILED
  eng "Error while broadcasting the transaction to the group on session %u"

ER_GRP_RPL_ERROR_WHILE_WAITING_FOR_CONFLICT_DETECTION
  eng "Error while waiting for conflict detection procedure to finish on session %u"

OBSOLETE_ER_GRP_RPL_REINIT_OF_INTERNAL_CACHE_FOR_WRITE_FAILED
  eng "Error while re-initializing an internal cache, for write operations, on session %u"

OBSOLETE_ER_GRP_RPL_FAILED_TO_CREATE_COMMIT_CACHE
  eng "Failed to create group replication commit cache on session %u"

OBSOLETE_ER_GRP_RPL_REINIT_OF_COMMIT_CACHE_FOR_WRITE_FAILED
  eng "Failed to reinit group replication commit cache for write on session %u"

OBSOLETE_ER_GRP_RPL_PREV_REC_SESSION_RUNNING
  eng "A previous recovery session is still running. Please stop the group replication plugin and wait for it to stop"

ER_GRP_RPL_FATAL_REC_PROCESS
  eng "Fatal error during the incremental recovery process of Group Replication. The server will leave the group."

OBSOLETE_ER_GRP_RPL_WHILE_STOPPING_REP_CHANNEL
  eng "Error stopping all replication channels while server was leaving the group. %s"

ER_GRP_RPL_UNABLE_TO_EVALUATE_APPLIER_STATUS
  eng "Unable to evaluate the group replication applier execution status. Group replication recovery will shutdown to avoid data corruption."

ER_GRP_RPL_ONLY_ONE_SERVER_ALIVE
  eng "Only one server alive. Declaring this server as online within the replication group"

ER_GRP_RPL_CERTIFICATION_REC_PROCESS
  eng "Error when processing certification information in the incremental recovery process"

ER_GRP_RPL_UNABLE_TO_ENSURE_EXECUTION_REC
  eng "Unable to ensure the execution of group transactions received during recovery."

ER_GRP_RPL_WHILE_SENDING_MSG_REC
  eng "Error while sending message in the group replication incremental recovery process."

ER_GRP_RPL_READ_UNABLE_FOR_SUPER_READ_ONLY
  eng "Unable to read the server value for the super_read_only variable."

ER_GRP_RPL_READ_UNABLE_FOR_READ_ONLY_SUPER_READ_ONLY
  eng "Unable to read the server values for the read_only and super_read_only variables."

ER_GRP_RPL_UNABLE_TO_RESET_SERVER_READ_MODE
  eng "Unable to reset the server read mode settings. Try to reset them manually."

ER_GRP_RPL_UNABLE_TO_CERTIFY_PLUGIN_TRANS
  eng "Due to a plugin error, some transactions were unable to be certified and will now rollback."

ER_GRP_RPL_UNBLOCK_CERTIFIED_TRANS
  eng "Error when trying to unblock non certified or consistent transactions. Check for consistency errors when restarting the service"

OBSOLETE_ER_GRP_RPL_SERVER_WORKING_AS_SECONDARY
  eng "This server is working as secondary member with primary member address %s:%u."

ER_GRP_RPL_FAILED_TO_START_WITH_INVALID_SERVER_ID
  eng "Unable to start Group Replication. Replication applier infrastructure is not initialized since the server was started with server_id=0. Please, restart the server with server_id larger than 0."

ER_GRP_RPL_FORCE_MEMBERS_MUST_BE_EMPTY
  eng "group_replication_force_members must be empty on group start. Current value: '%s'"

ER_GRP_RPL_PLUGIN_STRUCT_INIT_NOT_POSSIBLE_ON_SERVER_START
  eng "It was not possible to guarantee the initialization of plugin structures on server start"

ER_GRP_RPL_FAILED_TO_ENABLE_SUPER_READ_ONLY_MODE
  eng "Could not enable the server read only mode and guarantee a safe recovery execution"

ER_GRP_RPL_FAILED_TO_INIT_COMMUNICATION_ENGINE
  eng "Error on group communication engine initialization"

ER_GRP_RPL_FAILED_TO_START_ON_SECONDARY_WITH_ASYNC_CHANNELS
  eng "Can't start group replication on secondary member with single-primary mode while asynchronous replication channels are running."

ER_GRP_RPL_FAILED_TO_START_COMMUNICATION_ENGINE
  eng "Error on group communication engine start"

ER_GRP_RPL_TIMEOUT_ON_VIEW_AFTER_JOINING_GRP
  eng "Timeout on wait for view after joining group"

ER_GRP_RPL_FAILED_TO_CALL_GRP_COMMUNICATION_INTERFACE
  eng "Error calling group communication interfaces"

ER_GRP_RPL_MEMBER_SERVER_UUID_IS_INCOMPATIBLE_WITH_GRP
  eng "Member server_uuid is incompatible with the group. Server_uuid %s matches group_replication_group_name %s."

ER_GRP_RPL_MEMBER_CONF_INFO
  eng "Member configuration: member_id: %lu; member_uuid: \"%s\"; single-primary mode: \"%s\"; group_replication_auto_increment_increment: %lu; group_replication_view_change_uuid: \"%s\";"

ER_GRP_RPL_FAILED_TO_CONFIRM_IF_SERVER_LEFT_GRP
  eng "Unable to confirm whether the server has left the group or not. Check performance_schema.replication_group_members to check group membership information."

ER_GRP_RPL_SERVER_IS_ALREADY_LEAVING
  eng "Skipping leave operation: concurrent attempt to leave the group is on-going."

ER_GRP_RPL_SERVER_ALREADY_LEFT
  eng "Skipping leave operation: member already left the group."

ER_GRP_RPL_WAITING_FOR_VIEW_UPDATE
  eng "Going to wait for view modification"

ER_GRP_RPL_TIMEOUT_RECEIVING_VIEW_CHANGE_ON_SHUTDOWN
  eng "While leaving the group due to a stop, shutdown or failure there was a timeout receiving a view change. This can lead to a possible inconsistent state. Check the log for more details"

ER_GRP_RPL_REQUESTING_NON_MEMBER_SERVER_TO_LEAVE
  eng "Requesting to leave the group despite of not being a member"

ER_GRP_RPL_IS_STOPPING
  eng "Plugin 'group_replication' is stopping."

ER_GRP_RPL_IS_STOPPED
  eng "Plugin 'group_replication' has been stopped."

ER_GRP_RPL_FAILED_TO_ENABLE_READ_ONLY_MODE_ON_SHUTDOWN
  eng "On plugin shutdown it was not possible to enable the server read only mode. Local transactions will be accepted and committed."

ER_GRP_RPL_RECOVERY_MODULE_TERMINATION_TIMED_OUT_ON_SHUTDOWN
  eng "On shutdown there was a timeout on the Group Replication recovery module termination. Check the log for more details"

ER_GRP_RPL_APPLIER_TERMINATION_TIMED_OUT_ON_SHUTDOWN
  eng "On shutdown there was a timeout on the Group Replication applier termination."

ER_GRP_RPL_FAILED_TO_SHUTDOWN_REGISTRY_MODULE
  eng "Unexpected failure while shutting down registry module!"

ER_GRP_RPL_FAILED_TO_INIT_HANDLER
  eng "Failure during Group Replication handler initialization"

ER_GRP_RPL_FAILED_TO_REGISTER_SERVER_STATE_OBSERVER
  eng "Failure when registering the server state observers"

ER_GRP_RPL_FAILED_TO_REGISTER_TRANS_STATE_OBSERVER
  eng "Failure when registering the transactions state observers"

ER_GRP_RPL_FAILED_TO_REGISTER_BINLOG_STATE_OBSERVER
  eng "Failure when registering the binlog state observers"

ER_GRP_RPL_FAILED_TO_START_ON_BOOT
  eng "Unable to start Group Replication on boot"

ER_GRP_RPL_FAILED_TO_STOP_ON_PLUGIN_UNINSTALL
  eng "Failure when stopping Group Replication on plugin uninstall"

ER_GRP_RPL_FAILED_TO_UNREGISTER_SERVER_STATE_OBSERVER
  eng "Failure when unregistering the server state observers"

ER_GRP_RPL_FAILED_TO_UNREGISTER_TRANS_STATE_OBSERVER
  eng "Failure when unregistering the transactions state observers"

ER_GRP_RPL_FAILED_TO_UNREGISTER_BINLOG_STATE_OBSERVER
  eng "Failure when unregistering the binlog state observers"

ER_GRP_RPL_ALL_OBSERVERS_UNREGISTERED
  eng "All Group Replication server observers have been successfully unregistered"

ER_GRP_RPL_FAILED_TO_PARSE_THE_GRP_NAME
  eng "Unable to parse the group_replication_group_name."

ER_GRP_RPL_FAILED_TO_GENERATE_SIDNO_FOR_GRP
  eng "Unable to parse the group_replication_group_name."

ER_GRP_RPL_APPLIER_NOT_STARTED_DUE_TO_RUNNING_PREV_SHUTDOWN
  eng "Cannot start the Group Replication applier as a previous shutdown is still running: The thread will stop once its task is complete."

ER_GRP_RPL_FAILED_TO_INIT_APPLIER_MODULE
  eng "Unable to initialize the Group Replication applier module."

ER_GRP_RPL_APPLIER_INITIALIZED
  eng "Group Replication applier module successfully initialized!"

ER_GRP_RPL_COMMUNICATION_SSL_CONF_INFO
  eng "Group communication SSL configuration: group_replication_ssl_mode: \"%s\"; server_key_file: \"%s\"; server_cert_file: \"%s\"; client_key_file: \"%s\"; client_cert_file: \"%s\"; ca_file: \"%s\"; ca_path: \"%s\"; cipher: \"%s\"; tls_version: \"%s\"; tls_ciphersuites: \"%s\"; crl_file: \"%s\"; crl_path: \"%s\"; ssl_fips_mode: \"%s\""

ER_GRP_RPL_ABORTS_AS_SSL_NOT_SUPPORTED_BY_MYSQLD
  eng "MySQL server does not have SSL support and group_replication_ssl_mode is \"%s\", START GROUP_REPLICATION will abort"

ER_GRP_RPL_SSL_DISABLED
  eng "Group communication SSL configuration: group_replication_ssl_mode: \"%s\""

ER_GRP_RPL_UNABLE_TO_INIT_COMMUNICATION_ENGINE
  eng "Unable to initialize the group communication engine"

ER_GRP_RPL_BINLOG_DISABLED
  eng "Binlog must be enabled for Group Replication"

ER_GRP_RPL_GTID_MODE_OFF
  eng "Gtid mode should be ON for Group Replication"

ER_GRP_RPL_LOG_REPLICA_UPDATES_NOT_SET
  eng "LOG_REPLICA_UPDATES should be ON for Group Replication"

ER_GRP_RPL_INVALID_TRANS_WRITE_SET_EXTRACTION_VALUE
  eng "Extraction of transaction write sets requires an hash algorithm configuration. Please, double check that the parameter transaction-write-set-extraction is set to a valid algorithm."

ER_GRP_RPL_RELAY_LOG_INFO_REPO_MUST_BE_TABLE
  eng "Relay log info repository must be set to TABLE"

ER_GRP_RPL_MASTER_INFO_REPO_MUST_BE_TABLE
  eng "Master info repository must be set to TABLE."

ER_GRP_RPL_INCORRECT_TYPE_SET_FOR_PARALLEL_APPLIER
  eng "In order to use parallel applier on Group Replication, parameter replica-parallel-type must be set to 'LOGICAL_CLOCK'."

ER_GRP_RPL_REPLICA_PRESERVE_COMMIT_ORDER_NOT_SET
  eng "Group Replication requires replica-preserve-commit-order to be set to ON when using more than 1 applier threads."

ER_GRP_RPL_SINGLE_PRIM_MODE_NOT_ALLOWED_WITH_UPDATE_EVERYWHERE
  eng "It is not allowed to run single primary mode with 'group_replication_enforce_update_everywhere_checks' enabled."

ER_GRP_RPL_MODULE_TERMINATE_ERROR
  eng "error_message: %s"

ER_GRP_RPL_GRP_NAME_OPTION_MANDATORY
  eng "The group_replication_group_name option is mandatory"

ER_GRP_RPL_GRP_NAME_IS_TOO_LONG
  eng "The group_replication_group_name '%s' is not a valid UUID, its length is too big"

ER_GRP_RPL_GRP_NAME_IS_NOT_VALID_UUID
  eng "The group_replication_group_name '%s' is not a valid UUID"

ER_GRP_RPL_FLOW_CTRL_MIN_QUOTA_GREATER_THAN_MAX_QUOTA
  eng "group_replication_flow_control_min_quota cannot be larger than group_replication_flow_control_max_quota"

ER_GRP_RPL_FLOW_CTRL_MIN_RECOVERY_QUOTA_GREATER_THAN_MAX_QUOTA
  eng "group_replication_flow_control_min_recovery_quota cannot be larger than group_replication_flow_control_max_quota"

ER_GRP_RPL_FLOW_CTRL_MAX_QUOTA_SMALLER_THAN_MIN_QUOTAS
  eng "group_replication_flow_control_max_quota cannot be smaller than group_replication_flow_control_min_quota or group_replication_flow_control_min_recovery_quota"

ER_GRP_RPL_INVALID_SSL_RECOVERY_STRING
  eng "The given value for recovery ssl option 'group_replication_%s' is invalid as its length is beyond the limit"

ER_GRP_RPL_SUPPORTS_ONLY_ONE_FORCE_MEMBERS_SET
  eng "There is one group_replication_force_members operation already ongoing"

ER_GRP_RPL_FORCE_MEMBERS_SET_UPDATE_NOT_ALLOWED
  eng "group_replication_force_members can only be updated when Group Replication is running and a majority of the members are unreachable"

ER_GRP_RPL_GRP_COMMUNICATION_INIT_WITH_CONF
  eng "Initialized group communication with configuration: group_replication_group_name: '%s'; group_replication_local_address: '%s'; group_replication_group_seeds: '%s'; group_replication_bootstrap_group: '%s'; group_replication_poll_spin_loops: %lu; group_replication_compression_threshold: %lu; group_replication_ip_allowlist: '%s'; group_replication_communication_debug_options: '%s'; group_replication_member_expel_timeout: '%lu'; group_replication_communication_max_message_size: %lu; group_replication_message_cache_size: '%luu; group_replication_communication_stack: '%lu'"

ER_GRP_RPL_UNKNOWN_GRP_RPL_APPLIER_PIPELINE_REQUESTED
  eng "Unknown group replication applier pipeline requested"

ER_GRP_RPL_FAILED_TO_BOOTSTRAP_EVENT_HANDLING_INFRASTRUCTURE
  eng "Unable to bootstrap group replication event handling infrastructure. Unknown handler type: %d"

ER_GRP_RPL_APPLIER_HANDLER_NOT_INITIALIZED
  eng "One of the group replication applier handlers is null due to an initialization error"

ER_GRP_RPL_APPLIER_HANDLER_IS_IN_USE
  eng "A group replication applier handler, marked as unique, is already in use."

ER_GRP_RPL_APPLIER_HANDLER_ROLE_IS_IN_USE
  eng "A group replication applier handler role, that was marked as unique, is already in use."

ER_GRP_RPL_FAILED_TO_INIT_APPLIER_HANDLER
  eng "Error on group replication applier handler initialization"

ER_GRP_RPL_SQL_SERVICE_FAILED_TO_INIT_SESSION_THREAD
  eng "Error when initializing a session thread for internal server connection."

ER_GRP_RPL_SQL_SERVICE_COMM_SESSION_NOT_INITIALIZED
  eng "Error running internal SQL query: %s. The internal server communication session is not initialized"

ER_GRP_RPL_SQL_SERVICE_SERVER_SESSION_KILLED
  eng "Error running internal SQL query: %s. The internal server session was killed or server is shutting down."

ER_GRP_RPL_SQL_SERVICE_FAILED_TO_RUN_SQL_QUERY
  eng "Error running internal SQL query: %s. Got internal SQL error: %s(%d)"

ER_GRP_RPL_SQL_SERVICE_SERVER_INTERNAL_FAILURE
  eng "Error running internal SQL query: %s. Internal failure."

ER_GRP_RPL_SQL_SERVICE_RETRIES_EXCEEDED_ON_SESSION_STATE
  eng "Error, maximum number of retries exceeded when waiting for the internal server session state to be operating"

ER_GRP_RPL_SQL_SERVICE_FAILED_TO_FETCH_SECURITY_CTX
  eng "Error when trying to fetch security context when contacting the server for internal plugin requests."

ER_GRP_RPL_SQL_SERVICE_SERVER_ACCESS_DENIED_FOR_USER
  eng "There was an error when trying to access the server with user: %s. Make sure the user is present in the server and that the MySQL upgrade procedure was run correctly."

ER_GRP_RPL_SQL_SERVICE_MAX_CONN_ERROR_FROM_SERVER
  eng "Failed to establish an internal server connection to execute plugin operations since the server does not have available connections, please increase @@GLOBAL.MAX_CONNECTIONS. Server error: %i."

ER_GRP_RPL_SQL_SERVICE_SERVER_ERROR_ON_CONN
  eng "Failed to establish an internal server connection to execute plugin operations. Server error: %i. Server error message: %s"

ER_GRP_RPL_UNREACHABLE_MAJORITY_TIMEOUT_FOR_MEMBER
  eng "This member could not reach a majority of the members for more than %ld seconds. The member will now leave the group as instructed by the group_replication_unreachable_majority_timeout option."

ER_GRP_RPL_SERVER_SET_TO_READ_ONLY_DUE_TO_ERRORS
  eng "The server was automatically set into read only mode after an error was detected."

ER_GRP_RPL_GMS_LISTENER_FAILED_TO_LOG_NOTIFICATION
  eng "Unable to log notification to table (errno: %lu) (res: %d)! Message: %s"

ER_GRP_RPL_GRP_COMMUNICATION_ENG_INIT_FAILED
  eng "Failure in group communication engine '%s' initialization"

ER_GRP_RPL_SET_GRP_COMMUNICATION_ENG_LOGGER_FAILED
  eng "Unable to set the group communication engine logger"

ER_GRP_RPL_DEBUG_OPTIONS
  eng "Current debug options are: '%s'."

ER_GRP_RPL_INVALID_DEBUG_OPTIONS
  eng "Some debug options in '%s' are not valid."

ER_GRP_RPL_EXIT_GRP_GCS_ERROR
  eng "Error calling group communication interfaces while trying to leave the group"

ER_GRP_RPL_GRP_MEMBER_OFFLINE
  eng "Member is not ONLINE, it is not possible to force a new group membership"

ER_GRP_RPL_GCS_INTERFACE_ERROR
  eng "Error calling group communication interfaces"

ER_GRP_RPL_FORCE_MEMBER_VALUE_SET_ERROR
  eng "Error setting group_replication_force_members value '%s' on group communication interfaces"

ER_GRP_RPL_FORCE_MEMBER_VALUE_SET
  eng "The group_replication_force_members value '%s' was set in the group communication interfaces"

ER_GRP_RPL_FORCE_MEMBER_VALUE_TIME_OUT
  eng "Timeout on wait for view after setting group_replication_force_members value '%s' into group communication interfaces"

ER_GRP_RPL_BROADCAST_COMMIT_MSSG_TOO_BIG
  eng "Broadcast of committed transactions message failed. Message is too big."

ER_GRP_RPL_SEND_STATS_ERROR
  eng "Error while sending stats message"

ER_GRP_RPL_MEMBER_STATS_INFO
  eng "Flow control - update member stats: %s stats certifier_queue %d, applier_queue %d certified %ld (%ld), applied %ld (%ld), local %ld (%ld), quota %ld (%ld) mode=%d"

ER_GRP_RPL_FLOW_CONTROL_STATS
  eng "Flow control: throttling to %ld commits per %ld sec, with %d writing and %d non-recovering members, min capacity %lld, lim throttle %lld"

ER_GRP_RPL_UNABLE_TO_CONVERT_PACKET_TO_EVENT
  eng "Unable to convert a packet into an event on the applier. Error: %s"

ER_GRP_RPL_PIPELINE_CREATE_FAILED
  eng "Failed to create group replication pipeline cache."

ER_GRP_RPL_PIPELINE_REINIT_FAILED_WRITE
  eng "Failed to reinit group replication pipeline cache for write."

ER_GRP_RPL_UNABLE_TO_CONVERT_EVENT_TO_PACKET
  eng "Unable to convert the event into a packet on the applier. Error: %s"

ER_GRP_RPL_PIPELINE_FLUSH_FAIL
  eng "Failed to flush group replication pipeline cache."

ER_GRP_RPL_PIPELINE_REINIT_FAILED_READ
  eng "Failed to reinit group replication pipeline cache for read."

OBSOLETE_ER_GRP_RPL_STOP_REP_CHANNEL
  eng "Error stopping all replication channels while server was leaving the group. Got error: %d. Please check the error log for more details."

ER_GRP_RPL_GCS_GR_ERROR_MSG
  eng "%s"

ER_GRP_RPL_SLAVE_IO_THREAD_UNBLOCKED
  eng "The slave IO thread of channel '%s' is unblocked as the member is declared ONLINE now."

ER_GRP_RPL_SLAVE_IO_THREAD_ERROR_OUT
  eng "The slave IO thread of channel '%s' will error out as the member failed to come ONLINE."

ER_GRP_RPL_SLAVE_APPLIER_THREAD_UNBLOCKED
  eng "The slave applier thread of channel '%s' is unblocked as the member is declared ONLINE now."

ER_GRP_RPL_SLAVE_APPLIER_THREAD_ERROR_OUT
  eng "The slave applier thread of channel '%s' will error out as the member failed to come ONLINE."

ER_LDAP_AUTH_FAILED_TO_CREATE_OR_GET_CONNECTION
  eng "LDAP authentication initialize: failed to create/ get connection from the pool. "

ER_LDAP_AUTH_DEINIT_FAILED
  eng "LDAP authentication de_initialize Failed"

ER_LDAP_AUTH_SKIPPING_USER_GROUP_SEARCH
  eng "Skipping group search, No group attribute mentioned"

ER_LDAP_AUTH_POOL_DISABLE_MAX_SIZE_ZERO
  eng "Pool max size is 0, connection pool is disabled"

ER_LDAP_AUTH_FAILED_TO_CREATE_LDAP_OBJECT_CREATOR
  eng "Connection pool initialization, failed to create LDAP object creator"

ER_LDAP_AUTH_FAILED_TO_CREATE_LDAP_OBJECT
  eng "Connection pool initialization, failed to create LDAP object"

ER_LDAP_AUTH_TLS_CONF
  eng "LDAP TLS configuration"

ER_LDAP_AUTH_TLS_CONNECTION
  eng "LDAP TLS connection"

ER_LDAP_AUTH_CONN_POOL_NOT_CREATED
  eng "LDAP pool is not created."

ER_LDAP_AUTH_CONN_POOL_INITIALIZING
  eng "LDAP pool is initializing"

ER_LDAP_AUTH_CONN_POOL_DEINITIALIZING
  eng "LDAP pool is de-initializing"

ER_LDAP_AUTH_ZERO_MAX_POOL_SIZE_UNCHANGED
  eng "Pool max size old and new values are 0"

ER_LDAP_AUTH_POOL_REINITIALIZING
  eng "LDAP pool is re-initializing"

ER_LDAP_AUTH_FAILED_TO_WRITE_PACKET
  eng "Plug-in has failed to write the packet."

ER_LDAP_AUTH_SETTING_USERNAME
  eng "Setting LDAP user name as : %s"

ER_LDAP_AUTH_USER_AUTH_DATA
  eng "User authentication data: %s size: %lu"

ER_LDAP_AUTH_INFO_FOR_USER
  eng "User is authenticated as: %s external user: %s"

ER_LDAP_AUTH_USER_GROUP_SEARCH_INFO
  eng "Group search information base DN: %s scope: %d filter: %s attribute: %s"

ER_LDAP_AUTH_GRP_SEARCH_SPECIAL_HDL
  eng "Special handling for group search, {GA} found"

ER_LDAP_AUTH_GRP_IS_FULL_DN
  eng "Group search special handling, group full DN found. "

ER_LDAP_AUTH_USER_NOT_FOUND_IN_ANY_GRP
  eng "User %s is not member of any group."

ER_LDAP_AUTH_USER_FOUND_IN_MANY_GRPS
  eng "User %s is member of more than one group"

ER_LDAP_AUTH_USER_HAS_MULTIPLE_GRP_NAMES
  eng "For user %s has multiple user group names. Please check if group attribute name is correct"

ER_LDAP_AUTH_SEARCHED_USER_GRP_NAME
  eng "Searched group name: %s"

ER_LDAP_AUTH_OBJECT_CREATE_TIMESTAMP
  eng "LDAP authentication object creation time_stamp: %s dn: %s"

ER_LDAP_AUTH_CERTIFICATE_NAME
  eng "Certificate name: %s"

ER_LDAP_AUTH_FAILED_TO_POOL_DEINIT
  eng "Failed to pool de-initialized: pool is already reconstructing"

ER_LDAP_AUTH_FAILED_TO_INITIALIZE_POOL_IN_RECONSTRUCTING
  eng "Pool initialization failed: pool is already initialized"

ER_LDAP_AUTH_FAILED_TO_INITIALIZE_POOL_IN_INIT_STATE
  eng "Pool initialization failed: pool is initializing"

ER_LDAP_AUTH_FAILED_TO_INITIALIZE_POOL_IN_DEINIT_STATE
  eng "Pool initialization failed: pool is de-initializing"

ER_LDAP_AUTH_FAILED_TO_DEINITIALIZE_POOL_IN_RECONSTRUCT_STATE
  eng "Failed to pool deinitialized: pool is already reconstructing"

ER_LDAP_AUTH_FAILED_TO_DEINITIALIZE_NOT_READY_POOL
  eng "Failed to pool deinitialized : pool is not ready"

ER_LDAP_AUTH_FAILED_TO_GET_CONNECTION_AS_PLUGIN_NOT_READY
  eng "Ldap_connection_pool::get: Failed to return connection as plug-in is not ready/initializing/de-initializing"

ER_LDAP_AUTH_CONNECTION_POOL_INIT_FAILED
  eng "Connection pool has failed to initialized"

ER_LDAP_AUTH_MAX_ALLOWED_CONNECTION_LIMIT_HIT
  eng "Ldap_connetion_pool::get LDAP maximum connection allowed size is reached. Increase the maximum limit."

ER_LDAP_AUTH_MAX_POOL_SIZE_SET_FAILED
  eng "Set max pool size failed."

ER_LDAP_AUTH_PLUGIN_FAILED_TO_READ_PACKET
  eng "Plug-in has failed to read the packet from client"

ER_LDAP_AUTH_CREATING_LDAP_CONNECTION
  eng "Ldap_authentication::initialize: creating new LDAP connection. "

ER_LDAP_AUTH_GETTING_CONNECTION_FROM_POOL
  eng "Ldap_authentication::initialize: getting connection from pool. "

ER_LDAP_AUTH_RETURNING_CONNECTION_TO_POOL
  eng "Ldap_authentication::de_initialize putting back connection in the pool"

ER_LDAP_AUTH_SEARCH_USER_GROUP_ATTR_NOT_FOUND
  eng "Ldap_authentication::search_user_group no group attribute found"

ER_LDAP_AUTH_LDAP_INFO_NULL
  eng "Ldap_connetion_pool::put ldap info null"

ER_LDAP_AUTH_FREEING_CONNECTION
  eng "Ldap_connection_pool::put connection is freeing. "

ER_LDAP_AUTH_CONNECTION_PUSHED_TO_POOL
  eng "Ldap_connection_pool::put connection in pushed in the pool"

ER_LDAP_AUTH_CONNECTION_CREATOR_ENTER
  eng "Ldap_connection_creator::Ldap_connection_creator"

ER_LDAP_AUTH_STARTING_TLS
  eng "starting TLS"

ER_LDAP_AUTH_CONNECTION_GET_LDAP_INFO_NULL
  eng "Ldap_connection_pool::get: (ldap_info == NULL)|| (*ldap_info)"

ER_LDAP_AUTH_DELETING_CONNECTION_KEY
  eng "Ldap_connection_pool::deinit: deleting connection key %s"

ER_LDAP_AUTH_POOLED_CONNECTION_KEY
  eng " Ldap_connection_pool::get pooled connection key: %s"

ER_LDAP_AUTH_CREATE_CONNECTION_KEY
  eng "Ldap_connection_pool::get create connection key: %s"

ER_LDAP_AUTH_COMMUNICATION_HOST_INFO
  eng "LDAP communication host %s port %u"

ER_LDAP_AUTH_METHOD_TO_CLIENT
  eng "Sending authentication method to client : %s"

ER_LDAP_AUTH_SASL_REQUEST_FROM_CLIENT
  eng "SASL request received from mysql client: %s"

ER_LDAP_AUTH_SASL_PROCESS_SASL
  eng "Ldap_sasl_authentication::process_sasl rc: %s"

ER_LDAP_AUTH_SASL_BIND_SUCCESS_INFO
  eng "Ldap_sasl_authentication::process_sasl sasl bind succeed. dn: %s method: %s server credential: %s"

ER_LDAP_AUTH_STARTED_FOR_USER
  eng "LDAP authentication started for user name: %s"

ER_LDAP_AUTH_DISTINGUISHED_NAME
  eng "%s"

ER_LDAP_AUTH_INIT_FAILED
  eng "LDAP authentication initialize is failed with: %s"

ER_LDAP_AUTH_OR_GROUP_RETRIEVAL_FAILED
  eng "LDAP authentication failed or group retrieval failed: %s"

ER_LDAP_AUTH_USER_GROUP_SEARCH_FAILED
  eng "Search user group has failed: %s"

ER_LDAP_AUTH_USER_BIND_FAILED
  eng "LDAP user bind has failed: %s"

ER_LDAP_AUTH_POOL_GET_FAILED_TO_CREATE_CONNECTION
  eng "Connection pool get: Failed to create LDAP connection. %s"

ER_LDAP_AUTH_FAILED_TO_CREATE_LDAP_CONNECTION
  eng "Failed to create new LDAP connection:  %s"

ER_LDAP_AUTH_FAILED_TO_ESTABLISH_TLS_CONNECTION
  eng "Failed to establish TLS connection:  %s"

ER_LDAP_AUTH_FAILED_TO_SEARCH_DN
  eng "Failed to search user full dn: %s"

ER_LDAP_AUTH_CONNECTION_POOL_REINIT_ENTER
  eng "Ldap_connection_pool::reinit"

ER_SYSTEMD_NOTIFY_PATH_TOO_LONG
  eng "The path '%s', from the NOTIFY_SOCKET environment variable, is too long. At %u bytes it exceeds the limit of %u bytes for an AF_UNIX socket."

ER_SYSTEMD_NOTIFY_CONNECT_FAILED
  eng "Failed to connect to systemd notification socket named %s. Error: '%s'"

ER_SYSTEMD_NOTIFY_WRITE_FAILED
  eng "Failed to write '%s' to systemd notification. Error: '%s'"

ER_FOUND_MISSING_GTIDS
  eng "Cannot replicate to server with server_uuid='%.36s' because the present server has purged required binary logs. The connecting server needs to replicate the missing transactions from elsewhere, or be replaced by a new server created from a more recent backup. To prevent this error in the future, consider increasing the binary log expiration period on the present server. %s."

ER_PID_FILE_PRIV_DIRECTORY_INSECURE
  eng "Insecure configuration for --pid-file: Location '%s' in the path is accessible to all OS users. Consider choosing a different directory."

ER_CANT_CHECK_PID_PATH
  eng "Can't start server: can't check PID filepath: %s"

ER_VALIDATE_PWD_STATUS_VAR_REGISTRATION_FAILED
  eng "validate_password status variables registration failed."

ER_VALIDATE_PWD_STATUS_VAR_UNREGISTRATION_FAILED
  eng "validate_password status variables unregistration failed."

ER_VALIDATE_PWD_DICT_FILE_OPEN_FAILED
  eng "Dictionary file open failed"

ER_VALIDATE_PWD_COULD_BE_NULL
  eng "given password string could be null"

ER_VALIDATE_PWD_STRING_CONV_TO_LOWERCASE_FAILED
  eng "failed to convert the password string to lower case"

ER_VALIDATE_PWD_STRING_CONV_TO_BUFFER_FAILED
  eng "failed to convert the password string into a buffer"

ER_VALIDATE_PWD_STRING_HANDLER_MEM_ALLOCATION_FAILED
  eng "memory allocation failed for string handler"

ER_VALIDATE_PWD_STRONG_POLICY_DICT_FILE_UNSPECIFIED
  eng "Since the validate_password_policy is mentioned as Strong, dictionary file must be specified"

ER_VALIDATE_PWD_CONVERT_TO_BUFFER_FAILED
  eng "convert_to_buffer service failed"

ER_VALIDATE_PWD_VARIABLE_REGISTRATION_FAILED
  eng "%s variable registration failed."

ER_VALIDATE_PWD_VARIABLE_UNREGISTRATION_FAILED
  eng "%s variable unregistration failed."

ER_KEYRING_MIGRATION_EXTRA_OPTIONS
  eng "Please specify options specific to keyring migration. Any additional options can be ignored. NOTE: Although some options are valid, migration tool can still report error example: plugin variables for which plugin is not loaded yet."

OBSOLETE_ER_INVALID_DEFAULT_UTF8MB4_COLLATION
  eng "Invalid default collation %s: utf8mb4_0900_ai_ci or utf8mb4_general_ci expected"

ER_IB_MSG_0
  eng "%s"

ER_IB_MSG_1
  eng "%s"

ER_IB_MSG_2
  eng "%s"

ER_IB_MSG_3
  eng "%s"

ER_IB_MSG_4
  eng "%s"

ER_IB_MSG_5
  eng "%s"

ER_IB_MSG_6
  eng "%s"

ER_IB_MSG_7
  eng "%s"

ER_IB_MSG_8
  eng "%s"

ER_IB_MSG_9
  eng "%s"

ER_IB_MSG_10
  eng "%s"

ER_IB_MSG_11
  eng "%s"

ER_IB_MSG_12
  eng "%s"

ER_IB_MSG_13
  eng "%s"

ER_IB_MSG_14
  eng "%s"

ER_IB_MSG_15
  eng "%s"

ER_IB_MSG_16
  eng "%s"

ER_IB_MSG_17
  eng "%s"

ER_IB_MSG_18
  eng "%s"

ER_IB_MSG_19
  eng "%s"

ER_IB_MSG_20
  eng "%s"

ER_IB_MSG_21
  eng "%s"

ER_IB_MSG_22
  eng "%s"

ER_IB_MSG_23
  eng "%s"

ER_IB_MSG_24
  eng "%s"

ER_IB_MSG_25
  eng "%s"

ER_IB_MSG_26
  eng "%s"

ER_IB_MSG_27
  eng "%s"

ER_IB_MSG_28
  eng "%s"

ER_IB_MSG_29
  eng "%s"

ER_IB_MSG_30
  eng "%s"

ER_IB_MSG_31
  eng "%s"

ER_IB_MSG_32
  eng "%s"

ER_IB_MSG_33
  eng "%s"

ER_IB_MSG_34
  eng "%s"

ER_IB_MSG_35
  eng "%s"

ER_IB_MSG_36
  eng "%s"

ER_IB_MSG_37
  eng "%s"

ER_IB_MSG_38
  eng "%s"

ER_IB_MSG_39
  eng "%s"

ER_IB_MSG_40
  eng "%s"

ER_IB_MSG_41
  eng "%s"

ER_IB_MSG_42
  eng "%s"

ER_IB_MSG_43
  eng "%s"

ER_IB_MSG_44
  eng "%s"

ER_IB_MSG_45
  eng "%s"

ER_IB_MSG_46
  eng "%s"

ER_IB_MSG_47
  eng "%s"

ER_IB_MSG_48
  eng "%s"

ER_IB_MSG_49
  eng "%s"

ER_IB_MSG_50
  eng "%s"

ER_IB_MSG_51
  eng "%s"

ER_IB_MSG_52
  eng "%s"

ER_IB_MSG_53
  eng "%s"

ER_IB_MSG_54
  eng "%s"

ER_IB_MSG_55
  eng "%s"

ER_IB_MSG_56
  eng "%s"

ER_IB_MSG_57
  eng "%s"

ER_IB_MSG_58
  eng "%s"

ER_IB_MSG_59
  eng "%s"

ER_IB_MSG_60
  eng "%s"

ER_IB_MSG_61
  eng "%s"

ER_IB_MSG_62
  eng "%s"

ER_IB_MSG_63
  eng "%s"

ER_IB_MSG_64
  eng "%s"

ER_IB_MSG_65
  eng "%s"

ER_IB_MSG_66
  eng "%s"

ER_IB_MSG_67
  eng "%s"

ER_IB_MSG_68
  eng "%s"

ER_IB_MSG_69
  eng "%s"

ER_IB_MSG_70
  eng "%s"

ER_IB_MSG_71
  eng "%s"

ER_IB_MSG_72
  eng "%s"

ER_IB_MSG_73
  eng "%s"

ER_IB_MSG_74
  eng "%s"

ER_IB_MSG_75
  eng "%s"

ER_IB_MSG_76
  eng "%s"

ER_IB_MSG_77
  eng "%s"

ER_IB_MSG_78
  eng "%s"

ER_IB_MSG_79
  eng "%s"

ER_IB_MSG_80
  eng "%s"

ER_IB_MSG_81
  eng "%s"

ER_IB_MSG_82
  eng "%s"

ER_IB_MSG_83
  eng "%s"

ER_IB_MSG_84
  eng "%s"

ER_IB_MSG_85
  eng "%s"

ER_IB_MSG_86
  eng "%s"

OBSOLETE_ER_IB_MSG_87
  eng "%s"

OBSOLETE_ER_IB_MSG_88
  eng "%s"

OBSOLETE_ER_IB_MSG_89
  eng "%s"

OBSOLETE_ER_IB_MSG_90
  eng "%s"

OBSOLETE_ER_IB_MSG_91
  eng "%s"

OBSOLETE_ER_IB_MSG_92
  eng "%s"

OBSOLETE_ER_IB_MSG_93
  eng "%s"

OBSOLETE_ER_IB_MSG_94
  eng "%s"

ER_IB_MSG_95
  eng "%s"

ER_IB_MSG_96
  eng "%s"

ER_IB_MSG_97
  eng "%s"

ER_IB_MSG_98
  eng "%s"

ER_IB_MSG_99
  eng "%s"

ER_IB_MSG_100
  eng "%s"

ER_IB_MSG_101
  eng "%s"

ER_IB_MSG_102
  eng "%s"

ER_IB_MSG_103
  eng "%s"

ER_IB_MSG_104
  eng "%s"

ER_IB_MSG_105
  eng "%s"

ER_IB_MSG_106
  eng "%s"

ER_IB_MSG_107
  eng "%s"

ER_IB_MSG_108
  eng "%s"

ER_IB_MSG_109
  eng "%s"

ER_IB_MSG_110
  eng "%s"

ER_IB_MSG_111
  eng "%s"

ER_IB_MSG_112
  eng "%s"

OBSOLETE_ER_IB_MSG_113
  eng "%s"

OBSOLETE_ER_IB_MSG_114
  eng "%s"

OBSOLETE_ER_IB_MSG_115
  eng "%s"

OBSOLETE_ER_IB_MSG_116
  eng "%s"

OBSOLETE_ER_IB_MSG_117
  eng "%s"

OBSOLETE_ER_IB_MSG_118
  eng "%s"

ER_IB_MSG_119
  eng "%s"

ER_IB_MSG_120
  eng "%s"

ER_IB_MSG_121
  eng "%s"

ER_IB_MSG_122
  eng "%s"

ER_IB_MSG_123
  eng "%s"

ER_IB_MSG_124
  eng "%s"

ER_IB_MSG_125
  eng "%s"

ER_IB_MSG_126
  eng "%s"

ER_IB_MSG_127
  eng "%s"

ER_IB_MSG_128
  eng "%s"

ER_IB_MSG_129
  eng "%s"

ER_IB_MSG_130
  eng "%s"

ER_IB_MSG_131
  eng "%s"

ER_IB_MSG_132
  eng "%s"

ER_IB_MSG_133
  eng "%s"

ER_IB_MSG_134
  eng "%s"

ER_IB_MSG_135
  eng "%s"

ER_IB_MSG_136
  eng "%s"

ER_IB_MSG_137
  eng "%s"

ER_IB_MSG_138
  eng "%s"

ER_IB_MSG_139
  eng "%s"

ER_IB_MSG_140
  eng "%s"

ER_IB_MSG_141
  eng "%s"

ER_IB_MSG_142
  eng "%s"

ER_IB_MSG_143
  eng "%s"

ER_IB_MSG_144
  eng "%s"

ER_IB_MSG_145
  eng "%s"

ER_IB_MSG_146
  eng "%s"

ER_IB_MSG_147
  eng "%s"

ER_IB_MSG_148
  eng "%s"

ER_IB_CLONE_INTERNAL
  eng "%s"

ER_IB_CLONE_TIMEOUT
  eng "%s"

ER_IB_CLONE_STATUS_FILE
  eng "%s"

ER_IB_CLONE_SQL
  eng "%s"

ER_IB_CLONE_VALIDATE
  eng "%s"

ER_IB_CLONE_PUNCH_HOLE
  eng "%s"

ER_IB_CLONE_GTID_PERSIST
  eng "%s"

ER_IB_MSG_156
  eng "%s"

ER_IB_MSG_157
  eng "%s"

ER_IB_MSG_158
  eng "%s"

ER_IB_MSG_159
  eng "%s"

ER_IB_MSG_160
  eng "%s"

ER_IB_MSG_161
  eng "%s"

ER_IB_MSG_162
  eng "%s"

ER_IB_MSG_163
  eng "%s"

ER_IB_MSG_164
  eng "%s"

ER_IB_MSG_165
  eng "%s"

ER_IB_MSG_166
  eng "%s"

ER_IB_MSG_167
  eng "%s"

ER_IB_MSG_168
  eng "%s"

ER_IB_MSG_169
  eng "%s"

ER_IB_MSG_170
  eng "%s"

ER_IB_MSG_171
  eng "%s"

ER_IB_MSG_172
  eng "%s"

ER_IB_MSG_173
  eng "%s"

ER_IB_MSG_174
  eng "%s"

ER_IB_MSG_175
  eng "%s"

ER_IB_MSG_176
  eng "%s"

ER_IB_MSG_177
  eng "%s"

ER_IB_MSG_178
  eng "%s"

ER_IB_MSG_179
  eng "%s"

ER_IB_MSG_180
  eng "%s"

ER_IB_MSG_181
  eng "%s"

ER_IB_MSG_182
  eng "%s"

ER_IB_MSG_183
  eng "%s"

ER_IB_MSG_184
  eng "%s"

ER_IB_MSG_185
  eng "%s"

ER_IB_MSG_186
  eng "%s"

ER_IB_MSG_187
  eng "%s"

ER_IB_MSG_188
  eng "%s"

ER_IB_MSG_189
  eng "%s"

ER_IB_MSG_190
  eng "%s"

ER_IB_MSG_191
  eng "%s"

ER_IB_MSG_192
  eng "%s"

ER_IB_MSG_193
  eng "%s"

ER_IB_MSG_194
  eng "%s"

ER_IB_MSG_195
  eng "%s"

ER_IB_MSG_196
  eng "%s"

ER_IB_MSG_197
  eng "%s"

ER_IB_MSG_198
  eng "%s"

ER_IB_MSG_199
  eng "%s"

ER_IB_MSG_200
  eng "%s"

ER_IB_MSG_201
  eng "%s"

ER_IB_MSG_202
  eng "%s"

ER_IB_MSG_203
  eng "%s"

ER_IB_MSG_204
  eng "%s"

ER_IB_MSG_205
  eng "%s"

ER_IB_MSG_206
  eng "%s"

ER_IB_MSG_207
  eng "%s"

ER_IB_MSG_208
  eng "%s"

ER_IB_MSG_209
  eng "%s"

ER_IB_MSG_210
  eng "%s"

ER_IB_MSG_211
  eng "%s"

ER_IB_MSG_212
  eng "%s"

ER_IB_MSG_213
  eng "%s"

ER_IB_MSG_214
  eng "%s"

ER_IB_MSG_215
  eng "%s"

ER_IB_MSG_216
  eng "%s"

ER_IB_MSG_217
  eng "%s"

ER_IB_MSG_218
  eng "%s"

ER_IB_MSG_219
  eng "%s"

ER_IB_MSG_220
  eng "%s"

ER_IB_MSG_221
  eng "%s"

ER_IB_MSG_222
  eng "%s"

ER_IB_MSG_223
  eng "%s"

ER_IB_MSG_224
  eng "%s"

ER_IB_MSG_225
  eng "%s"

ER_IB_MSG_226
  eng "%s"

ER_IB_MSG_227
  eng "%s"

ER_IB_MSG_228
  eng "%s"

ER_IB_MSG_229
  eng "%s"

ER_IB_MSG_230
  eng "%s"

ER_IB_MSG_231
  eng "%s"

ER_IB_MSG_232
  eng "%s"

ER_IB_MSG_233
  eng "%s"

ER_IB_MSG_234
  eng "%s"

ER_IB_MSG_235
  eng "%s"

ER_IB_MSG_236
  eng "%s"

ER_IB_MSG_237
  eng "%s"

ER_IB_MSG_238
  eng "%s"

ER_IB_MSG_239
  eng "%s"

ER_IB_MSG_240
  eng "%s"

ER_IB_MSG_241
  eng "%s"

ER_IB_MSG_242
  eng "%s"

ER_IB_MSG_243
  eng "%s"

ER_IB_MSG_244
  eng "%s"

ER_IB_MSG_245
  eng "%s"

ER_IB_MSG_246
  eng "%s"

ER_IB_MSG_247
  eng "%s"

ER_IB_MSG_248
  eng "%s"

ER_IB_MSG_249
  eng "%s"

ER_IB_MSG_250
  eng "%s"

ER_IB_MSG_251
  eng "%s"

ER_IB_MSG_252
  eng "%s"

ER_IB_MSG_253
  eng "%s"

ER_IB_MSG_254
  eng "%s"

ER_IB_MSG_255
  eng "%s"

ER_IB_MSG_256
  eng "%s"

ER_IB_MSG_257
  eng "%s"

ER_IB_MSG_258
  eng "%s"

ER_IB_MSG_259
  eng "%s"

ER_IB_MSG_260
  eng "%s"

ER_IB_MSG_261
  eng "%s"

ER_IB_MSG_262
  eng "%s"

ER_IB_MSG_263
  eng "%s"

ER_IB_MSG_264
  eng "%s"

ER_IB_MSG_265
  eng "%s"

ER_IB_MSG_266
  eng "%s"

ER_IB_MSG_267
  eng "%s"

ER_IB_MSG_268
  eng "%s"

ER_IB_MSG_269
  eng "%s"

ER_IB_MSG_270
  eng "%s"

ER_IB_MSG_271
  eng "%s"

ER_IB_MSG_272
  eng "Table flags are 0x%lx in the data dictionary but the flags in file %s  are 0x%llx!"

ER_IB_MSG_273
  eng "Can't read encryption key from file %s!"

OBSOLETE_ER_IB_MSG_274
  eng "Cannot close file %s, because n_pending_flushes %zu"

OBSOLETE_ER_IB_MSG_275
  eng "Cannot close file %s, because modification count %lld != flush count %lld"

OBSOLETE_ER_IB_MSG_276
  eng "Cannot close file %s, because it is in use"

OBSOLETE_ER_IB_MSG_277
  eng "Open file list len in shard %zu is %llu"

ER_IB_MSG_278
  eng "Tablespace %s, waiting for IO to stop for %lld seconds"

OBSOLETE_ER_IB_MSG_279
  eng "%s"

ER_IB_MSG_280
  eng "%s"

ER_IB_MSG_281
  eng "%s"

ER_IB_MSG_282
  eng "%s"

ER_IB_MSG_283
  eng "%s"

ER_IB_MSG_284
  eng "You must raise the value of innodb_open_files in my.cnf! Remember that InnoDB keeps all log files and all system tablespace files open for the whole time mysqld is running, and needs to open also some .ibd files if the file-per-table storage model is used. Current open files %zu, max allowed open files %zu."

ER_IB_MSG_285
  eng "Max tablespace id is too high, %lu"

ER_IB_WARN_ACCESSING_NONEXISTINC_SPACE
  eng "Trying to access missing tablespace %lu"

ER_IB_MSG_287
  eng "Trying to close/delete tablespace '%s' but there are %lu pending operations on it."

ER_IB_MSG_288
  eng "Trying to delete/close tablespace '%s' but there are %lu flushes and %zu pending I/O's on it."

ER_IB_MSG_289
  eng "%s"

OBSOLETE_ER_IB_MSG_290
  eng "Cannot delete tablespace %lu because it is not found in the tablespace memory cache."

ER_IB_MSG_291
  eng "While deleting tablespace %lu in DISCARD TABLESPACE. File rename/delete failed: %s"

ER_IB_MSG_292
  eng "Cannot delete tablespace %lu in DISCARD TABLESPACE: %s"

ER_IB_MSG_293
  eng "Cannot rename '%s' to '%s' for space ID %lu because the source file does not exist."

ER_IB_MSG_294
  eng "Cannot rename '%s' to '%s' for space ID %lu because the target file exists. Remove the target file and try again."

ER_IB_MSG_295
  eng "Cannot rename file '%s' (space id %lu) retried %llu times. There are either pending IOs or flushes or the file is being extended."

ER_IB_MSG_296
  eng "Cannot find space id %lu in the tablespace memory cache, though the file '%s' in a rename operation should have that ID."

ER_IB_MSG_297
  eng "Rename waiting for IO to resume"

ER_IB_MSG_298
  eng "Cannot find tablespace for '%s' in the tablespace memory cache"

ER_IB_MSG_299
  eng "Cannot find tablespace for '%s' in the tablespace memory cache"

ER_IB_MSG_300
  eng "Tablespace '%s' is already in the tablespace memory cache"

ER_IB_MSG_301
  eng "Cannot create file '%s'"

ER_IB_MSG_UNEXPECTED_FILE_EXISTS
  eng "The file '%s' already exists though the corresponding table did not exist. Have you moved InnoDB .ibd files around without using the SQL commands DISCARD TABLESPACE and IMPORT TABLESPACE, or did mysqld crash in the middle of CREATE TABLE? You can resolve the problem by removing the file '%s' under the 'datadir' of MySQL."

ER_IB_MSG_303
  eng "posix_fallocate(): Failed to preallocate data for file %s, desired size %llu Operating system error number %d - %s. Check that the disk is not full or a disk quota exceeded. Make sure the file system supports this function. Refer to your operating system documentation for operating system error code information."

ER_IB_MSG_304
  eng "Could not write the first page to tablespace '%s'"

ER_IB_MSG_305
  eng "File flush of tablespace '%s' failed"

ER_IB_MSG_306
  eng "Could not find a valid tablespace file for `%s`. %s"

ER_IB_MSG_307
  eng "Ignoring data file '%s' with space ID %lu. Another data file called '%s' exists with the same space ID"

ER_IB_MSG_308
  eng "%s"

ER_IB_MSG_309
  eng "%s"

ER_IB_MSG_310
  eng "%s"

ER_IB_MSG_311
  eng "%s"

ER_IB_MSG_312
  eng "Can't set encryption information for tablespace %s!"

ER_IB_MSG_313
  eng "%s"

ER_IB_MSG_314
  eng "%s"

ER_IB_MSG_315
  eng "%s"

ER_IB_MSG_316
  eng "%s"

ER_IB_MSG_317
  eng "%s"

ER_IB_MSG_318
  eng "%s"

ER_IB_MSG_319
  eng "%s"

ER_IB_MSG_320
  eng "%s"

ER_IB_MSG_321
  eng "%s"

ER_IB_MSG_322
  eng "%s"

ER_IB_MSG_323
  eng "%s"

ER_IB_MSG_324
  eng "%s"

ER_IB_MSG_325
  eng "%s"

ER_IB_MSG_326
  eng "%s"

OBSOLETE_ER_IB_MSG_327
  eng "%s"

ER_IB_MSG_328
  eng "%s"

ER_IB_MSG_329
  eng "%s"

ER_IB_MSG_330
  eng "%s"

ER_IB_MSG_331
  eng "%s"

ER_IB_MSG_332
  eng "%s"

ER_IB_MSG_333
  eng "%s"

ER_IB_MSG_334
  eng "%s"

ER_IB_MSG_335
  eng "%s"

ER_IB_MSG_336
  eng "%s"

ER_IB_MSG_337
  eng "%s"

ER_IB_MSG_338
  eng "%s"

ER_IB_MSG_339
  eng "%s"

ER_IB_MSG_340
  eng "%s"

ER_IB_MSG_341
  eng "%s"

ER_IB_MSG_342
  eng "%s"

ER_IB_MSG_343
  eng "%s"

ER_IB_MSG_344
  eng "%s"

ER_IB_MSG_345
  eng "%s"

ER_IB_MSG_346
  eng "%s"

ER_IB_MSG_347
  eng "%s"

ER_IB_MSG_348
  eng "%s"

ER_IB_MSG_349
  eng "%s"

ER_IB_MSG_350
  eng "%s"

OBSOLETE_ER_IB_MSG_351
  eng "%s"

ER_IB_MSG_UNPROTECTED_LOCATION_ALLOWED
  eng "The datafile '%s' for tablespace %s is in an unprotected location. This file cannot be recovered after a crash until this location is added to innodb_directories."

OBSOLETE_ER_IB_MSG_353
  eng "%s"

ER_IB_MSG_354
  eng "%s"

ER_IB_MSG_355
  eng "%s"

ER_IB_MSG_356
  eng "%s"

ER_IB_MSG_357
  eng "%s"

ER_IB_MSG_358
  eng "%s"

ER_IB_MSG_359
  eng "%s"

ER_IB_MSG_360
  eng "%s"

ER_IB_MSG_361
  eng "%s"

ER_IB_MSG_362
  eng "%s"

OBSOLETE_ER_IB_MSG_363
  eng "%s"

ER_IB_MSG_364
  eng "%s"

ER_IB_MSG_365
  eng "%s"

ER_IB_MSG_IGNORE_SCAN_PATH
  eng "Scan path '%s' is ignored because %s"

ER_IB_MSG_367
  eng "%s"

ER_IB_MSG_368
  eng "%s"

ER_IB_MSG_369
  eng "%s"

ER_IB_MSG_370
  eng "%s"

ER_IB_MSG_371
  eng "%s"

ER_IB_MSG_372
  eng "%s"

ER_IB_MSG_373
  eng "%s"

ER_IB_MSG_374
  eng "%s"

ER_IB_MSG_375
  eng "%s"

ER_IB_MSG_376
  eng "%s"

ER_IB_MSG_377
  eng "%s"

ER_IB_MSG_378
  eng "%s"

ER_IB_MSG_379
  eng "%s"

ER_IB_MSG_380
  eng "%s"

ER_IB_MSG_381
  eng "%s"

ER_IB_MSG_382
  eng "%s"

ER_IB_MSG_383
  eng "%s"

ER_IB_MSG_384
  eng "%s"

ER_IB_MSG_385
  eng "%s"

ER_IB_MSG_386
  eng "%s"

ER_IB_MSG_387
  eng "%s"

ER_IB_MSG_GENERAL_TABLESPACE_UNDER_DATADIR
  eng "A general tablespace cannot be located under the datadir. Cannot open file '%s'."

ER_IB_MSG_IMPLICIT_TABLESPACE_IN_DATADIR
  eng "A file-per-table tablespace cannot be located in the datadir. Cannot open file '%s'."

ER_IB_MSG_390
  eng "%s"

ER_IB_MSG_391
  eng "%s"

ER_IB_MSG_392
  eng "%s"

ER_IB_MSG_393
  eng "%s"

ER_IB_MSG_394
  eng "%s"

ER_IB_MSG_395
  eng "%s"

ER_IB_MSG_396
  eng "%s"

ER_IB_MSG_397
  eng "%s"

ER_IB_MSG_398
  eng "%s"

ER_IB_MSG_399
  eng "%s"

OBSOLETE_ER_IB_MSG_400
  eng "%s"

ER_IB_MSG_401
  eng "%s"

ER_IB_MSG_402
  eng "%s"

ER_IB_MSG_403
  eng "%s"

ER_IB_MSG_404
  eng "%s"

ER_IB_MSG_405
  eng "%s"

ER_IB_MSG_406
  eng "%s"

ER_IB_MSG_407
  eng "%s"

ER_IB_MSG_408
  eng "%s"

ER_IB_MSG_409
  eng "%s"

ER_IB_MSG_410
  eng "%s"

ER_IB_MSG_411
  eng "%s"

ER_IB_MSG_412
  eng "%s"

ER_IB_MSG_413
  eng "%s"

ER_IB_MSG_414
  eng "%s"

ER_IB_MSG_415
  eng "%s"

ER_IB_MSG_416
  eng "%s"

ER_IB_MSG_417
  eng "%s"

ER_IB_MSG_418
  eng "%s"

ER_IB_MSG_419
  eng "%s"

ER_IB_MSG_420
  eng "%s"

ER_IB_MSG_421
  eng "%s"

ER_IB_MSG_422
  eng "%s"

ER_IB_MSG_423
  eng "%s"

ER_IB_MSG_424
  eng "%s"

ER_IB_MSG_425
  eng "%s"

ER_IB_MSG_426
  eng "%s"

ER_IB_MSG_427
  eng "%s"

ER_IB_MSG_428
  eng "%s"

ER_IB_MSG_429
  eng "%s"

ER_IB_MSG_430
  eng "%s"

ER_IB_MSG_431
  eng "%s"

ER_IB_MSG_432
  eng "%s"

ER_IB_MSG_433
  eng "%s"

ER_IB_MSG_434
  eng "%s"

ER_IB_MSG_435
  eng "%s"

ER_IB_MSG_436
  eng "%s"

ER_IB_MSG_437
  eng "%s"

ER_IB_MSG_438
  eng "%s"

ER_IB_MSG_439
  eng "%s"

ER_IB_MSG_440
  eng "%s"

ER_IB_MSG_441
  eng "%s"

ER_IB_MSG_442
  eng "%s"

ER_IB_MSG_443
  eng "%s"

ER_IB_MSG_444
  eng "%s"

ER_IB_MSG_445
  eng "%s"

ER_IB_MSG_446
  eng "%s"

ER_IB_MSG_447
  eng "%s"

ER_IB_MSG_448
  eng "%s"

ER_IB_MSG_449
  eng "%s"

ER_IB_MSG_450
  eng "%s"

ER_IB_MSG_451
  eng "%s"

ER_IB_MSG_452
  eng "%s"

ER_IB_MSG_453
  eng "%s"

ER_IB_MSG_454
  eng "%s"

ER_IB_MSG_455
  eng "%s"

ER_IB_MSG_456
  eng "%s"

ER_IB_MSG_457
  eng "%s"

ER_IB_MSG_458
  eng "%s"

ER_IB_MSG_459
  eng "%s"

ER_IB_MSG_460
  eng "%s"

ER_IB_MSG_461
  eng "%s"

ER_IB_MSG_462
  eng "%s"

ER_IB_MSG_463
  eng "%s"

ER_IB_MSG_464
  eng "%s"

ER_IB_MSG_465
  eng "%s"

ER_IB_MSG_466
  eng "%s"

ER_IB_MSG_467
  eng "%s"

ER_IB_MSG_468
  eng "%s"

ER_IB_MSG_469
  eng "%s"

ER_IB_MSG_470
  eng "%s"

ER_IB_MSG_471
  eng "%s"

ER_IB_MSG_472
  eng "%s"

ER_IB_MSG_473
  eng "%s"

ER_IB_MSG_474
  eng "%s"

ER_IB_MSG_475
  eng "%s"

ER_IB_MSG_476
  eng "%s"

ER_IB_MSG_477
  eng "%s"

ER_IB_MSG_478
  eng "%s"

ER_IB_MSG_479
  eng "%s"

ER_IB_MSG_480
  eng "%s"

ER_IB_MSG_481
  eng "%s"

ER_IB_MSG_482
  eng "%s"

ER_IB_MSG_483
  eng "%s"

ER_IB_MSG_484
  eng "%s"

ER_IB_MSG_485
  eng "%s"

ER_IB_MSG_486
  eng "%s"

ER_IB_MSG_487
  eng "%s"

ER_IB_MSG_488
  eng "%s"

ER_IB_MSG_489
  eng "%s"

ER_IB_MSG_490
  eng "%s"

ER_IB_MSG_491
  eng "%s"

ER_IB_MSG_492
  eng "%s"

ER_IB_MSG_493
  eng "%s"

ER_IB_MSG_494
  eng "%s"

ER_IB_MSG_495
  eng "%s"

ER_IB_MSG_496
  eng "%s"

ER_IB_MSG_497
  eng "%s"

ER_IB_MSG_498
  eng "%s"

ER_IB_MSG_499
  eng "%s"

ER_IB_MSG_500
  eng "%s"

ER_IB_MSG_501
  eng "%s"

ER_IB_MSG_502
  eng "%s"

ER_IB_MSG_503
  eng "%s"

ER_IB_MSG_504
  eng "%s"

ER_IB_MSG_505
  eng "%s"

ER_IB_MSG_506
  eng "%s"

ER_IB_MSG_507
  eng "%s"

ER_IB_MSG_508
  eng "%s"

ER_IB_MSG_509
  eng "%s"

ER_IB_MSG_510
  eng "%s"

ER_IB_MSG_511
  eng "%s"

ER_IB_MSG_512
  eng "%s"

ER_IB_MSG_513
  eng "%s"

ER_IB_MSG_514
  eng "%s"

ER_IB_MSG_515
  eng "%s"

ER_IB_MSG_516
  eng "%s"

ER_IB_MSG_517
  eng "%s"

ER_IB_MSG_518
  eng "%s"

ER_IB_MSG_519
  eng "%s"

ER_IB_MSG_520
  eng "%s"

ER_IB_MSG_521
  eng "%s"

ER_IB_MSG_522
  eng "%s"

ER_IB_MSG_523
  eng "%s"

ER_IB_MSG_524
  eng "%s"

ER_IB_MSG_525
  eng "%s"

ER_IB_MSG_526
  eng "%s"

ER_IB_MSG_527
  eng "%s"

OBSOLETE_ER_IB_MSG_528
  eng "%s"

OBSOLETE_ER_IB_MSG_529
  eng "%s"

ER_IB_MSG_530
  eng "%s"

ER_IB_MSG_531
  eng "%s"

ER_IB_MSG_532
  eng "%s"

ER_IB_MSG_533
  eng "%s"

ER_IB_MSG_534
  eng "%s"

ER_IB_MSG_535
  eng "%s"

ER_IB_MSG_536
  eng "%s"

ER_IB_MSG_537
  eng "%s"

ER_IB_MSG_538
  eng "%s"

ER_IB_MSG_539
  eng "%s"

ER_IB_MSG_540
  eng "%s"

ER_IB_MSG_541
  eng "%s"

ER_IB_MSG_542
  eng "%s"

ER_IB_MSG_543
  eng "%s"

ER_IB_MSG_544
  eng "%s"

ER_IB_MSG_545
  eng "%s"

ER_IB_MSG_546
  eng "%s"

ER_IB_MSG_547
  eng "%s"

ER_IB_MSG_548
  eng "%s"

ER_IB_MSG_549
  eng "%s"

ER_IB_MSG_550
  eng "%s"

ER_IB_MSG_551
  eng "%s"

ER_IB_MSG_552
  eng "%s"

ER_IB_MSG_553
  eng "%s"

ER_IB_MSG_554
  eng "%s"

ER_IB_MSG_555
  eng "%s"

ER_IB_MSG_556
  eng "%s"

ER_IB_MSG_557
  eng "%s"

ER_IB_MSG_558
  eng "%s"

ER_IB_MSG_559
  eng "%s"

ER_IB_MSG_560
  eng "%s"

ER_IB_MSG_561
  eng "%s"

ER_IB_MSG_562
  eng "%s"

ER_IB_MSG_563
  eng "%s"

ER_IB_MSG_564
  eng "%s"

ER_IB_MSG_INVALID_LOCATION_FOR_TABLE
  eng "Cannot create a tablespace for table %s because the directory is not a valid location. %s"

ER_IB_MSG_566
  eng "%s"

ER_IB_MSG_567
  eng "%s"

ER_IB_MSG_568
  eng "%s"

ER_IB_MSG_569
  eng "%s"

ER_IB_MSG_570
  eng "%s"

ER_IB_MSG_571
  eng "%s"

OBSOLETE_ER_IB_MSG_572
  eng "%s"

ER_IB_MSG_573
  eng "%s"

ER_IB_MSG_574
  eng "%s"

OBSOLETE_ER_IB_MSG_575
  eng "%s"

OBSOLETE_ER_IB_MSG_576
  eng "%s"

OBSOLETE_ER_IB_MSG_577
  eng "%s"

ER_IB_MSG_578
  eng "%s"

ER_IB_MSG_579
  eng "%s"

ER_IB_MSG_580
  eng "%s"

ER_IB_MSG_581
  eng "%s"

ER_IB_MSG_582
  eng "%s"

ER_IB_MSG_583
  eng "%s"

ER_IB_MSG_584
  eng "%s"

ER_IB_MSG_585
  eng "%s"

ER_IB_MSG_586
  eng "%s"

ER_IB_MSG_587
  eng "%s"

ER_IB_MSG_588
  eng "%s"

ER_IB_MSG_589
  eng "%s"

ER_IB_MSG_590
  eng "%s"

ER_IB_MSG_591
  eng "%s"

ER_IB_MSG_592
  eng "%s"

ER_IB_MSG_593
  eng "%s"

ER_IB_MSG_594
  eng "%s"

ER_IB_MSG_595
  eng "%s"

ER_IB_MSG_596
  eng "%s"

ER_IB_MSG_597
  eng "%s"

ER_IB_MSG_598
  eng "%s"

ER_IB_MSG_599
  eng "%s"

ER_IB_MSG_600
  eng "%s"

ER_IB_MSG_601
  eng "%s"

ER_IB_MSG_602
  eng "%s"

ER_IB_MSG_603
  eng "%s"

ER_IB_MSG_604
  eng "%s"

ER_IB_MSG_605
  eng "%s"

ER_IB_MSG_606
  eng "%s"

ER_IB_MSG_607
  eng "%s"

ER_IB_MSG_608
  eng "%s"

ER_IB_MSG_609
  eng "%s"

ER_IB_MSG_610
  eng "%s"

ER_IB_MSG_611
  eng "%s"

ER_IB_MSG_612
  eng "%s"

ER_IB_MSG_613
  eng "%s"

ER_IB_MSG_614
  eng "%s"

ER_IB_MSG_615
  eng "%s"

ER_IB_MSG_616
  eng "%s"

ER_IB_MSG_617
  eng "%s"

ER_IB_MSG_618
  eng "%s"

ER_IB_MSG_619
  eng "%s"

ER_IB_MSG_620
  eng "%s"

ER_IB_MSG_621
  eng "%s"

ER_IB_MSG_622
  eng "%s"

ER_IB_MSG_623
  eng "%s"

ER_IB_MSG_624
  eng "%s"

ER_IB_MSG_625
  eng "%s"

ER_IB_MSG_626
  eng "%s"

ER_IB_MSG_627
  eng "%s"

ER_IB_MSG_628
  eng "%s"

ER_IB_MSG_629
  eng "%s"

ER_IB_MSG_630
  eng "%s"

ER_IB_MSG_631
  eng "%s"

ER_IB_MSG_632
  eng "%s"

ER_IB_MSG_633
  eng "%s"

ER_IB_MSG_634
  eng "%s"

ER_IB_MSG_635
  eng "%s"

ER_IB_MSG_636
  eng "%s"

ER_IB_MSG_637
  eng "%s"

ER_IB_MSG_638
  eng "%s"

ER_IB_MSG_639
  eng "%s"

OBSOLETE_ER_IB_MSG_640
  eng "%s"

OBSOLETE_ER_IB_MSG_641
  eng "%s"

ER_IB_MSG_642
  eng "%s"

ER_IB_MSG_643
  eng "%s"

ER_IB_MSG_644
  eng "%s"

ER_IB_MSG_645
  eng "%s"

ER_IB_MSG_646
  eng "%s"

ER_IB_MSG_647
  eng "%s"

ER_IB_MSG_648
  eng "%s"

ER_IB_MSG_649
  eng "%s"

ER_IB_MSG_650
  eng "%s"

ER_IB_MSG_651
  eng "%s"

ER_IB_MSG_652
  eng "%s"

ER_IB_MSG_DDL_LOG_DELETE_BY_ID_OK
  eng "%s"

ER_IB_MSG_654
  eng "%s"

ER_IB_MSG_655
  eng "%s"

ER_IB_MSG_656
  eng "%s"

ER_IB_MSG_657
  eng "%s"

ER_IB_MSG_658
  eng "%s"

ER_IB_MSG_659
  eng "%s"

ER_IB_MSG_660
  eng "%s"

ER_IB_MSG_661
  eng "%s"

ER_IB_MSG_662
  eng "%s"

ER_IB_MSG_663
  eng "%s"

OBSOLETE_ER_IB_MSG_664
  eng "The transaction log size is too large for innodb_log_buffer_size (%lu >= %lu / 2). Trying to extend it."

OBSOLETE_ER_IB_MSG_665
  eng "innodb_log_buffer_size was extended to %lu bytes."

OBSOLETE_ER_IB_MSG_666
  eng "The transaction log files are too small for the single transaction log (size=%lu). So, the last checkpoint age might exceed the log group capacity %llu."

OBSOLETE_ER_IB_MSG_667
  eng "The age of the last checkpoint is %llu, which exceeds the log group capacity %llu."

OBSOLETE_ER_IB_MSG_668
  eng "Cannot continue operation. ib_logfiles are too small for innodb_thread_concurrency %lu. The combined size of ib_logfiles should be bigger than 200 kB * innodb_thread_concurrency. To get mysqld to start up, set innodb_thread_concurrency in my.cnf to a lower value, for example, to 8. After an ERROR-FREE shutdown of mysqld you can adjust the size of ib_logfiles. %s"

OBSOLETE_ER_IB_MSG_669
  eng "Redo log was encrypted, but keyring plugin is not loaded."

OBSOLETE_ER_IB_MSG_670
  eng "Read redo log encryption metadata successful."

OBSOLETE_ER_IB_MSG_671
  eng "Can't set redo log tablespace encryption metadata."

OBSOLETE_ER_IB_MSG_672
  eng "Cannot read the encryption information in log file header, please check if keyring plugin loaded and the key file exists."

OBSOLETE_ER_IB_MSG_673
  eng "Can't set redo log tablespace to be encrypted in read-only mode."

OBSOLETE_ER_IB_MSG_674
  eng "Can't set redo log tablespace to be encrypted."

OBSOLETE_ER_IB_MSG_675
  eng "Can't set redo log tablespace to be encrypted."

OBSOLETE_ER_IB_MSG_676
  eng "Redo log encryption is enabled."

OBSOLETE_ER_IB_MSG_677
  eng "Flush waiting for archiver to catch up lag LSN: %llu"

OBSOLETE_ER_IB_MSG_678
  eng "Flush overwriting data to archive - wait too long (1 minute) lag LSN: %llu"

OBSOLETE_ER_IB_MSG_679
  eng "%s"

OBSOLETE_ER_IB_MSG_680
  eng "Starting shutdown..."

OBSOLETE_ER_IB_MSG_681
  eng "Waiting for %s to exit"

OBSOLETE_ER_IB_MSG_682
  eng "Waiting for %lu active transactions to finish"

OBSOLETE_ER_IB_MSG_683
  eng "Waiting for master thread to be suspended"

OBSOLETE_ER_IB_MSG_684
  eng "Waiting for page_cleaner to finish flushing of buffer pool"

OBSOLETE_ER_IB_MSG_685
  eng "Pending checkpoint_writes: %lu. Pending log flush writes: %lu."

OBSOLETE_ER_IB_MSG_686
  eng "Waiting for %lu buffer page I/Os to complete"

OBSOLETE_ER_IB_MSG_687
  eng "MySQL has requested a very fast shutdown without flushing the InnoDB buffer pool to data files. At the next mysqld startup InnoDB will do a crash recovery!"

OBSOLETE_ER_IB_MSG_688
  eng "Background thread %s woke up during shutdown"

OBSOLETE_ER_IB_MSG_689
  eng "Waiting for archiver to finish archiving page and log"

OBSOLETE_ER_IB_MSG_690
  eng "Background thread %s woke up during shutdown"

OBSOLETE_ER_IB_MSG_691
  eng "Waiting for dirty buffer pages to be flushed"

OBSOLETE_ER_IB_MSG_692
  eng "Log sequence number at shutdown %llu is lower than at startup %llu!"

OBSOLETE_ER_IB_MSG_693
  eng "Waiting for archiver to finish archiving page and log"

ER_IB_MSG_694
  eng "############### CORRUPT LOG RECORD FOUND ###############"

ER_IB_MSG_695
  eng "Log record type %d, page %lu:%lu. Log parsing proceeded successfully up to %llu. Previous log record type %d, is multi %llu Recv offset %zd, prev %llu"

ER_IB_MSG_696
  eng "Hex dump starting %llu bytes before and ending %llu bytes after the corrupted record:"

ER_IB_MSG_697
  eng "Set innodb_force_recovery to ignore this error."

ER_IB_MSG_698
  eng "The log file may have been corrupt and it is possible that the log scan did not proceed far enough in recovery! Please run CHECK TABLE on your InnoDB tables to check that they are ok! If mysqld crashes after this recovery; %s"

ER_IB_MSG_699
  eng "%llu pages with log records were left unprocessed!"

ER_IB_MSG_700
  eng "%s"

ER_IB_MSG_701
  eng "%s"

OBSOLETE_ER_IB_MSG_702
  eng "Invalid redo log header checksum."

OBSOLETE_ER_IB_MSG_703
  eng "Unsupported redo log format (%lu). The redo log was created before MySQL 5.7.9"

ER_IB_MSG_704
  eng "Redo log format is v%lu. The redo log was created before MySQL 8.0.3."

ER_IB_MSG_705
  eng "Unknown redo log format (%lu). Please follow the instructions at %s upgrading-downgrading.html."

ER_IB_MSG_706
  eng "No valid checkpoint found (corrupted redo log). You can try --innodb-force-recovery=6 as a last resort."

ER_IB_MSG_707
  eng "Applying a batch of %llu redo log records ..."

ER_IB_MSG_708
  eng "%s"

ER_IB_MSG_709
  eng "%s"

ER_IB_MSG_710
  eng "Apply batch completed!"

ER_IB_MSG_711
  eng "%s"

ER_IB_MSG_712
  eng "%s"

ER_IB_MSG_713
  eng "%s"

ER_IB_MSG_714
  eng "%s"

ER_IB_MSG_715
  eng "%s"

ER_IB_MSG_716
  eng "%s"

ER_IB_MSG_717
  eng "An optimized(without redo logging) DDL operation has been performed. All modified pages may not have been flushed to the disk yet.\nThis offline backup may not be consistent"

ER_IB_MSG_718
  eng "Extending tablespace : %lu space name: %s to new size: %lu pages during recovery."

ER_IB_MSG_719
  eng "Could not extend tablespace: %lu space name: %s to new size: %lu pages during recovery."

ER_IB_MSG_720
  eng "Log block %llu at lsn %llu has valid header, but checksum field contains %lu, should be %lu."

ER_IB_MSG_721
  eng "Recovery skipped, --innodb-read-only set!"

ER_IB_MSG_722
  eng "Log scan progressed past the checkpoint LSN %llu."

ER_IB_MSG_723
  eng "Log parsing buffer overflow. Recovery may have failed! Please set log_buffer_size to a value higher than %lu."

ER_IB_MSG_724
  eng "Set innodb_force_recovery to ignore this error.";

ER_IB_MSG_725
  eng "Doing recovery: scanned up to log sequence number %llu"

ER_IB_MSG_726
  eng "Database was not shutdown normally!"

ER_IB_MSG_727
  eng "Starting crash recovery."

ER_IB_MSG_728
  eng "The user has set SRV_FORCE_NO_LOG_REDO on, skipping log redo"

ER_IB_MSG_729
  eng "Cannot restore from mysqlbackup, InnoDB running in read-only mode!"

ER_IB_MSG_730
  eng "The log file was created by mysqlbackup --apply-log at %s. The following crash recovery is part of a normal restore."

ER_IB_MSG_731
  eng "Opening cloned database"

ER_IB_MSG_732
  eng "Redo log is from an earlier version, v%lu."

ER_IB_MSG_733
  eng "Redo log format v%lu not supported. Current supported format is v%lu."

ER_IB_MSG_734
  eng "Are you sure you are using the right ib_logfiles to start up the database? Log sequence number in the ib_logfiles is %llu, less than the log sequence number in the first system tablespace file header, %llu."

ER_IB_MSG_735
  eng "The log sequence number %llu in the system tablespace does not match the log sequence number %llu in the ib_logfiles!"

ER_IB_MSG_736
  eng "Can't initiate database recovery, running in read-only-mode."

ER_IB_MSG_737
  eng "We scanned the log up to %llu. A checkpoint was at %llu and the maximum LSN on a database page was %llu. It is possible that the database is now corrupt!"

ER_IB_MSG_738
  eng "Waiting for recv_writer to finish flushing of buffer pool"

ER_IB_MSG_739
  eng "Recovery parsing buffer extended to %zu."

ER_IB_MSG_740
  eng "Out of memory while resizing recovery parsing buffer."

ER_IB_MSG_741
  eng "%s"

ER_IB_MSG_742
  eng "%s"

ER_IB_MSG_743
  eng "%s"

ER_IB_MSG_744
  eng "%s"

ER_IB_MSG_745
  eng "%s"

ER_IB_MSG_746
  eng "%s"

ER_IB_MSG_747
  eng "%s"

ER_IB_MSG_748
  eng "%s"

ER_IB_MSG_749
  eng "%s"

ER_IB_MSG_750
  eng "%s"

ER_IB_MSG_751
  eng "%s"

ER_IB_MSG_752
  eng "%s"

ER_IB_MSG_753
  eng "%s"

ER_IB_MSG_754
  eng "%s"

ER_IB_MSG_755
  eng "%s"

ER_IB_MSG_756
  eng "%s"

ER_IB_MSG_757
  eng "%s"

ER_IB_MSG_758
  eng "%s"

ER_IB_MSG_759
  eng "%s"

ER_IB_MSG_760
  eng "%s"

ER_IB_MSG_761
  eng "%s"

ER_IB_MSG_762
  eng "%s"

ER_IB_MSG_763
  eng "%s"

ER_IB_MSG_764
  eng "%s"

ER_IB_MSG_765
  eng "%s"

ER_IB_MSG_766
  eng "%s"

ER_IB_MSG_767
  eng "%s"

ER_IB_MSG_768
  eng "%s"

ER_IB_MSG_769
  eng "%s"

ER_IB_MSG_770
  eng "%s"

ER_IB_MSG_771
  eng "%s"

ER_IB_MSG_772
  eng "%s"

ER_IB_MSG_773
  eng "%s"

ER_IB_MSG_774
  eng "%s"

ER_IB_MSG_775
  eng "%s"

ER_IB_MSG_776
  eng "%s"

ER_IB_MSG_777
  eng "%s"

ER_IB_MSG_778
  eng "%s"

ER_IB_MSG_779
  eng "%s"

ER_IB_MSG_780
  eng "%s"

ER_IB_MSG_781
  eng "%s"

ER_IB_MSG_782
  eng "%s"

ER_IB_MSG_783
  eng "%s"

ER_IB_MSG_784
  eng "%s"

ER_IB_MSG_785
  eng "%s"

ER_IB_MSG_786
  eng "%s"

ER_IB_MSG_787
  eng "%s"

ER_IB_MSG_788
  eng "%s"

ER_IB_MSG_789
  eng "%s"

ER_IB_MSG_790
  eng "%s"

ER_IB_MSG_791
  eng "%s"

ER_IB_MSG_792
  eng "%s"

ER_IB_MSG_793
  eng "%s"

ER_IB_MSG_794
  eng "%s"

ER_IB_MSG_795
  eng "%s"

ER_IB_MSG_796
  eng "%s"

ER_IB_MSG_797
  eng "%s"

ER_IB_MSG_798
  eng "%s"

ER_IB_MSG_799
  eng "%s"

ER_IB_MSG_800
  eng "%s"

ER_IB_MSG_801
  eng "%s"

ER_IB_MSG_802
  eng "%s"

ER_IB_MSG_803
  eng "%s"

ER_IB_MSG_804
  eng "%s"

ER_IB_MSG_805
  eng "%s"

ER_IB_MSG_806
  eng "%s"

ER_IB_MSG_807
  eng "%s"

ER_IB_MSG_808
  eng "%s"

ER_IB_MSG_809
  eng "%s"

ER_IB_MSG_810
  eng "%s"

ER_IB_MSG_811
  eng "%s"

ER_IB_MSG_812
  eng "%s"

ER_IB_MSG_813
  eng "%s"

ER_IB_MSG_814
  eng "%s"

ER_IB_MSG_815
  eng "%s"

ER_IB_MSG_816
  eng "%s"

ER_IB_MSG_817
  eng "%s"

ER_IB_MSG_818
  eng "%s"

ER_IB_MSG_819
  eng "%s"

ER_IB_MSG_820
  eng "%s"

ER_IB_MSG_821
  eng "%s"

ER_IB_MSG_822
  eng "%s"

ER_IB_MSG_823
  eng "%s"

ER_IB_MSG_824
  eng "%s"

ER_IB_MSG_825
  eng "%s"

ER_IB_MSG_826
  eng "%s"

ER_IB_MSG_827
  eng "%s"

ER_IB_MSG_828
  eng "%s"

ER_IB_MSG_829
  eng "%s"

ER_IB_MSG_830
  eng "%s"

ER_IB_MSG_831
  eng "%s"

ER_IB_MSG_832
  eng "%s"

ER_IB_MSG_833
  eng "%s"

ER_IB_MSG_834
  eng "%s"

ER_IB_MSG_835
  eng "%s"

ER_IB_MSG_836
  eng "%s"

ER_IB_MSG_837
  eng "%s"

ER_IB_MSG_838
  eng "%s"

ER_IB_MSG_839
  eng "%s"

ER_IB_MSG_840
  eng "%s"

ER_IB_MSG_841
  eng "%s"

ER_IB_MSG_842
  eng "%s"

ER_IB_MSG_843
  eng "%s"

ER_IB_MSG_844
  eng "%s"

ER_IB_MSG_845
  eng "%s"

ER_IB_MSG_846
  eng "%s"

ER_IB_MSG_847
  eng "%s"

ER_IB_MSG_848
  eng "%s"

ER_IB_MSG_849
  eng "%s"

ER_IB_MSG_850
  eng "%s"

ER_IB_MSG_851
  eng "%s"

ER_IB_MSG_852
  eng "%s"

ER_IB_MSG_853
  eng "%s"

ER_IB_MSG_854
  eng "%s"

ER_IB_MSG_855
  eng "%s"

ER_IB_MSG_856
  eng "%s"

ER_IB_MSG_857
  eng "%s"

ER_IB_MSG_858
  eng "%s"

ER_IB_MSG_859
  eng "%s"

ER_IB_MSG_860
  eng "%s"

ER_IB_MSG_861
  eng "%s"

ER_IB_MSG_862
  eng "%s"

ER_IB_MSG_863
  eng "%s"

ER_IB_MSG_864
  eng "%s"

ER_IB_MSG_865
  eng "%s"

ER_IB_MSG_866
  eng "%s"

ER_IB_MSG_867
  eng "%s"

ER_IB_MSG_868
  eng "%s"

ER_IB_MSG_869
  eng "%s"

ER_IB_MSG_870
  eng "%s"

ER_IB_MSG_871
  eng "%s"

ER_IB_MSG_872
  eng "%s"

ER_IB_MSG_873
  eng "%s"

ER_IB_MSG_874
  eng "%s"

ER_IB_MSG_875
  eng "%s"

ER_IB_MSG_876
  eng "%s"

ER_IB_MSG_877
  eng "%s"

ER_IB_MSG_878
  eng "%s"

ER_IB_MSG_879
  eng "%s"

ER_IB_MSG_880
  eng "%s"

ER_IB_MSG_881
  eng "%s"

ER_IB_MSG_882
  eng "%s"

ER_IB_MSG_883
  eng "%s"

ER_IB_MSG_884
  eng "%s"

ER_IB_MSG_885
  eng "%s"

ER_IB_MSG_886
  eng "%s"

ER_IB_MSG_887
  eng "%s"

ER_IB_MSG_888
  eng "%s"

ER_IB_MSG_889
  eng "%s"

ER_IB_MSG_890
  eng "%s"

ER_IB_MSG_891
  eng "%s"

ER_IB_MSG_892
  eng "%s"

ER_IB_MSG_893
  eng "%s"

ER_IB_MSG_894
  eng "%s"

ER_IB_MSG_895
  eng "%s"

ER_IB_MSG_896
  eng "%s"

ER_IB_MSG_897
  eng "%s"

ER_IB_MSG_898
  eng "%s"

ER_IB_MSG_899
  eng "%s"

ER_IB_MSG_900
  eng "%s"

ER_IB_MSG_901
  eng "%s"

ER_IB_MSG_902
  eng "%s"

ER_IB_MSG_903
  eng "%s"

ER_IB_MSG_904
  eng "%s"

ER_IB_MSG_905
  eng "%s"

ER_IB_MSG_906
  eng "%s"

ER_IB_MSG_907
  eng "%s"

ER_IB_MSG_908
  eng "%s"

ER_IB_MSG_909
  eng "%s"

ER_IB_MSG_910
  eng "%s"

ER_IB_MSG_911
  eng "%s"

ER_IB_MSG_912
  eng "%s"

ER_IB_MSG_913
  eng "%s"

ER_IB_MSG_914
  eng "%s"

ER_IB_MSG_915
  eng "%s"

ER_IB_MSG_916
  eng "%s"

ER_IB_MSG_917
  eng "%s"

ER_IB_MSG_918
  eng "%s"

ER_IB_MSG_919
  eng "%s"

ER_IB_MSG_920
  eng "%s"

ER_IB_MSG_921
  eng "%s"

ER_IB_MSG_922
  eng "%s"

ER_IB_MSG_923
  eng "%s"

ER_IB_MSG_924
  eng "%s"

ER_IB_MSG_925
  eng "%s"

ER_IB_MSG_926
  eng "%s"

ER_IB_MSG_927
  eng "%s"

ER_IB_MSG_928
  eng "%s"

ER_IB_MSG_929
  eng "%s"

ER_IB_MSG_930
  eng "%s"

ER_IB_MSG_931
  eng "%s"

ER_IB_MSG_932
  eng "%s"

ER_IB_MSG_933
  eng "%s"

ER_IB_MSG_934
  eng "%s"

ER_IB_MSG_935
  eng "%s"

ER_IB_MSG_936
  eng "%s"

ER_IB_MSG_937
  eng "%s"

ER_IB_MSG_938
  eng "%s"

ER_IB_MSG_939
  eng "%s"

ER_IB_MSG_940
  eng "%s"

ER_IB_MSG_941
  eng "%s"

ER_IB_MSG_942
  eng "%s"

ER_IB_MSG_943
  eng "%s"

ER_IB_MSG_944
  eng "%s"

ER_IB_MSG_945
  eng "%s"

ER_IB_MSG_946
  eng "%s"

ER_IB_MSG_947
  eng "%s"

ER_IB_MSG_948
  eng "%s"

ER_IB_MSG_949
  eng "%s"

ER_IB_MSG_950
  eng "%s"

ER_IB_MSG_951
  eng "%s"

ER_IB_MSG_952
  eng "%s"

ER_IB_MSG_953
  eng "%s"

ER_IB_MSG_954
  eng "%s"

ER_IB_MSG_955
  eng "%s"

ER_IB_MSG_956
  eng "%s"

ER_IB_MSG_957
  eng "%s"

ER_IB_MSG_958
  eng "%s"

ER_IB_MSG_959
  eng "%s"

ER_IB_MSG_960
  eng "%s"

ER_IB_MSG_961
  eng "%s"

ER_IB_MSG_962
  eng "%s"

ER_IB_MSG_963
  eng "%s"

ER_IB_MSG_964
  eng "%s"

ER_IB_MSG_965
  eng "%s"

ER_IB_MSG_966
  eng "%s"

ER_IB_MSG_967
  eng "%s"

ER_IB_MSG_968
  eng "%s"

ER_IB_MSG_969
  eng "%s"

ER_IB_MSG_970
  eng "%s"

ER_IB_MSG_971
  eng "%s"

ER_IB_MSG_972
  eng "%s"

ER_IB_MSG_973
  eng "%s"

ER_IB_MSG_974
  eng "%s"

ER_IB_MSG_975
  eng "%s"

ER_IB_MSG_976
  eng "%s"

ER_IB_MSG_977
  eng "%s"

ER_IB_MSG_978
  eng "%s"

ER_IB_MSG_979
  eng "%s"

ER_IB_MSG_980
  eng "%s"

ER_IB_MSG_981
  eng "%s"

ER_IB_MSG_982
  eng "%s"

ER_IB_MSG_983
  eng "%s"

ER_IB_MSG_984
  eng "%s"

ER_IB_MSG_985
  eng "%s"

ER_IB_MSG_986
  eng "%s"

ER_IB_MSG_987
  eng "%s"

ER_IB_MSG_988
  eng "%s"

ER_IB_MSG_989
  eng "%s"

ER_IB_MSG_990
  eng "%s"

ER_IB_MSG_991
  eng "%s"

ER_IB_MSG_992
  eng "%s"

ER_IB_MSG_993
  eng "%s"

ER_IB_MSG_994
  eng "%s"

ER_IB_MSG_995
  eng "%s"

ER_IB_MSG_996
  eng "%s"

ER_IB_MSG_997
  eng "%s"

ER_IB_MSG_998
  eng "%s"

ER_IB_MSG_999
  eng "%s"

ER_IB_MSG_1000
  eng "%s"

ER_IB_MSG_1001
  eng "%s"

ER_IB_MSG_1002
  eng "%s"

ER_IB_MSG_1003
  eng "%s"

ER_IB_MSG_1004
  eng "%s"

ER_IB_MSG_1005
  eng "%s"

ER_IB_MSG_1006
  eng "%s"

ER_IB_MSG_1007
  eng "%s"

ER_IB_MSG_1008
  eng "%s"

ER_IB_MSG_1009
  eng "%s"

ER_IB_MSG_1010
  eng "%s"

ER_IB_MSG_1011
  eng "%s"

ER_IB_MSG_1012
  eng "%s"

ER_IB_MSG_1013
  eng "%s"

ER_IB_MSG_1014
  eng "%s"

ER_IB_MSG_1015
  eng "%s"

ER_IB_MSG_1016
  eng "%s"

ER_IB_MSG_1017
  eng "%s"

ER_IB_MSG_1018
  eng "%s"

ER_IB_MSG_1019
  eng "%s"

ER_IB_MSG_1020
  eng "%s"

ER_IB_MSG_1021
  eng "%s"

ER_IB_MSG_1022
  eng "%s"

ER_IB_MSG_1023
  eng "%s"

ER_IB_MSG_1024
  eng "%s"

ER_IB_MSG_1025
  eng "%s"

ER_IB_MSG_1026
  eng "%s"

ER_IB_MSG_1027
  eng "%s"

ER_IB_MSG_1028
  eng "%s"

ER_IB_MSG_1029
  eng "%s"

ER_IB_MSG_1030
  eng "%s"

ER_IB_MSG_1031
  eng "%s"

ER_IB_MSG_1032
  eng "%s"

ER_IB_MSG_1033
  eng "%s"

ER_IB_MSG_1034
  eng "%s"

ER_IB_MSG_1035
  eng "%s"

ER_IB_MSG_1036
  eng "%s"

ER_IB_MSG_1037
  eng "%s"

ER_IB_MSG_1038
  eng "%s"

ER_IB_MSG_1039
  eng "%s"

ER_IB_MSG_1040
  eng "%s"

ER_IB_MSG_1041
  eng "%s"

ER_IB_MSG_1042
  eng "%s"

ER_IB_MSG_1043
  eng "%s"

ER_IB_MSG_1044
  eng "%s"

ER_IB_MSG_1045
  eng "%s"

ER_IB_MSG_1046
  eng "Old log sequence number %llu was greater than the new log sequence number %llu. Please submit a bug report to http://bugs.mysql.com"

ER_IB_MSG_1047
  eng "Semaphore wait has lasted > %llu seconds. We intentionally crash the server because it appears to be hung."

ER_IB_MSG_1048
  eng "Waiting for %llu table(s) to be dropped"

ER_IB_MSG_1049
  eng "Waiting for change buffer merge to complete number of bytes of change buffer just merged: %llu"

OBSOLETE_ER_IB_MSG_1050
  eng "Can't set undo tablespace(s) to be encrypted since --innodb_undo_tablespaces=0."

ER_IB_MSG_1051
  eng "Can't set undo tablespace(s) to be encrypted in read-only-mode."

ER_IB_MSG_1052
  eng "Can't set undo tablespace '%s' to be encrypted."

ER_IB_MSG_1053
  eng "Can't set undo tablespace '%s' to be encrypted. Failed to write header page."

ER_IB_MSG_1054
  eng "Can't set undo tablespace '%s' to be encrypted. Error %d - %s"

ER_IB_MSG_1055
  eng "Encryption is enabled for undo tablespace '%s'."

ER_IB_MSG_1056
  eng "Can't rotate encryption on undo tablespace '%s'."

ER_IB_MSG_1057
  eng "Encryption is enabled for undo tablespace '%s'."

ER_IB_MSG_1058
  eng "os_file_get_status() failed on '%s'. Can't determine file permissions."

ER_IB_MSG_1059
  eng "%s can't be opened in %s mode."

ER_IB_MSG_1060
  eng "'%s' not a regular file."

ER_IB_MSG_1061
  eng "Cannot create %s"

ER_IB_MSG_1062
  eng "Setting log file %s size to %llu MB. Progress : %u%%"

ER_IB_MSG_1063
  eng "Cannot set log file %s to size %llu MB"

ER_IB_MSG_1064
  eng "Cannot create log files in read-only mode"

ER_IB_MSG_1065
  eng "Redo log encryption is enabled, but the keyring is not loaded."

ER_IB_MSG_1066
  eng "Cannot create file for log file %s."

ER_IB_MSG_1067
  eng "Renaming log file %s to %s"

ER_IB_MSG_1068
  eng "New log files created, LSN=%llu"

ER_IB_MSG_1069
  eng "Unable to open '%s'."

ER_IB_MSG_1070
  eng "Cannot create construction log file '%s' for undo tablespace '%s'."

ER_IB_MSG_1071
  eng "Creating UNDO Tablespace %s"

ER_IB_MSG_1072
  eng "Setting file %s size to %llu MB"

ER_IB_MSG_1073
  eng "Physically writing the file full"

ER_IB_MSG_1074
  eng "Error in creating %s: probably out of disk space"

ER_IB_MSG_1075
  eng "Can't set encryption metadata for space %s"

ER_IB_MSG_1076
  eng "Cannot read first page of '%s' - %s"

ER_IB_MSG_1077
  eng "Undo tablespace number %lu was being truncated when mysqld quit."

ER_IB_MSG_1078
  eng "Cannot recover a truncated undo tablespace in read-only mode"

ER_IB_MSG_1079
  eng "Reconstructing undo tablespace number %lu."

ER_IB_MSG_1080
  eng "Cannot create %s because %s already uses Space ID=%lu! Did you change innodb_undo_directory?"

ER_IB_MSG_1081
  eng "UNDO tablespace %s must be %s"

ER_IB_MSG_1082
  eng "Error creating file for %s"

ER_IB_MSG_1083
  eng "Error reading encryption for %s"

ER_IB_MSG_CANNOT_OPEN_57_UNDO
  eng "Unable to open undo tablespace number %lu"

ER_IB_MSG_1085
  eng "Opened %llu existing undo tablespaces."

ER_IB_MSG_1086
  eng "Cannot create undo tablespaces since innodb_%s has been set. Using %llu existing undo tablespaces."

ER_IB_MSG_1087
  eng "Cannot continue InnoDB startup in %s mode because there are no existing undo tablespaces found."

ER_IB_MSG_1088
  eng "Could not create undo tablespace '%s'."

ER_IB_MSG_1089
  eng "Error %d - %s - opening newly created undo tablespace '%s'."

ER_IB_MSG_1090
  eng "Created %llu undo tablespaces."

ER_IB_MSG_1091
  eng "Unable to create encrypted undo tablespace number %lu. please check if the keyring is initialized correctly"

ER_IB_MSG_1092
  eng "Encryption is enabled for undo tablespace number %lu."

ER_IB_MSG_1093
  eng "Unable to initialize the header page in undo tablespace number %lu."

ER_IB_MSG_1094
  eng "Cannot delete old undo tablespaces because they contain undo logs for XA PREPARED transactions."

ER_IB_MSG_1095
  eng "Upgrading %zu existing undo tablespaces that were tracked in the system tablespace to %lu new independent undo tablespaces."

ER_IB_MSG_1096
  eng "Deleting %llu new independent undo tablespaces that we just created."

ER_IB_MSG_1097
  eng "Waiting for purge to start"

ER_IB_MSG_1098
  eng "Creating shared tablespace for temporary tables"

ER_IB_MSG_1099
  eng "The %s data file must be writable!"

ER_IB_MSG_1100
  eng "Could not create the shared %s."

ER_IB_MSG_1101
  eng "Unable to create the shared %s."

ER_IB_MSG_1102
  eng "The %s data file cannot be re-opened after check_file_spec() succeeded!"

ER_IB_MSG_1103
  eng "%d threads created by InnoDB had not exited at shutdown!"

ER_IB_MSG_1104
  eng "InnoDB Database creation was aborted %swith error %s. You may need to delete the ibdata1 file before trying to start up again."

ER_IB_MSG_1105
  eng "Plugin initialization aborted %swith error %s."

ER_IB_MSG_1106
  eng "Waiting for %llu buffer page I/Os to complete"

ER_IB_MSG_1107
  eng "PUNCH HOLE support available"

ER_IB_MSG_1108
  eng "PUNCH HOLE support not available"

ER_IB_MSG_1109
  eng "Size of InnoDB's ulint is %zu but size of void* is %zu. The sizes should be the same so that on a 64-bit platforms you can allocate more than 4 GB of memory."

ER_IB_MSG_1110
  eng "Database upgrade cannot be accomplished in read-only mode."

ER_IB_MSG_1111
  eng "Database upgrade cannot be accomplished with innodb_force_recovery > 0"

ER_IB_MSG_1112
  eng "%s"

ER_IB_MSG_1113
  eng "%s"

ER_IB_MSG_1114
  eng "%s"

ER_IB_MSG_1115
  eng "%s"

ER_IB_MSG_1116
  eng "%s"

ER_IB_MSG_1117
  eng "%s"

OBSOLETE_ER_IB_MSG_1118
  eng "%s"

ER_IB_MSG_1119
  eng "%s"

ER_IB_MSG_1120
  eng "%s"

ER_IB_MSG_1121
  eng "%s"

ER_IB_MSG_1122
  eng "MySQL was built without a memory barrier capability on this architecture, which might allow a mutex/rw_lock violation under high thread concurrency. This may cause a hang."

ER_IB_MSG_1123
  eng "Compressed tables use zlib %s"

ER_IB_MSG_1124
  eng "%s"

ER_IB_MSG_1125
  eng "Startup called second time during the process lifetime. In the MySQL Embedded Server Library you cannot call server_init() more than once during the process lifetime."

ER_IB_MSG_1126
  eng "%s"

ER_IB_MSG_1127
  eng "Unable to create monitor file %s: %s"

ER_IB_MSG_1128
  eng "Disabling background log and ibuf IO write threads."

ER_IB_MSG_1129
  eng "Cannot initialize AIO sub-system"

ER_IB_MSG_1130
  eng "Initializing buffer pool, total size = %lf%c, instances = %lu, chunk size =%lf%c "

ER_IB_MSG_1131
  eng "Cannot allocate memory for the buffer pool"

ER_IB_MSG_1132
  eng "Completed initialization of buffer pool"

ER_IB_MSG_1133
  eng "Small buffer pool size (%lluM), the flst_validate() debug function can cause a deadlock if the buffer pool fills up."

ER_IB_MSG_1134
  eng "Could not open or create the system tablespace. If you tried to add new data files to the system tablespace, and it failed here, you should now edit innodb_data_file_path in my.cnf back to what it was, and remove the new ibdata files InnoDB created in this failed attempt. InnoDB only wrote those files full of zeros, but did not yet use them in any way. But be careful: do not remove old data files which contain your precious data!"

ER_IB_MSG_1135
  eng "Cannot create log files because data files are corrupt or the database was not shut down cleanly after creating the data files."

ER_IB_MSG_1136
  eng "Only one log file found"

ER_IB_MSG_1137
  eng "Log file %s size %llu is not a multiple of innodb_page_size"

ER_IB_MSG_1138
  eng "Log file %s is of different size %llu bytes than other log files %llu bytes!"

ER_IB_MSG_1139
  eng "Use --innodb-directories to find the tablespace files. If that fails then use --innodb-force-recovery=1 to ignore this and to permanently lose all changes to the missing tablespace(s)"

ER_IB_MSG_1140
  eng "The log file may have been corrupt and it is possible that the log scan or parsing did not proceed far enough in recovery. Please run CHECK TABLE on your InnoDB tables to check that they are ok! It may be safest to recover your InnoDB database from a backup!"

ER_IB_MSG_1141
  eng "Cannot resize log files in read-only mode."

ER_IB_MSG_1142
  eng "Cannot open DD tablespace."

ER_IB_MSG_1143
  eng "Starting to delete and rewrite log files."

ER_IB_MSG_1144
  eng "Undo from 5.7 found. It will be purged"

ER_IB_MSG_1145
  eng "%s"

ER_IB_MSG_1146
  eng "%s"

ER_IB_MSG_1147
  eng "Tablespace size stored in header is %lu pages, but the sum of data file sizes is %lu pages"

ER_IB_MSG_1148
  eng "Cannot start InnoDB. The tail of the system tablespace is missing. Have you edited innodb_data_file_path in my.cnf in an inappropriate way, removing ibdata files from there? You can set innodb_force_recovery=1 in my.cnf to force a startup if you are trying to recover a badly corrupt database."

ER_IB_MSG_1149
  eng "Tablespace size stored in header is %lu pages, but the sum of data file sizes is only %lu pages"

ER_IB_MSG_1150
  eng "Cannot start InnoDB. The tail of the system tablespace is missing. Have you edited innodb_data_file_path in my.cnf in an InnoDB: inappropriate way, removing ibdata files from there? You can set innodb_force_recovery=1 in my.cnf to force InnoDB: a startup if you are trying to recover a badly corrupt database."

ER_IB_MSG_1151
  eng "%s started; log sequence number %llu"

ER_IB_MSG_1152
  eng "Waiting for purge to complete"

OBSOLETE_ER_IB_MSG_1153
  eng "Waiting for dict_stats_thread to exit"

ER_IB_MSG_1154
  eng "Query counter shows %lld queries still inside InnoDB at shutdown"

ER_IB_MSG_1155
  eng "Shutdown completed; log sequence number %llu"

ER_IB_MSG_1156
  eng "Cannot continue operation."

ER_IB_MSG_1157
  eng "%s"

ER_IB_MSG_1158
  eng "%s"

ER_IB_MSG_1159
  eng "%s"

ER_IB_MSG_1160
  eng "%s"

ER_IB_MSG_1161
  eng "%s"

ER_IB_MSG_1162
  eng "%s"

ER_IB_MSG_1163
  eng "%s"

ER_IB_MSG_1164
  eng "%s"

ER_IB_MSG_1165
  eng "%s"

ER_IB_MSG_UNDO_TRUNCATE_FAIL_TO_READ_LOG_FILE
  eng "Unable to read the existing undo truncate log file '%s'. The error is %s"

ER_IB_MSG_UNDO_MARKED_FOR_TRUNCATE
  eng "Undo tablespace %s is marked for truncate"

OBSOLETE_ER_IB_MSG_UNDO_INJECT_BEFORE_MDL
  eng "%s"

ER_IB_MSG_UNDO_TRUNCATE_START
  eng "Truncating UNDO tablespace %s"

OBSOLETE_ER_IB_MSG_UNDO_INJECT_BEFORE_DDL_LOG_START
  eng "%s"

ER_IB_MSG_UNDO_TRUNCATE_DELAY_BY_LOG_CREATE
  eng "Cannot create truncate log for undo tablespace '%s'."

OBSOLETE_ER_IB_MSG_UNDO_INJECT_BEFORE_TRUNCATE
  eng "%s"

ER_IB_MSG_UNDO_TRUNCATE_DELAY_BY_FAILURE
  eng "Failed to truncate undo tablespace '%s'."

OBSOLETE_ER_IB_MSG_UNDO_INJECT_BEFORE_STATE_UPDATE
  eng "%s"

ER_IB_MSG_UNDO_TRUNCATE_COMPLETE
  eng "Completed truncate of undo tablespace %s."

OBSOLETE_ER_IB_MSG_UNDO_INJECT_TRUNCATE_DONE
  eng "%s"

ER_IB_MSG_1177
  eng "%s"

ER_IB_MSG_1178
  eng "%s"

ER_IB_MSG_1179
  eng "%s"

ER_IB_MSG_1180
  eng "%s"

ER_IB_MSG_1181
  eng "%s"

ER_IB_MSG_1182
  eng "%s"

ER_IB_MSG_1183
  eng "%s"

ER_IB_MSG_1184
  eng "%s"

ER_IB_MSG_1185
  eng "%s"

ER_IB_MSG_1186
  eng "%s"

ER_IB_MSG_1187
  eng "%s"

ER_IB_MSG_1188
  eng "%s"

ER_IB_MSG_1189
  eng "%s"

ER_IB_MSG_TRX_RECOVERY_ROLLBACK_COMPLETED
  eng "Rollback of non-prepared transactions completed"

ER_IB_MSG_1191
  eng "%s"

ER_IB_MSG_1192
  eng "%s"

ER_IB_MSG_1193
  eng "%s"

ER_IB_MSG_1194
  eng "%s"

ER_IB_MSG_1195
  eng "%s"

ER_IB_MSG_1196
  eng "%s"

ER_IB_MSG_1197
  eng "%s"

ER_IB_MSG_1198
  eng "%s"

ER_IB_MSG_1199
  eng "%s"

ER_IB_MSG_1200
  eng "%s"

ER_IB_MSG_1201
  eng "%s"

ER_IB_MSG_1202
  eng "%s"

ER_IB_MSG_1203
  eng "%s"

ER_IB_MSG_1204
  eng "%s"

ER_IB_MSG_1205
  eng "%s"

ER_IB_MSG_1206
  eng "%s"

ER_IB_MSG_1207
  eng "%s"

ER_IB_MSG_1208
  eng "%s"

ER_IB_MSG_1209
  eng "%s"

ER_IB_MSG_1210
  eng "%s"

ER_IB_MSG_1211
  eng "%s"

ER_IB_MSG_1212
  eng "%s"

ER_IB_MSG_1213
  eng "gettimeofday() failed: %s"

ER_IB_MSG_1214
  eng "Can't create UNDO tablespace %s %s"

ER_IB_MSG_1215
  eng "%s"

ER_IB_MSG_1216
  eng "%s"

ER_IB_MSG_1217
  eng "%s"

ER_IB_MSG_1218
  eng "%s"

ER_IB_MSG_1219
  eng "%s"

ER_IB_MSG_1220
  eng "%s"

ER_IB_MSG_1221
  eng "%s"

ER_IB_MSG_1222
  eng "%s"

ER_IB_MSG_1223
  eng "%s"

ER_IB_MSG_1224
  eng "%s"

ER_IB_MSG_1225
  eng "%s"

ER_IB_MSG_1226
  eng "%s"

ER_IB_MSG_1227
  eng "%s"

ER_IB_MSG_1228
  eng "%s"

ER_IB_MSG_1229
  eng "%s"

OBSOLETE_ER_IB_MSG_1230
  eng "%s"

ER_IB_MSG_1231
  eng "%s"

ER_IB_MSG_1232
  eng "%s"

ER_IB_MSG_1233
  eng "%s"

ER_IB_MSG_1234
  eng "%s"

ER_IB_MSG_1235
  eng "%s"

ER_IB_MSG_1236
  eng "%s"

ER_IB_MSG_1237
  eng "%s"

ER_IB_MSG_1238
  eng "%s"

ER_IB_MSG_1239
  eng "%s"

ER_IB_MSG_1240
  eng "%s"

ER_IB_MSG_1241
  eng "%s"

ER_IB_MSG_1242
  eng "Can't set redo log tablespace to be encrypted in read-only mode."

ER_IB_MSG_1243
  eng "Can't set redo log tablespace to be encrypted."

ER_IB_MSG_1244
  eng "Can't set redo log tablespace to be encrypted."

ER_IB_MSG_1245
  eng "Redo log encryption is enabled."

ER_IB_MSG_1246
  eng "Waiting for archiver to finish archiving page and log"

ER_IB_MSG_1247
  eng "Starting shutdown..."

ER_IB_MSG_1248
  eng "Waiting for %s to exit."

ER_IB_MSG_1249
  eng "Waiting for rollback of %zu recovered transactions, before shutdown."

ER_IB_MSG_1250
  eng "Waiting for master thread to be suspended."

ER_IB_MSG_1251
  eng "Waiting for page_cleaner to finish flushing of buffer pool."

ER_IB_MSG_1252
  eng "Waiting for %lu buffer page I/Os to complete."

ER_IB_MSG_1253
  eng "MySQL has requested a very fast shutdown without flushing the InnoDB buffer pool to data files. At the next mysqld startup InnoDB will do a crash recovery!"

OBSOLETE_ER_IB_MSG_1254
  eng "%s"

ER_IB_MSG_1255
  eng "%s"

ER_IB_MSG_1256
  eng "%s"

ER_IB_MSG_1257
  eng "%s"

ER_IB_MSG_1258
  eng "%s"

ER_IB_MSG_1259
  eng "%s"

ER_IB_MSG_1260
  eng "%s"

ER_IB_MSG_1261
  eng "%s"

ER_IB_MSG_1262
  eng "%s"

ER_IB_MSG_1263
  eng "%s"

ER_IB_MSG_1264
  eng "%s"

ER_IB_MSG_1265
  eng "%s"

ER_IB_MSG_1266
  eng "%s"

ER_IB_MSG_1267
  eng "%s"

ER_IB_MSG_1268
  eng "%s"

ER_IB_MSG_1269
  eng "%s"

ER_IB_MSG_1270
  eng "%s"

ER_RPL_SLAVE_SQL_THREAD_STOP_CMD_EXEC_TIMEOUT
  eng "STOP SLAVE command execution is incomplete: Slave SQL thread got the stop signal, thread is busy, SQL thread will stop once the current task is complete."

ER_RPL_SLAVE_IO_THREAD_STOP_CMD_EXEC_TIMEOUT
  eng "STOP SLAVE command execution is incomplete: Slave IO thread got the stop signal, thread is busy, IO thread will stop once the current task is complete."

ER_RPL_GTID_UNSAFE_STMT_ON_NON_TRANS_TABLE
  eng "Statement violates GTID consistency: Updates to non-transactional tables can only be done in either autocommitted statements or single-statement transactions, and never in the same statement as updates to transactional tables."

ER_RPL_GTID_UNSAFE_STMT_CREATE_SELECT
  eng "Statement violates GTID consistency: CREATE TABLE ... SELECT."

OBSOLETE_ER_RPL_GTID_UNSAFE_STMT_ON_TEMPORARY_TABLE
  eng "Statement violates GTID consistency: CREATE TEMPORARY TABLE and DROP TEMPORARY TABLE can only be executed outside transactional context.  These statements are also not allowed in a function or trigger because functions and triggers are also considered to be multi-statement transactions."

ER_BINLOG_ROW_VALUE_OPTION_IGNORED
  eng "When %.192s, the option binlog_row_value_options=%.192s will be ignored and updates will be written in full format to binary log."

ER_BINLOG_USE_V1_ROW_EVENTS_IGNORED
  eng "When %.192s, the option log_bin_use_v1_row_events=1 will be ignored and row events will be written in new format to binary log."

ER_BINLOG_ROW_VALUE_OPTION_USED_ONLY_FOR_AFTER_IMAGES
  eng "When %.192s, the option binlog_row_value_options=%.192s will be used only for the after-image. Full values will be written in the before-image, so the saving in disk space due to binlog_row_value_options is limited to less than 50%%."

ER_CONNECTION_ABORTED
  eng "Aborted connection %u to db: '%-.192s' user: '%-.48s' host: '%-.255s' (%-.64s)."

ER_NORMAL_SERVER_SHUTDOWN
  eng "%s: Normal shutdown."

ER_KEYRING_MIGRATE_FAILED
  eng "Can not perform keyring migration : %s."

ER_GRP_RPL_LOWER_CASE_TABLE_NAMES_DIFF_FROM_GRP
  eng "The member is configured with a lower_case_table_names option value '%u' different from the group '%u'. The member will now exit the group. If there is existing data on member, it may be incompatible with group if it was created with a lower_case_table_names value different from the group."

ER_OOM_SAVE_GTIDS
  eng "An out-of-memory error occurred while saving the set of GTIDs from the last binary log into the mysql.gtid_executed table"

ER_LCTN_NOT_FOUND
  eng "The lower_case_table_names setting for the data dictionary was not found. Starting the server using lower_case_table_names = '%u'."

OBSOLETE_ER_REGEXP_INVALID_CAPTURE_GROUP_NAME
  eng "A capture group has an invalid name."

ER_COMPONENT_FILTER_WRONG_VALUE
  eng "Variable '%-.64s' can't be set to the value of '%-.200s'"

ER_XPLUGIN_FAILED_TO_STOP_SERVICES
  eng "Stopping services failed with error \"%s\""

ER_INCONSISTENT_ERROR
  eng "Query caused different errors on master and slave. Error on master: message (format)='%s' error code=%d; Error on slave:actual message='%s', error code=%d. Default database:'%s'. Query:'%s'"

ER_SERVER_MASTER_FATAL_ERROR_READING_BINLOG
  eng "Got fatal error %d from master when reading data from binary log: '%-.512s'"

ER_NETWORK_READ_EVENT_CHECKSUM_FAILURE
  eng "Replication event checksum verification failed while reading from network."

ER_SLAVE_CREATE_EVENT_FAILURE
  eng "Failed to create %s"

ER_SLAVE_FATAL_ERROR
  eng "Fatal error: %s"

ER_SLAVE_HEARTBEAT_FAILURE
  eng "Unexpected master's heartbeat data: %s"

ER_SLAVE_INCIDENT
  eng "The incident %s occurred on the master. Message: %s"

ER_SLAVE_MASTER_COM_FAILURE
  eng "Master command %s failed: %s"

ER_SLAVE_RELAY_LOG_READ_FAILURE
  eng "Relay log read failure: %s"

ER_SLAVE_RELAY_LOG_WRITE_FAILURE
  eng "Relay log write failure: %s"

ER_SERVER_SLAVE_MI_INIT_REPOSITORY
  eng "Slave failed to initialize master info structure from the repository"

ER_SERVER_SLAVE_RLI_INIT_REPOSITORY
  eng "Slave failed to initialize relay log info structure from the repository"

ER_SERVER_NET_PACKET_TOO_LARGE
  eng "Got a packet bigger than 'max_allowed_packet' bytes"

ER_SERVER_NO_SYSTEM_TABLE_ACCESS
  eng "Access to %.64s '%.64s.%.64s' is rejected."

ER_SERVER_UNKNOWN_ERROR
  eng "Unknown error"

ER_SERVER_UNKNOWN_SYSTEM_VARIABLE
  eng "Unknown system variable '%-.64s'"

ER_SERVER_NO_SESSION_TO_SEND_TO
  eng "A message intended for a client cannot be sent there as no client-session is attached. Therefore, we're sending the information to the error-log instead: MY-%06d - %s"

ER_SERVER_NEW_ABORTING_CONNECTION 08S01
  eng "Aborted connection %u to db: '%-.192s' user: '%-.48s' host: '%-.255s' (%-.64s; diagnostics area: MY-%06d - %-.64s)"

ER_SERVER_OUT_OF_SORTMEMORY
  eng "Out of sort memory, consider increasing server sort buffer size!"

ER_SERVER_RECORD_FILE_FULL
  eng "The table '%-.192s' is full!"

ER_SERVER_DISK_FULL_NOWAIT
  eng "Create table/tablespace '%-.192s' failed, as disk is full."

ER_SERVER_HANDLER_ERROR
  eng "Handler reported error %d - %s"

ER_SERVER_NOT_FORM_FILE
  eng "Incorrect information in file: '%-.200s'"

ER_SERVER_CANT_OPEN_FILE
  eng "Can't open file: '%-.200s' (OS errno: %d - %s)"

ER_SERVER_FILE_NOT_FOUND
  eng "Can't find file: '%-.200s' (OS errno: %d - %s)"

ER_SERVER_FILE_USED
  eng "'%-.192s' is locked against change (OS errno: %d - %s)"

ER_SERVER_CANNOT_LOAD_FROM_TABLE_V2
  eng "Cannot load from %s.%s. The table is probably corrupted!"

ER_ERROR_INFO_FROM_DA
  eng "Error in diagnostics area: MY-%06d - %s"

ER_SERVER_TABLE_CHECK_FAILED
  eng "Incorrect definition of table %s.%s: expected column '%s' at position %d, found '%s'."

ER_SERVER_COL_COUNT_DOESNT_MATCH_PLEASE_UPDATE_V2
  eng "The column count of %s.%s is wrong. Expected %d, found %d. Created with MySQL %d, now running %d. Please perform the MySQL upgrade procedure."

ER_SERVER_COL_COUNT_DOESNT_MATCH_CORRUPTED_V2
  eng "Column count of %s.%s is wrong. Expected %d, found %d. The table is probably corrupted"

ER_SERVER_ACL_TABLE_ERROR
  eng ""

ER_SERVER_SLAVE_INIT_QUERY_FAILED
  eng "Slave SQL thread aborted. Can't execute init_replica query, MY-%06d - '%s'"

ER_SERVER_SLAVE_CONVERSION_FAILED
  eng "Column %d of table '%-.192s.%-.192s' cannot be converted from type '%-.32s' to type '%-.32s'"

ER_SERVER_SLAVE_IGNORED_TABLE
  eng "Slave SQL thread ignored the query because of replicate-*-table rules"

ER_CANT_REPLICATE_ANONYMOUS_WITH_AUTO_POSITION
  eng "Cannot replicate anonymous transaction when AUTO_POSITION = 1, at file %.400s, position %lld."

ER_CANT_REPLICATE_ANONYMOUS_WITH_GTID_MODE_ON
  eng "Cannot replicate anonymous transaction when @@GLOBAL.GTID_MODE = ON, at file %.400s, position %lld."

ER_CANT_REPLICATE_GTID_WITH_GTID_MODE_OFF
  eng "Cannot replicate GTID-transaction when @@GLOBAL.GTID_MODE = OFF, at file %.400s, position %lld."

# This entry is intended for testing (for instance, the server-log test
# component throws this, and has the built-in filtering engine select these)
# as it is disjunct from all error-codes used in real operation. Message is
# kept intentionally short to despam resulting output files.
ER_SERVER_TEST_MESSAGE
  eng "Simulated error"

ER_AUDIT_LOG_JSON_FILTER_PARSING_ERROR
  eng "%s"

ER_AUDIT_LOG_JSON_FILTERING_NOT_ENABLED
  eng "Audit Log filtering has not been installed."

ER_PLUGIN_FAILED_TO_OPEN_TABLES
  eng "Failed to open the %s filter tables."

ER_PLUGIN_FAILED_TO_OPEN_TABLE
  eng "Failed to open '%s.%s' %s table."

ER_AUDIT_LOG_JSON_FILTER_NAME_CANNOT_BE_EMPTY
  eng "Filter name cannot be empty."

ER_AUDIT_LOG_USER_NAME_INVALID_CHARACTER
  eng "Invalid character in the user name."

ER_AUDIT_LOG_UDF_INSUFFICIENT_PRIVILEGE
  eng "Request ignored for '%s'@'%s'. SUPER or AUDIT_ADMIN needed to perform operation"

ER_AUDIT_LOG_NO_KEYRING_PLUGIN_INSTALLED
  eng "No keyring installed."

ER_AUDIT_LOG_HOST_NAME_INVALID_CHARACTER
  eng "Invalid character in the host name."

ER_AUDIT_LOG_ENCRYPTION_PASSWORD_HAS_NOT_BEEN_SET
  eng "Audit log encryption password has not been set; it will be generated automatically. Use audit_log_encryption_password_get to obtain the password or audit_log_encryption_password_set to set a new one."

ER_AUDIT_LOG_COULD_NOT_CREATE_AES_KEY
  eng "Could not create AES key. OpenSSL's EVP_BytesToKey function failed."

ER_AUDIT_LOG_ENCRYPTION_PASSWORD_CANNOT_BE_FETCHED
  eng "Audit log encryption password cannot be fetched from the keyring. Password used so far is used for encryption."

ER_COULD_NOT_REINITIALIZE_AUDIT_LOG_FILTERS
  eng "Could not reinitialize audit log filters."

ER_AUDIT_LOG_JSON_USER_NAME_CANNOT_BE_EMPTY
  eng "User cannot be empty."

ER_AUDIT_LOG_USER_FIRST_CHARACTER_MUST_BE_ALPHANUMERIC
  eng "First character of the user name must be alphanumeric."

ER_AUDIT_LOG_JSON_FILTER_DOES_NOT_EXIST
  eng "Specified filter has not been found."

ER_IB_MSG_1271
  eng "Cannot upgrade server earlier than 5.7 to 8.0"

ER_STARTING_INIT
  eng "%s (mysqld %s) initializing of server in progress as process %lu"

ER_ENDING_INIT
  eng "%s (mysqld %s) initializing of server has completed"

ER_IB_MSG_1272
  eng "Cannot boot server version %lu on data directory built by version %llu. Downgrade is not supported"

ER_SERVER_SHUTDOWN_INFO
  eng "Received SHUTDOWN from user %s. Shutting down mysqld (Version: %s)."

ER_GRP_RPL_PLUGIN_ABORT
  eng "The plugin encountered a critical error and will abort: %s"

OBSOLETE_ER_REGEXP_INVALID_FLAG
  eng "Invalid match mode flag in regular expression."

OBSOLETE_ER_XA_REPLICATION_FILTERS
  eng "The use of replication filters with XA transactions is not supported, and can lead to an undefined state in the replication slave."

OBSOLETE_ER_UPDATE_GTID_PURGED_WITH_GR
  eng "Cannot update GTID_PURGED with the Group Replication plugin running"

ER_AUDIT_LOG_TABLE_DEFINITION_NOT_UPDATED
  eng "'%s.%s' table definition has not been upgraded; Please perform the MySQL upgrade procedure."

ER_DD_INITIALIZE_SQL_ERROR
  eng "Execution of server-side SQL statement '%s' failed with error code = %d, error message = '%s'."

ER_NO_PATH_FOR_SHARED_LIBRARY
  eng "No paths allowed for shared library."

ER_UDF_ALREADY_EXISTS
  eng "Function '%-.192s' already exists."

ER_SET_EVENT_FAILED
  eng "Got Error: %ld from SetEvent."

ER_FAILED_TO_ALLOCATE_SSL_BIO
  eng "Error allocating SSL BIO."

ER_IB_MSG_1273
  eng "%s"

ER_PID_FILEPATH_LOCATIONS_INACCESSIBLE
  eng "One or several locations were inaccessible while checking PID filepath."

ER_UNKNOWN_VARIABLE_IN_PERSISTED_CONFIG_FILE
  eng "Currently unknown variable '%s' was read from the persisted config file."

ER_FAILED_TO_HANDLE_DEFAULTS_FILE
  eng "Fatal error in defaults handling. Program aborted!"

ER_DUPLICATE_SYS_VAR
  eng "Duplicate variable name '%s'."

ER_FAILED_TO_INIT_SYS_VAR
  eng "Failed to initialize system variables."

ER_SYS_VAR_NOT_FOUND
  eng "Variable name '%s' not found."

ER_IB_MSG_1274
  eng "Some (%d) threads are still active"

ER_IB_MSG_1275
  eng "%s"

# Unused since MySQL 8.0.15
OBSOLETE_ER_TARGET_TS_UNENCRYPTED
  eng "Source tablespace is encrypted but target tablespace is not."

ER_IB_MSG_WAIT_FOR_ENCRYPT_THREAD
  eng "Waiting for tablespace_alter_encrypt_thread to exit"

ER_IB_MSG_1277
  eng "%s"

ER_IB_MSG_NO_ENCRYPT_PROGRESS_FOUND
  eng "%s"

ER_IB_MSG_RESUME_OP_FOR_SPACE
  eng "%s"

ER_IB_MSG_1280
  eng "%s"

ER_IB_MSG_1281
  eng "%s"

ER_IB_MSG_1282
  eng "%s"

ER_IB_MSG_1283
  eng "%s"

ER_IB_MSG_1284
  eng "%s"

ER_CANT_SET_ERROR_SUPPRESSION_LIST_FROM_COMMAND_LINE
  eng "%s: Could not add suppression rule for code \"%s\". Rule-set may be full, or code may not correspond to an error-log message."

ER_INVALID_VALUE_OF_BIND_ADDRESSES
  eng "Invalid value for command line option bind-addresses: '%s'"

ER_RELAY_LOG_SPACE_LIMIT_DISABLED
  eng "Ignoring the @@global.relay_log_space_limit option because @@global.relay_log_purge is disabled."

ER_GRP_RPL_ERROR_GTID_SET_EXTRACTION
  eng "Error when extracting GTID execution information: %s"

ER_GRP_RPL_MISSING_GRP_RPL_ACTION_COORDINATOR
  eng "Message received without a proper group coordinator module."

ER_GRP_RPL_JOIN_WHEN_GROUP_ACTION_RUNNING
  eng "A member cannot join the group while a group configuration operation is running."

ER_GRP_RPL_JOINER_EXIT_WHEN_GROUP_ACTION_RUNNING
  eng "A member is joining the group while a group configuration operation is occurring. The member will now leave the group"

ER_GRP_RPL_CHANNEL_THREAD_WHEN_GROUP_ACTION_RUNNING
  eng "Can't start slave %s when group replication is running a group configuration operation."

ER_GRP_RPL_APPOINTED_PRIMARY_NOT_PRESENT
  eng "A primary election was invoked but the requested primary member is not in the group. Request ignored."

ER_GRP_RPL_ERROR_ON_MESSAGE_SENDING
  eng "Error while sending message. Context: %s"

ER_GRP_RPL_CONFIGURATION_ACTION_ERROR
  eng "Error while executing a group configuration operation: %s"

ER_GRP_RPL_CONFIGURATION_ACTION_LOCAL_TERMINATION
  eng "Configuration operation '%s' terminated. %s"

ER_GRP_RPL_CONFIGURATION_ACTION_START
  eng "Starting group operation local execution: %s"

ER_GRP_RPL_CONFIGURATION_ACTION_END
  eng "Termination of group operation local execution: %s"

ER_GRP_RPL_CONFIGURATION_ACTION_KILLED_ERROR
  eng "A configuration change was killed in this member. The member will now leave the group as its configuration may have diverged."

ER_GRP_RPL_PRIMARY_ELECTION_PROCESS_ERROR
  eng "There was an issue on the primary election process: %s The member will now leave the group."

ER_GRP_RPL_PRIMARY_ELECTION_STOP_ERROR
  eng "There was an issue when stopping a previous election process: %s"

ER_GRP_RPL_NO_STAGE_SERVICE
  eng "It was not possible to initialize stage logging for this task. The operation will still run without stage tracking."

ER_GRP_RPL_UDF_REGISTER_ERROR
  eng "Could not execute the installation of Group Replication UDF function: %s. Check if the function is already present, if so, try to remove it"

ER_GRP_RPL_UDF_UNREGISTER_ERROR
  eng "Could not uninstall Group Replication UDF functions. Try to remove them manually if present."

ER_GRP_RPL_UDF_REGISTER_SERVICE_ERROR
  eng "Could not execute the installation of Group Replication UDF functions. Check for other errors in the log and try to reinstall the plugin"

ER_GRP_RPL_SERVER_UDF_ERROR
  eng "The function '%s' failed. %s"

OBSOLETE_ER_CURRENT_PASSWORD_NOT_REQUIRED
  eng "Do not specify the current password while changing it for other users."

OBSOLETE_ER_INCORRECT_CURRENT_PASSWORD
  eng "Incorrect current password. Specify the correct password which has to be replaced."

OBSOLETE_ER_MISSING_CURRENT_PASSWORD
  eng "Current password needs to be specified in the REPLACE clause in order to change it."

ER_SERVER_WRONG_VALUE_FOR_VAR
  eng "Variable '%-.64s' can't be set to the value of '%-.200s'"

ER_COULD_NOT_CREATE_WINDOWS_REGISTRY_KEY
  eng "%s was unable to create a new Windows registry key %s for %s; continuing to use the previous ident."

ER_SERVER_GTID_UNSAFE_CREATE_DROP_TEMP_TABLE_IN_TRX_IN_SBR
  eng "Statement violates GTID consistency: CREATE TEMPORARY TABLE and DROP TEMPORARY TABLE are not allowed inside a transaction or inside a procedure in a transactional context when @@session.binlog_format=STATEMENT."

OBSOLETE_ER_SECONDARY_ENGINE
  eng "Secondary engine operation failed. %s."

OBSOLETE_ER_SECONDARY_ENGINE_DDL
  eng "DDLs on a table with a secondary engine defined are not allowed."

OBSOLETE_ER_NO_SESSION_TEMP
  eng "Unable to allocate temporary tablespace for this session"

ER_XPLUGIN_FAILED_TO_SWITCH_SECURITY_CTX
  eng "Unable to switch security context to user: %s"

ER_RPL_GTID_UNSAFE_ALTER_ADD_COL_WITH_DEFAULT_EXPRESSION
  eng "Statement violates GTID consistency: ALTER TABLE ... ADD COLUMN .. with expression as DEFAULT."

ER_UPGRADE_PARSE_ERROR
  eng "Error in parsing %s '%s'.'%s' during upgrade. %s"

ER_DATA_DIRECTORY_UNUSABLE
  eng "The designated data directory %s is unusable. You can remove all files that the server added to it."
  bgn "Зададената папка за базата %s е неизползваема. Можете да изтриете файловете които сървъра добави в нея."

ER_LDAP_AUTH_USER_GROUP_SEARCH_ROOT_BIND
  eng "Group search rebinding via root DN: %s "

ER_PLUGIN_INSTALL_ERROR
  eng "Error installing plugin '%s': %s"

ER_PLUGIN_UNINSTALL_ERROR
  eng "Error uninstalling plugin '%s': %s"

ER_SHARED_TABLESPACE_USED_BY_PARTITIONED_TABLE
  eng "Partitioned table '%s' is not allowed to use shared tablespace '%s'. Please move all partitions to file-per-table tablespaces before upgrade."

ER_UNKNOWN_TABLESPACE_TYPE
  eng "Cannot determine the type of the tablespace named '%s'."

ER_WARN_DEPRECATED_UTF8_ALIAS_OPTION
  eng "%s: 'utf8' is currently an alias for the character set UTF8MB3, but will be an alias for UTF8MB4 in a future release. Please consider using UTF8MB4 in order to be unambiguous."

ER_WARN_DEPRECATED_UTF8MB3_CHARSET_OPTION
  eng "%s: The character set UTF8MB3 is deprecated and will be removed in a future release. Please consider using UTF8MB4 instead."

ER_WARN_DEPRECATED_UTF8MB3_COLLATION_OPTION
  eng "%s: '%-.64s' is a collation of the deprecated character set UTF8MB3. Please consider using UTF8MB4 with an appropriate collation instead."

ER_SSL_MEMORY_INSTRUMENTATION_INIT_FAILED
  eng "The SSL library function %s failed. This is typically caused by the SSL library already being used. As a result the SSL memory allocation will not be instrumented."
  bgn "Функцията от SSL библиотеката %s върна грешка. Това обикновено е защото SSL библиотеката вече е била използвана. Заради това SSL паметта няма да се инструментира."

ER_IB_MSG_MADV_DONTDUMP_UNSUPPORTED
  eng "Disabling @@core_file because @@innodb_buffer_pool_in_core_file is disabled, yet MADV_DONTDUMP is not supported on this platform"

ER_IB_MSG_MADVISE_FAILED
  eng "Disabling @@core_file because @@innodb_buffer_pool_in_core_file is disabled, yet madvise(%p,%zu,%s) failed with %s"

OBSOLETE_ER_COLUMN_CHANGE_SIZE
  eng "Could not change column '%s' of table '%s'. The resulting size of index '%s' would exceed the max key length of %d bytes."

ER_WARN_REMOVED_SQL_MODE
  eng "sql_mode=0x%08x has been removed and will be ignored"

ER_IB_MSG_FAILED_TO_ALLOCATE_WAIT
  eng "Failed to allocate memory for a pool of size %zu bytes. Will wait for %zu seconds for a thread to free a resource."

ER_IB_MSG_NUM_POOLS
 eng "Number of pools: %zu"

ER_IB_MSG_USING_UNDO_SPACE
  eng "Using undo tablespace '%s'."

ER_IB_MSG_FAIL_TO_SAVE_SPACE_STATE
  eng "%s Unable to save the current state of tablespace '%s' to the data dictionary"

ER_IB_MSG_MAX_UNDO_SPACES_REACHED
  eng "Cannot create undo tablespace %s at %s because %d undo tablespaces already exist."

ER_IB_MSG_ERROR_OPENING_NEW_UNDO_SPACE
  eng "Error %d opening newly created undo tablespace %s."

ER_IB_MSG_FAILED_SDI_Z_BUF_ERROR
  eng "SDI Compression failed, Z_BUF_ERROR"

ER_IB_MSG_FAILED_SDI_Z_MEM_ERROR
  eng "SDI Compression failed, Z_MEM_ERROR"

ER_IB_MSG_SDI_Z_STREAM_ERROR
  eng "SDI Compression failed, Z_STREAM_ERROR"

ER_IB_MSG_SDI_Z_UNKNOWN_ERROR
  eng "%s"

ER_IB_MSG_FOUND_WRONG_UNDO_SPACE
  eng "Expected to find undo tablespace '%s' for Space ID=%lu, but found '%s' instead!  Did you change innodb_undo_directory?"

ER_IB_MSG_NOT_END_WITH_IBU
  eng "Cannot use %s as an undo tablespace because it does not end with '.ibu'."

OBSOLETE_ER_IB_MSG_UNDO_TRUNCATE_EMPTY_FILE
  eng "ib_undo_trunc_empty_file"

OBSOLETE_ER_IB_MSG_UNDO_INJECT_BEFORE_DD_UPDATE
  eng "ib_undo_trunc_before_dd_update"

OBSOLETE_ER_IB_MSG_UNDO_INJECT_BEFORE_UNDO_LOGGING
  eng "ib_undo_trunc_before_done_logging"

OBSOLETE_ER_IB_MSG_UNDO_INJECT_BEFORE_RSEG
  eng "ib_undo_trunc_before_rsegs"

ER_IB_MSG_FAILED_TO_FINISH_TRUNCATE
  eng "%s Failed to finish truncating Undo Tablespace '%s'"

ER_IB_MSG_DEPRECATED_INNODB_UNDO_TABLESPACES
  eng "The setting INNODB_UNDO_TABLESPACES is deprecated and is no longer used.  InnoDB always creates 2 undo tablespaces to start with. If you need more, please use CREATE UNDO TABLESPACE."

ER_IB_MSG_WRONG_TABLESPACE_DIR
  eng "The directory for tablespace %s does not exist or is incorrect."

ER_IB_MSG_LOCK_FREE_HASH_USAGE_STATS
  eng "%s"

ER_CLONE_DONOR_TRACE
  eng "Clone donor reported : %.512s."

ER_CLONE_PROTOCOL_TRACE
  eng "Clone received unexpected response from donor : %.512s."

ER_CLONE_CLIENT_TRACE
  eng "Client: %.512s."

ER_CLONE_SERVER_TRACE
  eng "Server: %.512s."

ER_THREAD_POOL_PFS_TABLES_INIT_FAILED
  eng "Failed to initialize the performance schema tables service."

ER_THREAD_POOL_PFS_TABLES_ADD_FAILED
  eng "Failed to add thread pool performance schema tables."

ER_CANT_SET_DATA_DIR
  eng "Failed to set datadir to \'%-.200s\' (OS errno: %d - %s)"

ER_INNODB_INVALID_INNODB_UNDO_DIRECTORY_LOCATION
  eng "The innodb_undo_directory is not allowed to be an ancestor of the datadir."

ER_SERVER_RPL_ENCRYPTION_FAILED_TO_FETCH_KEY
  eng "Failed to fetch key from keyring, please check if keyring is loaded."

ER_SERVER_RPL_ENCRYPTION_KEY_NOT_FOUND
  eng "Can't find key from keyring, please check in the server log if a keyring is loaded and initialized successfully."

ER_SERVER_RPL_ENCRYPTION_KEYRING_INVALID_KEY
  eng "Fetched an invalid key from keyring."

ER_SERVER_RPL_ENCRYPTION_HEADER_ERROR
  eng "Error reading a replication log encryption header: %s."

ER_SERVER_RPL_ENCRYPTION_FAILED_TO_ROTATE_LOGS
  eng "Failed to rotate some logs after changing binlog encryption settings. Please fix the problem and rotate the logs manually."

ER_SERVER_RPL_ENCRYPTION_KEY_EXISTS_UNEXPECTED
  eng "Key %s exists unexpected."

ER_SERVER_RPL_ENCRYPTION_FAILED_TO_GENERATE_KEY
  eng "Failed to generate key, please check if keyring is loaded."

ER_SERVER_RPL_ENCRYPTION_FAILED_TO_STORE_KEY
  eng "Failed to store key, please check if keyring is loaded."

ER_SERVER_RPL_ENCRYPTION_FAILED_TO_REMOVE_KEY
  eng "Failed to remove key, please check if keyring is loaded."

ER_SERVER_RPL_ENCRYPTION_MASTER_KEY_RECOVERY_FAILED
  eng "Unable to recover binlog encryption master key, please check if keyring is loaded."

ER_SERVER_RPL_ENCRYPTION_UNABLE_TO_INITIALIZE
  eng "Failed to initialize binlog encryption, please check if keyring is loaded."

ER_SERVER_RPL_ENCRYPTION_UNABLE_TO_ROTATE_MASTER_KEY_AT_STARTUP
  eng "Failed to rotate binlog encryption master key at startup, please check if keyring is loaded."

ER_SERVER_RPL_ENCRYPTION_IGNORE_ROTATE_MASTER_KEY_AT_STARTUP
  eng "Ignoring binlog_rotate_encryption_master_key_at_startup because binlog_encryption option is disabled."

ER_INVALID_ADMIN_ADDRESS
  eng "Invalid value for command line option admin-address: '%s'"

ER_SERVER_STARTUP_ADMIN_INTERFACE
  eng "Admin interface ready for connections, address: '%s'  port: %d"

ER_CANT_CREATE_ADMIN_THREAD
  eng "Can't create thread to handle admin connections (errno= %d)"

ER_WARNING_RETAIN_CURRENT_PASSWORD_CLAUSE_VOID
  eng "RETAIN CURRENT PASSWORD ignored for user '%s'@'%s' as its authentication plugin %s does not support multiple passwords."

ER_WARNING_DISCARD_OLD_PASSWORD_CLAUSE_VOID
  eng "DISCARD OLD PASSWORD ignored for user '%s'@'%s' as its authentication plugin %s does not support multiple passwords."

OBSOLETE_ER_SECOND_PASSWORD_CANNOT_BE_EMPTY
  eng "Empty password can not be retained as second password for user '%s'@'%s'."

OBSOLETE_ER_PASSWORD_CANNOT_BE_RETAINED_ON_PLUGIN_CHANGE
  eng "Current password can not be retained for user '%s'@'%s' because authentication plugin is being changed."

OBSOLETE_ER_CURRENT_PASSWORD_CANNOT_BE_RETAINED
  eng "Current password can not be retained for user '%s'@'%s' because new password is empty."

ER_WARNING_AUTHCACHE_INVALID_USER_ATTRIBUTES
  eng "Can not read and process value of User_attributes column from mysql.user table for user: '%s@%s'; Ignoring user."

ER_MYSQL_NATIVE_PASSWORD_SECOND_PASSWORD_USED_INFORMATION
  eng "Second password was used for login by user: '%s'@'%s'."

ER_SHA256_PASSWORD_SECOND_PASSWORD_USED_INFORMATION
  eng "Second password was used for login by user: '%s'@'%s'."

ER_CACHING_SHA2_PASSWORD_SECOND_PASSWORD_USED_INFORMATION
  eng "Second password was used for login by user: '%s'@'%s'."

ER_GRP_RPL_SEND_TRX_PREPARED_MESSAGE_FAILED
  eng "Error sending transaction '%d:%lld' prepared message from session '%u'."

ER_GRP_RPL_RELEASE_COMMIT_AFTER_GROUP_PREPARE_FAILED
  eng "Error releasing transaction '%d:%lld' for commit on session '%u' after being prepared on all group members."

ER_GRP_RPL_TRX_ALREADY_EXISTS_ON_TCM_ON_AFTER_CERTIFICATION
  eng "Transaction '%d:%lld' already exists on Group Replication consistency manager while being registered after conflict detection."

ER_GRP_RPL_FAILED_TO_INSERT_TRX_ON_TCM_ON_AFTER_CERTIFICATION
  eng "Error registering transaction '%d:%lld' on Group Replication consistency manager after conflict detection."

ER_GRP_RPL_REGISTER_TRX_TO_WAIT_FOR_GROUP_PREPARE_FAILED
  eng "Error registering transaction '%d:%lld' from session '%u' to wait for being prepared on all group members."

ER_GRP_RPL_TRX_WAIT_FOR_GROUP_PREPARE_FAILED
  eng "Error on transaction '%d:%lld' from session '%u' while waiting for being prepared on all group members."

ER_GRP_RPL_TRX_DOES_NOT_EXIST_ON_TCM_ON_HANDLE_REMOTE_PREPARE
  eng "Transaction '%d:%lld' does not exist on Group Replication consistency manager while receiving remote transaction prepare."

ER_GRP_RPL_RELEASE_BEGIN_TRX_AFTER_DEPENDENCIES_COMMIT_FAILED
  eng "Error releasing transaction '%d:%lld' for execution on session '%u' after its dependencies did complete commit."

ER_GRP_RPL_REGISTER_TRX_TO_WAIT_FOR_DEPENDENCIES_FAILED
  eng "Error registering transaction from session '%u' to wait for its dependencies to complete commit."

ER_GRP_RPL_WAIT_FOR_DEPENDENCIES_FAILED
  eng "Error on session '%u' while waiting for its dependencies to complete commit."

ER_GRP_RPL_REGISTER_TRX_TO_WAIT_FOR_SYNC_BEFORE_EXECUTION_FAILED
  eng "Error registering transaction from session '%u' to wait for sync before execution."

ER_GRP_RPL_SEND_TRX_SYNC_BEFORE_EXECUTION_FAILED
  eng "Error sending sync before execution message from session '%u'."

ER_GRP_RPL_TRX_WAIT_FOR_SYNC_BEFORE_EXECUTION_FAILED
  eng "Error on transaction from session '%u' while waiting for sync before execution."

ER_GRP_RPL_RELEASE_BEGIN_TRX_AFTER_WAIT_FOR_SYNC_BEFORE_EXEC
  eng "Error releasing transaction for execution on session '%u' after wait for sync before execution."

ER_GRP_RPL_TRX_WAIT_FOR_GROUP_GTID_EXECUTED
  eng "Error waiting for group executed transactions commit on session '%u'."

OBSOLETE_ER_UNIT_NOT_FOUND SU001
  eng "There's no unit of measure named '%s'."

OBSOLETE_ER_GEOMETRY_IN_UNKNOWN_LENGTH_UNIT SU001
  eng "The function %s uses %s as a unit, but was passed geometry without units (\"SRID 0\"). Conversion is not possible."

ER_WARN_PROPERTY_STRING_PARSE_FAILED
  eng "Could not parse key-value pairs in property string '%s'"

ER_INVALID_PROPERTY_KEY
  eng "Property key '%s' is invalid."

ER_GRP_RPL_GTID_SET_EXTRACT_ERROR_DURING_RECOVERY
  eng "Error when extracting the group_replication_applier channel received transactions set. Unable to ensure the execution of group transactions received during recovery."

ER_SERVER_RPL_ENCRYPTION_FAILED_TO_ENCRYPT
  eng "Failed to encrypt content to write into binlog file: %s."

ER_CANNOT_GET_SERVER_VERSION_FROM_TABLESPACE_HEADER
  eng "Cannot get the server version number from the dictionary tablespace header."

ER_CANNOT_SET_SERVER_VERSION_IN_TABLESPACE_HEADER
  eng "Cannot set the server version number in the dictionary tablespace header."

ER_SERVER_UPGRADE_VERSION_NOT_SUPPORTED
  eng "Upgrading the server from server version '%u' is not supported."

ER_SERVER_UPGRADE_FROM_VERSION
  eng "MySQL server upgrading from version '%u' to '%u'."

ER_GRP_RPL_ERROR_ON_CERT_DB_INSTALL
  eng "The certification information could not be set in this server: '%s'"

ER_GRP_RPL_FORCE_MEMBERS_WHEN_LEAVING
  eng "A request to force a new group membership was issued when the member is leaving the group."

ER_TRG_WRONG_ORDER
  eng "Trigger %s.%s for table %s.%s is listed in wrong order. Please drop and recreate all triggers for the table."

OBSOLETE_ER_SECONDARY_ENGINE_PLUGIN
  eng "%s"

ER_LDAP_AUTH_GRP_SEARCH_NOT_SPECIAL_HDL
  eng "Special handling for group search, {GA} not found"

ER_LDAP_AUTH_GRP_USER_OBJECT_HAS_GROUP_INFO
  eng "User group retrieval: User object has group information"

ER_LDAP_AUTH_GRP_INFO_FOUND_IN_MANY_OBJECTS
  eng "Group information found in multiple user objects. Search filter configuration is incorrect."

ER_LDAP_AUTH_GRP_INCORRECT_ATTRIBUTE
  eng "User group retrieval: no group attribute found. Incorrect group search attribute. "

ER_LDAP_AUTH_GRP_NULL_ATTRIBUTE_VALUE
  eng "User group retrieval: Group attribute values is NULL. "

ER_LDAP_AUTH_GRP_DN_PARSING_FAILED
  eng "User group retrieval: parsing DN failed. "

ER_LDAP_AUTH_GRP_OBJECT_HAS_USER_INFO
  eng "User group retrieval: Group object has user information"

ER_LDAP_AUTH_LDAPS
  eng "Reserved port for ldaps using ldaps"

ER_LDAP_MAPPING_GET_USER_PROXY
  eng "Get user proxy"

ER_LDAP_MAPPING_USER_DONT_BELONG_GROUP
  eng "Get user proxy: User doesn't belongs to any group, user name will be treated as authenticated user."

ER_LDAP_MAPPING_INFO
  eng "Get user proxy: configured mapping info: %s"

ER_LDAP_MAPPING_EMPTY_MAPPING
  eng "Get user proxy: User doesn't have group mapping information, First LDAP group will be treated as authenticated user."

ER_LDAP_MAPPING_PROCESS_MAPPING
  eng "Process group proxy mapping"

ER_LDAP_MAPPING_CHECK_DELIMI_QUOTE
  eng "Check delimiter after quote"

ER_LDAP_MAPPING_PROCESS_DELIMITER
  eng "Processing delimiter"

ER_LDAP_MAPPING_PROCESS_DELIMITER_EQUAL_NOT_FOUND
  eng "Processing delimiter, separator = not found, resetting position"

ER_LDAP_MAPPING_PROCESS_DELIMITER_TRY_COMMA
  eng ""Processing delimiter, failed to get data for = separator try for separator ,.""

ER_LDAP_MAPPING_PROCESS_DELIMITER_COMMA_NOT_FOUND
  eng "Processing delimiter, separator , not found, resetting position"

ER_LDAP_MAPPING_NO_SEPEARATOR_END_OF_GROUP
  eng "Processing delimiter: No mapping separator is found, end of group information"

ER_LDAP_MAPPING_GETTING_NEXT_MAPPING
  eng "Getting next mapping information"

ER_LDAP_MAPPING_PARSING_CURRENT_STATE
  eng "Parsing mapping, current state: %d  delimiter char: %c "

ER_LDAP_MAPPING_PARSING_MAPPING_INFO
  eng "Parsing mapping info, LDAP group: %s MySQL proxy: %s"

ER_LDAP_MAPPING_PARSING_ERROR
  eng "Mapping parsing error"

ER_LDAP_MAPPING_TRIMMING_SPACES
  eng "Trimming left spaces"

ER_LDAP_MAPPING_IS_QUOTE
  eng "Checking if current characters is quote"

ER_LDAP_MAPPING_NON_DESIRED_STATE
  eng "Not desired state or un-defined states."

ER_INVALID_NAMED_PIPE_FULL_ACCESS_GROUP
  eng "Invalid value for named_pipe_full_access_group."

# This error is not supposed to be reported to the users. It is only
# meant for internal use to signal that a statement should be
# reprepared for a secondary storage engine. The error should be
# caught and handled by the server.
ER_PREPARE_FOR_SECONDARY_ENGINE
  eng "Retry the statement using a secondary storage engine."

ER_SERVER_WARN_DEPRECATED
  eng "'%s' is deprecated and will be removed in a future release. Please use %s instead"
ER_AUTH_ID_WITH_SYSTEM_USER_PRIV_IN_MANDATORY_ROLES
  eng "Cannot set mandatory_roles: AuthId `%.64s`@`%.64s` has '%s' privilege."

ER_SERVER_BINLOG_MASTER_KEY_RECOVERY_OUT_OF_COMBINATION
  eng "Unable to recover binary log master key, the combination of new_master_key_seqno=%u, master_key_seqno=%u and old_master_key_seqno=%u are wrong."

ER_SERVER_BINLOG_MASTER_KEY_ROTATION_FAIL_TO_CLEANUP_AUX_KEY
  eng "Failed to remove auxiliary binary log encryption key from keyring, please check if keyring is loaded. The cleanup of the binary log master key rotation process did not finish as expected and the cleanup will take place upon server restart or next 'ALTER INSTANCE ROTATE BINLOG MASTER KEY' execution."

OBSOLETE_ER_CANNOT_GRANT_SYSTEM_PRIV_TO_MANDATORY_ROLE
  eng "AuthId `%.64s`@`%.64s` is set as mandatory_roles. Cannot grant the '%s' privilege."

OBSOLETE_ER_PARTIAL_REVOKE_AND_DB_GRANT_BOTH_EXISTS
  eng "'%s' privilege for database '%s' exists both as partial revoke and mysql.db simultaneously. It could mean 'mysql' schema is corrupted."

OBSOLETE_ER_DB_ACCESS_DENIED
  eng "Access denied for AuthId `%.64s`@`%.64s` to database '%-.192s'."

OBSOLETE_ER_PARTIAL_REVOKES_EXIST
  eng "At least one partial revoke exists on a database. The system variable '@@partial_revokes' must be set to ON."

ER_TURNING_ON_PARTIAL_REVOKES
  eng "At least one partial revoke exists on a database. Turning ON the system variable '@@partial_revokes'."

ER_WARN_PARTIAL_REVOKE_AND_DB_GRANT
  eng "For user '%s'@'%s', one or more privileges granted through mysql.db for database '%s', conflict with partial revoke. It could mean 'mysql' schema is corrupted."

ER_WARN_INCORRECT_PRIVILEGE_FOR_DB_RESTRICTIONS
  eng "For user %s, ignored restrictions for privilege(s) '%s' for database '%s' as these are not valid database privileges."

ER_WARN_INVALID_DB_RESTRICTIONS
  eng "For user %s, ignored restrictions for privilege(s) '%s' for database '%s' as corresponding global privilege(s) are not granted."

ER_GRP_RPL_INVALID_COMMUNICATION_PROTOCOL
  eng "'%s' is an invalid value for group_replication_communication_protocol_join, please use a MySQL version between 5.7.14 and this server's version"

ER_GRP_RPL_STARTED_AUTO_REJOIN
  eng "Started auto-rejoin procedure attempt %lu of %lu"

ER_GRP_RPL_TIMEOUT_RECEIVED_VC_ON_REJOIN
  eng "Timeout while waiting for a view change event during the auto-rejoin procedure"

ER_GRP_RPL_FINISHED_AUTO_REJOIN
  eng "Auto-rejoin procedure attempt %lu of %lu finished. Member was%s able to join the group."

ER_GRP_RPL_DEFAULT_TABLE_ENCRYPTION_DIFF_FROM_GRP
  eng "The member is configured with a default_table_encryption option value '%d' different from the group '%d'. The member will now exit the group."

ER_SERVER_UPGRADE_OFF
  eng "Server shutting down because upgrade is required, yet prohibited by the command line option '--upgrade=NONE'."

ER_SERVER_UPGRADE_SKIP
  eng "Server upgrade is required, but skipped by command line option '--upgrade=MINIMAL'."

ER_SERVER_UPGRADE_PENDING
  eng "Server upgrade started with version %d, but server upgrade of version %d is still pending."

ER_SERVER_UPGRADE_FAILED
  eng "Failed to upgrade server."

ER_SERVER_UPGRADE_STATUS
  eng "Server upgrade from '%d' to '%d' %s."

ER_SERVER_UPGRADE_REPAIR_REQUIRED
  eng "Table '%s' requires repair."

ER_SERVER_UPGRADE_REPAIR_STATUS
  eng "Table '%s' repair %s."

ER_SERVER_UPGRADE_INFO_FILE
  eng "Could not open server upgrade info file '%s' for writing. Please make sure the file is writable."

ER_SERVER_UPGRADE_SYS_SCHEMA
  eng "Upgrading the sys schema."

ER_SERVER_UPGRADE_MYSQL_TABLES
  eng "Running queries to upgrade MySQL server."

ER_SERVER_UPGRADE_SYSTEM_TABLES
  eng "Upgrading system table data."

ER_SERVER_UPGRADE_EMPTY_SYS
  eng "Found empty sys database. Installing the sys schema."

ER_SERVER_UPGRADE_NO_SYS_VERSION
  eng "A sys schema exists with no sys.version view. If you have a user created sys schema, this must be renamed for the upgrade to succeed."

ER_SERVER_UPGRADE_SYS_VERSION_EMPTY
  eng "A sys schema exists with a sys.version view, but it returns no results."

ER_SERVER_UPGRADE_SYS_SCHEMA_OUTDATED
  eng "Found outdated sys schema version %s."

ER_SERVER_UPGRADE_SYS_SCHEMA_UP_TO_DATE
  eng "The sys schema is already up to date (version %s)."

ER_SERVER_UPGRADE_SYS_SCHEMA_OBJECT_COUNT
  eng "Found %d sys %s, but expected %d. Re-installing the sys schema."

ER_SERVER_UPGRADE_CHECKING_DB
  eng "Checking '%s' schema."

ER_IB_MSG_DDL_LOG_DELETE_BY_ID_TMCT
  eng "Too many concurrent transactions while clearing the DDL Log. Please increase the number of Rollback Segments."

ER_IB_MSG_POST_RECOVER_DDL_LOG_RECOVER
  eng "Error in DDL Log recovery during Post-Recovery processing."

ER_IB_MSG_POST_RECOVER_POST_TS_ENCRYPT
  eng "Error in Post-Tablespace-Encryption during Post-Recovery processing."

ER_IB_MSG_DDL_LOG_FAIL_POST_DDL
  eng "Error in DLL Log cleanup during Post-DDL processing."

ER_SERVER_BINLOG_UNSAFE_SYSTEM_FUNCTION
  eng "'%s' statement is unsafe because it uses a system function that may return a different value on the slave."

ER_SERVER_UPGRADE_HELP_TABLE_STATUS
  eng "Upgrade of help tables %s."

ER_GRP_RPL_SRV_GTID_WAIT_ERROR
  eng "Error when waiting for the server to execute local transactions in order assure the group change proper logging"

ER_GRP_DELAYED_VCLE_LOGGING
  eng "Unable to log the group change View log event in its exaction position in the log. This will not however affect the group replication recovery process or the overall plugin process."

OBSOLETE_ER_CANNOT_GRANT_ROLES_TO_ANONYMOUS_USER
  eng "Cannot grant roles to an anonymous user."

ER_BINLOG_UNABLE_TO_ROTATE_GTID_TABLE_READONLY
  eng "Unable to create a new binlog file: Table `mysql.gtid_executed` couldn't be opened. %s"

ER_NETWORK_NAMESPACES_NOT_SUPPORTED
  eng "Network Namespaces is not supported on this platform"

ER_UNKNOWN_NETWORK_NAMESPACE
  eng "Unknown network namespace '%s'"

ER_NETWORK_NAMESPACE_NOT_ALLOWED_FOR_WILDCARD_ADDRESS
  eng "Network namespace not allowed for wildcard interface address"

ER_SETNS_FAILED
  eng "setns() failed with error '%s'"

ER_WILDCARD_NOT_ALLOWED_FOR_MULTIADDRESS_BIND
  eng "Wildcard address value not allowed for multivalued bind address"

ER_NETWORK_NAMESPACE_FILE_PATH_TOO_LONG
  eng "The path to a special network namespace file is too long. (got %u > max %u)"

ER_IB_MSG_TOO_LONG_PATH
  eng "Cannot create tablespace '%s'. The filepath is too long for this OS."

ER_IB_RECV_FIRST_REC_GROUP_INVALID
  eng "The last block of redo had corrupted first_rec_group and became fixed (%u -> %u)."

ER_DD_UPGRADE_COMPLETED
  eng "Data dictionary upgrade from version '%u' to '%u' completed."

ER_SSL_SERVER_CERT_VERIFY_FAILED
  eng "Server SSL certificate doesn't verify: %s"

ER_PERSIST_OPTION_USER_TRUNCATED
  eng "Truncated a user name for %s that was too long while reading the persisted variables file"

ER_PERSIST_OPTION_HOST_TRUNCATED
  eng "Truncated a host name for %s that was too long while reading the persisted variables file"

ER_NET_WAIT_ERROR
  eng "The wait_timeout period was exceeded, the idle time since last command was too long."

ER_IB_MSG_1285
  eng "'%s' found not encrypted while '%s' is ON. Trying to encrypt it now."

ER_IB_MSG_CLOCK_MONOTONIC_UNSUPPORTED
  eng "CLOCK_MONOTONIC is unsupported, so do not change the system time when MySQL is running !"

ER_IB_MSG_CLOCK_GETTIME_FAILED
  eng "clock_gettime() failed: %s"

ER_PLUGIN_NOT_EARLY_DUP
  eng "Plugin '%s' is not to be used as an "early" plugin. Don't add it to --early-plugin-load, keyring migration etc."
  bgn "Приставката '%s' не може да се използва като ранна приставка. Не я добавайте в --early-plugin-load и т.н."

ER_PLUGIN_NO_INSTALL_DUP
  eng "Plugin '%s' is marked as not dynamically installable. You have to stop the server to install it."

# When using this error message, use the ER_WARN_DEPRECATED_SYNTAX error
# code.
OBSOLETE_ER_WARN_DEPRECATED_SQL_CALC_FOUND_ROWS
  eng "SQL_CALC_FOUND_ROWS is deprecated and will be removed in a future release. Consider using two separate queries instead."

# When using this error message, use the ER_WARN_DEPRECATED_SYNTAX error
# code.
OBSOLETE_ER_WARN_DEPRECATED_FOUND_ROWS
  eng "FOUND_ROWS() is deprecated and will be removed in a future release. Consider using COUNT(*) instead."

ER_BINLOG_UNSAFE_DEFAULT_EXPRESSION_IN_SUBSTATEMENT
  eng "The statement is unsafe because it invokes a trigger or a stored function that modifies a table that has a column with a DEFAULT expression that may return a different value on the slave."

ER_GRP_RPL_MEMBER_VER_READ_COMPATIBLE
  eng "Member version is read compatible with the group."

ER_LOCK_ORDER_INIT_FAILED
  eng "Lock order disabled (reason: init failed)."

ER_AUDIT_LOG_KEYRING_ID_TIMESTAMP_VALUE_IS_INVALID
  eng "Keyring ID timestamp value is invalid: '%s'"

ER_AUDIT_LOG_FILE_NAME_TIMESTAMP_VALUE_IS_MISSING_OR_INVALID
  eng "Cannot process audit log file. File name timestamp value is missing or invalid: '%s'"

ER_AUDIT_LOG_FILE_NAME_DOES_NOT_HAVE_REQUIRED_FORMAT
  eng "Cannot process audit log file. File name does not have required format: '%s'"

ER_AUDIT_LOG_FILE_NAME_KEYRING_ID_VALUE_IS_MISSING
  eng "Cannot process audit log file. File name keyring ID value is missing: '%s'"

ER_AUDIT_LOG_FILE_HAS_BEEN_SUCCESSFULLY_PROCESSED
  eng "Audit log file has been successfully processed: '%s'"

ER_AUDIT_LOG_COULD_NOT_OPEN_FILE_FOR_READING
  eng "Could not open audit log file for reading: '%s'"

ER_AUDIT_LOG_INVALID_FILE_CONTENT
  eng "Invalid audit log file content: '%s'"

ER_AUDIT_LOG_CANNOT_READ_PASSWORD
  eng "Cannot read password: '%.32s'."

ER_AUDIT_LOG_CANNOT_STORE_PASSWORD
  eng "Cannot store password: '%.32s'."

ER_AUDIT_LOG_CANNOT_REMOVE_PASSWORD
  eng "Cannot remove password: '%.32s'."

ER_AUDIT_LOG_PASSWORD_HAS_BEEN_COPIED
  eng "'audit_log' password has been copied into '%.32s' and will be removed with first purged password."

OBSOLETE_ER_AUDIT_LOG_INSUFFICIENT_PRIVILEGE
  eng "Request ignored for '%.64s'@'%.64s'. Role needed to perform operation: '%.32s'"

OBSOLETE_ER_WRONG_MVI_VALUE
  eng "Can't store an array or an object in a scalar key part of the index '%.192s'"

OBSOLETE_ER_WARN_FUNC_INDEX_NOT_APPLICABLE
  eng "Cannot use functional index '%-.64s' due to type or collation conversion"

OBSOLETE_ER_EXCEEDED_MV_KEYS_NUM
  eng "Exceeded max number of values per record for multi-valued index '%-.64s' by %u value(s)"

OBSOLETE_ER_EXCEEDED_MV_KEYS_SPACE
  eng "Exceeded max total length of values per record for multi-valued index '%-.64s' by %u bytes"

OBSOLETE_ER_FUNCTIONAL_INDEX_DATA_IS_TOO_LONG 22001
  eng "Data too long for functional index '%-.64s'"

OBSOLETE_ER_INVALID_JSON_VALUE_FOR_FUNC_INDEX 22018
  eng "Invalid JSON value for CAST for functional index '%-.64s'"

OBSOLETE_ER_JSON_VALUE_OUT_OF_RANGE_FOR_FUNC_INDEX 22003
  eng "Out of range JSON value for CAST for functional index '%-.64s'"

ER_LDAP_EMPTY_USERDN_PASSWORD
  eng "Empty user dn or password is not allowed, not attempting LDAP bind."

OBSOLETE_ER_GROUPING_ON_TIMESTAMP_IN_DST
  eng "Grouping on temporal is non-deterministic for timezones having DST. Please consider switching to UTC for this query."

ER_ACL_WRONG_OR_MISSING_ACL_TABLES_LOG
  eng "The current layout of the ACL tables does not conform to the server's expected layout. They're either altered, missing or not upgraded from a previous version. However a best effort attempt to read data from these tables will still be made."

ER_LOCK_ORDER_FAILED_WRITE_FILE
  eng "LOCK_ORDER: Failed to write to file <%s>."

ER_LOCK_ORDER_FAILED_READ_FILE
  eng "LOCK_ORDER: Failed to read from file <%s>."

ER_LOCK_ORDER_MESSAGE
  eng "LOCK_ORDER message: %s"

ER_LOCK_ORDER_DEPENDENCIES_SYNTAX
  eng "Lock order dependencies file <%s> (%d:%d) - (%d:%d) : %s"

ER_LOCK_ORDER_SCANNER_SYNTAX
  eng "Lock order scanner: (%d:%d) - (%d:%d) : %s"

ER_DATA_DIRECTORY_UNUSABLE_DELETABLE
  eng "The newly created data directory %s by --initialize is unusable. You can remove it."
  bgn "Новосъздадената от --initialize папка за базата %s е неизползваема. Можете да я изтриете."

ER_IB_MSG_BTREE_LEVEL_LIMIT_EXCEEDED
  eng "No. of B-tree level created for index %s has crossed the permissible limit. If debug option innodb_limit_optimistic_insert_debug is being used try tweaking it to include more records in a page."

ER_IB_CLONE_START_STOP
  eng "%s"

ER_IB_CLONE_OPERATION
  eng "%s"

ER_IB_CLONE_RESTART
  eng "%s"

ER_IB_CLONE_USER_DATA
  eng "Clone removing all user data for provisioning: %s"

ER_IB_CLONE_NON_INNODB_TABLE
  eng "Non innodb table: %s.%s is not cloned and is empty."

ER_CLONE_SHUTDOWN_TRACE
  eng "Clone shutting down server as RESTART failed. Please start server to complete clone operation."

ER_GRP_RPL_GTID_PURGED_EXTRACT_ERROR
  eng "Error when extracting this member GTID purged set. Operations and checks made to group joiners may be incomplete."

ER_GRP_RPL_CLONE_PROCESS_PREPARE_ERROR
  eng "There was an issue when configuring the remote cloning process: %s"

ER_GRP_RPL_CLONE_PROCESS_EXEC_ERROR
  eng "There was an issue when cloning from another server: %s"

ER_GRP_RPL_RECOVERY_EVAL_ERROR
  eng "There was an issue when trying to evaluate the best distributed recovery strategy while joining.%s"

ER_GRP_RPL_NO_POSSIBLE_RECOVERY
  eng "No valid or ONLINE members exist to get the missing data from the group. For cloning check if donors of the same version and with clone plugin installed exist. For incremental recovery check if you have donors where the required data was not purged from the binary logs."

ER_GRP_RPL_CANT_KILL_THREAD
  eng "The group replication plugin could not kill the plugin routine for %s. %s"

ER_GRP_RPL_RECOVERY_STRAT_CLONE_THRESHOLD
  eng "This member will start distributed recovery using clone. It is due to the number of missing transactions being higher than the configured threshold of %llu."

ER_GRP_RPL_RECOVERY_STRAT_CLONE_PURGED
  eng "This member will start distributed recovery using clone. It is due to no ONLINE member has the missing data for recovering in its binary logs."

ER_GRP_RPL_RECOVERY_STRAT_CHOICE
  eng "Distributed recovery will transfer data using: %s"

ER_GRP_RPL_RECOVERY_STRAT_FALLBACK
  eng "Due to some issue on the previous step distributed recovery is now executing: %s"

ER_GRP_RPL_RECOVERY_STRAT_NO_FALLBACK
  eng "Due to a critical cloning error or lack of donors, distributed recovery cannot be executed. The member will now leave the group."

ER_GRP_RPL_SLAVE_THREAD_ERROR_ON_CLONE
  eng "The '%s' thread of channel '%s' will error out as the server will attempt to clone another server"

ER_UNKNOWN_TABLE_IN_UPGRADE
  eng "Unknown table '%-.129s'"

ER_IDENT_CAUSES_TOO_LONG_PATH_IN_UPGRADE
  eng "Long database name and identifier for object resulted in path length exceeding %d characters. Path: '%s'."

ER_XA_CANT_CREATE_MDL_BACKUP
  eng "XA: Failed to take MDL Lock backup of PREPARED XA transaction during client disconnect."

ER_AUDIT_LOG_SUPER_PRIVILEGE_REQUIRED
  eng "SUPER privilege or AUDIT_ADMIN role required for '%s'@'%s' user."

ER_AUDIT_LOG_UDF_INVALID_ARGUMENT_TYPE
  eng "Invalid argument type"

ER_AUDIT_LOG_UDF_INVALID_ARGUMENT_COUNT
  eng "Invalid argument count"

ER_AUDIT_LOG_HAS_NOT_BEEN_INSTALLED
  eng "audit_log plugin has not been installed using INSTALL PLUGIN syntax."

ER_AUDIT_LOG_UDF_READ_INVALID_MAX_ARRAY_LENGTH_ARG_TYPE
  eng "Invalid \"max_array_length\" argument type."

ER_LOG_CANNOT_WRITE_EXTENDED
  eng "Failed to write to %s: %s (%s)"

OBSOLETE_ER_UPGRADE_WITH_PARTITIONED_TABLES_REJECTED
  eng "Upgrading from server version %d with partitioned tables and lower_case_table_names == 1 on a case sensitive file system may cause issues, and is therefore prohibited. To upgrade anyway, restart the new server version with the command line option 'upgrade=FORCE'. When upgrade is completed, please execute 'RENAME TABLE <part_table_name> TO <new_table_name>; RENAME TABLE <new_table_name> TO <part_table_name>;' for each of the partitioned tables. Please see the documentation for further information."

ER_KEYRING_AWS_INCORRECT_PROXY
  eng "Incorrect environment variable %s, invalid port: %s"

ER_GRP_RPL_SERVER_SET_TO_OFFLINE_MODE_DUE_TO_ERRORS
  eng "The server was automatically set into offline mode after an error was detected."

ER_GRP_RPL_MESSAGE_SERVICE_FATAL_ERROR
  eng "A message sent through the Group Replication message deliver service was not delivered successfully. The server will now leave the group. Try to add the server back to the group and check if the problem persists, or check previous messages in the log for hints of what could be the problem."

ER_WARN_WRONG_COMPRESSION_ALGORITHM_LOG
  eng "Invalid MASTER_COMPRESSION_ALGORITHMS '%.192s' found in repository for channel '%.192s'. Resetting to 'uncompressed' (no compression)."

ER_WARN_WRONG_COMPRESSION_LEVEL_LOG
  eng "Invalid MASTER_ZSTD_COMPRESSION_LEVEL found in repository for channel '%.192s'. Resetting to %u."

ER_PROTOCOL_COMPRESSION_RESET_LOG
  eng "Option --protocol-compression-algorithms is reset to default value."

ER_XPLUGIN_COMPRESSION_ERROR
  eng "Fatal error while compressing outgoing data - %s"

ER_MYSQLBACKUP_MSG
  eng "%s"

ER_WARN_UNKNOWN_KEYRING_AWS_REGION
  eng "Unknown keyring_aws_region '%.192s'. Connection to AWS KMS may fail."

ER_WARN_LOG_PRIVILEGE_CHECKS_USER_DOES_NOT_EXIST
  eng "PRIVILEGE_CHECKS_USER for replication channel '%.192s' was set to `%.64s`@`%.255s`, but this is not an existing user. Correct this before starting replication threads."

ER_WARN_LOG_PRIVILEGE_CHECKS_USER_CORRUPT
  eng "Invalid, corrupted PRIVILEGE_CHECKS_USER was found in the replication configuration repository for channel '%.192s'. Use CHANGE MASTER TO PRIVILEGE_CHECKS_USER to correct the configuration."

ER_WARN_LOG_PRIVILEGE_CHECKS_USER_NEEDS_RPL_APPLIER_PRIV
  eng "PRIVILEGE_CHECKS_USER for replication channel '%.192s' was set to `%.64s`@`%.255s`, but this user does not have REPLICATION_APPLIER privilege. Correct this before starting the replication threads."

ER_FILE_PRIVILEGE_FOR_REPLICATION_CHECKS
  eng "The PRIVILEGE_CHECKS_USER for channel '%.192s' would need FILE privilege to execute a LOAD DATA INFILE statement replicated in statement format. Consider using binlog_format=ROW on master. If the replicated events are trusted, recover from the failure by temporarily granting FILE to the PRIVILEGE_CHECKS_USER."

ER_RPL_SLAVE_SQL_THREAD_STARTING_WITH_PRIVILEGE_CHECKS
  eng "Slave SQL thread%s initialized, starting replication in log '%s' at position %s, relay log '%s' position: %s, user: '%.64s'@'%.255s', roles: %.512s"

ER_AUDIT_LOG_CANNOT_GENERATE_PASSWORD
  eng "Cannot generate password: '%.32s'"

ER_INIT_FAILED_TO_GENERATE_ROOT_PASSWORD
  eng "Failed to generate a random password for root. Probabably not enough enthropy."

ER_PLUGIN_LOAD_OPTIONS_IGNORED
  eng "Ignoring --plugin-load[_add] list as the server is running with --initialize(-insecure)."

ER_WARN_AUTH_ID_WITH_SYSTEM_USER_PRIV_IN_MANDATORY_ROLES
  eng "Cannot set mandatory_roles: AuthId `%.64s`@`%.64s` has '%s' privilege. AuthId(s) set in the mandatory_roles are ignored."

ER_IB_MSG_SKIP_HIDDEN_DIR
  eng "Directory '%s' will not be scanned because it is a hidden directory."

ER_WARN_RPL_RECOVERY_NO_ROTATE_EVENT_FROM_MASTER_EOF
  eng "Server was not able to find a rotate event from master server to initialize relay log recovery for channel '%s'. Skipping relay log recovery for the channel."

ER_IB_LOB_ROLLBACK_INDEX_LEN
  eng "Rolling back LOB for transaction %llu undo number %llu : current index length %llu. (iteration %llu)"

ER_CANT_PROCESS_EXPRESSION_FOR_GENERATED_COLUMN_TO_DD
  eng "Error in processing (possibly deprecated) expression or function '%.128s' for generated column %.64s.%.64s.%.64s"

ER_RPL_SLAVE_QUEUE_EVENT_FAILED_INVALID_NON_ROW_FORMAT
  eng "The queue event failed for channel '%s' as an invalid event according to REQUIRE_ROW_FORMAT was found."

ER_RPL_SLAVE_APPLY_LOG_EVENT_FAILED_INVALID_NON_ROW_FORMAT
  eng "The application of relay events failed for channel '%s' as an invalid event according to REQUIRE_ROW_FORMAT was found."

ER_LOG_PRIV_CHECKS_REQUIRE_ROW_FORMAT_NOT_SET
  eng "PRIVILEGE_CHECKS_USER for replication channel '%.192s' can't be set to `%.64s`@`%.255s` unless REQUIRE_ROW_FORMAT is also set to %d."

ER_RPL_SLAVE_SQL_THREAD_DETECTED_UNEXPECTED_EVENT_SEQUENCE
  eng "An unexpected event sequence was detected by the SQL thread while applying an event."

ER_IB_MSG_UPGRADE_PARTITION_FILE
  eng "Updating partition file name '%s' to '%s' and all other partition files during upgrade"

ER_IB_MSG_DOWNGRADE_PARTITION_FILE
  eng "Updating partition file name '%s' to '%s' and all other partition files during downgrade"

ER_IB_MSG_UPGRADE_PARTITION_FILE_IMPORT
  eng "Updating partition file name '%s' to '%s' for import"

ER_IB_WARN_OPEN_PARTITION_FILE
  eng "Unable to open partition file with new name '%s'. Please check if innodb_directories is set to include all external file paths"

ER_IB_MSG_FIL_STATE_MOVED_CORRECTED
  eng "%s DD ID: %llu - Partition tablespace %u, name '%s' is corrected to '%s'"

ER_IB_MSG_FIL_STATE_MOVED_CHANGED_PATH
  eng "%s DD ID: %llu - Tablespace %u, name '%s', '%s' is moved to '%s'"

ER_IB_MSG_FIL_STATE_MOVED_CHANGED_NAME
  eng "%s DD ID: %llu - Partition tablespace %u, name '%s', '%s' is updated to '%s'"

ER_IB_MSG_FIL_STATE_MOVED_TOO_MANY
  eng "%s Too many files have been moved, disabling logging of detailed messages"

ER_GR_ELECTED_PRIMARY_GTID_INFORMATION
  eng "Elected primary member %s: %s"

ER_SCHEMA_NAME_IN_UPPER_CASE_NOT_ALLOWED
  eng "Schema name '%s' containing upper case characters is not allowed with lower_case_table_names = 1."

ER_TABLE_NAME_IN_UPPER_CASE_NOT_ALLOWED
  eng "Table name '%s.%s' containing upper case characters is not allowed with lower_case_table_names = 1."

ER_SCHEMA_NAME_IN_UPPER_CASE_NOT_ALLOWED_FOR_FK
  eng "Schema name '%s' containing upper case characters, used by foreign key '%s' in table '%s.%s', is not allowed with lower_case_table_names = 1."

ER_TABLE_NAME_IN_UPPER_CASE_NOT_ALLOWED_FOR_FK
  eng "Table name '%s.%s' containing upper case characters, used by foreign key '%s' in table '%s.%s', is not allowed with lower_case_table_names = 1."

ER_IB_MSG_DICT_PARTITION_NOT_FOUND
  eng "Table Partition: %s is not found in InnoDB dictionary"

ER_ACCESS_DENIED_FOR_USER_ACCOUNT_BLOCKED_BY_PASSWORD_LOCK
  eng "Access denied for user '%-.48s'@'%-.64s'. Account is blocked for %s day(s) (%s day(s) remaining) due to %u consecutive failed logins. Use FLUSH PRIVILEGES or ALTER USER to reset."

ER_INNODB_OUT_OF_RESOURCES
  eng "%s"

ER_DD_UPGRADE_FOUND_PREPARED_XA_TRANSACTION
  eng "Upgrade cannot proceed due to an existing prepared XA transaction."

ER_MIGRATE_TABLE_TO_DD_OOM
  eng "Could not allocate memory for key_info when migrating table %s.%s"

ER_RPL_RELAY_LOG_RECOVERY_INFO_AFTER_CLONE
  eng "Relay log information for channel '%s' was found after a clone operation. Relay log recovery will be executed to adjust positions and file information for this new server. Should that automatic procedure fail please adjust the positions through 'CHANGE MASTER TO'"

ER_IB_MSG_57_UNDO_SPACE_DELETE_FAIL
  eng "Failed to delete 5.7 undo tablespace: %s during upgrade"

ER_IB_MSG_DBLWR_1285
  eng "Empty doublewrite file: %s"

ER_IB_MSG_DBLWR_1286
  eng "Using '%s' for doublewrite"

ER_IB_MSG_DBLWR_1287
  eng  "Error reading doublewrite buffer from the system tablespace"

ER_IB_MSG_DBLWR_1288
  eng "Cannot create doublewrite buffer: you must increase your buffer pool size. Cannot continue operation."

ER_IB_MSG_DBLWR_1290
  eng "The page in the doublewrite file is corrupt. Cannot continue operation. You can try to recover the database with innodb_force_recovery=6"

ER_IB_MSG_BAD_DBLWR_FILE_NAME
  eng "The doublewrite filename '%s' is incorrect."

OBSOLETE_ER_IB_MSG_DBLWR_1292
  eng "%s"

ER_IB_MSG_DBLWR_1293
  eng "Doublewrite file create failed: %s"

ER_IB_MSG_DBLWR_1294
  eng "DBLWRThread: pthread_setaffinity() failed!"

ER_IB_MSG_DBLWR_1295
  eng "%s"

ER_IB_MSG_DBLWR_1296
  eng "%s"

ER_IB_MSG_DBLWR_1297
  eng "Doublewrite file read failed: %s"

ER_IB_MSG_DBLWR_1298
  eng "Dump of the data file page:"

ER_IB_MSG_DBLWR_1300
  eng "%s"

ER_IB_MSG_DBLWR_1301
  eng "%s"

ER_IB_MSG_DBLWR_1304
  eng "%s"

ER_IB_MSG_DBLWR_1305
  eng "%s"

ER_IB_MSG_DBLWR_1306
  eng "%s"

ER_IB_MSG_DBLWR_1307
  eng "%s"

ER_IB_MSG_DBLWR_1308
  eng "%s"

ER_IB_MSG_DBLWR_1309
  eng "%s"

ER_IB_MSG_DBLWR_1310
  eng "%s"

ER_IB_MSG_DBLWR_1311
  eng "%s"

ER_IB_MSG_DBLWR_1312
  eng "%s"

ER_IB_MSG_DBLWR_1313
  eng "%s"

ER_IB_MSG_DBLWR_1314
  eng "%s"

ER_IB_MSG_DBLWR_1315
  eng "%s"

ER_IB_MSG_DBLWR_1316
  eng "%s"

ER_IB_MSG_DBLWR_1317
  eng "%s"

ER_IB_MSG_DBLWR_1318
  eng "%s"

ER_IB_MSG_DBLWR_1319
  eng "Doublewrite load file %s size %lu is not a multiple of the configured page size %lu""

ER_IB_MSG_DBLWR_1320
  eng "Doublewrite file %s truncate failed"

ER_IB_MSG_DBLWR_1321
  eng "Doublewrite file %s failed to writ zeros"

ER_IB_MSG_DBLWR_1322
  eng "Doublewrite create file %s size %lu is not a multiple of the configured page size %lu""

ER_IB_MSG_DBLWR_1323
  eng "%s"

ER_IB_MSG_DBLWR_1324
  eng "%s"

ER_IB_MSG_DBLWR_1325
  eng "%s"

ER_IB_MSG_DBLWR_1326
  eng "%s"

ER_IB_MSG_DBLWR_1327
  eng "%s"

ER_IB_MSG_GTID_FLUSH_AT_SHUTDOWN
  eng "Could not flush all GTIDs during slow shutdown. Will recover GTIDs when server restarts."

ER_IB_MSG_57_STAT_SPACE_DELETE_FAIL
  eng "Failed to delete 5.7 stat tablespace: %s during upgrade"

ER_NDBINFO_UPGRADING_SCHEMA
  eng "Installing ndbinfo schema version %s"

ER_NDBINFO_NOT_UPGRADING_SCHEMA
  eng "Installed ndbinfo schema is current. Not upgrading."

ER_NDBINFO_UPGRADING_SCHEMA_FAIL
  eng "Failed to upgrade ndbinfo schema."

ER_IB_MSG_CREATE_LOG_FILE
  eng "Creating log file %s"

ER_IB_MSG_INNODB_START_INITIALIZE
  eng "InnoDB initialization has started."

ER_IB_MSG_INNODB_END_INITIALIZE
  eng "InnoDB initialization has ended."

ER_IB_MSG_PAGE_ARCH_NO_RESET_POINTS
  eng "Could not find appropriate reset points."

ER_IB_WRN_PAGE_ARCH_FLUSH_DATA
  eng "Unable to flush. Page archiving data may be corrupt in case of a crash."

ER_IB_ERR_PAGE_ARCH_INVALID_DOUBLE_WRITE_BUF
  eng "Page archiver's doublewrite buffer for %ld is not valid."

ER_IB_ERR_PAGE_ARCH_RECOVERY_FAILED
  eng "Page archiver system's recovery failed."

ER_IB_ERR_PAGE_ARCH_INVALID_FORMAT
  eng "Invalid archived file name format. The archived file is supposed to have the format %s + [0-9]*."

ER_INVALID_XPLUGIN_SOCKET_SAME_AS_SERVER
  eng "X Plugins UNIX socket must use different file than MySQL server. X Plugin won't be accessible through UNIX socket"

ER_INNODB_UNABLE_TO_ACQUIRE_DD_OBJECT
  eng "%s"

ER_WARN_LOG_DEPRECATED_PARTITION_PREFIX_KEY
  eng "Column '%.64s.%.64s.%.64s' having prefix key part '%.64s(%u)' is ignored by the partitioning function. Use of prefixed columns in the PARTITION BY KEY() clause is deprecated and will be removed in a future release."

ER_IB_MSG_UNDO_TRUNCATE_TOO_OFTEN
  eng "Undo Truncation is occurring too often. Consider increasing --innodb-max-undo-log-size."

ER_GRP_RPL_IS_STARTING
  eng "Plugin 'group_replication' is starting."

ER_IB_MSG_INVALID_LOCATION_FOR_TABLESPACE
  eng "Cannot create tablespace %s because the directory is not a valid location. %s";

ER_IB_MSG_INVALID_LOCATION_WRONG_DB
  eng "Scanned file '%s' for tablespace %s cannot be opened because it is not in a sub-directory named for the schema.");

ER_IB_MSG_CANNOT_FIND_DD_UNDO_SPACE
  eng "Cannot find undo tablespace %s with filename '%s' as indicated by the Data Dictionary. Did you move or delete this tablespace? Any undo logs in it cannot be used."

ER_GRP_RPL_RECOVERY_ENDPOINT_FORMAT
  eng "Invalid input value for recovery socket endpoints '%s'. Please, provide a valid, comma separated, list of endpoints (IP:port)".

ER_GRP_RPL_RECOVERY_ENDPOINT_INVALID
  eng "The server is not listening on endpoint '%s'. Only endpoints that the server is listening on are valid recovery endpoints."

ER_GRP_RPL_RECOVERY_ENDPOINT_INVALID_DONOR_ENDPOINT
  eng "Received invalid recovery endpoints configuration from donor. This member is not a valid donor for recovery, so it will be skipped."

ER_GRP_RPL_RECOVERY_ENDPOINT_INTERFACES_IPS
  eng "Failed to retrieve IP addresses from enabled host network interfaces."

ER_WARN_TLS_CHANNEL_INITIALIZATION_ERROR
  eng "Failed to initialize TLS for channel: %s. See below for the description of exact issue."

ER_XPLUGIN_FAILED_TO_VALIDATE_ADDRESS
  eng "Validation of value '%s' set to `Mysqlx_bind_address` failed: %s. Skipping this value."

ER_XPLUGIN_FAILED_TO_BIND_INTERFACE_ADDRESS
  eng "Value '%s' set to `Mysqlx_bind_address`, X Plugin can't bind to it. Skipping this value."

ER_IB_ERR_RECOVERY_REDO_DISABLED
  eng "Server was killed when InnoDB redo logging was disabled. Data files could be corrupt. You can try to restart the database with innodb_force_recovery=6"

ER_IB_WRN_FAST_SHUTDOWN_REDO_DISABLED
  eng "InnoDB cannot do cold shutdown 'innodb_fast_shutdown = 2' and is forcing 'innodb_fast_shutdown = 1' as redo logging is disabled. InnoDB would flush all dirty pages to ensure physical data consistency."

ER_IB_WRN_REDO_DISABLED
  eng "InnoDB redo logging is disabled. All data could be lost in case of a server crash."

ER_IB_WRN_REDO_ENABLED
  eng "InnoDB redo logging is enabled. Data is now safe and can be recovered in case of a server crash."

ER_TLS_CONFIGURED_FOR_CHANNEL
  eng "Channel %s configured to support TLS. Encrypted connections are now supported for this channel."

ER_TLS_CONFIGURATION_REUSED
  eng "No TLS configuration was given for channel %s; re-using TLS configuration of channel %s."

ER_IB_TABLESPACE_PATH_VALIDATION_SKIPPED
  eng "Skipping InnoDB tablespace path validation. Manually moved tablespace files will not be detected!"

ER_IB_CANNOT_UPGRADE_WITH_DISCARDED_TABLESPACES
  eng "Upgrade failed because database contains discarded tablespaces."

ER_USERNAME_TRUNKATED
  eng "The user name '%s' exceeds the maximum number of allowed characters %d and is trunkated."

ER_HOSTNAME_TRUNKATED
  eng "The host name '%s' exceeds the maximum number of allowed characters %d and is trunkated."

ER_IB_MSG_TRX_RECOVERY_ROLLBACK_NOT_COMPLETED
  eng "Rollback of non-prepared transactions not completed, due to fast shutdown"

ER_AUTHCACHE_ROLE_EDGES_IGNORED_EMPTY_NAME
  eng "Found an entry in the 'role_edges' table with empty authorization ID; Skipped"

ER_AUTHCACHE_ROLE_EDGES_UNKNOWN_AUTHORIZATION_ID
  eng "Found an entry in the 'role_edges' table with unknown authorization ID '%s'; Skipped"

ER_AUTHCACHE_DEFAULT_ROLES_IGNORED_EMPTY_NAME
  eng "Found an entry in the 'default_roles' table with empty authorization ID; Skipped"

ER_AUTHCACHE_DEFAULT_ROLES_UNKNOWN_AUTHORIZATION_ID
  eng "Found an entry in the 'default_roles' table with unknown authorization ID '%s'; Skipped"

ER_IB_ERR_DDL_LOG_INSERT_FAILURE
  eng "Couldn't insert entry in ddl log for ddl."

ER_IB_LOCK_VALIDATE_LATCH_ORDER_VIOLATION
  eng "%s"

ER_IB_RELOCK_LATCH_ORDER_VIOLATION
  eng "%s"

OBSOLETE_ER_IB_MSG_1352
  eng "%s"

OBSOLETE_ER_IB_MSG_1353
  eng "%s"

OBSOLETE_ER_IB_MSG_1354
  eng "%s"

OBSOLETE_ER_IB_MSG_1355
  eng "%s"

OBSOLETE_ER_IB_MSG_1356
  eng "%s"

ER_IB_MSG_1357
  eng "%s"

ER_IB_MSG_1358
  eng "%s"

ER_IB_MSG_1359
  eng "%s"

ER_IB_FAILED_TO_DELETE_TABLESPACE_FILE
  eng "%s"

ER_IB_UNABLE_TO_EXPAND_TEMPORARY_TABLESPACE_POOL
  eng "%s"

ER_IB_TMP_TABLESPACE_CANNOT_CREATE_DIRECTORY
  eng "%s"

ER_IB_MSG_SCANNING_TEMP_TABLESPACE_DIR
  eng "%s"

ER_IB_ERR_TEMP_TABLESPACE_DIR_DOESNT_EXIST
  eng "%s"

ER_IB_ERR_TEMP_TABLESPACE_DIR_EMPTY
  eng "%s"

ER_IB_ERR_TEMP_TABLESPACE_DIR_CONTAINS_SEMICOLON
  eng "%s"

ER_IB_ERR_TEMP_TABLESPACE_DIR_SUBDIR_OF_DATADIR
  eng "%s"

ER_IB_ERR_SCHED_SETAFFNINITY_FAILED
  eng "%s"

ER_IB_ERR_UNKNOWN_PAGE_FETCH_MODE
  eng "%s"

ER_IB_ERR_LOG_PARSING_BUFFER_OVERFLOW
  eng "%s"

ER_IB_ERR_NOT_ENOUGH_MEMORY_FOR_PARSE_BUFFER
  eng "%s"

ER_IB_MSG_1372
  eng "%s"

ER_IB_MSG_1373
  eng "%s"

ER_IB_MSG_1374
  eng "%s"

ER_IB_MSG_1375
  eng "%s"

ER_IB_ERR_ZLIB_UNCOMPRESS_FAILED
  eng "%s"

ER_IB_ERR_ZLIB_BUF_ERROR
  eng "%s"

ER_IB_ERR_ZLIB_MEM_ERROR
  eng "%s"

ER_IB_ERR_ZLIB_DATA_ERROR
  eng "%s"

ER_IB_ERR_ZLIB_UNKNOWN_ERROR
  eng "%s"

ER_IB_MSG_1381
  eng "%s"

ER_IB_ERR_INDEX_RECORDS_WRONG_ORDER
  eng "%s"

ER_IB_ERR_INDEX_DUPLICATE_KEY
  eng "%s"

ER_IB_ERR_FOUND_N_DUPLICATE_KEYS
  eng "%s"

ER_IB_ERR_FOUND_N_RECORDS_WRONG_ORDER
  eng "%s"

ER_IB_ERR_PARALLEL_READ_OOM
  eng "%s"

ER_IB_MSG_UNDO_MARKED_ACTIVE
  eng "The state of undo tablespace %s is set to active implicitly."

ER_IB_MSG_UNDO_ALTERED_ACTIVE
  eng "The state of undo tablespace %s is set to 'active' by ALTER TABLESPACE."

ER_IB_MSG_UNDO_ALTERED_INACTIVE
  eng "The state of undo tablespace %s is set to 'inactive' by ALTER TABLESPACE."

ER_IB_MSG_UNDO_MARKED_EMPTY
  eng "The state of undo tablespace %s is set to 'empty'."

ER_IB_MSG_UNDO_TRUNCATE_DELAY_BY_CLONE
  eng "Delaying truncate of undo tablespace %s due to clone activity."

ER_IB_MSG_UNDO_TRUNCATE_DELAY_BY_MDL
  eng "Delaying truncate of undo tablespace %s due to a metadata lock."

ER_IB_MSG_INJECT_CRASH
  eng "Injected debug crash point: %s"

ER_IB_MSG_INJECT_FAILURE
  eng "Injected debug failure point: %s"

ER_GRP_RPL_TIMEOUT_RECEIVED_VC_LEAVE_ON_REJOIN
  eng "Timeout while waiting for a view change event during the leave step before a auto-rejoin attempt."

ER_RPL_ASYNC_RECONNECT_FAIL_NO_SOURCE
  eng "Failed to automatically re-connect to a different source, for channel '%s', because %s. To fix this %s."

ER_UDF_REGISTER_SERVICE_ERROR
  eng "Could not execute the installation of UDF functions. Check for other errors in the log"

ER_UDF_REGISTER_ERROR
  eng "Could not execute the installation of UDF function: %s. Check if the function is already present, if so, try to remove it."

ER_UDF_UNREGISTER_ERROR
  eng "Could not uninstall UDF functions. Try to remove them manually if present."

ER_EMPTY_PRIVILEGE_NAME_IGNORED
  eng "An empty or illegal privilege identifier was ignored when global privileges were read from disk."

ER_IB_MSG_INCORRECT_SIZE
  eng "%s"

ER_TMPDIR_PATH_TOO_LONG
  eng "A tmpdir temporary path \"%s\" is too long (> %zu) for this OS. This would not leave enough space for a temporary filename of length %zu within it."

ER_ERROR_LOG_DESTINATION_NOT_A_FILE
  eng "Error-log destination \"%s\" is not a file. Can not restore error log messages from previous run."

ER_NO_ERROR_LOG_PARSER_CONFIGURED
  eng "None of the log-sinks selected with --log-error-services=... provides a log-parser. The server will not be able to make the previous runs' error-logs available in performance_schema.error_log."

ER_UPGRADE_NONEXISTENT_SCHEMA
  eng "The schema \"%.64s\" referenced by %.16s \"%.128s\" does not exist. Please clean up any orphan %.16s before upgrading."

ER_IB_MSG_CREATED_UNDO_SPACE
  eng "Created undo tablespace '%s'."

ER_IB_MSG_DROPPED_UNDO_SPACE
  eng "Dropped undo tablespace '%s'."

ER_IB_MSG_MASTER_KEY_ROTATED
  eng "The InnoDB Encryption Master Key has been rotated in %d tablespaces."

ER_IB_DBLWR_DECOMPRESS_FAILED
  eng "Failed to decompress a DBLWR page (err=%d).  The original size is %d. Reporting the dblwr page as corrupted."

ER_IB_DBLWR_DECRYPT_FAILED
  eng "Decrypting a page in doublewrite file failed: %s."

ER_IB_DBLWR_KEY_MISSING
  eng "Encryption key missing: %s."

ER_INNODB_IO_WRITE_ERROR_RETRYING
  eng "I/O error while writing to file: %s. Retrying ..."

ER_INNODB_IO_WRITE_FAILED
  eng "Failed to write data to file: %s"

ER_LOG_COMPONENT_CANNOT_INIT
  eng "Log component %s failed to initialize."

ER_RPL_ASYNC_CHANNEL_CANT_CONNECT
  eng "The Monitor IO thread failed to connect to the source (host:%s port:%u network_namespace:%s) for channel '%s', thence it will try to connect to another source."

ER_RPL_ASYNC_SENDER_ADDED
  eng  "The source (host:%s port:%u network_namespace:%s) for channel '%s' has joined the group (group_name: %s), and so added its entry into replication_asynchronous_connection_failover table."

ER_RPL_ASYNC_SENDER_REMOVED
  eng "The source (host:%s port:%u network_namespace:%s) for channel '%s' has left the group (group_name: %s), and so removed its entry from replication_asynchronous_connection_failover table."

ER_RPL_ASYNC_CHANNEL_STOPPED_QUORUM_LOST
  eng "The Monitor IO thread detected that the source (host:%s port:%u network_namespace:%s) does not belong to the group majority, thence the channel '%s' will try to connect to another source."

ER_RPL_ASYNC_CHANNEL_CANT_CONNECT_NO_QUORUM
  eng "The IO thread detected that the source (host:%s port:%u network_namespace:%s) does not belong to the group majority, thence the channel '%s' will try to connect to another source."

ER_RPL_ASYNC_EXECUTING_QUERY
  eng "%s on the source (host:%s port:%u network_namespace:%s) for channel '%s'."

ER_RPL_REPLICA_MONITOR_IO_THREAD_EXITING
  eng "Replica Monitor IO thread exiting."

ER_RPL_ASYNC_MANAGED_NAME_REMOVED
  eng "The group (group_name: %s) for the channel '%s' has been removed, and so removed its entry from replication_asynchronous_connection_failover_managed and all the group members from replication_asynchronous_connection_failover table."

ER_RPL_ASYNC_MANAGED_NAME_ADDED
  eng "The group (group_name: %s) for the channel '%s' has been added, and so added its entry in replication_asynchronous_connection_failover_managed and source to replication_asynchronous_connection_failover table."

ER_RPL_ASYNC_READ_FAILOVER_TABLE
  eng "Error reading failover sources for channel '%s' from replication_asynchronous_connection_failover table."

ER_RPL_REPLICA_MONITOR_IO_THREAD_RECONNECT_CHANNEL
  eng "Error %s the channel '%s', the operation will be automatically retried."

ER_SLAVE_ANONYMOUS_TO_GTID_IS_LOCAL_OR_UUID_AND_GTID_MODE_NOT_ON
  eng "Replication channel '%.192s' is configured with ASSIGN_GTIDS_TO_ANONYMOUS_TRANSACTIONS='%s', which is invalid when GTID_MODE <> ON. If you intend to use GTID_MODE = ON everywhere, change to ASSIGN_GTIDS_TO_ANONYMOUS_TRANSACTIONS = OFF and use the procedure for enabling GTIDs online (see the documentation). If you intend to use GTIDs on this replica and cannot enable GTIDs on the source, enable GTID_MODE = ON and leave ASSIGN_GTIDS_TO_ANONYMOUS_TRANSACTIONS = LOCAL|<UUID>. If you intend to not use GTIDs at all in the replication topology, change to ASSIGN_GTIDS_TO_ANONYMOUS_TRANSACTIONS=OFF and leave GTID_MODE = '%s'."

ER_REPLICA_ANONYMOUS_TO_GTID_UUID_SAME_AS_GROUP_NAME
  eng "Replication channel '%.192s' is configured with ASSIGN_GTIDS_TO_ANONYMOUS_TRANSACTIONS='%s' which is equal to group_replication_group_name. To fix this issue, either change the group_replication_group_name  or use a different value for ASSIGN_GTIDS_TO_ANONYMOUS_TRANSACTIONS."

ER_GRP_RPL_GRP_NAME_IS_SAME_AS_ANONYMOUS_TO_GTID_UUID
  eng "The group_replication_group_name '%s' is the same as the UUID value for ASSIGN_GTIDS_TO_ANONYMOUS_TRANSACTIONS in a server channel"

ER_WARN_GTID_THRESHOLD_BREACH
  eng "The integer component of the GTID number is high. Suggest restarting the server with a new server_uuid to prevent it from reaching the maximum number 2^63-1, which will make it impossible to write the binary log and invoke the behavior specified by binlog_error_action."

ER_HEALTH_INFO
  eng "%s"

ER_HEALTH_WARNING
  eng "%s"

ER_HEALTH_ERROR
  eng "%s"

ER_HEALTH_WARNING_DISK_USAGE_LEVEL_1
  eng "%s: Warning Level 1 (%llu MiB): mount point = '%s', available = %llu MiB, total = %llu MiB, used = %.2f%%, low limit = %llu MiB, critical level = %llu MiB"

ER_HEALTH_WARNING_DISK_USAGE_LEVEL_2
  eng "%s: Warning Level 2 (%llu MiB): mount point = '%s', available = %llu MiB, total = %llu MiB, used = %.2f%%, low limit = %llu MiB, critical level = %llu MiB"

ER_HEALTH_WARNING_DISK_USAGE_LEVEL_3
  eng "%s: Warning Level 3 (%llu MiB): mount point = '%s', available = %llu MiB, total = %llu MiB, used = %.2f%%, low limit = %llu MiB, critical level = %llu MiB"

ER_IB_INNODB_TBSP_OUT_OF_SPACE
  eng "InnoDB: Size of tablespace %s is more than the maximum size allowed."

ER_GRP_RPL_APPLIER_CHANNEL_STILL_RUNNING
  eng "The group_replication_applier channel is still running, most likely it is waiting for a database/table lock, which is preventing the channel from stopping. Please check database/table locks, including the ones created by backup tools."

ER_RPL_ASYNC_RECONNECT_GTID_MODE_OFF_CHANNEL
  eng "Detected misconfiguration: replication channel \'%.192s\' was configured with SOURCE_CONNECTION_AUTO_FAILOVER = 1, but the server was started with a value other then --gtid-mode = ON. Either reconfigure replication using CHANGE MASTER TO SOURCE_CONNECTION_AUTO_FAILOVER = 0 FOR CHANNEL \'%.192s\', or change GTID_MODE to value ON, before starting the replica receiver thread."

ER_FIREWALL_SERVICES_NOT_ACQUIRED
  eng "Could not acquire required component services."

ER_FIREWALL_UDF_REGISTER_FAILED
  eng "Automatic registration of function(s) failed."

ER_FIREWALL_PFS_TABLE_REGISTER_FAILED
  eng "Automatic registration of Performance schema table(s) failed."

ER_IB_MSG_STATS_SAMPLING_TOO_LARGE
  eng "%s"

ER_AUDIT_LOG_FILE_PRUNE_FAILED
  eng "Failed to auto-prune file '%s', Error (%d): %s"

ER_AUDIT_LOG_FILE_AUTO_PRUNED
  eng "File '%s' auto-pruned"

ER_COMPONENTS_INFRASTRUCTURE_MANIFEST_INIT
  eng "Received an error while processing components from manifest file: %s"

ER_COMPONENTS_INFRASTRUCTURE_MANIFEST_DEINIT
  eng "Received an error while unloading components read from manifest file: %s"

ER_WARN_COMPONENTS_INFRASTRUCTURE_MANIFEST_NOT_RO
  eng "Manifest file '%s' is not read-only. For better security, please make sure that the file is read-only."

ER_WARN_NO_KEYRING_COMPONENT_SERVICE_FOUND
  eng "No suitable '%s' service implementation found to fulfill the request."

ER_NOTE_KEYRING_COMPONENT_INITIALIZED
  eng "Keyring component initialized successfully."

ER_KEYRING_COMPONENT_NOT_INITIALIZED
  eng "The component is not initialized properly. Make sure that configuration is proper and use ALTER INSTANCE RELOAD KEYRING to reinitialize the component."

ER_KEYRING_COMPONENT_EXCEPTION
  eng "Keyring component encountered an exception while executing : '%s' API of service: '%s'"

ER_KEYRING_COMPONENT_MEMORY_ALLOCATION_ERROR
  eng "Failed to allocated memory for '%s' while executing: '%s' API of service: '%s'"

ER_NOTE_KEYRING_COMPONENT_AES_INVALID_MODE_BLOCK_SIZE
  eng "Empty or 0 values for AES encryption mode and/or block size are not permitted."

ER_NOTE_KEYRING_COMPONENT_AES_DATA_IDENTIFIER_EMPTY
  eng "A valid data identifier is required in order to fetch the key required for the AES operation."

ER_NOTE_KEYRING_COMPONENT_AES_INVALID_KEY
  eng "Key identified by Data ID: '%s' and Auth ID: '%s' is not of type AES."

ER_NOTE_KEYRING_COMPONENT_AES_OPERATION_ERROR
  eng "Encountered error: '%s' while executing '%s' API of keyring_aes service. Key details are Data ID: '%s' and Auth ID: '%s'."

ER_NOTE_KEYRING_COMPONENT_READ_DATA_NOT_FOUND
  eng "Could not find the data corresponding to Data ID: '%s', Auth ID: '%s'."

ER_NOTE_KEYRING_COMPONENT_WRITE_MAXIMUM_DATA_LENGTH
  eng "Maximum permissible size of data is '%zu' bits"

ER_NOTE_KEYRING_COMPONENT_STORE_FAILED
  eng "Error writing data for Data ID: '%s', Auth ID: '%s'. Either data already exists with same identifier or keyring backend encountered an error."

ER_NOTE_KEYRING_COMPONENT_REMOVE_FAILED
  eng "Error removing data for Data ID: '%s', Auth ID: '%s'. Either data already exists with same identifier or keyring backend encountered an error."

ER_NOTE_KEYRING_COMPONENT_GENERATE_FAILED
  eng "Error generating data for Data ID: '%s', Auth ID: '%s'. Either data already exists with same identifier or keyring backend encountered an error."

ER_NOTE_KEYRING_COMPONENT_KEYS_METADATA_ITERATOR_FETCH_FAILED
  eng "Failed to get metadata from current keys metadata iterator position."

ER_NOTE_KEYRING_COMPONENT_METADATA_ITERATOR_INVALID_OUT_PARAM
  eng "Key and value length parameters must not be null."

ER_IB_WRN_FAILED_TO_ACQUIRE_SERVICE
  eng "Innodb could not acquire service : %s"

ER_IB_WRN_OLD_GEOMETRY_TYPE
  eng "Column %s of type GEOMETRY is in old (5.6) format which could be deprecated in the future. To change the format to latest, please consider rebuilding the table after the upgrade."

ER_NET_WAIT_ERROR2
  eng "'wait_timeout' period of %s seconds was exceeded for %s. The idle time since last command was too long."

ER_GRP_RPL_MEMBER_ACTION_TRIGGERED
  eng "The member action "%s" for event "%s" with priority "%u" will be run."

ER_GRP_RPL_MEMBER_ACTION_FAILURE_IGNORE
  eng "The member action "%s" for event "%s" with priority "%u" failed, this error is ignored as instructed. Please check previous messages in the error log for hints about what could have caused this failure."

ER_GRP_RPL_MEMBER_ACTION_FAILURE
  eng "The member action "%s" for event "%s" with priority "%u" failed. Please check previous messages in the error log for hints about what could have caused this failure."

ER_GRP_RPL_MEMBER_ACTION_PARSE_ON_RECEIVE
  eng "Unable to parse the member actions configuration sent by the primary."

ER_GRP_RPL_MEMBER_ACTION_UPDATE_ACTIONS
  eng "Unable to update the member actions configuration with the one sent by the primary. Please check the tables 'mysql.replication_group_member_actions' and 'mysql.replication_group_configuration_version'."

ER_GRP_RPL_MEMBER_ACTION_GET_EXCHANGEABLE_DATA
  eng "Unable to read the member actions configuration during group membership change. Please check the tables 'mysql.replication_group_member_actions' and 'mysql.replication_group_configuration_version'."

ER_GRP_RPL_MEMBER_ACTION_DEFAULT_CONFIGURATION
  eng "This member joined a group on which all members do not support member actions, as such it did reset its member configuration to the default one."

ER_GRP_RPL_MEMBER_ACTION_UNABLE_TO_SET_DEFAULT_CONFIGURATION
  eng "Unable to reset to member actions default configuration on member join. Please check the tables 'mysql.replication_group_member_actions' and 'mysql.replication_group_configuration_version'."

ER_GRP_RPL_MEMBER_ACTION_PARSE_ON_MEMBER_JOIN
  eng "Unable to parse the member actions configuration sent by the group on member join."

ER_GRP_RPL_MEMBER_ACTION_UPDATE_ACTIONS_ON_MEMBER_JOIN
  eng "Unable to update the member actions configuration on member join. Please check the tables 'mysql.replication_group_member_actions' and 'mysql.replication_group_configuration_version'."

ER_GRP_RPL_MEMBER_ACTION_INVALID_ACTIONS_ON_MEMBER_JOIN
  eng "The group members were unable to send their member actions configuration. Please check the tables 'mysql.replication_group_member_actions' and 'mysql.replication_group_configuration_version' on all members."

ER_GRP_RPL_MEMBER_ACTION_ENABLED
  eng "Member action enabled: "%s", type: "%s", event: "%s", priority: "%u", error_handling: "%s"."

ER_GRP_RPL_MEMBER_ACTION_DISABLED
  eng "Member action disabled: "%s", type: "%s", event: "%s", priority: "%u", error_handling: "%s"."

ER_GRP_RPL_MEMBER_ACTIONS_RESET
  eng "Member actions configuration was reset."

OBSOLETE_ER_DEPRECATED_TLS_VERSION_SESSION
  eng "Accepted a connection with deprecated protocol '%s' for account `%s`@`%s` from host `%s`. Client supplied username `%s`"

OBSOLETE_ER_WARN_DEPRECATED_TLS_VERSION_FOR_CHANNEL
  eng "A deprecated TLS version %s is enabled for channel %s"

ER_FIREWALL_DEPRECATED_USER_PROFILE
  eng "User profile \'%s\' loaded. Firewall user profiles are deprecated, consider migrating to group profiles."

ER_GRP_RPL_VIEW_CHANGE_UUID_INVALID
  eng "Invalid input value for group_replication_view_change_uuid '%s'. Please, provide a valid UUID."

ER_GRP_RPL_VIEW_CHANGE_UUID_SAME_AS_GROUP_NAME
  eng "Variable 'group_replication_view_change_uuid' cannot be set to the value of '%s'. If you want to use the UUID of 'group_replication_group_name' for the UUID of View_change_log_events, please set 'group_replication_view_change_uuid' to AUTOMATIC."

ER_GRP_RPL_GROUP_NAME_SAME_AS_VIEW_CHANGE_UUID
  eng "group_replication_group_name '%s', which is the same as group_replication_view_change_uuid. Please change group_replication_view_change_uuid to AUTOMATIC"

ER_GRP_RPL_VIEW_CHANGE_UUID_IS_SAME_AS_ANONYMOUS_TO_GTID_UUID
  eng "The group_replication_view_change_uuid '%s' is the same as the UUID value for ASSIGN_GTIDS_TO_ANONYMOUS_TRANSACTIONS in a server channel"

ER_GRP_RPL_GRP_VIEW_CHANGE_UUID_IS_INCOMPATIBLE_WITH_SERVER_UUID
  eng "group_replication_view_change_uuid is incompatible with group. group_replication_view_change_uuid %s matches server_uuid %s."

ER_GRP_RPL_VIEW_CHANGE_UUID_DIFF_FROM_GRP
  eng "The member is configured with a group_replication_view_change_uuid option value '%s' different from the group '%s'. The member will now exit the group."

ER_WARN_REPLICA_ANONYMOUS_TO_GTID_UUID_SAME_AS_VIEW_CHANGE_UUID
  eng "Replication channel '%.192s' is configured with ASSIGN_GTIDS_TO_ANONYMOUS_TRANSACTIONS='%s' which is equal to group_replication_view_change_uuid. To fix this issue, either change the group_replication_view_change_uuid or use a different value for ASSIGN_GTIDS_TO_ANONYMOUS_TRANSACTIONS."

ER_GRP_RPL_FAILED_TO_PARSE_THE_VIEW_CHANGE_UUID
  eng "Unable to parse the group_replication_view_change_uuid."

ER_GRP_RPL_FAILED_TO_GENERATE_SIDNO_FOR_VIEW_CHANGE_UUID
  eng "Unable to generate sidno for group_replication_view_change_uuid."

ER_GRP_RPL_VIEW_CHANGE_UUID_PARSE_ERROR
  eng "Unable to parse the group_replication_view_change_uuid during the Certification module initialization."

ER_GRP_RPL_UPDATE_GRPGTID_VIEW_CHANGE_UUID_EXECUTED_ERROR
  eng "Error updating group_gtid_executed GTID set with view change uuid during the Certification module initialization."

ER_GRP_RPL_ADD_VIEW_CHANGE_UUID_TO_GRP_SID_MAP_ERROR
  eng "Unable to add the group_replication_view_change_uuid sidno in the group_gtid_sid_map during the Certification module initialization."

ER_GRP_RPL_DONOR_VIEW_CHANGE_UUID_TRANS_INFO_ERROR
  eng "Unable to handle the donor's view change uuid transaction information when initializing the conflict detection component. Possible out of memory error."

ER_WARN_GRP_RPL_VIEW_CHANGE_UUID_FAIL_GET_VARIABLE
  eng "Unable to retrieve group_replication_view_change_uuid during server checks on replication operations."

ER_WARN_ADUIT_LOG_MAX_SIZE_AND_PRUNE_SECONDS_LOG
  eng "Both audit_log_max_size and audit_log_prune_seconds are set to non-zero. audit_log_max_size takes precedence and audit_log_prune_seconds is ignored"

ER_WARN_ADUIT_LOG_MAX_SIZE_CLOSE_TO_ROTATE_ON_SIZE_LOG
  eng "audit_log_rotate_on_size is not granular enough for the value of audit_log_max_size supplied. Should be at least %d times smaller."

ER_PLUGIN_INVALID_TABLE_DEFINITION
  eng "Invalid table definition for '%s.%s'."

ER_AUTH_KERBEROS_LOGGER_GENERIC_MSG
  eng "%s"

ER_INSTALL_PLUGIN_CONFLICT_LOG
  eng "Cannot install the %.192s plugin when the %.192s plugin is installed."

ER_DEPRECATED_PERSISTED_VARIABLE_WITH_ALIAS
  eng "The variable %s has been renamed to %s, and the old name deprecated. Only the old name was found in the persisted variable file. Next time the file is saved, both names will be stored. Issue any SET PERSIST command to save the file, get rid of this warning, and prepare the persisted configuration for when the variable is removed in a future version."

ER_LOG_COMPONENT_FLUSH_FAILED
  eng "%d error logging component(s) failed to flush. For file-based logs this can happen when the path or permissions of the log-file have changed. Failure to flush filed-based logs may affect log-rotation."

ER_IB_MSG_REENCRYPTED_TABLESPACE_KEY
  eng "Tablespace key for %s has been re-encrypted using the latest InnoDB master key. However, we recommend that you rebuild the table for better security."

ER_IB_MSG_REENCRYPTED_GENERAL_TABLESPACE_KEY
  eng "Tablespace key for %s has been re-encrypted using the latest InnoDB master key. However, we recommend that you reencrypt the tablespace for better security."

ER_IB_ERR_PAGE_ARCH_DBLWR_INIT_FAILED
  eng "Page Archiver's doublewrite buffer initialisation failed. Page tracking is at risk of losing tracked information."

ER_IB_MSG_RECOVERY_NO_SPACE_IN_REDO_LOG__SKIP_IBUF_MERGES
  eng "There is not enough free space in the redo log during recovery to perform pending ibuf merges. Please retry starting MySQL with --innodb-force-recovery=4."

ER_IB_MSG_RECOVERY_NO_SPACE_IN_REDO_LOG__UNEXPECTED
  eng "There is not enough free space in the redo log during recovery, restore from backup (or retry with --innodb-force-recovery=6)."

ER_WARN_AUDIT_LOG_FORMAT_UNIX_TIMESTAMP_ONLY_WHEN_JSON_LOG
  eng "audit_log_format_unix_timestamp is applicable only when audit_log_format = JSON."

# This error is not supposed to be reported to the users. It is only
# meant for internal use to signal that a statement should be
# reprepared for the primary storage engine, without transformations.
# The error should be caught and handled by the server.
ER_PREPARE_FOR_PRIMARY_ENGINE
  eng "Retry the statement using the primary storage engine."

ER_IB_MSG_PAR_RSEG_INIT_COMPLETE_MSG
  eng "Parallel initialization of rseg complete"

ER_IB_MSG_PAR_RSEG_INIT_TIME_MSG
  eng "Time taken to initialize rseg using %u thread: %u ms."

ER_DDL_MSG_1
  eng "DDL failed to create a thread to load an index, fall back to single thread"

ER_MTR_MSG_1
  eng "Debug_check_no_latching failed, slot->type=%d"

ER_GRP_RPL_MYSQL_NETWORK_PROVIDER_CLIENT_ERROR_CONN_ERR
  eng "Failed to establish MySQL client connection in Group Replication. Error establishing connection. Please refer to the manual to make sure that you configured Group Replication properly to work with MySQL Protocol connections."

ER_GRP_RPL_MYSQL_NETWORK_PROVIDER_CLIENT_ERROR_COMMAND_ERR
  eng "Failed to establish MySQL client connection in Group Replication. Error sending connection delegation command. Please refer to the manual to make sure that you configured Group Replication properly to work with MySQL Protocol connections."

ER_GRP_RPL_FAILOVER_CONF_GET_EXCHANGEABLE_DATA
  eng "Unable to read the replication failover channels configuration during group membership change. Please check the tables 'mysql.replication_asynchronous_connection_failover', 'mysql.replication_asynchronous_connection_failover_managed' and 'mysql.replication_group_configuration_version'."

ER_GRP_RPL_FAILOVER_CONF_DEFAULT_CONFIGURATION
  eng "This member joined a group on which all members do not support replication failover channels integration on Group Replication, as such it did reset its replication failover channels configuration to the default one."

ER_GRP_RPL_FAILOVER_CONF_UNABLE_TO_SET_DEFAULT_CONFIGURATION
  eng "Unable to reset to replication failover channels default configuration on member join. Please check the tables 'mysql.replication_asynchronous_connection_failover', 'mysql.replication_asynchronous_connection_failover_managed' and 'mysql.replication_group_configuration_version'."

ER_GRP_RPL_FAILOVER_CONF_PARSE_ON_MEMBER_JOIN
  eng "Unable to parse the replication failover channels configuration sent by the group on member join."

ER_GRP_RPL_FAILOVER_CONF_CHANNEL_DOES_NOT_EXIST
  eng "Unable to set SOURCE_CONNECTION_AUTO_FAILOVER on a non-existent or misconfigured replication channel '%s', please create the channel and rejoin the server to the group."

ER_GRP_RPL_FAILOVER_REGISTER_MESSAGE_LISTENER_SERVICE
  eng "Unable to register the listener 'replication_asynchronous_connection_failover_configuration' to the service 'group_replication_message_service_recv'."

ER_GRP_RPL_FAILOVER_PRIMARY_WITHOUT_MAJORITY
  eng "This server is not able to reach a majority of members in the group. This server will skip the replication failover channels handling until this server is back to the group majority."

ER_GRP_RPL_FAILOVER_PRIMARY_BACK_TO_MAJORITY
  eng "This server is back to the group majority. Replication failover channels handling is resumed."

ER_RPL_INCREMENTING_MEMBER_ACTION_VERSION
  eng "Error incrementing member action configuration version for %s.%s table."

ER_GRP_RPL_SLAVE_THREAD_ERROR_ON_SECONDARY_MEMBER
  eng "The '%s' thread of channel '%s' will error out as this server is a group secondary."

ER_IB_MSG_CLONE_DDL_NTFN
  eng "Clone DDL Notification: %s"

ER_IB_MSG_CLONE_DDL_APPLY
  eng "Clone DDL APPLY: %s"

ER_IB_MSG_CLONE_DDL_INVALIDATE
  eng "Clone DDL Invalidate : %s"

ER_IB_MSG_UNDO_ENCRYPTION_INFO_LOADED
  eng "Encryption key is loaded for undo tablespace '%s'."

ER_IB_WRN_ENCRYPTION_INFO_SIZE_MISMATCH
  eng "Ignoring encryption INFO size in redo log: %zu, expected: %zu"

ER_INVALID_AUTHENTICATION_POLICY
  eng "Option --authentication-policy is set to an invalid value. Please check if the specified authentication plugins are valid."

ER_AUTHENTICATION_PLUGIN_REGISTRATION_FAILED
  eng "Signature verification failed during registration."

ER_AUTHENTICATION_PLUGIN_REGISTRATION_INSUFFICIENT_BUFFER
  eng "Buffer too small to hold registration challenge response."

ER_AUTHENTICATION_PLUGIN_AUTH_DATA_CORRUPT
  eng "FIDO device authenticator data corrupt."

ER_AUTHENTICATION_PLUGIN_SIGNATURE_CORRUPT
  eng "FIDO device signature corrupt."

ER_AUTHENTICATION_PLUGIN_VERIFY_SIGNATURE_FAILED
  eng "Signature verification failed during authentication."

ER_AUTHENTICATION_PLUGIN_OOM
  eng "Out of memory."

ER_AUTHENTICATION_PLUGIN_LOG
  eng "Can't initialize logging service".

ER_WARN_REPLICA_GTID_ONLY_AND_GTID_MODE_NOT_ON
  eng "Replication channel '%.192s' is configured with GTID_ONLY=1, which is invalid when GTID_MODE <> ON. If you intend to disable GTIDs in the replication topology, change GTID_ONLY to 0."

ER_WARN_L_DISABLE_GTID_ONLY_WITH_SOURCE_AUTO_POS_INVALID_POS
  eng "The replication positions relative to the source may be out-of-date on channel '%.192s', due to the use of GTID_ONLY=1. The out-of-date positions can still be used in some cases so, in order to update them, we suggest that you start the replication to receive and apply at least one transaction, which will set the positions to valid values."

ER_RPL_CANNOT_OPEN_RELAY_LOG
  eng "Could not open relay log: %s"

ER_AUTHENTICATION_OCI_PLUGIN_NOT_INITIALIZED
  eng "Authentication plugin not initialized."

ER_AUTHENTICATION_OCI_PRIVATE_KEY_ERROR
  eng "Cannot use the generated private key file."

ER_AUTHENTICATION_OCI_DOWNLOAD_PUBLIC_KEY
  eng "Unavailable public key with fingerprint %s for user %s in tenancy %s ."

ER_AUTHENTICATION_OCI_IMDS
  eng "Cannot obtain the OCI configuration from the IMDS service."

ER_AUTHENTICATION_OCI_IAM
  eng "Cannot initialize the IAM service."

ER_AUTHENTICATION_OCI_INVALID_AUTHENTICATION_STRING
  eng "Invalid authentication string details for user: `%s`@`%s`."

ER_AUTHENTICATION_OCI_NO_MATCHING_GROUPS
  eng "None of the groups returned by IAM matches any of the entries from authentication string."

ER_AUTHENTICATION_OCI_NO_GROUPS_FOUND
  eng "User is not part of any groups. However, account is configured to use group mapping."

ER_AUTHENTICATION_OCI_NONCE
  eng "Public/private key mismatch (fingerprint %s) while authenticating user %s in tenancy %s ."

ER_HEALTH_WARNING_MEMORY_USAGE_LEVEL_1
  eng "%s: Warning Level 1 (%llu MiB): available=%llu MiB, total=%llu MiB, used=%.2f%%, mysqld=%llu MiB"

ER_HEALTH_WARNING_MEMORY_USAGE_LEVEL_2
  eng "%s: Warning Level 2 (%llu MiB): available=%llu MiB, total=%llu MiB, used=%.2f%%, mysqld=%llu MiB"

ER_HEALTH_WARNING_MEMORY_USAGE_LEVEL_3
  eng "%s: Warning Level 3 (%llu MiB): available=%llu MiB, total=%llu MiB, used=%.2f%%, mysqld=%llu MiB"

ER_GRP_RPL_SET_SINGLE_CONSENSUS_LEADER
  eng "The member %s:%u, with UUID: %s, was set as the single preferred consensus leader."

ER_GRP_RPL_ERROR_SET_SINGLE_CONSENSUS_LEADER
  eng "Something went wrong trying to set the member %s:%u, with UUID: %s, as the single preferred consensus leader. Please query the performance_schema.replication_group_communication_information table to see whether the operation took effect, i.e. whether the preferred consensus leader matches the current primary. If not, consider electing a different primary to try again. Please check the error log and GCS_DEBUG_TRACE for more information that may help understanding what went wrong."

ER_GRP_RPL_SET_MULTI_CONSENSUS_LEADER
  eng "All members were set as consensus leaders."

ER_GRP_RPL_ERROR_SET_MULTI_CONSENSUS_LEADER
  eng "Something went wrong trying to set all members as consensus leaders. Please query the performance_schema.replication_group_communication_information table to see whether the operation took effect, i.e. whether the consensus leaders match all members. If not, consider resetting the group communication protocol to a version < 8.0.22, or switch to single-primary mode and back again to multi-primary mode, to try again. Please check the error log and GCS_DEBUG_TRACE for more information that may help understanding what went wrong."

ER_GRP_RPL_PAXOS_SINGLE_LEADER_DIFF_FROM_GRP
  eng "This member is configured with a group_replication_paxos_single_leader option value of '%d' that is different from the group's value ('%d'). This member will now exit the group."

ER_MFA_USER_ATTRIBUTES_CORRUPT
  eng "Invalid and/or corrupted multi factor authentication methods in User_attributes column in mysql.user table. \"%s\"."

ER_MFA_PLUGIN_NOT_LOADED
  eng "Plugin \'%-.192s\' is not loaded; Ignoring user"

<<<<<<< HEAD
ER_WARN_DEPRECATED_CHARSET_OPTION
  eng "%s: The character set %s is deprecated and will be removed in a future release. Please consider using %s instead."

ER_WARN_DEPRECATED_COLLATION_OPTION
  eng "%s: '%-.64s' is a collation of the deprecated character set %s. Please consider using %s with an appropriate collation instead."

ER_REGEXP_MISSING_ICU_DATADIR
  eng "Missing data directory for ICU regular expressions: %s."

ER_IB_WARN_MANY_NON_LRU_FILES_OPENED
  eng "More than 90%% of files opened out of the innodb_open_files limit are files that are not easy to close. The performance of system may degrade. Consider increasing value of the innodb_open_files system variable. There are %zu such files opened out of the total limit for all files opened of %zu."

ER_IB_MSG_TRYING_TO_OPEN_FILE_FOR_LONG_TIME
  eng "Trying to open a file for %lld seconds. Configuration only allows for %zu open files. Consider setting innobase_open_files higher."

ER_GLOBAL_CONN_LIMIT
  eng "Connection closed. Global connection memory limit %llu bytes exceeded. Consumed %llu bytes."

ER_CONN_LIMIT
  eng "Connection closed. Connection memory limit %llu bytes exceeded. Consumed %llu bytes."
=======
ER_WARN_AUDIT_LOG_DISABLED
  eng "Audit Log is disabled. Enable it with audit_log_disable = false."
>>>>>>> 8320a243

# DO NOT add server-to-client messages here;
# they go in messages_to_clients.txt
# in the same directory as this file.
#
# This file is for messages intended for the error log only.
#
# See the FAQ in errmsg_readme.txt in the
# same directory as this file for more
# information.

#
# End of 8.0 error messages intended to be written to the server error log.
#

################################################################################
# Error numbers 50000 to 51999 are reserved. Please do not use them for
# other error messages.
################################################################################
reserved-error-section 50000 51999


# DO NOT append error messages here at the end.
#
#   If you came here to add a message, please read the FAQ in
#   errmsg_readme.txt to see where it should go.
#
#   Messages the server sends to the error log and messages
#   the server sends to its clients go to different places.
#   Messages for different server versions go to different places.
#   Messages that are built into the client library (libmysql/C-API)
#   go into yet a different place.<|MERGE_RESOLUTION|>--- conflicted
+++ resolved
@@ -11557,7 +11557,6 @@
 ER_MFA_PLUGIN_NOT_LOADED
   eng "Plugin \'%-.192s\' is not loaded; Ignoring user"
 
-<<<<<<< HEAD
 ER_WARN_DEPRECATED_CHARSET_OPTION
   eng "%s: The character set %s is deprecated and will be removed in a future release. Please consider using %s instead."
 
@@ -11578,10 +11577,9 @@
 
 ER_CONN_LIMIT
   eng "Connection closed. Connection memory limit %llu bytes exceeded. Consumed %llu bytes."
-=======
+
 ER_WARN_AUDIT_LOG_DISABLED
   eng "Audit Log is disabled. Enable it with audit_log_disable = false."
->>>>>>> 8320a243
 
 # DO NOT add server-to-client messages here;
 # they go in messages_to_clients.txt
