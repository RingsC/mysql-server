--- conflicted
+++ resolved
@@ -10647,13 +10647,11 @@
 ER_IB_MSG_DICT_PARTITION_NOT_FOUND
   eng "Table Partition: %s is not found in InnoDB dictionary"
 
-<<<<<<< HEAD
-ER_INNODB_OUT_OF_RESOURCES
-  eng "%s"
-=======
 ER_ACCESS_DENIED_FOR_USER_ACCOUNT_BLOCKED_BY_PASSWORD_LOCK
   eng "Access denied for user '%-.48s'@'%-.64s'. Account is blocked for %s day(s) (%s day(s) remaining) due to %u consecutive failed logins. Use FLUSH PRIVILEGES or ALTER USER to reset."
->>>>>>> 5f808bdf
+
+ER_INNODB_OUT_OF_RESOURCES
+  eng "%s"
 
 # DO NOT add server-to-client messages here;
 # they go in messages_to_clients.txt
