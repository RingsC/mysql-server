/*****************************************************************************

Copyright (c) 1996, 2014, Oracle and/or its affiliates. All Rights Reserved.

This program is free software; you can redistribute it and/or modify it under
the terms of the GNU General Public License as published by the Free Software
Foundation; version 2 of the License.

This program is distributed in the hope that it will be useful, but WITHOUT
ANY WARRANTY; without even the implied warranty of MERCHANTABILITY or FITNESS
FOR A PARTICULAR PURPOSE. See the GNU General Public License for more details.

You should have received a copy of the GNU General Public License along with
this program; if not, write to the Free Software Foundation, Inc.,
51 Franklin Street, Suite 500, Boston, MA 02110-1335 USA

*****************************************************************************/

/**************************************************//**
@file lock/lock0lock.cc
The transaction lock system

Created 5/7/1996 Heikki Tuuri
*******************************************************/

#define LOCK_MODULE_IMPLEMENTATION

#include "ha_prototypes.h"

#include "lock0lock.h"
#include "lock0priv.h"

#ifdef UNIV_NONINL
#include "lock0lock.ic"
#include "lock0priv.ic"
#endif

#include "dict0mem.h"
#include "usr0sess.h"
#include "trx0purge.h"
#include "trx0sys.h"
#include "srv0mon.h"
#include "ut0vec.h"
#include "btr0btr.h"
#include "dict0boot.h"
#include "ut0new.h"

#include <set>

/** Total number of cached record locks */
static const ulint	REC_LOCK_CACHE = 8;

/** Maximum record lock size in bytes */
static const ulint	REC_LOCK_SIZE = sizeof(ib_lock_t) + 256;

/** Total number of cached table locks */
static const ulint	TABLE_LOCK_CACHE = 8;

/** Size in bytes, of the table lock instance */
static const ulint	TABLE_LOCK_SIZE = sizeof(ib_lock_t);

/** Deadlock checker. */
class DeadlockChecker {
public:
	/** Checks if a joining lock request results in a deadlock. If
	a deadlock is found this function will resolve the deadlock
	by choosing a victim transaction and rolling it back. It
	will attempt to resolve all deadlocks. The returned transaction
	id will be the joining transaction id or 0 if some other
	transaction was chosen as a victim and rolled back or no
	deadlock found.

	@param lock lock the transaction is requesting
	@param trx transaction requesting the lock

	@return id of transaction chosen as victim or 0 */
	static const trx_t* check_and_resolve(
		const lock_t*	lock,
		const trx_t*	trx);

private:
	/** Do a shallow copy. Default destructor OK.
	@param trx the start transaction (start node)
	@param wait_lock lock that a transaction wants
	@param mark_start visited node counter */
	DeadlockChecker(
		const trx_t*	trx,
		const lock_t*	wait_lock,
		ib_uint64_t	mark_start)
		:
		m_cost(),
		m_start(trx),
		m_too_deep(),
		m_wait_lock(wait_lock),
		m_mark_start(mark_start),
		m_n_elems()
	{
	}

	/** Check if the search is too deep. */
	bool is_too_deep() const
	{
		return(m_n_elems > LOCK_MAX_DEPTH_IN_DEADLOCK_CHECK
		       || m_cost > LOCK_MAX_N_STEPS_IN_DEADLOCK_CHECK);
	}

	/** Save current state.
	@param lock lock to push on the stack.
	@param heap_no the heap number to push on the stack.
	@return false if stack is full. */
	bool push(const lock_t*	lock, ulint heap_no)
	{
		ut_ad((lock_get_type_low(lock) & LOCK_REC)
		      || (lock_get_type_low(lock) & LOCK_TABLE));

		ut_ad(((lock_get_type_low(lock) & LOCK_TABLE) != 0)
		      == (heap_no == ULINT_UNDEFINED));

		/* Ensure that the stack is bounded. */
		if (m_n_elems >= UT_ARR_SIZE(s_states)) {
			return(false);
		}

		state_t&	state = s_states[m_n_elems++];

		state.m_lock = lock;
		state.m_wait_lock = m_wait_lock;
		state.m_heap_no =heap_no;

		return(true);
	}

	/** Restore state.
	@param[out] lock current lock
	@param[out] heap_no current heap_no */
	void pop(const lock_t*& lock, ulint& heap_no)
	{
		ut_a(m_n_elems > 0);

		const state_t&	state = s_states[--m_n_elems];

		lock = state.m_lock;
		heap_no = state.m_heap_no;
		m_wait_lock = state.m_wait_lock;
	}

	/** Check whether the node has been visited.
	@param lock lock to check
	@return true if the node has been visited */
	bool is_visited(const lock_t* lock) const
	{
		return(lock->trx->lock.deadlock_mark > m_mark_start);
	}

	/** Get the next lock in the queue that is owned by a transaction
	whose sub-tree has not already been searched.
	Note: "next" here means PREV for table locks.
	@param lock Lock in queue
	@param heap_no heap_no if lock is a record lock else ULINT_UNDEFINED
	@return next lock or NULL if at end of queue */
	const lock_t* get_next_lock(const lock_t* lock, ulint heap_no) const;

	/** Get the first lock to search. The search starts from the current
	wait_lock. What we are really interested in is an edge from the
	current wait_lock's owning transaction to another transaction that has
	a lock ahead in the queue. We skip locks where the owning transaction's
	sub-tree has already been searched.

	Note: The record locks are traversed from the oldest lock to the
	latest. For table locks we go from latest to oldest.

	For record locks, we first position the iterator on first lock on
	the page and then reposition on the actual heap_no. This is required
	due to the way the record lock has is implemented.

	@param[out] heap_no if rec lock, else ULINT_UNDEFINED.

	@return first lock or NULL */
	const lock_t* get_first_lock(ulint* heap_no) const;

	/** Notify that a deadlock has been detected and print the conflicting
	transaction info.
	@param lock lock causing deadlock */
	void notify(const lock_t* lock) const;

	/** Select the victim transaction that should be rolledback.
	@return victim transaction */
	const trx_t* select_victim() const;

	/** Rollback transaction selected as the victim. */
	void trx_rollback();

	/** Looks iteratively for a deadlock. Note: the joining transaction
	may have been granted its lock by the deadlock checks.

	@return 0 if no deadlock else the victim transaction.*/
	const trx_t* search();

	/** Print transaction data to the deadlock file and possibly to stderr.
	@param trx transaction
	@param max_query_len max query length to print */
	static void print(const trx_t* trx, ulint max_query_len);

	/** rewind(3) the file used for storing the latest detected deadlock
	and print a heading message to stderr if printing of all deadlocks to
	stderr is enabled. */
	static void start_print();

	/** Print lock data to the deadlock file and possibly to stderr.
	@param lock record or table type lock */
	static void print(const lock_t* lock);

	/** Print a message to the deadlock file and possibly to stderr.
	@param msg message to print */
	static void print(const char* msg);

	/** Print info about transaction that was rolled back.
	@param trx transaction rolled back
	@param lock lock trx wants */
	static void rollback_print(const trx_t* trx, const lock_t* lock);

private:
	/** DFS state information, used during deadlock checking. */
	struct state_t {
		const lock_t*	m_lock;		/*!< Current lock */
		const lock_t*	m_wait_lock;	/*!< Waiting for lock */
		ulint		m_heap_no;	/*!< heap number if rec lock */
	};

	/** Used in deadlock tracking. Protected by lock_sys->mutex. */
	static ib_uint64_t	s_lock_mark_counter;

	/** Calculation steps thus far. It is the count of the nodes visited. */
	ulint			m_cost;

	/** Joining transaction that is requesting a lock in an
	incompatible mode */
	const trx_t*		m_start;

	/** TRUE if search was too deep and was aborted */
	bool			m_too_deep;

	/** Lock that trx wants */
	const lock_t*		m_wait_lock;

	/**  Value of lock_mark_count at the start of the deadlock check. */
	ib_uint64_t		m_mark_start;

	/** Number of states pushed onto the stack */
	size_t			m_n_elems;

	/** This is to avoid malloc/free calls. */
	static state_t		s_states[MAX_STACK_SIZE];
};

/** Counter to mark visited nodes during deadlock search. */
ib_uint64_t	DeadlockChecker::s_lock_mark_counter = 0;

/** The stack used for deadlock searches. */
DeadlockChecker::state_t	DeadlockChecker::s_states[MAX_STACK_SIZE];

#ifdef UNIV_DEBUG
/*********************************************************************//**
Validates the lock system.
@return TRUE if ok */
static
bool
lock_validate();
/*============*/

/*********************************************************************//**
Validates the record lock queues on a page.
@return TRUE if ok */
static
ibool
lock_rec_validate_page(
/*===================*/
	const buf_block_t*	block)	/*!< in: buffer block */
	__attribute__((warn_unused_result));
#endif /* UNIV_DEBUG */

/* The lock system */
lock_sys_t*	lock_sys	= NULL;

/** We store info on the latest deadlock error to this buffer. InnoDB
Monitor will then fetch it and print */
bool	lock_deadlock_found = false;

/** Only created if !srv_read_only_mode */
static FILE*		lock_latest_err_file;

/*********************************************************************//**
Reports that a transaction id is insensible, i.e., in the future. */
void
lock_report_trx_id_insanity(
/*========================*/
	trx_id_t	trx_id,		/*!< in: trx id */
	const rec_t*	rec,		/*!< in: user record */
	dict_index_t*	index,		/*!< in: index */
	const ulint*	offsets,	/*!< in: rec_get_offsets(rec, index) */
	trx_id_t	max_trx_id)	/*!< in: trx_sys_get_max_trx_id() */
{
	ib::error() << "Transaction id associated with record";
	rec_print_new(stderr, rec, offsets);
	fputs("InnoDB: in ", stderr);
	dict_index_name_print(stderr, NULL, index);
	fprintf(stderr, "\n"
		"InnoDB: is " TRX_ID_FMT " which is higher than the"
		" global trx id counter " TRX_ID_FMT "!\n"
		"InnoDB: The table is corrupt. You have to do"
		" dump + drop + reimport.\n",
		trx_id, max_trx_id);
}

/*********************************************************************//**
Checks that a transaction id is sensible, i.e., not in the future.
@return true if ok */
#ifdef UNIV_DEBUG

#else
static __attribute__((warn_unused_result))
#endif
bool
lock_check_trx_id_sanity(
/*=====================*/
	trx_id_t	trx_id,		/*!< in: trx id */
	const rec_t*	rec,		/*!< in: user record */
	dict_index_t*	index,		/*!< in: index */
	const ulint*	offsets)	/*!< in: rec_get_offsets(rec, index) */
{
	ut_ad(rec_offs_validate(rec, index, offsets));

	trx_id_t	max_trx_id = trx_sys_get_max_trx_id();
	bool		is_ok = trx_id < max_trx_id;

	if (!is_ok) {
		lock_report_trx_id_insanity(
			trx_id, rec, index, offsets, max_trx_id);
	}

	return(is_ok);
}

/*********************************************************************//**
Checks that a record is seen in a consistent read.
@return true if sees, or false if an earlier version of the record
should be retrieved */
bool
lock_clust_rec_cons_read_sees(
/*==========================*/
	const rec_t*	rec,	/*!< in: user record which should be read or
				passed over by a read cursor */
	dict_index_t*	index,	/*!< in: clustered index */
	const ulint*	offsets,/*!< in: rec_get_offsets(rec, index) */
	ReadView*	view)	/*!< in: consistent read view */
{
	ut_ad(dict_index_is_clust(index));
	ut_ad(page_rec_is_user_rec(rec));
	ut_ad(rec_offs_validate(rec, index, offsets));

	/* Temp-tables are not shared across connections and multiple
	transactions from different connections cannot simultaneously
	operate on same temp-table and so read of temp-table is
	always consistent read. */
	if (srv_read_only_mode || dict_table_is_temporary(index->table)) {
		ut_ad(view == 0 || dict_table_is_temporary(index->table));
		return(true);
	}

	/* NOTE that we call this function while holding the search
	system latch. */

	trx_id_t	trx_id = row_get_rec_trx_id(rec, index, offsets);

	return(view->changes_visible(trx_id));
}

/*********************************************************************//**
Checks that a non-clustered index record is seen in a consistent read.

NOTE that a non-clustered index page contains so little information on
its modifications that also in the case false, the present version of
rec may be the right, but we must check this from the clustered index
record.

@return true if certainly sees, or false if an earlier version of the
clustered index record might be needed */
bool
lock_sec_rec_cons_read_sees(
/*========================*/
	const rec_t*		rec,	/*!< in: user record which
					should be read or passed over
					by a read cursor */
	const dict_index_t*	index,	/*!< in: index */
	const ReadView*	view)	/*!< in: consistent read view */
{
	ut_ad(page_rec_is_user_rec(rec));

	/* NOTE that we might call this function while holding the search
	system latch. */

	if (recv_recovery_is_on()) {

		return(false);

	} else if (dict_table_is_temporary(index->table)) {

		/* Temp-tables are not shared across connections and multiple
		transactions from different connections cannot simultaneously
		operate on same temp-table and so read of temp-table is
		always consistent read. */

		return(true);
	}

	trx_id_t	max_trx_id = page_get_max_trx_id(page_align(rec));

	ut_ad(max_trx_id > 0);

	return(view->sees(max_trx_id));
}

/*********************************************************************//**
Creates the lock system at database start. */
void
lock_sys_create(
/*============*/
	ulint	n_cells)	/*!< in: number of slots in lock hash table */
{
	ulint	lock_sys_sz;

	lock_sys_sz = sizeof(*lock_sys) + OS_THREAD_MAX_N * sizeof(srv_slot_t);

	lock_sys = static_cast<lock_sys_t*>(ut_zalloc_nokey(lock_sys_sz));

	void*	ptr = &lock_sys[1];

	lock_sys->waiting_threads = static_cast<srv_slot_t*>(ptr);

	lock_sys->last_slot = lock_sys->waiting_threads;

	mutex_create("lock_sys", &lock_sys->mutex);

	mutex_create("lock_sys_wait", &lock_sys->wait_mutex);

	lock_sys->timeout_event = os_event_create(0);

	lock_sys->rec_hash = hash_create(n_cells);
	lock_sys->prdt_hash = hash_create(n_cells);
	lock_sys->prdt_page_hash = hash_create(n_cells);

	if (!srv_read_only_mode) {
		lock_latest_err_file = os_file_create_tmpfile();
		ut_a(lock_latest_err_file);
	}
}

/** Calculates the fold value of a lock: used in migrating the hash table.
@param[in]	lock	record lock object
@return	folded value */
static
ulint
lock_rec_lock_fold(
	const lock_t*	lock)
{
	return(lock_rec_fold(lock->un_member.rec_lock.space,
			     lock->un_member.rec_lock.page_no));
}

/** Resize the lock hash tables.
@param[in]	n_cells	number of slots in lock hash table */
void
lock_sys_resize(
	ulint	n_cells)
{
	hash_table_t*	old_hash;

	lock_mutex_enter();

	old_hash = lock_sys->rec_hash;
	lock_sys->rec_hash = hash_create(n_cells);
	HASH_MIGRATE(old_hash, lock_sys->rec_hash, lock_t, hash,
		     lock_rec_lock_fold);
	hash_table_free(old_hash);

	old_hash = lock_sys->prdt_hash;
	lock_sys->prdt_hash = hash_create(n_cells);
	HASH_MIGRATE(old_hash, lock_sys->prdt_hash, lock_t, hash,
		     lock_rec_lock_fold);
	hash_table_free(old_hash);

	old_hash = lock_sys->prdt_page_hash;
	lock_sys->prdt_page_hash = hash_create(n_cells);
	HASH_MIGRATE(old_hash, lock_sys->prdt_page_hash, lock_t, hash,
		     lock_rec_lock_fold);
	hash_table_free(old_hash);

	/* need to update block->lock_hash_val */
	for (ulint i = 0; i < srv_buf_pool_instances; ++i) {
		buf_pool_t*	buf_pool = buf_pool_from_array(i);

		buf_pool_mutex_enter(buf_pool);
		buf_page_t*	bpage;
		bpage = UT_LIST_GET_FIRST(buf_pool->LRU);

		while (bpage != NULL) {
			if (buf_page_get_state(bpage)
			    == BUF_BLOCK_FILE_PAGE) {
				buf_block_t*	block;
				block = reinterpret_cast<buf_block_t*>(
					bpage);

				block->lock_hash_val
					= lock_rec_hash(
						bpage->id.space(),
						bpage->id.page_no());
			}
			bpage = UT_LIST_GET_NEXT(LRU, bpage);
		}
		buf_pool_mutex_exit(buf_pool);
	}

	lock_mutex_exit();
}

/*********************************************************************//**
Closes the lock system at database shutdown. */
void
lock_sys_close(void)
/*================*/
{
	if (lock_latest_err_file != NULL) {
		fclose(lock_latest_err_file);
		lock_latest_err_file = NULL;
	}

	hash_table_free(lock_sys->rec_hash);
	hash_table_free(lock_sys->prdt_hash);
	hash_table_free(lock_sys->prdt_page_hash);

	os_event_destroy(lock_sys->timeout_event);

	mutex_destroy(&lock_sys->mutex);
	mutex_destroy(&lock_sys->wait_mutex);

	srv_slot_t*	slot = lock_sys->waiting_threads;

	for (ulint i = 0; i < OS_THREAD_MAX_N; i++, ++slot) {
		if (slot->event != NULL) {
			os_event_destroy(slot->event);
		}
	}

	ut_free(lock_sys);

	lock_sys = NULL;
}

/*********************************************************************//**
Gets the size of a lock struct.
@return size in bytes */
ulint
lock_get_size(void)
/*===============*/
{
	return((ulint) sizeof(lock_t));
}

/*********************************************************************//**
Gets the source table of an ALTER TABLE transaction.  The table must be
covered by an IX or IS table lock.
@return the source table of transaction, if it is covered by an IX or
IS table lock; dest if there is no source table, and NULL if the
transaction is locking more than two tables or an inconsistency is
found */
dict_table_t*
lock_get_src_table(
/*===============*/
	trx_t*		trx,	/*!< in: transaction */
	dict_table_t*	dest,	/*!< in: destination of ALTER TABLE */
	lock_mode*	mode)	/*!< out: lock mode of the source table */
{
	dict_table_t*	src;
	lock_t*		lock;

	ut_ad(!lock_mutex_own());

	src = NULL;
	*mode = LOCK_NONE;

	/* The trx mutex protects the trx_locks for our purposes.
	Other transactions could want to convert one of our implicit
	record locks to an explicit one. For that, they would need our
	trx mutex. Waiting locks can be removed while only holding
	lock_sys->mutex, but this is a running transaction and cannot
	thus be holding any waiting locks. */
	trx_mutex_enter(trx);

	for (lock = UT_LIST_GET_FIRST(trx->lock.trx_locks);
	     lock != NULL;
	     lock = UT_LIST_GET_NEXT(trx_locks, lock)) {
		lock_table_t*	tab_lock;
		lock_mode	lock_mode;
		if (!(lock_get_type_low(lock) & LOCK_TABLE)) {
			/* We are only interested in table locks. */
			continue;
		}
		tab_lock = &lock->un_member.tab_lock;
		if (dest == tab_lock->table) {
			/* We are not interested in the destination table. */
			continue;
		} else if (!src) {
			/* This presumably is the source table. */
			src = tab_lock->table;
			if (UT_LIST_GET_LEN(src->locks) != 1
			    || UT_LIST_GET_FIRST(src->locks) != lock) {
				/* We only support the case when
				there is only one lock on this table. */
				src = NULL;
				goto func_exit;
			}
		} else if (src != tab_lock->table) {
			/* The transaction is locking more than
			two tables (src and dest): abort */
			src = NULL;
			goto func_exit;
		}

		/* Check that the source table is locked by
		LOCK_IX or LOCK_IS. */
		lock_mode = lock_get_mode(lock);
		if (lock_mode == LOCK_IX || lock_mode == LOCK_IS) {
			if (*mode != LOCK_NONE && *mode != lock_mode) {
				/* There are multiple locks on src. */
				src = NULL;
				goto func_exit;
			}
			*mode = lock_mode;
		}
	}

	if (!src) {
		/* No source table lock found: flag the situation to caller */
		src = dest;
	}

func_exit:
	trx_mutex_exit(trx);
	return(src);
}

/*********************************************************************//**
Determine if the given table is exclusively "owned" by the given
transaction, i.e., transaction holds LOCK_IX and possibly LOCK_AUTO_INC
on the table.
@return TRUE if table is only locked by trx, with LOCK_IX, and
possibly LOCK_AUTO_INC */
ibool
lock_is_table_exclusive(
/*====================*/
	const dict_table_t*	table,	/*!< in: table */
	const trx_t*		trx)	/*!< in: transaction */
{
	const lock_t*	lock;
	ibool		ok	= FALSE;

	ut_ad(table);
	ut_ad(trx);

	lock_mutex_enter();

	for (lock = UT_LIST_GET_FIRST(table->locks);
	     lock != NULL;
	     lock = UT_LIST_GET_NEXT(locks, &lock->un_member.tab_lock)) {
		if (lock->trx != trx) {
			/* A lock on the table is held
			by some other transaction. */
			goto not_ok;
		}

		if (!(lock_get_type_low(lock) & LOCK_TABLE)) {
			/* We are interested in table locks only. */
			continue;
		}

		switch (lock_get_mode(lock)) {
		case LOCK_IX:
			ok = TRUE;
			break;
		case LOCK_AUTO_INC:
			/* It is allowed for trx to hold an
			auto_increment lock. */
			break;
		default:
not_ok:
			/* Other table locks than LOCK_IX are not allowed. */
			ok = FALSE;
			goto func_exit;
		}
	}

func_exit:
	lock_mutex_exit();

	return(ok);
}

/*********************************************************************//**
Sets the wait flag of a lock and the back pointer in trx to lock. */
UNIV_INLINE
void
lock_set_lock_and_trx_wait(
/*=======================*/
	lock_t*	lock,	/*!< in: lock */
	trx_t*	trx)	/*!< in/out: trx */
{
	ut_ad(lock);
	ut_ad(lock->trx == trx);
	ut_ad(trx->lock.wait_lock == NULL);
	ut_ad(lock_mutex_own());
	ut_ad(trx_mutex_own(trx));

	trx->lock.wait_lock = lock;
	lock->type_mode |= LOCK_WAIT;
}

/**********************************************************************//**
The back pointer to a waiting lock request in the transaction is set to NULL
and the wait bit in lock type_mode is reset. */
UNIV_INLINE
void
lock_reset_lock_and_trx_wait(
/*=========================*/
	lock_t*	lock)	/*!< in/out: record lock */
{
	ut_ad(lock->trx->lock.wait_lock == lock);
	ut_ad(lock_get_wait(lock));
	ut_ad(lock_mutex_own());

	lock->trx->lock.wait_lock = NULL;
	lock->type_mode &= ~LOCK_WAIT;
}

/*********************************************************************//**
Gets the gap flag of a record lock.
@return LOCK_GAP or 0 */
UNIV_INLINE
ulint
lock_rec_get_gap(
/*=============*/
	const lock_t*	lock)	/*!< in: record lock */
{
	ut_ad(lock);
	ut_ad(lock_get_type_low(lock) == LOCK_REC);

	return(lock->type_mode & LOCK_GAP);
}

/*********************************************************************//**
Gets the LOCK_REC_NOT_GAP flag of a record lock.
@return LOCK_REC_NOT_GAP or 0 */
UNIV_INLINE
ulint
lock_rec_get_rec_not_gap(
/*=====================*/
	const lock_t*	lock)	/*!< in: record lock */
{
	ut_ad(lock);
	ut_ad(lock_get_type_low(lock) == LOCK_REC);

	return(lock->type_mode & LOCK_REC_NOT_GAP);
}

/*********************************************************************//**
Gets the waiting insert flag of a record lock.
@return LOCK_INSERT_INTENTION or 0 */
UNIV_INLINE
ulint
lock_rec_get_insert_intention(
/*==========================*/
	const lock_t*	lock)	/*!< in: record lock */
{
	ut_ad(lock);
	ut_ad(lock_get_type_low(lock) == LOCK_REC);

	return(lock->type_mode & LOCK_INSERT_INTENTION);
}

/*********************************************************************//**
Checks if a lock request for a new lock has to wait for request lock2.
@return TRUE if new lock has to wait for lock2 to be removed */
UNIV_INLINE
ibool
lock_rec_has_to_wait(
/*=================*/
	const trx_t*	trx,	/*!< in: trx of new lock */
	ulint		type_mode,/*!< in: precise mode of the new lock
				to set: LOCK_S or LOCK_X, possibly
				ORed to LOCK_GAP or LOCK_REC_NOT_GAP,
				LOCK_INSERT_INTENTION */
	const lock_t*	lock2,	/*!< in: another record lock; NOTE that
				it is assumed that this has a lock bit
				set on the same record as in the new
				lock we are setting */
	bool		lock_is_on_supremum)
				/*!< in: TRUE if we are setting the
				lock on the 'supremum' record of an
				index page: we know then that the lock
				request is really for a 'gap' type lock */
{
	ut_ad(trx && lock2);
	ut_ad(lock_get_type_low(lock2) == LOCK_REC);

	if (trx != lock2->trx
	    && !lock_mode_compatible(static_cast<lock_mode>(
			             LOCK_MODE_MASK & type_mode),
				     lock_get_mode(lock2))) {

		/* We have somewhat complex rules when gap type record locks
		cause waits */

		if ((lock_is_on_supremum || (type_mode & LOCK_GAP))
		    && !(type_mode & LOCK_INSERT_INTENTION)) {

			/* Gap type locks without LOCK_INSERT_INTENTION flag
			do not need to wait for anything. This is because
			different users can have conflicting lock types
			on gaps. */

			return(FALSE);
		}

		if (!(type_mode & LOCK_INSERT_INTENTION)
		    && lock_rec_get_gap(lock2)) {

			/* Record lock (LOCK_ORDINARY or LOCK_REC_NOT_GAP
			does not need to wait for a gap type lock */

			return(FALSE);
		}

		if ((type_mode & LOCK_GAP)
		    && lock_rec_get_rec_not_gap(lock2)) {

			/* Lock on gap does not need to wait for
			a LOCK_REC_NOT_GAP type lock */

			return(FALSE);
		}

		if (lock_rec_get_insert_intention(lock2)) {

			/* No lock request needs to wait for an insert
			intention lock to be removed. This is ok since our
			rules allow conflicting locks on gaps. This eliminates
			a spurious deadlock caused by a next-key lock waiting
			for an insert intention lock; when the insert
			intention lock was granted, the insert deadlocked on
			the waiting next-key lock.

			Also, insert intention locks do not disturb each
			other. */

			return(FALSE);
		}

		return(TRUE);
	}

	return(FALSE);
}

/*********************************************************************//**
Checks if a lock request lock1 has to wait for request lock2.
@return TRUE if lock1 has to wait for lock2 to be removed */
ibool
lock_has_to_wait(
/*=============*/
	const lock_t*	lock1,	/*!< in: waiting lock */
	const lock_t*	lock2)	/*!< in: another lock; NOTE that it is
				assumed that this has a lock bit set
				on the same record as in lock1 if the
				locks are record locks */
{
	ut_ad(lock1 && lock2);

	if (lock1->trx != lock2->trx
	    && !lock_mode_compatible(lock_get_mode(lock1),
				     lock_get_mode(lock2))) {
		if (lock_get_type_low(lock1) == LOCK_REC) {
			ut_ad(lock_get_type_low(lock2) == LOCK_REC);

			/* If this lock request is for a supremum record
			then the second bit on the lock bitmap is set */

			if (lock1->type_mode
			    & (LOCK_PREDICATE | LOCK_PRDT_PAGE)) {
				return(lock_prdt_has_to_wait(
					lock1->trx, lock1->type_mode,
					lock_get_prdt_from_lock(lock1),
					lock2));
			} else {
				return(lock_rec_has_to_wait(
					lock1->trx, lock1->type_mode, lock2,
					lock_rec_get_nth_bit(lock1, true)));
			}
		}

		return(TRUE);
	}

	return(FALSE);
}

/*============== RECORD LOCK BASIC FUNCTIONS ============================*/

/**********************************************************************//**
Looks for a set bit in a record lock bitmap. Returns ULINT_UNDEFINED,
if none found.
@return bit index == heap number of the record, or ULINT_UNDEFINED if
none found */
ulint
lock_rec_find_set_bit(
/*==================*/
	const lock_t*	lock)	/*!< in: record lock with at least one bit set */
{
	for (ulint i = 0; i < lock_rec_get_n_bits(lock); ++i) {

		if (lock_rec_get_nth_bit(lock, i)) {

			return(i);
		}
	}

	return(ULINT_UNDEFINED);
}

/** Reset the nth bit of a record lock.
@param[in,out] lock record lock
@param[in] i index of the bit that will be reset
@return previous value of the bit */
UNIV_INLINE
byte
lock_rec_reset_nth_bit(
	lock_t*	lock,
	ulint	i)
{
	ut_ad(lock_get_type_low(lock) == LOCK_REC);
	ut_ad(i < lock->un_member.rec_lock.n_bits);

	byte*	b = reinterpret_cast<byte*>(&lock[1]) + (i >> 3);
	byte	mask = 1 << (i & 7);
	byte	bit = *b & mask;
	*b &= ~mask;

	if (bit != 0) {
		ut_ad(lock->trx->lock.n_rec_locks > 0);
		--lock->trx->lock.n_rec_locks;
	}

	return(bit);
}

/** Reset the nth bit of a record lock.
@param[in,out]	lock record lock
@param[in] i	index of the bit that will be reset
@param[in] type	whether the lock is in wait mode */
void
lock_rec_trx_wait(
	lock_t*	lock,
	ulint	i,
	ulint	type)
{
	lock_rec_reset_nth_bit(lock, i);

	if (type & LOCK_WAIT) {
		lock_reset_lock_and_trx_wait(lock);
	}
}

/*********************************************************************//**
Determines if there are explicit record locks on a page.
@return an explicit record lock on the page, or NULL if there are none */
lock_t*
lock_rec_expl_exist_on_page(
/*========================*/
	ulint	space,	/*!< in: space id */
	ulint	page_no)/*!< in: page number */
{
	lock_t*	lock;

	lock_mutex_enter();
	/* Only used in ibuf pages, so rec_hash is good enough */
	lock = lock_rec_get_first_on_page_addr(lock_sys->rec_hash,
					       space, page_no);
	lock_mutex_exit();

	return(lock);
}

/*********************************************************************//**
Resets the record lock bitmap to zero. NOTE: does not touch the wait_lock
pointer in the transaction! This function is used in lock object creation
and resetting. */
static
void
lock_rec_bitmap_reset(
/*==================*/
	lock_t*	lock)	/*!< in: record lock */
{
	ulint	n_bytes;

	ut_ad(lock_get_type_low(lock) == LOCK_REC);

	/* Reset to zero the bitmap which resides immediately after the lock
	struct */

	n_bytes = lock_rec_get_n_bits(lock) / 8;

	ut_ad((lock_rec_get_n_bits(lock) % 8) == 0);

	memset(&lock[1], 0, n_bytes);
}

/*********************************************************************//**
Copies a record lock to heap.
@return copy of lock */
static
lock_t*
lock_rec_copy(
/*==========*/
	const lock_t*	lock,	/*!< in: record lock */
	mem_heap_t*	heap)	/*!< in: memory heap */
{
	ulint	size;

	ut_ad(lock_get_type_low(lock) == LOCK_REC);

	size = sizeof(lock_t) + lock_rec_get_n_bits(lock) / 8;

	return(static_cast<lock_t*>(mem_heap_dup(heap, lock, size)));
}

/*********************************************************************//**
Gets the previous record lock set on a record.
@return previous lock on the same record, NULL if none exists */
const lock_t*
lock_rec_get_prev(
/*==============*/
	const lock_t*	in_lock,/*!< in: record lock */
	ulint		heap_no)/*!< in: heap number of the record */
{
	lock_t*		lock;
	ulint		space;
	ulint		page_no;
	lock_t*		found_lock	= NULL;
	hash_table_t*	hash;

	ut_ad(lock_mutex_own());
	ut_ad(lock_get_type_low(in_lock) == LOCK_REC);

	space = in_lock->un_member.rec_lock.space;
	page_no = in_lock->un_member.rec_lock.page_no;

	hash = lock_hash_get(in_lock->type_mode);

	for (lock = lock_rec_get_first_on_page_addr(hash, space, page_no);
	     /* No op */;
	     lock = lock_rec_get_next_on_page(lock)) {

		ut_ad(lock);

		if (lock == in_lock) {

			return(found_lock);
		}

		if (lock_rec_get_nth_bit(lock, heap_no)) {

			found_lock = lock;
		}
	}
}

/*============= FUNCTIONS FOR ANALYZING RECORD LOCK QUEUE ================*/

/*********************************************************************//**
Checks if a transaction has a GRANTED explicit lock on rec stronger or equal
to precise_mode.
@return lock or NULL */
UNIV_INLINE
lock_t*
lock_rec_has_expl(
/*==============*/
	ulint			precise_mode,/*!< in: LOCK_S or LOCK_X
					possibly ORed to LOCK_GAP or
					LOCK_REC_NOT_GAP, for a
					supremum record we regard this
					always a gap type request */
	const buf_block_t*	block,	/*!< in: buffer block containing
					the record */
	ulint			heap_no,/*!< in: heap number of the record */
	const trx_t*		trx)	/*!< in: transaction */
{
	lock_t*	lock;

	ut_ad(lock_mutex_own());
	ut_ad((precise_mode & LOCK_MODE_MASK) == LOCK_S
	      || (precise_mode & LOCK_MODE_MASK) == LOCK_X);
	ut_ad(!(precise_mode & LOCK_INSERT_INTENTION));

	for (lock = lock_rec_get_first(lock_sys->rec_hash, block, heap_no);
	     lock != NULL;
	     lock = lock_rec_get_next(heap_no, lock)) {

		if (lock->trx == trx
		    && !lock_rec_get_insert_intention(lock)
		    && lock_mode_stronger_or_eq(
			    lock_get_mode(lock),
			    static_cast<lock_mode>(
				    precise_mode & LOCK_MODE_MASK))
		    && !lock_get_wait(lock)
		    && (!lock_rec_get_rec_not_gap(lock)
			|| (precise_mode & LOCK_REC_NOT_GAP)
			|| heap_no == PAGE_HEAP_NO_SUPREMUM)
		    && (!lock_rec_get_gap(lock)
			|| (precise_mode & LOCK_GAP)
			|| heap_no == PAGE_HEAP_NO_SUPREMUM)) {

			return(lock);
		}
	}

	return(NULL);
}

#ifdef UNIV_DEBUG
/*********************************************************************//**
Checks if some other transaction has a lock request in the queue.
@return lock or NULL */
const lock_t*
lock_rec_other_has_expl_req(
/*========================*/
	lock_mode		mode,	/*!< in: LOCK_S or LOCK_X */
	const buf_block_t*	block,	/*!< in: buffer block containing
					the record */
	bool			wait,	/*!< in: whether also waiting locks
					are taken into account */
	ulint			heap_no,/*!< in: heap number of the record */
	const trx_t*		trx)	/*!< in: transaction, or NULL if
					requests by all transactions
					are taken into account */
{

	ut_ad(lock_mutex_own());
	ut_ad(mode == LOCK_X || mode == LOCK_S);

	/* Only GAP lock can be on SUPREMUM, and we are not looking for
	GAP lock */
	if (heap_no == PAGE_HEAP_NO_SUPREMUM) {
		return(NULL);
	}

	for (const lock_t* lock = lock_rec_get_first(lock_sys->rec_hash,
						     block, heap_no);
	     lock != NULL;
	     lock = lock_rec_get_next_const(heap_no, lock)) {

		if (lock->trx != trx
		    && !lock_rec_get_gap(lock)
		    && (!wait || !lock_get_wait(lock))
		    && lock_mode_stronger_or_eq(lock_get_mode(lock), mode)) {

			return(lock);
		}
	}

	return(NULL);
}
#endif /* UNIV_DEBUG */

/*********************************************************************//**
Checks if some other transaction has a conflicting explicit lock request
in the queue, so that we have to wait.
@return lock or NULL */
static
const lock_t*
lock_rec_other_has_conflicting(
/*===========================*/
	ulint			mode,	/*!< in: LOCK_S or LOCK_X,
					possibly ORed to LOCK_GAP or
					LOC_REC_NOT_GAP,
					LOCK_INSERT_INTENTION */
	const buf_block_t*	block,	/*!< in: buffer block containing
					the record */
	ulint			heap_no,/*!< in: heap number of the record */
	const trx_t*		trx)	/*!< in: our transaction */
{
	const lock_t*		lock;

	ut_ad(lock_mutex_own());

	bool	is_supremum = (heap_no == PAGE_HEAP_NO_SUPREMUM);

	for (lock = lock_rec_get_first(lock_sys->rec_hash, block, heap_no);
	     lock != NULL;
	     lock = lock_rec_get_next_const(heap_no, lock)) {

		if (lock_rec_has_to_wait(trx, mode, lock, is_supremum)) {
			return(lock);
		}
	}

	return(NULL);
}

/*********************************************************************//**
Checks if some transaction has an implicit x-lock on a record in a secondary
index.
@return transaction id of the transaction which has the x-lock, or 0;
NOTE that this function can return false positives but never false
negatives. The caller must confirm all positive results by calling
trx_is_active(). */
static
trx_t*
lock_sec_rec_some_has_impl(
/*=======================*/
	const rec_t*	rec,	/*!< in: user record */
	dict_index_t*	index,	/*!< in: secondary index */
	const ulint*	offsets)/*!< in: rec_get_offsets(rec, index) */
{
	trx_t*		trx;
	trx_id_t	max_trx_id;
	const page_t*	page = page_align(rec);

	ut_ad(!lock_mutex_own());
	ut_ad(!trx_sys_mutex_own());
	ut_ad(!dict_index_is_clust(index));
	ut_ad(page_rec_is_user_rec(rec));
	ut_ad(rec_offs_validate(rec, index, offsets));

	max_trx_id = page_get_max_trx_id(page);

	/* Some transaction may have an implicit x-lock on the record only
	if the max trx id for the page >= min trx id for the trx list, or
	database recovery is running. We do not write the changes of a page
	max trx id to the log, and therefore during recovery, this value
	for a page may be incorrect. */

	if (max_trx_id < trx_rw_min_trx_id() && !recv_recovery_is_on()) {

		trx = 0;

	} else if (!lock_check_trx_id_sanity(max_trx_id, rec, index, offsets)) {

		buf_page_print(page, univ_page_size, 0);

		/* The page is corrupt: try to avoid a crash by returning 0 */
		trx = 0;

	/* In this case it is possible that some transaction has an implicit
	x-lock. We have to look in the clustered index. */

	} else {
		trx = row_vers_impl_x_locked(rec, index, offsets);
	}

	return(trx);
}

#ifdef UNIV_DEBUG
/*********************************************************************//**
Checks if some transaction, other than given trx_id, has an explicit
lock on the given rec, in the given precise_mode.
@return	the transaction, whose id is not equal to trx_id, that has an
explicit lock on the given rec, in the given precise_mode or NULL.*/
static
trx_t*
lock_rec_other_trx_holds_expl(
/*==========================*/
	ulint			precise_mode,	/*!< in: LOCK_S or LOCK_X
						possibly ORed to LOCK_GAP or
						LOCK_REC_NOT_GAP. */
	trx_t*			trx,		/*!< in: trx holding implicit
						lock on rec */
	const rec_t*		rec,		/*!< in: user record */
	const buf_block_t*	block)		/*!< in: buffer block
						containing the record */
{
	trx_t* holds = NULL;

	lock_mutex_enter();

	if (trx_t* impl_trx = trx_rw_is_active(trx->id, NULL, false)) {
		ulint heap_no = page_rec_get_heap_no(rec);
		mutex_enter(&trx_sys->mutex);

		for (trx_t* t = UT_LIST_GET_FIRST(trx_sys->rw_trx_list);
		     t != NULL;
		     t = UT_LIST_GET_NEXT(trx_list, t)) {

			lock_t* expl_lock = lock_rec_has_expl(
				precise_mode, block, heap_no, t);

			if (expl_lock && expl_lock->trx != impl_trx) {
				/* An explicit lock is held by trx other than
				the trx holding the implicit lock. */
				holds = expl_lock->trx;
				break;
			}
		}

		mutex_exit(&trx_sys->mutex);
	}

	lock_mutex_exit();

	return(holds);
}
#endif /* UNIV_DEBUG */

/*********************************************************************//**
Return approximate number or record locks (bits set in the bitmap) for
this transaction. Since delete-marked records may be removed, the
record count will not be precise.
The caller must be holding lock_sys->mutex. */
ulint
lock_number_of_rows_locked(
/*=======================*/
	const trx_lock_t*	trx_lock)	/*!< in: transaction locks */
{
	ut_ad(lock_mutex_own());

	return(trx_lock->n_rec_locks);
}

/*********************************************************************//**
Return the number of table locks for a transaction.
The caller must be holding lock_sys->mutex. */
ulint
lock_number_of_tables_locked(
/*=========================*/
	const trx_lock_t*	trx_lock)	/*!< in: transaction locks */
{
	const lock_t*	lock;
	ulint		n_tables = 0;

	ut_ad(lock_mutex_own());

	for (lock = UT_LIST_GET_FIRST(trx_lock->trx_locks);
	     lock != NULL;
	     lock = UT_LIST_GET_NEXT(trx_locks, lock)) {

		if (lock_get_type_low(lock) == LOCK_TABLE) {
			n_tables++;
		}
	}

	return(n_tables);
}

/*============== RECORD LOCK CREATION AND QUEUE MANAGEMENT =============*/

/**
Check of the lock is on m_rec_id.
@param[in] lock			Lock to compare with
@return true if the record lock is on m_rec_id*/
/**
@param[in] rhs			Lock to compare with
@return true if the record lock equals rhs */
bool
RecLock::is_on_row(const lock_t* lock) const
{
	ut_ad(lock_get_type_low(lock) == LOCK_REC);

	const lock_rec_t&	other = lock->un_member.rec_lock;

	return(other.space == m_rec_id.m_space_id
	       && other.page_no == m_rec_id.m_page_no
	       && lock_rec_get_nth_bit(lock, m_rec_id.m_heap_no));
}

/**
Do some checks and prepare for creating a new record lock */
void
RecLock::prepare() const
{
	ut_ad(lock_mutex_own());
	ut_ad(m_trx == thr_get_trx(m_thr));

	/* Test if there already is some other reason to suspend thread:
	we do not enqueue a lock request if the query thread should be
	stopped anyway */

	if (que_thr_stop(m_thr)) {
		ut_error;
	}

	switch (trx_get_dict_operation(m_trx)) {
	case TRX_DICT_OP_NONE:
		break;
	case TRX_DICT_OP_TABLE:
	case TRX_DICT_OP_INDEX:
		ib::error() << "A record lock wait happens in a dictionary"
			" operation. index "
			<< ut_get_name(m_trx, FALSE, m_index->name)
			<< " of table "
			<< ut_get_name(m_trx, TRUE, m_index->table_name)
			<< ". " << BUG_REPORT_MSG;
		ut_ad(0);
	}

	ut_ad(m_index->table->n_ref_count > 0
	      || !m_index->table->can_be_evicted);
}

/**
Create the lock instance
@param[in, out] trx	The transaction requesting the lock
@param[in, out] index	Index on which record lock is required
@param[in] mode		The lock mode desired
@param[in] rec_id	The record id
@param[in] size		Size of the lock + bitmap requested
@return a record lock instance */
lock_t*
RecLock::lock_alloc(
	trx_t*		trx,
	dict_index_t*	index,
	ulint		mode,
	const RecID&	rec_id,
	ulint		size)
{
	ut_ad(lock_mutex_own());

	lock_t*	lock;

	if (trx->lock.rec_cached >= trx->lock.rec_pool.size()
	    || sizeof(*lock) + size > REC_LOCK_SIZE) {

		ulint		n_bytes = size + sizeof(*lock);
		mem_heap_t*	heap = trx->lock.lock_heap;

		lock = reinterpret_cast<lock_t*>(mem_heap_alloc(heap, n_bytes));
	} else {

		lock = trx->lock.rec_pool[trx->lock.rec_cached];
		++trx->lock.rec_cached;
	}

	lock->trx = trx;

	lock->index = index;

	/* Setup the lock attributes */

	lock->type_mode = LOCK_REC | (mode & ~LOCK_TYPE_MASK);

	lock_rec_t&	rec_lock = lock->un_member.rec_lock;

	/* Predicate lock always on INFIMUM (0) */

	if (is_predicate_lock(mode)) {

		rec_lock.n_bits = 8;

		memset(&lock[1], 0x0, 1);

	} else {

		rec_lock.n_bits = 8 * size;

		memset(&lock[1], 0x0, size);
	}

	rec_lock.space = rec_id.m_space_id;

	rec_lock.page_no = rec_id.m_page_no;

	/* Set the bit corresponding to rec */

	lock_rec_set_nth_bit(lock, rec_id.m_heap_no);

	MONITOR_INC(MONITOR_NUM_RECLOCK);

	MONITOR_INC(MONITOR_RECLOCK_CREATED);

	return(lock);
}

/**
Add the lock to the record lock hash and the transaction's lock list
@param[in,out] lock	Newly created record lock to add to the rec hash
@param[in] add_to_hash	If the lock should be added to the hash table */
void
RecLock::lock_add(lock_t* lock, bool add_to_hash)
{
	ut_ad(lock_mutex_own());
	ut_ad(trx_mutex_own(lock->trx));

	if (add_to_hash) {
		ulint	key = m_rec_id.fold();

		++lock->index->table->n_rec_locks;

		HASH_INSERT(lock_t, hash, lock_hash_get(m_mode), key, lock);
	}

	if (m_mode & LOCK_WAIT) {
		lock_set_lock_and_trx_wait(lock, lock->trx);
	}

	UT_LIST_ADD_LAST(lock->trx->lock.trx_locks, lock);
}

/**
Create a new lock.
@param[in,out] trx		Transaction requesting the lock
@param[in] owns_trx_mutex	true if caller owns the trx_t::mutex
@param[in] prdt			Predicate lock (optional)
@return a new lock instance */
lock_t*
RecLock::create(trx_t* trx, bool owns_trx_mutex, const lock_prdt_t* prdt)
{
	ut_ad(lock_mutex_own());
	ut_ad(owns_trx_mutex == trx_mutex_own(trx));

	/* Create the explicit lock instance and initialise it. */

	lock_t*	lock = lock_alloc(trx, m_index, m_mode, m_rec_id, m_size);

	if (prdt != NULL && (m_mode & LOCK_PREDICATE)) {

		lock_prdt_set_prdt(lock, prdt);
	}

	/* Ensure that another transaction doesn't access the trx
	lock state and lock data structures while we are adding the
	lock and changing the transaction state to LOCK_WAIT */

	if (!owns_trx_mutex) {
		trx_mutex_enter(trx);
	}

	lock_add(lock, true);

	if (!owns_trx_mutex) {
		trx_mutex_exit(trx);
	}

	return(lock);
}

/**
Check the outcome of the deadlock check
@param[in,out] victim_trx	Transaction selected for rollback
@param[in,out] lock		Lock being requested
@return DB_LOCK_WAIT, DB_DEADLOCK or DB_SUCCESS_LOCKED_REC */
dberr_t
RecLock::check_deadlock_result(const trx_t* victim_trx, lock_t* lock)
{
	ut_ad(lock_mutex_own());
	ut_ad(m_trx == lock->trx);
	ut_ad(trx_mutex_own(m_trx));

	if (victim_trx != NULL) {

		ut_ad(victim_trx == m_trx);

		lock_reset_lock_and_trx_wait(lock);

		lock_rec_reset_nth_bit(lock, m_rec_id.m_heap_no);

		return(DB_DEADLOCK);

	} else if (m_trx->lock.wait_lock == NULL) {

		/* If there was a deadlock but we chose another
		transaction as a victim, it is possible that we
		already have the lock now granted! */

		return(DB_SUCCESS_LOCKED_REC);
	}

	return(DB_LOCK_WAIT);
}

/**
Check and resolve any deadlocks
@param[in, out] lock		The lock being acquired
@return DB_LOCK_WAIT, DB_DEADLOCK, or DB_QUE_THR_SUSPENDED, or
	DB_SUCCESS_LOCKED_REC; DB_SUCCESS_LOCKED_REC means that
	there was a deadlock, but another transaction was chosen
	as a victim, and we got the lock immediately: no need to
	wait then */
dberr_t
RecLock::deadlock_check(lock_t* lock)
{
	ut_ad(lock_mutex_own());
	ut_ad(lock->trx == m_trx);
	ut_ad(trx_mutex_own(m_trx));

	/* This is safe, because DeadlockChecker::check_and_resolve()
	is invoked when a lock wait is enqueued for the currently
	running transaction. Because m_trx is a running transaction
	(it is not currently suspended because of a lock wait),
	its state can only be changed by this thread, which is
	currently associated with the transaction. */

	trx_mutex_exit(m_trx);

	const trx_t*	victim_trx;

	victim_trx = DeadlockChecker::check_and_resolve(lock, m_trx);

	trx_mutex_enter(m_trx);

	/* Check the outcome of the deadlock test. It is possible that
	the transaction that blocked our lock was rolled back and we
	were granted our lock. */

	dberr_t	err = check_deadlock_result(victim_trx, lock);

	if (err == DB_LOCK_WAIT) {

		set_wait_state(lock);

		MONITOR_INC(MONITOR_LOCKREC_WAIT);
	}

	return(err);
}

/**
Rollback the transaction that is blocking the requesting transaction
@param[in, out] lock	The blocking lock */
void
RecLock::rollback_blocking_trx(lock_t* lock) const
{
	ut_ad(lock_mutex_own());
	ut_ad(m_trx != lock->trx);
	ut_ad(!trx_mutex_own(m_trx));
	ut_ad(lock->trx->lock.que_state == TRX_QUE_LOCK_WAIT);

	lock->trx->lock.was_chosen_as_deadlock_victim = true;

	/* Remove the blocking transaction from the hit list. */
	m_trx->hit_list.remove(hit_list_t::value_type(lock->trx));

	lock_cancel_waiting_and_release(lock);
}

/**
Collect the transactions that will need to be rolled back asynchronously
@param[in, out] trx	Transaction to be rolled back */
void
RecLock::mark_trx_for_rollback(trx_t* trx)
{
	trx->abort = true;

	ut_ad(!trx->read_only);
	ut_ad(trx_mutex_own(m_trx));
	ut_ad(!(trx->in_innodb & TRX_FORCE_ROLLBACK));
	ut_ad(!(trx->in_innodb & TRX_FORCE_ROLLBACK_ASYNC));
	ut_ad(!(trx->in_innodb & TRX_FORCE_ROLLBACK_DISABLE));

	/* Note that we will attempt an async rollback. The _ASYNC
	flag will be cleared if the transaction is rolled back
	synchronously before we get a chance to do it. */

	trx->in_innodb |= TRX_FORCE_ROLLBACK | TRX_FORCE_ROLLBACK_ASYNC;

	bool		cas;
	os_thread_id_t	thread_id = os_thread_get_curr_id();

	cas = os_compare_and_swap_thread_id(&trx->killed_by, 0, thread_id);

	ut_a(cas);

	m_trx->hit_list.push_back(hit_list_t::value_type(trx));

	THD*	thd = trx->mysql_thd;

	if (thd != NULL) {

		char	buffer[1024];

		ib_logf(IB_LOG_LEVEL_INFO,
			"Blocking transaction: ID: " TRX_ID_FMT " - %s",
			trx->id,
			thd_security_context(thd, buffer, sizeof(buffer), 512));
	}
}

/**
Add the lock to the head of the record lock {space, page_no} wait queue and
the transaction's lock list. If the transactions holding blocking locks are
already marked for termination then they are not added to the hit list.

@param[in, out] lock		Lock being requested
@param[in, out] wait_for	The blocking lock
@param[in] kill_trx		true if the transaction that m_trx is waiting
				for should be killed */
void
RecLock::jump_queue(lock_t* lock, const lock_t* wait_for, bool kill_trx)
{
	ut_ad(m_trx == lock->trx);
	ut_ad(trx_mutex_own(m_trx));
	ut_ad(wait_for->trx != m_trx);
	ut_ad(trx_is_high_priority(m_trx));
	ut_ad(m_rec_id.m_heap_no != ULINT32_UNDEFINED);

	/* We need to change the hash bucket list pointers only. */

	lock_t*	head = const_cast<lock_t*>(wait_for);

	/* If it is already marked for asynchronous rollback, we don't
	roll it back */

	if (kill_trx && !wait_for->trx->abort) {

		mark_trx_for_rollback(wait_for->trx);
	}

	/* H -> T => H -> Lock -> T */
	lock->hash = head->hash;
	head->hash = lock;

	++lock->index->table->n_rec_locks;

	typedef std::set<trx_t*> Trxs;

	Trxs	trxs;

	/* Locks ahead in the queue need to be rolled back */

	for (lock_t* next = lock->hash; next != NULL; next = next->hash) {

		trx_t*		trx = next->trx;

		if (!is_on_row(next)
		    || (trx->lock.que_state == TRX_QUE_LOCK_WAIT
			&& trx->lock.wait_lock == next)
		    || trx->read_only
		    || trx == lock->trx
		    || trx == wait_for->trx) {

			continue;
		}

		ut_ad(next != lock);
		ut_ad(next != wait_for);

		Trxs::iterator	it;

		/* If the transaction is waiting on some other lock.
		The abort state cannot change while we hold the lock
		sys mutex.

		There is one loose end. We are ignoring transactions
		that are marked for abort by some other transaction.
		We have to be careful that the other transaction must
		kill these (skipped) transactions, ie. it cannot be
		interrupted before it acts on the trx_t::hit_list.

		If the aborted transactions are not killed the worst
		case should be that the high priority transaction
		ends up waiting, it should not affect correctness. */

		trx_mutex_enter(trx);

		if (!trx->abort
		    && (trx->in_innodb & TRX_FORCE_ROLLBACK_DISABLE) == 0
		    && (it = trxs.find(trx)) == trxs.end()) {

			mark_trx_for_rollback(trx);

			trxs.insert(it, trx);
		}

		trx_mutex_exit(trx);
	}
}

/**
Setup the requesting transaction state for lock grant
@param[in,out] lock		Lock for which to change state */
void
RecLock::set_wait_state(lock_t* lock)
{
	ut_ad(lock_mutex_own());
	ut_ad(m_trx == lock->trx);
	ut_ad(trx_mutex_own(m_trx));
	ut_ad(lock_get_wait(lock));

	m_trx->lock.wait_started = ut_time();

	m_trx->lock.que_state = TRX_QUE_LOCK_WAIT;

	m_trx->lock.was_chosen_as_deadlock_victim = false;

	bool	stopped = que_thr_stop(m_thr);
	ut_a(stopped);
}

/**
Enqueue a lock wait for a high priority transaction, jump the record lock
wait queue and if the transaction at the head of the queue is itself waiting
roll it back.
@param[in, out] wait_for	The lock that the the joining transaction is
				waiting for
@return NULL if the lock was granted */
lock_t*
RecLock::enqueue_priority(const lock_t* wait_for, const lock_prdt_t* prdt)
{
	/* Create the explicit lock instance and initialise it. */

	lock_t*	lock = lock_alloc(m_trx, m_index, m_mode, m_rec_id, m_size);

	if (prdt != NULL && (m_mode & LOCK_PREDICATE)) {

		lock_prdt_set_prdt(lock, prdt);
	}

	trx_mutex_enter(wait_for->trx);

#ifdef UNIV_DEBUG
	ulint	version = wait_for->trx->version;
#endif /* UNIV_DEBUG */

	bool	read_only = wait_for->trx->read_only;

	bool	waiting = wait_for->trx->lock.que_state == TRX_QUE_LOCK_WAIT;

	/* If the transaction that is blocking m_trx is itself waiting then
	we kill it in this method, unless it is waiting for the same lock
	that m_trx wants. For the latter case we kill it before doing the
	lock wait.

	If the transaction is not waiting but is a read-only transaction
	started with START TRANSACTION READ ONLY then we wait for it. */

	bool	kill_trx;

	if (waiting) {

		ut_ad(wait_for->trx->lock.wait_lock != NULL);

		/* Check if "wait_for" trx is waiting for the same lock
		and we can roll it back asynchronously. */

		kill_trx = wait_for->trx->lock.wait_lock != wait_for
			   && !read_only
			   && !(wait_for->trx->in_innodb
				& TRX_FORCE_ROLLBACK_DISABLE);

	} else if (read_only) {

		/* Wait for running read-only transactions */

		kill_trx = false;

	} else {

		/* Rollback any running non-ro blocking transactions */

		kill_trx = !(wait_for->trx->in_innodb
			     & TRX_FORCE_ROLLBACK_DISABLE);
	}

	/* Move the lock being requested to the head of
	the wait queue so that if the transaction that
	we are waiting for is rolled back we get dibs
	on the row. */

	jump_queue(lock, wait_for, kill_trx);


	/* Only if the blocking transaction is itself waiting, but
	waiting on a different lock we do the rollback here. For active
	transactions we do the rollback before we enter lock wait. */

	if (waiting && kill_trx) {

		UT_LIST_ADD_LAST(m_trx->lock.trx_locks, lock);

		set_wait_state(lock);

		lock_set_lock_and_trx_wait(lock, m_trx);

		trx_mutex_exit(m_trx);

		/* Rollback the transaction that is blocking us. It should
		be the one that is at the head of the queue. Note this
		doesn't guarantee that our lock will be granted. We will kill
		other blocking transactions later in trx_kill_blocking(). */

		rollback_blocking_trx(wait_for->trx->lock.wait_lock);

		trx_mutex_exit(wait_for->trx);

		/* This state should not change even if we release the
		wait_for->trx->mutex. These can only change if we release
		the lock_sys_t::mutex.  */

		ut_ad(version == wait_for->trx->version);
		ut_ad(read_only == wait_for->trx->read_only);

		trx_mutex_enter(m_trx);

		/* There is no guaranteed that the lock will have been granted
		even if we were the first in the queue. There could be other
		transactions that hold e.g., a granted S lock but are waiting
		for another lock. They will be rolled back later. */

		return(lock_get_wait(lock) ? lock : NULL);

	} else {

		trx_mutex_exit(wait_for->trx);

		lock_add(lock, false);
	}

	/* This state should not change even if we release the
	wait_for->trx->mutex. These can only change if we release
	the lock_sys_t::mutex.  */

	ut_ad(version == wait_for->trx->version);
	ut_ad(read_only == wait_for->trx->read_only);

	return(lock);
}

/**
Enqueue a lock wait for normal transaction. If it is a high priority transaction
then jump the record lock wait queue and if the transaction at the head of the
queue is itself waiting roll it back, also do a deadlock check and resolve.
@param[in, out] wait_for	The lock that the joining transaction is
				waiting for
@param[in] prdt			Predicate [optional]
@return DB_LOCK_WAIT, DB_DEADLOCK, or DB_QUE_THR_SUSPENDED, or
	DB_SUCCESS_LOCKED_REC; DB_SUCCESS_LOCKED_REC means that
	there was a deadlock, but another transaction was chosen
	as a victim, and we got the lock immediately: no need to
	wait then */
dberr_t
RecLock::add_to_waitq(const lock_t* wait_for, const lock_prdt_t* prdt)
{
	ut_ad(lock_mutex_own());
	ut_ad(m_trx == thr_get_trx(m_thr));
	ut_ad(trx_mutex_own(m_trx));

	DEBUG_SYNC_C("rec_lock_add_to_waitq");

	m_mode |= LOCK_WAIT;

	/* Do the preliminary checks, and set query thread state */

	prepare();

	lock_t*		lock;
	const trx_t*	victim_trx;

	/* We don't rollback internal (basically background statistics
	gathering) transactions. The problem is that we don't currently
	block them using the TrxInInnoDB() mechanism. */

	if (wait_for->trx->mysql_thd == NULL) {

		victim_trx = NULL;

	} else {

		/* Currently, if both are high priority transactions then
		the requesting transaction will be rolled back. */

		victim_trx = trx_arbitrate(m_trx, wait_for->trx);
	}

	if (victim_trx == m_trx || victim_trx == NULL) {

		/* Ensure that the wait flag is not set. */
		lock = create(m_trx, true, prdt);

		/* If a high priority transaction has been selected as
		a victim there is nothing we can do. */

		if (trx_is_high_priority(m_trx) && victim_trx != NULL) {

			lock_reset_lock_and_trx_wait(lock);

			lock_rec_reset_nth_bit(lock, m_rec_id.m_heap_no);

			if (victim_trx->mysql_thd != NULL) {
				char	buffer[1024];
				THD*	thd = victim_trx->mysql_thd;

				ib_logf(IB_LOG_LEVEL_INFO,
					"High priority transaction selected"
					" for rollback : %s",
					thd_security_context(
						thd, buffer, sizeof(buffer),
						512));
			}

			return(DB_DEADLOCK);
		}

	} else if ((lock = enqueue_priority(wait_for, prdt)) == NULL) {

		/* Lock was granted */
		return(DB_SUCCESS);
	}

	ut_ad(lock_get_wait(lock));

	dberr_t	err = deadlock_check(lock);

	ut_ad(trx_mutex_own(m_trx));

	return(err);
}

/*********************************************************************//**
Adds a record lock request in the record queue. The request is normally
added as the last in the queue, but if there are no waiting lock requests
on the record, and the request to be added is not a waiting request, we
can reuse a suitable record lock object already existing on the same page,
just setting the appropriate bit in its bitmap. This is a low-level function
which does NOT check for deadlocks or lock compatibility!
@return lock where the bit was set */
static
void
lock_rec_add_to_queue(
/*==================*/
	ulint			type_mode,/*!< in: lock mode, wait, gap
					etc. flags; type is ignored
					and replaced by LOCK_REC */
	const buf_block_t*	block,	/*!< in: buffer block containing
					the record */
	ulint			heap_no,/*!< in: heap number of the record */
	dict_index_t*		index,	/*!< in: index of record */
	trx_t*			trx,	/*!< in/out: transaction */
	bool			caller_owns_trx_mutex)
					/*!< in: TRUE if caller owns the
					transaction mutex */
{
#ifdef UNIV_DEBUG
	ut_ad(lock_mutex_own());
	ut_ad(caller_owns_trx_mutex == trx_mutex_own(trx));
	ut_ad(dict_index_is_clust(index) || !dict_index_is_online_ddl(index));

	switch (type_mode & LOCK_MODE_MASK) {
	case LOCK_X:
	case LOCK_S:
		break;
	default:
		ut_error;
	}

	if (!(type_mode & (LOCK_WAIT | LOCK_GAP))) {
		lock_mode	mode = (type_mode & LOCK_MODE_MASK) == LOCK_S
			? LOCK_X
			: LOCK_S;
		const lock_t*	other_lock
			= lock_rec_other_has_expl_req(
				mode, block, false, heap_no, trx);
		ut_a(!other_lock);
	}
#endif /* UNIV_DEBUG */

	type_mode |= LOCK_REC;

	/* If rec is the supremum record, then we can reset the gap bit, as
	all locks on the supremum are automatically of the gap type, and we
	try to avoid unnecessary memory consumption of a new record lock
	struct for a gap type lock */

	if (heap_no == PAGE_HEAP_NO_SUPREMUM) {
		ut_ad(!(type_mode & LOCK_REC_NOT_GAP));

		/* There should never be LOCK_REC_NOT_GAP on a supremum
		record, but let us play safe */

		type_mode &= ~(LOCK_GAP | LOCK_REC_NOT_GAP);
	}

	lock_t*		lock;
	lock_t*		first_lock;
	hash_table_t*	hash = lock_hash_get(type_mode);

	/* Look for a waiting lock request on the same record or on a gap */

	for (first_lock = lock = lock_rec_get_first_on_page(hash, block);
	     lock != NULL;
	     lock = lock_rec_get_next_on_page(lock)) {

		if (lock_get_wait(lock)
		    && lock_rec_get_nth_bit(lock, heap_no)) {

			break;
		}
	}

	if (lock == NULL && !(type_mode & LOCK_WAIT)) {

		/* Look for a similar record lock on the same page:
		if one is found and there are no waiting lock requests,
		we can just set the bit */

		lock = lock_rec_find_similar_on_page(
			type_mode, heap_no, first_lock, trx);

		if (lock != NULL) {

			lock_rec_set_nth_bit(lock, heap_no);

			return;
		}
	}

	RecLock		rec_lock(index, block, heap_no, type_mode);

	rec_lock.create(trx, caller_owns_trx_mutex);
}

/*********************************************************************//**
This is a fast routine for locking a record in the most common cases:
there are no explicit locks on the page, or there is just one lock, owned
by this transaction, and of the right type_mode. This is a low-level function
which does NOT look at implicit locks! Checks lock compatibility within
explicit locks. This function sets a normal next-key lock, or in the case of
a page supremum record, a gap type lock.
@return whether the locking succeeded */
UNIV_INLINE
lock_rec_req_status
lock_rec_lock_fast(
/*===============*/
	bool			impl,	/*!< in: if TRUE, no lock is set
					if no wait is necessary: we
					assume that the caller will
					set an implicit lock */
	ulint			mode,	/*!< in: lock mode: LOCK_X or
					LOCK_S possibly ORed to either
					LOCK_GAP or LOCK_REC_NOT_GAP */
	const buf_block_t*	block,	/*!< in: buffer block containing
					the record */
	ulint			heap_no,/*!< in: heap number of record */
	dict_index_t*		index,	/*!< in: index of record */
	que_thr_t*		thr)	/*!< in: query thread */
{
	ut_ad(lock_mutex_own());
	ut_ad(!srv_read_only_mode);
	ut_ad((LOCK_MODE_MASK & mode) != LOCK_S
	      || lock_table_has(thr_get_trx(thr), index->table, LOCK_IS));
	ut_ad((LOCK_MODE_MASK & mode) != LOCK_X
	      || lock_table_has(thr_get_trx(thr), index->table, LOCK_IX)
	      || srv_read_only_mode);
	ut_ad((LOCK_MODE_MASK & mode) == LOCK_S
	      || (LOCK_MODE_MASK & mode) == LOCK_X);
	ut_ad(mode - (LOCK_MODE_MASK & mode) == LOCK_GAP
	      || mode - (LOCK_MODE_MASK & mode) == 0
	      || mode - (LOCK_MODE_MASK & mode) == LOCK_REC_NOT_GAP);
	ut_ad(dict_index_is_clust(index) || !dict_index_is_online_ddl(index));

	DBUG_EXECUTE_IF("innodb_report_deadlock", return(LOCK_REC_FAIL););

	lock_t*	lock = lock_rec_get_first_on_page(lock_sys->rec_hash, block);

	trx_t*	trx = thr_get_trx(thr);

	lock_rec_req_status	status = LOCK_REC_SUCCESS;

	if (lock == NULL) {

		if (!impl) {
			RecLock	rec_lock(index, block, heap_no, mode);

			/* Note that we don't own the trx mutex. */
			rec_lock.create(trx, false);
		}

		status = LOCK_REC_SUCCESS_CREATED;
	} else {
		trx_mutex_enter(trx);

		if (lock_rec_get_next_on_page(lock)
		     || lock->trx != trx
		     || lock->type_mode != (mode | LOCK_REC)
		     || lock_rec_get_n_bits(lock) <= heap_no) {

			status = LOCK_REC_FAIL;
		} else if (!impl) {
			/* If the nth bit of the record lock is already set
			then we do not set a new lock bit, otherwise we do
			set */
			if (!lock_rec_get_nth_bit(lock, heap_no)) {
				lock_rec_set_nth_bit(lock, heap_no);
				status = LOCK_REC_SUCCESS_CREATED;
			}
		}

		trx_mutex_exit(trx);
	}

	return(status);
}

/*********************************************************************//**
This is the general, and slower, routine for locking a record. This is a
low-level function which does NOT look at implicit locks! Checks lock
compatibility within explicit locks. This function sets a normal next-key
lock, or in the case of a page supremum record, a gap type lock.
@return DB_SUCCESS, DB_SUCCESS_LOCKED_REC, DB_LOCK_WAIT, DB_DEADLOCK,
or DB_QUE_THR_SUSPENDED */
static
dberr_t
lock_rec_lock_slow(
/*===============*/
	ibool			impl,	/*!< in: if TRUE, no lock is set
					if no wait is necessary: we
					assume that the caller will
					set an implicit lock */
	ulint			mode,	/*!< in: lock mode: LOCK_X or
					LOCK_S possibly ORed to either
					LOCK_GAP or LOCK_REC_NOT_GAP */
	const buf_block_t*	block,	/*!< in: buffer block containing
					the record */
	ulint			heap_no,/*!< in: heap number of record */
	dict_index_t*		index,	/*!< in: index of record */
	que_thr_t*		thr)	/*!< in: query thread */
{
	ut_ad(lock_mutex_own());
	ut_ad(!srv_read_only_mode);
	ut_ad((LOCK_MODE_MASK & mode) != LOCK_S
	      || lock_table_has(thr_get_trx(thr), index->table, LOCK_IS));
	ut_ad((LOCK_MODE_MASK & mode) != LOCK_X
	      || lock_table_has(thr_get_trx(thr), index->table, LOCK_IX));
	ut_ad((LOCK_MODE_MASK & mode) == LOCK_S
	      || (LOCK_MODE_MASK & mode) == LOCK_X);
	ut_ad(mode - (LOCK_MODE_MASK & mode) == LOCK_GAP
	      || mode - (LOCK_MODE_MASK & mode) == 0
	      || mode - (LOCK_MODE_MASK & mode) == LOCK_REC_NOT_GAP);
	ut_ad(dict_index_is_clust(index) || !dict_index_is_online_ddl(index));

	DBUG_EXECUTE_IF("innodb_report_deadlock", return(DB_DEADLOCK););

	dberr_t	err;
	trx_t*	trx = thr_get_trx(thr);

	trx_mutex_enter(trx);

	if (lock_rec_has_expl(mode, block, heap_no, trx)) {

		/* The trx already has a strong enough lock on rec: do
		nothing */

		err = DB_SUCCESS;

	} else {

		const lock_t* wait_for = lock_rec_other_has_conflicting(
			mode, block, heap_no, trx);

		if (wait_for != NULL) {

			/* If another transaction has a non-gap conflicting
			request in the queue, as this transaction does not
			have a lock strong enough already granted on the
			record, we may have to wait. */

			RecLock	rec_lock(thr, index, block, heap_no, mode);

			err = rec_lock.add_to_waitq(wait_for);

		} else if (!impl) {

			/* Set the requested lock on the record, note that
			we already own the transaction mutex. */

			lock_rec_add_to_queue(
				LOCK_REC | mode, block, heap_no, index, trx,
				true);

			err = DB_SUCCESS_LOCKED_REC;
		} else {
			err = DB_SUCCESS;
		}
	}

	trx_mutex_exit(trx);

	return(err);
}

/*********************************************************************//**
Tries to lock the specified record in the mode requested. If not immediately
possible, enqueues a waiting lock request. This is a low-level function
which does NOT look at implicit locks! Checks lock compatibility within
explicit locks. This function sets a normal next-key lock, or in the case
of a page supremum record, a gap type lock.
@return DB_SUCCESS, DB_SUCCESS_LOCKED_REC, DB_LOCK_WAIT, DB_DEADLOCK,
or DB_QUE_THR_SUSPENDED */
static
dberr_t
lock_rec_lock(
/*==========*/
	bool			impl,	/*!< in: if true, no lock is set
					if no wait is necessary: we
					assume that the caller will
					set an implicit lock */
	ulint			mode,	/*!< in: lock mode: LOCK_X or
					LOCK_S possibly ORed to either
					LOCK_GAP or LOCK_REC_NOT_GAP */
	const buf_block_t*	block,	/*!< in: buffer block containing
					the record */
	ulint			heap_no,/*!< in: heap number of record */
	dict_index_t*		index,	/*!< in: index of record */
	que_thr_t*		thr)	/*!< in: query thread */
{
	ut_ad(lock_mutex_own());
	ut_ad(!srv_read_only_mode);
	ut_ad((LOCK_MODE_MASK & mode) != LOCK_S
	      || lock_table_has(thr_get_trx(thr), index->table, LOCK_IS));
	ut_ad((LOCK_MODE_MASK & mode) != LOCK_X
	      || lock_table_has(thr_get_trx(thr), index->table, LOCK_IX));
	ut_ad((LOCK_MODE_MASK & mode) == LOCK_S
	      || (LOCK_MODE_MASK & mode) == LOCK_X);
	ut_ad(mode - (LOCK_MODE_MASK & mode) == LOCK_GAP
	      || mode - (LOCK_MODE_MASK & mode) == LOCK_REC_NOT_GAP
	      || mode - (LOCK_MODE_MASK & mode) == 0);
	ut_ad(dict_index_is_clust(index) || !dict_index_is_online_ddl(index));

	/* We try a simplified and faster subroutine for the most
	common cases */
	switch (lock_rec_lock_fast(impl, mode, block, heap_no, index, thr)) {
	case LOCK_REC_SUCCESS:
		return(DB_SUCCESS);
	case LOCK_REC_SUCCESS_CREATED:
		return(DB_SUCCESS_LOCKED_REC);
	case LOCK_REC_FAIL:
		return(lock_rec_lock_slow(impl, mode, block,
					  heap_no, index, thr));
	}

	ut_error;
	return(DB_ERROR);
}

/*********************************************************************//**
Checks if a waiting record lock request still has to wait in a queue.
@return lock that is causing the wait */
static
const lock_t*
lock_rec_has_to_wait_in_queue(
/*==========================*/
	const lock_t*	wait_lock)	/*!< in: waiting record lock */
{
	const lock_t*	lock;
	ulint		space;
	ulint		page_no;
	ulint		heap_no;
	ulint		bit_mask;
	ulint		bit_offset;
	hash_table_t*	hash;

	ut_ad(lock_mutex_own());
	ut_ad(lock_get_wait(wait_lock));
	ut_ad(lock_get_type_low(wait_lock) == LOCK_REC);

	space = wait_lock->un_member.rec_lock.space;
	page_no = wait_lock->un_member.rec_lock.page_no;
	heap_no = lock_rec_find_set_bit(wait_lock);

	bit_offset = heap_no / 8;
	bit_mask = static_cast<ulint>(1 << (heap_no % 8));

	hash = lock_hash_get(wait_lock->type_mode);

	for (lock = lock_rec_get_first_on_page_addr(hash, space, page_no);
	     lock != wait_lock;
	     lock = lock_rec_get_next_on_page_const(lock)) {

		const byte*	p = (const byte*) &lock[1];

		if (heap_no < lock_rec_get_n_bits(lock)
		    && (p[bit_offset] & bit_mask)
		    && lock_has_to_wait(wait_lock, lock)) {

			return(lock);
		}
	}

	return(NULL);
}

/*************************************************************//**
Grants a lock to a waiting lock request and releases the waiting transaction.
The caller must hold lock_sys->mutex but not lock->trx->mutex. */
static
void
lock_grant(
/*=======*/
	lock_t*	lock)	/*!< in/out: waiting lock request */
{
	ut_ad(lock_mutex_own());

	lock_reset_lock_and_trx_wait(lock);

	trx_mutex_enter(lock->trx);

	if (lock_get_mode(lock) == LOCK_AUTO_INC) {
		dict_table_t*	table = lock->un_member.tab_lock.table;

		if (table->autoinc_trx == lock->trx) {
			ib::error() << "Transaction already had an"
				<< " AUTO-INC lock!";
		} else {
			table->autoinc_trx = lock->trx;

			ib_vector_push(lock->trx->autoinc_locks, &lock);
		}
	}

	DBUG_PRINT("ib_lock", ("wait for trx " TRX_ID_FMT " ends",
			       trx_get_id_for_print(lock->trx)));

	/* If we are resolving a deadlock by choosing another transaction
	as a victim, then our original transaction may not be in the
	TRX_QUE_LOCK_WAIT state, and there is no need to end the lock wait
	for it */

	if (lock->trx->lock.que_state == TRX_QUE_LOCK_WAIT) {
		que_thr_t*	thr;

		thr = que_thr_end_lock_wait(lock->trx);

		if (thr != NULL) {
			lock_wait_release_thread_if_suspended(thr);
		}
	}

	trx_mutex_exit(lock->trx);
}

/*************************************************************//**
Cancels a waiting record lock request and releases the waiting transaction
that requested it. NOTE: does NOT check if waiting lock requests behind this
one can now be granted! */
static
void
lock_rec_cancel(
/*============*/
	lock_t*	lock)	/*!< in: waiting record lock request */
{
	que_thr_t*	thr;

	ut_ad(lock_mutex_own());
	ut_ad(lock_get_type_low(lock) == LOCK_REC);

	/* Reset the bit (there can be only one set bit) in the lock bitmap */
	lock_rec_reset_nth_bit(lock, lock_rec_find_set_bit(lock));

	/* Reset the wait flag and the back pointer to lock in trx */

	lock_reset_lock_and_trx_wait(lock);

	/* The following function releases the trx from lock wait */

	trx_mutex_enter(lock->trx);

	thr = que_thr_end_lock_wait(lock->trx);

	if (thr != NULL) {
		lock_wait_release_thread_if_suspended(thr);
	}

	trx_mutex_exit(lock->trx);
}

/*************************************************************//**
Removes a record lock request, waiting or granted, from the queue and
grants locks to other transactions in the queue if they now are entitled
to a lock. NOTE: all record locks contained in in_lock are removed. */
void
lock_rec_dequeue_from_page(
/*=======================*/
	lock_t*		in_lock)	/*!< in: record lock object: all
					record locks which are contained in
					this lock object are removed;
					transactions waiting behind will
					get their lock requests granted,
					if they are now qualified to it */
{
	ulint		space;
	ulint		page_no;
	lock_t*		lock;
	trx_lock_t*	trx_lock;
	hash_table_t*	lock_hash;

	ut_ad(lock_mutex_own());
	ut_ad(lock_get_type_low(in_lock) == LOCK_REC);
	/* We may or may not be holding in_lock->trx->mutex here. */

	trx_lock = &in_lock->trx->lock;

	space = in_lock->un_member.rec_lock.space;
	page_no = in_lock->un_member.rec_lock.page_no;

	ut_ad(in_lock->index->table->n_rec_locks > 0);
	in_lock->index->table->n_rec_locks--;

	lock_hash = lock_hash_get(in_lock->type_mode);

	HASH_DELETE(lock_t, hash, lock_hash,
		    lock_rec_fold(space, page_no), in_lock);

	UT_LIST_REMOVE(trx_lock->trx_locks, in_lock);

	MONITOR_INC(MONITOR_RECLOCK_REMOVED);
	MONITOR_DEC(MONITOR_NUM_RECLOCK);

	/* Check if waiting locks in the queue can now be granted: grant
	locks if there are no conflicting locks ahead. Stop at the first
	X lock that is waiting or has been granted. */

	for (lock = lock_rec_get_first_on_page_addr(lock_hash, space, page_no);
	     lock != NULL;
	     lock = lock_rec_get_next_on_page(lock)) {

		if (lock_get_wait(lock)
		    && !lock_rec_has_to_wait_in_queue(lock)) {

			/* Grant the lock */
			ut_ad(lock->trx != in_lock->trx);
			lock_grant(lock);
		}
	}
}

/*************************************************************//**
Removes a record lock request, waiting or granted, from the queue. */
void
lock_rec_discard(
/*=============*/
	lock_t*		in_lock)	/*!< in: record lock object: all
					record locks which are contained
					in this lock object are removed */
{
	ulint		space;
	ulint		page_no;
	trx_lock_t*	trx_lock;

	ut_ad(lock_mutex_own());
	ut_ad(lock_get_type_low(in_lock) == LOCK_REC);

	trx_lock = &in_lock->trx->lock;

	space = in_lock->un_member.rec_lock.space;
	page_no = in_lock->un_member.rec_lock.page_no;

	ut_ad(in_lock->index->table->n_rec_locks > 0);
	in_lock->index->table->n_rec_locks--;

	HASH_DELETE(lock_t, hash, lock_hash_get(in_lock->type_mode),
			    lock_rec_fold(space, page_no), in_lock);

	UT_LIST_REMOVE(trx_lock->trx_locks, in_lock);

	MONITOR_INC(MONITOR_RECLOCK_REMOVED);
	MONITOR_DEC(MONITOR_NUM_RECLOCK);
}

/*************************************************************//**
Removes record lock objects set on an index page which is discarded. This
function does not move locks, or check for waiting locks, therefore the
lock bitmaps must already be reset when this function is called. */
static
void
lock_rec_free_all_from_discard_page_low(
/*====================================*/
	ulint		space,
	ulint		page_no,
	hash_table_t*	lock_hash)
{
	lock_t*	lock;
	lock_t*	next_lock;

	lock = lock_rec_get_first_on_page_addr(lock_hash, space, page_no);

	while (lock != NULL) {
		ut_ad(lock_rec_find_set_bit(lock) == ULINT_UNDEFINED);
		ut_ad(!lock_get_wait(lock));

		next_lock = lock_rec_get_next_on_page(lock);

		lock_rec_discard(lock);

		lock = next_lock;
	}
}

/*************************************************************//**
Removes record lock objects set on an index page which is discarded. This
function does not move locks, or check for waiting locks, therefore the
lock bitmaps must already be reset when this function is called. */
void
lock_rec_free_all_from_discard_page(
/*================================*/
	const buf_block_t*	block)	/*!< in: page to be discarded */
{
	ulint	space;
	ulint	page_no;

	ut_ad(lock_mutex_own());

	space = block->page.id.space();
	page_no = block->page.id.page_no();

	lock_rec_free_all_from_discard_page_low(
		space, page_no, lock_sys->rec_hash);
	lock_rec_free_all_from_discard_page_low(
		space, page_no, lock_sys->prdt_hash);
	lock_rec_free_all_from_discard_page_low(
		space, page_no, lock_sys->prdt_page_hash);
}

/*============= RECORD LOCK MOVING AND INHERITING ===================*/

/*************************************************************//**
Resets the lock bits for a single record. Releases transactions waiting for
lock requests here. */
static
void
lock_rec_reset_and_release_wait_low(
/*================================*/
	hash_table_t*		hash,	/*!< in: hash table */
	const buf_block_t*	block,	/*!< in: buffer block containing
					the record */
	ulint			heap_no)/*!< in: heap number of record */
{
	lock_t*	lock;

	ut_ad(lock_mutex_own());

	for (lock = lock_rec_get_first(hash, block, heap_no);
	     lock != NULL;
	     lock = lock_rec_get_next(heap_no, lock)) {

		if (lock_get_wait(lock)) {
			lock_rec_cancel(lock);
		} else {
			lock_rec_reset_nth_bit(lock, heap_no);
		}
	}
}

/*************************************************************//**
Resets the lock bits for a single record. Releases transactions waiting for
lock requests here. */
static
void
lock_rec_reset_and_release_wait(
/*============================*/
	const buf_block_t*	block,	/*!< in: buffer block containing
					the record */
	ulint			heap_no)/*!< in: heap number of record */
{
	lock_rec_reset_and_release_wait_low(
		lock_sys->rec_hash, block, heap_no);

	lock_rec_reset_and_release_wait_low(
		lock_sys->prdt_hash, block, PAGE_HEAP_NO_INFIMUM);
	lock_rec_reset_and_release_wait_low(
		lock_sys->prdt_page_hash, block, PAGE_HEAP_NO_INFIMUM);
}

/*************************************************************//**
Makes a record to inherit the locks (except LOCK_INSERT_INTENTION type)
of another record as gap type locks, but does not reset the lock bits of
the other record. Also waiting lock requests on rec are inherited as
GRANTED gap locks. */
static
void
lock_rec_inherit_to_gap(
/*====================*/
	const buf_block_t*	heir_block,	/*!< in: block containing the
						record which inherits */
	const buf_block_t*	block,		/*!< in: block containing the
						record from which inherited;
						does NOT reset the locks on
						this record */
	ulint			heir_heap_no,	/*!< in: heap_no of the
						inheriting record */
	ulint			heap_no)	/*!< in: heap_no of the
						donating record */
{
	lock_t*	lock;

	ut_ad(lock_mutex_own());

	/* If srv_locks_unsafe_for_binlog is TRUE or session is using
	READ COMMITTED isolation level, we do not want locks set
	by an UPDATE or a DELETE to be inherited as gap type locks. But we
	DO want S-locks set by a consistency constraint to be inherited also
	then. */

	for (lock = lock_rec_get_first(lock_sys->rec_hash, block, heap_no);
	     lock != NULL;
	     lock = lock_rec_get_next(heap_no, lock)) {

		if (!lock_rec_get_insert_intention(lock)
		    && !((srv_locks_unsafe_for_binlog
			  || lock->trx->isolation_level
			  <= TRX_ISO_READ_COMMITTED)
			 && lock_get_mode(lock) == LOCK_X)) {

			lock_rec_add_to_queue(
				LOCK_REC | LOCK_GAP | lock_get_mode(lock),
				heir_block, heir_heap_no, lock->index,
				lock->trx, FALSE);
		}
	}
}

/*************************************************************//**
Makes a record to inherit the gap locks (except LOCK_INSERT_INTENTION type)
of another record as gap type locks, but does not reset the lock bits of the
other record. Also waiting lock requests are inherited as GRANTED gap locks. */
static
void
lock_rec_inherit_to_gap_if_gap_lock(
/*================================*/
	const buf_block_t*	block,		/*!< in: buffer block */
	ulint			heir_heap_no,	/*!< in: heap_no of
						record which inherits */
	ulint			heap_no)	/*!< in: heap_no of record
						from which inherited;
						does NOT reset the locks
						on this record */
{
	lock_t*	lock;

	lock_mutex_enter();

	for (lock = lock_rec_get_first(lock_sys->rec_hash, block, heap_no);
	     lock != NULL;
	     lock = lock_rec_get_next(heap_no, lock)) {

		if (!lock_rec_get_insert_intention(lock)
		    && (heap_no == PAGE_HEAP_NO_SUPREMUM
			|| !lock_rec_get_rec_not_gap(lock))) {

			lock_rec_add_to_queue(
				LOCK_REC | LOCK_GAP | lock_get_mode(lock),
				block, heir_heap_no, lock->index,
				lock->trx, FALSE);
		}
	}

	lock_mutex_exit();
}

/*************************************************************//**
Moves the locks of a record to another record and resets the lock bits of
the donating record. */
void
lock_rec_move_low(
/*==============*/
	hash_table_t*		lock_hash,	/*!< in: hash table to use */
	const buf_block_t*	receiver,	/*!< in: buffer block containing
						the receiving record */
	const buf_block_t*	donator,	/*!< in: buffer block containing
						the donating record */
	ulint			receiver_heap_no,/*!< in: heap_no of the record
						which gets the locks; there
						must be no lock requests
						on it! */
	ulint			donator_heap_no)/*!< in: heap_no of the record
						which gives the locks */
{
	lock_t*	lock;

	ut_ad(lock_mutex_own());

	/* If the lock is predicate lock, it resides on INFIMUM record */
	ut_ad(lock_rec_get_first(
		lock_hash, receiver, receiver_heap_no) == NULL
	      || lock_hash == lock_sys->prdt_hash
	      || lock_hash == lock_sys->prdt_page_hash);

	for (lock = lock_rec_get_first(lock_hash,
				       donator, donator_heap_no);
	     lock != NULL;
	     lock = lock_rec_get_next(donator_heap_no, lock)) {

		const ulint	type_mode = lock->type_mode;

		lock_rec_reset_nth_bit(lock, donator_heap_no);

		if (type_mode & LOCK_WAIT) {
			lock_reset_lock_and_trx_wait(lock);
		}

		/* Note that we FIRST reset the bit, and then set the lock:
		the function works also if donator == receiver */

		lock_rec_add_to_queue(
			type_mode, receiver, receiver_heap_no,
			lock->index, lock->trx, FALSE);
	}

	ut_ad(lock_rec_get_first(lock_sys->rec_hash,
				 donator, donator_heap_no) == NULL);
}

/*************************************************************//**
Updates the lock table when we have reorganized a page. NOTE: we copy
also the locks set on the infimum of the page; the infimum may carry
locks if an update of a record is occurring on the page, and its locks
were temporarily stored on the infimum. */
void
lock_move_reorganize_page(
/*======================*/
	const buf_block_t*	block,	/*!< in: old index page, now
					reorganized */
	const buf_block_t*	oblock)	/*!< in: copy of the old, not
					reorganized page */
{
	lock_t*		lock;
	UT_LIST_BASE_NODE_T(lock_t)	old_locks;
	mem_heap_t*	heap		= NULL;
	ulint		comp;

	lock_mutex_enter();

	/* FIXME: This needs to deal with predicate lock too */
	lock = lock_rec_get_first_on_page(lock_sys->rec_hash, block);

	if (lock == NULL) {
		lock_mutex_exit();

		return;
	}

	heap = mem_heap_create(256);

	/* Copy first all the locks on the page to heap and reset the
	bitmaps in the original locks; chain the copies of the locks
	using the trx_locks field in them. */

	UT_LIST_INIT(old_locks, &lock_t::trx_locks);

	do {
		/* Make a copy of the lock */
		lock_t*	old_lock = lock_rec_copy(lock, heap);

		UT_LIST_ADD_LAST(old_locks, old_lock);

		/* Reset bitmap of lock */
		lock_rec_bitmap_reset(lock);

		if (lock_get_wait(lock)) {

			lock_reset_lock_and_trx_wait(lock);
		}

		lock = lock_rec_get_next_on_page(lock);
	} while (lock != NULL);

	comp = page_is_comp(block->frame);
	ut_ad(comp == page_is_comp(oblock->frame));

	for (lock = UT_LIST_GET_FIRST(old_locks); lock;
	     lock = UT_LIST_GET_NEXT(trx_locks, lock)) {
		/* NOTE: we copy also the locks set on the infimum and
		supremum of the page; the infimum may carry locks if an
		update of a record is occurring on the page, and its locks
		were temporarily stored on the infimum */
		const rec_t*	rec1 = page_get_infimum_rec(
			buf_block_get_frame(block));
		const rec_t*	rec2 = page_get_infimum_rec(
			buf_block_get_frame(oblock));

		/* Set locks according to old locks */
		for (;;) {
			ulint	old_heap_no;
			ulint	new_heap_no;

			if (comp) {
				old_heap_no = rec_get_heap_no_new(rec2);
				new_heap_no = rec_get_heap_no_new(rec1);

				rec1 = page_rec_get_next_low(rec1, TRUE);
				rec2 = page_rec_get_next_low(rec2, TRUE);
			} else {
				old_heap_no = rec_get_heap_no_old(rec2);
				new_heap_no = rec_get_heap_no_old(rec1);
				ut_ad(!memcmp(rec1, rec2,
					      rec_get_data_size_old(rec2)));

				rec1 = page_rec_get_next_low(rec1, FALSE);
				rec2 = page_rec_get_next_low(rec2, FALSE);
			}

			/* Clear the bit in old_lock. */
			if (old_heap_no < lock->un_member.rec_lock.n_bits
			    && lock_rec_reset_nth_bit(lock, old_heap_no)) {
				/* NOTE that the old lock bitmap could be too
				small for the new heap number! */

				lock_rec_add_to_queue(
					lock->type_mode, block, new_heap_no,
					lock->index, lock->trx, FALSE);
			}

			if (new_heap_no == PAGE_HEAP_NO_SUPREMUM) {
				ut_ad(old_heap_no == PAGE_HEAP_NO_SUPREMUM);
				break;
			}
		}

#ifdef UNIV_DEBUG
		{
			ulint	i = lock_rec_find_set_bit(lock);

			/* Check that all locks were moved. */
			if (i != ULINT_UNDEFINED) {
				ib::fatal() << "lock_move_reorganize_page(): "
					<< i << " not moved in "
					<< (void*) lock;
			}
		}
#endif /* UNIV_DEBUG */
	}

	lock_mutex_exit();

	mem_heap_free(heap);

#ifdef UNIV_DEBUG_LOCK_VALIDATE
	ut_ad(lock_rec_validate_page(block));
#endif
}

/*************************************************************//**
Moves the explicit locks on user records to another page if a record
list end is moved to another page. */
void
lock_move_rec_list_end(
/*===================*/
	const buf_block_t*	new_block,	/*!< in: index page to move to */
	const buf_block_t*	block,		/*!< in: index page */
	const rec_t*		rec)		/*!< in: record on page: this
						is the first record moved */
{
	lock_t*		lock;
	const ulint	comp	= page_rec_is_comp(rec);

	ut_ad(buf_block_get_frame(block) == page_align(rec));
	ut_ad(comp == page_is_comp(buf_block_get_frame(new_block)));

	lock_mutex_enter();

	/* Note: when we move locks from record to record, waiting locks
	and possible granted gap type locks behind them are enqueued in
	the original order, because new elements are inserted to a hash
	table to the end of the hash chain, and lock_rec_add_to_queue
	does not reuse locks if there are waiters in the queue. */

	for (lock = lock_rec_get_first_on_page(lock_sys->rec_hash, block); lock;
	     lock = lock_rec_get_next_on_page(lock)) {
		const rec_t*	rec1	= rec;
		const rec_t*	rec2;
		const ulint	type_mode = lock->type_mode;

		if (comp) {
			if (page_offset(rec1) == PAGE_NEW_INFIMUM) {
				rec1 = page_rec_get_next_low(rec1, TRUE);
			}

			rec2 = page_rec_get_next_low(
				buf_block_get_frame(new_block)
				+ PAGE_NEW_INFIMUM, TRUE);
		} else {
			if (page_offset(rec1) == PAGE_OLD_INFIMUM) {
				rec1 = page_rec_get_next_low(rec1, FALSE);
			}

			rec2 = page_rec_get_next_low(
				buf_block_get_frame(new_block)
				+ PAGE_OLD_INFIMUM, FALSE);
		}

		/* Copy lock requests on user records to new page and
		reset the lock bits on the old */

		for (;;) {
			ulint	rec1_heap_no;
			ulint	rec2_heap_no;

			if (comp) {
				rec1_heap_no = rec_get_heap_no_new(rec1);

				if (rec1_heap_no == PAGE_HEAP_NO_SUPREMUM) {
					break;
				}

				rec2_heap_no = rec_get_heap_no_new(rec2);
				rec1 = page_rec_get_next_low(rec1, TRUE);
				rec2 = page_rec_get_next_low(rec2, TRUE);
			} else {
				rec1_heap_no = rec_get_heap_no_old(rec1);

				if (rec1_heap_no == PAGE_HEAP_NO_SUPREMUM) {
					break;
				}

				rec2_heap_no = rec_get_heap_no_old(rec2);

				ut_ad(!memcmp(rec1, rec2,
					      rec_get_data_size_old(rec2)));

				rec1 = page_rec_get_next_low(rec1, FALSE);
				rec2 = page_rec_get_next_low(rec2, FALSE);
			}

			if (rec1_heap_no < lock->un_member.rec_lock.n_bits
			    && lock_rec_reset_nth_bit(lock, rec1_heap_no)) {
				if (type_mode & LOCK_WAIT) {
					lock_reset_lock_and_trx_wait(lock);
				}

				lock_rec_add_to_queue(
					type_mode, new_block, rec2_heap_no,
					lock->index, lock->trx, FALSE);
			}
		}
	}

	lock_mutex_exit();

#ifdef UNIV_DEBUG_LOCK_VALIDATE
	ut_ad(lock_rec_validate_page(block));
	ut_ad(lock_rec_validate_page(new_block));
#endif
}

/*************************************************************//**
Moves the explicit locks on user records to another page if a record
list start is moved to another page. */
void
lock_move_rec_list_start(
/*=====================*/
	const buf_block_t*	new_block,	/*!< in: index page to
						move to */
	const buf_block_t*	block,		/*!< in: index page */
	const rec_t*		rec,		/*!< in: record on page:
						this is the first
						record NOT copied */
	const rec_t*		old_end)	/*!< in: old
						previous-to-last
						record on new_page
						before the records
						were copied */
{
	lock_t*		lock;
	const ulint	comp	= page_rec_is_comp(rec);

	ut_ad(block->frame == page_align(rec));
	ut_ad(new_block->frame == page_align(old_end));
	ut_ad(comp == page_rec_is_comp(old_end));

	lock_mutex_enter();

	for (lock = lock_rec_get_first_on_page(lock_sys->rec_hash, block); lock;
	     lock = lock_rec_get_next_on_page(lock)) {
		const rec_t*	rec1;
		const rec_t*	rec2;
		const ulint	type_mode = lock->type_mode;

		if (comp) {
			rec1 = page_rec_get_next_low(
				buf_block_get_frame(block)
				+ PAGE_NEW_INFIMUM, TRUE);
			rec2 = page_rec_get_next_low(old_end, TRUE);
		} else {
			rec1 = page_rec_get_next_low(
				buf_block_get_frame(block)
				+ PAGE_OLD_INFIMUM, FALSE);
			rec2 = page_rec_get_next_low(old_end, FALSE);
		}

		/* Copy lock requests on user records to new page and
		reset the lock bits on the old */

		while (rec1 != rec) {
			ulint	rec1_heap_no;
			ulint	rec2_heap_no;

			if (comp) {
				rec1_heap_no = rec_get_heap_no_new(rec1);
				rec2_heap_no = rec_get_heap_no_new(rec2);

				rec1 = page_rec_get_next_low(rec1, TRUE);
				rec2 = page_rec_get_next_low(rec2, TRUE);
			} else {
				rec1_heap_no = rec_get_heap_no_old(rec1);
				rec2_heap_no = rec_get_heap_no_old(rec2);

				ut_ad(!memcmp(rec1, rec2,
					      rec_get_data_size_old(rec2)));

				rec1 = page_rec_get_next_low(rec1, FALSE);
				rec2 = page_rec_get_next_low(rec2, FALSE);
			}

			if (rec1_heap_no < lock->un_member.rec_lock.n_bits
			    && lock_rec_reset_nth_bit(lock, rec1_heap_no)) {
				if (type_mode & LOCK_WAIT) {
					lock_reset_lock_and_trx_wait(lock);
				}

				lock_rec_add_to_queue(
					type_mode, new_block, rec2_heap_no,
					lock->index, lock->trx, FALSE);
			}
		}

#ifdef UNIV_DEBUG
		if (page_rec_is_supremum(rec)) {
			ulint	i;

			for (i = PAGE_HEAP_NO_USER_LOW;
			     i < lock_rec_get_n_bits(lock); i++) {
				if (lock_rec_get_nth_bit(lock, i)) {
					ib::fatal()
						<< "lock_move_rec_list_start():"
						<< i << " not moved in "
						<<  (void*) lock;
				}
			}
		}
#endif /* UNIV_DEBUG */
	}

	lock_mutex_exit();

#ifdef UNIV_DEBUG_LOCK_VALIDATE
	ut_ad(lock_rec_validate_page(block));
#endif
}

/*************************************************************//**
Moves the explicit locks on user records to another page if a record
list start is moved to another page. */
void
lock_rtr_move_rec_list(
/*===================*/
	const buf_block_t*	new_block,	/*!< in: index page to
						move to */
	const buf_block_t*	block,		/*!< in: index page */
	rtr_rec_move_t*		rec_move,       /*!< in: recording records
						moved */
	ulint			num_move)       /*!< in: num of rec to move */
{
	lock_t*		lock;
	ulint		comp;

	if (!num_move) {
		return;
	}

	comp = page_rec_is_comp(rec_move[0].old_rec);

	ut_ad(block->frame == page_align(rec_move[0].old_rec));
	ut_ad(new_block->frame == page_align(rec_move[0].new_rec));
	ut_ad(comp == page_rec_is_comp(rec_move[0].new_rec));

	lock_mutex_enter();

	for (lock = lock_rec_get_first_on_page(lock_sys->rec_hash, block); lock;
	     lock = lock_rec_get_next_on_page(lock)) {
		ulint		moved = 0;
		const rec_t*	rec1;
		const rec_t*	rec2;
		const ulint	type_mode = lock->type_mode;

		/* Copy lock requests on user records to new page and
		reset the lock bits on the old */

		while (moved < num_move) {
			ulint	rec1_heap_no;
			ulint	rec2_heap_no;

			rec1 = rec_move[moved].old_rec;
			rec2 = rec_move[moved].new_rec;

			if (comp) {
				rec1_heap_no = rec_get_heap_no_new(rec1);
				rec2_heap_no = rec_get_heap_no_new(rec2);

			} else {
				rec1_heap_no = rec_get_heap_no_old(rec1);
				rec2_heap_no = rec_get_heap_no_old(rec2);

				ut_ad(!memcmp(rec1, rec2,
					      rec_get_data_size_old(rec2)));
			}

			if (rec1_heap_no < lock->un_member.rec_lock.n_bits
			    && lock_rec_reset_nth_bit(lock, rec1_heap_no)) {
				if (type_mode & LOCK_WAIT) {
					lock_reset_lock_and_trx_wait(lock);
				}

				lock_rec_add_to_queue(
					type_mode, new_block, rec2_heap_no,
					lock->index, lock->trx, FALSE);

				rec_move[moved].moved = true;
			}

			moved++;
		}
	}

	lock_mutex_exit();

#ifdef UNIV_DEBUG_LOCK_VALIDATE
	ut_ad(lock_rec_validate_page(block));
#endif
}
/*************************************************************//**
Updates the lock table when a page is split to the right. */
void
lock_update_split_right(
/*====================*/
	const buf_block_t*	right_block,	/*!< in: right page */
	const buf_block_t*	left_block)	/*!< in: left page */
{
	ulint	heap_no = lock_get_min_heap_no(right_block);

	lock_mutex_enter();

	/* Move the locks on the supremum of the left page to the supremum
	of the right page */

	lock_rec_move(right_block, left_block,
		      PAGE_HEAP_NO_SUPREMUM, PAGE_HEAP_NO_SUPREMUM);

	/* Inherit the locks to the supremum of left page from the successor
	of the infimum on right page */

	lock_rec_inherit_to_gap(left_block, right_block,
				PAGE_HEAP_NO_SUPREMUM, heap_no);

	lock_mutex_exit();
}

/*************************************************************//**
Updates the lock table when a page is merged to the right. */
void
lock_update_merge_right(
/*====================*/
	const buf_block_t*	right_block,	/*!< in: right page to
						which merged */
	const rec_t*		orig_succ,	/*!< in: original
						successor of infimum
						on the right page
						before merge */
	const buf_block_t*	left_block)	/*!< in: merged index
						page which will be
						discarded */
{
	lock_mutex_enter();

	/* Inherit the locks from the supremum of the left page to the
	original successor of infimum on the right page, to which the left
	page was merged */

	lock_rec_inherit_to_gap(right_block, left_block,
				page_rec_get_heap_no(orig_succ),
				PAGE_HEAP_NO_SUPREMUM);

	/* Reset the locks on the supremum of the left page, releasing
	waiting transactions */

	lock_rec_reset_and_release_wait_low(
		lock_sys->rec_hash, left_block, PAGE_HEAP_NO_SUPREMUM);

#ifdef UNIV_DEBUG
	/* there should exist no page lock on the left page,
	otherwise, it will be blocked from merge */
	ulint	space = left_block->page.id.space();
	ulint	page_no = left_block->page.id.page_no();
	ut_ad(lock_rec_get_first_on_page_addr(
			lock_sys->prdt_page_hash, space, page_no) == NULL);
#endif /* UNIV_DEBUG */

	lock_rec_free_all_from_discard_page(left_block);

	lock_mutex_exit();

}

/*************************************************************//**
Updates the lock table when the root page is copied to another in
btr_root_raise_and_insert. Note that we leave lock structs on the
root page, even though they do not make sense on other than leaf
pages: the reason is that in a pessimistic update the infimum record
of the root page will act as a dummy carrier of the locks of the record
to be updated. */
void
lock_update_root_raise(
/*===================*/
	const buf_block_t*	block,	/*!< in: index page to which copied */
	const buf_block_t*	root)	/*!< in: root page */
{
	lock_mutex_enter();

	/* Move the locks on the supremum of the root to the supremum
	of block */

	lock_rec_move(block, root,
		      PAGE_HEAP_NO_SUPREMUM, PAGE_HEAP_NO_SUPREMUM);
	lock_mutex_exit();
}

/*************************************************************//**
Updates the lock table when a page is copied to another and the original page
is removed from the chain of leaf pages, except if page is the root! */
void
lock_update_copy_and_discard(
/*=========================*/
	const buf_block_t*	new_block,	/*!< in: index page to
						which copied */
	const buf_block_t*	block)		/*!< in: index page;
						NOT the root! */
{
	lock_mutex_enter();

	/* Move the locks on the supremum of the old page to the supremum
	of new_page */

	lock_rec_move(new_block, block,
		      PAGE_HEAP_NO_SUPREMUM, PAGE_HEAP_NO_SUPREMUM);
	lock_rec_free_all_from_discard_page(block);

	lock_mutex_exit();
}

/*************************************************************//**
Updates the lock table when a page is split to the left. */
void
lock_update_split_left(
/*===================*/
	const buf_block_t*	right_block,	/*!< in: right page */
	const buf_block_t*	left_block)	/*!< in: left page */
{
	ulint	heap_no = lock_get_min_heap_no(right_block);

	lock_mutex_enter();

	/* Inherit the locks to the supremum of the left page from the
	successor of the infimum on the right page */

	lock_rec_inherit_to_gap(left_block, right_block,
				PAGE_HEAP_NO_SUPREMUM, heap_no);

	lock_mutex_exit();
}

/*************************************************************//**
Updates the lock table when a page is merged to the left. */
void
lock_update_merge_left(
/*===================*/
	const buf_block_t*	left_block,	/*!< in: left page to
						which merged */
	const rec_t*		orig_pred,	/*!< in: original predecessor
						of supremum on the left page
						before merge */
	const buf_block_t*	right_block)	/*!< in: merged index page
						which will be discarded */
{
	const rec_t*	left_next_rec;

	ut_ad(left_block->frame == page_align(orig_pred));

	lock_mutex_enter();

	left_next_rec = page_rec_get_next_const(orig_pred);

	if (!page_rec_is_supremum(left_next_rec)) {

		/* Inherit the locks on the supremum of the left page to the
		first record which was moved from the right page */

		lock_rec_inherit_to_gap(left_block, left_block,
					page_rec_get_heap_no(left_next_rec),
					PAGE_HEAP_NO_SUPREMUM);

		/* Reset the locks on the supremum of the left page,
		releasing waiting transactions */

		lock_rec_reset_and_release_wait_low(
			lock_sys->rec_hash, left_block, PAGE_HEAP_NO_SUPREMUM);
	}

	/* Move the locks from the supremum of right page to the supremum
	of the left page */

	lock_rec_move(left_block, right_block,
		      PAGE_HEAP_NO_SUPREMUM, PAGE_HEAP_NO_SUPREMUM);

#ifdef UNIV_DEBUG
	/* there should exist no page lock on the right page,
	otherwise, it will be blocked from merge */
	ulint	space = right_block->page.id.space();
	ulint	page_no = right_block->page.id.page_no();
	lock_t*	lock_test = lock_rec_get_first_on_page_addr(
		lock_sys->prdt_page_hash, space, page_no);
	ut_ad(!lock_test);
#endif /* UNIV_DEBUG */

	lock_rec_free_all_from_discard_page(right_block);

	lock_mutex_exit();
}

/*************************************************************//**
Resets the original locks on heir and replaces them with gap type locks
inherited from rec. */
void
lock_rec_reset_and_inherit_gap_locks(
/*=================================*/
	const buf_block_t*	heir_block,	/*!< in: block containing the
						record which inherits */
	const buf_block_t*	block,		/*!< in: block containing the
						record from which inherited;
						does NOT reset the locks on
						this record */
	ulint			heir_heap_no,	/*!< in: heap_no of the
						inheriting record */
	ulint			heap_no)	/*!< in: heap_no of the
						donating record */
{
	lock_mutex_enter();

	lock_rec_reset_and_release_wait(heir_block, heir_heap_no);

	lock_rec_inherit_to_gap(heir_block, block, heir_heap_no, heap_no);

	lock_mutex_exit();
}

/*************************************************************//**
Updates the lock table when a page is discarded. */
void
lock_update_discard(
/*================*/
	const buf_block_t*	heir_block,	/*!< in: index page
						which will inherit the locks */
	ulint			heir_heap_no,	/*!< in: heap_no of the record
						which will inherit the locks */
	const buf_block_t*	block)		/*!< in: index page
						which will be discarded */
{
	const rec_t*	rec;
	ulint		heap_no;
	const page_t*	page = block->frame;

	lock_mutex_enter();

	if (!lock_rec_get_first_on_page(lock_sys->rec_hash, block)
	    && (!lock_rec_get_first_on_page(lock_sys->prdt_hash, block))) {
		/* No locks exist on page, nothing to do */

		lock_mutex_exit();

		return;
	}

	/* Inherit all the locks on the page to the record and reset all
	the locks on the page */

	if (page_is_comp(page)) {
		rec = page + PAGE_NEW_INFIMUM;

		do {
			heap_no = rec_get_heap_no_new(rec);

			lock_rec_inherit_to_gap(heir_block, block,
						heir_heap_no, heap_no);

			lock_rec_reset_and_release_wait(block, heap_no);

			rec = page + rec_get_next_offs(rec, TRUE);
		} while (heap_no != PAGE_HEAP_NO_SUPREMUM);
	} else {
		rec = page + PAGE_OLD_INFIMUM;

		do {
			heap_no = rec_get_heap_no_old(rec);

			lock_rec_inherit_to_gap(heir_block, block,
						heir_heap_no, heap_no);

			lock_rec_reset_and_release_wait(block, heap_no);

			rec = page + rec_get_next_offs(rec, FALSE);
		} while (heap_no != PAGE_HEAP_NO_SUPREMUM);
	}

	lock_rec_free_all_from_discard_page(block);

	lock_mutex_exit();
}

/*************************************************************//**
Updates the lock table when a new user record is inserted. */
void
lock_update_insert(
/*===============*/
	const buf_block_t*	block,	/*!< in: buffer block containing rec */
	const rec_t*		rec)	/*!< in: the inserted record */
{
	ulint	receiver_heap_no;
	ulint	donator_heap_no;

	ut_ad(block->frame == page_align(rec));

	/* Inherit the gap-locking locks for rec, in gap mode, from the next
	record */

	if (page_rec_is_comp(rec)) {
		receiver_heap_no = rec_get_heap_no_new(rec);
		donator_heap_no = rec_get_heap_no_new(
			page_rec_get_next_low(rec, TRUE));
	} else {
		receiver_heap_no = rec_get_heap_no_old(rec);
		donator_heap_no = rec_get_heap_no_old(
			page_rec_get_next_low(rec, FALSE));
	}

	lock_rec_inherit_to_gap_if_gap_lock(
		block, receiver_heap_no, donator_heap_no);
}

/*************************************************************//**
Updates the lock table when a record is removed. */
void
lock_update_delete(
/*===============*/
	const buf_block_t*	block,	/*!< in: buffer block containing rec */
	const rec_t*		rec)	/*!< in: the record to be removed */
{
	const page_t*	page = block->frame;
	ulint		heap_no;
	ulint		next_heap_no;

	ut_ad(page == page_align(rec));

	if (page_is_comp(page)) {
		heap_no = rec_get_heap_no_new(rec);
		next_heap_no = rec_get_heap_no_new(page
						   + rec_get_next_offs(rec,
								       TRUE));
	} else {
		heap_no = rec_get_heap_no_old(rec);
		next_heap_no = rec_get_heap_no_old(page
						   + rec_get_next_offs(rec,
								       FALSE));
	}

	lock_mutex_enter();

	/* Let the next record inherit the locks from rec, in gap mode */

	lock_rec_inherit_to_gap(block, block, next_heap_no, heap_no);

	/* Reset the lock bits on rec and release waiting transactions */

	lock_rec_reset_and_release_wait(block, heap_no);

	lock_mutex_exit();
}

/*********************************************************************//**
Stores on the page infimum record the explicit locks of another record.
This function is used to store the lock state of a record when it is
updated and the size of the record changes in the update. The record
is moved in such an update, perhaps to another page. The infimum record
acts as a dummy carrier record, taking care of lock releases while the
actual record is being moved. */
void
lock_rec_store_on_page_infimum(
/*===========================*/
	const buf_block_t*	block,	/*!< in: buffer block containing rec */
	const rec_t*		rec)	/*!< in: record whose lock state
					is stored on the infimum
					record of the same page; lock
					bits are reset on the
					record */
{
	ulint	heap_no = page_rec_get_heap_no(rec);

	ut_ad(block->frame == page_align(rec));

	lock_mutex_enter();

	lock_rec_move(block, block, PAGE_HEAP_NO_INFIMUM, heap_no);

	lock_mutex_exit();
}

/*********************************************************************//**
Restores the state of explicit lock requests on a single record, where the
state was stored on the infimum of the page. */
void
lock_rec_restore_from_page_infimum(
/*===============================*/
	const buf_block_t*	block,	/*!< in: buffer block containing rec */
	const rec_t*		rec,	/*!< in: record whose lock state
					is restored */
	const buf_block_t*	donator)/*!< in: page (rec is not
					necessarily on this page)
					whose infimum stored the lock
					state; lock bits are reset on
					the infimum */
{
	ulint	heap_no = page_rec_get_heap_no(rec);

	lock_mutex_enter();

	lock_rec_move(block, donator, heap_no, PAGE_HEAP_NO_INFIMUM);

	lock_mutex_exit();
}

/*========================= TABLE LOCKS ==============================*/

/** Functor for accessing the embedded node within a table lock. */
struct TableLockGetNode {
	ut_list_node<lock_t>& operator() (lock_t& elem)
	{
		return(elem.un_member.tab_lock.locks);
	}
};

/*********************************************************************//**
Creates a table lock object and adds it as the last in the lock queue
of the table. Does NOT check for deadlocks or lock compatibility.
@return own: new lock object */
UNIV_INLINE
lock_t*
lock_table_create(
/*==============*/
	dict_table_t*	table,	/*!< in/out: database table
				in dictionary cache */
	ulint		type_mode,/*!< in: lock mode possibly ORed with
				LOCK_WAIT */
	trx_t*		trx)	/*!< in: trx */
{
	lock_t*		lock;

	ut_ad(table && trx);
	ut_ad(lock_mutex_own());
	ut_ad(trx_mutex_own(trx));

	check_trx_state(trx);

	if ((type_mode & LOCK_MODE_MASK) == LOCK_AUTO_INC) {
		++table->n_waiting_or_granted_auto_inc_locks;
	}

	/* For AUTOINC locking we reuse the lock instance only if
	there is no wait involved else we allocate the waiting lock
	from the transaction lock heap. */
	if (type_mode == LOCK_AUTO_INC) {

		lock = table->autoinc_lock;

		table->autoinc_trx = trx;

		ib_vector_push(trx->autoinc_locks, &lock);

	} else if (trx->lock.table_cached < trx->lock.table_pool.size()) {
		lock = trx->lock.table_pool[trx->lock.table_cached++];
	} else {

		lock = static_cast<lock_t*>(
			mem_heap_alloc(trx->lock.lock_heap, sizeof(*lock)));

	}

	lock->type_mode = ib_uint32_t(type_mode | LOCK_TABLE);
	lock->trx = trx;

	lock->un_member.tab_lock.table = table;

	ut_ad(table->n_ref_count > 0 || !table->can_be_evicted);

	UT_LIST_ADD_LAST(trx->lock.trx_locks, lock);

	ut_list_append(table->locks, lock, TableLockGetNode());

	if (type_mode & LOCK_WAIT) {

		lock_set_lock_and_trx_wait(lock, trx);
	}

	lock->trx->lock.table_locks.push_back(lock);

	MONITOR_INC(MONITOR_TABLELOCK_CREATED);
	MONITOR_INC(MONITOR_NUM_TABLELOCK);

	return(lock);
}

/*************************************************************//**
Pops autoinc lock requests from the transaction's autoinc_locks. We
handle the case where there are gaps in the array and they need to
be popped off the stack. */
UNIV_INLINE
void
lock_table_pop_autoinc_locks(
/*=========================*/
	trx_t*	trx)	/*!< in/out: transaction that owns the AUTOINC locks */
{
	ut_ad(lock_mutex_own());
	ut_ad(!ib_vector_is_empty(trx->autoinc_locks));

	/* Skip any gaps, gaps are NULL lock entries in the
	trx->autoinc_locks vector. */

	do {
		ib_vector_pop(trx->autoinc_locks);

		if (ib_vector_is_empty(trx->autoinc_locks)) {
			return;
		}

	} while (*(lock_t**) ib_vector_get_last(trx->autoinc_locks) == NULL);
}

/*************************************************************//**
Removes an autoinc lock request from the transaction's autoinc_locks. */
UNIV_INLINE
void
lock_table_remove_autoinc_lock(
/*===========================*/
	lock_t*	lock,	/*!< in: table lock */
	trx_t*	trx)	/*!< in/out: transaction that owns the lock */
{
	lock_t*	autoinc_lock;
	lint	i = ib_vector_size(trx->autoinc_locks) - 1;

	ut_ad(lock_mutex_own());
	ut_ad(lock_get_mode(lock) == LOCK_AUTO_INC);
	ut_ad(lock_get_type_low(lock) & LOCK_TABLE);
	ut_ad(!ib_vector_is_empty(trx->autoinc_locks));

	/* With stored functions and procedures the user may drop
	a table within the same "statement". This special case has
	to be handled by deleting only those AUTOINC locks that were
	held by the table being dropped. */

	autoinc_lock = *static_cast<lock_t**>(
		ib_vector_get(trx->autoinc_locks, i));

	/* This is the default fast case. */

	if (autoinc_lock == lock) {
		lock_table_pop_autoinc_locks(trx);
	} else {
		/* The last element should never be NULL */
		ut_a(autoinc_lock != NULL);

		/* Handle freeing the locks from within the stack. */

		while (--i >= 0) {
			autoinc_lock = *static_cast<lock_t**>(
				ib_vector_get(trx->autoinc_locks, i));

			if (autoinc_lock == lock) {
				void*	null_var = NULL;
				ib_vector_set(trx->autoinc_locks, i, &null_var);
				return;
			}
		}

		/* Must find the autoinc lock. */
		ut_error;
	}
}

/*************************************************************//**
Removes a table lock request from the queue and the trx list of locks;
this is a low-level function which does NOT check if waiting requests
can now be granted. */
UNIV_INLINE
void
lock_table_remove_low(
/*==================*/
	lock_t*	lock)	/*!< in/out: table lock */
{
	trx_t*		trx;
	dict_table_t*	table;

	ut_ad(lock_mutex_own());

	trx = lock->trx;
	table = lock->un_member.tab_lock.table;

	/* Remove the table from the transaction's AUTOINC vector, if
	the lock that is being released is an AUTOINC lock. */
	if (lock_get_mode(lock) == LOCK_AUTO_INC) {

		/* The table's AUTOINC lock can get transferred to
		another transaction before we get here. */
		if (table->autoinc_trx == trx) {
			table->autoinc_trx = NULL;
		}

		/* The locks must be freed in the reverse order from
		the one in which they were acquired. This is to avoid
		traversing the AUTOINC lock vector unnecessarily.

		We only store locks that were granted in the
		trx->autoinc_locks vector (see lock_table_create()
		and lock_grant()). Therefore it can be empty and we
		need to check for that. */

		if (!lock_get_wait(lock)
		    && !ib_vector_is_empty(trx->autoinc_locks)) {

			lock_table_remove_autoinc_lock(lock, trx);
		}

		ut_a(table->n_waiting_or_granted_auto_inc_locks > 0);
		table->n_waiting_or_granted_auto_inc_locks--;
	}

	UT_LIST_REMOVE(trx->lock.trx_locks, lock);
	ut_list_remove(table->locks, lock, TableLockGetNode());

	MONITOR_INC(MONITOR_TABLELOCK_REMOVED);
	MONITOR_DEC(MONITOR_NUM_TABLELOCK);
}

/*********************************************************************//**
Enqueues a waiting request for a table lock which cannot be granted
immediately. Checks for deadlocks.
@return DB_LOCK_WAIT, DB_DEADLOCK, or DB_QUE_THR_SUSPENDED, or
DB_SUCCESS; DB_SUCCESS means that there was a deadlock, but another
transaction was chosen as a victim, and we got the lock immediately:
no need to wait then */
static
dberr_t
lock_table_enqueue_waiting(
/*=======================*/
	ulint		mode,	/*!< in: lock mode this transaction is
				requesting */
	dict_table_t*	table,	/*!< in/out: table */
	que_thr_t*	thr)	/*!< in: query thread */
{
	trx_t*		trx;
	lock_t*		lock;

	ut_ad(lock_mutex_own());
	ut_ad(!srv_read_only_mode);

	trx = thr_get_trx(thr);
	ut_ad(trx_mutex_own(trx));

	/* Test if there already is some other reason to suspend thread:
	we do not enqueue a lock request if the query thread should be
	stopped anyway */

	if (que_thr_stop(thr)) {
		ut_error;

		return(DB_QUE_THR_SUSPENDED);
	}

	switch (trx_get_dict_operation(trx)) {
	case TRX_DICT_OP_NONE:
		break;
	case TRX_DICT_OP_TABLE:
	case TRX_DICT_OP_INDEX:
		ib::error() << "A table lock wait happens in a dictionary"
			" operation. Table name "
			<< ut_get_name(trx, TRUE, table->name)
			<< ". " << BUG_REPORT_MSG;
		ut_ad(0);
	}

	/* Enqueue the lock request that will wait to be granted */

	lock = lock_table_create(table, mode | LOCK_WAIT, trx);

	/* Release the mutex to obey the latching order.
	This is safe, because DeadlockChecker::check_and_resolve()
	is invoked when a lock wait is enqueued for the currently
	running transaction. Because trx is a running transaction
	(it is not currently suspended because of a lock wait),
	its state can only be changed by this thread, which is
	currently associated with the transaction. */

	trx_mutex_exit(trx);

	const trx_t*	victim_trx;

	victim_trx = DeadlockChecker::check_and_resolve(lock, trx);

	trx_mutex_enter(trx);

	if (victim_trx != 0) {
		ut_ad(victim_trx == trx);

		/* The order here is important, we don't want to
		lose the state of the lock before calling remove. */
		lock_table_remove_low(lock);
		lock_reset_lock_and_trx_wait(lock);

		return(DB_DEADLOCK);

	} else if (trx->lock.wait_lock == NULL) {
		/* Deadlock resolution chose another transaction as a victim,
		and we accidentally got our lock granted! */

		return(DB_SUCCESS);
	}

	trx->lock.que_state = TRX_QUE_LOCK_WAIT;

	trx->lock.wait_started = ut_time();
	trx->lock.was_chosen_as_deadlock_victim = false;

	ut_a(que_thr_stop(thr));

	MONITOR_INC(MONITOR_TABLELOCK_WAIT);

	return(DB_LOCK_WAIT);
}

/*********************************************************************//**
Checks if other transactions have an incompatible mode lock request in
the lock queue.
@return lock or NULL */
UNIV_INLINE
const lock_t*
lock_table_other_has_incompatible(
/*==============================*/
	const trx_t*		trx,	/*!< in: transaction, or NULL if all
					transactions should be included */
	ulint			wait,	/*!< in: LOCK_WAIT if also
					waiting locks are taken into
					account, or 0 if not */
	const dict_table_t*	table,	/*!< in: table */
	lock_mode		mode)	/*!< in: lock mode */
{
	const lock_t*	lock;

	ut_ad(lock_mutex_own());

	for (lock = UT_LIST_GET_LAST(table->locks);
	     lock != NULL;
	     lock = UT_LIST_GET_PREV(un_member.tab_lock.locks, lock)) {

		if (lock->trx != trx
		    && !lock_mode_compatible(lock_get_mode(lock), mode)
		    && (wait || !lock_get_wait(lock))) {

			return(lock);
		}
	}

	return(NULL);
}

/*********************************************************************//**
Locks the specified database table in the mode given. If the lock cannot
be granted immediately, the query thread is put to wait.
@return DB_SUCCESS, DB_LOCK_WAIT, DB_DEADLOCK, or DB_QUE_THR_SUSPENDED */
dberr_t
lock_table(
/*=======*/
	ulint		flags,	/*!< in: if BTR_NO_LOCKING_FLAG bit is set,
				does nothing */
	dict_table_t*	table,	/*!< in/out: database table
				in dictionary cache */
	lock_mode	mode,	/*!< in: lock mode */
	que_thr_t*	thr)	/*!< in: query thread */
{
	trx_t*		trx;
	dberr_t		err;
	const lock_t*	wait_for;

	ut_ad(table && thr);

	/* Given limited visibility of temp-table we can avoid
	locking overhead */
	if ((flags & BTR_NO_LOCKING_FLAG)
	    || srv_read_only_mode
	    || dict_table_is_temporary(table)) {

		return(DB_SUCCESS);
	}

	ut_a(flags == 0);

	trx = thr_get_trx(thr);

	/* Look for equal or stronger locks the same trx already
	has on the table. No need to acquire the lock mutex here
	because only this transacton can add/access table locks
	to/from trx_t::table_locks. */

	if (lock_table_has(trx, table, mode)) {

		return(DB_SUCCESS);
	}

	/* Read only transactions can write to temp tables, we don't want
	to promote them to RW transactions. Their updates cannot be visible
	to other transactions. Therefore we can keep them out
	of the read views. */

	if ((mode == LOCK_IX || mode == LOCK_X)
	    && !trx->read_only
	    && trx->rsegs.m_redo.rseg == 0) {

		trx_set_rw_mode(trx);
	}

	lock_mutex_enter();

	/* We have to check if the new lock is compatible with any locks
	other transactions have in the table lock queue. */

	wait_for = lock_table_other_has_incompatible(
		trx, LOCK_WAIT, table, mode);

	trx_mutex_enter(trx);

	/* Another trx has a request on the table in an incompatible
	mode: this trx may have to wait */

	if (wait_for != NULL) {
		err = lock_table_enqueue_waiting(mode | flags, table, thr);
	} else {
		lock_table_create(table, mode | flags, trx);

		ut_a(!flags || mode == LOCK_S || mode == LOCK_X);

		err = DB_SUCCESS;
	}

	lock_mutex_exit();

	trx_mutex_exit(trx);

	return(err);
}

/*********************************************************************//**
Creates a table IX lock object for a resurrected transaction. */
void
lock_table_ix_resurrect(
/*====================*/
	dict_table_t*	table,	/*!< in/out: table */
	trx_t*		trx)	/*!< in/out: transaction */
{
	ut_ad(trx->is_recovered);

	if (lock_table_has(trx, table, LOCK_IX)) {
		return;
	}

	lock_mutex_enter();

	/* We have to check if the new lock is compatible with any locks
	other transactions have in the table lock queue. */

	ut_ad(!lock_table_other_has_incompatible(
		      trx, LOCK_WAIT, table, LOCK_IX));

	trx_mutex_enter(trx);
	lock_table_create(table, LOCK_IX, trx);
	lock_mutex_exit();
	trx_mutex_exit(trx);
}

/*********************************************************************//**
Checks if a waiting table lock request still has to wait in a queue.
@return TRUE if still has to wait */
static
bool
lock_table_has_to_wait_in_queue(
/*============================*/
	const lock_t*	wait_lock)	/*!< in: waiting table lock */
{
	const dict_table_t*	table;
	const lock_t*		lock;

	ut_ad(lock_mutex_own());
	ut_ad(lock_get_wait(wait_lock));

	table = wait_lock->un_member.tab_lock.table;

	for (lock = UT_LIST_GET_FIRST(table->locks);
	     lock != wait_lock;
	     lock = UT_LIST_GET_NEXT(un_member.tab_lock.locks, lock)) {

		if (lock_has_to_wait(wait_lock, lock)) {

			return(true);
		}
	}

	return(false);
}

/*************************************************************//**
Removes a table lock request, waiting or granted, from the queue and grants
locks to other transactions in the queue, if they now are entitled to a
lock. */
static
void
lock_table_dequeue(
/*===============*/
	lock_t*	in_lock)/*!< in/out: table lock object; transactions waiting
			behind will get their lock requests granted, if
			they are now qualified to it */
{
	ut_ad(lock_mutex_own());
	ut_a(lock_get_type_low(in_lock) == LOCK_TABLE);

	lock_t*	lock = UT_LIST_GET_NEXT(un_member.tab_lock.locks, in_lock);

	lock_table_remove_low(in_lock);

	/* Check if waiting locks in the queue can now be granted: grant
	locks if there are no conflicting locks ahead. */

	for (/* No op */;
	     lock != NULL;
	     lock = UT_LIST_GET_NEXT(un_member.tab_lock.locks, lock)) {

		if (lock_get_wait(lock)
		    && !lock_table_has_to_wait_in_queue(lock)) {

			/* Grant the lock */
			ut_ad(in_lock->trx != lock->trx);
			lock_grant(lock);
		}
	}
}

/*=========================== LOCK RELEASE ==============================*/

/*************************************************************//**
Removes a granted record lock of a transaction from the queue and grants
locks to other transactions waiting in the queue if they now are entitled
to a lock. */
void
lock_rec_unlock(
/*============*/
	trx_t*			trx,	/*!< in/out: transaction that has
					set a record lock */
	const buf_block_t*	block,	/*!< in: buffer block containing rec */
	const rec_t*		rec,	/*!< in: record */
	lock_mode		lock_mode)/*!< in: LOCK_S or LOCK_X */
{
	lock_t*		first_lock;
	lock_t*		lock;
	ulint		heap_no;
	const char*	stmt;
	size_t		stmt_len;

	ut_ad(trx);
	ut_ad(rec);
	ut_ad(block->frame == page_align(rec));
	ut_ad(!trx->lock.wait_lock);
	ut_ad(trx_state_eq(trx, TRX_STATE_ACTIVE));

	heap_no = page_rec_get_heap_no(rec);

	lock_mutex_enter();
	trx_mutex_enter(trx);

	first_lock = lock_rec_get_first(lock_sys->rec_hash, block, heap_no);

	/* Find the last lock with the same lock_mode and transaction
	on the record. */

	for (lock = first_lock; lock != NULL;
	     lock = lock_rec_get_next(heap_no, lock)) {
		if (lock->trx == trx && lock_get_mode(lock) == lock_mode) {
			goto released;
		}
	}

	lock_mutex_exit();
	trx_mutex_exit(trx);

	stmt = innobase_get_stmt_unsafe(trx->mysql_thd, &stmt_len);

	{
		ib::error	err;
		err << "Unlock row could not find a " << lock_mode
			<< " mode lock on the record. Current statement: ";
		err.write(stmt, stmt_len);
	}

	return;

released:
	ut_a(!lock_get_wait(lock));
	lock_rec_reset_nth_bit(lock, heap_no);

	/* Check if we can now grant waiting lock requests */

	for (lock = first_lock; lock != NULL;
	     lock = lock_rec_get_next(heap_no, lock)) {
		if (lock_get_wait(lock)
		    && !lock_rec_has_to_wait_in_queue(lock)) {

			/* Grant the lock */
			ut_ad(trx != lock->trx);
			lock_grant(lock);
		}
	}

	lock_mutex_exit();
	trx_mutex_exit(trx);
}

#ifdef UNIV_DEBUG
/*********************************************************************//**
Check if a transaction that has X or IX locks has set the dict_op
code correctly. */
static
void
lock_check_dict_lock(
/*==================*/
	const lock_t*	lock)	/*!< in: lock to check */
{
	if (lock_get_type_low(lock) == LOCK_REC) {

		/* Check if the transcation locked a record
		in a system table in X mode. It should have set
		the dict_op code correctly if it did. */
		if (lock->index->table->id < DICT_HDR_FIRST_ID
		    && lock_get_mode(lock) == LOCK_X) {

			ut_ad(lock_get_mode(lock) != LOCK_IX);
			ut_ad(lock->trx->dict_operation != TRX_DICT_OP_NONE);
		}
	} else {
		ut_ad(lock_get_type_low(lock) & LOCK_TABLE);

		const dict_table_t*	table;

		table = lock->un_member.tab_lock.table;

		/* Check if the transcation locked a system table
		in IX mode. It should have set the dict_op code
		correctly if it did. */
		if (table->id < DICT_HDR_FIRST_ID
		    && (lock_get_mode(lock) == LOCK_X
			|| lock_get_mode(lock) == LOCK_IX)) {

			ut_ad(lock->trx->dict_operation != TRX_DICT_OP_NONE);
		}
	}
}
#endif /* UNIV_DEBUG */

/*********************************************************************//**
Releases transaction locks, and releases possible other transactions waiting
because of these locks. */
static
void
lock_release(
/*=========*/
	trx_t*	trx)	/*!< in/out: transaction */
{
	lock_t*		lock;
	ulint		count = 0;
	trx_id_t	max_trx_id = trx_sys_get_max_trx_id();

	ut_ad(lock_mutex_own());
	ut_ad(!trx_mutex_own(trx));
	ut_ad(!trx->is_dd_trx);

	for (lock = UT_LIST_GET_LAST(trx->lock.trx_locks);
	     lock != NULL;
	     lock = UT_LIST_GET_LAST(trx->lock.trx_locks)) {

		ut_d(lock_check_dict_lock(lock));

		if (lock_get_type_low(lock) == LOCK_REC) {

			lock_rec_dequeue_from_page(lock);
		} else {
			dict_table_t*	table;

			table = lock->un_member.tab_lock.table;

			if (lock_get_mode(lock) != LOCK_IS
			    && trx->undo_no != 0) {

				/* The trx may have modified the table. We
				block the use of the MySQL query cache for
				all currently active transactions. */

				table->query_cache_inv_id = max_trx_id;
			}

			lock_table_dequeue(lock);
		}

		if (count == LOCK_RELEASE_INTERVAL) {
			/* Release the mutex for a while, so that we
			do not monopolize it */

			lock_mutex_exit();

			lock_mutex_enter();

			count = 0;
		}

		++count;
	}
}

/* True if a lock mode is S or X */
#define IS_LOCK_S_OR_X(lock) \
	(lock_get_mode(lock) == LOCK_S \
	 || lock_get_mode(lock) == LOCK_X)

/*********************************************************************//**
Removes table locks of the transaction on a table to be dropped. */
static
void
lock_trx_table_locks_remove(
/*========================*/
	const lock_t*	lock_to_remove)		/*!< in: lock to remove */
{
	trx_t*		trx = lock_to_remove->trx;

	ut_ad(lock_mutex_own());

	/* It is safe to read this because we are holding the lock mutex */
	if (!trx->lock.cancel) {
		trx_mutex_enter(trx);
	} else {
		ut_ad(trx_mutex_own(trx));
	}

	typedef lock_pool_t::reverse_iterator iterator;

	iterator	end = trx->lock.table_locks.rend();

	for (iterator it = trx->lock.table_locks.rbegin(); it != end; ++it) {

		const lock_t*	lock = *it;

		if (lock == NULL) {
			continue;
		}

		ut_a(trx == lock->trx);
		ut_a(lock_get_type_low(lock) & LOCK_TABLE);
		ut_a(lock->un_member.tab_lock.table != NULL);

		if (lock == lock_to_remove) {

			*it = NULL;

			if (!trx->lock.cancel) {
				trx_mutex_exit(trx);
			}

			return;
		}
	}

	if (!trx->lock.cancel) {
		trx_mutex_exit(trx);
	}

	/* Lock must exist in the vector. */
	ut_error;
}

/*********************************************************************//**
Removes locks of a transaction on a table to be dropped.
If remove_also_table_sx_locks is TRUE then table-level S and X locks are
also removed in addition to other table-level and record-level locks.
No lock that is going to be removed is allowed to be a wait lock. */
static
void
lock_remove_all_on_table_for_trx(
/*=============================*/
	dict_table_t*	table,			/*!< in: table to be dropped */
	trx_t*		trx,			/*!< in: a transaction */
	ibool		remove_also_table_sx_locks)/*!< in: also removes
						table S and X locks */
{
	lock_t*		lock;
	lock_t*		prev_lock;

	ut_ad(lock_mutex_own());

	for (lock = UT_LIST_GET_LAST(trx->lock.trx_locks);
	     lock != NULL;
	     lock = prev_lock) {

		prev_lock = UT_LIST_GET_PREV(trx_locks, lock);

		if (lock_get_type_low(lock) == LOCK_REC
		    && lock->index->table == table) {
			ut_a(!lock_get_wait(lock));

			lock_rec_discard(lock);
		} else if (lock_get_type_low(lock) & LOCK_TABLE
			   && lock->un_member.tab_lock.table == table
			   && (remove_also_table_sx_locks
			       || !IS_LOCK_S_OR_X(lock))) {

			ut_a(!lock_get_wait(lock));

			lock_trx_table_locks_remove(lock);
			lock_table_remove_low(lock);
		}
	}
}

/*******************************************************************//**
Remove any explicit record locks held by recovering transactions on
the table.
@return number of recovered transactions examined */
static
ulint
lock_remove_recovered_trx_record_locks(
/*===================================*/
	dict_table_t*	table)	/*!< in: check if there are any locks
				held on records in this table or on the
				table itself */
{
	ut_a(table != NULL);
	ut_ad(lock_mutex_own());

	ulint		n_recovered_trx = 0;

	mutex_enter(&trx_sys->mutex);

	for (trx_t* trx = UT_LIST_GET_FIRST(trx_sys->rw_trx_list);
	     trx != NULL;
	     trx = UT_LIST_GET_NEXT(trx_list, trx)) {

		assert_trx_in_rw_list(trx);

		if (!trx->is_recovered) {
			continue;
		}

		/* Because we are holding the lock_sys->mutex,
		implicit locks cannot be converted to explicit ones
		while we are scanning the explicit locks. */

		lock_t*	next_lock;

		for (lock_t* lock = UT_LIST_GET_FIRST(trx->lock.trx_locks);
		     lock != NULL;
		     lock = next_lock) {

			ut_a(lock->trx == trx);

			/* Recovered transactions can't wait on a lock. */

			ut_a(!lock_get_wait(lock));

			next_lock = UT_LIST_GET_NEXT(trx_locks, lock);

			switch (lock_get_type_low(lock)) {
			default:
				ut_error;
			case LOCK_TABLE:
				if (lock->un_member.tab_lock.table == table) {
					lock_trx_table_locks_remove(lock);
					lock_table_remove_low(lock);
				}
				break;
			case LOCK_REC:
				if (lock->index->table == table) {
					lock_rec_discard(lock);
				}
			}
		}

		++n_recovered_trx;
	}

	mutex_exit(&trx_sys->mutex);

	return(n_recovered_trx);
}

/*********************************************************************//**
Removes locks on a table to be dropped or truncated.
If remove_also_table_sx_locks is TRUE then table-level S and X locks are
also removed in addition to other table-level and record-level locks.
No lock, that is going to be removed, is allowed to be a wait lock. */
void
lock_remove_all_on_table(
/*=====================*/
	dict_table_t*	table,			/*!< in: table to be dropped
						or truncated */
	ibool		remove_also_table_sx_locks)/*!< in: also removes
						table S and X locks */
{
	lock_t*		lock;

	lock_mutex_enter();

	for (lock = UT_LIST_GET_FIRST(table->locks);
	     lock != NULL;
	     /* No op */) {

		lock_t*	prev_lock;

		prev_lock = UT_LIST_GET_PREV(un_member.tab_lock.locks, lock);

		/* If we should remove all locks (remove_also_table_sx_locks
		is TRUE), or if the lock is not table-level S or X lock,
		then check we are not going to remove a wait lock. */
		if (remove_also_table_sx_locks
		    || !(lock_get_type(lock) == LOCK_TABLE
			 && IS_LOCK_S_OR_X(lock))) {

			ut_a(!lock_get_wait(lock));
		}

		lock_remove_all_on_table_for_trx(
			table, lock->trx, remove_also_table_sx_locks);

		if (prev_lock == NULL) {
			if (lock == UT_LIST_GET_FIRST(table->locks)) {
				/* lock was not removed, pick its successor */
				lock = UT_LIST_GET_NEXT(
					un_member.tab_lock.locks, lock);
			} else {
				/* lock was removed, pick the first one */
				lock = UT_LIST_GET_FIRST(table->locks);
			}
		} else if (UT_LIST_GET_NEXT(un_member.tab_lock.locks,
					    prev_lock) != lock) {
			/* If lock was removed by
			lock_remove_all_on_table_for_trx() then pick the
			successor of prev_lock ... */
			lock = UT_LIST_GET_NEXT(
				un_member.tab_lock.locks, prev_lock);
		} else {
			/* ... otherwise pick the successor of lock. */
			lock = UT_LIST_GET_NEXT(
				un_member.tab_lock.locks, lock);
		}
	}

	/* Note: Recovered transactions don't have table level IX or IS locks
	but can have implicit record locks that have been converted to explicit
	record locks. Such record locks cannot be freed by traversing the
	transaction lock list in dict_table_t (as above). */

	if (!lock_sys->rollback_complete
	    && lock_remove_recovered_trx_record_locks(table) == 0) {

		lock_sys->rollback_complete = TRUE;
	}

	lock_mutex_exit();
}

/*===================== VALIDATION AND DEBUGGING ====================*/

/*********************************************************************//**
Prints info of a table lock. */
void
lock_table_print(
/*=============*/
	FILE*		file,	/*!< in: file where to print */
	const lock_t*	lock)	/*!< in: table type lock */
{
	ut_ad(lock_mutex_own());
	ut_a(lock_get_type_low(lock) == LOCK_TABLE);

	fputs("TABLE LOCK table ", file);
	ut_print_name(file, lock->trx, TRUE,
		      lock->un_member.tab_lock.table->name);
	fprintf(file, " trx id " TRX_ID_FMT, trx_get_id_for_print(lock->trx));

	if (lock_get_mode(lock) == LOCK_S) {
		fputs(" lock mode S", file);
	} else if (lock_get_mode(lock) == LOCK_X) {
		ut_ad(lock->trx->id != 0);
		fputs(" lock mode X", file);
	} else if (lock_get_mode(lock) == LOCK_IS) {
		fputs(" lock mode IS", file);
	} else if (lock_get_mode(lock) == LOCK_IX) {
		ut_ad(lock->trx->id != 0);
		fputs(" lock mode IX", file);
	} else if (lock_get_mode(lock) == LOCK_AUTO_INC) {
		fputs(" lock mode AUTO-INC", file);
	} else {
		fprintf(file, " unknown lock mode %lu",
			(ulong) lock_get_mode(lock));
	}

	if (lock_get_wait(lock)) {
		fputs(" waiting", file);
	}

	putc('\n', file);
}

/*********************************************************************//**
Prints info of a record lock. */
void
lock_rec_print(
/*===========*/
	FILE*		file,	/*!< in: file where to print */
	const lock_t*	lock)	/*!< in: record type lock */
{
	ulint			space;
	ulint			page_no;
	mtr_t			mtr;
	mem_heap_t*		heap		= NULL;
	ulint			offsets_[REC_OFFS_NORMAL_SIZE];
	ulint*			offsets		= offsets_;
	rec_offs_init(offsets_);

	ut_ad(lock_mutex_own());
	ut_a(lock_get_type_low(lock) == LOCK_REC);

	space = lock->un_member.rec_lock.space;
	page_no = lock->un_member.rec_lock.page_no;

	fprintf(file, "RECORD LOCKS space id %lu page no %lu n bits %lu ",
		(ulong) space, (ulong) page_no,
		(ulong) lock_rec_get_n_bits(lock));
	dict_index_name_print(file, lock->trx, lock->index);
	fprintf(file, " trx id " TRX_ID_FMT, trx_get_id_for_print(lock->trx));

	if (lock_get_mode(lock) == LOCK_S) {
		fputs(" lock mode S", file);
	} else if (lock_get_mode(lock) == LOCK_X) {
		fputs(" lock_mode X", file);
	} else {
		ut_error;
	}

	if (lock_rec_get_gap(lock)) {
		fputs(" locks gap before rec", file);
	}

	if (lock_rec_get_rec_not_gap(lock)) {
		fputs(" locks rec but not gap", file);
	}

	if (lock_rec_get_insert_intention(lock)) {
		fputs(" insert intention", file);
	}

	if (lock_get_wait(lock)) {
		fputs(" waiting", file);
	}

	mtr_start(&mtr);

	putc('\n', file);

	const buf_block_t*	block;

	block = buf_page_try_get(page_id_t(space, page_no), &mtr);

	for (ulint i = 0; i < lock_rec_get_n_bits(lock); ++i) {

		if (!lock_rec_get_nth_bit(lock, i)) {
			continue;
		}

		fprintf(file, "Record lock, heap no %lu", (ulong) i);

		if (block) {
			const rec_t*	rec;

			rec = page_find_rec_with_heap_no(
				buf_block_get_frame(block), i);

			offsets = rec_get_offsets(
				rec, lock->index, offsets,
				ULINT_UNDEFINED, &heap);

			putc(' ', file);
			rec_print_new(file, rec, offsets);
		}

		putc('\n', file);
	}

	mtr_commit(&mtr);

	if (heap) {
		mem_heap_free(heap);
	}
}

#ifdef UNIV_DEBUG
/* Print the number of lock structs from lock_print_info_summary() only
in non-production builds for performance reasons, see
http://bugs.mysql.com/36942 */
#define PRINT_NUM_OF_LOCK_STRUCTS
#endif /* UNIV_DEBUG */

#ifdef PRINT_NUM_OF_LOCK_STRUCTS
/*********************************************************************//**
Calculates the number of record lock structs in the record lock hash table.
@return number of record locks */
static
ulint
lock_get_n_rec_locks(void)
/*======================*/
{
	ulint	n_locks	= 0;
	ulint	i;

	ut_ad(lock_mutex_own());

	for (i = 0; i < hash_get_n_cells(lock_sys->rec_hash); i++) {
		const lock_t*	lock;

		for (lock = static_cast<const lock_t*>(
				HASH_GET_FIRST(lock_sys->rec_hash, i));
		     lock != 0;
		     lock = static_cast<const lock_t*>(
				HASH_GET_NEXT(hash, lock))) {

			n_locks++;
		}
	}

	return(n_locks);
}
#endif /* PRINT_NUM_OF_LOCK_STRUCTS */

/*********************************************************************//**
Prints info of locks for all transactions.
@return FALSE if not able to obtain lock mutex
and exits without printing info */
ibool
lock_print_info_summary(
/*====================*/
	FILE*	file,	/*!< in: file where to print */
	ibool	nowait)	/*!< in: whether to wait for the lock mutex */
{
	/* if nowait is FALSE, wait on the lock mutex,
	otherwise return immediately if fail to obtain the
	mutex. */
	if (!nowait) {
		lock_mutex_enter();
	} else if (lock_mutex_enter_nowait()) {
		fputs("FAIL TO OBTAIN LOCK MUTEX,"
		      " SKIP LOCK INFO PRINTING\n", file);
		return(FALSE);
	}

	if (lock_deadlock_found) {
		fputs("------------------------\n"
		      "LATEST DETECTED DEADLOCK\n"
		      "------------------------\n", file);

		if (!srv_read_only_mode) {
			ut_copy_file(file, lock_latest_err_file);
		}
	}

	fputs("------------\n"
	      "TRANSACTIONS\n"
	      "------------\n", file);

	fprintf(file, "Trx id counter " TRX_ID_FMT "\n",
		trx_sys_get_max_trx_id());

	fprintf(file,
		"Purge done for trx's n:o < " TRX_ID_FMT
		" undo n:o < " TRX_ID_FMT " state: ",
		purge_sys->iter.trx_no,
		purge_sys->iter.undo_no);

	/* Note: We are reading the state without the latch. One because it
	will violate the latching order and two because we are merely querying
	the state of the variable for display. */

	switch (purge_sys->state){
	case PURGE_STATE_INIT:
		/* Should never be in this state while the system is running. */
		ut_error;

	case PURGE_STATE_EXIT:
		fprintf(file, "exited");
		break;

	case PURGE_STATE_DISABLED:
		fprintf(file, "disabled");
		break;

	case PURGE_STATE_RUN:
		fprintf(file, "running");
		/* Check if it is waiting for more data to arrive. */
		if (!purge_sys->running) {
			fprintf(file, " but idle");
		}
		break;

	case PURGE_STATE_STOP:
		fprintf(file, "stopped");
		break;
	}

	fprintf(file, "\n");

	fprintf(file,
		"History list length %lu\n",
		(ulong) trx_sys->rseg_history_len);

#ifdef PRINT_NUM_OF_LOCK_STRUCTS
	fprintf(file,
		"Total number of lock structs in row lock hash table %lu\n",
		(ulong) lock_get_n_rec_locks());
#endif /* PRINT_NUM_OF_LOCK_STRUCTS */
	return(TRUE);
}

/** Functor to print not-started transaction from the mysql_trx_list. */

struct	PrintNotStarted {

	PrintNotStarted(FILE* file) : m_file(file) { }

	void	operator()(const trx_t* trx)
	{
		ut_ad(trx->in_mysql_trx_list);
		ut_ad(mutex_own(&trx_sys->mutex));

		/* See state transitions and locking rules in trx0trx.h */

		if (trx_state_eq(trx, TRX_STATE_NOT_STARTED)) {

			fputs("---", m_file);
			trx_print_latched(m_file, trx, 600);
		}
	}

	FILE*		m_file;
};

/** Iterate over a transaction's locks. Keeping track of the
iterator using an ordinal value. */

class TrxLockIterator {
public:
	TrxLockIterator() { rewind(); }

	/** Get the m_index(th) lock of a transaction.
	@return current lock or 0 */
	const lock_t* current(const trx_t* trx) const
	{
		lock_t*	lock;
		ulint	i = 0;

		for (lock = UT_LIST_GET_FIRST(trx->lock.trx_locks);
		     lock != NULL && i < m_index;
		     lock = UT_LIST_GET_NEXT(trx_locks, lock), ++i) {

			/* No op */
		}

		return(lock);
	}

	/** Set the ordinal value to 0 */
	void rewind()
	{
		m_index = 0;
	}

	/** Increment the ordinal value.
	@retun the current index value */
	ulint next()
	{
		return(++m_index);
	}

private:
	/** Current iterator position */
	ulint		m_index;
};

/** This iterates over both the RW and RO trx_sys lists. We need to keep
track where the iterator was up to and we do that using an ordinal value. */

class TrxListIterator {
public:
	TrxListIterator() : m_index()
	{
		/* We iterate over the RW trx list first. */

		m_trx_list = &trx_sys->rw_trx_list;
	}

	/** Get the current transaction whose ordinality is m_index.
	@return current transaction or 0 */

	const trx_t* current()
	{
		return(reposition());
	}

	/** Advance the transaction current ordinal value and reset the
	transaction lock ordinal value */

	void next()
	{
		++m_index;
		m_lock_iter.rewind();
	}

	TrxLockIterator& lock_iter()
	{
		return(m_lock_iter);
	}

private:
	/** Reposition the "cursor" on the current transaction. If it
	is the first time then the "cursor" will be positioned on the
	first transaction.

	@return transaction instance or 0 */
	const trx_t* reposition() const
	{
		ulint	i;
		trx_t*	trx;

		/* Make the transaction at the ordinal value of m_index
		the current transaction. ie. reposition/restore */

		for (i = 0, trx = UT_LIST_GET_FIRST(*m_trx_list);
		     trx != NULL && (i < m_index);
		     trx = UT_LIST_GET_NEXT(trx_list, trx), ++i) {

			check_trx_state(trx);
		}

		return(trx);
	}

	/** Ordinal value of the transaction in the current transaction list */
	ulint			m_index;

	/** Current transaction list */
	trx_ut_list_t*		m_trx_list;

	/** For iterating over a transaction's locks */
	TrxLockIterator		m_lock_iter;
};

/** Prints transaction lock wait and MVCC state.
@param[in,out]	file	file where to print
@param[in]	trx	transaction */
void
lock_trx_print_wait_and_mvcc_state(
	FILE*		file,
	const trx_t*	trx)
{
	fprintf(file, "---");

	trx_print_latched(file, trx, 600);

	const ReadView*	read_view = trx_get_read_view(trx);

	if (read_view != NULL) {
		read_view->print_limits(file);
	}

	if (trx->lock.que_state == TRX_QUE_LOCK_WAIT) {

		fprintf(file,
			"------- TRX HAS BEEN WAITING %lu SEC"
			" FOR THIS LOCK TO BE GRANTED:\n",
			(ulong) difftime(ut_time(), trx->lock.wait_started));

		if (lock_get_type_low(trx->lock.wait_lock) == LOCK_REC) {
			lock_rec_print(file, trx->lock.wait_lock);
		} else {
			lock_table_print(file, trx->lock.wait_lock);
		}

		fprintf(file, "------------------\n");
	}
}

/*********************************************************************//**
Prints info of locks for a transaction. This function will release the
lock mutex and the trx_sys_t::mutex if the page was read from disk.
@return true if page was read from the tablespace */
static
bool
lock_rec_fetch_page(
/*================*/
	const lock_t*	lock)	/*!< in: record lock */
{
	ut_ad(lock_get_type_low(lock) == LOCK_REC);

	ulint			space = lock->un_member.rec_lock.space;
	bool			found;
	const page_size_t&	page_size = fil_space_get_page_size(space,
								    &found);
	ulint			page_no = lock->un_member.rec_lock.page_no;

	/* Check if the .ibd file exists. */
	if (found) {
		mtr_t	mtr;

		lock_mutex_exit();

		mutex_exit(&trx_sys->mutex);

		mtr_start(&mtr);

		buf_page_get_with_no_latch(
			page_id_t(space, page_no), page_size, &mtr);

		mtr_commit(&mtr);

		lock_mutex_enter();

		mutex_enter(&trx_sys->mutex);

		return(true);
	}

	return(false);
}

/*********************************************************************//**
Prints info of locks for a transaction.
@return true if all printed, false if latches were released. */
static
bool
lock_trx_print_locks(
/*=================*/
	FILE*		file,		/*!< in/out: File to write */
	const trx_t*	trx,		/*!< in: current transaction */
	TrxLockIterator&iter,		/*!< in: transaction lock iterator */
	bool		load_block)	/*!< in: if true then read block
					from disk */
{
	const lock_t* lock;

	/* Iterate over the transaction's locks. */
	while ((lock = iter.current(trx)) != 0) {

		if (lock_get_type_low(lock) == LOCK_REC) {

			if (load_block) {

				/* Note: lock_rec_fetch_page() will
				release both the lock mutex and the
				trx_sys_t::mutex if it does a read
				from disk. */

				if (lock_rec_fetch_page(lock)) {
					/* We need to resync the
					current transaction. */
					return(false);
				}

				/* It is a single table tablespace
				and the .ibd file is missing
				(TRUNCATE TABLE probably stole the
				locks): just print the lock without
				attempting to load the page in the
				buffer pool. */

				fprintf(file,
					"RECORD LOCKS on non-existing"
					" space %u\n",
					lock->un_member.rec_lock.space);
			}

			/* Print all the record locks on the page from
			the record lock bitmap */

			lock_rec_print(file, lock);

			load_block = true;

		} else {
			ut_ad(lock_get_type_low(lock) & LOCK_TABLE);

			lock_table_print(file, lock);
		}

		if (iter.next() >= 10) {

			fprintf(file,
				"10 LOCKS PRINTED FOR THIS TRX:"
				" SUPPRESSING FURTHER PRINTS\n");

			break;
		}
	}

	return(true);
}

/*********************************************************************//**
Prints info of locks for each transaction. This function assumes that the
caller holds the lock mutex and more importantly it will release the lock
mutex on behalf of the caller. (This should be fixed in the future). */
void
lock_print_info_all_transactions(
/*=============================*/
	FILE*		file)	/*!< in/out: file where to print */
{
	ut_ad(lock_mutex_own());

	fprintf(file, "LIST OF TRANSACTIONS FOR EACH SESSION:\n");

	mutex_enter(&trx_sys->mutex);

	/* First print info on non-active transactions */

	/* NOTE: information of auto-commit non-locking read-only
	transactions will be omitted here. The information will be
	available from INFORMATION_SCHEMA.INNODB_TRX. */

	PrintNotStarted	print_not_started(file);
	ut_list_map(trx_sys->mysql_trx_list, print_not_started);

	const trx_t*	trx;
	TrxListIterator	trx_iter;
	const trx_t*	prev_trx = 0;

	/* Control whether a block should be fetched from the buffer pool. */
	bool		load_block = true;
	bool		monitor = srv_print_innodb_lock_monitor;

	while ((trx = trx_iter.current()) != 0) {

		check_trx_state(trx);

		if (trx != prev_trx) {
			lock_trx_print_wait_and_mvcc_state(file, trx);
			prev_trx = trx;

			/* The transaction that read in the page is no
			longer the one that read the page in. We need to
			force a page read. */
			load_block = true;
		}

		/* If we need to print the locked record contents then we
		need to fetch the containing block from the buffer pool. */
		if (monitor) {

			/* Print the locks owned by the current transaction. */
			TrxLockIterator& lock_iter = trx_iter.lock_iter();

			if (!lock_trx_print_locks(
					file, trx, lock_iter, load_block)) {

				/* Resync trx_iter, the trx_sys->mutex and
				the lock mutex were released. A page was
				successfully read in.  We need to print its
				contents on the next call to
				lock_trx_print_locks(). On the next call to
				lock_trx_print_locks() we should simply print
				the contents of the page just read in.*/
				load_block = false;

				continue;
			}
		}

		load_block = true;

		/* All record lock details were printed without fetching
		a page from disk, or we didn't need to print the detail. */
		trx_iter.next();
	}

	lock_mutex_exit();
	mutex_exit(&trx_sys->mutex);

	ut_ad(lock_validate());
}

#ifdef UNIV_DEBUG
/*********************************************************************//**
Find the the lock in the trx_t::trx_lock_t::table_locks vector.
@return true if found */
static
bool
lock_trx_table_locks_find(
/*======================*/
	trx_t*		trx,		/*!< in: trx to validate */
	const lock_t*	find_lock)	/*!< in: lock to find */
{
	bool		found = false;

	trx_mutex_enter(trx);

	typedef lock_pool_t::const_reverse_iterator iterator;

	iterator	end = trx->lock.table_locks.rend();

	for (iterator it = trx->lock.table_locks.rbegin(); it != end; ++it) {

		const lock_t*	lock = *it;

		if (lock == NULL) {

			continue;

		} else if (lock == find_lock) {

			/* Can't be duplicates. */
			ut_a(!found);
			found = true;
		}

		ut_a(trx == lock->trx);
		ut_a(lock_get_type_low(lock) & LOCK_TABLE);
		ut_a(lock->un_member.tab_lock.table != NULL);
	}

	trx_mutex_exit(trx);

	return(found);
}

/*********************************************************************//**
Validates the lock queue on a table.
@return TRUE if ok */
static
ibool
lock_table_queue_validate(
/*======================*/
	const dict_table_t*	table)	/*!< in: table */
{
	const lock_t*	lock;

	ut_ad(lock_mutex_own());
	ut_ad(trx_sys_mutex_own());

	for (lock = UT_LIST_GET_FIRST(table->locks);
	     lock != NULL;
	     lock = UT_LIST_GET_NEXT(un_member.tab_lock.locks, lock)) {

		/* lock->trx->state cannot change from or to NOT_STARTED
		while we are holding the trx_sys->mutex. It may change
		from ACTIVE to PREPARED, but it may not change to
		COMMITTED, because we are holding the lock_sys->mutex. */
		ut_ad(trx_assert_started(lock->trx));

		if (!lock_get_wait(lock)) {

			ut_a(!lock_table_other_has_incompatible(
				     lock->trx, 0, table,
				     lock_get_mode(lock)));
		} else {

			ut_a(lock_table_has_to_wait_in_queue(lock));
		}

		ut_a(lock_trx_table_locks_find(lock->trx, lock));
	}

	return(TRUE);
}

/*********************************************************************//**
Validates the lock queue on a single record.
@return TRUE if ok */
static
ibool
lock_rec_queue_validate(
/*====================*/
	ibool			locked_lock_trx_sys,
					/*!< in: if the caller holds
					both the lock mutex and
					trx_sys_t->lock. */
	const buf_block_t*	block,	/*!< in: buffer block containing rec */
	const rec_t*		rec,	/*!< in: record to look at */
	const dict_index_t*	index,	/*!< in: index, or NULL if not known */
	const ulint*		offsets)/*!< in: rec_get_offsets(rec, index) */
{
	const trx_t*	impl_trx;
	const lock_t*	lock;
	ulint		heap_no;

	ut_a(rec);
	ut_a(block->frame == page_align(rec));
	ut_ad(rec_offs_validate(rec, index, offsets));
	ut_ad(!page_rec_is_comp(rec) == !rec_offs_comp(offsets));
	ut_ad(lock_mutex_own() == locked_lock_trx_sys);
	ut_ad(!index || dict_index_is_clust(index)
	      || !dict_index_is_online_ddl(index));

	heap_no = page_rec_get_heap_no(rec);

	if (!locked_lock_trx_sys) {
		lock_mutex_enter();
		mutex_enter(&trx_sys->mutex);
	}

	if (!page_rec_is_user_rec(rec)) {

		for (lock = lock_rec_get_first(lock_sys->rec_hash, block, heap_no);
		     lock != NULL;
		     lock = lock_rec_get_next_const(heap_no, lock)) {

			ut_ad(!trx_is_ac_nl_ro(lock->trx));

			if (lock_get_wait(lock)) {
				ut_a(lock_rec_has_to_wait_in_queue(lock));
			}

			if (index) {
				ut_a(lock->index == index);
			}
		}

		goto func_exit;
	}

	if (!index);
	else if (dict_index_is_clust(index)) {
		trx_id_t	trx_id;

		/* Unlike the non-debug code, this invariant can only succeed
		if the check and assertion are covered by the lock mutex. */

		trx_id = lock_clust_rec_some_has_impl(rec, index, offsets);
		impl_trx = trx_rw_is_active_low(trx_id, NULL);

		ut_ad(lock_mutex_own());
		/* impl_trx cannot be committed until lock_mutex_exit()
		because lock_trx_release_locks() acquires lock_sys->mutex */

		if (impl_trx != NULL
		    && lock_rec_other_has_expl_req(
			    LOCK_S, block, false, heap_no, impl_trx)) {

			ut_a(lock_rec_has_expl(LOCK_X | LOCK_REC_NOT_GAP,
					       block, heap_no, impl_trx));
		}
	}

	for (lock = lock_rec_get_first(lock_sys->rec_hash, block, heap_no);
	     lock != NULL;
	     lock = lock_rec_get_next_const(heap_no, lock)) {

		ut_ad(!trx_is_ac_nl_ro(lock->trx));

		if (index) {
			ut_a(lock->index == index);
		}

		if (!lock_rec_get_gap(lock) && !lock_get_wait(lock)) {

			lock_mode	mode;

			if (lock_get_mode(lock) == LOCK_S) {
				mode = LOCK_X;
			} else {
				mode = LOCK_S;
			}
			ut_a(!lock_rec_other_has_expl_req(
				     mode, block, true, heap_no, lock->trx));

		} else if (lock_get_wait(lock) && !lock_rec_get_gap(lock)) {

			ut_a(lock_rec_has_to_wait_in_queue(lock));
		}
	}

func_exit:
	if (!locked_lock_trx_sys) {
		lock_mutex_exit();
		mutex_exit(&trx_sys->mutex);
	}

	return(TRUE);
}

/*********************************************************************//**
Validates the record lock queues on a page.
@return TRUE if ok */
static
ibool
lock_rec_validate_page(
/*===================*/
	const buf_block_t*	block)	/*!< in: buffer block */
{
	const lock_t*	lock;
	const rec_t*	rec;
	ulint		nth_lock	= 0;
	ulint		nth_bit		= 0;
	ulint		i;
	mem_heap_t*	heap		= NULL;
	ulint		offsets_[REC_OFFS_NORMAL_SIZE];
	ulint*		offsets		= offsets_;
	rec_offs_init(offsets_);

	ut_ad(!lock_mutex_own());

	lock_mutex_enter();
	mutex_enter(&trx_sys->mutex);
loop:
	lock = lock_rec_get_first_on_page_addr(
		lock_sys->rec_hash,
		block->page.id.space(), block->page.id.page_no());

	if (!lock) {
		goto function_exit;
	}

#if defined UNIV_DEBUG_FILE_ACCESSES || defined UNIV_DEBUG
	ut_a(!block->page.file_page_was_freed);
#endif

	for (i = 0; i < nth_lock; i++) {

		lock = lock_rec_get_next_on_page_const(lock);

		if (!lock) {
			goto function_exit;
		}
	}

	ut_ad(!trx_is_ac_nl_ro(lock->trx));

# ifdef UNIV_SYNC_DEBUG
	/* Only validate the record queues when this thread is not
	holding a space->latch.  Deadlocks are possible due to
	latching order violation when UNIV_DEBUG is defined while
	UNIV_SYNC_DEBUG is not. */
	if (!sync_check_find(SYNC_FSP))
# endif /* UNIV_SYNC_DEBUG */
	for (i = nth_bit; i < lock_rec_get_n_bits(lock); i++) {

		if (i == 1 || lock_rec_get_nth_bit(lock, i)) {

			rec = page_find_rec_with_heap_no(block->frame, i);
			ut_a(rec);
			offsets = rec_get_offsets(rec, lock->index, offsets,
						  ULINT_UNDEFINED, &heap);

			/* If this thread is holding the file space
			latch (fil_space_t::latch), the following
			check WILL break the latching order and may
			cause a deadlock of threads. */

			lock_rec_queue_validate(
				TRUE, block, rec, lock->index, offsets);

			nth_bit = i + 1;

			goto loop;
		}
	}

	nth_bit = 0;
	nth_lock++;

	goto loop;

function_exit:
	lock_mutex_exit();
	mutex_exit(&trx_sys->mutex);

	if (heap != NULL) {
		mem_heap_free(heap);
	}
	return(TRUE);
}

/*********************************************************************//**
Validates the table locks.
@return TRUE if ok */
static
ibool
lock_validate_table_locks(
/*======================*/
	const trx_ut_list_t*	trx_list)	/*!< in: trx list */
{
	const trx_t*	trx;

	ut_ad(lock_mutex_own());
	ut_ad(trx_sys_mutex_own());

	ut_ad(trx_list == &trx_sys->rw_trx_list);

	for (trx = UT_LIST_GET_FIRST(*trx_list);
	     trx != NULL;
	     trx = UT_LIST_GET_NEXT(trx_list, trx)) {

		const lock_t*	lock;

		check_trx_state(trx);

		for (lock = UT_LIST_GET_FIRST(trx->lock.trx_locks);
		     lock != NULL;
		     lock = UT_LIST_GET_NEXT(trx_locks, lock)) {

			if (lock_get_type_low(lock) & LOCK_TABLE) {

				lock_table_queue_validate(
					lock->un_member.tab_lock.table);
			}
		}
	}

	return(TRUE);
}

/*********************************************************************//**
Validate record locks up to a limit.
@return lock at limit or NULL if no more locks in the hash bucket */
static __attribute__((warn_unused_result))
const lock_t*
lock_rec_validate(
/*==============*/
	ulint		start,		/*!< in: lock_sys->rec_hash
					bucket */
	ib_uint64_t*	limit)		/*!< in/out: upper limit of
					(space, page_no) */
{
	ut_ad(lock_mutex_own());
	ut_ad(trx_sys_mutex_own());

	for (const lock_t* lock = static_cast<const lock_t*>(
			HASH_GET_FIRST(lock_sys->rec_hash, start));
	     lock != NULL;
	     lock = static_cast<const lock_t*>(HASH_GET_NEXT(hash, lock))) {

		ib_uint64_t	current;

		ut_ad(!trx_is_ac_nl_ro(lock->trx));
		ut_ad(lock_get_type(lock) == LOCK_REC);

		current = ut_ull_create(
			lock->un_member.rec_lock.space,
			lock->un_member.rec_lock.page_no);

		if (current > *limit) {
			*limit = current + 1;
			return(lock);
		}
	}

	return(0);
}

/*********************************************************************//**
Validate a record lock's block */
static
void
lock_rec_block_validate(
/*====================*/
	ulint		space_id,
	ulint		page_no)
{
	/* The lock and the block that it is referring to may be freed at
	this point. We pass BUF_GET_POSSIBLY_FREED to skip a debug check.
	If the lock exists in lock_rec_validate_page() we assert
	!block->page.file_page_was_freed. */

	buf_block_t*	block;
	mtr_t		mtr;

	/* Make sure that the tablespace is not deleted while we are
	trying to access the page. */
	if (fil_space_t* space = fil_space_acquire(space_id)) {
		mtr_start(&mtr);

		block = buf_page_get_gen(
			page_id_t(space_id, page_no),
			page_size_t(space->flags),
			RW_X_LATCH, NULL,
			BUF_GET_POSSIBLY_FREED,
			__FILE__, __LINE__, &mtr);

		buf_block_dbg_add_level(block, SYNC_NO_ORDER_CHECK);

		ut_ad(lock_rec_validate_page(block));
		mtr_commit(&mtr);

		fil_space_release(space);
	}
}

/*********************************************************************//**
Validates the lock system.
@return TRUE if ok */
static
bool
lock_validate()
/*===========*/
{
	typedef	std::pair<ulint, ulint>		page_addr_t;
	typedef std::set<
		page_addr_t,
		std::less<page_addr_t>,
		ut_allocator<page_addr_t> >	page_addr_set;

	page_addr_set	pages;

	lock_mutex_enter();
	mutex_enter(&trx_sys->mutex);

	ut_a(lock_validate_table_locks(&trx_sys->rw_trx_list));

	/* Iterate over all the record locks and validate the locks. We
	don't want to hog the lock_sys_t::mutex and the trx_sys_t::mutex.
	Release both mutexes during the validation check. */

	for (ulint i = 0; i < hash_get_n_cells(lock_sys->rec_hash); i++) {
		const lock_t*	lock;
		ib_uint64_t	limit = 0;

		while ((lock = lock_rec_validate(i, &limit)) != 0) {

			ulint	space = lock->un_member.rec_lock.space;
			ulint	page_no = lock->un_member.rec_lock.page_no;
			ibool	tablespace_being_deleted = FALSE;

			pages.insert(std::make_pair(space, page_no));
		}
	}

	mutex_exit(&trx_sys->mutex);
	lock_mutex_exit();

	for (page_addr_set::const_iterator it = pages.begin();
	     it != pages.end();
	     ++it) {
		lock_rec_block_validate((*it).first, (*it).second);
	}

	return(true);
}
#endif /* UNIV_DEBUG */
/*============ RECORD LOCK CHECKS FOR ROW OPERATIONS ====================*/

/*********************************************************************//**
Checks if locks of other transactions prevent an immediate insert of
a record. If they do, first tests if the query thread should anyway
be suspended for some reason; if not, then puts the transaction and
the query thread to the lock wait state and inserts a waiting request
for a gap x-lock to the lock queue.
@return DB_SUCCESS, DB_LOCK_WAIT, DB_DEADLOCK, or DB_QUE_THR_SUSPENDED */
dberr_t
lock_rec_insert_check_and_lock(
/*===========================*/
	ulint		flags,	/*!< in: if BTR_NO_LOCKING_FLAG bit is
				set, does nothing */
	const rec_t*	rec,	/*!< in: record after which to insert */
	buf_block_t*	block,	/*!< in/out: buffer block of rec */
	dict_index_t*	index,	/*!< in: index */
	que_thr_t*	thr,	/*!< in: query thread */
	mtr_t*		mtr,	/*!< in/out: mini-transaction */
	ibool*		inherit)/*!< out: set to TRUE if the new
				inserted record maybe should inherit
				LOCK_GAP type locks from the successor
				record */
{
	ut_ad(block->frame == page_align(rec));
	ut_ad(!dict_index_is_online_ddl(index)
	      || dict_index_is_clust(index)
	      || (flags & BTR_CREATE_FLAG));
	ut_ad(mtr->is_named_space(index->space));

	if (flags & BTR_NO_LOCKING_FLAG) {

		return(DB_SUCCESS);
	}

<<<<<<< HEAD
	ut_ad(!dict_table_is_temporary(index->table));

	dberr_t		err;
	lock_t*		lock;
	ibool		inherit_in = *inherit;
	trx_t*		trx = thr_get_trx(thr);
	const rec_t*	next_rec = page_rec_get_next_const(rec);
	ulint		heap_no = page_rec_get_heap_no(next_rec);

	lock_mutex_enter();
	/* Because this code is invoked for a running transaction by
	the thread that is serving the transaction, it is not necessary
	to hold trx->mutex here. */
=======
			DEBUG_SYNC_C("innodb_monitor_before_lock_page_read");

			/* Check if the space is exists or not. only when the space
			is valid, try to get the page. */
			tablespace_being_deleted = fil_inc_pending_ops(space, false);

			if (!tablespace_being_deleted) {
				mtr_start(&mtr);

				buf_page_get_gen(space, zip_size, page_no,
						 RW_NO_LATCH, NULL,
						 BUF_GET_POSSIBLY_FREED,
						 __FILE__, __LINE__, &mtr);

				mtr_commit(&mtr);

				fil_decr_pending_ops(space);
			} else {
				fprintf(file, "RECORD LOCKS on"
					" non-existing space %lu\n",
					(ulong) space);
			}
>>>>>>> 2dfd932c

	/* When inserting a record into an index, the table must be at
	least IX-locked. When we are building an index, we would pass
	BTR_NO_LOCKING_FLAG and skip the locking altogether. */
	ut_ad(lock_table_has(trx, index->table, LOCK_IX));

	lock = lock_rec_get_first(lock_sys->rec_hash, block, heap_no);

	if (lock == NULL) {
		/* We optimize CPU time usage in the simplest case */

		lock_mutex_exit();

		if (inherit_in && !dict_index_is_clust(index)) {
			/* Update the page max trx id field */
			page_update_max_trx_id(block,
					       buf_block_get_page_zip(block),
					       trx->id, mtr);
		}

		*inherit = FALSE;

		return(DB_SUCCESS);
	}

	/* Spatial index does not use GAP lock protection. It uses
	"predicate lock" to protect the "range" */
	if (dict_index_is_spatial(index)) {
		return(DB_SUCCESS);
	}

	*inherit = TRUE;

	/* If another transaction has an explicit lock request which locks
	the gap, waiting or granted, on the successor, the insert has to wait.

	An exception is the case where the lock by the another transaction
	is a gap type lock which it placed to wait for its turn to insert. We
	do not consider that kind of a lock conflicting with our insert. This
	eliminates an unnecessary deadlock which resulted when 2 transactions
	had to wait for their insert. Both had waiting gap type lock requests
	on the successor, which produced an unnecessary deadlock. */

	const ulint	type_mode = LOCK_X | LOCK_GAP | LOCK_INSERT_INTENTION;

	const lock_t*	wait_for = lock_rec_other_has_conflicting(
				type_mode, block, heap_no, trx);

	if (wait_for != NULL) {

		RecLock	rec_lock(thr, index, block, heap_no, type_mode);

		trx_mutex_enter(trx);

		err = rec_lock.add_to_waitq(wait_for);

		trx_mutex_exit(trx);

	} else {
		err = DB_SUCCESS;
	}

	lock_mutex_exit();

	switch (err) {
	case DB_SUCCESS_LOCKED_REC:
		err = DB_SUCCESS;
		/* fall through */
	case DB_SUCCESS:
		if (!inherit_in || dict_index_is_clust(index)) {
			break;
		}

		/* Update the page max trx id field */
		page_update_max_trx_id(
			block, buf_block_get_page_zip(block), trx->id, mtr);
	default:
		/* We only care about the two return values. */
		break;
	}

#ifdef UNIV_DEBUG
	{
		mem_heap_t*	heap		= NULL;
		ulint		offsets_[REC_OFFS_NORMAL_SIZE];
		const ulint*	offsets;
		rec_offs_init(offsets_);

		offsets = rec_get_offsets(next_rec, index, offsets_,
					  ULINT_UNDEFINED, &heap);

		ut_ad(lock_rec_queue_validate(
				FALSE, block, next_rec, index, offsets));

		if (heap != NULL) {
			mem_heap_free(heap);
		}
	}
#endif /* UNIV_DEBUG */

	return(err);
}

/*********************************************************************//**
Creates an explicit record lock for a running transaction that currently only
has an implicit lock on the record. The transaction instance must have a
reference count > 0 so that it can't be committed and freed before this
function has completed. */
static
void
lock_rec_convert_impl_to_expl_for_trx(
/*==================================*/
	const buf_block_t*	block,	/*!< in: buffer block of rec */
	const rec_t*		rec,	/*!< in: user record on page */
	dict_index_t*		index,	/*!< in: index of record */
	const ulint*		offsets,/*!< in: rec_get_offsets(rec, index) */
	trx_t*			trx,	/*!< in/out: active transaction */
	ulint			heap_no)/*!< in: rec heap number to lock */
{
	ut_ad(trx_is_referenced(trx));

	DEBUG_SYNC_C("before_lock_rec_convert_impl_to_expl_for_trx");

	lock_mutex_enter();

	ut_ad(!trx_state_eq(trx, TRX_STATE_NOT_STARTED));

	if (!trx_state_eq(trx, TRX_STATE_COMMITTED_IN_MEMORY)
	    && !lock_rec_has_expl(LOCK_X | LOCK_REC_NOT_GAP,
				  block, heap_no, trx)) {

		ulint	type_mode;

		type_mode = (LOCK_REC | LOCK_X | LOCK_REC_NOT_GAP);

		lock_rec_add_to_queue(
			type_mode, block, heap_no, index, trx, FALSE);
	}

	lock_mutex_exit();

	trx_release_reference(trx);

	DEBUG_SYNC_C("after_lock_rec_convert_impl_to_expl_for_trx");
}

/*********************************************************************//**
If a transaction has an implicit x-lock on a record, but no explicit x-lock
set on the record, sets one for it. */
static
void
lock_rec_convert_impl_to_expl(
/*==========================*/
	const buf_block_t*	block,	/*!< in: buffer block of rec */
	const rec_t*		rec,	/*!< in: user record on page */
	dict_index_t*		index,	/*!< in: index of record */
	const ulint*		offsets)/*!< in: rec_get_offsets(rec, index) */
{
	trx_t*		trx;

	ut_ad(!lock_mutex_own());
	ut_ad(page_rec_is_user_rec(rec));
	ut_ad(rec_offs_validate(rec, index, offsets));
	ut_ad(!page_rec_is_comp(rec) == !rec_offs_comp(offsets));

	if (dict_index_is_clust(index)) {
		trx_id_t	trx_id;

		trx_id = lock_clust_rec_some_has_impl(rec, index, offsets);

		trx = trx_rw_is_active(trx_id, NULL, true);
	} else {
		ut_ad(!dict_index_is_online_ddl(index));

		trx = lock_sec_rec_some_has_impl(rec, index, offsets);

		ut_ad(!trx || !lock_rec_other_trx_holds_expl(
				LOCK_S | LOCK_REC_NOT_GAP, trx, rec, block));
	}

	if (trx != 0) {
		ulint	heap_no = page_rec_get_heap_no(rec);

		ut_ad(trx_is_referenced(trx));

		/* If the transaction is still active and has no
		explicit x-lock set on the record, set one for it.
		trx cannot be committed until the ref count is zero. */

		lock_rec_convert_impl_to_expl_for_trx(
			block, rec, index, offsets, trx, heap_no);
	}
}

/*********************************************************************//**
Checks if locks of other transactions prevent an immediate modify (update,
delete mark, or delete unmark) of a clustered index record. If they do,
first tests if the query thread should anyway be suspended for some
reason; if not, then puts the transaction and the query thread to the
lock wait state and inserts a waiting request for a record x-lock to the
lock queue.
@return DB_SUCCESS, DB_LOCK_WAIT, DB_DEADLOCK, or DB_QUE_THR_SUSPENDED */
dberr_t
lock_clust_rec_modify_check_and_lock(
/*=================================*/
	ulint			flags,	/*!< in: if BTR_NO_LOCKING_FLAG
					bit is set, does nothing */
	const buf_block_t*	block,	/*!< in: buffer block of rec */
	const rec_t*		rec,	/*!< in: record which should be
					modified */
	dict_index_t*		index,	/*!< in: clustered index */
	const ulint*		offsets,/*!< in: rec_get_offsets(rec, index) */
	que_thr_t*		thr)	/*!< in: query thread */
{
	dberr_t	err;
	ulint	heap_no;

	ut_ad(rec_offs_validate(rec, index, offsets));
	ut_ad(dict_index_is_clust(index));
	ut_ad(block->frame == page_align(rec));

	if (flags & BTR_NO_LOCKING_FLAG) {

		return(DB_SUCCESS);
	}
	ut_ad(!dict_table_is_temporary(index->table));

	heap_no = rec_offs_comp(offsets)
		? rec_get_heap_no_new(rec)
		: rec_get_heap_no_old(rec);

	/* If a transaction has no explicit x-lock set on the record, set one
	for it */

	lock_rec_convert_impl_to_expl(block, rec, index, offsets);

	lock_mutex_enter();

	ut_ad(lock_table_has(thr_get_trx(thr), index->table, LOCK_IX));

	err = lock_rec_lock(TRUE, LOCK_X | LOCK_REC_NOT_GAP,
			    block, heap_no, index, thr);

	MONITOR_INC(MONITOR_NUM_RECLOCK_REQ);

	lock_mutex_exit();

	ut_ad(lock_rec_queue_validate(FALSE, block, rec, index, offsets));

	if (err == DB_SUCCESS_LOCKED_REC) {
		err = DB_SUCCESS;
	}

	return(err);
}

/*********************************************************************//**
Checks if locks of other transactions prevent an immediate modify (delete
mark or delete unmark) of a secondary index record.
@return DB_SUCCESS, DB_LOCK_WAIT, DB_DEADLOCK, or DB_QUE_THR_SUSPENDED */
dberr_t
lock_sec_rec_modify_check_and_lock(
/*===============================*/
	ulint		flags,	/*!< in: if BTR_NO_LOCKING_FLAG
				bit is set, does nothing */
	buf_block_t*	block,	/*!< in/out: buffer block of rec */
	const rec_t*	rec,	/*!< in: record which should be
				modified; NOTE: as this is a secondary
				index, we always have to modify the
				clustered index record first: see the
				comment below */
	dict_index_t*	index,	/*!< in: secondary index */
	que_thr_t*	thr,	/*!< in: query thread
				(can be NULL if BTR_NO_LOCKING_FLAG) */
	mtr_t*		mtr)	/*!< in/out: mini-transaction */
{
	dberr_t	err;
	ulint	heap_no;

	ut_ad(!dict_index_is_clust(index));
	ut_ad(!dict_index_is_online_ddl(index) || (flags & BTR_CREATE_FLAG));
	ut_ad(block->frame == page_align(rec));
	ut_ad(mtr->is_named_space(index->space));

	if (flags & BTR_NO_LOCKING_FLAG) {

		return(DB_SUCCESS);
	}
	ut_ad(!dict_table_is_temporary(index->table));

	heap_no = page_rec_get_heap_no(rec);

	/* Another transaction cannot have an implicit lock on the record,
	because when we come here, we already have modified the clustered
	index record, and this would not have been possible if another active
	transaction had modified this secondary index record. */

	lock_mutex_enter();

	ut_ad(lock_table_has(thr_get_trx(thr), index->table, LOCK_IX));

	err = lock_rec_lock(TRUE, LOCK_X | LOCK_REC_NOT_GAP,
			    block, heap_no, index, thr);

	MONITOR_INC(MONITOR_NUM_RECLOCK_REQ);

	lock_mutex_exit();

#ifdef UNIV_DEBUG
	{
		mem_heap_t*	heap		= NULL;
		ulint		offsets_[REC_OFFS_NORMAL_SIZE];
		const ulint*	offsets;
		rec_offs_init(offsets_);

		offsets = rec_get_offsets(rec, index, offsets_,
					  ULINT_UNDEFINED, &heap);

		ut_ad(lock_rec_queue_validate(
			FALSE, block, rec, index, offsets));

		if (heap != NULL) {
			mem_heap_free(heap);
		}
	}
#endif /* UNIV_DEBUG */

	if (err == DB_SUCCESS || err == DB_SUCCESS_LOCKED_REC) {
		/* Update the page max trx id field */
		/* It might not be necessary to do this if
		err == DB_SUCCESS (no new lock created),
		but it should not cost too much performance. */
		page_update_max_trx_id(block,
				       buf_block_get_page_zip(block),
				       thr_get_trx(thr)->id, mtr);
		err = DB_SUCCESS;
	}

	return(err);
}

/*********************************************************************//**
Like lock_clust_rec_read_check_and_lock(), but reads a
secondary index record.
@return DB_SUCCESS, DB_SUCCESS_LOCKED_REC, DB_LOCK_WAIT, DB_DEADLOCK,
or DB_QUE_THR_SUSPENDED */
dberr_t
lock_sec_rec_read_check_and_lock(
/*=============================*/
	ulint			flags,	/*!< in: if BTR_NO_LOCKING_FLAG
					bit is set, does nothing */
	const buf_block_t*	block,	/*!< in: buffer block of rec */
	const rec_t*		rec,	/*!< in: user record or page
					supremum record which should
					be read or passed over by a
					read cursor */
	dict_index_t*		index,	/*!< in: secondary index */
	const ulint*		offsets,/*!< in: rec_get_offsets(rec, index) */
	lock_mode		mode,	/*!< in: mode of the lock which
					the read cursor should set on
					records: LOCK_S or LOCK_X; the
					latter is possible in
					SELECT FOR UPDATE */
	ulint			gap_mode,/*!< in: LOCK_ORDINARY, LOCK_GAP, or
					LOCK_REC_NOT_GAP */
	que_thr_t*		thr)	/*!< in: query thread */
{
	dberr_t	err;
	ulint	heap_no;

	ut_ad(!dict_index_is_clust(index));
	ut_ad(!dict_index_is_online_ddl(index));
	ut_ad(block->frame == page_align(rec));
	ut_ad(page_rec_is_user_rec(rec) || page_rec_is_supremum(rec));
	ut_ad(rec_offs_validate(rec, index, offsets));
	ut_ad(mode == LOCK_X || mode == LOCK_S);

	if ((flags & BTR_NO_LOCKING_FLAG)
	    || srv_read_only_mode
	    || dict_table_is_temporary(index->table)) {

		return(DB_SUCCESS);
	}

	heap_no = page_rec_get_heap_no(rec);

	/* Some transaction may have an implicit x-lock on the record only
	if the max trx id for the page >= min trx id for the trx list or a
	database recovery is running. */

	if ((page_get_max_trx_id(block->frame) >= trx_rw_min_trx_id()
	     || recv_recovery_is_on())
	    && !page_rec_is_supremum(rec)) {

		lock_rec_convert_impl_to_expl(block, rec, index, offsets);
	}

	lock_mutex_enter();

	ut_ad(mode != LOCK_X
	      || lock_table_has(thr_get_trx(thr), index->table, LOCK_IX));
	ut_ad(mode != LOCK_S
	      || lock_table_has(thr_get_trx(thr), index->table, LOCK_IS));

	err = lock_rec_lock(FALSE, mode | gap_mode,
			    block, heap_no, index, thr);

	MONITOR_INC(MONITOR_NUM_RECLOCK_REQ);

	lock_mutex_exit();

	ut_ad(lock_rec_queue_validate(FALSE, block, rec, index, offsets));

	return(err);
}

/*********************************************************************//**
Checks if locks of other transactions prevent an immediate read, or passing
over by a read cursor, of a clustered index record. If they do, first tests
if the query thread should anyway be suspended for some reason; if not, then
puts the transaction and the query thread to the lock wait state and inserts a
waiting request for a record lock to the lock queue. Sets the requested mode
lock on the record.
@return DB_SUCCESS, DB_SUCCESS_LOCKED_REC, DB_LOCK_WAIT, DB_DEADLOCK,
or DB_QUE_THR_SUSPENDED */
dberr_t
lock_clust_rec_read_check_and_lock(
/*===============================*/
	ulint			flags,	/*!< in: if BTR_NO_LOCKING_FLAG
					bit is set, does nothing */
	const buf_block_t*	block,	/*!< in: buffer block of rec */
	const rec_t*		rec,	/*!< in: user record or page
					supremum record which should
					be read or passed over by a
					read cursor */
	dict_index_t*		index,	/*!< in: clustered index */
	const ulint*		offsets,/*!< in: rec_get_offsets(rec, index) */
	lock_mode		mode,	/*!< in: mode of the lock which
					the read cursor should set on
					records: LOCK_S or LOCK_X; the
					latter is possible in
					SELECT FOR UPDATE */
	ulint			gap_mode,/*!< in: LOCK_ORDINARY, LOCK_GAP, or
					LOCK_REC_NOT_GAP */
	que_thr_t*		thr)	/*!< in: query thread */
{
	dberr_t	err;
	ulint	heap_no;

	ut_ad(dict_index_is_clust(index));
	ut_ad(block->frame == page_align(rec));
	ut_ad(page_rec_is_user_rec(rec) || page_rec_is_supremum(rec));
	ut_ad(gap_mode == LOCK_ORDINARY || gap_mode == LOCK_GAP
	      || gap_mode == LOCK_REC_NOT_GAP);
	ut_ad(rec_offs_validate(rec, index, offsets));

<<<<<<< HEAD
	if ((flags & BTR_NO_LOCKING_FLAG)
	    || srv_read_only_mode
	    || dict_table_is_temporary(index->table)) {
=======
	/* Make sure that the tablespace is not deleted while we are
	trying to access the page. */
	if (!fil_inc_pending_ops(space, true)) {
		mtr_start(&mtr);
		block = buf_page_get_gen(
			space, fil_space_get_zip_size(space),
			page_no, RW_X_LATCH, NULL,
			BUF_GET_POSSIBLY_FREED,
			__FILE__, __LINE__, &mtr);
>>>>>>> 2dfd932c

		return(DB_SUCCESS);
	}

	heap_no = page_rec_get_heap_no(rec);

	if (heap_no != PAGE_HEAP_NO_SUPREMUM) {

		lock_rec_convert_impl_to_expl(block, rec, index, offsets);
	}

	lock_mutex_enter();

	ut_ad(mode != LOCK_X
	      || lock_table_has(thr_get_trx(thr), index->table, LOCK_IX));
	ut_ad(mode != LOCK_S
	      || lock_table_has(thr_get_trx(thr), index->table, LOCK_IS));

	err = lock_rec_lock(FALSE, mode | gap_mode, block, heap_no, index, thr);

	MONITOR_INC(MONITOR_NUM_RECLOCK_REQ);

	lock_mutex_exit();

	ut_ad(lock_rec_queue_validate(FALSE, block, rec, index, offsets));

	DEBUG_SYNC_C("after_lock_clust_rec_read_check_and_lock");

	return(err);
}
/*********************************************************************//**
Checks if locks of other transactions prevent an immediate read, or passing
over by a read cursor, of a clustered index record. If they do, first tests
if the query thread should anyway be suspended for some reason; if not, then
puts the transaction and the query thread to the lock wait state and inserts a
waiting request for a record lock to the lock queue. Sets the requested mode
lock on the record. This is an alternative version of
lock_clust_rec_read_check_and_lock() that does not require the parameter
"offsets".
@return DB_SUCCESS, DB_LOCK_WAIT, DB_DEADLOCK, or DB_QUE_THR_SUSPENDED */
dberr_t
lock_clust_rec_read_check_and_lock_alt(
/*===================================*/
	ulint			flags,	/*!< in: if BTR_NO_LOCKING_FLAG
					bit is set, does nothing */
	const buf_block_t*	block,	/*!< in: buffer block of rec */
	const rec_t*		rec,	/*!< in: user record or page
					supremum record which should
					be read or passed over by a
					read cursor */
	dict_index_t*		index,	/*!< in: clustered index */
	lock_mode		mode,	/*!< in: mode of the lock which
					the read cursor should set on
					records: LOCK_S or LOCK_X; the
					latter is possible in
					SELECT FOR UPDATE */
	ulint			gap_mode,/*!< in: LOCK_ORDINARY, LOCK_GAP, or
					LOCK_REC_NOT_GAP */
	que_thr_t*		thr)	/*!< in: query thread */
{
	mem_heap_t*	tmp_heap	= NULL;
	ulint		offsets_[REC_OFFS_NORMAL_SIZE];
	ulint*		offsets		= offsets_;
	dberr_t		err;
	rec_offs_init(offsets_);

	offsets = rec_get_offsets(rec, index, offsets,
				  ULINT_UNDEFINED, &tmp_heap);
	err = lock_clust_rec_read_check_and_lock(flags, block, rec, index,
						 offsets, mode, gap_mode, thr);
	if (tmp_heap) {
		mem_heap_free(tmp_heap);
	}

	if (err == DB_SUCCESS_LOCKED_REC) {
		err = DB_SUCCESS;
	}

	return(err);
}

/*******************************************************************//**
Release the last lock from the transaction's autoinc locks. */
UNIV_INLINE
void
lock_release_autoinc_last_lock(
/*===========================*/
	ib_vector_t*	autoinc_locks)	/*!< in/out: vector of AUTOINC locks */
{
	ulint		last;
	lock_t*		lock;

	ut_ad(lock_mutex_own());
	ut_a(!ib_vector_is_empty(autoinc_locks));

	/* The lock to be release must be the last lock acquired. */
	last = ib_vector_size(autoinc_locks) - 1;
	lock = *static_cast<lock_t**>(ib_vector_get(autoinc_locks, last));

	/* Should have only AUTOINC locks in the vector. */
	ut_a(lock_get_mode(lock) == LOCK_AUTO_INC);
	ut_a(lock_get_type(lock) == LOCK_TABLE);

	ut_a(lock->un_member.tab_lock.table != NULL);

	/* This will remove the lock from the trx autoinc_locks too. */
	lock_table_dequeue(lock);

	/* Remove from the table vector too. */
	lock_trx_table_locks_remove(lock);
}

/*******************************************************************//**
Check if a transaction holds any autoinc locks.
@return TRUE if the transaction holds any AUTOINC locks. */
static
ibool
lock_trx_holds_autoinc_locks(
/*=========================*/
	const trx_t*	trx)		/*!< in: transaction */
{
	ut_a(trx->autoinc_locks != NULL);

	return(!ib_vector_is_empty(trx->autoinc_locks));
}

/*******************************************************************//**
Release all the transaction's autoinc locks. */
static
void
lock_release_autoinc_locks(
/*=======================*/
	trx_t*		trx)		/*!< in/out: transaction */
{
	ut_ad(lock_mutex_own());
	/* If this is invoked for a running transaction by the thread
	that is serving the transaction, then it is not necessary to
	hold trx->mutex here. */

	ut_a(trx->autoinc_locks != NULL);

	/* We release the locks in the reverse order. This is to
	avoid searching the vector for the element to delete at
	the lower level. See (lock_table_remove_low()) for details. */
	while (!ib_vector_is_empty(trx->autoinc_locks)) {

		/* lock_table_remove_low() will also remove the lock from
		the transaction's autoinc_locks vector. */
		lock_release_autoinc_last_lock(trx->autoinc_locks);
	}

	/* Should release all locks. */
	ut_a(ib_vector_is_empty(trx->autoinc_locks));
}

/*******************************************************************//**
Gets the type of a lock. Non-inline version for using outside of the
lock module.
@return LOCK_TABLE or LOCK_REC */
ulint
lock_get_type(
/*==========*/
	const lock_t*	lock)	/*!< in: lock */
{
	return(lock_get_type_low(lock));
}

/*******************************************************************//**
Gets the id of the transaction owning a lock.
@return transaction id */
trx_id_t
lock_get_trx_id(
/*============*/
	const lock_t*	lock)	/*!< in: lock */
{
	return(trx_get_id_for_print(lock->trx));
}

/*******************************************************************//**
Gets the mode of a lock in a human readable string.
The string should not be free()'d or modified.
@return lock mode */
const char*
lock_get_mode_str(
/*==============*/
	const lock_t*	lock)	/*!< in: lock */
{
	ibool	is_gap_lock;

	is_gap_lock = lock_get_type_low(lock) == LOCK_REC
		&& lock_rec_get_gap(lock);

	switch (lock_get_mode(lock)) {
	case LOCK_S:
		if (is_gap_lock) {
			return("S,GAP");
		} else {
			return("S");
		}
	case LOCK_X:
		if (is_gap_lock) {
			return("X,GAP");
		} else {
			return("X");
		}
	case LOCK_IS:
		if (is_gap_lock) {
			return("IS,GAP");
		} else {
			return("IS");
		}
	case LOCK_IX:
		if (is_gap_lock) {
			return("IX,GAP");
		} else {
			return("IX");
		}
	case LOCK_AUTO_INC:
		return("AUTO_INC");
	default:
		return("UNKNOWN");
	}
}

/*******************************************************************//**
Gets the type of a lock in a human readable string.
The string should not be free()'d or modified.
@return lock type */
const char*
lock_get_type_str(
/*==============*/
	const lock_t*	lock)	/*!< in: lock */
{
	switch (lock_get_type_low(lock)) {
	case LOCK_REC:
		return("RECORD");
	case LOCK_TABLE:
		return("TABLE");
	default:
		return("UNKNOWN");
	}
}

/*******************************************************************//**
Gets the table on which the lock is.
@return table */
UNIV_INLINE
dict_table_t*
lock_get_table(
/*===========*/
	const lock_t*	lock)	/*!< in: lock */
{
	switch (lock_get_type_low(lock)) {
	case LOCK_REC:
		ut_ad(dict_index_is_clust(lock->index)
		      || !dict_index_is_online_ddl(lock->index));
		return(lock->index->table);
	case LOCK_TABLE:
		return(lock->un_member.tab_lock.table);
	default:
		ut_error;
		return(NULL);
	}
}

/*******************************************************************//**
Gets the id of the table on which the lock is.
@return id of the table */
table_id_t
lock_get_table_id(
/*==============*/
	const lock_t*	lock)	/*!< in: lock */
{
	dict_table_t*	table;

	table = lock_get_table(lock);

	return(table->id);
}

/*******************************************************************//**
Gets the name of the table on which the lock is.
The string should not be free()'d or modified.
@return name of the table */
const char*
lock_get_table_name(
/*================*/
	const lock_t*	lock)	/*!< in: lock */
{
	dict_table_t*	table;

	table = lock_get_table(lock);

	return(table->name);
}

/*******************************************************************//**
For a record lock, gets the index on which the lock is.
@return index */
const dict_index_t*
lock_rec_get_index(
/*===============*/
	const lock_t*	lock)	/*!< in: lock */
{
	ut_a(lock_get_type_low(lock) == LOCK_REC);
	ut_ad(dict_index_is_clust(lock->index)
	      || !dict_index_is_online_ddl(lock->index));

	return(lock->index);
}

/*******************************************************************//**
For a record lock, gets the name of the index on which the lock is.
The string should not be free()'d or modified.
@return name of the index */
const char*
lock_rec_get_index_name(
/*====================*/
	const lock_t*	lock)	/*!< in: lock */
{
	ut_a(lock_get_type_low(lock) == LOCK_REC);
	ut_ad(dict_index_is_clust(lock->index)
	      || !dict_index_is_online_ddl(lock->index));

	return(lock->index->name);
}

/*******************************************************************//**
For a record lock, gets the tablespace number on which the lock is.
@return tablespace number */
ulint
lock_rec_get_space_id(
/*==================*/
	const lock_t*	lock)	/*!< in: lock */
{
	ut_a(lock_get_type_low(lock) == LOCK_REC);

	return(lock->un_member.rec_lock.space);
}

/*******************************************************************//**
For a record lock, gets the page number on which the lock is.
@return page number */
ulint
lock_rec_get_page_no(
/*=================*/
	const lock_t*	lock)	/*!< in: lock */
{
	ut_a(lock_get_type_low(lock) == LOCK_REC);

	return(lock->un_member.rec_lock.page_no);
}

/*********************************************************************//**
Cancels a waiting lock request and releases possible other transactions
waiting behind it. */
void
lock_cancel_waiting_and_release(
/*============================*/
	lock_t*	lock)	/*!< in/out: waiting lock request */
{
	que_thr_t*	thr;

	ut_ad(lock_mutex_own());
	ut_ad(trx_mutex_own(lock->trx));

	lock->trx->lock.cancel = true;

	if (lock_get_type_low(lock) == LOCK_REC) {

		lock_rec_dequeue_from_page(lock);
	} else {
		ut_ad(lock_get_type_low(lock) & LOCK_TABLE);

		if (lock->trx->autoinc_locks != NULL) {
			/* Release the transaction's AUTOINC locks. */
			lock_release_autoinc_locks(lock->trx);
		}

		lock_table_dequeue(lock);
	}

	/* Reset the wait flag and the back pointer to lock in trx. */

	lock_reset_lock_and_trx_wait(lock);

	/* The following function releases the trx from lock wait. */

	thr = que_thr_end_lock_wait(lock->trx);

	if (thr != NULL) {
		lock_wait_release_thread_if_suspended(thr);
	}

	lock->trx->lock.cancel = false;
}

/*********************************************************************//**
Unlocks AUTO_INC type locks that were possibly reserved by a trx. This
function should be called at the the end of an SQL statement, by the
connection thread that owns the transaction (trx->mysql_thd). */
void
lock_unlock_table_autoinc(
/*======================*/
	trx_t*	trx)	/*!< in/out: transaction */
{
	ut_ad(!lock_mutex_own());
	ut_ad(!trx_mutex_own(trx));
	ut_ad(!trx->lock.wait_lock);

	/* This can be invoked on NOT_STARTED, ACTIVE, PREPARED,
	but not COMMITTED transactions. */

	ut_ad(trx_state_eq(trx, TRX_STATE_NOT_STARTED)
	      || trx_state_eq(trx, TRX_STATE_FORCED_ROLLBACK)
	      || !trx_state_eq(trx, TRX_STATE_COMMITTED_IN_MEMORY));

	/* This function is invoked for a running transaction by the
	thread that is serving the transaction. Therefore it is not
	necessary to hold trx->mutex here. */

	if (lock_trx_holds_autoinc_locks(trx)) {
		lock_mutex_enter();

		lock_release_autoinc_locks(trx);

		lock_mutex_exit();
	}
}

/*********************************************************************//**
Releases a transaction's locks, and releases possible other transactions
waiting because of these locks. Change the state of the transaction to
TRX_STATE_COMMITTED_IN_MEMORY. */
void
lock_trx_release_locks(
/*===================*/
	trx_t*	trx)	/*!< in/out: transaction */
{
	check_trx_state(trx);

	if (trx_state_eq(trx, TRX_STATE_PREPARED)) {

		mutex_enter(&trx_sys->mutex);

		ut_a(trx_sys->n_prepared_trx > 0);
		--trx_sys->n_prepared_trx;

		if (trx->is_recovered) {
			ut_a(trx_sys->n_prepared_recovered_trx > 0);
			trx_sys->n_prepared_recovered_trx--;
		}

		mutex_exit(&trx_sys->mutex);
	} else {
		ut_ad(trx_state_eq(trx, TRX_STATE_ACTIVE));
	}

	/* The transition of trx->state to TRX_STATE_COMMITTED_IN_MEMORY
	is protected by both the lock_sys->mutex and the trx->mutex. */
	lock_mutex_enter();

	trx_mutex_enter(trx);

	/* The following assignment makes the transaction committed in memory
	and makes its changes to data visible to other transactions.
	NOTE that there is a small discrepancy from the strict formal
	visibility rules here: a human user of the database can see
	modifications made by another transaction T even before the necessary
	log segment has been flushed to the disk. If the database happens to
	crash before the flush, the user has seen modifications from T which
	will never be a committed transaction. However, any transaction T2
	which sees the modifications of the committing transaction T, and
	which also itself makes modifications to the database, will get an lsn
	larger than the committing transaction T. In the case where the log
	flush fails, and T never gets committed, also T2 will never get
	committed. */

	/*--------------------------------------*/
	trx->state = TRX_STATE_COMMITTED_IN_MEMORY;
	/*--------------------------------------*/

	if (trx_is_referenced(trx)) {

		lock_mutex_exit();

		while (trx_is_referenced(trx)) {

			trx_mutex_exit(trx);

			DEBUG_SYNC_C("waiting_trx_is_not_referenced");

			/** Doing an implicit to explicit conversion
			should not be expensive. */
			ut_delay(ut_rnd_interval(0, srv_spin_wait_delay));

			trx_mutex_enter(trx);
		}

		trx_mutex_exit(trx);

		lock_mutex_enter();

		trx_mutex_enter(trx);
	}

	ut_ad(!trx_is_referenced(trx));

	/* If the background thread trx_rollback_or_clean_recovered()
	is still active then there is a chance that the rollback
	thread may see this trx as COMMITTED_IN_MEMORY and goes ahead
	to clean it up calling trx_cleanup_at_db_startup(). This can
	happen in the case we are committing a trx here that is left
	in PREPARED state during the crash. Note that commit of the
	rollback of a PREPARED trx happens in the recovery thread
	while the rollback of other transactions happen in the
	background thread. To avoid this race we unconditionally unset
	the is_recovered flag. */

	trx->is_recovered = false;

	trx_mutex_exit(trx);

	lock_release(trx);

	trx->lock.n_rec_locks = 0;

	lock_mutex_exit();

	/* We don't remove the locks one by one from the vector for
	efficiency reasons. We simply reset it because we would have
	released all the locks anyway. */

	trx->lock.table_locks.clear();

	ut_a(UT_LIST_GET_LEN(trx->lock.trx_locks) == 0);
	ut_a(ib_vector_is_empty(trx->autoinc_locks));
	ut_a(trx->lock.table_locks.empty());

	mem_heap_empty(trx->lock.lock_heap);
}

/*********************************************************************//**
Check whether the transaction has already been rolled back because it
was selected as a deadlock victim, or if it has to wait then cancel
the wait lock.
@return DB_DEADLOCK, DB_LOCK_WAIT or DB_SUCCESS */
dberr_t
lock_trx_handle_wait(
/*=================*/
	trx_t*	trx)	/*!< in/out: trx lock state */
{
	dberr_t	err;

	lock_mutex_enter();

	trx_mutex_enter(trx);

	if (trx->lock.was_chosen_as_deadlock_victim) {
		err = DB_DEADLOCK;
	} else if (trx->lock.wait_lock != NULL) {
		lock_cancel_waiting_and_release(trx->lock.wait_lock);
		err = DB_LOCK_WAIT;
	} else {
		/* The lock was probably granted before we got here. */
		err = DB_SUCCESS;
	}

	lock_mutex_exit();

	trx_mutex_exit(trx);

	return(err);
}

/*********************************************************************//**
Get the number of locks on a table.
@return number of locks */
ulint
lock_table_get_n_locks(
/*===================*/
	const dict_table_t*	table)	/*!< in: table */
{
	ulint		n_table_locks;

	lock_mutex_enter();

	n_table_locks = UT_LIST_GET_LEN(table->locks);

	lock_mutex_exit();

	return(n_table_locks);
}

#ifdef UNIV_DEBUG
/*******************************************************************//**
Do an exhaustive check for any locks (table or rec) against the table.
@return lock if found */
static
const lock_t*
lock_table_locks_lookup(
/*====================*/
	const dict_table_t*	table,		/*!< in: check if there are
						any locks held on records in
						this table or on the table
						itself */
	const trx_ut_list_t*	trx_list)	/*!< in: trx list to check */
{
	trx_t*			trx;

	ut_a(table != NULL);
	ut_ad(lock_mutex_own());
	ut_ad(trx_sys_mutex_own());

	for (trx = UT_LIST_GET_FIRST(*trx_list);
	     trx != NULL;
	     trx = UT_LIST_GET_NEXT(trx_list, trx)) {

		const lock_t*	lock;

		check_trx_state(trx);

		for (lock = UT_LIST_GET_FIRST(trx->lock.trx_locks);
		     lock != NULL;
		     lock = UT_LIST_GET_NEXT(trx_locks, lock)) {

			ut_a(lock->trx == trx);

			if (lock_get_type_low(lock) == LOCK_REC) {
				ut_ad(!dict_index_is_online_ddl(lock->index)
				      || dict_index_is_clust(lock->index));
				if (lock->index->table == table) {
					return(lock);
				}
			} else if (lock->un_member.tab_lock.table == table) {
				return(lock);
			}
		}
	}

	return(NULL);
}
#endif /* UNIV_DEBUG */

/*******************************************************************//**
Check if there are any locks (table or rec) against table.
@return true if table has either table or record locks. */
bool
lock_table_has_locks(
/*=================*/
	const dict_table_t*	table)	/*!< in: check if there are any locks
					held on records in this table or on the
					table itself */
{
	ibool			has_locks;

	lock_mutex_enter();

	has_locks = UT_LIST_GET_LEN(table->locks) > 0 || table->n_rec_locks > 0;

#ifdef UNIV_DEBUG
	if (!has_locks) {
		mutex_enter(&trx_sys->mutex);

		ut_ad(!lock_table_locks_lookup(table, &trx_sys->rw_trx_list));

		mutex_exit(&trx_sys->mutex);
	}
#endif /* UNIV_DEBUG */

	lock_mutex_exit();

	return(has_locks);
}

/*******************************************************************//**
Initialise the table lock list. */
void
lock_table_lock_list_init(
/*======================*/
	table_lock_list_t*	lock_list)	/*!< List to initialise */
{
	UT_LIST_INIT(*lock_list, &lock_table_t::locks);
}

/*******************************************************************//**
Initialise the trx lock list. */
void
lock_trx_lock_list_init(
/*====================*/
	trx_lock_list_t*	lock_list)	/*!< List to initialise */
{
	UT_LIST_INIT(*lock_list, &lock_t::trx_locks);
}

/*******************************************************************//**
Set the lock system timeout event. */
void
lock_set_timeout_event()
/*====================*/
{
	os_event_set(lock_sys->timeout_event);
}

#ifdef UNIV_DEBUG
/*******************************************************************//**
Check if the transaction holds any locks on the sys tables
or its records.
@return the strongest lock found on any sys table or 0 for none */
const lock_t*
lock_trx_has_sys_table_locks(
/*=========================*/
	const trx_t*	trx)	/*!< in: transaction to check */
{
	const lock_t*	strongest_lock = 0;
	lock_mode	strongest = LOCK_NONE;

	lock_mutex_enter();

	typedef lock_pool_t::const_reverse_iterator iterator;

	iterator	end = trx->lock.table_locks.rend();
	iterator	it = trx->lock.table_locks.rbegin();

	/* Find a valid mode. Note: ib_vector_size() can be 0. */

	for (/* No op */; it != end; ++it) {
		const lock_t*	lock = *it;

		if (lock != NULL
		    && dict_is_sys_table(lock->un_member.tab_lock.table->id)) {

			strongest = lock_get_mode(lock);
			ut_ad(strongest != LOCK_NONE);
			strongest_lock = lock;
			break;
		}
	}

	if (strongest == LOCK_NONE) {
		lock_mutex_exit();
		return(NULL);
	}

	for (/* No op */; it != end; ++it) {
		const lock_t*	lock = *it;

		if (lock == NULL) {
			continue;
		}

		ut_ad(trx == lock->trx);
		ut_ad(lock_get_type_low(lock) & LOCK_TABLE);
		ut_ad(lock->un_member.tab_lock.table != NULL);

		lock_mode	mode = lock_get_mode(lock);

		if (dict_is_sys_table(lock->un_member.tab_lock.table->id)
		    && lock_mode_stronger_or_eq(mode, strongest)) {

			strongest = mode;
			strongest_lock = lock;
		}
	}

	lock_mutex_exit();

	return(strongest_lock);
}

/*******************************************************************//**
Check if the transaction holds an exclusive lock on a record.
@return whether the locks are held */
bool
lock_trx_has_rec_x_lock(
/*====================*/
	const trx_t*		trx,	/*!< in: transaction to check */
	const dict_table_t*	table,	/*!< in: table to check */
	const buf_block_t*	block,	/*!< in: buffer block of the record */
	ulint			heap_no)/*!< in: record heap number */
{
	ut_ad(heap_no > PAGE_HEAP_NO_SUPREMUM);

	lock_mutex_enter();
	ut_a(lock_table_has(trx, table, LOCK_IX)
	     || dict_table_is_temporary(table));
	ut_a(lock_rec_has_expl(LOCK_X | LOCK_REC_NOT_GAP,
			       block, heap_no, trx)
	     || dict_table_is_temporary(table));
	lock_mutex_exit();
	return(true);
}
#endif /* UNIV_DEBUG */

/** rewind(3) the file used for storing the latest detected deadlock and
print a heading message to stderr if printing of all deadlocks to stderr
is enabled. */
void
DeadlockChecker::start_print()
{
	ut_ad(lock_mutex_own());

	rewind(lock_latest_err_file);
	ut_print_timestamp(lock_latest_err_file);

	if (srv_print_all_deadlocks) {
		ib::info() << "Transactions deadlock detected, dumping"
			<< " detailed information.";
	}
}

/** Print a message to the deadlock file and possibly to stderr.
@param msg message to print */
void
DeadlockChecker::print(const char* msg)
{
	fputs(msg, lock_latest_err_file);

	if (srv_print_all_deadlocks) {
		ib::info() << msg;
	}
}

/** Print transaction data to the deadlock file and possibly to stderr.
@param trx transaction
@param max_query_len max query length to print */
void
DeadlockChecker::print(const trx_t* trx, ulint max_query_len)
{
	ut_ad(lock_mutex_own());

	ulint	n_rec_locks = lock_number_of_rows_locked(&trx->lock);
	ulint	n_trx_locks = UT_LIST_GET_LEN(trx->lock.trx_locks);
	ulint	heap_size = mem_heap_get_size(trx->lock.lock_heap);

	mutex_enter(&trx_sys->mutex);

	trx_print_low(lock_latest_err_file, trx, max_query_len,
		      n_rec_locks, n_trx_locks, heap_size);

	if (srv_print_all_deadlocks) {
		trx_print_low(stderr, trx, max_query_len,
			      n_rec_locks, n_trx_locks, heap_size);
	}

	mutex_exit(&trx_sys->mutex);
}

/** Print lock data to the deadlock file and possibly to stderr.
@param lock record or table type lock */
void
DeadlockChecker::print(const lock_t* lock)
{
	ut_ad(lock_mutex_own());

	if (lock_get_type_low(lock) == LOCK_REC) {
		lock_rec_print(lock_latest_err_file, lock);

		if (srv_print_all_deadlocks) {
			lock_rec_print(stderr, lock);
		}
	} else {
		lock_table_print(lock_latest_err_file, lock);

		if (srv_print_all_deadlocks) {
			lock_table_print(stderr, lock);
		}
	}
}

/** Get the next lock in the queue that is owned by a transaction whose
sub-tree has not already been searched.
Note: "next" here means PREV for table locks.

@param lock Lock in queue
@param heap_no heap_no if lock is a record lock else ULINT_UNDEFINED

@return next lock or NULL if at end of queue */
const lock_t*
DeadlockChecker::get_next_lock(const lock_t* lock, ulint heap_no) const
{
	ut_ad(lock_mutex_own());

	do {
		if (lock_get_type_low(lock) == LOCK_REC) {
			ut_ad(heap_no != ULINT_UNDEFINED);
			lock = lock_rec_get_next_const(heap_no, lock);
		} else {
			ut_ad(heap_no == ULINT_UNDEFINED);
			ut_ad(lock_get_type_low(lock) == LOCK_TABLE);

			lock = UT_LIST_GET_PREV(
				un_member.tab_lock.locks, lock);
		}

	} while (lock != NULL && is_visited(lock));

	ut_ad(lock == NULL
	      || lock_get_type_low(lock) == lock_get_type_low(m_wait_lock));

	return(lock);
}

/** Get the first lock to search. The search starts from the current
wait_lock. What we are really interested in is an edge from the
current wait_lock's owning transaction to another transaction that has
a lock ahead in the queue. We skip locks where the owning transaction's
sub-tree has already been searched.

Note: The record locks are traversed from the oldest lock to the
latest. For table locks we go from latest to oldest.

For record locks, we first position the "iterator" on the first lock on
the page and then reposition on the actual heap_no. This is required
due to the way the record lock has is implemented.

@param[out] heap_no if rec lock, else ULINT_UNDEFINED.
@return first lock or NULL */
const lock_t*
DeadlockChecker::get_first_lock(ulint* heap_no) const
{
	ut_ad(lock_mutex_own());

	const lock_t*	lock = m_wait_lock;

	if (lock_get_type_low(lock) == LOCK_REC) {
		hash_table_t*	lock_hash;

		lock_hash = lock->type_mode & LOCK_PREDICATE
			? lock_sys->prdt_hash
			: lock_sys->rec_hash;

		/* We are only interested in records that match the heap_no. */
		*heap_no = lock_rec_find_set_bit(lock);

		ut_ad(*heap_no <= 0xffff);
		ut_ad(*heap_no != ULINT_UNDEFINED);

		/* Find the locks on the page. */
		lock = lock_rec_get_first_on_page_addr(
			lock_hash,
			lock->un_member.rec_lock.space,
			lock->un_member.rec_lock.page_no);

		/* Position on the first lock on the physical record.*/
		if (!lock_rec_get_nth_bit(lock, *heap_no)) {
			lock = lock_rec_get_next_const(*heap_no, lock);
		}

		ut_a(!lock_get_wait(lock));
	} else {
		/* Table locks don't care about the heap_no. */
		*heap_no = ULINT_UNDEFINED;
		ut_ad(lock_get_type_low(lock) == LOCK_TABLE);
		lock = UT_LIST_GET_PREV(un_member.tab_lock.locks, lock);
	}

	/* Must find at least two locks, otherwise there cannot be a
	waiting lock, secondly the first lock cannot be the wait_lock. */
	ut_a(lock != NULL);
	ut_a(lock != m_wait_lock);

	/* Check that the lock type doesn't change. */
	ut_ad(lock_get_type_low(lock) == lock_get_type_low(m_wait_lock));

	return(lock);
}

/** Notify that a deadlock has been detected and print the conflicting
transaction info.
@param lock lock causing deadlock */
void
DeadlockChecker::notify(const lock_t* lock) const
{
	ut_ad(lock_mutex_own());

	start_print();

	print("\n*** (1) TRANSACTION:\n");

	print(m_wait_lock->trx, 3000);

	print("*** (1) WAITING FOR THIS LOCK TO BE GRANTED:\n");

	print(m_wait_lock);

	print("*** (2) TRANSACTION:\n");

	print(lock->trx, 3000);

	print("*** (2) HOLDS THE LOCK(S):\n");

	print(lock);

	/* It is possible that the joining transaction was granted its
	lock when we rolled back some other waiting transaction. */

	if (m_start->lock.wait_lock != 0) {
		print("*** (2) WAITING FOR THIS LOCK TO BE GRANTED:\n");

		print(m_start->lock.wait_lock);
	}

	DBUG_PRINT("ib_lock", ("deadlock detected"));
}

/** Select the victim transaction that should be rolledback.
@return victim transaction */
const trx_t*
DeadlockChecker::select_victim() const
{
	ut_ad(lock_mutex_own());
	ut_ad(m_start->lock.wait_lock != 0);
	ut_ad(m_wait_lock->trx != m_start);

	if (thd_trx_priority(m_start->mysql_thd) > 0
	    || thd_trx_priority(m_wait_lock->trx->mysql_thd) > 0) {

		const trx_t*	victim;

		victim = trx_arbitrate(m_start, m_wait_lock->trx);

		if (victim != NULL) {

			return(victim);
		}
	}

	if (trx_weight_ge(m_wait_lock->trx, m_start)) {

		/* The joining transaction is 'smaller',
		choose it as the victim and roll it back. */

		return(m_start);
	}

	return(m_wait_lock->trx);
}

/** Looks iteratively for a deadlock. Note: the joining transaction may
have been granted its lock by the deadlock checks.
@return 0 if no deadlock else the victim transaction instance.*/
const trx_t*
DeadlockChecker::search()
{
	ut_ad(lock_mutex_own());
	ut_ad(!trx_mutex_own(m_start));

	ut_ad(m_start != NULL);
	ut_ad(m_wait_lock != NULL);
	check_trx_state(m_wait_lock->trx);
	ut_ad(m_mark_start <= s_lock_mark_counter);

	/* Look at the locks ahead of wait_lock in the lock queue. */
	ulint		heap_no;
	const lock_t*	lock = get_first_lock(&heap_no);

	for (;;) {

		/* We should never visit the same sub-tree more than once. */
		ut_ad(lock == NULL || !is_visited(lock));

		while (m_n_elems > 0 && lock == NULL) {

			/* Restore previous search state. */

			pop(lock, heap_no);

			lock = get_next_lock(lock, heap_no);
		}

		if (lock == NULL) {
			break;
		} else if (lock == m_wait_lock) {

			/* We can mark this subtree as searched */
			ut_ad(lock->trx->lock.deadlock_mark <= m_mark_start);

			lock->trx->lock.deadlock_mark = ++s_lock_mark_counter;

			/* We are not prepared for an overflow. This 64-bit
			counter should never wrap around. At 10^9 increments
			per second, it would take 10^3 years of uptime. */

			ut_ad(s_lock_mark_counter > 0);

			/* Backtrack */
			lock = NULL;

		} else if (!lock_has_to_wait(m_wait_lock, lock)) {

			/* No conflict, next lock */
			lock = get_next_lock(lock, heap_no);

		} else if (lock->trx == m_start) {

			/* Found a cycle. */

			notify(lock);

			return(select_victim());

		} else if (is_too_deep()) {

			const trx_t*	victim_trx;

			/* Search too deep to continue. */

			m_too_deep = true;

			/* Select the transaction to rollback */

			victim_trx = trx_arbitrate(m_start, m_wait_lock->trx);

			if (victim_trx == NULL || victim_trx == m_start) {

				return(m_start);
			}

			return(m_wait_lock->trx);

		} else if (lock->trx->lock.que_state == TRX_QUE_LOCK_WAIT) {

			/* Another trx ahead has requested a lock in an
			incompatible mode, and is itself waiting for a lock. */

			++m_cost;

			if (!push(lock, heap_no)) {
				m_too_deep = true;
				return(m_start);
			}


			m_wait_lock = lock->trx->lock.wait_lock;

			lock = get_first_lock(&heap_no);

			if (is_visited(lock)) {
				lock = get_next_lock(lock, heap_no);
			}

		} else {
			lock = get_next_lock(lock, heap_no);
		}
	}

	ut_a(lock == NULL && m_n_elems == 0);

	/* No deadlock found. */
	return(0);
}

/** Print info about transaction that was rolled back.
@param trx transaction rolled back
@param lock lock trx wants */
void
DeadlockChecker::rollback_print(const trx_t*	trx, const lock_t* lock)
{
	ut_ad(lock_mutex_own());

	/* If the lock search exceeds the max step
	or the max depth, the current trx will be
	the victim. Print its information. */
	start_print();

	print("TOO DEEP OR LONG SEARCH IN THE LOCK TABLE"
	      " WAITS-FOR GRAPH, WE WILL ROLL BACK"
	      " FOLLOWING TRANSACTION \n\n"
	      "*** TRANSACTION:\n");

	print(trx, 3000);

	print("*** WAITING FOR THIS LOCK TO BE GRANTED:\n");

	print(lock);
}

/** Rollback transaction selected as the victim. */
void
DeadlockChecker::trx_rollback()
{
	ut_ad(lock_mutex_own());

	trx_t*	trx = m_wait_lock->trx;

	print("*** WE ROLL BACK TRANSACTION (1)\n");

	trx_mutex_enter(trx);

	trx->lock.was_chosen_as_deadlock_victim = true;

	lock_cancel_waiting_and_release(trx->lock.wait_lock);

	trx_mutex_exit(trx);
}

/** Checks if a joining lock request results in a deadlock. If a deadlock is
found this function will resolve the deadlock by choosing a victim transaction
and rolling it back. It will attempt to resolve all deadlocks. The returned
transaction id will be the joining transaction instance or NULL if some other
transaction was chosen as a victim and rolled back or no deadlock found.

@param lock lock the transaction is requesting
@param trx transaction requesting the lock

@return transaction instanace chosen as victim or 0 */
const trx_t*
DeadlockChecker::check_and_resolve(const lock_t* lock, const trx_t* trx)
{
	ut_ad(lock_mutex_own());
	check_trx_state(trx);
	ut_ad(!srv_read_only_mode);

	const trx_t*	victim_trx;

	/* Try and resolve as many deadlocks as possible. */
	do {
		DeadlockChecker	checker(trx, lock, s_lock_mark_counter);

		victim_trx = checker.search();

		/* Search too deep, we rollback the joining transaction only
		if it is possible to rollback. Otherwise we rollback the
		transaction that is holding the lock that the joining
		transaction wants. */
		if (checker.is_too_deep()) {

			ut_ad(trx == checker.m_start);

			victim_trx = trx_arbitrate(
				trx, checker.m_wait_lock->trx);

			if (victim_trx == NULL) {
				victim_trx = trx;
			}

			rollback_print(victim_trx, lock);

			MONITOR_INC(MONITOR_DEADLOCK);

			break;

		} else if (victim_trx != 0 && victim_trx != trx) {

			ut_ad(victim_trx == checker.m_wait_lock->trx);

			checker.trx_rollback();

			lock_deadlock_found = true;

			MONITOR_INC(MONITOR_DEADLOCK);
		}

	} while (victim_trx != NULL && victim_trx != trx);

	/* If the joining transaction was selected as the victim. */
	if (victim_trx != NULL) {

		print("*** WE ROLL BACK TRANSACTION (2)\n");

		lock_deadlock_found = true;
	}

	return(victim_trx);
}

/**
Allocate cached locks for the transaction.
@param trx		allocate cached record locks for this transaction */
void
lock_trx_alloc_locks(trx_t* trx)
{
	ulint	sz = REC_LOCK_SIZE * REC_LOCK_CACHE;
	byte*	ptr = reinterpret_cast<byte*>(ut_malloc_nokey(sz));

	/* We allocate one big chunk and then distribute it among
	the rest of the elements. The allocated chunk pointer is always
	at index 0. */

	for (ulint i = 0; i < REC_LOCK_CACHE; ++i, ptr += REC_LOCK_SIZE) {
		trx->lock.rec_pool.push_back(
			reinterpret_cast<ib_lock_t*>(ptr));
	}

	sz = TABLE_LOCK_SIZE * TABLE_LOCK_CACHE;
	ptr = reinterpret_cast<byte*>(ut_malloc_nokey(sz));

	for (ulint i = 0; i < TABLE_LOCK_CACHE; ++i, ptr += TABLE_LOCK_SIZE) {
		trx->lock.table_pool.push_back(
			reinterpret_cast<ib_lock_t*>(ptr));
	}

}<|MERGE_RESOLUTION|>--- conflicted
+++ resolved
@@ -5028,9 +5028,10 @@
 {
 	ut_ad(lock_get_type_low(lock) == LOCK_REC);
 
-	ulint			space = lock->un_member.rec_lock.space;
+	ulint			space_id = lock->un_member.rec_lock.space;
+	fil_space_t*		space;
 	bool			found;
-	const page_size_t&	page_size = fil_space_get_page_size(space,
+	const page_size_t&	page_size = fil_space_get_page_size(space_id,
 								    &found);
 	ulint			page_no = lock->un_member.rec_lock.page_no;
 
@@ -5042,12 +5043,21 @@
 
 		mutex_exit(&trx_sys->mutex);
 
-		mtr_start(&mtr);
-
-		buf_page_get_with_no_latch(
-			page_id_t(space, page_no), page_size, &mtr);
-
-		mtr_commit(&mtr);
+		DEBUG_SYNC_C("innodb_monitor_before_lock_page_read");
+
+		/* Check if the space is exists or not. only
+		when the space is valid, try to get the page. */
+		space = fil_space_acquire(space_id);
+		if (space) {
+			mtr_start(&mtr);
+			buf_page_get_gen(
+				page_id_t(space_id, page_no), page_size,
+				RW_NO_LATCH, NULL,
+				BUF_GET_POSSIBLY_FREED,
+				__FILE__, __LINE__, &mtr);
+			mtr_commit(&mtr);
+			fil_space_release(space);
+		}
 
 		lock_mutex_enter();
 
@@ -5652,7 +5662,6 @@
 
 			ulint	space = lock->un_member.rec_lock.space;
 			ulint	page_no = lock->un_member.rec_lock.page_no;
-			ibool	tablespace_being_deleted = FALSE;
 
 			pages.insert(std::make_pair(space, page_no));
 		}
@@ -5705,7 +5714,6 @@
 		return(DB_SUCCESS);
 	}
 
-<<<<<<< HEAD
 	ut_ad(!dict_table_is_temporary(index->table));
 
 	dberr_t		err;
@@ -5719,30 +5727,6 @@
 	/* Because this code is invoked for a running transaction by
 	the thread that is serving the transaction, it is not necessary
 	to hold trx->mutex here. */
-=======
-			DEBUG_SYNC_C("innodb_monitor_before_lock_page_read");
-
-			/* Check if the space is exists or not. only when the space
-			is valid, try to get the page. */
-			tablespace_being_deleted = fil_inc_pending_ops(space, false);
-
-			if (!tablespace_being_deleted) {
-				mtr_start(&mtr);
-
-				buf_page_get_gen(space, zip_size, page_no,
-						 RW_NO_LATCH, NULL,
-						 BUF_GET_POSSIBLY_FREED,
-						 __FILE__, __LINE__, &mtr);
-
-				mtr_commit(&mtr);
-
-				fil_decr_pending_ops(space);
-			} else {
-				fprintf(file, "RECORD LOCKS on"
-					" non-existing space %lu\n",
-					(ulong) space);
-			}
->>>>>>> 2dfd932c
 
 	/* When inserting a record into an index, the table must be at
 	least IX-locked. When we are building an index, we would pass
@@ -6199,21 +6183,9 @@
 	      || gap_mode == LOCK_REC_NOT_GAP);
 	ut_ad(rec_offs_validate(rec, index, offsets));
 
-<<<<<<< HEAD
 	if ((flags & BTR_NO_LOCKING_FLAG)
 	    || srv_read_only_mode
 	    || dict_table_is_temporary(index->table)) {
-=======
-	/* Make sure that the tablespace is not deleted while we are
-	trying to access the page. */
-	if (!fil_inc_pending_ops(space, true)) {
-		mtr_start(&mtr);
-		block = buf_page_get_gen(
-			space, fil_space_get_zip_size(space),
-			page_no, RW_X_LATCH, NULL,
-			BUF_GET_POSSIBLY_FREED,
-			__FILE__, __LINE__, &mtr);
->>>>>>> 2dfd932c
 
 		return(DB_SUCCESS);
 	}
