/*****************************************************************************

Copyright (c) 2000, 2017, Oracle and/or its affiliates. All Rights Reserved.

This program is free software; you can redistribute it and/or modify it under
the terms of the GNU General Public License as published by the Free Software
Foundation; version 2 of the License.

This program is distributed in the hope that it will be useful, but WITHOUT
ANY WARRANTY; without even the implied warranty of MERCHANTABILITY or FITNESS
FOR A PARTICULAR PURPOSE. See the GNU General Public License for more details.

You should have received a copy of the GNU General Public License along with
this program; if not, write to the Free Software Foundation, Inc.,
51 Franklin Street, Suite 500, Boston, MA 02110-1335 USA

*****************************************************************************/

/**************************************************//**
@file row/row0mysql.cc
Interface between Innobase row operations and MySQL.
Contains also create table and other data dictionary operations.

Created 9/17/2000 Heikki Tuuri
*******************************************************/

#include "ha_prototypes.h"
#include <debug_sync.h>
#include <gstream.h>
#include <spatial.h>

#include "row0mysql.h"

#ifdef UNIV_NONINL
#include "row0mysql.ic"
#endif

#include "btr0sea.h"
#include "dict0boot.h"
#include "dict0crea.h"
#include <sql_const.h>
#include "dict0dict.h"
#include "dict0load.h"
#include "dict0stats.h"
#include "dict0stats_bg.h"
#include "fil0fil.h"
<<<<<<< HEAD
#include "fsp0file.h"
#include "fsp0sysspace.h"
=======
#include "srv0srv.h"
#include "ibuf0ibuf.h"
>>>>>>> 068f8261
#include "fts0fts.h"
#include "fts0types.h"
#include "ibuf0ibuf.h"
#include "lock0lock.h"
#include "log0log.h"
#include "pars0pars.h"
#include "que0que.h"
#include "rem0cmp.h"
#include "row0import.h"
#include "row0ins.h"
#include "row0merge.h"
#include "row0row.h"
#include "row0sel.h"
#include "row0upd.h"
#include "trx0purge.h"
#include "trx0rec.h"
#include "trx0roll.h"
#include "trx0undo.h"
#include "row0ext.h"
#include "ut0new.h"

#include <algorithm>
#include <deque>
#include <vector>

const char* MODIFICATIONS_NOT_ALLOWED_MSG_FORCE_RECOVERY =
	"innodb_force_recovery is on. We do not allow database modifications"
	" by the user. Shut down mysqld and edit my.cnf to set"
	" innodb_force_recovery=0";

/** Provide optional 4.x backwards compatibility for 5.0 and above */
ibool	row_rollback_on_timeout	= FALSE;

/** Chain node of the list of tables to drop in the background. */
struct row_mysql_drop_t{
	char*				table_name;	/*!< table name */
	UT_LIST_NODE_T(row_mysql_drop_t)row_mysql_drop_list;
							/*!< list chain node */
};

/** @brief List of tables we should drop in background.

ALTER TABLE in MySQL requires that the table handler can drop the
table in background when there are no queries to it any
more.  Protected by row_drop_list_mutex. */
static UT_LIST_BASE_NODE_T(row_mysql_drop_t)	row_mysql_drop_list;

/** Mutex protecting the background table drop list. */
static ib_mutex_t row_drop_list_mutex;

/** Flag: has row_mysql_drop_list been initialized? */
static ibool	row_mysql_drop_list_inited	= FALSE;

extern ib_mutex_t	master_key_id_mutex;

/*******************************************************************//**
Determine if the given name is a name reserved for MySQL system tables.
@return TRUE if name is a MySQL system table name */
static
ibool
row_mysql_is_system_table(
/*======================*/
	const char*	name)
{
	if (strncmp(name, "mysql/", 6) != 0) {

		return(FALSE);
	}

	return(0 == strcmp(name + 6, "host")
	       || 0 == strcmp(name + 6, "user")
	       || 0 == strcmp(name + 6, "db"));
}

/*********************************************************************//**
If a table is not yet in the drop list, adds the table to the list of tables
which the master thread drops in background. We need this on Unix because in
ALTER TABLE MySQL may call drop table even if the table has running queries on
it. Also, if there are running foreign key checks on the table, we drop the
table lazily.
@return TRUE if the table was not yet in the drop list, and was added there */
static
ibool
row_add_table_to_background_drop_list(
/*==================================*/
	const char*	name);	/*!< in: table name */

#ifdef UNIV_DEBUG
/** Wait for the background drop list to become empty. */
void
row_wait_for_background_drop_list_empty()
{
	bool	empty = false;
	while (!empty) {
		mutex_enter(&row_drop_list_mutex);
		empty = (UT_LIST_GET_LEN(row_mysql_drop_list) == 0);
		mutex_exit(&row_drop_list_mutex);
		os_thread_sleep(100000);
	}
}
#endif /* UNIV_DEBUG */

/*******************************************************************//**
Delays an INSERT, DELETE or UPDATE operation if the purge is lagging. */
static
void
row_mysql_delay_if_needed(void)
/*===========================*/
{
	if (srv_dml_needed_delay) {
		os_thread_sleep(srv_dml_needed_delay);
	}
}

/*******************************************************************//**
Frees the blob heap in prebuilt when no longer needed. */
void
row_mysql_prebuilt_free_blob_heap(
/*==============================*/
	row_prebuilt_t*	prebuilt)	/*!< in: prebuilt struct of a
					ha_innobase:: table handle */
{
	DBUG_ENTER("row_mysql_prebuilt_free_blob_heap");

	DBUG_PRINT("row_mysql_prebuilt_free_blob_heap",
		   ("blob_heap freeing: %p", prebuilt->blob_heap));

	mem_heap_free(prebuilt->blob_heap);
	prebuilt->blob_heap = NULL;
	DBUG_VOID_RETURN;
}

/*******************************************************************//**
Stores a >= 5.0.3 format true VARCHAR length to dest, in the MySQL row
format.
@return pointer to the data, we skip the 1 or 2 bytes at the start
that are used to store the len */
byte*
row_mysql_store_true_var_len(
/*=========================*/
	byte*	dest,	/*!< in: where to store */
	ulint	len,	/*!< in: length, must fit in two bytes */
	ulint	lenlen)	/*!< in: storage length of len: either 1 or 2 bytes */
{
	if (lenlen == 2) {
		ut_a(len < 256 * 256);

		mach_write_to_2_little_endian(dest, len);

		return(dest + 2);
	}

	ut_a(lenlen == 1);
	ut_a(len < 256);

	mach_write_to_1(dest, len);

	return(dest + 1);
}

/*******************************************************************//**
Reads a >= 5.0.3 format true VARCHAR length, in the MySQL row format, and
returns a pointer to the data.
@return pointer to the data, we skip the 1 or 2 bytes at the start
that are used to store the len */
const byte*
row_mysql_read_true_varchar(
/*========================*/
	ulint*		len,	/*!< out: variable-length field length */
	const byte*	field,	/*!< in: field in the MySQL format */
	ulint		lenlen)	/*!< in: storage length of len: either 1
				or 2 bytes */
{
	if (lenlen == 2) {
		*len = mach_read_from_2_little_endian(field);

		return(field + 2);
	}

	ut_a(lenlen == 1);

	*len = mach_read_from_1(field);

	return(field + 1);
}

/*******************************************************************//**
Stores a reference to a BLOB in the MySQL format. */
void
row_mysql_store_blob_ref(
/*=====================*/
	byte*		dest,	/*!< in: where to store */
	ulint		col_len,/*!< in: dest buffer size: determines into
				how many bytes the BLOB length is stored,
				the space for the length may vary from 1
				to 4 bytes */
	const void*	data,	/*!< in: BLOB data; if the value to store
				is SQL NULL this should be NULL pointer */
	ulint		len)	/*!< in: BLOB length; if the value to store
				is SQL NULL this should be 0; remember
				also to set the NULL bit in the MySQL record
				header! */
{
	/* MySQL might assume the field is set to zero except the length and
	the pointer fields */

	memset(dest, '\0', col_len);

	/* In dest there are 1 - 4 bytes reserved for the BLOB length,
	and after that 8 bytes reserved for the pointer to the data.
	In 32-bit architectures we only use the first 4 bytes of the pointer
	slot. */

	ut_a(col_len - 8 > 1 || len < 256);
	ut_a(col_len - 8 > 2 || len < 256 * 256);
	ut_a(col_len - 8 > 3 || len < 256 * 256 * 256);

	mach_write_to_n_little_endian(dest, col_len - 8, len);

	memcpy(dest + col_len - 8, &data, sizeof data);
}

/*******************************************************************//**
Reads a reference to a BLOB in the MySQL format.
@return pointer to BLOB data */
const byte*
row_mysql_read_blob_ref(
/*====================*/
	ulint*		len,		/*!< out: BLOB length */
	const byte*	ref,		/*!< in: BLOB reference in the
					MySQL format */
	ulint		col_len)	/*!< in: BLOB reference length
					(not BLOB length) */
{
	byte*	data;

	*len = mach_read_from_n_little_endian(ref, col_len - 8);

	memcpy(&data, ref + col_len - 8, sizeof data);

	return(data);
}

/*******************************************************************//**
Converting InnoDB geometry data format to MySQL data format. */
void
row_mysql_store_geometry(
/*=====================*/
	byte*		dest,		/*!< in/out: where to store */
	ulint		dest_len,	/*!< in: dest buffer size: determines
					into how many bytes the GEOMETRY length
					is stored, the space for the length
					may vary from 1 to 4 bytes */
	const byte*	src,		/*!< in: GEOMETRY data; if the value to
					store is SQL NULL this should be NULL
					pointer */
	ulint		src_len)	/*!< in: GEOMETRY length; if the value
					to store is SQL NULL this should be 0;
					remember also to set the NULL bit in
					the MySQL record header! */
{
	/* MySQL might assume the field is set to zero except the length and
	the pointer fields */
	UNIV_MEM_ASSERT_RW(src, src_len);
	UNIV_MEM_ASSERT_W(dest, dest_len);
	UNIV_MEM_INVALID(dest, dest_len);

	memset(dest, '\0', dest_len);

	/* In dest there are 1 - 4 bytes reserved for the BLOB length,
	and after that 8 bytes reserved for the pointer to the data.
	In 32-bit architectures we only use the first 4 bytes of the pointer
	slot. */

	ut_ad(dest_len - 8 > 1 || src_len < 1<<8);
	ut_ad(dest_len - 8 > 2 || src_len < 1<<16);
	ut_ad(dest_len - 8 > 3 || src_len < 1<<24);

	mach_write_to_n_little_endian(dest, dest_len - 8, src_len);

	memcpy(dest + dest_len - 8, &src, sizeof src);

	DBUG_EXECUTE_IF("row_print_geometry_data",
	{
		String  res;
		Geometry_buffer buffer;
		String  wkt;

		/** Show the meaning of geometry data. */
		Geometry* g = Geometry::construct(
			&buffer, (const char*)src, (uint32) src_len);

		if (g)
		{
			if (g->as_wkt(&wkt) == 0)
			{
				ib::info() << "Write geometry data to"
					" MySQL WKT format: "
					<< wkt.c_ptr_safe() << ".";
			}
		}
	});
}

/*******************************************************************//**
Read geometry data in the MySQL format.
@return pointer to geometry data */
const byte*
row_mysql_read_geometry(
/*====================*/
	ulint*		len,		/*!< out: data length */
	const byte*	ref,		/*!< in: geometry data in the
					MySQL format */
	ulint		col_len)	/*!< in: MySQL format length */
{
	byte*		data;

	*len = mach_read_from_n_little_endian(ref, col_len - 8);

	memcpy(&data, ref + col_len - 8, sizeof data);

	DBUG_EXECUTE_IF("row_print_geometry_data",
	{
		String  res;
		Geometry_buffer buffer;
		String  wkt;

		/** Show the meaning of geometry data. */
		Geometry* g = Geometry::construct(
			&buffer, (const char*) data, (uint32) *len);

		if (g)
		{
			if (g->as_wkt(&wkt) == 0)
			{
				ib::info() << "Read geometry data in"
					" MySQL's WKT format: "
					<< wkt.c_ptr_safe() << ".";
			}
		}
	});

	return(data);
}

/**************************************************************//**
Pad a column with spaces. */
void
row_mysql_pad_col(
/*==============*/
	ulint	mbminlen,	/*!< in: minimum size of a character,
				in bytes */
	byte*	pad,		/*!< out: padded buffer */
	ulint	len)		/*!< in: number of bytes to pad */
{
	const byte*	pad_end;

	switch (UNIV_EXPECT(mbminlen, 1)) {
	default:
		ut_error;
	case 1:
		/* space=0x20 */
		memset(pad, 0x20, len);
		break;
	case 2:
		/* space=0x0020 */
		pad_end = pad + len;
		ut_a(!(len % 2));
		while (pad < pad_end) {
			*pad++ = 0x00;
			*pad++ = 0x20;
		};
		break;
	case 4:
		/* space=0x00000020 */
		pad_end = pad + len;
		ut_a(!(len % 4));
		while (pad < pad_end) {
			*pad++ = 0x00;
			*pad++ = 0x00;
			*pad++ = 0x00;
			*pad++ = 0x20;
		}
		break;
	}
}

/**************************************************************//**
Stores a non-SQL-NULL field given in the MySQL format in the InnoDB format.
The counterpart of this function is row_sel_field_store_in_mysql_format() in
row0sel.cc.
@return up to which byte we used buf in the conversion */
byte*
row_mysql_store_col_in_innobase_format(
/*===================================*/
	dfield_t*	dfield,		/*!< in/out: dfield where dtype
					information must be already set when
					this function is called! */
	byte*		buf,		/*!< in/out: buffer for a converted
					integer value; this must be at least
					col_len long then! NOTE that dfield
					may also get a pointer to 'buf',
					therefore do not discard this as long
					as dfield is used! */
	ibool		row_format_col,	/*!< TRUE if the mysql_data is from
					a MySQL row, FALSE if from a MySQL
					key value;
					in MySQL, a true VARCHAR storage
					format differs in a row and in a
					key value: in a key value the length
					is always stored in 2 bytes! */
	const byte*	mysql_data,	/*!< in: MySQL column value, not
					SQL NULL; NOTE that dfield may also
					get a pointer to mysql_data,
					therefore do not discard this as long
					as dfield is used! */
	ulint		col_len,	/*!< in: MySQL column length; NOTE that
					this is the storage length of the
					column in the MySQL format row, not
					necessarily the length of the actual
					payload data; if the column is a true
					VARCHAR then this is irrelevant */
	ulint		comp)		/*!< in: nonzero=compact format */
{
	const byte*	ptr	= mysql_data;
	const dtype_t*	dtype;
	ulint		type;
	ulint		lenlen;

	dtype = dfield_get_type(dfield);

	type = dtype->mtype;

	if (type == DATA_INT) {
		/* Store integer data in Innobase in a big-endian format,
		sign bit negated if the data is a signed integer. In MySQL,
		integers are stored in a little-endian format. */

		byte*	p = buf + col_len;

		for (;;) {
			p--;
			*p = *mysql_data;
			if (p == buf) {
				break;
			}
			mysql_data++;
		}

		if (!(dtype->prtype & DATA_UNSIGNED)) {

			*buf ^= 128;
		}

		ptr = buf;
		buf += col_len;
	} else if ((type == DATA_VARCHAR
		    || type == DATA_VARMYSQL
		    || type == DATA_BINARY)) {

		if (dtype_get_mysql_type(dtype) == DATA_MYSQL_TRUE_VARCHAR) {
			/* The length of the actual data is stored to 1 or 2
			bytes at the start of the field */

			if (row_format_col) {
				if (dtype->prtype & DATA_LONG_TRUE_VARCHAR) {
					lenlen = 2;
				} else {
					lenlen = 1;
				}
			} else {
				/* In a MySQL key value, lenlen is always 2 */
				lenlen = 2;
			}

			ptr = row_mysql_read_true_varchar(&col_len, mysql_data,
							  lenlen);
		} else {
			/* Remove trailing spaces from old style VARCHAR
			columns. */

			/* Handle Unicode strings differently. */
			ulint	mbminlen	= dtype_get_mbminlen(dtype);

			ptr = mysql_data;

			switch (mbminlen) {
			default:
				ut_error;
			case 4:
				/* space=0x00000020 */
				/* Trim "half-chars", just in case. */
				col_len &= ~3;

				while (col_len >= 4
				       && ptr[col_len - 4] == 0x00
				       && ptr[col_len - 3] == 0x00
				       && ptr[col_len - 2] == 0x00
				       && ptr[col_len - 1] == 0x20) {
					col_len -= 4;
				}
				break;
			case 2:
				/* space=0x0020 */
				/* Trim "half-chars", just in case. */
				col_len &= ~1;

				while (col_len >= 2 && ptr[col_len - 2] == 0x00
				       && ptr[col_len - 1] == 0x20) {
					col_len -= 2;
				}
				break;
			case 1:
				/* space=0x20 */
				while (col_len > 0
				       && ptr[col_len - 1] == 0x20) {
					col_len--;
				}
			}
		}
	} else if (comp && type == DATA_MYSQL
		   && dtype_get_mbminlen(dtype) == 1
		   && dtype_get_mbmaxlen(dtype) > 1) {
		/* In some cases we strip trailing spaces from UTF-8 and other
		multibyte charsets, from FIXED-length CHAR columns, to save
		space. UTF-8 would otherwise normally use 3 * the string length
		bytes to store an ASCII string! */

		/* We assume that this CHAR field is encoded in a
		variable-length character set where spaces have
		1:1 correspondence to 0x20 bytes, such as UTF-8.

		Consider a CHAR(n) field, a field of n characters.
		It will contain between n * mbminlen and n * mbmaxlen bytes.
		We will try to truncate it to n bytes by stripping
		space padding.	If the field contains single-byte
		characters only, it will be truncated to n characters.
		Consider a CHAR(5) field containing the string
		".a   " where "." denotes a 3-byte character represented
		by the bytes "$%&". After our stripping, the string will
		be stored as "$%&a " (5 bytes). The string
		".abc " will be stored as "$%&abc" (6 bytes).

		The space padding will be restored in row0sel.cc, function
		row_sel_field_store_in_mysql_format(). */

		ulint		n_chars;

		ut_a(!(dtype_get_len(dtype) % dtype_get_mbmaxlen(dtype)));

		n_chars = dtype_get_len(dtype) / dtype_get_mbmaxlen(dtype);

		/* Strip space padding. */
		while (col_len > n_chars && ptr[col_len - 1] == 0x20) {
			col_len--;
		}
	} else if (!row_format_col) {
		/* if mysql data is from a MySQL key value
		since the length is always stored in 2 bytes,
		we need do nothing here. */
	} else if (type == DATA_BLOB) {

		ptr = row_mysql_read_blob_ref(&col_len, mysql_data, col_len);
	} else if (DATA_GEOMETRY_MTYPE(type)) {
		/* We use blob to store geometry data except DATA_POINT
		internally, but in MySQL Layer the datatype is always blob. */
		ptr = row_mysql_read_geometry(&col_len, mysql_data, col_len);
	}

	dfield_set_data(dfield, ptr, col_len);

	return(buf);
}

/**************************************************************//**
Convert a row in the MySQL format to a row in the Innobase format. Note that
the function to convert a MySQL format key value to an InnoDB dtuple is
row_sel_convert_mysql_key_to_innobase() in row0sel.cc. */
static
void
row_mysql_convert_row_to_innobase(
/*==============================*/
	dtuple_t*	row,		/*!< in/out: Innobase row where the
					field type information is already
					copied there! */
	row_prebuilt_t*	prebuilt,	/*!< in: prebuilt struct where template
					must be of type ROW_MYSQL_WHOLE_ROW */
	const byte*	mysql_rec,	/*!< in: row in the MySQL format;
					NOTE: do not discard as long as
					row is used, as row may contain
					pointers to this record! */
	mem_heap_t**	blob_heap)	/*!< in: FIX_ME, remove this after
					server fixes its issue */
{
	const mysql_row_templ_t*templ;
	dfield_t*		dfield;
	ulint			i;
	ulint			n_col = 0;
	ulint			n_v_col = 0;

	ut_ad(prebuilt->template_type == ROW_MYSQL_WHOLE_ROW);
	ut_ad(prebuilt->mysql_template);

	for (i = 0; i < prebuilt->n_template; i++) {

		templ = prebuilt->mysql_template + i;

		if (templ->is_virtual) {
			ut_ad(n_v_col < dtuple_get_n_v_fields(row));
			dfield = dtuple_get_nth_v_field(row, n_v_col);
			n_v_col++;
		} else {
			dfield = dtuple_get_nth_field(row, n_col);
			n_col++;
		}

		if (templ->mysql_null_bit_mask != 0) {
			/* Column may be SQL NULL */

			if (mysql_rec[templ->mysql_null_byte_offset]
			    & (byte) (templ->mysql_null_bit_mask)) {

				/* It is SQL NULL */

				dfield_set_null(dfield);

				goto next_column;
			}
		}

		row_mysql_store_col_in_innobase_format(
			dfield,
			prebuilt->ins_upd_rec_buff + templ->mysql_col_offset,
			TRUE, /* MySQL row format data */
			mysql_rec + templ->mysql_col_offset,
			templ->mysql_col_len,
			dict_table_is_comp(prebuilt->table));

		/* server has issue regarding handling BLOB virtual fields,
		and we need to duplicate it with our own memory here */
		if (templ->is_virtual
		    && DATA_LARGE_MTYPE(dfield_get_type(dfield)->mtype)) {
			if (*blob_heap == NULL) {
				*blob_heap = mem_heap_create(dfield->len);
			}
			dfield_dup(dfield, *blob_heap);
		}
next_column:
		;
	}

	/* If there is a FTS doc id column and it is not user supplied (
	generated by server) then assign it a new doc id. */
	if (prebuilt->table->fts) {

		ut_a(prebuilt->table->fts->doc_col != ULINT_UNDEFINED);

		fts_create_doc_id(prebuilt->table, row, prebuilt->heap);
	}
}

/****************************************************************//**
Handles user errors and lock waits detected by the database engine.
@return true if it was a lock wait and we should continue running the
query thread and in that case the thr is ALREADY in the running state. */
bool
row_mysql_handle_errors(
/*====================*/
	dberr_t*	new_err,/*!< out: possible new error encountered in
				lock wait, or if no new error, the value
				of trx->error_state at the entry of this
				function */
	trx_t*		trx,	/*!< in: transaction */
	que_thr_t*	thr,	/*!< in: query thread, or NULL */
	trx_savept_t*	savept)	/*!< in: savepoint, or NULL */
{
	dberr_t	err;

handle_new_error:
	err = trx->error_state;

	ut_a(err != DB_SUCCESS);

	trx->error_state = DB_SUCCESS;

	switch (err) {
	case DB_LOCK_WAIT_TIMEOUT:
		if (row_rollback_on_timeout) {
			trx_rollback_to_savepoint(trx, NULL);
			break;
		}
		/* fall through */
	case DB_DUPLICATE_KEY:
	case DB_FOREIGN_DUPLICATE_KEY:
	case DB_TOO_BIG_RECORD:
	case DB_UNDO_RECORD_TOO_BIG:
	case DB_ROW_IS_REFERENCED:
	case DB_NO_REFERENCED_ROW:
	case DB_CANNOT_ADD_CONSTRAINT:
	case DB_TOO_MANY_CONCURRENT_TRXS:
	case DB_OUT_OF_FILE_SPACE:
	case DB_READ_ONLY:
	case DB_FTS_INVALID_DOCID:
	case DB_INTERRUPTED:
	case DB_CANT_CREATE_GEOMETRY_OBJECT:
	case DB_COMPUTE_VALUE_FAILED:
		DBUG_EXECUTE_IF("row_mysql_crash_if_error", {
					log_buffer_flush_to_disk();
					DBUG_SUICIDE(); });
		if (savept) {
			/* Roll back the latest, possibly incomplete insertion
			or update */

			trx_rollback_to_savepoint(trx, savept);
		}
		/* MySQL will roll back the latest SQL statement */
		break;
	case DB_LOCK_WAIT:

		trx_kill_blocking(trx);

		lock_wait_suspend_thread(thr);

		if (trx->error_state != DB_SUCCESS) {
			que_thr_stop_for_mysql(thr);

			goto handle_new_error;
		}

		*new_err = err;

		return(true);

	case DB_DEADLOCK:
	case DB_LOCK_TABLE_FULL:
		/* Roll back the whole transaction; this resolution was added
		to version 3.23.43 */

		trx_rollback_to_savepoint(trx, NULL);
		break;

	case DB_MUST_GET_MORE_FILE_SPACE:
		ib::fatal() << "The database cannot continue operation because"
			" of lack of space. You must add a new data file"
			" to my.cnf and restart the database.";
		break;

	case DB_CORRUPTION:
		ib::error() << "We detected index corruption in an InnoDB type"
			" table. You have to dump + drop + reimport the"
			" table or, in a case of widespread corruption,"
			" dump all InnoDB tables and recreate the whole"
			" tablespace. If the mysqld server crashes after"
			" the startup or when you dump the tables. "
			<< FORCE_RECOVERY_MSG;
		break;
	case DB_FOREIGN_EXCEED_MAX_CASCADE:
		ib::error() << "Cannot delete/update rows with cascading"
			" foreign key constraints that exceed max depth of "
			<< FK_MAX_CASCADE_DEL << ". Please drop excessive"
			" foreign constraints and try again";
		break;
	default:
		ib::fatal() << "Unknown error code " << err << ": "
			<< ut_strerr(err);
	}

	if (trx->error_state != DB_SUCCESS) {
		*new_err = trx->error_state;
	} else {
		*new_err = err;
	}

	trx->error_state = DB_SUCCESS;

	return(false);
}

/********************************************************************//**
Create a prebuilt struct for a MySQL table handle.
@return own: a prebuilt struct */
row_prebuilt_t*
row_create_prebuilt(
/*================*/
	dict_table_t*	table,		/*!< in: Innobase table handle */
	ulint		mysql_row_len)	/*!< in: length in bytes of a row in
					the MySQL format */
{
	DBUG_ENTER("row_create_prebuilt");

	row_prebuilt_t*	prebuilt;
	mem_heap_t*	heap;
	dict_index_t*	clust_index;
	dict_index_t*	temp_index;
	dtuple_t*	ref;
	ulint		ref_len;
	uint		srch_key_len = 0;
	ulint		search_tuple_n_fields;

	search_tuple_n_fields = 2 * (dict_table_get_n_cols(table)
				     + dict_table_get_n_v_cols(table));

	clust_index = dict_table_get_first_index(table);

	/* Make sure that search_tuple is long enough for clustered index */
	ut_a(2 * dict_table_get_n_cols(table) >= clust_index->n_fields);

	ref_len = dict_index_get_n_unique(clust_index);


        /* Maximum size of the buffer needed for conversion of INTs from
	little endian format to big endian format in an index. An index
	can have maximum 16 columns (MAX_REF_PARTS) in it. Therfore
	Max size for PK: 16 * 8 bytes (BIGINT's size) = 128 bytes
	Max size Secondary index: 16 * 8 bytes + PK = 256 bytes. */
#define MAX_SRCH_KEY_VAL_BUFFER         2* (8 * MAX_REF_PARTS)

#define PREBUILT_HEAP_INITIAL_SIZE	\
	( \
	sizeof(*prebuilt) \
	/* allocd in this function */ \
	+ DTUPLE_EST_ALLOC(search_tuple_n_fields) \
	+ DTUPLE_EST_ALLOC(ref_len) \
	/* allocd in row_prebuild_sel_graph() */ \
	+ sizeof(sel_node_t) \
	+ sizeof(que_fork_t) \
	+ sizeof(que_thr_t) \
	/* allocd in row_get_prebuilt_update_vector() */ \
	+ sizeof(upd_node_t) \
	+ sizeof(upd_t) \
	+ sizeof(upd_field_t) \
	  * dict_table_get_n_cols(table) \
	+ sizeof(que_fork_t) \
	+ sizeof(que_thr_t) \
	/* allocd in row_get_prebuilt_insert_row() */ \
	+ sizeof(ins_node_t) \
	/* mysql_row_len could be huge and we are not \
	sure if this prebuilt instance is going to be \
	used in inserts */ \
	+ (mysql_row_len < 256 ? mysql_row_len : 0) \
	+ DTUPLE_EST_ALLOC(dict_table_get_n_cols(table) \
			   + dict_table_get_n_v_cols(table)) \
	+ sizeof(que_fork_t) \
	+ sizeof(que_thr_t) \
	+ sizeof(*prebuilt->pcur) \
	+ sizeof(*prebuilt->clust_pcur) \
	)

	/* Calculate size of key buffer used to store search key in
	InnoDB format. MySQL stores INTs in little endian format and
	InnoDB stores INTs in big endian format with the sign bit
	flipped. All other field types are stored/compared the same
	in MySQL and InnoDB, so we must create a buffer containing
	the INT key parts in InnoDB format.We need two such buffers
	since both start and end keys are used in records_in_range(). */

	for (temp_index = dict_table_get_first_index(table); temp_index;
	     temp_index = dict_table_get_next_index(temp_index)) {
		DBUG_EXECUTE_IF("innodb_srch_key_buffer_max_value",
			ut_a(temp_index->n_user_defined_cols
						== MAX_REF_PARTS););
		uint temp_len = 0;
		for (uint i = 0; i < temp_index->n_uniq; i++) {
			ulint type = temp_index->fields[i].col->mtype;
			if (type == DATA_INT) {
				temp_len +=
					temp_index->fields[i].fixed_len;
			}
		}
		srch_key_len = std::max(srch_key_len,temp_len);
	}

	ut_a(srch_key_len <= MAX_SRCH_KEY_VAL_BUFFER);

	DBUG_EXECUTE_IF("innodb_srch_key_buffer_max_value",
		ut_a(srch_key_len == MAX_SRCH_KEY_VAL_BUFFER););

	/* We allocate enough space for the objects that are likely to
	be created later in order to minimize the number of malloc()
	calls */
	heap = mem_heap_create(PREBUILT_HEAP_INITIAL_SIZE + 2 * srch_key_len);

	prebuilt = static_cast<row_prebuilt_t*>(
		mem_heap_zalloc(heap, sizeof(*prebuilt)));

	prebuilt->magic_n = ROW_PREBUILT_ALLOCATED;
	prebuilt->magic_n2 = ROW_PREBUILT_ALLOCATED;

	prebuilt->table = table;

	prebuilt->sql_stat_start = TRUE;
	prebuilt->heap = heap;

	prebuilt->srch_key_val_len = srch_key_len;
	if (prebuilt->srch_key_val_len) {
		prebuilt->srch_key_val1 = static_cast<byte*>(
			mem_heap_alloc(prebuilt->heap,
				       2 * prebuilt->srch_key_val_len));
		prebuilt->srch_key_val2 = prebuilt->srch_key_val1 +
						prebuilt->srch_key_val_len;
	} else {
		prebuilt->srch_key_val1 = NULL;
		prebuilt->srch_key_val2 = NULL;
	}

	prebuilt->pcur = static_cast<btr_pcur_t*>(
				mem_heap_zalloc(prebuilt->heap,
					       sizeof(btr_pcur_t)));
	prebuilt->clust_pcur = static_cast<btr_pcur_t*>(
					mem_heap_zalloc(prebuilt->heap,
						       sizeof(btr_pcur_t)));
	btr_pcur_reset(prebuilt->pcur);
	btr_pcur_reset(prebuilt->clust_pcur);

	prebuilt->select_lock_type = LOCK_NONE;
	prebuilt->stored_select_lock_type = LOCK_NONE_UNSET;

	prebuilt->search_tuple = dtuple_create(heap, search_tuple_n_fields);

	ref = dtuple_create(heap, ref_len);

	dict_index_copy_types(ref, clust_index, ref_len);

	prebuilt->clust_ref = ref;

	prebuilt->autoinc_error = DB_SUCCESS;
	prebuilt->autoinc_offset = 0;

	/* Default to 1, we will set the actual value later in
	ha_innobase::get_auto_increment(). */
	prebuilt->autoinc_increment = 1;

	prebuilt->autoinc_last_value = 0;

	/* During UPDATE and DELETE we need the doc id. */
	prebuilt->fts_doc_id = 0;

	prebuilt->mysql_row_len = mysql_row_len;

	prebuilt->ins_sel_stmt = false;
	prebuilt->session = NULL;

	prebuilt->fts_doc_id_in_read_set = 0;
	prebuilt->blob_heap = NULL;

	prebuilt->m_no_prefetch = false;
	prebuilt->m_read_virtual_key = false;

	DBUG_RETURN(prebuilt);
}

/********************************************************************//**
Free a prebuilt struct for a MySQL table handle. */
void
row_prebuilt_free(
/*==============*/
	row_prebuilt_t*	prebuilt,	/*!< in, own: prebuilt struct */
	ibool		dict_locked)	/*!< in: TRUE=data dictionary locked */
{
	DBUG_ENTER("row_prebuilt_free");

	ut_a(prebuilt->magic_n == ROW_PREBUILT_ALLOCATED);
	ut_a(prebuilt->magic_n2 == ROW_PREBUILT_ALLOCATED);

	prebuilt->magic_n = ROW_PREBUILT_FREED;
	prebuilt->magic_n2 = ROW_PREBUILT_FREED;

	btr_pcur_reset(prebuilt->pcur);
	btr_pcur_reset(prebuilt->clust_pcur);

	ut_free(prebuilt->mysql_template);

	if (prebuilt->ins_graph) {
		que_graph_free_recursive(prebuilt->ins_graph);
	}

	if (prebuilt->sel_graph) {
		que_graph_free_recursive(prebuilt->sel_graph);
	}

	if (prebuilt->upd_graph) {
		que_graph_free_recursive(prebuilt->upd_graph);
	}

	if (prebuilt->blob_heap) {
		row_mysql_prebuilt_free_blob_heap(prebuilt);
	}

	if (prebuilt->old_vers_heap) {
		mem_heap_free(prebuilt->old_vers_heap);
	}

	if (prebuilt->fetch_cache[0] != NULL) {
		byte*	base = prebuilt->fetch_cache[0] - 4;
		byte*	ptr = base;

		for (ulint i = 0; i < MYSQL_FETCH_CACHE_SIZE; i++) {
			ulint	magic1 = mach_read_from_4(ptr);
			ut_a(magic1 == ROW_PREBUILT_FETCH_MAGIC_N);
			ptr += 4;

			byte*	row = ptr;
			ut_a(row == prebuilt->fetch_cache[i]);
			ptr += prebuilt->mysql_row_len;

			ulint	magic2 = mach_read_from_4(ptr);
			ut_a(magic2 == ROW_PREBUILT_FETCH_MAGIC_N);
			ptr += 4;
		}

		ut_free(base);
	}

	if (prebuilt->rtr_info) {
		rtr_clean_rtr_info(prebuilt->rtr_info, true);
	}
	if (prebuilt->table) {
		dict_table_close(prebuilt->table, dict_locked, TRUE);
	}

	mem_heap_free(prebuilt->heap);

	DBUG_VOID_RETURN;
}

/*********************************************************************//**
Updates the transaction pointers in query graphs stored in the prebuilt
struct. */
void
row_update_prebuilt_trx(
/*====================*/
	row_prebuilt_t*	prebuilt,	/*!< in/out: prebuilt struct
					in MySQL handle */
	trx_t*		trx)		/*!< in: transaction handle */
{
	ut_a(trx->magic_n == TRX_MAGIC_N);
	ut_a(prebuilt->magic_n == ROW_PREBUILT_ALLOCATED);
	ut_a(prebuilt->magic_n2 == ROW_PREBUILT_ALLOCATED);

	prebuilt->trx = trx;

	if (prebuilt->ins_graph) {
		prebuilt->ins_graph->trx = trx;
	}

	if (prebuilt->upd_graph) {
		prebuilt->upd_graph->trx = trx;
	}

	if (prebuilt->sel_graph) {
		prebuilt->sel_graph->trx = trx;
	}
}

/*********************************************************************//**
Gets pointer to a prebuilt dtuple used in insertions. If the insert graph
has not yet been built in the prebuilt struct, then this function first
builds it.
@return prebuilt dtuple; the column type information is also set in it */
static
dtuple_t*
row_get_prebuilt_insert_row(
/*========================*/
	row_prebuilt_t*	prebuilt)	/*!< in: prebuilt struct in MySQL
					handle */
{
	dict_table_t*		table	= prebuilt->table;

	ut_ad(prebuilt && table && prebuilt->trx);

	if (prebuilt->ins_node != 0) {

		/* Check if indexes have been dropped or added and we
		may need to rebuild the row insert template. */

		if (prebuilt->trx_id == table->def_trx_id
		    && UT_LIST_GET_LEN(prebuilt->ins_node->entry_list)
		    == UT_LIST_GET_LEN(table->indexes)) {

			return(prebuilt->ins_node->row);
		}

		ut_ad(prebuilt->trx_id < table->def_trx_id);

		que_graph_free_recursive(prebuilt->ins_graph);

		prebuilt->ins_graph = 0;
	}

	/* Create an insert node and query graph to the prebuilt struct */

	ins_node_t*		node;

	node = ins_node_create(INS_DIRECT, table, prebuilt->heap);

	prebuilt->ins_node = node;

	if (prebuilt->ins_upd_rec_buff == 0) {
		prebuilt->ins_upd_rec_buff = static_cast<byte*>(
			mem_heap_alloc(
				prebuilt->heap,
				prebuilt->mysql_row_len));
	}

	dtuple_t*	row;

	row = dtuple_create_with_vcol(
			prebuilt->heap, dict_table_get_n_cols(table),
			dict_table_get_n_v_cols(table));

	dict_table_copy_types(row, table);

	ins_node_set_new_row(node, row);

	prebuilt->ins_graph = static_cast<que_fork_t*>(
		que_node_get_parent(
			pars_complete_graph_for_exec(
				node,
				prebuilt->trx, prebuilt->heap, prebuilt)));

	prebuilt->ins_graph->state = QUE_FORK_ACTIVE;

	prebuilt->trx_id = table->def_trx_id;

	return(prebuilt->ins_node->row);
}

/*********************************************************************//**
Updates the table modification counter and calculates new estimates
for table and index statistics if necessary. */
UNIV_INLINE
void
row_update_statistics_if_needed(
/*============================*/
	dict_table_t*	table)	/*!< in: table */
{
	ib_uint64_t	counter;
	ib_uint64_t	n_rows;

	if (!table->stat_initialized) {
		DBUG_EXECUTE_IF(
			"test_upd_stats_if_needed_not_inited",
			fprintf(stderr, "test_upd_stats_if_needed_not_inited"
				" was executed\n");
		);
		return;
	}

	counter = table->stat_modified_counter++;
	n_rows = dict_table_get_n_rows(table);

	if (dict_stats_is_persistent_enabled(table)) {
		if (counter > n_rows / 10 /* 10% */
		    && dict_stats_auto_recalc_is_enabled(table)) {

			dict_stats_recalc_pool_add(table);
			table->stat_modified_counter = 0;
		}
		return;
	}

	/* Calculate new statistics if 1 / 16 of table has been modified
	since the last time a statistics batch was run.
	We calculate statistics at most every 16th round, since we may have
	a counter table which is very small and updated very often. */

	if (counter > 16 + n_rows / 16 /* 6.25% */) {

		ut_ad(!mutex_own(&dict_sys->mutex));
		/* this will reset table->stat_modified_counter to 0 */
		dict_stats_update(table, DICT_STATS_RECALC_TRANSIENT);
	}
}

/*********************************************************************//**
Sets an AUTO_INC type lock on the table mentioned in prebuilt. The
AUTO_INC lock gives exclusive access to the auto-inc counter of the
table. The lock is reserved only for the duration of an SQL statement.
It is not compatible with another AUTO_INC or exclusive lock on the
table.
@return error code or DB_SUCCESS */
dberr_t
row_lock_table_autoinc_for_mysql(
/*=============================*/
	row_prebuilt_t*	prebuilt)	/*!< in: prebuilt struct in the MySQL
					table handle */
{
	trx_t*			trx	= prebuilt->trx;
	ins_node_t*		node	= prebuilt->ins_node;
	const dict_table_t*	table	= prebuilt->table;
	que_thr_t*		thr;
	dberr_t			err;
	ibool			was_lock_wait;

	/* If we already hold an AUTOINC lock on the table then do nothing.
	Note: We peek at the value of the current owner without acquiring
	the lock mutex. */
	if (trx == table->autoinc_trx) {

		return(DB_SUCCESS);
	}

	trx->op_info = "setting auto-inc lock";

	row_get_prebuilt_insert_row(prebuilt);
	node = prebuilt->ins_node;

	/* We use the insert query graph as the dummy graph needed
	in the lock module call */

	thr = que_fork_get_first_thr(prebuilt->ins_graph);

	que_thr_move_to_run_state_for_mysql(thr, trx);

run_again:
	thr->run_node = node;
	thr->prev_node = node;

	/* It may be that the current session has not yet started
	its transaction, or it has been committed: */

	trx_start_if_not_started_xa(trx, true);

	err = lock_table(0, prebuilt->table, LOCK_AUTO_INC, thr);

	trx->error_state = err;

	if (err != DB_SUCCESS) {
		que_thr_stop_for_mysql(thr);

		was_lock_wait = row_mysql_handle_errors(&err, trx, thr, NULL);

		if (was_lock_wait) {
			goto run_again;
		}

		trx->op_info = "";

		return(err);
	}

	que_thr_stop_for_mysql_no_error(thr, trx);

	trx->op_info = "";

	return(err);
}

/*********************************************************************//**
Sets a table lock on the table mentioned in prebuilt.
@return error code or DB_SUCCESS */
dberr_t
row_lock_table_for_mysql(
/*=====================*/
	row_prebuilt_t*	prebuilt,	/*!< in: prebuilt struct in the MySQL
					table handle */
	dict_table_t*	table,		/*!< in: table to lock, or NULL
					if prebuilt->table should be
					locked as
					prebuilt->select_lock_type */
	ulint		mode)		/*!< in: lock mode of table
					(ignored if table==NULL) */
{
	trx_t*		trx		= prebuilt->trx;
	que_thr_t*	thr;
	dberr_t		err;
	ibool		was_lock_wait;

	trx->op_info = "setting table lock";

	if (prebuilt->sel_graph == NULL) {
		/* Build a dummy select query graph */
		row_prebuild_sel_graph(prebuilt);
	}

	/* We use the select query graph as the dummy graph needed
	in the lock module call */

	thr = que_fork_get_first_thr(prebuilt->sel_graph);

	que_thr_move_to_run_state_for_mysql(thr, trx);

run_again:
	thr->run_node = thr;
	thr->prev_node = thr->common.parent;

	/* It may be that the current session has not yet started
	its transaction, or it has been committed: */

	trx_start_if_not_started_xa(trx, false);

	if (table) {
		err = lock_table(
			0, table,
			static_cast<enum lock_mode>(mode), thr);
	} else {
		err = lock_table(
			0, prebuilt->table,
			static_cast<enum lock_mode>(
				prebuilt->select_lock_type),
			thr);
	}

	trx->error_state = err;

	if (err != DB_SUCCESS) {
		que_thr_stop_for_mysql(thr);

		was_lock_wait = row_mysql_handle_errors(&err, trx, thr, NULL);

		if (was_lock_wait) {
			goto run_again;
		}

		trx->op_info = "";

		return(err);
	}

	que_thr_stop_for_mysql_no_error(thr, trx);

	trx->op_info = "";

	return(err);
}

/** Perform explicit rollback in absence of UNDO logs.
@param[in]	index	apply rollback action on this index
@param[in]	entry	entry to remove/rollback.
@param[in,out]	thr	thread handler.
@param[in,out]	mtr	mini transaction.
@return error code or DB_SUCCESS */
static
dberr_t
row_explicit_rollback(
	dict_index_t*		index,
	const dtuple_t*		entry,
	que_thr_t*		thr,
	mtr_t*			mtr)
{
	btr_cur_t	cursor;
	ulint		flags;
	ulint		offsets_[REC_OFFS_NORMAL_SIZE];
	ulint*		offsets;
	mem_heap_t*	heap = NULL;
	dberr_t		err;

	rec_offs_init(offsets_);
	flags = BTR_NO_LOCKING_FLAG | BTR_NO_UNDO_LOG_FLAG;

	btr_cur_search_to_nth_level_with_no_latch(
		index, 0, entry, PAGE_CUR_LE,
		&cursor, __FILE__, __LINE__, mtr);

	offsets = rec_get_offsets(
		btr_cur_get_rec(&cursor), index, offsets_,
		ULINT_UNDEFINED, &heap);

	if (dict_index_is_clust(index)) {
		err = btr_cur_del_mark_set_clust_rec(
			flags, btr_cur_get_block(&cursor),
			btr_cur_get_rec(&cursor), index,
			offsets, thr, entry, mtr);
	} else {
		err = btr_cur_del_mark_set_sec_rec(
			flags, &cursor, TRUE, thr, mtr);
	}
	ut_ad(err == DB_SUCCESS);

	/* Void call just to set mtr modification flag
	to true failing which block is not scheduled for flush*/
	byte* log_ptr = mlog_open(mtr, 0);
	ut_ad(log_ptr == NULL);
	if (log_ptr != NULL) {
		/* To keep complier happy. */
		mlog_close(mtr, log_ptr);
	}

	if (heap != NULL) {
		mem_heap_free(heap);
	}

	return(err);
}

/** Convert a row in the MySQL format to a row in the Innobase format.
This is specialized function used for intrinsic table with reduce branching.
@param[in,out]	row		row where field values are copied.
@param[in]	prebuilt	prebuilt handler
@param[in]	mysql_rec	row in mysql format. */
static
void
row_mysql_to_innobase(
	dtuple_t*		row,
	row_prebuilt_t*		prebuilt,
	const byte*		mysql_rec)
{
	ut_ad(dict_table_is_intrinsic(prebuilt->table));

	const byte*		ptr = mysql_rec;

	for (ulint i = 0; i < prebuilt->n_template; i++) {
		const mysql_row_templ_t*	templ;
		dfield_t*			dfield;

		templ = prebuilt->mysql_template + i;
		dfield = dtuple_get_nth_field(row, i);

		/* Check if column has null value. */
		if (templ->mysql_null_bit_mask != 0) {
			if (mysql_rec[templ->mysql_null_byte_offset]
			    & (byte) (templ->mysql_null_bit_mask)) {
				dfield_set_null(dfield);
				continue;
			}
		}

		/* Extract the column value. */
		ptr = mysql_rec + templ->mysql_col_offset;
		const dtype_t*	dtype = dfield_get_type(dfield);
		ulint		col_len = templ->mysql_col_len;

		ut_ad(dtype->mtype == DATA_INT
		      || dtype->mtype == DATA_CHAR
		      || dtype->mtype == DATA_MYSQL
		      || dtype->mtype == DATA_VARCHAR
		      || dtype->mtype == DATA_VARMYSQL
		      || dtype->mtype == DATA_BINARY
		      || dtype->mtype == DATA_FIXBINARY
		      || dtype->mtype == DATA_FLOAT
		      || dtype->mtype == DATA_DOUBLE
		      || dtype->mtype == DATA_DECIMAL
		      || dtype->mtype == DATA_BLOB
		      || dtype->mtype == DATA_GEOMETRY
		      || dtype->mtype == DATA_POINT
		      || dtype->mtype == DATA_VAR_POINT);

#ifdef UNIV_DEBUG
		if (dtype_get_mysql_type(dtype) == DATA_MYSQL_TRUE_VARCHAR) {
			ut_ad(templ->mysql_length_bytes > 0);
		}
#endif /* UNIV_DEBUG */

		/* For now varchar field this has to be always 0 so
		memcpy of 0 bytes shouldn't affect the original col_len. */
		if (dtype->mtype == DATA_INT) {
			/* Convert and Store in big-endian. */
			byte*	buf = prebuilt->ins_upd_rec_buff
				+ templ->mysql_col_offset;
			byte*	copy_to = buf + col_len;
			for (;;) {
				copy_to--;
				*copy_to = *ptr;
				if (copy_to == buf) {
					break;
				}
				ptr++;
			}

			if (!(dtype->prtype & DATA_UNSIGNED)) {
				*buf ^= 128;
			}

			ptr = buf;
			buf += col_len;
		} else if (dtype_get_mysql_type(dtype) ==
				DATA_MYSQL_TRUE_VARCHAR) {

			ut_ad(dtype->mtype == DATA_VARCHAR
			      || dtype->mtype == DATA_VARMYSQL
			      || dtype->mtype == DATA_BINARY);

			col_len = 0;
			row_mysql_read_true_varchar(
				&col_len, ptr, templ->mysql_length_bytes);
			ptr += templ->mysql_length_bytes;
		} else if (dtype->mtype == DATA_BLOB) {
			ptr = row_mysql_read_blob_ref(&col_len, ptr, col_len);
		} else if (DATA_GEOMETRY_MTYPE(dtype->mtype)) {
			/* Point, Var-Point, Geometry */
			ptr = row_mysql_read_geometry(&col_len, ptr, col_len);
		}

		dfield_set_data(dfield, ptr, col_len);
	}
}

/** Does an insert for MySQL using cursor interface.
Cursor interface is low level interface that directly interacts at
Storage Level by-passing all the locking and transaction semantics.
For InnoDB case, this will also by-pass hidden column generation.
@param[in]	mysql_rec	row in the MySQL format
@param[in,out]	prebuilt	prebuilt struct in MySQL handle
@return error code or DB_SUCCESS */
static
dberr_t
row_insert_for_mysql_using_cursor(
	const byte*		mysql_rec,
	row_prebuilt_t*		prebuilt)
{
	dberr_t		err	= DB_SUCCESS;
	ins_node_t*	node	= NULL;
	que_thr_t*	thr	= NULL;
	mtr_t		mtr;

	/* Step-1: Get the reference of row to insert. */
	row_get_prebuilt_insert_row(prebuilt);
	node = prebuilt->ins_node;
	thr = que_fork_get_first_thr(prebuilt->ins_graph);

	/* Step-2: Convert row from MySQL row format to InnoDB row format. */
	row_mysql_to_innobase(node->row, prebuilt, mysql_rec);

	/* Step-3: Append row-id index is not unique. */
	dict_index_t*	clust_index = dict_table_get_first_index(node->table);

	if (!dict_index_is_unique(clust_index)) {
		dict_sys_write_row_id(
			node->row_id_buf,
			dict_table_get_next_table_sess_row_id(node->table));
	}

	trx_write_trx_id(node->trx_id_buf,
			 dict_table_get_next_table_sess_trx_id(node->table));

	/* Step-4: Iterate over all the indexes and insert entries. */
	dict_index_t*	inserted_upto = NULL;
	node->entry = UT_LIST_GET_FIRST(node->entry_list);
	for (dict_index_t* index = UT_LIST_GET_FIRST(node->table->indexes);
	     index != NULL;
	     index = UT_LIST_GET_NEXT(indexes, index),
	     node->entry = UT_LIST_GET_NEXT(tuple_list, node->entry)) {

		node->index = index;
		err = row_ins_index_entry_set_vals(
			node->index, node->entry, node->row);
		if (err != DB_SUCCESS) {
			break;
		}

		if (dict_index_is_clust(index)) {
			err = row_ins_clust_index_entry(
				node->index, node->entry, thr, 0, false);
		} else {
			err = row_ins_sec_index_entry(
				node->index, node->entry, thr, false);
		}

		if (err == DB_SUCCESS) {
			inserted_upto = index;
		} else {
			break;
		}
	}

	/* Step-5: If error is encountered while inserting entries to any
	of the index then entries inserted to previous indexes are removed
	explicity. Automatic rollback is not in action as UNDO logs are
	turned-off. */
	if (err != DB_SUCCESS) {

		node->entry = UT_LIST_GET_FIRST(node->entry_list);

		mtr_start(&mtr);
		dict_disable_redo_if_temporary(node->table, &mtr);

		for (dict_index_t* index =
			UT_LIST_GET_FIRST(node->table->indexes);
		     inserted_upto != NULL;
		     index = UT_LIST_GET_NEXT(indexes, index),
		     node->entry = UT_LIST_GET_NEXT(tuple_list, node->entry)) {

			row_explicit_rollback(index, node->entry, thr, &mtr);

			if (index == inserted_upto) {
				break;
			}
		}

		mtr_commit(&mtr);
	} else {
		/* Not protected by dict_table_stats_lock() for performance
		reasons, we would rather get garbage in stat_n_rows (which is
		just an estimate anyway) than protecting the following code
		, with a latch. */
		dict_table_n_rows_inc(node->table);

		srv_stats.n_rows_inserted.inc();
	}

	thr_get_trx(thr)->error_state = DB_SUCCESS;
	return(err);
}

/** Does an insert for MySQL using INSERT graph. This function will run/execute
INSERT graph.
@param[in]	mysql_rec	row in the MySQL format
@param[in,out]	prebuilt	prebuilt struct in MySQL handle
@return error code or DB_SUCCESS */
static
dberr_t
row_insert_for_mysql_using_ins_graph(
	const byte*	mysql_rec,
	row_prebuilt_t*	prebuilt)
{
	trx_savept_t	savept;
	que_thr_t*	thr;
	dberr_t		err;
	ibool		was_lock_wait;
	trx_t*		trx		= prebuilt->trx;
	ins_node_t*	node		= prebuilt->ins_node;
	dict_table_t*	table		= prebuilt->table;

	/* FIX_ME: This blob heap is used to compensate an issue in server
	for virtual column blob handling */
	mem_heap_t*	blob_heap = NULL;

	ut_ad(trx);
	ut_a(prebuilt->magic_n == ROW_PREBUILT_ALLOCATED);
	ut_a(prebuilt->magic_n2 == ROW_PREBUILT_ALLOCATED);

	if (dict_table_is_discarded(prebuilt->table)) {

		ib::error() << "The table " << prebuilt->table->name
			<< " doesn't have a corresponding tablespace, it was"
			" discarded.";

		return(DB_TABLESPACE_DELETED);

	} else if (prebuilt->table->ibd_file_missing) {

		ib::error() << ".ibd file is missing for table "
			<< prebuilt->table->name;

		return(DB_TABLESPACE_NOT_FOUND);

	} else if (srv_force_recovery) {

		ib::error() << MODIFICATIONS_NOT_ALLOWED_MSG_FORCE_RECOVERY;

		return(DB_READ_ONLY);
	}

	DBUG_EXECUTE_IF("mark_table_corrupted", {
		/* Mark the table corrupted for the clustered index */
		dict_index_t*	index = dict_table_get_first_index(table);
		ut_ad(dict_index_is_clust(index));
		dict_set_corrupted(index, trx, "INSERT TABLE"); });

	if (dict_table_is_corrupted(table)) {

		ib::error() << "Table " << table->name << " is corrupt.";
		return(DB_TABLE_CORRUPT);
	}

	trx->op_info = "inserting";

	row_mysql_delay_if_needed();

	trx_start_if_not_started_xa(trx, true);

	row_get_prebuilt_insert_row(prebuilt);
	node = prebuilt->ins_node;

	row_mysql_convert_row_to_innobase(node->row, prebuilt, mysql_rec,
					  &blob_heap);

	savept = trx_savept_take(trx);

	thr = que_fork_get_first_thr(prebuilt->ins_graph);

	if (prebuilt->sql_stat_start) {
		node->state = INS_NODE_SET_IX_LOCK;
		prebuilt->sql_stat_start = FALSE;
	} else {
		node->state = INS_NODE_ALLOC_ROW_ID;
	}

	que_thr_move_to_run_state_for_mysql(thr, trx);

run_again:
	thr->run_node = node;
	thr->prev_node = node;

	row_ins_step(thr);

	DEBUG_SYNC_C("ib_after_row_insert_step");

	err = trx->error_state;

	if (err != DB_SUCCESS) {
error_exit:
		que_thr_stop_for_mysql(thr);

		/* FIXME: What's this ? */
		thr->lock_state = QUE_THR_LOCK_ROW;

		was_lock_wait = row_mysql_handle_errors(
			&err, trx, thr, &savept);

		thr->lock_state = QUE_THR_LOCK_NOLOCK;

		if (was_lock_wait) {
			ut_ad(node->state == INS_NODE_INSERT_ENTRIES
			      || node->state == INS_NODE_ALLOC_ROW_ID);
			goto run_again;
		}

		node->duplicate = NULL;
		trx->op_info = "";

		if (blob_heap != NULL) {
			mem_heap_free(blob_heap);
		}

		return(err);
	}

	node->duplicate = NULL;

	if (dict_table_has_fts_index(table)) {
		doc_id_t	doc_id;

		/* Extract the doc id from the hidden FTS column */
		doc_id = fts_get_doc_id_from_row(table, node->row);

		if (doc_id <= 0) {
			ib::error() << "FTS Doc ID must be large than 0";
			err = DB_FTS_INVALID_DOCID;
			trx->error_state = DB_FTS_INVALID_DOCID;
			goto error_exit;
		}

		if (!DICT_TF2_FLAG_IS_SET(table, DICT_TF2_FTS_HAS_DOC_ID)) {
			doc_id_t	next_doc_id
				= table->fts->cache->next_doc_id;

			if (doc_id < next_doc_id) {

				ib::error() << "FTS Doc ID must be large than "
					<< next_doc_id - 1 << " for table "
					<< table->name;

				err = DB_FTS_INVALID_DOCID;
				trx->error_state = DB_FTS_INVALID_DOCID;
				goto error_exit;
			}

			/* Difference between Doc IDs are restricted within
			4 bytes integer. See fts_get_encoded_len(). Consecutive
			doc_ids difference should not exceed
			FTS_DOC_ID_MAX_STEP value. */

			if (next_doc_id > 1
			    && doc_id - next_doc_id >= FTS_DOC_ID_MAX_STEP) {
				 ib::error() << "Doc ID " << doc_id
					<< " is too big. Its difference with"
					" largest used Doc ID "
					<< next_doc_id - 1 << " cannot"
					" exceed or equal to "
					<< FTS_DOC_ID_MAX_STEP;
				err = DB_FTS_INVALID_DOCID;
				trx->error_state = DB_FTS_INVALID_DOCID;
				goto error_exit;
			}
		}

		/* Pass NULL for the columns affected, since an INSERT affects
		all FTS indexes. */
		fts_trx_add_op(trx, table, doc_id, FTS_INSERT, NULL);
	}

	que_thr_stop_for_mysql_no_error(thr, trx);

	srv_stats.n_rows_inserted.inc();

	/* Not protected by dict_table_stats_lock() for performance
	reasons, we would rather get garbage in stat_n_rows (which is
	just an estimate anyway) than protecting the following code
	with a latch. */
	dict_table_n_rows_inc(table);

	row_update_statistics_if_needed(table);
	trx->op_info = "";

	if (blob_heap != NULL) {
		mem_heap_free(blob_heap);
	}

	return(err);
}

/** Does an insert for MySQL.
@param[in]	mysql_rec	row in the MySQL format
@param[in,out]	prebuilt	prebuilt struct in MySQL handle
@return error code or DB_SUCCESS*/
dberr_t
row_insert_for_mysql(
	const byte*		mysql_rec,
	row_prebuilt_t*		prebuilt)
{
	/* For intrinsic tables there a lot of restrictions that can be
	relaxed including locking of table, transaction handling, etc.
	Use direct cursor interface for inserting to intrinsic tables. */
	if (dict_table_is_intrinsic(prebuilt->table)) {
		return(row_insert_for_mysql_using_cursor(mysql_rec, prebuilt));
	} else {
		return(row_insert_for_mysql_using_ins_graph(
			mysql_rec, prebuilt));
	}
}

/*********************************************************************//**
Builds a dummy query graph used in selects. */
void
row_prebuild_sel_graph(
/*===================*/
	row_prebuilt_t*	prebuilt)	/*!< in: prebuilt struct in MySQL
					handle */
{
	sel_node_t*	node;

	ut_ad(prebuilt && prebuilt->trx);

	if (prebuilt->sel_graph == NULL) {

		node = sel_node_create(prebuilt->heap);

		prebuilt->sel_graph = static_cast<que_fork_t*>(
			que_node_get_parent(
				pars_complete_graph_for_exec(
					static_cast<sel_node_t*>(node),
					prebuilt->trx, prebuilt->heap,
					prebuilt)));

		prebuilt->sel_graph->state = QUE_FORK_ACTIVE;
	}
}

/*********************************************************************//**
Creates an query graph node of 'update' type to be used in the MySQL
interface.
@return own: update node */
upd_node_t*
row_create_update_node_for_mysql(
/*=============================*/
	dict_table_t*	table,	/*!< in: table to update */
	mem_heap_t*	heap)	/*!< in: mem heap from which allocated */
{
	upd_node_t*	node;

	DBUG_ENTER("row_create_update_node_for_mysql");

	node = upd_node_create(heap);

	node->in_mysql_interface = TRUE;
	node->is_delete = FALSE;
	node->searched_update = FALSE;
	node->select = NULL;
	node->pcur = btr_pcur_create_for_mysql();

	DBUG_PRINT("info", ("node: %p, pcur: %p", node, node->pcur));

	node->table = table;

	node->update = upd_create(dict_table_get_n_cols(table)
				  + dict_table_get_n_v_cols(table), heap);

	node->update_n_fields = dict_table_get_n_cols(table);

	UT_LIST_INIT(node->columns, &sym_node_t::col_var_list);

	node->has_clust_rec_x_lock = TRUE;
	node->cmpl_info = 0;

	node->table_sym = NULL;
	node->col_assign_list = NULL;
	node->fts_doc_id = FTS_NULL_DOC_ID;
	node->fts_next_doc_id = UINT64_UNDEFINED;

	DBUG_RETURN(node);
}

/*********************************************************************//**
Gets pointer to a prebuilt update vector used in updates. If the update
graph has not yet been built in the prebuilt struct, then this function
first builds it.
@return prebuilt update vector */
upd_t*
row_get_prebuilt_update_vector(
/*===========================*/
	row_prebuilt_t*	prebuilt)	/*!< in: prebuilt struct in MySQL
					handle */
{
	dict_table_t*	table	= prebuilt->table;
	upd_node_t*	node;

	ut_ad(prebuilt && table && prebuilt->trx);

	if (prebuilt->upd_node == NULL) {

		/* Not called before for this handle: create an update node
		and query graph to the prebuilt struct */

		node = row_create_update_node_for_mysql(table, prebuilt->heap);

		prebuilt->upd_node = node;

		prebuilt->upd_graph = static_cast<que_fork_t*>(
			que_node_get_parent(
				pars_complete_graph_for_exec(
					static_cast<upd_node_t*>(node),
					prebuilt->trx, prebuilt->heap,
					prebuilt)));

		prebuilt->upd_graph->state = QUE_FORK_ACTIVE;
	}

	return(prebuilt->upd_node->update);
}

/********************************************************************
Handle an update of a column that has an FTS index. */
static
void
row_fts_do_update(
/*==============*/
	trx_t*		trx,		/* in: transaction */
	dict_table_t*	table,		/* in: Table with FTS index */
	doc_id_t	old_doc_id,	/* in: old document id */
	doc_id_t	new_doc_id)	/* in: new document id */
{
	fts_trx_add_op(trx, table, old_doc_id, FTS_DELETE, NULL);

	if (new_doc_id != FTS_NULL_DOC_ID) {
		fts_trx_add_op(trx, table, new_doc_id, FTS_INSERT, NULL);
	}
}

/************************************************************************
Handles FTS matters for an update or a delete.
NOTE: should not be called if the table does not have an FTS index. .*/
static
dberr_t
row_fts_update_or_delete(
/*=====================*/
	trx_t*		trx,
	upd_node_t*	node)	/* in: prebuilt struct in MySQL
					handle */
{
	dict_table_t*	table = node->table;
	doc_id_t	old_doc_id = node->fts_doc_id;
	DBUG_ENTER("row_fts_update_or_delete");

	ut_a(dict_table_has_fts_index(node->table));

	/* Deletes are simple; get them out of the way first. */
	if (node->is_delete) {
		/* A delete affects all FTS indexes, so we pass NULL */
		fts_trx_add_op(trx, table, old_doc_id, FTS_DELETE, NULL);
	} else {
		doc_id_t	new_doc_id = node->fts_next_doc_id;
		ut_ad(new_doc_id != UINT64_UNDEFINED);

		row_fts_do_update(trx, table, old_doc_id, new_doc_id);
	}

	DBUG_RETURN(DB_SUCCESS);
}

/*********************************************************************//**
Initialize the Doc ID system for FK table with FTS index */
static
void
init_fts_doc_id_for_ref(
/*====================*/
	dict_table_t*	table,		/*!< in: table */
	ulint*		depth)		/*!< in: recusive call depth */
{
	dict_foreign_t* foreign;

	table->fk_max_recusive_level = 0;

	(*depth)++;

	/* Limit on tables involved in cascading delete/update */
	if (*depth > FK_MAX_CASCADE_DEL) {
		return;
	}

	/* Loop through this table's referenced list and also
	recursively traverse each table's foreign table list */
	for (dict_foreign_set::iterator it = table->referenced_set.begin();
	     it != table->referenced_set.end();
	     ++it) {

		foreign = *it;

		ut_ad(foreign->foreign_table != NULL);

		if (foreign->foreign_table->fts != NULL) {
			fts_init_doc_id(foreign->foreign_table);
		}

		if (!foreign->foreign_table->referenced_set.empty()
		    && foreign->foreign_table != table) {
			init_fts_doc_id_for_ref(
				foreign->foreign_table, depth);
		}
	}
}

/* A functor for decrementing counters. */
class ib_dec_counter {
public:
	ib_dec_counter() {}

	void operator() (upd_node_t* node) {
		ut_ad(node->table->n_foreign_key_checks_running > 0);
		os_atomic_decrement_ulint(
			&node->table->n_foreign_key_checks_running, 1);
	}
};


typedef	std::vector<btr_pcur_t, ut_allocator<btr_pcur_t> >	cursors_t;

/** Delete row from table (corresponding entries from all the indexes).
Function will maintain cursor to the entries to invoke explicity rollback
just incase update action following delete fails.

@param[in]	node		update node carrying information to delete.
@param[out]	delete_entries	vector of cursor to deleted entries.
@param[in]	restore_delete	if true, then restore DELETE records by
				unmarking delete.
@return error code or DB_SUCCESS */
static
dberr_t
row_delete_for_mysql_using_cursor(
	const upd_node_t*	node,
	cursors_t&		delete_entries,
	bool			restore_delete)
{
	mtr_t		mtr;
	dict_table_t*	table = node->table;
	mem_heap_t*	heap = mem_heap_create(1000);
	dberr_t		err = DB_SUCCESS;
	dtuple_t*	entry;

	mtr_start(&mtr);
	dict_disable_redo_if_temporary(table, &mtr);

	for (dict_index_t* index = UT_LIST_GET_FIRST(table->indexes);
	     index != NULL && err == DB_SUCCESS && !restore_delete;
	     index = UT_LIST_GET_NEXT(indexes, index)) {

		entry = row_build_index_entry(
			node->row, node->ext, index, heap);

		btr_pcur_t	pcur;

		btr_pcur_open(index, entry, PAGE_CUR_LE,
			      BTR_MODIFY_LEAF, &pcur, &mtr);

#ifdef UNIV_DEBUG
		ulint           offsets_[REC_OFFS_NORMAL_SIZE];
		ulint*          offsets         = offsets_;
		rec_offs_init(offsets_);

		offsets = rec_get_offsets(
			btr_cur_get_rec(btr_pcur_get_btr_cur(&pcur)),
			index, offsets, ULINT_UNDEFINED, &heap);

		ut_ad(!cmp_dtuple_rec(
			entry, btr_cur_get_rec(btr_pcur_get_btr_cur(&pcur)),
			offsets));
#endif /* UNIV_DEBUG */

		ut_ad(!rec_get_deleted_flag(
			btr_cur_get_rec(btr_pcur_get_btr_cur(&pcur)),
			dict_table_is_comp(index->table)));

		ut_ad(btr_pcur_get_block(&pcur)->made_dirty_with_no_latch);

		if (page_rec_is_infimum(btr_pcur_get_rec(&pcur))
		    || page_rec_is_supremum(btr_pcur_get_rec(&pcur))) {
			err = DB_ERROR;
		} else {
			btr_cur_t* btr_cur = btr_pcur_get_btr_cur(&pcur);

			btr_rec_set_deleted_flag(
				btr_cur_get_rec(btr_cur),
				buf_block_get_page_zip(
					btr_cur_get_block(btr_cur)),
				TRUE);

			/* Void call just to set mtr modification flag
			to true failing which block is not scheduled for flush*/
			byte* log_ptr = mlog_open(&mtr, 0);
			ut_ad(log_ptr == NULL);
			if (log_ptr != NULL) {
				/* To keep complier happy. */
				mlog_close(&mtr, log_ptr);
			}

			btr_pcur_store_position(&pcur, &mtr);

			delete_entries.push_back(pcur);
		}
	}

	if (err != DB_SUCCESS || restore_delete) {

		/* Rollback half-way delete action that might have been
		applied to few of the indexes. */
		cursors_t::iterator	end = delete_entries.end();
		for (cursors_t::iterator it = delete_entries.begin();
		     it != end;
		     ++it) {

			ibool success = btr_pcur_restore_position(
				BTR_MODIFY_LEAF, &(*it), &mtr);

			if (!success) {
				ut_a(success);
			} else {
				btr_cur_t* btr_cur = btr_pcur_get_btr_cur(
					&(*it));

				ut_ad(btr_cur_get_block(
					btr_cur)->made_dirty_with_no_latch);

				btr_rec_set_deleted_flag(
					btr_cur_get_rec(btr_cur),
					buf_block_get_page_zip(
						btr_cur_get_block(btr_cur)),
					FALSE);

				/* Void call just to set mtr modification flag
				to true failing which block is not scheduled for
				flush. */
				byte* log_ptr = mlog_open(&mtr, 0);
				ut_ad(log_ptr == NULL);
				if (log_ptr != NULL) {
					/* To keep complier happy. */
					mlog_close(&mtr, log_ptr);
				}
			}
		}
	}

	mtr_commit(&mtr);

	mem_heap_free(heap);

	return(err);
}

/** Does an update of a row for MySQL by inserting new entry with update values.
@param[in]	node		update node carrying information to delete.
@param[out]	delete_entries	vector of cursor to deleted entries.
@param[in]	thr		thread handler
@return error code or DB_SUCCESS */
static
dberr_t
row_update_for_mysql_using_cursor(
	const upd_node_t*	node,
	cursors_t&		delete_entries,
	que_thr_t*		thr)
{
	dberr_t		err = DB_SUCCESS;
	dict_table_t*	table = node->table;
	mem_heap_t*	heap = mem_heap_create(1000);
	dtuple_t*	entry;
	dfield_t*	trx_id_field;

	/* Step-1: Update row-id column if table doesn't have unique index. */
	if (!dict_index_is_unique(dict_table_get_first_index(table))) {
		/* Update the row_id column. */
		dfield_t*	row_id_field;

		row_id_field = dtuple_get_nth_field(
			node->upd_row, dict_table_get_n_cols(table) - 2);

		dict_sys_write_row_id(
			static_cast<byte*>(row_id_field->data),
			dict_table_get_next_table_sess_row_id(node->table));
	}

	/* Step-2: Update the trx_id column. */
	trx_id_field = dtuple_get_nth_field(
		node->upd_row, dict_table_get_n_cols(table) - 1);
	trx_write_trx_id(static_cast<byte*>(trx_id_field->data),
			 dict_table_get_next_table_sess_trx_id(node->table));


	/* Step-3: Check if UPDATE can lead to DUPLICATE key violation.
	If yes, then avoid executing it and return error. Only after ensuring
	that UPDATE is safe execute it as we can't rollback. */
	for (dict_index_t* index = UT_LIST_GET_FIRST(table->indexes);
	     index != NULL && err == DB_SUCCESS;
	     index = UT_LIST_GET_NEXT(indexes, index)) {

		entry = row_build_index_entry(
			node->upd_row, node->upd_ext, index, heap);

		if (dict_index_is_clust(index)) {
			if (!dict_index_is_auto_gen_clust(index)) {
				err = row_ins_clust_index_entry(
					index, entry, thr,
					node->upd_ext
					? node->upd_ext->n_ext : 0,
					true);
			}
		} else {
			err = row_ins_sec_index_entry(index, entry, thr, true);
		}
	}

	if (err != DB_SUCCESS) {
		/* This suggest update can't be executed safely.
		Avoid executing update. Rollback DELETE action. */
		row_delete_for_mysql_using_cursor(node, delete_entries, true);
	}

	/* Step-4: It is now safe to execute update if there is no error */
	for (dict_index_t* index = UT_LIST_GET_FIRST(table->indexes);
	     index != NULL && err == DB_SUCCESS;
	     index = UT_LIST_GET_NEXT(indexes, index)) {

		entry = row_build_index_entry(
			node->upd_row, node->upd_ext, index, heap);

		if (dict_index_is_clust(index)) {
			err = row_ins_clust_index_entry(
				index, entry, thr,
				node->upd_ext ? node->upd_ext->n_ext : 0,
				false);
			/* Commit the open mtr as we are processing UPDATE. */
			if (index->last_ins_cur) {
				index->last_ins_cur->release();
			}
		} else {
			err = row_ins_sec_index_entry(index, entry, thr, false);
		}

		/* Too big record is valid error and suggestion is to use
		bigger page-size or different format. */
		ut_ad(err == DB_SUCCESS
		      || err == DB_TOO_BIG_RECORD
		      || err == DB_OUT_OF_FILE_SPACE);

		if (err == DB_TOO_BIG_RECORD) {
			row_delete_for_mysql_using_cursor(
				node, delete_entries, true);
		}
	}

	if (heap != NULL) {
		mem_heap_free(heap);
	}
	return(err);
}

/** Does an update or delete of a row for MySQL.
@param[in]	mysql_rec	row in the MySQL format
@param[in,out]	prebuilt	prebuilt struct in MySQL handle
@return error code or DB_SUCCESS */
static
dberr_t
row_del_upd_for_mysql_using_cursor(
	const byte*		mysql_rec,
	row_prebuilt_t*		prebuilt)
{
	dberr_t			err = DB_SUCCESS;
	upd_node_t*		node;
	cursors_t		delete_entries;
	dict_index_t*		clust_index;
	que_thr_t*		thr = NULL;

	/* Step-0: If there is cached insert position commit it before
	starting delete/update action as this can result in btree structure
	to change. */
	thr = que_fork_get_first_thr(prebuilt->upd_graph);
	clust_index = dict_table_get_first_index(prebuilt->table);
	if (clust_index->last_ins_cur) {
		clust_index->last_ins_cur->release();
	}

	/* Step-1: Select the appropriate cursor that will help build
	the original row and updated row. */
	node = prebuilt->upd_node;
	if (prebuilt->pcur->btr_cur.index == clust_index) {
		btr_pcur_copy_stored_position(node->pcur, prebuilt->pcur);
	} else {
		btr_pcur_copy_stored_position(node->pcur,
					      prebuilt->clust_pcur);
	}

	ut_ad(dict_table_is_intrinsic(prebuilt->table));
	ut_ad(!prebuilt->table->n_v_cols);

	/* Internal table is created by optimiser. So there
	should not be any virtual columns. */
	row_upd_store_row(node, NULL, NULL);

	/* Step-2: Execute DELETE operation. */
	err = row_delete_for_mysql_using_cursor(node, delete_entries, false);

	/* Step-3: If only DELETE operation then exit immediately. */
	if (node->is_delete) {
		if (err == DB_SUCCESS) {
			dict_table_n_rows_dec(prebuilt->table);
			srv_stats.n_rows_deleted.inc();
		}
	}

	if (err == DB_SUCCESS && !node->is_delete) {
		/* Step-4: Complete UPDATE operation by inserting new row with
		updated data. */
		err = row_update_for_mysql_using_cursor(
			node, delete_entries, thr);

		if (err == DB_SUCCESS) {
			srv_stats.n_rows_updated.inc();
		}
	}

	thr_get_trx(thr)->error_state = DB_SUCCESS;
	cursors_t::iterator	end = delete_entries.end();
	for (cursors_t::iterator it = delete_entries.begin(); it != end; ++it) {
		btr_pcur_close(&(*it));
	}

	return(err);
}

/** Does an update or delete of a row for MySQL.
@param[in]	mysql_rec	row in the MySQL format
@param[in,out]	prebuilt	prebuilt struct in MySQL handle
@return error code or DB_SUCCESS */
static
dberr_t
row_update_for_mysql_using_upd_graph(
	const byte*	mysql_rec,
	row_prebuilt_t*	prebuilt)
{
	trx_savept_t	savept;
	dberr_t		err;
	que_thr_t*	thr;
	ibool		was_lock_wait;
	dict_index_t*	clust_index;
	upd_node_t*	node;
	dict_table_t*	table		= prebuilt->table;
	trx_t*		trx		= prebuilt->trx;
	ulint		fk_depth	= 0;
	upd_cascade_t*	cascade_upd_nodes;
	upd_cascade_t*	new_upd_nodes;
	upd_cascade_t*	processed_cascades;
	bool		got_s_lock	= false;

	DBUG_ENTER("row_update_for_mysql_using_upd_graph");

	ut_ad(trx);
	ut_a(prebuilt->magic_n == ROW_PREBUILT_ALLOCATED);
	ut_a(prebuilt->magic_n2 == ROW_PREBUILT_ALLOCATED);
	UT_NOT_USED(mysql_rec);

	if (prebuilt->table->ibd_file_missing) {
		ib::error() << "MySQL is trying to use a table handle but the"
			" .ibd file for table " << prebuilt->table->name
			<< " does not exist. Have you deleted"
			" the .ibd file from the database directory under"
			" the MySQL datadir, or have you used DISCARD"
			" TABLESPACE? " << TROUBLESHOOTING_MSG;
		DBUG_RETURN(DB_ERROR);
	}

	if(srv_force_recovery) {
		ib::error() << MODIFICATIONS_NOT_ALLOWED_MSG_FORCE_RECOVERY;
		DBUG_RETURN(DB_READ_ONLY);
	}

	DEBUG_SYNC_C("innodb_row_update_for_mysql_begin");

	trx->op_info = "updating or deleting";

	row_mysql_delay_if_needed();

	init_fts_doc_id_for_ref(table, &fk_depth);

	trx_start_if_not_started_xa(trx, true);

	if (dict_table_is_referenced_by_foreign_key(table)) {
		/* Share lock the data dictionary to prevent any
		table dictionary (for foreign constraint) change.
		This is similar to row_ins_check_foreign_constraint
		check protect by the dictionary lock as well.
		In the future, this can be removed once the Foreign
		key MDL is implemented */
		row_mysql_freeze_data_dictionary(trx);
		init_fts_doc_id_for_ref(table, &fk_depth);
		row_mysql_unfreeze_data_dictionary(trx);
	}

	node = prebuilt->upd_node;

	if (node->cascade_heap) {
		mem_heap_empty(node->cascade_heap);
	} else {
		node->cascade_heap = mem_heap_create(128);
	}

	mem_heap_allocator<upd_node_t*> mem_heap_ator(node->cascade_heap);

	cascade_upd_nodes = new
		(mem_heap_ator.allocate(sizeof(upd_cascade_t)))
		upd_cascade_t(deque_mem_heap_t(mem_heap_ator));

	new_upd_nodes = new
		(mem_heap_ator.allocate(sizeof(upd_cascade_t)))
		upd_cascade_t(deque_mem_heap_t(mem_heap_ator));

	processed_cascades = new
		(mem_heap_ator.allocate(sizeof(upd_cascade_t)))
		upd_cascade_t(deque_mem_heap_t(mem_heap_ator));

	clust_index = dict_table_get_first_index(table);

	if (prebuilt->pcur->btr_cur.index == clust_index) {
		btr_pcur_copy_stored_position(node->pcur, prebuilt->pcur);
	} else {
		btr_pcur_copy_stored_position(node->pcur,
					      prebuilt->clust_pcur);
	}

	ut_a(node->pcur->rel_pos == BTR_PCUR_ON);

	/* MySQL seems to call rnd_pos before updating each row it
	has cached: we can get the correct cursor position from
	prebuilt->pcur; NOTE that we cannot build the row reference
	from mysql_rec if the clustered index was automatically
	generated for the table: MySQL does not know anything about
	the row id used as the clustered index key */

	savept = trx_savept_take(trx);

	thr = que_fork_get_first_thr(prebuilt->upd_graph);

	node->state = UPD_NODE_UPDATE_CLUSTERED;

	node->cascade_top = true;
	node->cascade_upd_nodes = cascade_upd_nodes;
	node->new_upd_nodes = new_upd_nodes;
	node->processed_cascades = processed_cascades;
	node->fts_doc_id = prebuilt->fts_doc_id;

	if (trx->fts_next_doc_id != UINT64_UNDEFINED) {
		node->fts_next_doc_id = fts_read_doc_id(
			(byte*) &trx->fts_next_doc_id);
	} else {
		node->fts_next_doc_id = UINT64_UNDEFINED;
	}

	ut_ad(!prebuilt->sql_stat_start);

	que_thr_move_to_run_state_for_mysql(thr, trx);

	thr->fk_cascade_depth = 0;

run_again:
	if (thr->fk_cascade_depth == 1 && trx->dict_operation_lock_mode == 0) {
		got_s_lock = true;
		row_mysql_freeze_data_dictionary(trx);
	}

	thr->run_node = node;
	thr->prev_node = node;

	row_upd_step(thr);

	DBUG_EXECUTE_IF("dml_cascade_only_once", node->check_cascade_only_once(););

	err = trx->error_state;

	if (err != DB_SUCCESS) {

		que_thr_stop_for_mysql(thr);

		if (err == DB_RECORD_NOT_FOUND) {
			trx->error_state = DB_SUCCESS;
			trx->op_info = "";

			if (thr->fk_cascade_depth > 0) {
				que_graph_free_recursive(node);
			}
			goto error;
		}

		/* Since reporting a plain "duplicate key" error message to
		the user in cases where a long CASCADE operation would lead
		to a duplicate key in some other table is very confusing,
		map duplicate key errors resulting from FK constraints to a
		separate error code. */
		if (err == DB_DUPLICATE_KEY && thr->fk_cascade_depth > 0) {
			err = DB_FOREIGN_DUPLICATE_KEY;
			trx->error_state = err;
		}

		thr->lock_state= QUE_THR_LOCK_ROW;

		DEBUG_SYNC(trx->mysql_thd, "row_update_for_mysql_error");

		was_lock_wait = row_mysql_handle_errors(&err, trx, thr,
							&savept);
		thr->lock_state= QUE_THR_LOCK_NOLOCK;

		if (was_lock_wait) {
			std::for_each(new_upd_nodes->begin(),
				      new_upd_nodes->end(),
				      ib_dec_counter());
			std::for_each(new_upd_nodes->begin(),
				      new_upd_nodes->end(),
				      que_graph_free_recursive);
			node->new_upd_nodes->clear();
			goto run_again;
		}

		trx->op_info = "";

		if (thr->fk_cascade_depth > 0) {
			que_graph_free_recursive(node);
		}
		goto error;
	} else {

		std::copy(node->new_upd_nodes->begin(),
			  node->new_upd_nodes->end(),
			  std::back_inserter(*node->cascade_upd_nodes));

		node->new_upd_nodes->clear();
	}

	if (dict_table_has_fts_index(node->table)
	    && node->fts_doc_id != FTS_NULL_DOC_ID
	    && node->fts_next_doc_id != UINT64_UNDEFINED) {
		err = row_fts_update_or_delete(trx, node);
		ut_a(err == DB_SUCCESS);
	}

	if (thr->fk_cascade_depth > 0) {
		/* Processing cascade operation */
		ut_ad(node->table->n_foreign_key_checks_running > 0);
		os_atomic_decrement_ulint(
			&node->table->n_foreign_key_checks_running, 1);
		node->processed_cascades->push_back(node);
	}

	if (!cascade_upd_nodes->empty()) {
		DEBUG_SYNC_C("foreign_constraint_update_cascade");
		node = cascade_upd_nodes->front();
		node->cascade_upd_nodes = cascade_upd_nodes;
		cascade_upd_nodes->pop_front();
		thr->fk_cascade_depth++;
		prebuilt->m_mysql_table = NULL;

		goto run_again;
	}

	/* Completed cascading operations (if any) */
	if (got_s_lock) {
		row_mysql_unfreeze_data_dictionary(trx);
	}

	thr->fk_cascade_depth = 0;

	/* Update the statistics only after completing all cascaded
	operations */
	for (upd_cascade_t::iterator i = processed_cascades->begin();
	     i != processed_cascades->end();
	     ++i) {

		node = *i;

		if (node->is_delete) {
			/* Not protected by dict_table_stats_lock() for
			performance reasons, we would rather get garbage
			in stat_n_rows (which is just an estimate anyway)
			than protecting the following code with a latch. */
			dict_table_n_rows_dec(node->table);

			srv_stats.n_rows_deleted.add((size_t)trx->id, 1);
		} else {
			srv_stats.n_rows_updated.add((size_t)trx->id, 1);
		}

		row_update_statistics_if_needed(node->table);
		que_graph_free_recursive(node);
	}

	if (node->is_delete) {
		/* Not protected by dict_table_stats_lock() for performance
		reasons, we would rather get garbage in stat_n_rows (which is
		just an estimate anyway) than protecting the following code
		with a latch. */
		dict_table_n_rows_dec(prebuilt->table);

		srv_stats.n_rows_deleted.inc();
	} else {
		srv_stats.n_rows_updated.inc();
	}

	/* We update table statistics only if it is a DELETE or UPDATE
	that changes indexed columns, UPDATEs that change only non-indexed
	columns would not affect statistics. */
	if (node->is_delete || !(node->cmpl_info & UPD_NODE_NO_ORD_CHANGE)) {
		row_update_statistics_if_needed(prebuilt->table);
	}

	trx->op_info = "";

	que_thr_stop_for_mysql_no_error(thr, trx);

	DBUG_ASSERT(cascade_upd_nodes->empty());

	DBUG_RETURN(err);

error:
	if (got_s_lock) {
		row_mysql_unfreeze_data_dictionary(trx);
	}

	if (thr->fk_cascade_depth > 0) {
		ut_ad(node->table->n_foreign_key_checks_running > 0);
		os_atomic_decrement_ulint(
			&node->table->n_foreign_key_checks_running, 1);
		thr->fk_cascade_depth = 0;
	}

	/* Reset the table->n_foreign_key_checks_running counter */
	std::for_each(cascade_upd_nodes->begin(),
		      cascade_upd_nodes->end(),
		      ib_dec_counter());

	std::for_each(new_upd_nodes->begin(),
		      new_upd_nodes->end(),
		      ib_dec_counter());

	std::for_each(cascade_upd_nodes->begin(),
		      cascade_upd_nodes->end(),
		      que_graph_free_recursive);

	std::for_each(new_upd_nodes->begin(),
		      new_upd_nodes->end(),
		      que_graph_free_recursive);

	std::for_each(processed_cascades->begin(),
		      processed_cascades->end(),
		      que_graph_free_recursive);

	DBUG_RETURN(err);
}

/** Does an update or delete of a row for MySQL.
@param[in]	mysql_rec	row in the MySQL format
@param[in,out]	prebuilt	prebuilt struct in MySQL handle
@return error code or DB_SUCCESS */
dberr_t
row_update_for_mysql(
	const byte*		mysql_rec,
	row_prebuilt_t*		prebuilt)
{
	if (dict_table_is_intrinsic(prebuilt->table)) {
		return(row_del_upd_for_mysql_using_cursor(mysql_rec, prebuilt));
	} else {
		ut_a(prebuilt->template_type == ROW_MYSQL_WHOLE_ROW);
		return(row_update_for_mysql_using_upd_graph(
			mysql_rec, prebuilt));
	}
}

/** Delete all rows for the given table by freeing/truncating indexes.
@param[in,out]	table	table handler
@return error code or DB_SUCCESS */
dberr_t
row_delete_all_rows(
	dict_table_t*	table)
{
	dberr_t		err = DB_SUCCESS;
	dict_index_t*	index;


	index = dict_table_get_first_index(table);
	/* Step-0: If there is cached insert position along with mtr
	commit it before starting delete/update action. */
	if (index->last_ins_cur) {
		index->last_ins_cur->release();
	}

	/* Step-1: Now truncate all the indexes and re-create them.
	Note: This is ddl action even though delete all rows is
	DML action. Any error during this action is ir-reversible. */
	for (index = UT_LIST_GET_FIRST(table->indexes);
	     index != NULL && err == DB_SUCCESS;
	     index = UT_LIST_GET_NEXT(indexes, index)) {

		err = dict_truncate_index_tree_in_mem(index);
		// TODO: what happen if get an error
		ut_ad(err == DB_SUCCESS);
	}

	return(err);
}

/** This can only be used when srv_locks_unsafe_for_binlog is TRUE or this
session is using a READ COMMITTED or READ UNCOMMITTED isolation level.
Before calling this function row_search_for_mysql() must have
initialized prebuilt->new_rec_locks to store the information which new
record locks really were set. This function removes a newly set
clustered index record lock under prebuilt->pcur or
prebuilt->clust_pcur.  Thus, this implements a 'mini-rollback' that
releases the latest clustered index record lock we set.
@param[in,out]	prebuilt		prebuilt struct in MySQL handle
@param[in]	has_latches_on_recs	TRUE if called so that we have the
					latches on the records under pcur
					and clust_pcur, and we do not need
					to reposition the cursors. */
void
row_unlock_for_mysql(
	row_prebuilt_t*	prebuilt,
	ibool		has_latches_on_recs)
{
	btr_pcur_t*	pcur		= prebuilt->pcur;
	btr_pcur_t*	clust_pcur	= prebuilt->clust_pcur;
	trx_t*		trx		= prebuilt->trx;

	ut_ad(prebuilt != NULL);
	ut_ad(trx != NULL);

	if (UNIV_UNLIKELY
	    (!srv_locks_unsafe_for_binlog
	     && trx->isolation_level > TRX_ISO_READ_COMMITTED)) {

		ib::error() << "Calling row_unlock_for_mysql though"
			" innodb_locks_unsafe_for_binlog is FALSE and this"
			" session is not using READ COMMITTED isolation"
			" level.";
		return;
	}
	if (dict_index_is_spatial(prebuilt->index)) {
		return;
	}

	trx->op_info = "unlock_row";

	if (prebuilt->new_rec_locks >= 1) {

		const rec_t*	rec;
		dict_index_t*	index;
		trx_id_t	rec_trx_id;
		mtr_t		mtr;

		mtr_start(&mtr);

		/* Restore the cursor position and find the record */

		if (!has_latches_on_recs) {
			btr_pcur_restore_position(BTR_SEARCH_LEAF, pcur, &mtr);
		}

		rec = btr_pcur_get_rec(pcur);
		index = btr_pcur_get_btr_cur(pcur)->index;

		if (prebuilt->new_rec_locks >= 2) {
			/* Restore the cursor position and find the record
			in the clustered index. */

			if (!has_latches_on_recs) {
				btr_pcur_restore_position(BTR_SEARCH_LEAF,
							  clust_pcur, &mtr);
			}

			rec = btr_pcur_get_rec(clust_pcur);
			index = btr_pcur_get_btr_cur(clust_pcur)->index;
		}

		if (!dict_index_is_clust(index)) {
			/* This is not a clustered index record.  We
			do not know how to unlock the record. */
			goto no_unlock;
		}

		/* If the record has been modified by this
		transaction, do not unlock it. */

		if (index->trx_id_offset) {
			rec_trx_id = trx_read_trx_id(rec
						     + index->trx_id_offset);
		} else {
			mem_heap_t*	heap			= NULL;
			ulint	offsets_[REC_OFFS_NORMAL_SIZE];
			ulint*	offsets				= offsets_;

			rec_offs_init(offsets_);
			offsets = rec_get_offsets(rec, index, offsets,
						  ULINT_UNDEFINED, &heap);

			rec_trx_id = row_get_rec_trx_id(rec, index, offsets);

			if (UNIV_LIKELY_NULL(heap)) {
				mem_heap_free(heap);
			}
		}

		if (rec_trx_id != trx->id) {
			/* We did not update the record: unlock it */

			rec = btr_pcur_get_rec(pcur);

			lock_rec_unlock(
				trx,
				btr_pcur_get_block(pcur),
				rec,
				static_cast<enum lock_mode>(
					prebuilt->select_lock_type));

			if (prebuilt->new_rec_locks >= 2) {
				rec = btr_pcur_get_rec(clust_pcur);

				lock_rec_unlock(
					trx,
					btr_pcur_get_block(clust_pcur),
					rec,
					static_cast<enum lock_mode>(
						prebuilt->select_lock_type));
			}
		}
no_unlock:
		mtr_commit(&mtr);
	}

	trx->op_info = "";
}

/*********************************************************************//**
Checks if a table is such that we automatically created a clustered
index on it (on row id).
@return TRUE if the clustered index was generated automatically */
ibool
row_table_got_default_clust_index(
/*==============================*/
	const dict_table_t*	table)	/*!< in: table */
{
	const dict_index_t*	clust_index;

	clust_index = dict_table_get_first_index(table);

	return(dict_index_get_nth_col(clust_index, 0)->mtype == DATA_SYS);
}

/*********************************************************************//**
Locks the data dictionary in shared mode from modifications, for performing
foreign key check, rollback, or other operation invisible to MySQL. */
void
row_mysql_freeze_data_dictionary_func(
/*==================================*/
	trx_t*		trx,	/*!< in/out: transaction */
	const char*	file,	/*!< in: file name */
	ulint		line)	/*!< in: line number */
{
	ut_a(trx->dict_operation_lock_mode == 0);

	rw_lock_s_lock_inline(dict_operation_lock, 0, file, line);

	trx->dict_operation_lock_mode = RW_S_LATCH;
}

/*********************************************************************//**
Unlocks the data dictionary shared lock. */
void
row_mysql_unfreeze_data_dictionary(
/*===============================*/
	trx_t*	trx)	/*!< in/out: transaction */
{
	ut_ad(lock_trx_has_sys_table_locks(trx) == NULL);

	ut_a(trx->dict_operation_lock_mode == RW_S_LATCH);

	rw_lock_s_unlock(dict_operation_lock);

	trx->dict_operation_lock_mode = 0;
}

/*********************************************************************//**
Locks the data dictionary exclusively for performing a table create or other
data dictionary modification operation. */
void
row_mysql_lock_data_dictionary_func(
/*================================*/
	trx_t*		trx,	/*!< in/out: transaction */
	const char*	file,	/*!< in: file name */
	ulint		line)	/*!< in: line number */
{
	ut_a(trx->dict_operation_lock_mode == 0
	     || trx->dict_operation_lock_mode == RW_X_LATCH);

	/* Serialize data dictionary operations with dictionary mutex:
	no deadlocks or lock waits can occur then in these operations */

	rw_lock_x_lock_inline(dict_operation_lock, 0, file, line);
	trx->dict_operation_lock_mode = RW_X_LATCH;

	mutex_enter(&dict_sys->mutex);
}

/*********************************************************************//**
Unlocks the data dictionary exclusive lock. */
void
row_mysql_unlock_data_dictionary(
/*=============================*/
	trx_t*	trx)	/*!< in/out: transaction */
{
	ut_ad(lock_trx_has_sys_table_locks(trx) == NULL);

	ut_a(trx->dict_operation_lock_mode == RW_X_LATCH);

	/* Serialize data dictionary operations with dictionary mutex:
	no deadlocks can occur then in these operations */

	mutex_exit(&dict_sys->mutex);
	rw_lock_x_unlock(dict_operation_lock);

	trx->dict_operation_lock_mode = 0;
}

/*********************************************************************//**
Creates a table for MySQL. On failure the transaction will be rolled back
and the 'table' object will be freed.
@return error code or DB_SUCCESS */
dberr_t
row_create_table_for_mysql(
/*=======================*/
	dict_table_t*	table,	/*!< in, own: table definition
				(will be freed, or on DB_SUCCESS
				added to the data dictionary cache) */
	const char*	compression,
				/*!< in: compression algorithm to use,
				can be NULL */
	trx_t*		trx,	/*!< in/out: transaction */
	bool		commit)	/*!< in: if true, commit the transaction */
{
	tab_node_t*	node;
	mem_heap_t*	heap;
	que_thr_t*	thr;
	dberr_t		err;

	ut_ad(rw_lock_own(dict_operation_lock, RW_LOCK_X));
	ut_ad(mutex_own(&dict_sys->mutex));
	ut_ad(trx->dict_operation_lock_mode == RW_X_LATCH);

	DBUG_EXECUTE_IF(
		"ib_create_table_fail_at_start_of_row_create_table_for_mysql",
		goto err_exit;
	);

	trx->op_info = "creating table";

	if (row_mysql_is_system_table(table->name.m_name)) {

		ib::error() << "Trying to create a MySQL system table "
			<< table->name << " of type InnoDB. MySQL system"
			" tables must be of the MyISAM type!";
#ifndef DBUG_OFF
err_exit:
#endif /* !DBUG_OFF */
		dict_mem_table_free(table);

		if (commit) {
			trx_commit_for_mysql(trx);
		}

		trx->op_info = "";

		return(DB_ERROR);
	}

	trx_start_if_not_started_xa(trx, true);

	heap = mem_heap_create(512);

	switch (trx_get_dict_operation(trx)) {
	case TRX_DICT_OP_NONE:
		trx_set_dict_operation(trx, TRX_DICT_OP_TABLE);
	case TRX_DICT_OP_TABLE:
		break;
	case TRX_DICT_OP_INDEX:
		/* If the transaction was previously flagged as
		TRX_DICT_OP_INDEX, we should be creating auxiliary
		tables for full-text indexes. */
		ut_ad(strstr(table->name.m_name, "/FTS_") != NULL);
	}

	node = tab_create_graph_create(table, heap);

	thr = pars_complete_graph_for_exec(node, trx, heap, NULL);

	ut_a(thr == que_fork_start_command(
			static_cast<que_fork_t*>(que_node_get_parent(thr))));

	que_run_threads(thr);

	err = trx->error_state;

	/* Update SYS_TABLESPACES and SYS_DATAFILES if a new file-per-table
	tablespace was created. */
	if (err == DB_SUCCESS && dict_table_is_file_per_table(table)) {

		ut_ad(dict_table_is_file_per_table(table));

		char*	path;
		path = fil_space_get_first_path(table->space);

		err = dict_replace_tablespace_in_dictionary(
			table->space, table->name.m_name,
			fil_space_get_flags(table->space),
			path, trx, commit);

			ut_free(path);

		if (err != DB_SUCCESS) {

			/* We must delete the link file. */
			RemoteDatafile::delete_link_file(table->name.m_name);

		} else if (compression != NULL && compression[0] != '\0') {

			ut_ad(!dict_table_in_shared_tablespace(table));

			ut_ad(Compression::validate(compression) == DB_SUCCESS);

			err = fil_set_compression(table, compression);

			switch (err) {
			case DB_SUCCESS:
				break;
			case DB_NOT_FOUND:
			case DB_UNSUPPORTED:
			case DB_IO_NO_PUNCH_HOLE_FS:
				/* Return these errors */
				break;
			case DB_IO_NO_PUNCH_HOLE_TABLESPACE:
				/* Page Compression will not be used. */
				err = DB_SUCCESS;
				break;
			default:
				ut_error;
			}

			/* We can check for file system punch hole support
                        only after creating the tablespace. On Windows
			we can query that information but not on Linux. */
			ut_ad(err == DB_SUCCESS
				|| err == DB_IO_NO_PUNCH_HOLE_FS);

			/* In non-strict mode we ignore dodgy compression
			settings. */
		}
	}

	switch (err) {
	case DB_SUCCESS:
	case DB_IO_NO_PUNCH_HOLE_FS:
		break;
	case DB_OUT_OF_FILE_SPACE:
		trx->error_state = DB_SUCCESS;
		trx_rollback_to_savepoint(trx, NULL);

		ib::warn() << "Cannot create table "
			<< table->name
			<< " because tablespace full";

		if (dict_table_open_on_name(table->name.m_name, TRUE, FALSE,
					    DICT_ERR_IGNORE_NONE)) {

			dict_table_close_and_drop(trx, table);

			if (commit) {
				trx_commit_for_mysql(trx);
			}
		} else {
			dict_mem_table_free(table);
		}

		break;

	case DB_UNSUPPORTED:
	case DB_TOO_MANY_CONCURRENT_TRXS:
		/* We already have .ibd file here. it should be deleted. */

		if (dict_table_is_file_per_table(table)
		    && fil_delete_tablespace(
			    table->space,
			    BUF_REMOVE_FLUSH_NO_WRITE)
		    != DB_SUCCESS) {

			ib::error() << "Not able to delete tablespace "
				<< table->space << " of table "
				<< table->name << "!";
		}
		/* fall through */

	case DB_DUPLICATE_KEY:
	case DB_TABLESPACE_EXISTS:
	default:
		trx->error_state = DB_SUCCESS;
		trx_rollback_to_savepoint(trx, NULL);
		dict_mem_table_free(table);
		break;
	}

	que_graph_free((que_t*) que_node_get_parent(thr));

	trx->op_info = "";

	return(err);
}

/*********************************************************************//**
Does an index creation operation for MySQL. TODO: currently failure
to create an index results in dropping the whole table! This is no problem
currently as all indexes must be created at the same time as the table.
@return error number or DB_SUCCESS */
dberr_t
row_create_index_for_mysql(
/*=======================*/
	dict_index_t*	index,		/*!< in, own: index definition
					(will be freed) */
	trx_t*		trx,		/*!< in: transaction handle */
	const ulint*	field_lengths,	/*!< in: if not NULL, must contain
					dict_index_get_n_fields(index)
					actual field lengths for the
					index columns, which are
					then checked for not being too
					large. */
	dict_table_t*	handler)	/*!< in/out: table handler. */
{
	ind_node_t*	node;
	mem_heap_t*	heap;
	que_thr_t*	thr;
	dberr_t		err;
	ulint		i;
	ulint		len;
	char*		table_name;
	char*		index_name;
	dict_table_t*	table = NULL;
	ibool		is_fts;

	trx->op_info = "creating index";

	/* Copy the table name because we may want to drop the
	table later, after the index object is freed (inside
	que_run_threads()) and thus index->table_name is not available. */
	table_name = mem_strdup(index->table_name);
	index_name = mem_strdup(index->name);

	is_fts = (index->type == DICT_FTS);

	if (handler != NULL && dict_table_is_intrinsic(handler)) {
		table = handler;
	}

	if (table == NULL) {

		ut_ad(rw_lock_own(dict_operation_lock, RW_LOCK_X));
		ut_ad(mutex_own(&dict_sys->mutex));

		table = dict_table_open_on_name(table_name, TRUE, TRUE,
						DICT_ERR_IGNORE_NONE);

	} else {
		table->acquire();
		ut_ad(dict_table_is_intrinsic(table));
	}

	if (!dict_table_is_temporary(table)) {
		trx_start_if_not_started_xa(trx, true);
	}

	for (i = 0; i < index->n_def; i++) {
		/* Check that prefix_len and actual length
		< DICT_MAX_INDEX_COL_LEN */

		len = dict_index_get_nth_field(index, i)->prefix_len;

		if (field_lengths && field_lengths[i]) {
			len = ut_max(len, field_lengths[i]);
		}

		DBUG_EXECUTE_IF(
			"ib_create_table_fail_at_create_index",
			len = DICT_MAX_FIELD_LEN_BY_FORMAT(table) + 1;
		);

		/* Column or prefix length exceeds maximum column length */
		if (len > (ulint) DICT_MAX_FIELD_LEN_BY_FORMAT(table)) {
			err = DB_TOO_BIG_INDEX_COL;

			dict_mem_index_free(index);
			goto error_handling;
		}
	}

	trx_set_dict_operation(trx, TRX_DICT_OP_TABLE);

	/* For temp-table we avoid insertion into SYSTEM TABLES to
	maintain performance and so we have separate path that directly
	just updates dictonary cache. */
	if (!dict_table_is_temporary(table)) {
		/* Note that the space id where we store the index is
		inherited from the table in dict_build_index_def_step()
		in dict0crea.cc. */

		heap = mem_heap_create(512);

		node = ind_create_graph_create(index, heap, NULL);

		thr = pars_complete_graph_for_exec(node, trx, heap, NULL);

		ut_a(thr == que_fork_start_command(
				static_cast<que_fork_t*>(
					que_node_get_parent(thr))));

		que_run_threads(thr);

		err = trx->error_state;

		que_graph_free((que_t*) que_node_get_parent(thr));
	} else {
		dict_build_index_def(table, index, trx);

		index_id_t index_id = index->id;

		/* add index to dictionary cache and also free index object.
		We allow instrinsic table to violate the size limits because
		they are used by optimizer for all record formats. */
		err = dict_index_add_to_cache(
			table, index, FIL_NULL,
			!dict_table_is_intrinsic(table)
			&& trx_is_strict(trx));

		if (err != DB_SUCCESS) {
			goto error_handling;
		}

		/* as above function has freed index object re-load it
		now from dictionary cache using index_id */
		if (!dict_table_is_intrinsic(table)) {
			index = dict_index_get_if_in_cache_low(index_id);
		} else {
			index = dict_table_find_index_on_id(table, index_id);

			/* trx_id field is used for tracking which transaction
			created the index. For intrinsic table this is
			ir-relevant and so re-use it for tracking consistent
			view while processing SELECT as part of UPDATE. */
			index->trx_id = ULINT_UNDEFINED;
		}
		ut_a(index != NULL);
		index->table = table;

		err = dict_create_index_tree_in_mem(index, trx);

		if (err != DB_SUCCESS && !dict_table_is_intrinsic(table)) {
			dict_index_remove_from_cache(table, index);
		}
	}

	/* Create the index specific FTS auxiliary tables. */
	if (err == DB_SUCCESS && is_fts) {
		dict_index_t*	idx;

		idx = dict_table_get_index_on_name(table, index_name);

		ut_ad(idx);
		err = fts_create_index_tables_low(
			trx, idx, table->name.m_name, table->id);
	}

error_handling:
	dict_table_close(table, TRUE, FALSE);

	if (err != DB_SUCCESS) {
		/* We have special error handling here */

		trx->error_state = DB_SUCCESS;

		if (trx_is_started(trx)) {

			trx_rollback_to_savepoint(trx, NULL);
		}

		row_drop_table_for_mysql(table_name, trx, FALSE, true, handler);

		if (trx_is_started(trx)) {

			trx_commit_for_mysql(trx);
		}

		trx->error_state = DB_SUCCESS;
	}

	trx->op_info = "";

	ut_free(table_name);
	ut_free(index_name);

	return(err);
}

/*********************************************************************//**
Scans a table create SQL string and adds to the data dictionary
the foreign key constraints declared in the string. This function
should be called after the indexes for a table have been created.
Each foreign key constraint must be accompanied with indexes in
bot participating tables. The indexes are allowed to contain more
fields than mentioned in the constraint.

@param[in]	trx		transaction
@param[in]	sql_string	table create statement where
				foreign keys are declared like:
				FOREIGN KEY (a, b) REFERENCES table2(c, d),
				table2 can be written also with the database
				name before it: test.table2; the default
				database id the database of parameter name
@param[in]	sql_length	length of sql_string
@param[in]	name		table full name in normalized form
@param[in]	reject_fks	if TRUE, fail with error code
				DB_CANNOT_ADD_CONSTRAINT if any
				foreign keys are found.
@return error code or DB_SUCCESS */
dberr_t
row_table_add_foreign_constraints(
	trx_t*			trx,
	const char*		sql_string,
	size_t			sql_length,
	const char*		name,
	ibool			reject_fks)
{
	dberr_t	err;

	DBUG_ENTER("row_table_add_foreign_constraints");

	ut_ad(mutex_own(&dict_sys->mutex));
	ut_ad(rw_lock_own(dict_operation_lock, RW_LOCK_X));
	ut_a(sql_string);

	trx->op_info = "adding foreign keys";

	trx_start_if_not_started_xa(trx, true);

	trx_set_dict_operation(trx, TRX_DICT_OP_TABLE);

	err = dict_create_foreign_constraints(
		trx, sql_string, sql_length, name, reject_fks);

	DBUG_EXECUTE_IF("ib_table_add_foreign_fail",
			err = DB_DUPLICATE_KEY;);

	DEBUG_SYNC_C("table_add_foreign_constraints");

	/* Check like this shouldn't be done for table that doesn't
	have foreign keys but code still continues to run with void action.
	Disable it for intrinsic table at-least */
	if (err == DB_SUCCESS) {
		/* Check that also referencing constraints are ok */
		dict_names_t	fk_tables;
		err = dict_load_foreigns(name, NULL, false, true,
					 DICT_ERR_IGNORE_NONE, fk_tables);

		while (err == DB_SUCCESS && !fk_tables.empty()) {
			dict_load_table(fk_tables.front(), true,
					DICT_ERR_IGNORE_NONE);
			fk_tables.pop_front();
		}
	}

	if (err != DB_SUCCESS) {
		/* We have special error handling here */

		trx->error_state = DB_SUCCESS;

		if (trx_is_started(trx)) {

			trx_rollback_to_savepoint(trx, NULL);
		}

		row_drop_table_for_mysql(name, trx, FALSE, true);

		if (trx_is_started(trx)) {

			trx_commit_for_mysql(trx);
		}

		trx->error_state = DB_SUCCESS;
	}

	DBUG_RETURN(err);
}

/*********************************************************************//**
Drops a table for MySQL as a background operation. MySQL relies on Unix
in ALTER TABLE to the fact that the table handler does not remove the
table before all handles to it has been removed. Furhermore, the MySQL's
call to drop table must be non-blocking. Therefore we do the drop table
as a background operation, which is taken care of by the master thread
in srv0srv.cc.
@return error code or DB_SUCCESS */
static
dberr_t
row_drop_table_for_mysql_in_background(
/*===================================*/
	const char*	name)	/*!< in: table name */
{
	dberr_t	error;
	trx_t*	trx;

	trx = trx_allocate_for_background();

	/* If the original transaction was dropping a table referenced by
	foreign keys, we must set the following to be able to drop the
	table: */

	trx->check_foreigns = false;

	/* Try to drop the table in InnoDB */

	error = row_drop_table_for_mysql(name, trx, FALSE);

	/* Flush the log to reduce probability that the .frm files and
	the InnoDB data dictionary get out-of-sync if the user runs
	with innodb_flush_log_at_trx_commit = 0 */

	log_buffer_flush_to_disk();

	trx_commit_for_mysql(trx);

	trx_free_for_background(trx);

	return(error);
}

/*********************************************************************//**
The master thread in srv0srv.cc calls this regularly to drop tables which
we must drop in background after queries to them have ended. Such lazy
dropping of tables is needed in ALTER TABLE on Unix.
@return how many tables dropped + remaining tables in list */
ulint
row_drop_tables_for_mysql_in_background(void)
/*=========================================*/
{
	row_mysql_drop_t*	drop;
	dict_table_t*		table;
	ulint			n_tables;
	ulint			n_tables_dropped = 0;
loop:
	mutex_enter(&row_drop_list_mutex);

	ut_a(row_mysql_drop_list_inited);

	drop = UT_LIST_GET_FIRST(row_mysql_drop_list);

	n_tables = UT_LIST_GET_LEN(row_mysql_drop_list);

	mutex_exit(&row_drop_list_mutex);

	if (drop == NULL) {
		/* All tables dropped */

		return(n_tables + n_tables_dropped);
	}

	DBUG_EXECUTE_IF("row_drop_tables_in_background_sleep",
		os_thread_sleep(5000000);
	);

	table = dict_table_open_on_name(drop->table_name, FALSE, FALSE,
					DICT_ERR_IGNORE_NONE);

	if (table == NULL) {
		/* If for some reason the table has already been dropped
		through some other mechanism, do not try to drop it */

		goto already_dropped;
	}

	if (!table->to_be_dropped) {
		/* There is a scenario: the old table is dropped
		just after it's added into drop list, and new
		table with the same name is created, then we try
		to drop the new table in background. */
		dict_table_close(table, FALSE, FALSE);

		goto already_dropped;
	}

	ut_a(!table->can_be_evicted);

	dict_table_close(table, FALSE, FALSE);

	if (DB_SUCCESS != row_drop_table_for_mysql_in_background(
		    drop->table_name)) {
		/* If the DROP fails for some table, we return, and let the
		main thread retry later */

		return(n_tables + n_tables_dropped);
	}

	n_tables_dropped++;

already_dropped:
	mutex_enter(&row_drop_list_mutex);

	UT_LIST_REMOVE(row_mysql_drop_list, drop);

	MONITOR_DEC(MONITOR_BACKGROUND_DROP_TABLE);

	ib::info() << "Dropped table "
		<< ut_get_name(NULL, drop->table_name)
		<< " in background drop queue.",

	ut_free(drop->table_name);

	ut_free(drop);

	mutex_exit(&row_drop_list_mutex);

	goto loop;
}

/*********************************************************************//**
Get the background drop list length. NOTE: the caller must own the
drop list mutex!
@return how many tables in list */
ulint
row_get_background_drop_list_len_low(void)
/*======================================*/
{
	ulint	len;

	mutex_enter(&row_drop_list_mutex);

	ut_a(row_mysql_drop_list_inited);

	len = UT_LIST_GET_LEN(row_mysql_drop_list);

	mutex_exit(&row_drop_list_mutex);

	return(len);
}

/*********************************************************************//**
If a table is not yet in the drop list, adds the table to the list of tables
which the master thread drops in background. We need this on Unix because in
ALTER TABLE MySQL may call drop table even if the table has running queries on
it. Also, if there are running foreign key checks on the table, we drop the
table lazily.
@return TRUE if the table was not yet in the drop list, and was added there */
static
ibool
row_add_table_to_background_drop_list(
/*==================================*/
	const char*	name)	/*!< in: table name */
{
	row_mysql_drop_t*	drop;

	mutex_enter(&row_drop_list_mutex);

	ut_a(row_mysql_drop_list_inited);

	/* Look if the table already is in the drop list */
	for (drop = UT_LIST_GET_FIRST(row_mysql_drop_list);
	     drop != NULL;
	     drop = UT_LIST_GET_NEXT(row_mysql_drop_list, drop)) {

		if (strcmp(drop->table_name, name) == 0) {
			/* Already in the list */

			mutex_exit(&row_drop_list_mutex);

			return(FALSE);
		}
	}

	drop = static_cast<row_mysql_drop_t*>(
		ut_malloc_nokey(sizeof(row_mysql_drop_t)));

	drop->table_name = mem_strdup(name);

	UT_LIST_ADD_LAST(row_mysql_drop_list, drop);

	MONITOR_INC(MONITOR_BACKGROUND_DROP_TABLE);

	mutex_exit(&row_drop_list_mutex);

	return(TRUE);
}

/** Reassigns the table identifier of a table.
@param[in,out]	table	table
@param[in,out]	trx	transaction
@param[out]	new_id	new table id
@return error code or DB_SUCCESS */
dberr_t
row_mysql_table_id_reassign(
	dict_table_t*	table,
	trx_t*		trx,
	table_id_t*	new_id)
{
	dberr_t		err;
	pars_info_t*	info	= pars_info_create();

	dict_hdr_get_new_id(new_id, NULL, NULL, table, false);

	/* Remove all locks except the table-level S and X locks. */
	lock_remove_all_on_table(table, FALSE);

	pars_info_add_ull_literal(info, "old_id", table->id);
	pars_info_add_ull_literal(info, "new_id", *new_id);

	err = que_eval_sql(
		info,
		"PROCEDURE RENUMBER_TABLE_PROC () IS\n"
		"BEGIN\n"
		"UPDATE SYS_TABLES SET ID = :new_id\n"
		" WHERE ID = :old_id;\n"
		"UPDATE SYS_COLUMNS SET TABLE_ID = :new_id\n"
		" WHERE TABLE_ID = :old_id;\n"
		"UPDATE SYS_INDEXES SET TABLE_ID = :new_id\n"
		" WHERE TABLE_ID = :old_id;\n"
		"UPDATE SYS_VIRTUAL SET TABLE_ID = :new_id\n"
		" WHERE TABLE_ID = :old_id;\n"
		"END;\n", FALSE, trx);

	return(err);
}

/*********************************************************************//**
Setup the pre-requisites for DISCARD TABLESPACE. It will start the transaction,
acquire the data dictionary lock in X mode and open the table.
@return table instance or 0 if not found. */
static
dict_table_t*
row_discard_tablespace_begin(
/*=========================*/
	const char*	name,	/*!< in: table name */
	trx_t*		trx)	/*!< in: transaction handle */
{
	trx->op_info = "discarding tablespace";

	trx_set_dict_operation(trx, TRX_DICT_OP_TABLE);

	trx_start_if_not_started_xa(trx, true);

	/* Serialize data dictionary operations with dictionary mutex:
	this is to avoid deadlocks during data dictionary operations */

	row_mysql_lock_data_dictionary(trx);

	dict_table_t*	table;

	table = dict_table_open_on_name(
		name, TRUE, FALSE, DICT_ERR_IGNORE_NONE);

	if (table) {
		dict_stats_wait_bg_to_stop_using_table(table, trx);
		ut_a(!is_system_tablespace(table->space));
		ut_a(table->n_foreign_key_checks_running == 0);
	}

	return(table);
}

/*********************************************************************//**
Do the foreign key constraint checks.
@return DB_SUCCESS or error code. */
static
dberr_t
row_discard_tablespace_foreign_key_checks(
/*======================================*/
	const trx_t*		trx,	/*!< in: transaction handle */
	const dict_table_t*	table)	/*!< in: table to be discarded */
{

	if (srv_read_only_mode || !trx->check_foreigns) {
		return(DB_SUCCESS);
	}

	/* Check if the table is referenced by foreign key constraints from
	some other table (not the table itself) */
	dict_foreign_set::iterator	it
		= std::find_if(table->referenced_set.begin(),
			       table->referenced_set.end(),
			       dict_foreign_different_tables());

	if (it == table->referenced_set.end()) {
		return(DB_SUCCESS);
	}

	const dict_foreign_t*	foreign	= *it;
	FILE*			ef	= dict_foreign_err_file;

	ut_ad(foreign->foreign_table != table);
	ut_ad(foreign->referenced_table == table);

	/* We only allow discarding a referenced table if
	FOREIGN_KEY_CHECKS is set to 0 */

	mutex_enter(&dict_foreign_err_mutex);

	rewind(ef);

	ut_print_timestamp(ef);

	fputs("  Cannot DISCARD table ", ef);
	ut_print_name(ef, trx, table->name.m_name);
	fputs("\n"
	      "because it is referenced by ", ef);
	ut_print_name(ef, trx, foreign->foreign_table_name);
	putc('\n', ef);

	mutex_exit(&dict_foreign_err_mutex);

	return(DB_CANNOT_DROP_CONSTRAINT);
}

/*********************************************************************//**
Cleanup after the DISCARD TABLESPACE operation.
@return error code. */
static
dberr_t
row_discard_tablespace_end(
/*=======================*/
	trx_t*		trx,	/*!< in/out: transaction handle */
	dict_table_t*	table,	/*!< in/out: table to be discarded */
	dberr_t		err)	/*!< in: error code */
{
	if (table != 0) {
		dict_table_close(table, TRUE, FALSE);
	}

	DBUG_EXECUTE_IF("ib_discard_before_commit_crash",
			log_make_checkpoint_at(LSN_MAX, TRUE);
			DBUG_SUICIDE(););

	trx_commit_for_mysql(trx);

	DBUG_EXECUTE_IF("ib_discard_after_commit_crash",
			log_make_checkpoint_at(LSN_MAX, TRUE);
			DBUG_SUICIDE(););

	row_mysql_unlock_data_dictionary(trx);

	trx->op_info = "";

	return(err);
}

/*********************************************************************//**
Do the DISCARD TABLESPACE operation.
@return DB_SUCCESS or error code. */
static
dberr_t
row_discard_tablespace(
/*===================*/
	trx_t*		trx,	/*!< in/out: transaction handle */
	dict_table_t*	table)	/*!< in/out: table to be discarded */
{
	dberr_t		err;

	/* How do we prevent crashes caused by ongoing operations on
	the table? Old operations could try to access non-existent
	pages. MySQL will block all DML on the table using MDL and a
	DISCARD will not start unless all existing operations on the
	table to be discarded are completed.

	1) Acquire the data dictionary latch in X mode. To prevent any
	internal operations that MySQL is not aware off and also for
	the internal SQL parser.

	2) Purge and rollback: we assign a new table id for the
	table. Since purge and rollback look for the table based on
	the table id, they see the table as 'dropped' and discard
	their operations.

	3) Insert buffer: we remove all entries for the tablespace in
	the insert buffer tree.

	4) FOREIGN KEY operations: if table->n_foreign_key_checks_running > 0,
	we do not allow the discard. */

	/* Play safe and remove all insert buffer entries, though we should
	have removed them already when DISCARD TABLESPACE was called */

	ibuf_delete_for_discarded_space(table->space);

	table_id_t	new_id;

	/* Set the TABLESPACE DISCARD flag in the table definition
	on disk. */
	err = row_import_update_discarded_flag(
		trx, table->id, true, true);

	if (err != DB_SUCCESS) {
		return(err);
	}

	/* Update the index root pages in the system tables, on disk */
	err = row_import_update_index_root(trx, table, true, true);

	if (err != DB_SUCCESS) {
		return(err);
	}

	/* Drop all the FTS auxiliary tables. */
	if (dict_table_has_fts_index(table)
	    || DICT_TF2_FLAG_IS_SET(table, DICT_TF2_FTS_HAS_DOC_ID)) {

		fts_drop_tables(trx, table);
	}

	/* Assign a new space ID to the table definition so that purge
	can ignore the changes. Update the system table on disk. */

	err = row_mysql_table_id_reassign(table, trx, &new_id);

	if (err != DB_SUCCESS) {
		return(err);
	}

	/* For encrypted table, before we discard the tablespace,
	we need save the encryption information into table, otherwise,
	this information will be lost in fil_discard_tablespace along
	with fil_space_free(). */
	if (dict_table_is_encrypted(table)) {
		ut_ad(table->encryption_key == NULL
		      && table->encryption_iv == NULL);

		table->encryption_key =
			static_cast<byte*>(mem_heap_alloc(table->heap,
							  ENCRYPTION_KEY_LEN));

		table->encryption_iv =
			static_cast<byte*>(mem_heap_alloc(table->heap,
							  ENCRYPTION_KEY_LEN));

		fil_space_t*	space = fil_space_get(table->space);
		ut_ad(FSP_FLAGS_GET_ENCRYPTION(space->flags));

		memcpy(table->encryption_key,
		       space->encryption_key,
		       ENCRYPTION_KEY_LEN);
		memcpy(table->encryption_iv,
		       space->encryption_iv,
		       ENCRYPTION_KEY_LEN);
	}

	/* Discard the physical file that is used for the tablespace. */

	err = fil_discard_tablespace(table->space);

	switch (err) {
	case DB_SUCCESS:
	case DB_IO_ERROR:
	case DB_TABLESPACE_NOT_FOUND:
		/* All persistent operations successful, update the
		data dictionary memory cache. */

		table->ibd_file_missing = TRUE;

		table->flags2 |= DICT_TF2_DISCARDED;

		dict_table_change_id_in_cache(table, new_id);

		/* Reset the root page numbers. */

		for (dict_index_t* index = UT_LIST_GET_FIRST(table->indexes);
		     index != 0;
		     index = UT_LIST_GET_NEXT(indexes, index)) {

			index->page = FIL_NULL;
			index->space = FIL_NULL;
		}

		/* If the tablespace did not already exist or we couldn't
		write to it, we treat that as a successful DISCARD. It is
		unusable anyway. */

		err = DB_SUCCESS;
		break;

	default:
		/* We need to rollback the disk changes, something failed. */

		trx->error_state = DB_SUCCESS;

		trx_rollback_to_savepoint(trx, NULL);

		trx->error_state = DB_SUCCESS;
	}

	return(err);
}

/*********************************************************************//**
Discards the tablespace of a table which stored in an .ibd file. Discarding
means that this function renames the .ibd file and assigns a new table id for
the table. Also the flag table->ibd_file_missing is set to TRUE.
@return error code or DB_SUCCESS */
dberr_t
row_discard_tablespace_for_mysql(
/*=============================*/
	const char*	name,	/*!< in: table name */
	trx_t*		trx)	/*!< in: transaction handle */
{
	dberr_t		err;
	dict_table_t*	table;

	/* Open the table and start the transaction if not started. */

	table = row_discard_tablespace_begin(name, trx);

	if (table == 0) {
		err = DB_TABLE_NOT_FOUND;
	} else if (dict_table_is_temporary(table)) {

		ib_senderrf(trx->mysql_thd, IB_LOG_LEVEL_ERROR,
			    ER_CANNOT_DISCARD_TEMPORARY_TABLE);

		err = DB_ERROR;

	} else if (table->space == srv_sys_space.space_id()) {
		char	table_name[MAX_FULL_NAME_LEN + 1];

		innobase_format_name(
			table_name, sizeof(table_name),
			table->name.m_name);

		ib_senderrf(trx->mysql_thd, IB_LOG_LEVEL_ERROR,
			    ER_TABLE_IN_SYSTEM_TABLESPACE, table_name);

		err = DB_ERROR;

	} else if (table->n_foreign_key_checks_running > 0) {
		char	table_name[MAX_FULL_NAME_LEN + 1];

		innobase_format_name(
			table_name, sizeof(table_name),
			table->name.m_name);

		ib_senderrf(trx->mysql_thd, IB_LOG_LEVEL_ERROR,
			    ER_DISCARD_FK_CHECKS_RUNNING, table_name);

		err = DB_ERROR;

	} else {
		/* Do foreign key constraint checks. */

		err = row_discard_tablespace_foreign_key_checks(trx, table);

		if (err == DB_SUCCESS) {
			err = row_discard_tablespace(trx, table);
		}
	}

	return(row_discard_tablespace_end(trx, table, err));
}

/*********************************************************************//**
Sets an exclusive lock on a table.
@return error code or DB_SUCCESS */
dberr_t
row_mysql_lock_table(
/*=================*/
	trx_t*		trx,		/*!< in/out: transaction */
	dict_table_t*	table,		/*!< in: table to lock */
	enum lock_mode	mode,		/*!< in: LOCK_X or LOCK_S */
	const char*	op_info)	/*!< in: string for trx->op_info */
{
	mem_heap_t*	heap;
	que_thr_t*	thr;
	dberr_t		err;
	sel_node_t*	node;

	ut_ad(trx);
	ut_ad(mode == LOCK_X || mode == LOCK_S);

	heap = mem_heap_create(512);

	trx->op_info = op_info;

	node = sel_node_create(heap);
	thr = pars_complete_graph_for_exec(node, trx, heap, NULL);
	thr->graph->state = QUE_FORK_ACTIVE;

	/* We use the select query graph as the dummy graph needed
	in the lock module call */

	thr = que_fork_get_first_thr(
		static_cast<que_fork_t*>(que_node_get_parent(thr)));

	que_thr_move_to_run_state_for_mysql(thr, trx);

run_again:
	thr->run_node = thr;
	thr->prev_node = thr->common.parent;

	err = lock_table(0, table, mode, thr);

	trx->error_state = err;

	if (err == DB_SUCCESS) {
		que_thr_stop_for_mysql_no_error(thr, trx);
	} else {
		que_thr_stop_for_mysql(thr);

		if (err != DB_QUE_THR_SUSPENDED) {
			ibool	was_lock_wait;

			was_lock_wait = row_mysql_handle_errors(
				&err, trx, thr, NULL);

			if (was_lock_wait) {
				goto run_again;
			}
		} else {
			que_thr_t*	run_thr;
			que_node_t*	parent;

			parent = que_node_get_parent(thr);

			run_thr = que_fork_start_command(
				static_cast<que_fork_t*>(parent));

			ut_a(run_thr == thr);

			/* There was a lock wait but the thread was not
			in a ready to run or running state. */
			trx->error_state = DB_LOCK_WAIT;

			goto run_again;
		}
	}

	que_graph_free(thr->graph);
	trx->op_info = "";

	return(err);
}

/** Drop ancillary FTS tables as part of dropping a table.
@param[in,out]	table		Table cache entry
@param[in,out]	trx		Transaction handle
@return error code or DB_SUCCESS */
UNIV_INLINE
dberr_t
row_drop_ancillary_fts_tables(
	dict_table_t*	table,
	trx_t*		trx)
{
	/* Drop ancillary FTS tables */
	if (dict_table_has_fts_index(table)
	    || DICT_TF2_FLAG_IS_SET(table, DICT_TF2_FTS_HAS_DOC_ID)) {

		ut_ad(table->get_ref_count() == 0);
		ut_ad(trx_is_started(trx));

		dberr_t err = fts_drop_tables(trx, table);

		if (err != DB_SUCCESS) {
			ib::error() << " Unable to remove ancillary FTS"
				" tables for table "
				<< table->name << " : " << ut_strerr(err);

			return(err);
		}
	}

	/* The table->fts flag can be set on the table for which
	the cluster index is being rebuilt. Such table might not have
	DICT_TF2_FTS flag set. So keep this out of above
	dict_table_has_fts_index condition */
	if (table->fts != NULL) {
		/* Need to set TABLE_DICT_LOCKED bit, since
		fts_que_graph_free_check_lock would try to acquire
		dict mutex lock */
		table->fts->fts_status |= TABLE_DICT_LOCKED;

		fts_free(table);
	}

	return(DB_SUCCESS);
}

/** Drop a table from the memory cache as part of dropping a table.
@param[in]	tablename	A copy of table->name. Used when table == null
@param[in,out]	table		Table cache entry
@param[in,out]	trx		Transaction handle
@return error code or DB_SUCCESS */
UNIV_INLINE
dberr_t
row_drop_table_from_cache(
	const char*	tablename,
	dict_table_t*	table,
	trx_t*		trx)
{
	dberr_t	err = DB_SUCCESS;
	bool	is_temp = dict_table_is_temporary(table);

	/* Remove the pointer to this table object from the list
	of modified tables by the transaction because the object
	is going to be destroyed below. */
	trx->mod_tables.erase(table);

	if (!dict_table_is_intrinsic(table)) {
		dict_table_remove_from_cache(table);
	} else {
		for (dict_index_t* index = UT_LIST_GET_FIRST(table->indexes);
		     index != NULL;
		     index = UT_LIST_GET_FIRST(table->indexes)) {

			rw_lock_free(&index->lock);

			UT_LIST_REMOVE(table->indexes, index);

			dict_mem_index_free(index);
		}

		dict_mem_table_free(table);
		table = NULL;
	}

	if (!is_temp
	    && dict_load_table(tablename, true,
			       DICT_ERR_IGNORE_NONE) != NULL) {
		ib::error() << "Not able to remove table "
			<< ut_get_name(trx, tablename)
			<< " from the dictionary cache!";
		err = DB_ERROR;
	}

	return(err);
}

/** Drop a single-table tablespace as part of dropping or renaming a table.
This deletes the fil_space_t if found and the file on disk.
@param[in]	space_id	Tablespace ID
@param[in]	tablename	Table name, same as the tablespace name
@param[in]	filepath	File path of tablespace to delete
@param[in]	is_temp		Is this a temporary table/tablespace
@param[in]	is_encrypted	Is this an encrypted table/tablespace
@param[in]	trx		Transaction handle
@return error code or DB_SUCCESS */
UNIV_INLINE
dberr_t
row_drop_single_table_tablespace(
	ulint		space_id,
	const char*	tablename,
	const char*	filepath,
	bool		is_temp,
	bool		is_encrypted,
	trx_t*		trx)
{
	dberr_t	err = DB_SUCCESS;

	/* This might be a temporary single-table tablespace if the table
	is compressed and temporary. If so, don't spam the log when we
	delete one of these or if we can't find the tablespace. */
	bool	print_msg = !is_temp && !is_encrypted;

	/* If the tablespace is not in the cache, just delete the file. */
	if (!fil_space_for_table_exists_in_mem(
		    space_id, tablename, print_msg, false, NULL, 0)) {

		/* Force a delete of any discarded or temporary files. */
		fil_delete_file(filepath);

		if (print_msg) {
			ib::info() << "Removed datafile " << filepath
				<< " for table " << tablename;
		}

	} else if (fil_delete_tablespace(space_id, BUF_REMOVE_FLUSH_NO_WRITE)
		   != DB_SUCCESS) {

		ib::error() << "We removed the InnoDB internal data"
			" dictionary entry of table " << tablename
			<< " but we are not able to delete the tablespace "
			<< space_id << " file " << filepath << "!";

		err = DB_ERROR;
	}

	return(err);
}

/** Drop a table for MySQL.
If the data dictionary was not already locked by the transaction,
the transaction will be committed.  Otherwise, the data dictionary
will remain locked.
@param[in]	name		Table name
@param[in]	trx		Transaction handle
@param[in]	drop_db		true=dropping whole database
@param[in]	nonatomic	Whether it is permitted to release
and reacquire dict_operation_lock
@param[in,out]	handler		Table handler
@return error code or DB_SUCCESS */
dberr_t
row_drop_table_for_mysql(
	const char*	name,
	trx_t*		trx,
	bool		drop_db,
	bool		nonatomic,
	dict_table_t*	handler)
{
	dberr_t		err;
	dict_foreign_t*	foreign;
	dict_table_t*	table			= NULL;
	char*		filepath		= NULL;
	char*		tablename		= NULL;
	bool		locked_dictionary	= false;
	pars_info_t*	info			= NULL;
	mem_heap_t*	heap			= NULL;
	bool		is_intrinsic_temp_table	= false;

	DBUG_ENTER("row_drop_table_for_mysql");
	DBUG_PRINT("row_drop_table_for_mysql", ("table: '%s'", name));

	ut_a(name != NULL);

	/* Serialize data dictionary operations with dictionary mutex:
	no deadlocks can occur then in these operations */

	trx->op_info = "dropping table";

	if (handler != NULL && dict_table_is_intrinsic(handler)) {
		table = handler;
		is_intrinsic_temp_table = true;
	}

	if (table == NULL) {

		if (trx->dict_operation_lock_mode != RW_X_LATCH) {
			/* Prevent foreign key checks etc. while we are
			dropping the table */

			row_mysql_lock_data_dictionary(trx);

			locked_dictionary = true;
			nonatomic = true;
		}

		ut_ad(mutex_own(&dict_sys->mutex));
		ut_ad(rw_lock_own(dict_operation_lock, RW_LOCK_X));

		table = dict_table_open_on_name(
			name, TRUE, FALSE,
			static_cast<dict_err_ignore_t>(
				DICT_ERR_IGNORE_INDEX_ROOT
				| DICT_ERR_IGNORE_CORRUPT));
	} else {
		table->acquire();
		ut_ad(dict_table_is_intrinsic(table));
	}

	if (!table) {
		err = DB_TABLE_NOT_FOUND;
		goto funct_exit;
	}

	/* This function is called recursively via fts_drop_tables(). */
	if (!trx_is_started(trx)) {

		if (!dict_table_is_temporary(table)) {
			trx_start_for_ddl(trx, TRX_DICT_OP_TABLE);
		} else {
			trx_set_dict_operation(trx, TRX_DICT_OP_TABLE);
		}
	}

	/* Turn on this drop bit before we could release the dictionary
	latch */
	table->to_be_dropped = true;

	if (nonatomic) {
		/* This trx did not acquire any locks on dictionary
		table records yet. Thus it is safe to release and
		reacquire the data dictionary latches. */
		if (table->fts) {
			ut_ad(!table->fts->add_wq);
			ut_ad(lock_trx_has_sys_table_locks(trx) == 0);

			for (;;) {
				bool retry = false;
				if (dict_fts_index_syncing(table)) {
					retry = true;
				}
				if (!retry) {
					break;
				}
				DICT_BG_YIELD(trx);
			}
			row_mysql_unlock_data_dictionary(trx);
			fts_optimize_remove_table(table);
			row_mysql_lock_data_dictionary(trx);
		}

		/* Do not bother to deal with persistent stats for temp
		tables since we know temp tables do not use persistent
		stats. */
		if (!dict_table_is_temporary(table)) {
			dict_stats_wait_bg_to_stop_using_table(
				table, trx);
		}
	}

	/* make sure background stats thread is not running on the table */
	ut_ad(!(table->stats_bg_flag & BG_STAT_IN_PROGRESS));

	/* Delete the link file if used. */
	if (DICT_TF_HAS_DATA_DIR(table->flags)) {
		RemoteDatafile::delete_link_file(name);
	}

	if (!dict_table_is_temporary(table)) {

		dict_stats_recalc_pool_del(table);

		/* Remove stats for this table and all of its indexes from the
		persistent storage if it exists and if there are stats for this
		table in there. This function creates its own trx and commits
		it. */
		char	errstr[1024];
		err = dict_stats_drop_table(name, errstr, sizeof(errstr));

		if (err != DB_SUCCESS) {
			ib::warn() << errstr;
		}
	}

	if (!dict_table_is_intrinsic(table)) {
		dict_table_prevent_eviction(table);
	}

	dict_table_close(table, TRUE, FALSE);

	/* Check if the table is referenced by foreign key constraints from
	some other table (not the table itself) */

	if (!srv_read_only_mode && trx->check_foreigns) {

		for (dict_foreign_set::iterator it
			= table->referenced_set.begin();
		     it != table->referenced_set.end();
		     ++it) {

			foreign = *it;

			const bool	ref_ok = drop_db
				&& dict_tables_have_same_db(
					name,
					foreign->foreign_table_name_lookup);

			if (foreign->foreign_table != table && !ref_ok) {

				FILE*	ef	= dict_foreign_err_file;

				/* We only allow dropping a referenced table
				if FOREIGN_KEY_CHECKS is set to 0 */

				err = DB_CANNOT_DROP_CONSTRAINT;

				mutex_enter(&dict_foreign_err_mutex);
				rewind(ef);
				ut_print_timestamp(ef);

				fputs("  Cannot drop table ", ef);
				ut_print_name(ef, trx, name);
				fputs("\n"
				      "because it is referenced by ", ef);
				ut_print_name(ef, trx,
					      foreign->foreign_table_name);
				putc('\n', ef);
				mutex_exit(&dict_foreign_err_mutex);

				goto funct_exit;
			}
		}
	}


	DBUG_EXECUTE_IF("row_drop_table_add_to_background",
		row_add_table_to_background_drop_list(table->name.m_name);
		err = DB_SUCCESS;
		goto funct_exit;
	);

	/* TODO: could we replace the counter n_foreign_key_checks_running
	with lock checks on the table? Acquire here an exclusive lock on the
	table, and rewrite lock0lock.cc and the lock wait in srv0srv.cc so that
	they can cope with the table having been dropped here? Foreign key
	checks take an IS or IX lock on the table. */

	if (table->n_foreign_key_checks_running > 0) {

		const char*	save_tablename = table->name.m_name;
		ibool		added;

		added = row_add_table_to_background_drop_list(save_tablename);

		if (added) {
			ib::info() << "You are trying to drop table "
				<< table->name
				<< " though there is a foreign key check"
				" running on it. Adding the table to the"
				" background drop queue.";

			/* We return DB_SUCCESS to MySQL though the drop will
			happen lazily later */

			err = DB_SUCCESS;
		} else {
			/* The table is already in the background drop list */
			err = DB_ERROR;
		}

		goto funct_exit;
	}

	/* Remove all locks that are on the table or its records, if there
	are no references to the table but it has record locks, we release
	the record locks unconditionally. One use case is:

		CREATE TABLE t2 (PRIMARY KEY (a)) SELECT * FROM t1;

	If after the user transaction has done the SELECT and there is a
	problem in completing the CREATE TABLE operation, MySQL will drop
	the table. InnoDB will create a new background transaction to do the
	actual drop, the trx instance that is passed to this function. To
	preserve existing behaviour we remove the locks but ideally we
	shouldn't have to. There should never be record locks on a table
	that is going to be dropped. */

	if (table->get_ref_count() == 0) {
		/* We don't take lock on intrinsic table so nothing to remove.*/
		if (!dict_table_is_intrinsic(table)) {
			lock_remove_all_on_table(table, TRUE);
		}
		ut_a(table->n_rec_locks == 0);
	} else if (table->get_ref_count() > 0 || table->n_rec_locks > 0) {
		ibool	added;

		ut_ad(!dict_table_is_intrinsic(table));

		added = row_add_table_to_background_drop_list(
			table->name.m_name);

		if (added) {
			ib::info() << "MySQL is trying to drop table "
				<< table->name
				<< " though there are still open handles to"
				" it. Adding the table to the background drop"
				" queue.";

			/* We return DB_SUCCESS to MySQL though the drop will
			happen lazily later */
			err = DB_SUCCESS;
		} else {
			/* The table is already in the background drop list */
			err = DB_ERROR;
		}

		goto funct_exit;
	}

	/* The "to_be_dropped" marks table that is to be dropped, but
	has not been dropped, instead, was put in the background drop
	list due to being used by concurrent DML operations. Clear it
	here since there are no longer any concurrent activities on it,
	and it is free to be dropped */
	table->to_be_dropped = false;

	/* If we get this far then the table to be dropped must not have
	any table or record locks on it. */

	ut_a(dict_table_is_intrinsic(table) || !lock_table_has_locks(table));

	switch (trx_get_dict_operation(trx)) {
	case TRX_DICT_OP_NONE:
		trx_set_dict_operation(trx, TRX_DICT_OP_TABLE);
		trx->table_id = table->id;
	case TRX_DICT_OP_TABLE:
		break;
	case TRX_DICT_OP_INDEX:
		/* If the transaction was previously flagged as
		TRX_DICT_OP_INDEX, we should be dropping auxiliary
		tables for full-text indexes or temp tables. */
		ut_ad(strstr(table->name.m_name, "/FTS_") != NULL
		      || strstr(table->name.m_name, TEMP_FILE_PREFIX_INNODB)
		      != NULL);
	}

	/* Mark all indexes unavailable in the data dictionary cache
	before starting to drop the table. */

	unsigned*	page_no;
	unsigned*	page_nos;
	heap = mem_heap_create(
		200 + UT_LIST_GET_LEN(table->indexes) * sizeof *page_nos);
	tablename = mem_heap_strdup(heap, name);

	page_no = page_nos = static_cast<unsigned*>(
		mem_heap_alloc(
			heap,
			UT_LIST_GET_LEN(table->indexes) * sizeof *page_no));

	for (dict_index_t* index = dict_table_get_first_index(table);
	     index != NULL;
	     index = dict_table_get_next_index(index)) {
		rw_lock_x_lock(dict_index_get_lock(index));
		/* Save the page numbers so that we can restore them
		if the operation fails. */
		*page_no++ = index->page;
		/* Mark the index unusable. */
		index->page = FIL_NULL;
		rw_lock_x_unlock(dict_index_get_lock(index));
	}

	/* As we don't insert entries to SYSTEM TABLES for temp-tables
	we need to avoid running removal of these entries. */
	if (!dict_table_is_temporary(table)) {
		/* We use the private SQL parser of Innobase to generate the
		query graphs needed in deleting the dictionary data from system
		tables in Innobase. Deleting a row from SYS_INDEXES table also
		frees the file segments of the B-tree associated with the
		index. */

		info = pars_info_create();

		pars_info_add_str_literal(info, "table_name", name);

		std::basic_string<char, std::char_traits<char>,
				  ut_allocator<char> > sql;
		sql.reserve(2000);

		sql =	"PROCEDURE DROP_TABLE_PROC () IS\n"
			"sys_foreign_id CHAR;\n"
			"table_id CHAR;\n"
			"index_id CHAR;\n"
			"foreign_id CHAR;\n"
			"space_id INT;\n"
			"found INT;\n";

		sql +=	"DECLARE CURSOR cur_fk IS\n"
			"SELECT ID FROM SYS_FOREIGN\n"
			"WHERE FOR_NAME = :table_name\n"
			"AND TO_BINARY(FOR_NAME)\n"
			"  = TO_BINARY(:table_name)\n"
			"LOCK IN SHARE MODE;\n";

		sql +=	"DECLARE CURSOR cur_idx IS\n"
			"SELECT ID FROM SYS_INDEXES\n"
			"WHERE TABLE_ID = table_id\n"
			"LOCK IN SHARE MODE;\n";

		sql +=	"BEGIN\n";

		sql +=	"SELECT ID INTO table_id\n"
			"FROM SYS_TABLES\n"
			"WHERE NAME = :table_name\n"
			"LOCK IN SHARE MODE;\n"
			"IF (SQL % NOTFOUND) THEN\n"
			"       RETURN;\n"
			"END IF;\n";

		sql +=	"SELECT SPACE INTO space_id\n"
			"FROM SYS_TABLES\n"
			"WHERE NAME = :table_name;\n"
			"IF (SQL % NOTFOUND) THEN\n"
			"       RETURN;\n"
			"END IF;\n";

		sql +=	"found := 1;\n"
			"SELECT ID INTO sys_foreign_id\n"
			"FROM SYS_TABLES\n"
			"WHERE NAME = 'SYS_FOREIGN'\n"
			"LOCK IN SHARE MODE;\n"
			"IF (SQL % NOTFOUND) THEN\n"
			"       found := 0;\n"
			"END IF;\n"
			"IF (:table_name = 'SYS_FOREIGN') THEN\n"
			"       found := 0;\n"
			"END IF;\n"
			"IF (:table_name = 'SYS_FOREIGN_COLS') \n"
			"THEN\n"
			"       found := 0;\n"
			"END IF;\n";

		sql +=	"OPEN cur_fk;\n"
			"WHILE found = 1 LOOP\n"
			"       FETCH cur_fk INTO foreign_id;\n"
			"       IF (SQL % NOTFOUND) THEN\n"
			"               found := 0;\n"
			"       ELSE\n"
			"               DELETE FROM \n"
			"		   SYS_FOREIGN_COLS\n"
			"               WHERE ID = foreign_id;\n"
			"               DELETE FROM SYS_FOREIGN\n"
			"               WHERE ID = foreign_id;\n"
			"       END IF;\n"
			"END LOOP;\n"
			"CLOSE cur_fk;\n";

		sql +=	"found := 1;\n"
			"OPEN cur_idx;\n"
			"WHILE found = 1 LOOP\n"
			"       FETCH cur_idx INTO index_id;\n"
			"       IF (SQL % NOTFOUND) THEN\n"
			"               found := 0;\n"
			"       ELSE\n"
			"               DELETE FROM SYS_FIELDS\n"
			"               WHERE INDEX_ID = index_id;\n"
			"               DELETE FROM SYS_INDEXES\n"
			"               WHERE ID = index_id\n"
			"               AND TABLE_ID = table_id;\n"
			"       END IF;\n"
			"END LOOP;\n"
			"CLOSE cur_idx;\n";

		sql +=	"DELETE FROM SYS_COLUMNS\n"
			"WHERE TABLE_ID = table_id;\n"
			"DELETE FROM SYS_TABLES\n"
			"WHERE NAME = :table_name;\n";

		if (dict_table_is_file_per_table(table)) {
			sql += "DELETE FROM SYS_TABLESPACES\n"
				"WHERE SPACE = space_id;\n"
				"DELETE FROM SYS_DATAFILES\n"
				"WHERE SPACE = space_id;\n";
		}

		sql +=	"DELETE FROM SYS_VIRTUAL\n"
			"WHERE TABLE_ID = table_id;\n";

		sql += "END;\n";

		err = que_eval_sql(info, sql.c_str(), FALSE, trx);
	} else {
		page_no = page_nos;
		for (dict_index_t* index = dict_table_get_first_index(table);
		     index != NULL;
		     index = dict_table_get_next_index(index)) {
			/* remove the index object associated. */
			dict_drop_index_tree_in_mem(index, *page_no++);
		}
		err = DB_SUCCESS;
	}

	switch (err) {
		ulint	space_id;
		bool	is_temp;
		bool	is_encrypted;
		bool	ibd_file_missing;
		bool	is_discarded;
		bool	shared_tablespace;

	case DB_SUCCESS:
		space_id = table->space;
		ibd_file_missing = table->ibd_file_missing;
		is_discarded = dict_table_is_discarded(table);
		is_temp = dict_table_is_temporary(table);
		is_encrypted = dict_table_is_encrypted(table);
		shared_tablespace = DICT_TF_HAS_SHARED_SPACE(table->flags);

		/* If there is a temp path then the temp flag is set.
		However, during recovery, we might have a temp flag but
		not know the temp path */
		ut_a(table->dir_path_of_temp_table == NULL || is_temp);

		/* We do not allow temporary tables with a remote path. */
		ut_a(!(is_temp && DICT_TF_HAS_DATA_DIR(table->flags)));

		/* Make sure the data_dir_path is set if needed. */
		dict_get_and_save_data_dir_path(table, true);

		err = row_drop_ancillary_fts_tables(table, trx);
		if (err != DB_SUCCESS) {
			break;
		}

		/* Determine the tablespace filename before we drop
		dict_table_t.  Free this memory before returning. */
		if (DICT_TF_HAS_DATA_DIR(table->flags)) {
			ut_a(table->data_dir_path);

			filepath = fil_make_filepath(
				table->data_dir_path,
				table->name.m_name, IBD, true);
		} else if (table->dir_path_of_temp_table) {
			filepath = fil_make_filepath(
				table->dir_path_of_temp_table,
				NULL, IBD, false);
		} else if (!shared_tablespace) {
			filepath = fil_make_filepath(
				NULL, table->name.m_name, IBD, false);
		}

		/* Free the dict_table_t object. */
		err = row_drop_table_from_cache(tablename, table, trx);
		if (err != DB_SUCCESS) {
			break;
		}

		/* Do not attempt to drop known-to-be-missing tablespaces,
		nor system or shared general tablespaces. */
		if (is_discarded || ibd_file_missing || shared_tablespace
		    || is_system_tablespace(space_id)) {
			/* For encrypted table, if ibd file can not be decrypt,
			we also set ibd_file_missing. We still need to try to
			remove the ibd file for this. */
			if (is_discarded || !is_encrypted
			    || !ibd_file_missing) {
				break;
			}
		}

		if (is_encrypted) {
			/* Require the mutex to block key rotation. */
			mutex_enter(&master_key_id_mutex);
		}
		/* We can now drop the single-table tablespace. */
		err = row_drop_single_table_tablespace(
			space_id, tablename, filepath,
			is_temp, is_encrypted, trx);

		if (is_encrypted) {
			mutex_exit(&master_key_id_mutex);
		}
		break;

	case DB_OUT_OF_FILE_SPACE:
		err = DB_MUST_GET_MORE_FILE_SPACE;

		row_mysql_handle_errors(&err, trx, NULL, NULL);

		/* raise error */
		ut_error;
		break;

	case DB_TOO_MANY_CONCURRENT_TRXS:
		/* Cannot even find a free slot for the
		the undo log. We can directly exit here
		and return the DB_TOO_MANY_CONCURRENT_TRXS
		error. */

	default:
		/* This is some error we do not expect. Print
		the error number and rollback the transaction */
		ib::error() << "Unknown error code " << err << " while"
			" dropping table: "
			<< ut_get_name(trx, tablename) << ".";

		trx->error_state = DB_SUCCESS;
		trx_rollback_to_savepoint(trx, NULL);
		trx->error_state = DB_SUCCESS;

		/* Mark all indexes available in the data dictionary
		cache again. */

		page_no = page_nos;

		for (dict_index_t* index = dict_table_get_first_index(table);
		     index != NULL;
		     index = dict_table_get_next_index(index)) {
			rw_lock_x_lock(dict_index_get_lock(index));
			ut_a(index->page == FIL_NULL);
			index->page = *page_no++;
			rw_lock_x_unlock(dict_index_get_lock(index));
		}
	}

	if (err != DB_SUCCESS && table != NULL) {
		/* Drop table has failed with error but as drop table is not
		transaction safe we should mark the table as corrupted to avoid
		unwarranted follow-up action on this table that can result
		in more serious issues. */

		table->corrupted = true;
		for (dict_index_t* index = UT_LIST_GET_FIRST(table->indexes);
		     index != NULL;
		     index = UT_LIST_GET_NEXT(indexes, index)) {
			dict_set_corrupted(index, trx, "DROP TABLE");
		}
	}

funct_exit:
	if (heap) {
		mem_heap_free(heap);
	}

	ut_free(filepath);

	if (locked_dictionary) {

		if (trx_is_started(trx)) {

			trx_commit_for_mysql(trx);
		}

		row_mysql_unlock_data_dictionary(trx);
	}

	trx->op_info = "";

	/* No need to immediately invoke master thread as there is no work
	generated by intrinsic table operation that needs master thread
	attention. */
	if (!is_intrinsic_temp_table) {
		srv_wake_master_thread();
	}

	DBUG_RETURN(err);
}

/*********************************************************************//**
Drop all temporary tables during crash recovery. */
void
row_mysql_drop_temp_tables(void)
/*============================*/
{
	trx_t*		trx;
	btr_pcur_t	pcur;
	mtr_t		mtr;
	mem_heap_t*	heap;

	trx = trx_allocate_for_background();
	trx->op_info = "dropping temporary tables";
	row_mysql_lock_data_dictionary(trx);

	heap = mem_heap_create(200);

	mtr_start(&mtr);

	btr_pcur_open_at_index_side(
		true,
		dict_table_get_first_index(dict_sys->sys_tables),
		BTR_SEARCH_LEAF, &pcur, true, 0, &mtr);

	for (;;) {
		const rec_t*	rec;
		const byte*	field;
		ulint		len;
		const char*	table_name;
		dict_table_t*	table;

		btr_pcur_move_to_next_user_rec(&pcur, &mtr);

		if (!btr_pcur_is_on_user_rec(&pcur)) {
			break;
		}

		/* The high order bit of N_COLS is set unless
		ROW_FORMAT=REDUNDANT. */
		rec = btr_pcur_get_rec(&pcur);
		field = rec_get_nth_field_old(
			rec, DICT_FLD__SYS_TABLES__NAME, &len);
		field = rec_get_nth_field_old(
			rec, DICT_FLD__SYS_TABLES__N_COLS, &len);
		if (len != 4
		    || !(mach_read_from_4(field) & DICT_N_COLS_COMPACT)) {
			continue;
		}

		/* Older versions of InnoDB, which only supported tables
		in ROW_FORMAT=REDUNDANT could write garbage to
		SYS_TABLES.MIX_LEN, where we now store the is_temp flag.
		Above, we assumed is_temp=0 if ROW_FORMAT=REDUNDANT. */
		field = rec_get_nth_field_old(
			rec, DICT_FLD__SYS_TABLES__MIX_LEN, &len);
		if (len != 4
		    || !(mach_read_from_4(field) & DICT_TF2_TEMPORARY)) {
			continue;
		}

		/* This is a temporary table. */
		field = rec_get_nth_field_old(
			rec, DICT_FLD__SYS_TABLES__NAME, &len);
		if (len == UNIV_SQL_NULL || len == 0) {
			/* Corrupted SYS_TABLES.NAME */
			continue;
		}

		table_name = mem_heap_strdupl(heap, (const char*) field, len);

		btr_pcur_store_position(&pcur, &mtr);
		btr_pcur_commit_specify_mtr(&pcur, &mtr);

		table = dict_load_table(table_name, true,
					DICT_ERR_IGNORE_NONE);

		if (table) {
			row_drop_table_for_mysql(table_name, trx, FALSE);
			trx_commit_for_mysql(trx);
		}

		mtr_start(&mtr);
		btr_pcur_restore_position(BTR_SEARCH_LEAF,
					  &pcur, &mtr);
	}

	btr_pcur_close(&pcur);
	mtr_commit(&mtr);
	mem_heap_free(heap);
	row_mysql_unlock_data_dictionary(trx);
	trx_free_for_background(trx);
}

/*******************************************************************//**
Drop all foreign keys in a database, see Bug#18942.
Called at the end of row_drop_database_for_mysql().
@return error code or DB_SUCCESS */
static MY_ATTRIBUTE((warn_unused_result))
dberr_t
drop_all_foreign_keys_in_db(
/*========================*/
	const char*	name,	/*!< in: database name which ends to '/' */
	trx_t*		trx)	/*!< in: transaction handle */
{
	pars_info_t*	pinfo;
	dberr_t		err;

	ut_a(name[strlen(name) - 1] == '/');

	pinfo = pars_info_create();

	pars_info_add_str_literal(pinfo, "dbname", name);

/** true if for_name is not prefixed with dbname */
#define TABLE_NOT_IN_THIS_DB \
"SUBSTR(for_name, 0, LENGTH(:dbname)) <> :dbname"

	err = que_eval_sql(pinfo,
			   "PROCEDURE DROP_ALL_FOREIGN_KEYS_PROC () IS\n"
			   "foreign_id CHAR;\n"
			   "for_name CHAR;\n"
			   "found INT;\n"
			   "DECLARE CURSOR cur IS\n"
			   "SELECT ID, FOR_NAME FROM SYS_FOREIGN\n"
			   "WHERE FOR_NAME >= :dbname\n"
			   "LOCK IN SHARE MODE\n"
			   "ORDER BY FOR_NAME;\n"
			   "BEGIN\n"
			   "found := 1;\n"
			   "OPEN cur;\n"
			   "WHILE found = 1 LOOP\n"
			   "        FETCH cur INTO foreign_id, for_name;\n"
			   "        IF (SQL % NOTFOUND) THEN\n"
			   "                found := 0;\n"
			   "        ELSIF (" TABLE_NOT_IN_THIS_DB ") THEN\n"
			   "                found := 0;\n"
			   "        ELSIF (1=1) THEN\n"
			   "                DELETE FROM SYS_FOREIGN_COLS\n"
			   "                WHERE ID = foreign_id;\n"
			   "                DELETE FROM SYS_FOREIGN\n"
			   "                WHERE ID = foreign_id;\n"
			   "        END IF;\n"
			   "END LOOP;\n"
			   "CLOSE cur;\n"
			   "COMMIT WORK;\n"
			   "END;\n",
			   FALSE, /* do not reserve dict mutex,
				  we are already holding it */
			   trx);

	return(err);
}

/** Drop a database for MySQL.
@param[in]	name	database name which ends at '/'
@param[in]	trx	transaction handle
@param[out]	found	number of dropped tables/partitions
@return error code or DB_SUCCESS */
dberr_t
row_drop_database_for_mysql(
	const char*	name,
	trx_t*		trx,
	ulint*		found)
{
	dict_table_t*	table;
	char*		table_name;
	dberr_t		err	= DB_SUCCESS;
	ulint		namelen	= strlen(name);
	bool		is_partition = false;

	ut_ad(found != NULL);

	DBUG_ENTER("row_drop_database_for_mysql");

	DBUG_PRINT("row_drop_database_for_mysql", ("db: '%s'", name));

	ut_a(name != NULL);
	/* Assert DB name or partition name. */
	if (name[namelen - 1] == '#') {
		ut_ad(name[namelen - 2] != '/');
		is_partition = true;
		trx->op_info = "dropping partitions";
	} else {
		ut_a(name[namelen - 1] == '/');
		trx->op_info = "dropping database";
	}

	*found = 0;

	trx_set_dict_operation(trx, TRX_DICT_OP_TABLE);

	trx_start_if_not_started_xa(trx, true);

loop:
	row_mysql_lock_data_dictionary(trx);

	while ((table_name = dict_get_first_table_name_in_db(name))) {
		/* Drop parent table if it is a fts aux table, to
		avoid accessing dropped fts aux tables in information
		scheam when parent table still exists.
		Note: Drop parent table will drop fts aux tables. */
		char*	parent_table_name;
		parent_table_name = fts_get_parent_table_name(
				table_name, strlen(table_name));

		if (parent_table_name != NULL) {
			ut_free(table_name);
			table_name = parent_table_name;
		}

		ut_a(memcmp(table_name, name, namelen) == 0);

		table = dict_table_open_on_name(
			table_name, TRUE, FALSE, static_cast<dict_err_ignore_t>(
				DICT_ERR_IGNORE_INDEX_ROOT
				| DICT_ERR_IGNORE_CORRUPT));

		if (!table) {
			ib::error() << "Cannot load table " << table_name
				<< " from InnoDB internal data dictionary"
				" during drop database";
			ut_free(table_name);
			err = DB_TABLE_NOT_FOUND;
			break;

		}

		if (!row_is_mysql_tmp_table_name(table->name.m_name)) {
			/* There could be orphan temp tables left from
			interrupted alter table. Leave them, and handle
			the rest.*/
			if (table->can_be_evicted
			    && (name[namelen - 1] != '#')) {
				ib::warn() << "Orphan table encountered during"
					" DROP DATABASE. This is possible if '"
					<< table->name << ".frm' was lost.";
			}

			if (table->ibd_file_missing) {
				ib::warn() << "Missing .ibd file for table "
					<< table->name << ".";
			}
		}

		dict_table_close(table, TRUE, FALSE);

		/* The dict_table_t object must not be accessed before
		dict_table_open() or after dict_table_close(). But this is OK
		if we are holding, the dict_sys->mutex. */
		ut_ad(mutex_own(&dict_sys->mutex));

		/* Disable statistics on the found table. */
		if (!dict_stats_stop_bg(table)) {
			row_mysql_unlock_data_dictionary(trx);

			os_thread_sleep(250000);

			ut_free(table_name);

			goto loop;
		}

		/* Wait until MySQL does not have any queries running on
		the table */

		if (table->get_ref_count() > 0) {
			row_mysql_unlock_data_dictionary(trx);

			ib::warn() << "MySQL is trying to drop database "
				<< ut_get_name(trx, name) << " though"
				" there are still open handles to table "
				<< table->name << ".";

			os_thread_sleep(1000000);

			ut_free(table_name);

			goto loop;
		}

		err = row_drop_table_for_mysql(table_name, trx, TRUE);
		trx_commit_for_mysql(trx);

		if (err != DB_SUCCESS) {
			ib::error() << "DROP DATABASE "
				<< ut_get_name(trx, name) << " failed"
				" with error (" << ut_strerr(err) << ") for"
				" table " << ut_get_name(trx, table_name);
			ut_free(table_name);
			break;
		}

		ut_free(table_name);
		(*found)++;
	}

	/* Partitioning does not yet support foreign keys. */
	if (err == DB_SUCCESS && !is_partition) {
		/* after dropping all tables try to drop all leftover
		foreign keys in case orphaned ones exist */
		err = drop_all_foreign_keys_in_db(name, trx);

		if (err != DB_SUCCESS) {
			const std::string&	db = ut_get_name(trx, name);
			ib::error() << "DROP DATABASE " << db << " failed with"
				" error " << err << " while dropping all"
				" foreign keys";
		}
	}

	trx_commit_for_mysql(trx);

	row_mysql_unlock_data_dictionary(trx);

	trx->op_info = "";

	DBUG_RETURN(err);
}

/*********************************************************************//**
Checks if a table name contains the string "/#sql" which denotes temporary
tables in MySQL.
@return true if temporary table */
MY_ATTRIBUTE((warn_unused_result))
bool
row_is_mysql_tmp_table_name(
/*========================*/
	const char*	name)	/*!< in: table name in the form
				'database/tablename' */
{
	return(strstr(name, "/" TEMP_FILE_PREFIX) != NULL);
	/* return(strstr(name, "/@0023sql") != NULL); */
}

/****************************************************************//**
Delete a single constraint.
@return error code or DB_SUCCESS */
static MY_ATTRIBUTE((nonnull, warn_unused_result))
dberr_t
row_delete_constraint_low(
/*======================*/
	const char*	id,		/*!< in: constraint id */
	trx_t*		trx)		/*!< in: transaction handle */
{
	pars_info_t*	info = pars_info_create();

	pars_info_add_str_literal(info, "id", id);

	return(que_eval_sql(info,
			    "PROCEDURE DELETE_CONSTRAINT () IS\n"
			    "BEGIN\n"
			    "DELETE FROM SYS_FOREIGN_COLS WHERE ID = :id;\n"
			    "DELETE FROM SYS_FOREIGN WHERE ID = :id;\n"
			    "END;\n"
			    , FALSE, trx));
}

/****************************************************************//**
Delete a single constraint.
@return error code or DB_SUCCESS */
static MY_ATTRIBUTE((nonnull, warn_unused_result))
dberr_t
row_delete_constraint(
/*==================*/
	const char*	id,		/*!< in: constraint id */
	const char*	database_name,	/*!< in: database name, with the
					trailing '/' */
	mem_heap_t*	heap,		/*!< in: memory heap */
	trx_t*		trx)		/*!< in: transaction handle */
{
	dberr_t	err;

	/* New format constraints have ids <databasename>/<constraintname>. */
	err = row_delete_constraint_low(
		mem_heap_strcat(heap, database_name, id), trx);

	if ((err == DB_SUCCESS) && !strchr(id, '/')) {
		/* Old format < 4.0.18 constraints have constraint ids
		NUMBER_NUMBER. We only try deleting them if the
		constraint name does not contain a '/' character, otherwise
		deleting a new format constraint named 'foo/bar' from
		database 'baz' would remove constraint 'bar' from database
		'foo', if it existed. */

		err = row_delete_constraint_low(id, trx);
	}

	return(err);
}

/*********************************************************************//**
Renames a table for MySQL.
@return error code or DB_SUCCESS */
dberr_t
row_rename_table_for_mysql(
/*=======================*/
	const char*	old_name,	/*!< in: old table name */
	const char*	new_name,	/*!< in: new table name */
	trx_t*		trx,		/*!< in/out: transaction */
	bool		commit)		/*!< in: whether to commit trx */
{
	dict_table_t*	table			= NULL;
	ibool		dict_locked		= FALSE;
	dberr_t		err			= DB_ERROR;
	mem_heap_t*	heap			= NULL;
	const char**	constraints_to_drop	= NULL;
	ulint		n_constraints_to_drop	= 0;
	ibool		old_is_tmp, new_is_tmp;
	pars_info_t*	info			= NULL;
	int		retry;
	bool		aux_fts_rename		= false;

	ut_a(old_name != NULL);
	ut_a(new_name != NULL);
	ut_ad(trx->state == TRX_STATE_ACTIVE);

	if (srv_force_recovery) {
		ib::info() << MODIFICATIONS_NOT_ALLOWED_MSG_FORCE_RECOVERY;
		err = DB_READ_ONLY;
		goto funct_exit;

	} else if (row_mysql_is_system_table(new_name)) {

		ib::error() << "Trying to create a MySQL system table "
			<< new_name << " of type InnoDB. MySQL system tables"
			" must be of the MyISAM type!";

		goto funct_exit;
	}

	trx->op_info = "renaming table";

	old_is_tmp = row_is_mysql_tmp_table_name(old_name);
	new_is_tmp = row_is_mysql_tmp_table_name(new_name);

	dict_locked = trx->dict_operation_lock_mode == RW_X_LATCH;

	table = dict_table_open_on_name(old_name, dict_locked, FALSE,
					DICT_ERR_IGNORE_NONE);

	if (!table) {
		err = DB_TABLE_NOT_FOUND;
		goto funct_exit;

	} else if (table->ibd_file_missing
		   && !dict_table_is_discarded(table)) {

		err = DB_TABLE_NOT_FOUND;

		ib::error() << "Table " << old_name << " does not have an .ibd"
			" file in the database directory. "
			<< TROUBLESHOOTING_MSG;

		goto funct_exit;

	} else if (new_is_tmp) {
		/* MySQL is doing an ALTER TABLE command and it renames the
		original table to a temporary table name. We want to preserve
		the original foreign key constraint definitions despite the
		name change. An exception is those constraints for which
		the ALTER TABLE contained DROP FOREIGN KEY <foreign key id>.*/

		heap = mem_heap_create(100);

		err = dict_foreign_parse_drop_constraints(
			heap, trx, table, &n_constraints_to_drop,
			&constraints_to_drop);

		if (err != DB_SUCCESS) {
			goto funct_exit;
		}
	}

	/* Is a foreign key check running on this table? */
	for (retry = 0; retry < 100
	     && table->n_foreign_key_checks_running > 0; ++retry) {
		row_mysql_unlock_data_dictionary(trx);
		os_thread_yield();
		row_mysql_lock_data_dictionary(trx);
	}

	if (table->n_foreign_key_checks_running > 0) {
		ib::error() << "In ALTER TABLE "
			<< ut_get_name(trx, old_name)
			<< " a FOREIGN KEY check is running. Cannot rename"
			" table.";
		err = DB_TABLE_IN_FK_CHECK;
		goto funct_exit;
	}

	/* We use the private SQL parser of Innobase to generate the query
	graphs needed in updating the dictionary data from system tables. */

	info = pars_info_create();

	pars_info_add_str_literal(info, "new_table_name", new_name);
	pars_info_add_str_literal(info, "old_table_name", old_name);

	err = que_eval_sql(info,
			   "PROCEDURE RENAME_TABLE () IS\n"
			   "BEGIN\n"
			   "UPDATE SYS_TABLES"
			   " SET NAME = :new_table_name\n"
			   " WHERE NAME = :old_table_name;\n"
			   "END;\n"
			   , FALSE, trx);

	/* SYS_TABLESPACES and SYS_DATAFILES need to be updated if
	the table is in a single-table tablespace. */
	if (err == DB_SUCCESS
	    && dict_table_is_file_per_table(table)
	    && !table->ibd_file_missing) {
		/* Make a new pathname to update SYS_DATAFILES. */
		char*	new_path = row_make_new_pathname(table, new_name);
		char*	old_path = fil_space_get_first_path(table->space);

		/* If old path and new path are the same means tablename
		has not changed and only the database name holding the table
		has changed so we need to make the complete filepath again. */
		if (!dict_tables_have_same_db(old_name, new_name)) {
			ut_free(new_path);
			new_path = fil_make_filepath(NULL, new_name, IBD, false);
		}

		info = pars_info_create();

		pars_info_add_str_literal(info, "new_table_name", new_name);
		pars_info_add_str_literal(info, "new_path_name", new_path);
		pars_info_add_int4_literal(info, "space_id", table->space);

		err = que_eval_sql(info,
				   "PROCEDURE RENAME_SPACE () IS\n"
				   "BEGIN\n"
				   "UPDATE SYS_TABLESPACES"
				   " SET NAME = :new_table_name\n"
				   " WHERE SPACE = :space_id;\n"
				   "UPDATE SYS_DATAFILES"
				   " SET PATH = :new_path_name\n"
				   " WHERE SPACE = :space_id;\n"
				   "END;\n"
				   , FALSE, trx);

		ut_free(old_path);
		ut_free(new_path);
	}
	if (err != DB_SUCCESS) {
		goto end;
	}

	if (!new_is_tmp) {
		/* Rename all constraints. */
		char	new_table_name[MAX_TABLE_NAME_LEN] = "";
		char	old_table_utf8[MAX_TABLE_NAME_LEN] = "";
		uint	errors = 0;

		strncpy(old_table_utf8, old_name, MAX_TABLE_NAME_LEN);
		innobase_convert_to_system_charset(
			strchr(old_table_utf8, '/') + 1,
			strchr(old_name, '/') +1,
			MAX_TABLE_NAME_LEN, &errors);

		if (errors) {
			/* Table name could not be converted from charset
			my_charset_filename to UTF-8. This means that the
			table name is already in UTF-8 (#mysql#50). */
			strncpy(old_table_utf8, old_name, MAX_TABLE_NAME_LEN);
		}

		info = pars_info_create();

		pars_info_add_str_literal(info, "new_table_name", new_name);
		pars_info_add_str_literal(info, "old_table_name", old_name);
		pars_info_add_str_literal(info, "old_table_name_utf8",
					  old_table_utf8);

		strncpy(new_table_name, new_name, MAX_TABLE_NAME_LEN);
		innobase_convert_to_system_charset(
			strchr(new_table_name, '/') + 1,
			strchr(new_name, '/') +1,
			MAX_TABLE_NAME_LEN, &errors);

		if (errors) {
			/* Table name could not be converted from charset
			my_charset_filename to UTF-8. This means that the
			table name is already in UTF-8 (#mysql#50). */
			strncpy(new_table_name, new_name, MAX_TABLE_NAME_LEN);
		}

		pars_info_add_str_literal(info, "new_table_utf8", new_table_name);

		err = que_eval_sql(
			info,
			"PROCEDURE RENAME_CONSTRAINT_IDS () IS\n"
			"gen_constr_prefix CHAR;\n"
			"new_db_name CHAR;\n"
			"foreign_id CHAR;\n"
			"new_foreign_id CHAR;\n"
			"old_db_name_len INT;\n"
			"old_t_name_len INT;\n"
			"new_db_name_len INT;\n"
			"id_len INT;\n"
			"offset INT;\n"
			"found INT;\n"
			"BEGIN\n"
			"found := 1;\n"
			"old_db_name_len := INSTR(:old_table_name, '/')-1;\n"
			"new_db_name_len := INSTR(:new_table_name, '/')-1;\n"
			"new_db_name := SUBSTR(:new_table_name, 0,\n"
			"                      new_db_name_len);\n"
			"old_t_name_len := LENGTH(:old_table_name);\n"
			"gen_constr_prefix := CONCAT(:old_table_name_utf8,\n"
			"			     '_ibfk_');\n"
			"WHILE found = 1 LOOP\n"
			"       SELECT ID INTO foreign_id\n"
			"        FROM SYS_FOREIGN\n"
			"        WHERE FOR_NAME = :old_table_name\n"
			"         AND TO_BINARY(FOR_NAME)\n"
			"           = TO_BINARY(:old_table_name)\n"
			"         LOCK IN SHARE MODE;\n"
			"       IF (SQL % NOTFOUND) THEN\n"
			"        found := 0;\n"
			"       ELSE\n"
			"        UPDATE SYS_FOREIGN\n"
			"        SET FOR_NAME = :new_table_name\n"
			"         WHERE ID = foreign_id;\n"
			"        id_len := LENGTH(foreign_id);\n"
			"        IF (INSTR(foreign_id, '/') > 0) THEN\n"
			"               IF (INSTR(foreign_id,\n"
			"                         gen_constr_prefix) > 0)\n"
			"               THEN\n"
                        "                offset := INSTR(foreign_id, '_ibfk_') - 1;\n"
			"                new_foreign_id :=\n"
			"                CONCAT(:new_table_utf8,\n"
			"                SUBSTR(foreign_id, offset,\n"
			"                       id_len - offset));\n"
			"               ELSE\n"
			"                new_foreign_id :=\n"
			"                CONCAT(new_db_name,\n"
			"                SUBSTR(foreign_id,\n"
			"                       old_db_name_len,\n"
			"                       id_len - old_db_name_len));\n"
			"               END IF;\n"
			"               UPDATE SYS_FOREIGN\n"
			"                SET ID = new_foreign_id\n"
			"                WHERE ID = foreign_id;\n"
			"               UPDATE SYS_FOREIGN_COLS\n"
			"                SET ID = new_foreign_id\n"
			"                WHERE ID = foreign_id;\n"
			"        END IF;\n"
			"       END IF;\n"
			"END LOOP;\n"
			"UPDATE SYS_FOREIGN SET REF_NAME = :new_table_name\n"
			"WHERE REF_NAME = :old_table_name\n"
			"  AND TO_BINARY(REF_NAME)\n"
			"    = TO_BINARY(:old_table_name);\n"
			"END;\n"
			, FALSE, trx);

	} else if (n_constraints_to_drop > 0) {
		/* Drop some constraints of tmp tables. */

		ulint	db_name_len = dict_get_db_name_len(old_name) + 1;
		char*	db_name = mem_heap_strdupl(heap, old_name,
						   db_name_len);
		ulint	i;

		for (i = 0; i < n_constraints_to_drop; i++) {
			err = row_delete_constraint(constraints_to_drop[i],
						    db_name, heap, trx);

			if (err != DB_SUCCESS) {
				break;
			}
		}
	}

	if (dict_table_has_fts_index(table)
	    && !dict_tables_have_same_db(old_name, new_name)) {
		err = fts_rename_aux_tables(table, new_name, trx);
		if (err != DB_TABLE_NOT_FOUND) {
			aux_fts_rename = true;
		}
	}

end:
	if (err != DB_SUCCESS) {
		if (err == DB_DUPLICATE_KEY) {
			ib::error() << "Possible reasons:";
			ib::error() << "(1) Table rename would cause two"
				" FOREIGN KEY constraints to have the same"
				" internal name in case-insensitive"
				" comparison.";
			ib::error() << "(2) Table "
				<< ut_get_name(trx, new_name)
				<< " exists in the InnoDB internal data"
				" dictionary though MySQL is trying to rename"
				" table " << ut_get_name(trx, old_name)
				<< " to it. Have you deleted the .frm file and"
				" not used DROP TABLE?";
			ib::info() << TROUBLESHOOTING_MSG;
			ib::error() << "If table "
				<< ut_get_name(trx, new_name)
				<< " is a temporary table #sql..., then"
				" it can be that there are still queries"
				" running on the table, and it will be dropped"
				" automatically when the queries end. You can"
				" drop the orphaned table inside InnoDB by"
				" creating an InnoDB table with the same name"
				" in another database and copying the .frm file"
				" to the current database. Then MySQL thinks"
				" the table exists, and DROP TABLE will"
				" succeed.";
		}
		trx->error_state = DB_SUCCESS;
		trx_rollback_to_savepoint(trx, NULL);
		trx->error_state = DB_SUCCESS;
	} else {
		/* The following call will also rename the .ibd data file if
		the table is stored in a single-table tablespace */

		err = dict_table_rename_in_cache(
			table, new_name, !new_is_tmp);
		if (err != DB_SUCCESS) {
			trx->error_state = DB_SUCCESS;
			trx_rollback_to_savepoint(trx, NULL);
			trx->error_state = DB_SUCCESS;
			goto funct_exit;
		}

		/* In case of copy alter, template db_name and
		table_name should be renamed only for newly
		created table. */
		if (table->vc_templ != NULL && !new_is_tmp) {
			innobase_rename_vc_templ(table);
		}

		/* We only want to switch off some of the type checking in
		an ALTER TABLE...ALGORITHM=COPY, not in a RENAME. */
		dict_names_t	fk_tables;

		err = dict_load_foreigns(
			new_name, NULL,
			false, !old_is_tmp || trx->check_foreigns,
			DICT_ERR_IGNORE_NONE, fk_tables);

		if (err != DB_SUCCESS) {

			if (old_is_tmp) {
				ib::error() << "In ALTER TABLE "
					<< ut_get_name(trx, new_name)
					<< " has or is referenced in foreign"
					" key constraints which are not"
					" compatible with the new table"
					" definition.";
			} else {
				ib::error() << "In RENAME TABLE table "
					<< ut_get_name(trx, new_name)
					<< " is referenced in foreign key"
					" constraints which are not compatible"
					" with the new table definition.";
			}

			ut_a(DB_SUCCESS == dict_table_rename_in_cache(
				table, old_name, FALSE));
			trx->error_state = DB_SUCCESS;
			trx_rollback_to_savepoint(trx, NULL);
			trx->error_state = DB_SUCCESS;
		}

		/* Check whether virtual column or stored column affects
		the foreign key constraint of the table. */
		if (dict_foreigns_has_s_base_col(
				table->foreign_set, table)) {
			err = DB_NO_FK_ON_S_BASE_COL;
			ut_a(DB_SUCCESS == dict_table_rename_in_cache(
				table, old_name, FALSE));
			trx->error_state = DB_SUCCESS;
			trx_rollback_to_savepoint(trx, NULL);
			trx->error_state = DB_SUCCESS;
			goto funct_exit;
		}

		/* Fill the virtual column set in foreign when
		the table undergoes copy alter operation. */
		dict_mem_table_free_foreign_vcol_set(table);
		dict_mem_table_fill_foreign_vcol_set(table);

		while (!fk_tables.empty()) {
			dict_load_table(fk_tables.front(), true,
					DICT_ERR_IGNORE_NONE);
			fk_tables.pop_front();
		}
	}

funct_exit:
	if (aux_fts_rename && err != DB_SUCCESS
	    && table != NULL && (table->space != 0)) {

		char*	orig_name = table->name.m_name;
		trx_t*	trx_bg = trx_allocate_for_background();

		/* If the first fts_rename fails, the trx would
		be rolled back and committed, we can't use it any more,
		so we have to start a new background trx here. */
		ut_a(trx_state_eq(trx_bg, TRX_STATE_NOT_STARTED));
		trx_bg->op_info = "Revert the failing rename "
				  "for fts aux tables";
		trx_bg->dict_operation_lock_mode = RW_X_LATCH;
		trx_start_for_ddl(trx_bg, TRX_DICT_OP_TABLE);

		/* If rename fails and table has its own tablespace,
		we need to call fts_rename_aux_tables again to
		revert the ibd file rename, which is not under the
		control of trx. Also notice the parent table name
		in cache is not changed yet. If the reverting fails,
		the ibd data may be left in the new database, which
		can be fixed only manually. */
		table->name.m_name = const_cast<char*>(new_name);
		fts_rename_aux_tables(table, old_name, trx_bg);
		table->name.m_name = orig_name;

		trx_bg->dict_operation_lock_mode = 0;
		trx_commit_for_mysql(trx_bg);
		trx_free_for_background(trx_bg);
	}

	if (table != NULL) {
		dict_table_close(table, dict_locked, FALSE);
	}

	if (commit) {
		trx_commit_for_mysql(trx);
	}

	if (UNIV_LIKELY_NULL(heap)) {
		mem_heap_free(heap);
	}

	trx->op_info = "";

	return(err);
}

/** Renames a partitioned table for MySQL.
@param[in]	old_name	Old table name.
@param[in]	new_name	New table name.
@param[in,out]	trx		Transaction.
@return error code or DB_SUCCESS */
dberr_t
row_rename_partitions_for_mysql(
	const char*	old_name,
	const char*	new_name,
	trx_t*		trx)
{
	char		from_name[FN_REFLEN];
	char		to_name[FN_REFLEN];
	ulint		from_len = strlen(old_name);
	ulint		to_len = strlen(new_name);
	char*		table_name;
	dberr_t		error = DB_TABLE_NOT_FOUND;

	ut_a(from_len < (FN_REFLEN - 4));
	ut_a(to_len < (FN_REFLEN - 4));
	memcpy(from_name, old_name, from_len);
	from_name[from_len] = '#';
	from_name[from_len + 1] = 0;
	while ((table_name = dict_get_first_table_name_in_db(from_name))) {
		ut_a(memcmp(table_name, from_name, from_len) == 0);
		/* Must match #[Pp]#<partition_name> */
		if (strlen(table_name) <= (from_len + 3)
		    || table_name[from_len] != '#'
		    || table_name[from_len + 2] != '#'
		    || (table_name[from_len + 1] != 'P'
			&& table_name[from_len + 1] != 'p')) {

			ut_ad(0);
			ut_free(table_name);
			continue;
		}
		memcpy(to_name, new_name, to_len);
		memcpy(to_name + to_len, table_name + from_len,
			strlen(table_name) - from_len + 1);
		error = row_rename_table_for_mysql(table_name, to_name,
						trx, false);
		if (error != DB_SUCCESS) {
			/* Rollback and return. */
			trx_rollback_for_mysql(trx);
			ut_free(table_name);
			return(error);
		}
		ut_free(table_name);
	}
	trx_commit_for_mysql(trx);
	return(error);
}

/*********************************************************************//**
Scans an index for either COUNT(*) or CHECK TABLE.
If CHECK TABLE; Checks that the index contains entries in an ascending order,
unique constraint is not broken, and calculates the number of index entries
in the read view of the current transaction.
@return DB_SUCCESS or other error */
dberr_t
row_scan_index_for_mysql(
/*=====================*/
	row_prebuilt_t*		prebuilt,	/*!< in: prebuilt struct
						in MySQL handle */
	const dict_index_t*	index,		/*!< in: index */
#ifdef WL6742
	/* Removing WL6742 as part of Bug 23046302 */

	bool			check_keys,	/*!< in: true=check for mis-
						ordered or duplicate records,
						false=count the rows only */
#endif
	ulint*			n_rows)		/*!< out: number of entries
						seen in the consistent read */
{
	dtuple_t*	prev_entry	= NULL;
	ulint		matched_fields;
	byte*		buf;
	dberr_t		ret;
	rec_t*		rec;
	int		cmp;
	ibool		contains_null;
	ulint		i;
	ulint		cnt;
	mem_heap_t*	heap		= NULL;
	ulint		n_ext;
	ulint		offsets_[REC_OFFS_NORMAL_SIZE];
	ulint*		offsets;
	rec_offs_init(offsets_);

	*n_rows = 0;

	/* Don't support RTree Leaf level scan */
	ut_ad(!dict_index_is_spatial(index));

	if (dict_index_is_clust(index)) {
		/* The clustered index of a table is always available.
		During online ALTER TABLE that rebuilds the table, the
		clustered index in the old table will have
		index->online_log pointing to the new table. All
		indexes of the old table will remain valid and the new
		table will be unaccessible to MySQL until the
		completion of the ALTER TABLE. */
	} else if (dict_index_is_online_ddl(index)
		   || (index->type & DICT_FTS)) {
		/* Full Text index are implemented by auxiliary tables,
		not the B-tree. We also skip secondary indexes that are
		being created online. */
		return(DB_SUCCESS);
	}

	ulint bufsize = ut_max(UNIV_PAGE_SIZE, prebuilt->mysql_row_len);
	buf = static_cast<byte*>(ut_malloc_nokey(bufsize));
	heap = mem_heap_create(100);

	cnt = 1000;

	ret = row_search_for_mysql(buf, PAGE_CUR_G, prebuilt, 0, 0);
loop:
	/* Check thd->killed every 1,000 scanned rows */
	if (--cnt == 0) {
		if (trx_is_interrupted(prebuilt->trx)) {
			ret = DB_INTERRUPTED;
			goto func_exit;
		}
		cnt = 1000;
	}

	switch (ret) {
	case DB_SUCCESS:
		break;
	case DB_DEADLOCK:
	case DB_LOCK_TABLE_FULL:
	case DB_LOCK_WAIT_TIMEOUT:
	case DB_INTERRUPTED:
		goto func_exit;
	default:
	{
		const char* doing = "CHECK TABLE";
		ib::warn() << doing << " on index " << index->name << " of"
			" table " << index->table->name << " returned " << ret;
		/* fall through (this error is ignored by CHECK TABLE) */
	}
	case DB_END_OF_INDEX:
		ret = DB_SUCCESS;
func_exit:
		ut_free(buf);
		mem_heap_free(heap);

		return(ret);
	}

	*n_rows = *n_rows + 1;

#ifdef WL6742
	/*Removing WL6742 as part of Bug 23046302 */
	if (!check_keys) {
		goto next_rec;
	}
#endif
	/* else this code is doing handler::check() for CHECK TABLE */

	/* row_search... returns the index record in buf, record origin offset
	within buf stored in the first 4 bytes, because we have built a dummy
	template */

	rec = buf + mach_read_from_4(buf);

	offsets = rec_get_offsets(rec, index, offsets_,
				  ULINT_UNDEFINED, &heap);

	if (prev_entry != NULL) {
		matched_fields = 0;

		cmp = cmp_dtuple_rec_with_match(prev_entry, rec, offsets,
						&matched_fields);
		contains_null = FALSE;

		/* In a unique secondary index we allow equal key values if
		they contain SQL NULLs */

		for (i = 0;
		     i < dict_index_get_n_ordering_defined_by_user(index);
		     i++) {
			if (UNIV_SQL_NULL == dfield_get_len(
				    dtuple_get_nth_field(prev_entry, i))) {

				contains_null = TRUE;
				break;
			}
		}

		const char* msg;

		if (cmp > 0) {
			ret = DB_INDEX_CORRUPT;
			msg = "index records in a wrong order in ";
not_ok:
			ib::error()
				<< msg << index->name
				<< " of table " << index->table->name
				<< ": " << *prev_entry << ", "
				<< rec_offsets_print(rec, offsets);
			/* Continue reading */
		} else if (dict_index_is_unique(index)
			   && !contains_null
			   && matched_fields
			   >= dict_index_get_n_ordering_defined_by_user(
				   index)) {
			ret = DB_DUPLICATE_KEY;
			msg = "duplicate key in ";
			goto not_ok;
		}
	}

	{
		mem_heap_t*	tmp_heap = NULL;

		/* Empty the heap on each round.  But preserve offsets[]
		for the row_rec_to_index_entry() call, by copying them
		into a separate memory heap when needed. */
		if (UNIV_UNLIKELY(offsets != offsets_)) {
			ulint	size = rec_offs_get_n_alloc(offsets)
				* sizeof *offsets;

			tmp_heap = mem_heap_create(size);

			offsets = static_cast<ulint*>(
				mem_heap_dup(tmp_heap, offsets, size));
		}

		mem_heap_empty(heap);

		prev_entry = row_rec_to_index_entry(
			rec, index, offsets, &n_ext, heap);

		if (UNIV_LIKELY_NULL(tmp_heap)) {
			mem_heap_free(tmp_heap);
		}
	}
#ifdef WL6742
/* Removed WL6742 as part of Bug 23046302 */
next_rec:
#endif
	ret = row_search_for_mysql(
		buf, PAGE_CUR_G, prebuilt, 0, ROW_SEL_NEXT);

	goto loop;
}

/*********************************************************************//**
Initialize this module */
void
row_mysql_init(void)
/*================*/
{
	mutex_create(LATCH_ID_ROW_DROP_LIST, &row_drop_list_mutex);

	UT_LIST_INIT(
		row_mysql_drop_list,
		&row_mysql_drop_t::row_mysql_drop_list);

	row_mysql_drop_list_inited = TRUE;
}

/*********************************************************************//**
Close this module */
void
row_mysql_close(void)
/*================*/
{
	ut_a(UT_LIST_GET_LEN(row_mysql_drop_list) == 0);

	mutex_free(&row_drop_list_mutex);

	row_mysql_drop_list_inited = FALSE;
}<|MERGE_RESOLUTION|>--- conflicted
+++ resolved
@@ -44,13 +44,8 @@
 #include "dict0stats.h"
 #include "dict0stats_bg.h"
 #include "fil0fil.h"
-<<<<<<< HEAD
 #include "fsp0file.h"
 #include "fsp0sysspace.h"
-=======
-#include "srv0srv.h"
-#include "ibuf0ibuf.h"
->>>>>>> 068f8261
 #include "fts0fts.h"
 #include "fts0types.h"
 #include "ibuf0ibuf.h"
@@ -65,6 +60,7 @@
 #include "row0row.h"
 #include "row0sel.h"
 #include "row0upd.h"
+#include "srv0srv.h"
 #include "trx0purge.h"
 #include "trx0rec.h"
 #include "trx0roll.h"
@@ -4358,10 +4354,11 @@
 					retry = true;
 				}
 				if (!retry) {
-					break;
+			        break;
 				}
 				DICT_BG_YIELD(trx);
 			}
+
 			row_mysql_unlock_data_dictionary(trx);
 			fts_optimize_remove_table(table);
 			row_mysql_lock_data_dictionary(trx);
