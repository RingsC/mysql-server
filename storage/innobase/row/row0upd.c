/*****************************************************************************

Copyright (c) 1996, 2010, Innobase Oy. All Rights Reserved.

This program is free software; you can redistribute it and/or modify it under
the terms of the GNU General Public License as published by the Free Software
Foundation; version 2 of the License.

This program is distributed in the hope that it will be useful, but WITHOUT
ANY WARRANTY; without even the implied warranty of MERCHANTABILITY or FITNESS
FOR A PARTICULAR PURPOSE. See the GNU General Public License for more details.

You should have received a copy of the GNU General Public License along with
this program; if not, write to the Free Software Foundation, Inc., 59 Temple
Place, Suite 330, Boston, MA 02111-1307 USA

*****************************************************************************/

/**************************************************//**
@file row/row0upd.c
Update of a row

Created 12/27/1996 Heikki Tuuri
*******************************************************/

#include "row0upd.h"

#ifdef UNIV_NONINL
#include "row0upd.ic"
#endif

#include "dict0dict.h"
#include "trx0undo.h"
#include "rem0rec.h"
#ifndef UNIV_HOTBACKUP
#include "dict0boot.h"
#include "dict0crea.h"
#include "mach0data.h"
#include "btr0btr.h"
#include "btr0cur.h"
#include "que0que.h"
#include "row0ext.h"
#include "row0ins.h"
#include "row0sel.h"
#include "row0row.h"
#include "rem0cmp.h"
#include "lock0lock.h"
#include "log0log.h"
#include "pars0sym.h"
#include "eval0eval.h"
#include "buf0lru.h"


/* What kind of latch and lock can we assume when the control comes to
   -------------------------------------------------------------------
an update node?
--------------
Efficiency of massive updates would require keeping an x-latch on a
clustered index page through many updates, and not setting an explicit
x-lock on clustered index records, as they anyway will get an implicit
x-lock when they are updated. A problem is that the read nodes in the
graph should know that they must keep the latch when passing the control
up to the update node, and not set any record lock on the record which
will be updated. Another problem occurs if the execution is stopped,
as the kernel switches to another query thread, or the transaction must
wait for a lock. Then we should be able to release the latch and, maybe,
acquire an explicit x-lock on the record.
	Because this seems too complicated, we conclude that the less
efficient solution of releasing all the latches when the control is
transferred to another node, and acquiring explicit x-locks, is better. */

/* How is a delete performed? If there is a delete without an
explicit cursor, i.e., a searched delete, there are at least
two different situations:
the implicit select cursor may run on (1) the clustered index or
on (2) a secondary index. The delete is performed by setting
the delete bit in the record and substituting the id of the
deleting transaction for the original trx id, and substituting a
new roll ptr for previous roll ptr. The old trx id and roll ptr
are saved in the undo log record. Thus, no physical changes occur
in the index tree structure at the time of the delete. Only
when the undo log is purged, the index records will be physically
deleted from the index trees.

The query graph executing a searched delete would consist of
a delete node which has as a subtree a select subgraph.
The select subgraph should return a (persistent) cursor
in the clustered index, placed on page which is x-latched.
The delete node should look for all secondary index records for
this clustered index entry and mark them as deleted. When is
the x-latch freed? The most efficient way for performing a
searched delete is obviously to keep the x-latch for several
steps of query graph execution. */

/*************************************************************************
IMPORTANT NOTE: Any operation that generates redo MUST check that there
is enough space in the redo log before for that operation. This is
done by calling log_free_check(). The reason for checking the
availability of the redo log space before the start of the operation is
that we MUST not hold any synchonization objects when performing the
check.
If you make a change in this module make sure that no codepath is
introduced where a call to log_free_check() is bypassed. */

/***********************************************************//**
Checks if an update vector changes some of the first ordering fields of an
index record. This is only used in foreign key checks and we can assume
that index does not contain column prefixes.
@return	TRUE if changes */
static
ibool
row_upd_changes_first_fields_binary(
/*================================*/
	dtuple_t*	entry,	/*!< in: old value of index entry */
	dict_index_t*	index,	/*!< in: index of entry */
	const upd_t*	update,	/*!< in: update vector for the row */
	ulint		n);	/*!< in: how many first fields to check */


/*********************************************************************//**
Checks if index currently is mentioned as a referenced index in a foreign
key constraint.

NOTE that since we do not hold dict_operation_lock when leaving the
function, it may be that the referencing table has been dropped when
we leave this function: this function is only for heuristic use!

@return TRUE if referenced */
static
ibool
row_upd_index_is_referenced(
/*========================*/
	dict_index_t*	index,	/*!< in: index */
	trx_t*		trx)	/*!< in: transaction */
{
	dict_table_t*	table		= index->table;
	dict_foreign_t*	foreign;
	ibool		froze_data_dict	= FALSE;
	ibool		is_referenced	= FALSE;

	if (!UT_LIST_GET_FIRST(table->referenced_list)) {

		return(FALSE);
	}

	if (trx->dict_operation_lock_mode == 0) {
		row_mysql_freeze_data_dictionary(trx);
		froze_data_dict = TRUE;
	}

	foreign = UT_LIST_GET_FIRST(table->referenced_list);

	while (foreign) {
		if (foreign->referenced_index == index) {

			is_referenced = TRUE;
			goto func_exit;
		}

		foreign = UT_LIST_GET_NEXT(referenced_list, foreign);
	}

func_exit:
	if (froze_data_dict) {
		row_mysql_unfreeze_data_dictionary(trx);
	}

	return(is_referenced);
}

/*********************************************************************//**
Checks if possible foreign key constraints hold after a delete of the record
under pcur.

NOTE that this function will temporarily commit mtr and lose the
pcur position!

@return	DB_SUCCESS or an error code */
static
ulint
row_upd_check_references_constraints(
/*=================================*/
	upd_node_t*	node,	/*!< in: row update node */
	btr_pcur_t*	pcur,	/*!< in: cursor positioned on a record; NOTE: the
				cursor position is lost in this function! */
	dict_table_t*	table,	/*!< in: table in question */
	dict_index_t*	index,	/*!< in: index of the cursor */
	ulint*		offsets,/*!< in/out: rec_get_offsets(pcur.rec, index) */
	que_thr_t*	thr,	/*!< in: query thread */
	mtr_t*		mtr)	/*!< in: mtr */
{
	dict_foreign_t*	foreign;
	mem_heap_t*	heap;
	dtuple_t*	entry;
	trx_t*		trx;
	const rec_t*	rec;
	ulint		n_ext;
	ulint		err;
	ibool		got_s_lock	= FALSE;

	if (UT_LIST_GET_FIRST(table->referenced_list) == NULL) {

		return(DB_SUCCESS);
	}

	trx = thr_get_trx(thr);

	rec = btr_pcur_get_rec(pcur);
	ut_ad(rec_offs_validate(rec, index, offsets));

	heap = mem_heap_create(500);

	entry = row_rec_to_index_entry(ROW_COPY_DATA, rec, index, offsets,
				       &n_ext, heap);

	mtr_commit(mtr);

	mtr_start(mtr);

	if (trx->dict_operation_lock_mode == 0) {
		got_s_lock = TRUE;

		row_mysql_freeze_data_dictionary(trx);
	}

	foreign = UT_LIST_GET_FIRST(table->referenced_list);

	while (foreign) {
		/* Note that we may have an update which updates the index
		record, but does NOT update the first fields which are
		referenced in a foreign key constraint. Then the update does
		NOT break the constraint. */

		if (foreign->referenced_index == index
		    && (node->is_delete
			|| row_upd_changes_first_fields_binary(
				entry, index, node->update,
				foreign->n_fields))) {

			dict_table_t*	ref_table = NULL;

			if (foreign->foreign_table == NULL) {
<<<<<<< HEAD

				ref_table = dict_table_open_on_name(
					foreign->foreign_table_name, FALSE);
=======
				dict_table_get(foreign->foreign_table_name_lookup,
					       FALSE);
>>>>>>> 24504af9
			}

			if (foreign->foreign_table) {
				os_inc_counter(dict_sys->mutex,
					       foreign->foreign_table
					       ->n_foreign_key_checks_running);
			}

			/* NOTE that if the thread ends up waiting for a lock
			we will release dict_operation_lock temporarily!
			But the counter on the table protects 'foreign' from
			being dropped while the check is running. */

			err = row_ins_check_foreign_constraint(
				FALSE, foreign, table, entry, thr);

			if (foreign->foreign_table) {
				os_dec_counter(dict_sys->mutex,
					       foreign->foreign_table
					       ->n_foreign_key_checks_running);
			}

			if (ref_table != NULL) {
				dict_table_close(ref_table, FALSE);
			}

			if (err != DB_SUCCESS) {

				goto func_exit;
			}
		}

		foreign = UT_LIST_GET_NEXT(referenced_list, foreign);
	}

	err = DB_SUCCESS;

func_exit:
	if (got_s_lock) {
		row_mysql_unfreeze_data_dictionary(trx);
	}

	mem_heap_free(heap);

	return(err);
}

/*********************************************************************//**
Creates an update node for a query graph.
@return	own: update node */
UNIV_INTERN
upd_node_t*
upd_node_create(
/*============*/
	mem_heap_t*	heap)	/*!< in: mem heap where created */
{
	upd_node_t*	node;

	node = mem_heap_alloc(heap, sizeof(upd_node_t));
	node->common.type = QUE_NODE_UPDATE;

	node->state = UPD_NODE_UPDATE_CLUSTERED;
	node->in_mysql_interface = FALSE;

	node->row = NULL;
	node->ext = NULL;
	node->upd_row = NULL;
	node->upd_ext = NULL;
	node->index = NULL;
	node->update = NULL;

	node->foreign = NULL;
	node->cascade_heap = NULL;
	node->cascade_node = NULL;

	node->select = NULL;

	node->heap = mem_heap_create(128);
	node->magic_n = UPD_NODE_MAGIC_N;

	node->cmpl_info = 0;

	return(node);
}
#endif /* !UNIV_HOTBACKUP */

/*********************************************************************//**
Updates the trx id and roll ptr field in a clustered index record in database
recovery. */
UNIV_INTERN
void
row_upd_rec_sys_fields_in_recovery(
/*===============================*/
	rec_t*		rec,	/*!< in/out: record */
	page_zip_des_t*	page_zip,/*!< in/out: compressed page, or NULL */
	const ulint*	offsets,/*!< in: array returned by rec_get_offsets() */
	ulint		pos,	/*!< in: TRX_ID position in rec */
	trx_id_t	trx_id,	/*!< in: transaction id */
	roll_ptr_t	roll_ptr)/*!< in: roll ptr of the undo log record */
{
	ut_ad(rec_offs_validate(rec, NULL, offsets));

	if (UNIV_LIKELY_NULL(page_zip)) {
		page_zip_write_trx_id_and_roll_ptr(
			page_zip, rec, offsets, pos, trx_id, roll_ptr);
	} else {
		byte*	field;
		ulint	len;

		field = rec_get_nth_field(rec, offsets, pos, &len);
		ut_ad(len == DATA_TRX_ID_LEN);
#if DATA_TRX_ID + 1 != DATA_ROLL_PTR
# error "DATA_TRX_ID + 1 != DATA_ROLL_PTR"
#endif
		trx_write_trx_id(field, trx_id);
		trx_write_roll_ptr(field + DATA_TRX_ID_LEN, roll_ptr);
	}
}

#ifndef UNIV_HOTBACKUP
/*********************************************************************//**
Sets the trx id or roll ptr field of a clustered index entry. */
UNIV_INTERN
void
row_upd_index_entry_sys_field(
/*==========================*/
	dtuple_t*	entry,	/*!< in/out: index entry, where the memory
				buffers for sys fields are already allocated:
				the function just copies the new values to
				them */
	dict_index_t*	index,	/*!< in: clustered index */
	ulint		type,	/*!< in: DATA_TRX_ID or DATA_ROLL_PTR */
	ib_uint64_t	val)	/*!< in: value to write */
{
	dfield_t*	dfield;
	byte*		field;
	ulint		pos;

	ut_ad(dict_index_is_clust(index));

	pos = dict_index_get_sys_col_pos(index, type);

	dfield = dtuple_get_nth_field(entry, pos);
	field = dfield_get_data(dfield);

	if (type == DATA_TRX_ID) {
		trx_write_trx_id(field, val);
	} else {
		ut_ad(type == DATA_ROLL_PTR);
		trx_write_roll_ptr(field, val);
	}
}

/***********************************************************//**
Returns TRUE if row update changes size of some field in index or if some
field to be updated is stored externally in rec or update.
@return TRUE if the update changes the size of some field in index or
the field is external in rec or update */
UNIV_INTERN
ibool
row_upd_changes_field_size_or_external(
/*===================================*/
	dict_index_t*	index,	/*!< in: index */
	const ulint*	offsets,/*!< in: rec_get_offsets(rec, index) */
	const upd_t*	update)	/*!< in: update vector */
{
	const upd_field_t*	upd_field;
	const dfield_t*		new_val;
	ulint			old_len;
	ulint			new_len;
	ulint			n_fields;
	ulint			i;

	ut_ad(rec_offs_validate(NULL, index, offsets));
	n_fields = upd_get_n_fields(update);

	for (i = 0; i < n_fields; i++) {
		upd_field = upd_get_nth_field(update, i);

		new_val = &(upd_field->new_val);
		new_len = dfield_get_len(new_val);

		if (dfield_is_null(new_val) && !rec_offs_comp(offsets)) {
			/* A bug fixed on Dec 31st, 2004: we looked at the
			SQL NULL size from the wrong field! We may backport
			this fix also to 4.0. The merge to 5.0 will be made
			manually immediately after we commit this to 4.1. */

			new_len = dict_col_get_sql_null_size(
				dict_index_get_nth_col(index,
						       upd_field->field_no),
				0);
		}

		old_len = rec_offs_nth_size(offsets, upd_field->field_no);

		if (rec_offs_comp(offsets)
		    && rec_offs_nth_sql_null(offsets,
					     upd_field->field_no)) {
			/* Note that in the compact table format, for a
			variable length field, an SQL NULL will use zero
			bytes in the offset array at the start of the physical
			record, but a zero-length value (empty string) will
			use one byte! Thus, we cannot use update-in-place
			if we update an SQL NULL varchar to an empty string! */

			old_len = UNIV_SQL_NULL;
		}

		if (dfield_is_ext(new_val) || old_len != new_len
		    || rec_offs_nth_extern(offsets, upd_field->field_no)) {

			return(TRUE);
		}
	}

	return(FALSE);
}
#endif /* !UNIV_HOTBACKUP */

/***********************************************************//**
Replaces the new column values stored in the update vector to the
record given. No field size changes are allowed. This function is
usually invoked on a clustered index. The only use case for a
secondary index is row_ins_sec_index_entry_by_modify() or its
counterpart in ibuf_insert_to_index_page(). */
UNIV_INTERN
void
row_upd_rec_in_place(
/*=================*/
	rec_t*		rec,	/*!< in/out: record where replaced */
	dict_index_t*	index,	/*!< in: the index the record belongs to */
	const ulint*	offsets,/*!< in: array returned by rec_get_offsets() */
	const upd_t*	update,	/*!< in: update vector */
	page_zip_des_t*	page_zip)/*!< in: compressed page with enough space
				available, or NULL */
{
	const upd_field_t*	upd_field;
	const dfield_t*		new_val;
	ulint			n_fields;
	ulint			i;

	ut_ad(rec_offs_validate(rec, index, offsets));

	if (rec_offs_comp(offsets)) {
		rec_set_info_bits_new(rec, update->info_bits);
	} else {
		rec_set_info_bits_old(rec, update->info_bits);
	}

	n_fields = upd_get_n_fields(update);

	for (i = 0; i < n_fields; i++) {
		upd_field = upd_get_nth_field(update, i);
		new_val = &(upd_field->new_val);
		ut_ad(!dfield_is_ext(new_val) ==
		      !rec_offs_nth_extern(offsets, upd_field->field_no));

		rec_set_nth_field(rec, offsets, upd_field->field_no,
				  dfield_get_data(new_val),
				  dfield_get_len(new_val));
	}

	if (UNIV_LIKELY_NULL(page_zip)) {
		page_zip_write_rec(page_zip, rec, index, offsets, 0);
	}
}

#ifndef UNIV_HOTBACKUP
/*********************************************************************//**
Writes into the redo log the values of trx id and roll ptr and enough info
to determine their positions within a clustered index record.
@return	new pointer to mlog */
UNIV_INTERN
byte*
row_upd_write_sys_vals_to_log(
/*==========================*/
	dict_index_t*	index,	/*!< in: clustered index */
	trx_t*		trx,	/*!< in: transaction */
	roll_ptr_t	roll_ptr,/*!< in: roll ptr of the undo log record */
	byte*		log_ptr,/*!< pointer to a buffer of size > 20 opened
				in mlog */
	mtr_t*		mtr __attribute__((unused))) /*!< in: mtr */
{
	ut_ad(dict_index_is_clust(index));
	ut_ad(mtr);

	log_ptr += mach_write_compressed(log_ptr,
					 dict_index_get_sys_col_pos(
						 index, DATA_TRX_ID));

	trx_write_roll_ptr(log_ptr, roll_ptr);
	log_ptr += DATA_ROLL_PTR_LEN;

	log_ptr += mach_ull_write_compressed(log_ptr, trx->id);

	return(log_ptr);
}
#endif /* !UNIV_HOTBACKUP */

/*********************************************************************//**
Parses the log data of system field values.
@return	log data end or NULL */
UNIV_INTERN
byte*
row_upd_parse_sys_vals(
/*===================*/
	byte*		ptr,	/*!< in: buffer */
	byte*		end_ptr,/*!< in: buffer end */
	ulint*		pos,	/*!< out: TRX_ID position in record */
	trx_id_t*	trx_id,	/*!< out: trx id */
	roll_ptr_t*	roll_ptr)/*!< out: roll ptr */
{
	ptr = mach_parse_compressed(ptr, end_ptr, pos);

	if (ptr == NULL) {

		return(NULL);
	}

	if (end_ptr < ptr + DATA_ROLL_PTR_LEN) {

		return(NULL);
	}

	*roll_ptr = trx_read_roll_ptr(ptr);
	ptr += DATA_ROLL_PTR_LEN;

	ptr = mach_ull_parse_compressed(ptr, end_ptr, trx_id);

	return(ptr);
}

#ifndef UNIV_HOTBACKUP
/***********************************************************//**
Writes to the redo log the new values of the fields occurring in the index. */
UNIV_INTERN
void
row_upd_index_write_log(
/*====================*/
	const upd_t*	update,	/*!< in: update vector */
	byte*		log_ptr,/*!< in: pointer to mlog buffer: must
				contain at least MLOG_BUF_MARGIN bytes
				of free space; the buffer is closed
				within this function */
	mtr_t*		mtr)	/*!< in: mtr into whose log to write */
{
	const upd_field_t*	upd_field;
	const dfield_t*		new_val;
	ulint			len;
	ulint			n_fields;
	byte*			buf_end;
	ulint			i;

	n_fields = upd_get_n_fields(update);

	buf_end = log_ptr + MLOG_BUF_MARGIN;

	mach_write_to_1(log_ptr, update->info_bits);
	log_ptr++;
	log_ptr += mach_write_compressed(log_ptr, n_fields);

	for (i = 0; i < n_fields; i++) {

#if MLOG_BUF_MARGIN <= 30
# error "MLOG_BUF_MARGIN <= 30"
#endif

		if (log_ptr + 30 > buf_end) {
			mlog_close(mtr, log_ptr);

			log_ptr = mlog_open(mtr, MLOG_BUF_MARGIN);
			buf_end = log_ptr + MLOG_BUF_MARGIN;
		}

		upd_field = upd_get_nth_field(update, i);

		new_val = &(upd_field->new_val);

		len = dfield_get_len(new_val);

		log_ptr += mach_write_compressed(log_ptr, upd_field->field_no);
		log_ptr += mach_write_compressed(log_ptr, len);

		if (len != UNIV_SQL_NULL) {
			if (log_ptr + len < buf_end) {
				memcpy(log_ptr, dfield_get_data(new_val), len);

				log_ptr += len;
			} else {
				mlog_close(mtr, log_ptr);

				mlog_catenate_string(mtr,
						     dfield_get_data(new_val),
						     len);

				log_ptr = mlog_open(mtr, MLOG_BUF_MARGIN);
				buf_end = log_ptr + MLOG_BUF_MARGIN;
			}
		}
	}

	mlog_close(mtr, log_ptr);
}
#endif /* !UNIV_HOTBACKUP */

/*********************************************************************//**
Parses the log data written by row_upd_index_write_log.
@return	log data end or NULL */
UNIV_INTERN
byte*
row_upd_index_parse(
/*================*/
	byte*		ptr,	/*!< in: buffer */
	byte*		end_ptr,/*!< in: buffer end */
	mem_heap_t*	heap,	/*!< in: memory heap where update vector is
				built */
	upd_t**		update_out)/*!< out: update vector */
{
	upd_t*		update;
	upd_field_t*	upd_field;
	dfield_t*	new_val;
	ulint		len;
	ulint		n_fields;
	ulint		info_bits;
	ulint		i;

	if (end_ptr < ptr + 1) {

		return(NULL);
	}

	info_bits = mach_read_from_1(ptr);
	ptr++;
	ptr = mach_parse_compressed(ptr, end_ptr, &n_fields);

	if (ptr == NULL) {

		return(NULL);
	}

	update = upd_create(n_fields, heap);
	update->info_bits = info_bits;

	for (i = 0; i < n_fields; i++) {
		ulint	field_no;
		upd_field = upd_get_nth_field(update, i);
		new_val = &(upd_field->new_val);

		ptr = mach_parse_compressed(ptr, end_ptr, &field_no);

		if (ptr == NULL) {

			return(NULL);
		}

		upd_field->field_no = field_no;

		ptr = mach_parse_compressed(ptr, end_ptr, &len);

		if (ptr == NULL) {

			return(NULL);
		}

		if (len != UNIV_SQL_NULL) {

			if (end_ptr < ptr + len) {

				return(NULL);
			}

			dfield_set_data(new_val,
					mem_heap_dup(heap, ptr, len), len);
			ptr += len;
		} else {
			dfield_set_null(new_val);
		}
	}

	*update_out = update;

	return(ptr);
}

#ifndef UNIV_HOTBACKUP
/***************************************************************//**
Builds an update vector from those fields which in a secondary index entry
differ from a record that has the equal ordering fields. NOTE: we compare
the fields as binary strings!
@return	own: update vector of differing fields */
UNIV_INTERN
upd_t*
row_upd_build_sec_rec_difference_binary(
/*====================================*/
	dict_index_t*	index,	/*!< in: index */
	const dtuple_t*	entry,	/*!< in: entry to insert */
	const rec_t*	rec,	/*!< in: secondary index record */
	trx_t*		trx,	/*!< in: transaction */
	mem_heap_t*	heap)	/*!< in: memory heap from which allocated */
{
	upd_field_t*	upd_field;
	const dfield_t*	dfield;
	const byte*	data;
	ulint		len;
	upd_t*		update;
	ulint		n_diff;
	ulint		i;
	ulint		offsets_[REC_OFFS_SMALL_SIZE];
	const ulint*	offsets;
	rec_offs_init(offsets_);

	/* This function is used only for a secondary index */
	ut_a(!dict_index_is_clust(index));

	update = upd_create(dtuple_get_n_fields(entry), heap);

	n_diff = 0;
	offsets = rec_get_offsets(rec, index, offsets_,
				  ULINT_UNDEFINED, &heap);

	for (i = 0; i < dtuple_get_n_fields(entry); i++) {

		data = rec_get_nth_field(rec, offsets, i, &len);

		dfield = dtuple_get_nth_field(entry, i);

		/* NOTE that it may be that len != dfield_get_len(dfield) if we
		are updating in a character set and collation where strings of
		different length can be equal in an alphabetical comparison,
		and also in the case where we have a column prefix index
		and the last characters in the index field are spaces; the
		latter case probably caused the assertion failures reported at
		row0upd.c line 713 in versions 4.0.14 - 4.0.16. */

		/* NOTE: we compare the fields as binary strings!
		(No collation) */

		if (!dfield_data_is_binary_equal(dfield, len, data)) {

			upd_field = upd_get_nth_field(update, n_diff);

			dfield_copy(&(upd_field->new_val), dfield);

			upd_field_set_field_no(upd_field, i, index, trx);

			n_diff++;
		}
	}

	update->n_fields = n_diff;

	return(update);
}

/***************************************************************//**
Builds an update vector from those fields, excluding the roll ptr and
trx id fields, which in an index entry differ from a record that has
the equal ordering fields. NOTE: we compare the fields as binary strings!
@return own: update vector of differing fields, excluding roll ptr and
trx id */
UNIV_INTERN
upd_t*
row_upd_build_difference_binary(
/*============================*/
	dict_index_t*	index,	/*!< in: clustered index */
	const dtuple_t*	entry,	/*!< in: entry to insert */
	const rec_t*	rec,	/*!< in: clustered index record */
	trx_t*		trx,	/*!< in: transaction */
	mem_heap_t*	heap)	/*!< in: memory heap from which allocated */
{
	upd_field_t*	upd_field;
	const dfield_t*	dfield;
	const byte*	data;
	ulint		len;
	upd_t*		update;
	ulint		n_diff;
	ulint		roll_ptr_pos;
	ulint		trx_id_pos;
	ulint		i;
	ulint		offsets_[REC_OFFS_NORMAL_SIZE];
	const ulint*	offsets;
	rec_offs_init(offsets_);

	/* This function is used only for a clustered index */
	ut_a(dict_index_is_clust(index));

	update = upd_create(dtuple_get_n_fields(entry), heap);

	n_diff = 0;

	roll_ptr_pos = dict_index_get_sys_col_pos(index, DATA_ROLL_PTR);
	trx_id_pos = dict_index_get_sys_col_pos(index, DATA_TRX_ID);

	offsets = rec_get_offsets(rec, index, offsets_,
				  ULINT_UNDEFINED, &heap);

	for (i = 0; i < dtuple_get_n_fields(entry); i++) {

		data = rec_get_nth_field(rec, offsets, i, &len);

		dfield = dtuple_get_nth_field(entry, i);

		/* NOTE: we compare the fields as binary strings!
		(No collation) */

		if (i == trx_id_pos || i == roll_ptr_pos) {

			goto skip_compare;
		}

		if (UNIV_UNLIKELY(!dfield_is_ext(dfield)
				  != !rec_offs_nth_extern(offsets, i))
		    || !dfield_data_is_binary_equal(dfield, len, data)) {

			upd_field = upd_get_nth_field(update, n_diff);

			dfield_copy(&(upd_field->new_val), dfield);

			upd_field_set_field_no(upd_field, i, index, trx);

			n_diff++;
		}
skip_compare:
		;
	}

	update->n_fields = n_diff;

	return(update);
}

/***********************************************************//**
Fetch a prefix of an externally stored column.  This is similar
to row_ext_lookup(), but the row_ext_t holds the old values
of the column and must not be poisoned with the new values.
@return	BLOB prefix */
static
byte*
row_upd_ext_fetch(
/*==============*/
	const byte*	data,		/*!< in: 'internally' stored part of the
					field containing also the reference to
					the external part */
	ulint		local_len,	/*!< in: length of data, in bytes */
	ulint		zip_size,	/*!< in: nonzero=compressed BLOB
					page size, zero for uncompressed
					BLOBs */
	ulint*		len,		/*!< in: length of prefix to fetch;
					out: fetched length of the prefix */
	mem_heap_t*	heap)		/*!< in: heap where to allocate */
{
	byte*	buf = mem_heap_alloc(heap, *len);

	*len = btr_copy_externally_stored_field_prefix(buf, *len,
						       zip_size,
						       data, local_len);
	/* We should never update records containing a half-deleted BLOB. */
	ut_a(*len);

	return(buf);
}

/***********************************************************//**
Replaces the new column value stored in the update vector in
the given index entry field. */
static
void
row_upd_index_replace_new_col_val(
/*==============================*/
	dfield_t*		dfield,	/*!< in/out: data field
					of the index entry */
	const dict_field_t*	field,	/*!< in: index field */
	const dict_col_t*	col,	/*!< in: field->col */
	const upd_field_t*	uf,	/*!< in: update field */
	mem_heap_t*		heap,	/*!< in: memory heap for allocating
					and copying the new value */
	ulint			zip_size)/*!< in: compressed page
					 size of the table, or 0 */
{
	ulint		len;
	const byte*	data;

	dfield_copy_data(dfield, &uf->new_val);

	if (dfield_is_null(dfield)) {
		return;
	}

	len = dfield_get_len(dfield);
	data = dfield_get_data(dfield);

	if (field->prefix_len > 0) {
		ibool		fetch_ext = dfield_is_ext(dfield)
			&& len < (ulint) field->prefix_len
			+ BTR_EXTERN_FIELD_REF_SIZE;

		if (fetch_ext) {
			ulint	l = len;

			len = field->prefix_len;

			data = row_upd_ext_fetch(data, l, zip_size,
						 &len, heap);
		}

		len = dtype_get_at_most_n_mbchars(col->prtype,
						  col->mbminmaxlen,
						  field->prefix_len, len,
						  (const char*) data);

		dfield_set_data(dfield, data, len);

		if (!fetch_ext) {
			dfield_dup(dfield, heap);
		}

		return;
	}

	switch (uf->orig_len) {
		byte*	buf;
	case BTR_EXTERN_FIELD_REF_SIZE:
		/* Restore the original locally stored
		part of the column.  In the undo log,
		InnoDB writes a longer prefix of externally
		stored columns, so that column prefixes
		in secondary indexes can be reconstructed. */
		dfield_set_data(dfield,
				data + len - BTR_EXTERN_FIELD_REF_SIZE,
				BTR_EXTERN_FIELD_REF_SIZE);
		dfield_set_ext(dfield);
		/* fall through */
	case 0:
		dfield_dup(dfield, heap);
		break;
	default:
		/* Reconstruct the original locally
		stored part of the column.  The data
		will have to be copied. */
		ut_a(uf->orig_len > BTR_EXTERN_FIELD_REF_SIZE);
		buf = mem_heap_alloc(heap, uf->orig_len);
		/* Copy the locally stored prefix. */
		memcpy(buf, data,
		       uf->orig_len - BTR_EXTERN_FIELD_REF_SIZE);
		/* Copy the BLOB pointer. */
		memcpy(buf + uf->orig_len - BTR_EXTERN_FIELD_REF_SIZE,
		       data + len - BTR_EXTERN_FIELD_REF_SIZE,
		       BTR_EXTERN_FIELD_REF_SIZE);

		dfield_set_data(dfield, buf, uf->orig_len);
		dfield_set_ext(dfield);
		break;
	}
}

/***********************************************************//**
Replaces the new column values stored in the update vector to the index entry
given. */
UNIV_INTERN
void
row_upd_index_replace_new_col_vals_index_pos(
/*=========================================*/
	dtuple_t*	entry,	/*!< in/out: index entry where replaced;
				the clustered index record must be
				covered by a lock or a page latch to
				prevent deletion (rollback or purge) */
	dict_index_t*	index,	/*!< in: index; NOTE that this may also be a
				non-clustered index */
	const upd_t*	update,	/*!< in: an update vector built for the index so
				that the field number in an upd_field is the
				index position */
	ibool		order_only,
				/*!< in: if TRUE, limit the replacement to
				ordering fields of index; note that this
				does not work for non-clustered indexes. */
	mem_heap_t*	heap)	/*!< in: memory heap for allocating and
				copying the new values */
{
	ulint		i;
	ulint		n_fields;
	const ulint	zip_size	= dict_table_zip_size(index->table);

	ut_ad(index);

	dtuple_set_info_bits(entry, update->info_bits);

	if (order_only) {
		n_fields = dict_index_get_n_unique(index);
	} else {
		n_fields = dict_index_get_n_fields(index);
	}

	for (i = 0; i < n_fields; i++) {
		const dict_field_t*	field;
		const dict_col_t*	col;
		const upd_field_t*	uf;

		field = dict_index_get_nth_field(index, i);
		col = dict_field_get_col(field);
		uf = upd_get_field_by_field_no(update, i);

		if (uf) {
			row_upd_index_replace_new_col_val(
				dtuple_get_nth_field(entry, i),
				field, col, uf, heap, zip_size);
		}
	}
}

/***********************************************************//**
Replaces the new column values stored in the update vector to the index entry
given. */
UNIV_INTERN
void
row_upd_index_replace_new_col_vals(
/*===============================*/
	dtuple_t*	entry,	/*!< in/out: index entry where replaced;
				the clustered index record must be
				covered by a lock or a page latch to
				prevent deletion (rollback or purge) */
	dict_index_t*	index,	/*!< in: index; NOTE that this may also be a
				non-clustered index */
	const upd_t*	update,	/*!< in: an update vector built for the
				CLUSTERED index so that the field number in
				an upd_field is the clustered index position */
	mem_heap_t*	heap)	/*!< in: memory heap for allocating and
				copying the new values */
{
	ulint			i;
	const dict_index_t*	clust_index
		= dict_table_get_first_index(index->table);
	const ulint		zip_size
		= dict_table_zip_size(index->table);

	dtuple_set_info_bits(entry, update->info_bits);

	for (i = 0; i < dict_index_get_n_fields(index); i++) {
		const dict_field_t*	field;
		const dict_col_t*	col;
		const upd_field_t*	uf;

		field = dict_index_get_nth_field(index, i);
		col = dict_field_get_col(field);
		uf = upd_get_field_by_field_no(
			update, dict_col_get_clust_pos(col, clust_index));

		if (uf) {
			row_upd_index_replace_new_col_val(
				dtuple_get_nth_field(entry, i),
				field, col, uf, heap, zip_size);
		}
	}
}

/***********************************************************//**
Replaces the new column values stored in the update vector. */
UNIV_INTERN
void
row_upd_replace(
/*============*/
	dtuple_t*		row,	/*!< in/out: row where replaced,
					indexed by col_no;
					the clustered index record must be
					covered by a lock or a page latch to
					prevent deletion (rollback or purge) */
	row_ext_t**		ext,	/*!< out, own: NULL, or externally
					stored column prefixes */
	const dict_index_t*	index,	/*!< in: clustered index */
	const upd_t*		update,	/*!< in: an update vector built for the
					clustered index */
	mem_heap_t*		heap)	/*!< in: memory heap */
{
	ulint			col_no;
	ulint			i;
	ulint			n_cols;
	ulint			n_ext_cols;
	ulint*			ext_cols;
	const dict_table_t*	table;

	ut_ad(row);
	ut_ad(ext);
	ut_ad(index);
	ut_ad(dict_index_is_clust(index));
	ut_ad(update);
	ut_ad(heap);

	n_cols = dtuple_get_n_fields(row);
	table = index->table;
	ut_ad(n_cols == dict_table_get_n_cols(table));

	ext_cols = mem_heap_alloc(heap, n_cols * sizeof *ext_cols);
	n_ext_cols = 0;

	dtuple_set_info_bits(row, update->info_bits);

	for (col_no = 0; col_no < n_cols; col_no++) {

		const dict_col_t*	col
			= dict_table_get_nth_col(table, col_no);
		const ulint		clust_pos
			= dict_col_get_clust_pos(col, index);
		dfield_t*		dfield;

		if (UNIV_UNLIKELY(clust_pos == ULINT_UNDEFINED)) {

			continue;
		}

		dfield = dtuple_get_nth_field(row, col_no);

		for (i = 0; i < upd_get_n_fields(update); i++) {

			const upd_field_t*	upd_field
				= upd_get_nth_field(update, i);

			if (upd_field->field_no != clust_pos) {

				continue;
			}

			dfield_copy_data(dfield, &upd_field->new_val);
			break;
		}

		if (dfield_is_ext(dfield) && col->ord_part) {
			ext_cols[n_ext_cols++] = col_no;
		}
	}

	if (n_ext_cols) {
		*ext = row_ext_create(n_ext_cols, ext_cols, row,
				      dict_table_zip_size(table), heap);
	} else {
		*ext = NULL;
	}
}

/***********************************************************//**
Checks if an update vector changes an ordering field of an index record.

This function is fast if the update vector is short or the number of ordering
fields in the index is small. Otherwise, this can be quadratic.
NOTE: we compare the fields as binary strings!
@return TRUE if update vector changes an ordering field in the index record */
UNIV_INTERN
ibool
row_upd_changes_ord_field_binary(
/*=============================*/
	const dtuple_t*	row,	/*!< in: old value of row, or NULL if the
				row and the data values in update are not
				known when this function is called, e.g., at
				compile time */
	dict_index_t*	index,	/*!< in: index of the record */
	const upd_t*	update)	/*!< in: update vector for the row; NOTE: the
				field numbers in this MUST be clustered index
				positions! */
{
	ulint		n_unique;
	ulint		n_upd_fields;
	ulint		i, j;
	dict_index_t*	clust_index;

	ut_ad(update && index);

	n_unique = dict_index_get_n_unique(index);
	n_upd_fields = upd_get_n_fields(update);

	clust_index = dict_table_get_first_index(index->table);

	for (i = 0; i < n_unique; i++) {

		const dict_field_t*	ind_field;
		const dict_col_t*	col;
		ulint			col_pos;
		ulint			col_no;

		ind_field = dict_index_get_nth_field(index, i);
		col = dict_field_get_col(ind_field);
		col_pos = dict_col_get_clust_pos(col, clust_index);
		col_no = dict_col_get_no(col);

		for (j = 0; j < n_upd_fields; j++) {

			const upd_field_t*	upd_field
				= upd_get_nth_field(update, j);

			/* Note that if the index field is a column prefix
			then it may be that row does not contain an externally
			stored part of the column value, and we cannot compare
			the datas */

			if (col_pos == upd_field->field_no
			    && (row == NULL
				|| ind_field->prefix_len > 0
				|| !dfield_datas_are_binary_equal(
					dtuple_get_nth_field(row, col_no),
					&(upd_field->new_val)))) {

				return(TRUE);
			}
		}
	}

	return(FALSE);
}

/***********************************************************//**
Checks if an update vector changes an ordering field of an index record.
NOTE: we compare the fields as binary strings!
@return TRUE if update vector may change an ordering field in an index
record */
UNIV_INTERN
ibool
row_upd_changes_some_index_ord_field_binary(
/*========================================*/
	const dict_table_t*	table,	/*!< in: table */
	const upd_t*		update)	/*!< in: update vector for the row */
{
	upd_field_t*	upd_field;
	dict_index_t*	index;
	ulint		i;

	index = dict_table_get_first_index(table);

	for (i = 0; i < upd_get_n_fields(update); i++) {

		upd_field = upd_get_nth_field(update, i);

		if (dict_field_get_col(dict_index_get_nth_field(
					       index, upd_field->field_no))
		    ->ord_part) {

			return(TRUE);
		}
	}

	return(FALSE);
}

/***********************************************************//**
Checks if an update vector changes some of the first ordering fields of an
index record. This is only used in foreign key checks and we can assume
that index does not contain column prefixes.
@return	TRUE if changes */
static
ibool
row_upd_changes_first_fields_binary(
/*================================*/
	dtuple_t*	entry,	/*!< in: index entry */
	dict_index_t*	index,	/*!< in: index of entry */
	const upd_t*	update,	/*!< in: update vector for the row */
	ulint		n)	/*!< in: how many first fields to check */
{
	ulint		n_upd_fields;
	ulint		i, j;
	dict_index_t*	clust_index;

	ut_ad(update && index);
	ut_ad(n <= dict_index_get_n_fields(index));

	n_upd_fields = upd_get_n_fields(update);
	clust_index = dict_table_get_first_index(index->table);

	for (i = 0; i < n; i++) {

		const dict_field_t*	ind_field;
		const dict_col_t*	col;
		ulint			col_pos;

		ind_field = dict_index_get_nth_field(index, i);
		col = dict_field_get_col(ind_field);
		col_pos = dict_col_get_clust_pos(col, clust_index);

		ut_a(ind_field->prefix_len == 0);

		for (j = 0; j < n_upd_fields; j++) {

			upd_field_t*	upd_field
				= upd_get_nth_field(update, j);

			if (col_pos == upd_field->field_no
			    && !dfield_datas_are_binary_equal(
				    dtuple_get_nth_field(entry, i),
				    &(upd_field->new_val))) {

				return(TRUE);
			}
		}
	}

	return(FALSE);
}

/*********************************************************************//**
Copies the column values from a record. */
UNIV_INLINE
void
row_upd_copy_columns(
/*=================*/
	rec_t*		rec,	/*!< in: record in a clustered index */
	const ulint*	offsets,/*!< in: array returned by rec_get_offsets() */
	sym_node_t*	column)	/*!< in: first column in a column list, or
				NULL */
{
	byte*	data;
	ulint	len;

	while (column) {
		data = rec_get_nth_field(rec, offsets,
					 column->field_nos[SYM_CLUST_FIELD_NO],
					 &len);
		eval_node_copy_and_alloc_val(column, data, len);

		column = UT_LIST_GET_NEXT(col_var_list, column);
	}
}

/*********************************************************************//**
Calculates the new values for fields to update. Note that row_upd_copy_columns
must have been called first. */
UNIV_INLINE
void
row_upd_eval_new_vals(
/*==================*/
	upd_t*	update)	/*!< in/out: update vector */
{
	que_node_t*	exp;
	upd_field_t*	upd_field;
	ulint		n_fields;
	ulint		i;

	n_fields = upd_get_n_fields(update);

	for (i = 0; i < n_fields; i++) {
		upd_field = upd_get_nth_field(update, i);

		exp = upd_field->exp;

		eval_exp(exp);

		dfield_copy_data(&(upd_field->new_val), que_node_get_val(exp));
	}
}

/***********************************************************//**
Stores to the heap the row on which the node->pcur is positioned. */
static
void
row_upd_store_row(
/*==============*/
	upd_node_t*	node)	/*!< in: row update node */
{
	dict_index_t*	clust_index;
	rec_t*		rec;
	mem_heap_t*	heap		= NULL;
	row_ext_t**	ext;
	ulint		offsets_[REC_OFFS_NORMAL_SIZE];
	const ulint*	offsets;
	rec_offs_init(offsets_);

	ut_ad(node->pcur->latch_mode != BTR_NO_LATCHES);

	if (node->row != NULL) {
		mem_heap_empty(node->heap);
	}

	clust_index = dict_table_get_first_index(node->table);

	rec = btr_pcur_get_rec(node->pcur);

	offsets = rec_get_offsets(rec, clust_index, offsets_,
				  ULINT_UNDEFINED, &heap);

	if (dict_table_get_format(node->table) >= DICT_TF_FORMAT_ZIP) {
		/* In DYNAMIC or COMPRESSED format, there is no prefix
		of externally stored columns in the clustered index
		record. Build a cache of column prefixes. */
		ext = &node->ext;
	} else {
		/* REDUNDANT and COMPACT formats store a local
		768-byte prefix of each externally stored column.
		No cache is needed. */
		ext = NULL;
		node->ext = NULL;
	}

	node->row = row_build(ROW_COPY_DATA, clust_index, rec, offsets,
			      NULL, ext, node->heap);
	if (node->is_delete) {
		node->upd_row = NULL;
		node->upd_ext = NULL;
	} else {
		node->upd_row = dtuple_copy(node->row, node->heap);
		row_upd_replace(node->upd_row, &node->upd_ext,
				clust_index, node->update, node->heap);
	}

	if (UNIV_LIKELY_NULL(heap)) {
		mem_heap_free(heap);
	}
}

/***********************************************************//**
Updates a secondary index entry of a row.
@return DB_SUCCESS if operation successfully completed, else error
code or DB_LOCK_WAIT */
static
ulint
row_upd_sec_index_entry(
/*====================*/
	upd_node_t*	node,	/*!< in: row update node */
	que_thr_t*	thr)	/*!< in: query thread */
{
	mtr_t			mtr;
	const rec_t*		rec;
	btr_pcur_t		pcur;
	mem_heap_t*		heap;
	dtuple_t*		entry;
	dict_index_t*		index;
	btr_cur_t*		btr_cur;
	ibool			referenced;
	ulint			err	= DB_SUCCESS;
	trx_t*			trx	= thr_get_trx(thr);
	ulint			mode	= BTR_MODIFY_LEAF;
	enum row_search_result	search_result;

	index = node->index;

	referenced = row_upd_index_is_referenced(index, trx);

	heap = mem_heap_create(1024);

	/* Build old index entry */
	entry = row_build_index_entry(node->row, node->ext, index, heap);
	ut_a(entry);

	mtr_start(&mtr);

	/* Set the query thread, so that ibuf_insert_low() will be
	able to invoke thd_get_trx(). */
	btr_pcur_get_btr_cur(&pcur)->thr = thr;

	/* We can only try to use the insert/delete buffer to buffer
	delete-mark operations if the index we're modifying has no foreign
	key constraints referring to it. */
	if (!referenced) {
		mode |= BTR_DELETE_MARK;
	}

	search_result = row_search_index_entry(index, entry, mode,
					       &pcur, &mtr);

	btr_cur = btr_pcur_get_btr_cur(&pcur);

	rec = btr_cur_get_rec(btr_cur);

	switch (search_result) {
	case ROW_NOT_DELETED_REF:	/* should only occur for BTR_DELETE */
		ut_error;
		break;
	case ROW_BUFFERED:
		/* Entry was delete marked already. */
		break;

	case ROW_NOT_FOUND:
		fputs("InnoDB: error in sec index entry update in\n"
		      "InnoDB: ", stderr);
		dict_index_name_print(stderr, trx, index);
		fputs("\n"
		      "InnoDB: tuple ", stderr);
		dtuple_print(stderr, entry);
		fputs("\n"
		      "InnoDB: record ", stderr);
		rec_print(stderr, rec, index);
		putc('\n', stderr);

		rw_lock_s_lock(&trx_sys->lock);
		trx_print(stderr, trx, 0);
		rw_lock_s_unlock(&trx_sys->lock);

		fputs("\n"
		      "InnoDB: Submit a detailed bug report"
		      " to http://bugs.mysql.com\n", stderr);
		break;
	case ROW_FOUND:
		/* Delete mark the old index record; it can already be
		delete marked if we return after a lock wait in
		row_ins_index_entry below */

		if (!rec_get_deleted_flag(
			rec, dict_table_is_comp(index->table))) {

			err = btr_cur_del_mark_set_sec_rec(
				0, btr_cur, TRUE, thr, &mtr);

			if (err == DB_SUCCESS && referenced) {

				ulint*	offsets;

				offsets = rec_get_offsets(
					rec, index, NULL, ULINT_UNDEFINED,
					&heap);

				/* NOTE that the following call loses
				the position of pcur ! */
				err = row_upd_check_references_constraints(
					node, &pcur, index->table,
					index, offsets, thr, &mtr);
			}
		}
		break;
	}

	btr_pcur_close(&pcur);
	mtr_commit(&mtr);

	if (node->is_delete || err != DB_SUCCESS) {

		goto func_exit;
	}

	/* Build a new index entry */
	entry = row_build_index_entry(node->upd_row, node->upd_ext,
				      index, heap);
	ut_a(entry);

	/* Insert new index entry */
	err = row_ins_index_entry(index, entry, 0, TRUE, thr);

func_exit:
	mem_heap_free(heap);

	return(err);
}

/***********************************************************//**
Updates the secondary index record if it is changed in the row update or
deletes it if this is a delete.
@return DB_SUCCESS if operation successfully completed, else error
code or DB_LOCK_WAIT */
static
ulint
row_upd_sec_step(
/*=============*/
	upd_node_t*	node,	/*!< in: row update node */
	que_thr_t*	thr)	/*!< in: query thread */
{
	ut_ad((node->state == UPD_NODE_UPDATE_ALL_SEC)
	      || (node->state == UPD_NODE_UPDATE_SOME_SEC));
	ut_ad(!dict_index_is_clust(node->index));

	if (node->state == UPD_NODE_UPDATE_ALL_SEC
	    || row_upd_changes_ord_field_binary(node->row, node->index,
						node->update)) {
		return(row_upd_sec_index_entry(node, thr));
	}

	return(DB_SUCCESS);
}

/***********************************************************//**
Marks the clustered index record deleted and inserts the updated version
of the record to the index. This function should be used when the ordering
fields of the clustered index record change. This should be quite rare in
database applications.
@return DB_SUCCESS if operation successfully completed, else error
code or DB_LOCK_WAIT */
static
ulint
row_upd_clust_rec_by_insert(
/*========================*/
	upd_node_t*	node,	/*!< in/out: row update node */
	dict_index_t*	index,	/*!< in: clustered index of the record */
	que_thr_t*	thr,	/*!< in: query thread */
	ibool		referenced,/*!< in: TRUE if index may be referenced in
				a foreign key constraint */
	mtr_t*		mtr)	/*!< in/out: mtr; gets committed here */
{
	mem_heap_t*	heap	= NULL;
	btr_pcur_t*	pcur;
	btr_cur_t*	btr_cur;
	trx_t*		trx;
	dict_table_t*	table;
	dtuple_t*	entry;
	ulint		err;
	ibool		change_ownership = FALSE;

	ut_ad(node);
	ut_ad(dict_index_is_clust(index));

	trx = thr_get_trx(thr);
	table = node->table;
	pcur = node->pcur;
	btr_cur	= btr_pcur_get_btr_cur(pcur);

	if (node->state != UPD_NODE_INSERT_CLUSTERED) {
		rec_t*		rec;
		dict_index_t*	index;
		ulint		offsets_[REC_OFFS_NORMAL_SIZE];
		ulint*		offsets;
		rec_offs_init(offsets_);

		err = btr_cur_del_mark_set_clust_rec(BTR_NO_LOCKING_FLAG,
						     btr_cur, TRUE, thr, mtr);
		if (err != DB_SUCCESS) {
			mtr_commit(mtr);
			return(err);
		}

		/* Mark as not-owned the externally stored fields which the new
		row inherits from the delete marked record: purge should not
		free those externally stored fields even if the delete marked
		record is removed from the index tree, or updated. */

		rec = btr_cur_get_rec(btr_cur);
		index = dict_table_get_first_index(table);
		offsets = rec_get_offsets(rec, index, offsets_,
					  ULINT_UNDEFINED, &heap);
		change_ownership = btr_cur_mark_extern_inherited_fields(
			btr_cur_get_page_zip(btr_cur),
			rec, index, offsets, node->update, mtr);
		if (referenced) {

			/* NOTE that the following call loses
			the position of pcur ! */

			err = row_upd_check_references_constraints(
				node, pcur, table, index, offsets, thr, mtr);

			if (err != DB_SUCCESS) {

				mtr_commit(mtr);

				if (UNIV_LIKELY_NULL(heap)) {
					mem_heap_free(heap);
				}

				return(err);
			}
		}
	}

	mtr_commit(mtr);

	if (!heap) {
		heap = mem_heap_create(500);
	}
	node->state = UPD_NODE_INSERT_CLUSTERED;

	entry = row_build_index_entry(node->upd_row, node->upd_ext,
				      index, heap);
	ut_a(entry);

	row_upd_index_entry_sys_field(entry, index, DATA_TRX_ID, trx->id);

	if (change_ownership) {
		/* If we return from a lock wait, for example, we may have
		extern fields marked as not-owned in entry (marked in the
		if-branch above). We must unmark them, take the ownership
		back. */

		btr_cur_unmark_dtuple_extern_fields(entry);

		/* We must mark non-updated extern fields in entry as
		inherited, so that a possible rollback will not free them. */

		btr_cur_mark_dtuple_inherited_extern(entry, node->update);
	}

	err = row_ins_index_entry(index, entry,
				  node->upd_ext ? node->upd_ext->n_ext : 0,
				  TRUE, thr);
	mem_heap_free(heap);

	return(err);
}

/***********************************************************//**
Updates a clustered index record of a row when the ordering fields do
not change.
@return DB_SUCCESS if operation successfully completed, else error
code or DB_LOCK_WAIT */
static
ulint
row_upd_clust_rec(
/*==============*/
	upd_node_t*	node,	/*!< in: row update node */
	dict_index_t*	index,	/*!< in: clustered index */
	que_thr_t*	thr,	/*!< in: query thread */
	mtr_t*		mtr)	/*!< in: mtr; gets committed here */
{
	mem_heap_t*	heap	= NULL;
	big_rec_t*	big_rec	= NULL;
	btr_pcur_t*	pcur;
	btr_cur_t*	btr_cur;
	ulint		err;

	ut_ad(node);
	ut_ad(dict_index_is_clust(index));

	pcur = node->pcur;
	btr_cur = btr_pcur_get_btr_cur(pcur);

	ut_ad(!rec_get_deleted_flag(btr_pcur_get_rec(pcur),
				    dict_table_is_comp(index->table)));

	/* Try optimistic updating of the record, keeping changes within
	the page; we do not check locks because we assume the x-lock on the
	record to update */

	if (node->cmpl_info & UPD_NODE_NO_SIZE_CHANGE) {
		err = btr_cur_update_in_place(BTR_NO_LOCKING_FLAG,
					      btr_cur, node->update,
					      node->cmpl_info, thr, mtr);
	} else {
		err = btr_cur_optimistic_update(BTR_NO_LOCKING_FLAG,
						btr_cur, node->update,
						node->cmpl_info, thr, mtr);
	}

	mtr_commit(mtr);

	if (UNIV_LIKELY(err == DB_SUCCESS)) {

		return(DB_SUCCESS);
	}

	if (buf_LRU_buf_pool_running_out()) {

		return(DB_LOCK_TABLE_FULL);
	}
	/* We may have to modify the tree structure: do a pessimistic descent
	down the index tree */

	mtr_start(mtr);

	/* NOTE: this transaction has an s-lock or x-lock on the record and
	therefore other transactions cannot modify the record when we have no
	latch on the page. In addition, we assume that other query threads of
	the same transaction do not modify the record in the meantime.
	Therefore we can assert that the restoration of the cursor succeeds. */

	ut_a(btr_pcur_restore_position(BTR_MODIFY_TREE, pcur, mtr));

	ut_ad(!rec_get_deleted_flag(btr_pcur_get_rec(pcur),
				    dict_table_is_comp(index->table)));

	err = btr_cur_pessimistic_update(BTR_NO_LOCKING_FLAG, btr_cur,
					 &heap, &big_rec, node->update,
					 node->cmpl_info, thr, mtr);
	mtr_commit(mtr);

	if (err == DB_SUCCESS && big_rec) {
		ulint		offsets_[REC_OFFS_NORMAL_SIZE];
		rec_t*		rec;
		rec_offs_init(offsets_);

		mtr_start(mtr);

		ut_a(btr_pcur_restore_position(BTR_MODIFY_TREE, pcur, mtr));
		rec = btr_cur_get_rec(btr_cur);
		err = btr_store_big_rec_extern_fields(
			index, btr_cur_get_block(btr_cur), rec,
			rec_get_offsets(rec, index, offsets_,
					ULINT_UNDEFINED, &heap),
			big_rec, mtr);
		mtr_commit(mtr);
	}

	if (UNIV_LIKELY_NULL(heap)) {
		mem_heap_free(heap);
	}

	if (big_rec) {
		dtuple_big_rec_free(big_rec);
	}

	return(err);
}

/***********************************************************//**
Delete marks a clustered index record.
@return	DB_SUCCESS if operation successfully completed, else error code */
static
ulint
row_upd_del_mark_clust_rec(
/*=======================*/
	upd_node_t*	node,	/*!< in: row update node */
	dict_index_t*	index,	/*!< in: clustered index */
	ulint*		offsets,/*!< in/out: rec_get_offsets() for the
				record under the cursor */
	que_thr_t*	thr,	/*!< in: query thread */
	ibool		referenced,
				/*!< in: TRUE if index may be referenced in
				a foreign key constraint */
	mtr_t*		mtr)	/*!< in: mtr; gets committed here */
{
	btr_pcur_t*	pcur;
	btr_cur_t*	btr_cur;
	ulint		err;

	ut_ad(node);
	ut_ad(dict_index_is_clust(index));
	ut_ad(node->is_delete);

	pcur = node->pcur;
	btr_cur = btr_pcur_get_btr_cur(pcur);

	/* Store row because we have to build also the secondary index
	entries */

	row_upd_store_row(node);

	/* Mark the clustered index record deleted; we do not have to check
	locks, because we assume that we have an x-lock on the record */

	err = btr_cur_del_mark_set_clust_rec(BTR_NO_LOCKING_FLAG,
					     btr_cur, TRUE, thr, mtr);
	if (err == DB_SUCCESS && referenced) {
		/* NOTE that the following call loses the position of pcur ! */

		err = row_upd_check_references_constraints(
			node, pcur, index->table, index, offsets, thr, mtr);
	}

	mtr_commit(mtr);

	return(err);
}

/***********************************************************//**
Updates the clustered index record.
@return DB_SUCCESS if operation successfully completed, DB_LOCK_WAIT
in case of a lock wait, else error code */
static
ulint
row_upd_clust_step(
/*===============*/
	upd_node_t*	node,	/*!< in: row update node */
	que_thr_t*	thr)	/*!< in: query thread */
{
	dict_index_t*	index;
	btr_pcur_t*	pcur;
	ibool		success;
	ulint		err;
	mtr_t*		mtr;
	mtr_t		mtr_buf;
	rec_t*		rec;
	mem_heap_t*	heap		= NULL;
	ulint		offsets_[REC_OFFS_NORMAL_SIZE];
	ulint*		offsets;
	ibool		referenced;
	rec_offs_init(offsets_);

	index = dict_table_get_first_index(node->table);

	referenced = row_upd_index_is_referenced(index, thr_get_trx(thr));

	pcur = node->pcur;

	/* We have to restore the cursor to its position */
	mtr = &mtr_buf;

	mtr_start(mtr);

	/* If the restoration does not succeed, then the same
	transaction has deleted the record on which the cursor was,
	and that is an SQL error. If the restoration succeeds, it may
	still be that the same transaction has successively deleted
	and inserted a record with the same ordering fields, but in
	that case we know that the transaction has at least an
	implicit x-lock on the record. */

	ut_a(pcur->rel_pos == BTR_PCUR_ON);

	success = btr_pcur_restore_position(BTR_MODIFY_LEAF, pcur, mtr);

	if (!success) {
		err = DB_RECORD_NOT_FOUND;

		mtr_commit(mtr);

		return(err);
	}

	/* If this is a row in SYS_INDEXES table of the data dictionary,
	then we have to free the file segments of the index tree associated
	with the index */

	if (node->is_delete && node->table->id == DICT_INDEXES_ID) {

		dict_drop_index_tree(btr_pcur_get_rec(pcur), mtr);

		mtr_commit(mtr);

		mtr_start(mtr);

		success = btr_pcur_restore_position(BTR_MODIFY_LEAF, pcur,
						    mtr);
		if (!success) {
			err = DB_ERROR;

			mtr_commit(mtr);

			return(err);
		}
	}

	rec = btr_pcur_get_rec(pcur);
	offsets = rec_get_offsets(rec, index, offsets_,
				  ULINT_UNDEFINED, &heap);

	if (!node->has_clust_rec_x_lock) {
		err = lock_clust_rec_modify_check_and_lock(
			0, btr_pcur_get_block(pcur),
			rec, index, offsets, thr);
		if (err != DB_SUCCESS) {
			mtr_commit(mtr);
			goto exit_func;
		}
	}

	/* NOTE: the following function calls will also commit mtr */

	if (node->is_delete) {
		err = row_upd_del_mark_clust_rec(
			node, index, offsets, thr, referenced, mtr);

		if (err == DB_SUCCESS) {
			node->state = UPD_NODE_UPDATE_ALL_SEC;
			node->index = dict_table_get_next_index(index);
		}
exit_func:
		if (UNIV_LIKELY_NULL(heap)) {
			mem_heap_free(heap);
		}
		return(err);
	}

	/* If the update is made for MySQL, we already have the update vector
	ready, else we have to do some evaluation: */

	if (UNIV_UNLIKELY(!node->in_mysql_interface)) {
		/* Copy the necessary columns from clust_rec and calculate the
		new values to set */
		row_upd_copy_columns(rec, offsets,
				     UT_LIST_GET_FIRST(node->columns));
		row_upd_eval_new_vals(node->update);
	}

	if (UNIV_LIKELY_NULL(heap)) {
		mem_heap_free(heap);
	}

	if (node->cmpl_info & UPD_NODE_NO_ORD_CHANGE) {

		err = row_upd_clust_rec(node, index, thr, mtr);
		return(err);
	}

	row_upd_store_row(node);

	if (row_upd_changes_ord_field_binary(node->row, index, node->update)) {

		/* Update causes an ordering field (ordering fields within
		the B-tree) of the clustered index record to change: perform
		the update by delete marking and inserting.

		TODO! What to do to the 'Halloween problem', where an update
		moves the record forward in index so that it is again
		updated when the cursor arrives there? Solution: the
		read operation must check the undo record undo number when
		choosing records to update. MySQL solves now the problem
		externally! */

		err = row_upd_clust_rec_by_insert(
			node, index, thr, referenced, mtr);

		if (err != DB_SUCCESS) {

			return(err);
		}

		node->state = UPD_NODE_UPDATE_ALL_SEC;
	} else {
		err = row_upd_clust_rec(node, index, thr, mtr);

		if (err != DB_SUCCESS) {

			return(err);
		}

		node->state = UPD_NODE_UPDATE_SOME_SEC;
	}

	node->index = dict_table_get_next_index(index);

	return(err);
}

/***********************************************************//**
Updates the affected index records of a row. When the control is transferred
to this node, we assume that we have a persistent cursor which was on a
record, and the position of the cursor is stored in the cursor.
@return DB_SUCCESS if operation successfully completed, else error
code or DB_LOCK_WAIT */
static
ulint
row_upd(
/*====*/
	upd_node_t*	node,	/*!< in: row update node */
	que_thr_t*	thr)	/*!< in: query thread */
{
	ulint	err	= DB_SUCCESS;

	ut_ad(node && thr);

	if (UNIV_LIKELY(node->in_mysql_interface)) {

		/* We do not get the cmpl_info value from the MySQL
		interpreter: we must calculate it on the fly: */

		if (node->is_delete
		    || row_upd_changes_some_index_ord_field_binary(
			    node->table, node->update)) {
			node->cmpl_info = 0;
		} else {
			node->cmpl_info = UPD_NODE_NO_ORD_CHANGE;
		}
	}

	if (node->state == UPD_NODE_UPDATE_CLUSTERED
	    || node->state == UPD_NODE_INSERT_CLUSTERED) {

		log_free_check();
		err = row_upd_clust_step(node, thr);

		if (err != DB_SUCCESS) {

			goto function_exit;
		}
	}

	if (!node->is_delete && (node->cmpl_info & UPD_NODE_NO_ORD_CHANGE)) {

		goto function_exit;
	}

	while (node->index != NULL) {

		log_free_check();
		err = row_upd_sec_step(node, thr);

		if (err != DB_SUCCESS) {

			goto function_exit;
		}

		node->index = dict_table_get_next_index(node->index);
	}

function_exit:
	if (err == DB_SUCCESS) {
		/* Do some cleanup */

		if (node->row != NULL) {
			node->row = NULL;
			node->ext = NULL;
			node->upd_row = NULL;
			node->upd_ext = NULL;
			mem_heap_empty(node->heap);
		}

		node->state = UPD_NODE_UPDATE_CLUSTERED;
	}

	return(err);
}

/***********************************************************//**
Updates a row in a table. This is a high-level function used in SQL execution
graphs.
@return	query thread to run next or NULL */
UNIV_INTERN
que_thr_t*
row_upd_step(
/*=========*/
	que_thr_t*	thr)	/*!< in: query thread */
{
	upd_node_t*	node;
	sel_node_t*	sel_node;
	que_node_t*	parent;
	ulint		err		= DB_SUCCESS;
	trx_t*		trx;

	ut_ad(thr);

	trx = thr_get_trx(thr);

	trx_start_if_not_started_xa(trx);

	node = thr->run_node;

	sel_node = node->select;

	parent = que_node_get_parent(node);

	ut_ad(que_node_get_type(node) == QUE_NODE_UPDATE);

	if (thr->prev_node == parent) {
		node->state = UPD_NODE_SET_IX_LOCK;
	}

	if (node->state == UPD_NODE_SET_IX_LOCK) {

		if (!node->has_clust_rec_x_lock) {
			/* It may be that the current session has not yet
			started its transaction, or it has been committed: */

			err = lock_table(0, node->table, LOCK_IX, thr);

			if (err != DB_SUCCESS) {

				goto error_handling;
			}
		}

		node->state = UPD_NODE_UPDATE_CLUSTERED;

		if (node->searched_update) {
			/* Reset the cursor */
			sel_node->state = SEL_NODE_OPEN;

			/* Fetch a row to update */

			thr->run_node = sel_node;

			return(thr);
		}
	}

	/* sel_node is NULL if we are in the MySQL interface */

	if (sel_node && (sel_node->state != SEL_NODE_FETCH)) {

		if (!node->searched_update) {
			/* An explicit cursor should be positioned on a row
			to update */

			ut_error;

			err = DB_ERROR;

			goto error_handling;
		}

		ut_ad(sel_node->state == SEL_NODE_NO_MORE_ROWS);

		/* No more rows to update, or the select node performed the
		updates directly in-place */

		thr->run_node = parent;

		return(thr);
	}

	/* DO THE CHECKS OF THE CONSISTENCY CONSTRAINTS HERE */

	err = row_upd(node, thr);

error_handling:
	trx->error_state = err;

	if (err != DB_SUCCESS) {
		return(NULL);
	}

	/* DO THE TRIGGER ACTIONS HERE */

	if (node->searched_update) {
		/* Fetch next row to update */

		thr->run_node = sel_node;
	} else {
		/* It was an explicit cursor update */

		thr->run_node = parent;
	}

	node->state = UPD_NODE_UPDATE_CLUSTERED;

	return(thr);
}
#endif /* !UNIV_HOTBACKUP */<|MERGE_RESOLUTION|>--- conflicted
+++ resolved
@@ -240,14 +240,9 @@
 			dict_table_t*	ref_table = NULL;
 
 			if (foreign->foreign_table == NULL) {
-<<<<<<< HEAD
 
 				ref_table = dict_table_open_on_name(
-					foreign->foreign_table_name, FALSE);
-=======
-				dict_table_get(foreign->foreign_table_name_lookup,
-					       FALSE);
->>>>>>> 24504af9
+					foreign->foreign_table_name_lookup, FALSE);
 			}
 
 			if (foreign->foreign_table) {
