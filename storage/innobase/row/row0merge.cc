--- conflicted
+++ resolved
@@ -1065,10 +1065,7 @@
 	row_merge_block_t*	buf)	/*!< out: data */
 {
 	os_offset_t	ofs = ((os_offset_t) offset) * srv_sort_buf_size;
-<<<<<<< HEAD
-=======
 	dberr_t		err;
->>>>>>> bb16788a
 
 	DBUG_ENTER("row_merge_read");
 	DBUG_PRINT("ib_merge_sort", ("fd=%d ofs=" UINT64PF, fd, ofs));
@@ -1078,18 +1075,11 @@
 
 	/* Merge sort pages are never compressed. */
 	request.disable_compression();
-<<<<<<< HEAD
-
-	dberr_t	err = os_file_read_no_error_handling(
-		request,
-		OS_FILE_FROM_FD(fd), buf, ofs, srv_sort_buf_size, NULL);
-=======
 
 	err = os_file_read_no_error_handling_int_fd(
 		request,
 		fd, buf, ofs, srv_sort_buf_size, NULL);
 
->>>>>>> bb16788a
 #ifdef POSIX_FADV_DONTNEED
 	/* Each block is read exactly once.  Free up the file cache. */
 	posix_fadvise(fd, ofs, srv_sort_buf_size, POSIX_FADV_DONTNEED);
@@ -1115,10 +1105,7 @@
 {
 	size_t		buf_len = srv_sort_buf_size;
 	os_offset_t	ofs = buf_len * (os_offset_t) offset;
-<<<<<<< HEAD
-=======
 	dberr_t		err;
->>>>>>> bb16788a
 
 	DBUG_ENTER("row_merge_write");
 	DBUG_PRINT("ib_merge_sort", ("fd=%d ofs=" UINT64PF, fd, ofs));
@@ -1128,15 +1115,9 @@
 
 	request.disable_compression();
 
-<<<<<<< HEAD
-	dberr_t	err = os_file_write(
-		request,
-		"(merge)", OS_FILE_FROM_FD(fd), buf, ofs, buf_len);
-=======
 	err = os_file_write_int_fd(
 		request,
 		"(merge)", fd, buf, ofs, buf_len);
->>>>>>> bb16788a
 
 #ifdef POSIX_FADV_DONTNEED
 	/* The block will be needed on the next merge pass,
@@ -2466,7 +2447,6 @@
 						trx->error_key_num = i;
 						goto func_exit;
 					}
-<<<<<<< HEAD
 
 					/* Ensure that duplicates in the
 					clustered index will be detected before
@@ -2479,20 +2459,6 @@
 
 					row_merge_buf_write(buf, file, block);
 
-=======
-
-					/* Ensure that duplicates in the
-					clustered index will be detected before
-					inserting secondary index records. */
-					if (dict_index_is_clust(buf->index)) {
-						clust_temp_file = true;
-					}
-
-					ut_ad(file->n_rec > 0);
-
-					row_merge_buf_write(buf, file, block);
-
->>>>>>> bb16788a
 					if (!row_merge_write(
 						    file->fd, file->offset++,
 						    block)) {
@@ -2553,7 +2519,6 @@
 	}
 	mem_heap_free(row_heap);
 	ut_free(nonnull);
-<<<<<<< HEAD
 
 all_done:
 	if (clust_btr_bulk != NULL) {
@@ -2564,18 +2529,6 @@
 		UT_DELETE(clust_btr_bulk);
 	}
 
-=======
-
-all_done:
-	if (clust_btr_bulk != NULL) {
-		ut_ad(err != DB_SUCCESS);
-		clust_btr_bulk->latch();
-		err = clust_btr_bulk->finish(
-			err);
-		UT_DELETE(clust_btr_bulk);
-	}
-
->>>>>>> bb16788a
 	if (prev_fields != NULL) {
 		ut_free(prev_fields);
 		mem_heap_free(mtuple_heap);
@@ -3783,12 +3736,6 @@
 	performance schema */
 	struct PSI_file_locker*	locker = NULL;
 	PSI_file_locker_state	state;
-<<<<<<< HEAD
-	register_pfs_file_open_begin(&state, locker, innodb_temp_file_key,
-				     PSI_FILE_OPEN,
-				     "Innodb Merge Temp File",
-				     __FILE__, __LINE__);
-=======
 	locker = PSI_FILE_CALL(get_thread_file_name_locker)(
 				&state, innodb_temp_file_key.m_value, PSI_FILE_OPEN,
 				"Innodb Merge Temp File", &locker);
@@ -3797,7 +3744,6 @@
 						__FILE__,
 						__LINE__);
 	}
->>>>>>> bb16788a
 #endif
 	fd = innobase_mysql_tmpfile(path);
 #ifdef UNIV_PFS_IO
