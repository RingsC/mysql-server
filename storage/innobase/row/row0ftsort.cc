/*****************************************************************************

Copyright (c) 2010, 2016, Oracle and/or its affiliates. All Rights Reserved.

This program is free software; you can redistribute it and/or modify it under
the terms of the GNU General Public License as published by the Free Software
Foundation; version 2 of the License.

This program is distributed in the hope that it will be useful, but WITHOUT
ANY WARRANTY; without even the implied warranty of MERCHANTABILITY or FITNESS
FOR A PARTICULAR PURPOSE. See the GNU General Public License for more details.

You should have received a copy of the GNU General Public License along with
this program; if not, write to the Free Software Foundation, Inc.,
51 Franklin Street, Suite 500, Boston, MA 02110-1335 USA

*****************************************************************************/

/**************************************************//**
@file row/row0ftsort.cc
Create Full Text Index with (parallel) merge sort

Created 10/13/2010 Jimmy Yang
*******************************************************/

#include "ha_prototypes.h"

#include "dict0dict.h"
#include "row0merge.h"
#include "pars0pars.h"
#include "row0ftsort.h"
#include "row0merge.h"
#include "row0row.h"
#include "btr0cur.h"
#include "btr0bulk.h"
#include "fts0plugin.h"

/** Read the next record to buffer N.
@param N index into array of merge info structure */
#define ROW_MERGE_READ_GET_NEXT(N)					\
	do {								\
		b[N] = row_merge_read_rec(				\
			block[N], buf[N], b[N], index,			\
			fd[N], &foffs[N], &mrec[N], offsets[N]);	\
		if (UNIV_UNLIKELY(!b[N])) {				\
			if (mrec[N]) {					\
				goto exit;				\
			}						\
		}							\
	} while (0)

/** Parallel sort degree */
ulong	fts_sort_pll_degree	= 2;

/*********************************************************************//**
Create a temporary "fts sort index" used to merge sort the
tokenized doc string. The index has three "fields":

1) Tokenized word,
2) Doc ID (depend on number of records to sort, it can be a 4 bytes or 8 bytes
integer value)
3) Word's position in original doc.

@return dict_index_t structure for the fts sort index */
dict_index_t*
row_merge_create_fts_sort_index(
/*============================*/
	dict_index_t*		index,	/*!< in: Original FTS index
					based on which this sort index
					is created */
	const dict_table_t*	table,	/*!< in: table that FTS index
					is being created on */
	ibool*			opt_doc_id_size)
					/*!< out: whether to use 4 bytes
					instead of 8 bytes integer to
					store Doc ID during sort */
{
	dict_index_t*   new_index;
	dict_field_t*   field;
	dict_field_t*   idx_field;
	CHARSET_INFO*	charset;

	// FIXME: This name shouldn't be hard coded here.
	new_index = dict_mem_index_create(
		index->table->name.m_name, "tmp_fts_idx", 0, DICT_FTS, 3);

	new_index->id = index->id;
	new_index->table = (dict_table_t*) table;
	new_index->n_uniq = FTS_NUM_FIELDS_SORT;
	new_index->n_def = FTS_NUM_FIELDS_SORT;
	new_index->cached = TRUE;
	new_index->parser = index->parser;
	new_index->is_ngram = index->is_ngram;

	idx_field = dict_index_get_nth_field(index, 0);
	charset = fts_index_get_charset(index);

	/* The first field is on the Tokenized Word */
	field = dict_index_get_nth_field(new_index, 0);
	field->name = NULL;
	field->prefix_len = 0;
	field->col = static_cast<dict_col_t*>(
		mem_heap_alloc(new_index->heap, sizeof(dict_col_t)));
	field->col->len = FTS_MAX_WORD_LEN;

	if (strcmp(charset->name, "latin1_swedish_ci") == 0) {
		field->col->mtype = DATA_VARCHAR;
	} else {
		field->col->mtype = DATA_VARMYSQL;
	}

	field->col->prtype = idx_field->col->prtype | DATA_NOT_NULL;
	field->col->mbminmaxlen = idx_field->col->mbminmaxlen;
	field->fixed_len = 0;

	/* Doc ID */
	field = dict_index_get_nth_field(new_index, 1);
	field->name = NULL;
	field->prefix_len = 0;
	field->col = static_cast<dict_col_t*>(
		mem_heap_alloc(new_index->heap, sizeof(dict_col_t)));
	field->col->mtype = DATA_INT;
	*opt_doc_id_size = FALSE;

	/* Check whether we can use 4 bytes instead of 8 bytes integer
	field to hold the Doc ID, thus reduce the overall sort size */
	if (DICT_TF2_FLAG_IS_SET(table, DICT_TF2_FTS_ADD_DOC_ID)) {
		/* If Doc ID column is being added by this create
		index, then just check the number of rows in the table */
		if (dict_table_get_n_rows(table) < MAX_DOC_ID_OPT_VAL) {
			*opt_doc_id_size = TRUE;
		}
	} else {
		doc_id_t	max_doc_id;

		/* If the Doc ID column is supplied by user, then
		check the maximum Doc ID in the table */
		max_doc_id = fts_get_max_doc_id((dict_table_t*) table);

		if (max_doc_id && max_doc_id < MAX_DOC_ID_OPT_VAL) {
			*opt_doc_id_size = TRUE;
		}
	}

	if (*opt_doc_id_size) {
		field->col->len = sizeof(ib_uint32_t);
		field->fixed_len = sizeof(ib_uint32_t);
	} else {
		field->col->len = FTS_DOC_ID_LEN;
		field->fixed_len = FTS_DOC_ID_LEN;
	}

	field->col->prtype = DATA_NOT_NULL | DATA_BINARY_TYPE;

	field->col->mbminmaxlen = 0;

	/* The third field is on the word's position in the original doc */
	field = dict_index_get_nth_field(new_index, 2);
	field->name = NULL;
	field->prefix_len = 0;
	field->col = static_cast<dict_col_t*>(
		mem_heap_alloc(new_index->heap, sizeof(dict_col_t)));
	field->col->mtype = DATA_INT;
	field->col->len = 4 ;
	field->fixed_len = 4;
	field->col->prtype = DATA_NOT_NULL;
	field->col->mbminmaxlen = 0;

	return(new_index);
}
/*********************************************************************//**
Initialize FTS parallel sort structures.
@return TRUE if all successful */
ibool
row_fts_psort_info_init(
/*====================*/
	trx_t*			trx,	/*!< in: transaction */
	row_merge_dup_t*	dup,	/*!< in,own: descriptor of
					FTS index being created */
	const dict_table_t*	new_table,/*!< in: table on which indexes are
					created */
	ibool			opt_doc_id_size,
					/*!< in: whether to use 4 bytes
					instead of 8 bytes integer to
					store Doc ID during sort */
	fts_psort_t**		psort,	/*!< out: parallel sort info to be
					instantiated */
	fts_psort_t**		merge)	/*!< out: parallel merge info
					to be instantiated */
{
	ulint			i;
	ulint			j;
	fts_psort_common_t*	common_info = NULL;
	fts_psort_t*		psort_info = NULL;
	fts_psort_t*		merge_info = NULL;
	ulint			block_size;
	ibool			ret = TRUE;

	block_size = 3 * srv_sort_buf_size;

	*psort = psort_info = static_cast<fts_psort_t*>(ut_zalloc_nokey(
		 fts_sort_pll_degree * sizeof *psort_info));

	if (!psort_info) {
		ut_free(dup);
		return(FALSE);
	}

	/* Common Info for all sort threads */
	common_info = static_cast<fts_psort_common_t*>(
		ut_malloc_nokey(sizeof *common_info));

	if (!common_info) {
		ut_free(dup);
		ut_free(psort_info);
		return(FALSE);
	}

	common_info->dup = dup;
	common_info->new_table = (dict_table_t*) new_table;
	common_info->trx = trx;
	common_info->all_info = psort_info;
	common_info->sort_event = os_event_create(0);
	common_info->merge_event = os_event_create(0);
	common_info->opt_doc_id_size = opt_doc_id_size;

	ut_ad(trx->mysql_thd != NULL);
	const char*	path = thd_innodb_tmpdir(trx->mysql_thd);
	/* There will be FTS_NUM_AUX_INDEX number of "sort buckets" for
	each parallel sort thread. Each "sort bucket" holds records for
	a particular "FTS index partition" */
	for (j = 0; j < fts_sort_pll_degree; j++) {

		UT_LIST_INIT(
			psort_info[j].fts_doc_list, &fts_doc_item_t::doc_list);

		for (i = 0; i < FTS_NUM_AUX_INDEX; i++) {

			psort_info[j].merge_file[i] =
				 static_cast<merge_file_t*>(
					ut_zalloc_nokey(sizeof(merge_file_t)));

			if (!psort_info[j].merge_file[i]) {
				ret = FALSE;
				goto func_exit;
			}

			psort_info[j].merge_buf[i] = row_merge_buf_create(
				dup->index);

			if (row_merge_file_create(psort_info[j].merge_file[i],
						  path) < 0) {
				goto func_exit;
			}

			/* Need to align memory for O_DIRECT write */
			psort_info[j].block_alloc[i] =
				static_cast<row_merge_block_t*>(ut_malloc_nokey(
					block_size + 1024));

			psort_info[j].merge_block[i] =
				static_cast<row_merge_block_t*>(
					ut_align(
					psort_info[j].block_alloc[i], 1024));

			if (!psort_info[j].merge_block[i]) {
				ret = FALSE;
				goto func_exit;
			}
		}

		psort_info[j].child_status = 0;
		psort_info[j].state = 0;
		psort_info[j].psort_common = common_info;
		psort_info[j].error = DB_SUCCESS;
		psort_info[j].memory_used = 0;
		mutex_create(LATCH_ID_FTS_PLL_TOKENIZE, &psort_info[j].mutex);
	}

	/* Initialize merge_info structures parallel merge and insert
	into auxiliary FTS tables (FTS_INDEX_TABLE) */
	*merge = merge_info = static_cast<fts_psort_t*>(
		ut_malloc_nokey(FTS_NUM_AUX_INDEX * sizeof *merge_info));

	for (j = 0; j < FTS_NUM_AUX_INDEX; j++) {

		merge_info[j].child_status = 0;
		merge_info[j].state = 0;
		merge_info[j].psort_common = common_info;
	}

func_exit:
	if (!ret) {
		row_fts_psort_info_destroy(psort_info, merge_info);
	}

	return(ret);
}
/*********************************************************************//**
Clean up and deallocate FTS parallel sort structures, and close the
merge sort files  */
void
row_fts_psort_info_destroy(
/*=======================*/
	fts_psort_t*	psort_info,	/*!< parallel sort info */
	fts_psort_t*	merge_info)	/*!< parallel merge info */
{
	ulint	i;
	ulint	j;

	if (psort_info) {
		for (j = 0; j < fts_sort_pll_degree; j++) {
			for (i = 0; i < FTS_NUM_AUX_INDEX; i++) {
				if (psort_info[j].merge_file[i]) {
					row_merge_file_destroy(
						psort_info[j].merge_file[i]);
				}

				ut_free(psort_info[j].block_alloc[i]);
				ut_free(psort_info[j].merge_file[i]);
			}

			mutex_free(&psort_info[j].mutex);
		}

		os_event_destroy(merge_info[0].psort_common->sort_event);
		os_event_destroy(merge_info[0].psort_common->merge_event);
		ut_free(merge_info[0].psort_common->dup);
		ut_free(merge_info[0].psort_common);
		ut_free(psort_info);
	}

	ut_free(merge_info);
}
/*********************************************************************//**
Free up merge buffers when merge sort is done */
void
row_fts_free_pll_merge_buf(
/*=======================*/
	fts_psort_t*	psort_info)	/*!< in: parallel sort info */
{
	ulint	j;
	ulint	i;

	if (!psort_info) {
		return;
	}

	for (j = 0; j < fts_sort_pll_degree; j++) {
		for (i = 0; i < FTS_NUM_AUX_INDEX; i++) {
			row_merge_buf_free(psort_info[j].merge_buf[i]);
		}
	}

	return;
}

/*********************************************************************//**
FTS plugin parser 'myql_add_word' callback function for row merge.
Refer to 'st_mysql_ftparser_param' for more detail.
@return always returns 0 */
static
int
row_merge_fts_doc_add_word_for_parser(
/*==================================*/
	MYSQL_FTPARSER_PARAM	*param,		/* in: parser paramter */
	char			*word,		/* in: token word */
	int			word_len,	/* in: word len */
	MYSQL_FTPARSER_BOOLEAN_INFO*	boolean_info)	/* in: boolean info */
{
	fts_string_t		str;
	fts_tokenize_ctx_t*	t_ctx;
	row_fts_token_t*	fts_token;
	byte*			ptr;

	ut_ad(param);
	ut_ad(param->mysql_ftparam);
	ut_ad(word);
	ut_ad(boolean_info);

	t_ctx = static_cast<fts_tokenize_ctx_t*>(param->mysql_ftparam);
	ut_ad(t_ctx);

	str.f_str = reinterpret_cast<byte*>(word);
	str.f_len = word_len;
	str.f_n_char = fts_get_token_size(
		(CHARSET_INFO*)param->cs, word, word_len);

	ut_ad(boolean_info->position >= 0);

	ptr = static_cast<byte*>(ut_malloc_nokey(sizeof(row_fts_token_t)
			+ sizeof(fts_string_t) + str.f_len));
	fts_token = reinterpret_cast<row_fts_token_t*>(ptr);
	fts_token->text = reinterpret_cast<fts_string_t*>(
			ptr + sizeof(row_fts_token_t));
	fts_token->text->f_str = static_cast<byte*>(
			ptr + sizeof(row_fts_token_t) + sizeof(fts_string_t));

	fts_token->text->f_len = str.f_len;
	fts_token->text->f_n_char = str.f_n_char;
	memcpy(fts_token->text->f_str, str.f_str, str.f_len);
	fts_token->position = boolean_info->position;

	/* Add token to list */
	UT_LIST_ADD_LAST(t_ctx->fts_token_list, fts_token);

	return(0);
}

/*********************************************************************//**
Tokenize by fts plugin parser */
static
void
row_merge_fts_doc_tokenize_by_parser(
/*=================================*/
	fts_doc_t*		doc,	/* in: doc to tokenize */
	st_mysql_ftparser*	parser,	/* in: plugin parser instance */
	fts_tokenize_ctx_t*	t_ctx)	/* in/out: tokenize ctx instance */
{
	MYSQL_FTPARSER_PARAM	param;

	ut_a(parser);

	/* Set paramters for param */
	param.mysql_parse = fts_tokenize_document_internal;
	param.mysql_add_word = row_merge_fts_doc_add_word_for_parser;
	param.mysql_ftparam = t_ctx;
	param.cs = doc->charset;
	param.doc = reinterpret_cast<char*>(doc->text.f_str);
	param.length = static_cast<int>(doc->text.f_len);
	param.mode= MYSQL_FTPARSER_SIMPLE_MODE;

	PARSER_INIT(parser, &param);
	/* We assume parse returns successfully here. */
	parser->parse(&param);
	PARSER_DEINIT(parser, &param);
}

/*********************************************************************//**
Tokenize incoming text data and add to the sort buffer.
@return TRUE if the record passed, FALSE if out of space */
static
ibool
row_merge_fts_doc_tokenize(
/*=======================*/
	row_merge_buf_t**	sort_buf,	/*!< in/out: sort buffer */
	doc_id_t		doc_id,		/*!< in: Doc ID */
	fts_doc_t*		doc,		/*!< in: Doc to be tokenized */
	dtype_t*		word_dtype,	/*!< in: data structure for
						word col */
	merge_file_t**		merge_file,	/*!< in/out: merge file */
	ibool			opt_doc_id_size,/*!< in: whether to use 4 bytes
						instead of 8 bytes integer to
						store Doc ID during sort*/
	fts_tokenize_ctx_t*	t_ctx)          /*!< in/out: tokenize context */
{
	ulint		inc = 0;
	fts_string_t	str;
	ulint		len;
	row_merge_buf_t* buf;
	dfield_t*	field;
	fts_string_t	t_str;
	ibool		buf_full = FALSE;
	byte		str_buf[FTS_MAX_WORD_LEN + 1];
	ulint		data_size[FTS_NUM_AUX_INDEX];
	ulint		n_tuple[FTS_NUM_AUX_INDEX];
	st_mysql_ftparser*	parser;
	bool			is_ngram;

	t_str.f_n_char = 0;
	t_ctx->buf_used = 0;

	memset(n_tuple, 0, FTS_NUM_AUX_INDEX * sizeof(ulint));
	memset(data_size, 0, FTS_NUM_AUX_INDEX * sizeof(ulint));

	parser = sort_buf[0]->index->parser;
	is_ngram = sort_buf[0]->index->is_ngram;

	/* Tokenize the data and add each word string, its corresponding
	doc id and position to sort buffer */
	while (t_ctx->processed_len < doc->text.f_len) {
		ulint		idx = 0;
		ib_uint32_t	position;
		ulint		cur_len = 0;
		doc_id_t	write_doc_id;
		row_fts_token_t* fts_token = NULL;

		if (parser != NULL) {
			if (t_ctx->processed_len == 0) {
				UT_LIST_INIT(t_ctx->fts_token_list, &row_fts_token_t::token_list);

				/* Parse the whole doc and cache tokens */
				row_merge_fts_doc_tokenize_by_parser(doc,
					parser, t_ctx);

				/* Just indictate we have parsed all the word */
				t_ctx->processed_len += 1;
			}

			/* Then get a token */
			fts_token = UT_LIST_GET_FIRST(t_ctx->fts_token_list);
			if (fts_token) {
				str.f_len = fts_token->text->f_len;
				str.f_n_char = fts_token->text->f_n_char;
				str.f_str = fts_token->text->f_str;
			} else {
				ut_ad(UT_LIST_GET_LEN(t_ctx->fts_token_list) == 0);
				/* Reach the end of the list */
				t_ctx->processed_len = doc->text.f_len;
				break;
			}
		} else {
			inc = innobase_mysql_fts_get_token(
				doc->charset,
				doc->text.f_str + t_ctx->processed_len,
				doc->text.f_str + doc->text.f_len, &str);

			ut_a(inc > 0);
		}

		/* Ignore string whose character number is less than
		"fts_min_token_size" or more than "fts_max_token_size" */
		if (!fts_check_token(&str, NULL, is_ngram, NULL)) {
			if (parser != NULL) {
				UT_LIST_REMOVE(t_ctx->fts_token_list, fts_token);
				ut_free(fts_token);
			} else {
				t_ctx->processed_len += inc;
			}

			continue;
		}

		t_str.f_len = innobase_fts_casedn_str(
			doc->charset, (char*) str.f_str, str.f_len,
			(char*) &str_buf, FTS_MAX_WORD_LEN + 1);

		t_str.f_str = (byte*) &str_buf;

		/* if "cached_stopword" is defined, ignore words in the
		stopword list */
		if (!fts_check_token(&str, t_ctx->cached_stopword, is_ngram,
				     doc->charset)) {
			if (parser != NULL) {
				UT_LIST_REMOVE(t_ctx->fts_token_list, fts_token);
				ut_free(fts_token);
			} else {
				t_ctx->processed_len += inc;
			}

			continue;
		}

		/* There are FTS_NUM_AUX_INDEX auxiliary tables, find
		out which sort buffer to put this word record in */
		t_ctx->buf_used = fts_select_index(
			doc->charset, t_str.f_str, t_str.f_len);

		buf = sort_buf[t_ctx->buf_used];

		ut_a(t_ctx->buf_used < FTS_NUM_AUX_INDEX);
		idx = t_ctx->buf_used;

		mtuple_t* mtuple = &buf->tuples[buf->n_tuples + n_tuple[idx]];

		field = mtuple->fields = static_cast<dfield_t*>(
			mem_heap_alloc(buf->heap,
				       FTS_NUM_FIELDS_SORT * sizeof *field));

		/* The first field is the tokenized word */
		dfield_set_data(field, t_str.f_str, t_str.f_len);
		len = dfield_get_len(field);

		field->type.mtype = word_dtype->mtype;
		field->type.prtype = word_dtype->prtype | DATA_NOT_NULL;

		/* Variable length field, set to max size. */
		field->type.len = FTS_MAX_WORD_LEN;
		field->type.mbminmaxlen = word_dtype->mbminmaxlen;

		cur_len += len;
		dfield_dup(field, buf->heap);
		field++;

		/* The second field is the Doc ID */

		ib_uint32_t	doc_id_32_bit;

		if (!opt_doc_id_size) {
			fts_write_doc_id((byte*) &write_doc_id, doc_id);

			dfield_set_data(
				field, &write_doc_id, sizeof(write_doc_id));
		} else {
			mach_write_to_4(
				(byte*) &doc_id_32_bit, (ib_uint32_t) doc_id);

			dfield_set_data(
				field, &doc_id_32_bit, sizeof(doc_id_32_bit));
		}

		len = field->len;
		ut_ad(len == FTS_DOC_ID_LEN || len == sizeof(ib_uint32_t));

		field->type.mtype = DATA_INT;
		field->type.prtype = DATA_NOT_NULL | DATA_BINARY_TYPE;
		field->type.len = len;
		field->type.mbminmaxlen = 0;

		cur_len += len;
		dfield_dup(field, buf->heap);

		++field;

		/* The third field is the position */
		if (parser != NULL) {
			mach_write_to_4(
				reinterpret_cast<byte*>(&position),
				(fts_token->position + t_ctx->init_pos));
		} else {
			mach_write_to_4(
				reinterpret_cast<byte*>(&position),
				(t_ctx->processed_len + inc - str.f_len + t_ctx->init_pos));
		}

		dfield_set_data(field, &position, sizeof(position));
		len = dfield_get_len(field);
		ut_ad(len == sizeof(ib_uint32_t));

		field->type.mtype = DATA_INT;
		field->type.prtype = DATA_NOT_NULL;
		field->type.len = len;
		field->type.mbminmaxlen = 0;
		cur_len += len;
		dfield_dup(field, buf->heap);

		/* One variable length column, word with its lenght less than
		fts_max_token_size, add one extra size and one extra byte.

		Since the max length for FTS token now is larger than 255,
		so we will need to signify length byte itself, so only 1 to 128
		bytes can be used for 1 bytes, larger than that 2 bytes. */
		if (t_str.f_len < 128) {
			/* Extra size is one byte. */
			cur_len += 2;
		} else {
			/* Extra size is two bytes. */
			cur_len += 3;
		}

		/* Reserve one byte for the end marker of row_merge_block_t. */
		if (buf->total_size + data_size[idx] + cur_len
		    >= srv_sort_buf_size - 1) {
			buf_full = TRUE;
			break;
		}

		/* Increment the number of tuples */
		n_tuple[idx]++;
		if (parser != NULL) {
			UT_LIST_REMOVE(t_ctx->fts_token_list, fts_token);
			ut_free(fts_token);
		} else {
			t_ctx->processed_len += inc;
		}
		data_size[idx] += cur_len;
	}

	/* Update the data length and the number of new word tuples
	added in this round of tokenization */
	for (ulint i = 0; i <  FTS_NUM_AUX_INDEX; i++) {
		/* The computation of total_size below assumes that no
		delete-mark flags will be stored and that all fields
		are NOT NULL and fixed-length. */

		sort_buf[i]->total_size += data_size[i];

		sort_buf[i]->n_tuples += n_tuple[i];

		merge_file[i]->n_rec += n_tuple[i];
		t_ctx->rows_added[i] += n_tuple[i];
	}

	if (!buf_full) {
		/* we pad one byte between text accross two fields */
		t_ctx->init_pos += doc->text.f_len + 1;
	}

	return(!buf_full);
}

/*********************************************************************//**
Get next doc item from fts_doc_list */
UNIV_INLINE
void
row_merge_fts_get_next_doc_item(
/*============================*/
	fts_psort_t*		psort_info,	/*!< in: psort_info */
	fts_doc_item_t**	doc_item)	/*!< in/out: doc item */
{
	if (*doc_item != NULL) {
		ut_free(*doc_item);
	}

	mutex_enter(&psort_info->mutex);

	*doc_item = UT_LIST_GET_FIRST(psort_info->fts_doc_list);
	if (*doc_item != NULL) {
		UT_LIST_REMOVE(psort_info->fts_doc_list, *doc_item);

		ut_ad(psort_info->memory_used >= sizeof(fts_doc_item_t)
		      + (*doc_item)->field->len);
		psort_info->memory_used -= sizeof(fts_doc_item_t)
			+ (*doc_item)->field->len;
	}

	mutex_exit(&psort_info->mutex);
}

/*********************************************************************//**
Function performs parallel tokenization of the incoming doc strings.
It also performs the initial in memory sort of the parsed records.
@return OS_THREAD_DUMMY_RETURN */
os_thread_ret_t
fts_parallel_tokenization(
/*======================*/
	void*		arg)	/*!< in: psort_info for the thread */
{
	fts_psort_t*		psort_info = (fts_psort_t*) arg;
	ulint			i;
	fts_doc_item_t*		doc_item = NULL;
	row_merge_buf_t**	buf;
	ibool			processed = FALSE;
	merge_file_t**		merge_file;
	row_merge_block_t**	block;
	int			tmpfd[FTS_NUM_AUX_INDEX];
	ulint			mycount[FTS_NUM_AUX_INDEX];
	ib_uint64_t		total_rec = 0;
	ulint			num_doc_processed = 0;
	doc_id_t		last_doc_id = 0;
	mem_heap_t*		blob_heap = NULL;
	fts_doc_t		doc;
	dict_table_t*		table = psort_info->psort_common->new_table;
	dtype_t			word_dtype;
	dict_field_t*		idx_field;
	fts_tokenize_ctx_t	t_ctx;
	ulint			retried = 0;
	dberr_t			error = DB_SUCCESS;

	ut_ad(psort_info->psort_common->trx->mysql_thd != NULL);

	const char*		path = thd_innodb_tmpdir(
		psort_info->psort_common->trx->mysql_thd);

	ut_ad(psort_info);

	buf = psort_info->merge_buf;
	merge_file = psort_info->merge_file;
	blob_heap = mem_heap_create(512);
	memset(&doc, 0, sizeof(doc));
	memset(&t_ctx, 0, sizeof(t_ctx));
	memset(mycount, 0, FTS_NUM_AUX_INDEX * sizeof(int));

	doc.charset = fts_index_get_charset(
		psort_info->psort_common->dup->index);

	idx_field = dict_index_get_nth_field(
		psort_info->psort_common->dup->index, 0);
	word_dtype.prtype = idx_field->col->prtype;
	word_dtype.mbminmaxlen = idx_field->col->mbminmaxlen;
	word_dtype.mtype = (strcmp(doc.charset->name, "latin1_swedish_ci") == 0)
				? DATA_VARCHAR : DATA_VARMYSQL;

	block = psort_info->merge_block;

	const page_size_t&	page_size = dict_table_page_size(table);

	row_merge_fts_get_next_doc_item(psort_info, &doc_item);

	t_ctx.cached_stopword = table->fts->cache->stopword_info.cached_stopword;
	processed = TRUE;
loop:
	while (doc_item) {
		dfield_t*	dfield = doc_item->field;

		last_doc_id = doc_item->doc_id;

		ut_ad (dfield->data != NULL
		       && dfield_get_len(dfield) != UNIV_SQL_NULL);

		/* If finish processing the last item, update "doc" with
		strings in the doc_item, otherwise continue processing last
		item */
		if (processed) {
			byte*		data;
			ulint		data_len;

			dfield = doc_item->field;
			data = static_cast<byte*>(dfield_get_data(dfield));
			data_len = dfield_get_len(dfield);

			if (dfield_is_ext(dfield)) {
				doc.text.f_str =
					btr_copy_externally_stored_field(
						&doc.text.f_len, data,
						page_size, data_len, blob_heap);
			} else {
				doc.text.f_str = data;
				doc.text.f_len = data_len;
			}

			doc.tokens = 0;
			t_ctx.processed_len = 0;
		} else {
			/* Not yet finish processing the "doc" on hand,
			continue processing it */
			ut_ad(doc.text.f_str);
			ut_ad(t_ctx.processed_len < doc.text.f_len);
		}

		processed = row_merge_fts_doc_tokenize(
			buf, doc_item->doc_id, &doc,
			&word_dtype,
			merge_file, psort_info->psort_common->opt_doc_id_size,
			&t_ctx);

		/* Current sort buffer full, need to recycle */
		if (!processed) {
			ut_ad(t_ctx.processed_len < doc.text.f_len);
			ut_ad(t_ctx.rows_added[t_ctx.buf_used]);
			break;
		}

		num_doc_processed++;

		if (fts_enable_diag_print && num_doc_processed % 10000 == 1) {
			ib::info() << "Number of documents processed: "
				<< num_doc_processed;
#ifdef FTS_INTERNAL_DIAG_PRINT
			for (i = 0; i < FTS_NUM_AUX_INDEX; i++) {
				ib::info() << "ID " << psort_info->psort_id
					<< ", partition " << i << ", word "
					<< mycount[i];
			}
#endif
		}

		mem_heap_empty(blob_heap);

		row_merge_fts_get_next_doc_item(psort_info, &doc_item);

		if (doc_item && last_doc_id != doc_item->doc_id) {
			t_ctx.init_pos = 0;
		}
	}

	/* If we run out of current sort buffer, need to sort
	and flush the sort buffer to disk */
	if (t_ctx.rows_added[t_ctx.buf_used] && !processed) {
		row_merge_buf_sort(buf[t_ctx.buf_used], NULL);
		row_merge_buf_write(buf[t_ctx.buf_used],
				    merge_file[t_ctx.buf_used],
				    block[t_ctx.buf_used]);

		if (!row_merge_write(merge_file[t_ctx.buf_used]->fd,
				     merge_file[t_ctx.buf_used]->offset++,
				     block[t_ctx.buf_used])) {
			error = DB_TEMP_FILE_WRITE_FAIL;
			goto func_exit;
		}

		UNIV_MEM_INVALID(block[t_ctx.buf_used][0], srv_sort_buf_size);
		buf[t_ctx.buf_used] = row_merge_buf_empty(buf[t_ctx.buf_used]);
		mycount[t_ctx.buf_used] += t_ctx.rows_added[t_ctx.buf_used];
		t_ctx.rows_added[t_ctx.buf_used] = 0;

		ut_a(doc_item);
		goto loop;
	}

	/* Parent done scanning, and if finish processing all the docs, exit */
	if (psort_info->state == FTS_PARENT_COMPLETE) {
		if (UT_LIST_GET_LEN(psort_info->fts_doc_list) == 0) {
			goto exit;
		} else if (retried > 10000) {
			ut_ad(!doc_item);
			/* retied too many times and cannot get new record */
			ib::error() << "FTS parallel sort processed "
				<< num_doc_processed
				<< " records, the sort queue has "
				<< UT_LIST_GET_LEN(psort_info->fts_doc_list)
				<< " records. But sort cannot get the next"
				" records";
			goto exit;
		}
	} else if (psort_info->state == FTS_PARENT_EXITING) {
		/* Parent abort */
		goto func_exit;
	}

	if (doc_item == NULL) {
		os_thread_yield();
	}

	row_merge_fts_get_next_doc_item(psort_info, &doc_item);

	if (doc_item != NULL) {
		if (last_doc_id != doc_item->doc_id) {
			t_ctx.init_pos = 0;
		}

		retried = 0;
	} else if (psort_info->state == FTS_PARENT_COMPLETE) {
		retried++;
	}

	goto loop;

exit:
	/* Do a final sort of the last (or latest) batch of records
	in block memory. Flush them to temp file if records cannot
	be hold in one block memory */
	for (i = 0; i < FTS_NUM_AUX_INDEX; i++) {
		if (t_ctx.rows_added[i]) {
			row_merge_buf_sort(buf[i], NULL);
			row_merge_buf_write(
				buf[i], merge_file[i], block[i]);

			/* Write to temp file, only if records have
			been flushed to temp file before (offset > 0):
			The pseudo code for sort is following:

				while (there are rows) {
					tokenize rows, put result in block[]
					if (block[] runs out) {
						sort rows;
						write to temp file with
						row_merge_write();
						offset++;
					}
				}

				# write out the last batch
				if (offset > 0) {
					row_merge_write();
					offset++;
				} else {
					# no need to write anything
					offset stay as 0
				}

			so if merge_file[i]->offset is 0 when we come to
			here as the last batch, this means rows have
			never flush to temp file, it can be held all in
			memory */
			if (merge_file[i]->offset != 0) {
				if (!row_merge_write(merge_file[i]->fd,
						merge_file[i]->offset++,
						block[i])) {
					error = DB_TEMP_FILE_WRITE_FAIL;
					goto func_exit;
				}

				UNIV_MEM_INVALID(block[i][0],
						 srv_sort_buf_size);
			}

			buf[i] = row_merge_buf_empty(buf[i]);
			t_ctx.rows_added[i] = 0;
		}
	}

	if (fts_enable_diag_print) {
		DEBUG_FTS_SORT_PRINT("  InnoDB_FTS: start merge sort\n");
	}

	for (i = 0; i < FTS_NUM_AUX_INDEX; i++) {
		if (!merge_file[i]->offset) {
			continue;
		}

		tmpfd[i] = row_merge_file_create_low(path);
		if (tmpfd[i] < 0) {
			error = DB_OUT_OF_MEMORY;
			goto func_exit;
		}

		error = row_merge_sort(psort_info->psort_common->trx,
				       psort_info->psort_common->dup,
				       merge_file[i], block[i], &tmpfd[i]);
		if (error != DB_SUCCESS) {
			close(tmpfd[i]);
			goto func_exit;
		}

		total_rec += merge_file[i]->n_rec;
		close(tmpfd[i]);
	}

func_exit:
	if (fts_enable_diag_print) {
		DEBUG_FTS_SORT_PRINT("  InnoDB_FTS: complete merge sort\n");
	}

	mem_heap_free(blob_heap);

	mutex_enter(&psort_info->mutex);
	psort_info->error = error;
	mutex_exit(&psort_info->mutex);

	if (UT_LIST_GET_LEN(psort_info->fts_doc_list) > 0) {
		/* child can exit either with error or told by parent. */
		ut_ad(error != DB_SUCCESS
		      || psort_info->state == FTS_PARENT_EXITING);
	}

	/* Free fts doc list in case of error. */
	do {
		row_merge_fts_get_next_doc_item(psort_info, &doc_item);
	} while (doc_item != NULL);

	psort_info->child_status = FTS_CHILD_COMPLETE;
	os_event_set(psort_info->psort_common->sort_event);
	psort_info->child_status = FTS_CHILD_EXITING;

	os_thread_exit();

	OS_THREAD_DUMMY_RETURN;
}

/*********************************************************************//**
Start the parallel tokenization and parallel merge sort */
void
row_fts_start_psort(
/*================*/
	fts_psort_t*	psort_info)	/*!< parallel sort structure */
{
	ulint		i = 0;
	os_thread_id_t	thd_id;

	for (i = 0; i < fts_sort_pll_degree; i++) {
		psort_info[i].psort_id = i;
		os_thread_create(fts_parallel_tokenization,
				 (void*) &psort_info[i],
				 &thd_id);
	}
}

/*********************************************************************//**
Function performs the merge and insertion of the sorted records.
@return OS_THREAD_DUMMY_RETURN */
os_thread_ret_t
fts_parallel_merge(
/*===============*/
	void*		arg)		/*!< in: parallel merge info */
{
	fts_psort_t*	psort_info = (fts_psort_t*) arg;
	ulint		id;

	ut_ad(psort_info);

	id = psort_info->psort_id;

	row_fts_merge_insert(psort_info->psort_common->dup->index,
			     psort_info->psort_common->new_table,
			     psort_info->psort_common->all_info, id);

	psort_info->child_status = FTS_CHILD_COMPLETE;
	os_event_set(psort_info->psort_common->merge_event);
	psort_info->child_status = FTS_CHILD_EXITING;

<<<<<<< HEAD
	os_thread_exit();
=======
#ifdef __WIN__
	CloseHandle(psort_info->thread_hdl);
#endif /*__WIN__ */

	os_thread_exit(NULL, false);
>>>>>>> 186a9aa7

	OS_THREAD_DUMMY_RETURN;
}

/*********************************************************************//**
Kick off the parallel merge and insert thread */
void
row_fts_start_parallel_merge(
/*=========================*/
	fts_psort_t*	merge_info)	/*!< in: parallel sort info */
{
	int		i = 0;
	os_thread_id_t	thd_id;

	/* Kick off merge/insert threads */
	for (i = 0; i <  FTS_NUM_AUX_INDEX; i++) {
		merge_info[i].psort_id = i;
		merge_info[i].child_status = 0;

		os_thread_create(fts_parallel_merge,
				 (void*) &merge_info[i],
				 &thd_id);
	}
}

/**
Write out a single word's data as new entry/entries in the INDEX table.
@param[in]	ins_ctx	insert context
@param[in]	word	word string
@param[in]	node	node colmns
@return	DB_SUCCUESS if insertion runs fine, otherwise error code */
static
dberr_t
row_merge_write_fts_node(
	const	fts_psort_insert_t*	ins_ctx,
	const	fts_string_t*		word,
	const	fts_node_t*		node)
{
	dtuple_t*	tuple;
	dfield_t*	field;
	dberr_t		ret = DB_SUCCESS;
	doc_id_t	write_first_doc_id[8];
	doc_id_t	write_last_doc_id[8];
	ib_uint32_t	write_doc_count;

	tuple = ins_ctx->tuple;

	/* The first field is the tokenized word */
	field = dtuple_get_nth_field(tuple, 0);
	dfield_set_data(field, word->f_str, word->f_len);

	/* The second field is first_doc_id */
	field = dtuple_get_nth_field(tuple, 1);
	fts_write_doc_id((byte*)&write_first_doc_id, node->first_doc_id);
	dfield_set_data(field, &write_first_doc_id, sizeof(doc_id_t));

	/* The third and fourth fileds(TRX_ID, ROLL_PTR) are filled already.*/
	/* The fifth field is last_doc_id */
	field = dtuple_get_nth_field(tuple, 4);
	fts_write_doc_id((byte*)&write_last_doc_id, node->last_doc_id);
	dfield_set_data(field, &write_last_doc_id, sizeof(doc_id_t));

	/* The sixth field is doc_count */
	field = dtuple_get_nth_field(tuple, 5);
	mach_write_to_4((byte*)&write_doc_count, (ib_uint32_t)node->doc_count);
	dfield_set_data(field, &write_doc_count, sizeof(ib_uint32_t));

	/* The seventh field is ilist */
	field = dtuple_get_nth_field(tuple, 6);
	dfield_set_data(field, node->ilist, node->ilist_size);

	ret = ins_ctx->btr_bulk->insert(tuple);

	return(ret);
}

/********************************************************************//**
Insert processed FTS data to auxillary index tables.
@return DB_SUCCESS if insertion runs fine */
static MY_ATTRIBUTE((nonnull))
dberr_t
row_merge_write_fts_word(
/*=====================*/
	fts_psort_insert_t*	ins_ctx,	/*!< in: insert context */
	fts_tokenizer_word_t*	word)		/*!< in: sorted and tokenized
						word */
{
	dberr_t	ret = DB_SUCCESS;

	ut_ad(ins_ctx->aux_index_id == fts_select_index(
		ins_ctx->charset, word->text.f_str, word->text.f_len));

	/* Pop out each fts_node in word->nodes write them to auxiliary table */
	for (ulint i = 0; i < ib_vector_size(word->nodes); i++) {
		dberr_t		error;
		fts_node_t*	fts_node;

		fts_node = static_cast<fts_node_t*>(ib_vector_get(word->nodes, i));

		error = row_merge_write_fts_node(ins_ctx, &word->text, fts_node);

		if (error != DB_SUCCESS) {
			ib::error() << "Failed to write word "
				<< word->text.f_str << " to FTS auxiliary"
				" index table, error (" << ut_strerr(error)
				<< ")";
			ret = error;
		}

		ut_free(fts_node->ilist);
		fts_node->ilist = NULL;
	}

	ib_vector_reset(word->nodes);

	return(ret);
}

/*********************************************************************//**
Read sorted FTS data files and insert data tuples to auxillary tables.
@return DB_SUCCESS or error number */
void
row_fts_insert_tuple(
/*=================*/
	fts_psort_insert_t*
			ins_ctx,	/*!< in: insert context */
	fts_tokenizer_word_t* word,	/*!< in: last processed
					tokenized word */
	ib_vector_t*	positions,	/*!< in: word position */
	doc_id_t*	in_doc_id,	/*!< in: last item doc id */
	dtuple_t*	dtuple)		/*!< in: entry to insert */
{
	fts_node_t*	fts_node = NULL;
	dfield_t*	dfield;
	doc_id_t	doc_id;
	ulint		position;
	fts_string_t	token_word;
	ulint		i;

	/* Get fts_node for the FTS auxillary INDEX table */
	if (ib_vector_size(word->nodes) > 0) {
		fts_node = static_cast<fts_node_t*>(
			ib_vector_last(word->nodes));
	}

	if (fts_node == NULL
	    || fts_node->ilist_size > FTS_ILIST_MAX_SIZE) {

		fts_node = static_cast<fts_node_t*>(
			ib_vector_push(word->nodes, NULL));

		memset(fts_node, 0x0, sizeof(*fts_node));
	}

	/* If dtuple == NULL, this is the last word to be processed */
	if (!dtuple) {
		if (fts_node && ib_vector_size(positions) > 0) {
			fts_cache_node_add_positions(
				NULL, fts_node, *in_doc_id,
				positions);

			/* Write out the current word */
			row_merge_write_fts_word(ins_ctx, word);
		}

		return;
	}

	/* Get the first field for the tokenized word */
	dfield = dtuple_get_nth_field(dtuple, 0);

	token_word.f_n_char = 0;
	token_word.f_len = dfield->len;
	token_word.f_str = static_cast<byte*>(dfield_get_data(dfield));

	if (!word->text.f_str) {
		fts_string_dup(&word->text, &token_word, ins_ctx->heap);
	}

	/* compare to the last word, to see if they are the same
	word */
	if (innobase_fts_text_cmp(ins_ctx->charset,
				  &word->text, &token_word) != 0) {
		ulint	num_item;

		/* Getting a new word, flush the last position info
		for the currnt word in fts_node */
		if (ib_vector_size(positions) > 0) {
			fts_cache_node_add_positions(
				NULL, fts_node, *in_doc_id, positions);
		}

		/* Write out the current word */
		row_merge_write_fts_word(ins_ctx, word);

		/* Copy the new word */
		fts_string_dup(&word->text, &token_word, ins_ctx->heap);

		num_item = ib_vector_size(positions);

		/* Clean up position queue */
		for (i = 0; i < num_item; i++) {
			ib_vector_pop(positions);
		}

		/* Reset Doc ID */
		*in_doc_id = 0;
		memset(fts_node, 0x0, sizeof(*fts_node));
	}

	/* Get the word's Doc ID */
	dfield = dtuple_get_nth_field(dtuple, 1);

	if (!ins_ctx->opt_doc_id_size) {
		doc_id = fts_read_doc_id(
			static_cast<byte*>(dfield_get_data(dfield)));
	} else {
		doc_id = (doc_id_t) mach_read_from_4(
			static_cast<byte*>(dfield_get_data(dfield)));
	}

	/* Get the word's position info */
	dfield = dtuple_get_nth_field(dtuple, 2);
	position = mach_read_from_4(static_cast<byte*>(dfield_get_data(dfield)));

	/* If this is the same word as the last word, and they
	have the same Doc ID, we just need to add its position
	info. Otherwise, we will flush position info to the
	fts_node and initiate a new position vector  */
	if (!(*in_doc_id) || *in_doc_id == doc_id) {
		ib_vector_push(positions, &position);
	} else {
		ulint	num_pos = ib_vector_size(positions);

		fts_cache_node_add_positions(NULL, fts_node,
					     *in_doc_id, positions);
		for (i = 0; i < num_pos; i++) {
			ib_vector_pop(positions);
		}
		ib_vector_push(positions, &position);
	}

	/* record the current Doc ID */
	*in_doc_id = doc_id;
}

/*********************************************************************//**
Propagate a newly added record up one level in the selection tree
@return parent where this value propagated to */
static
int
row_fts_sel_tree_propagate(
/*=======================*/
	int		propogated,	/*<! in: tree node propagated */
	int*		sel_tree,	/*<! in: selection tree */
	const mrec_t**	mrec,		/*<! in: sort record */
	ulint**		offsets,	/*<! in: record offsets */
	dict_index_t*	index)		/*<! in/out: FTS index */
{
	ulint	parent;
	int	child_left;
	int	child_right;
	int	selected;

	/* Find which parent this value will be propagated to */
	parent = (propogated - 1) / 2;

	/* Find out which value is smaller, and to propagate */
	child_left = sel_tree[parent * 2 + 1];
	child_right = sel_tree[parent * 2 + 2];

	if (child_left == -1 || mrec[child_left] == NULL) {
		if (child_right == -1
		    || mrec[child_right] == NULL) {
			selected = -1;
		} else {
			selected = child_right ;
		}
	} else if (child_right == -1
		   || mrec[child_right] == NULL) {
		selected = child_left;
	} else if (cmp_rec_rec_simple(mrec[child_left], mrec[child_right],
				      offsets[child_left],
				      offsets[child_right],
				      index, NULL) < 0) {
		selected = child_left;
	} else {
		selected = child_right;
	}

	sel_tree[parent] = selected;

	return(static_cast<int>(parent));
}

/*********************************************************************//**
Readjust selection tree after popping the root and read a new value
@return the new root */
static
int
row_fts_sel_tree_update(
/*====================*/
	int*		sel_tree,	/*<! in/out: selection tree */
	ulint		propagated,	/*<! in: node to propagate up */
	ulint		height,		/*<! in: tree height */
	const mrec_t**	mrec,		/*<! in: sort record */
	ulint**		offsets,	/*<! in: record offsets */
	dict_index_t*	index)		/*<! in: index dictionary */
{
	ulint	i;

	for (i = 1; i <= height; i++) {
		propagated = static_cast<ulint>(row_fts_sel_tree_propagate(
			static_cast<int>(propagated), sel_tree, mrec, offsets, index));
	}

	return(sel_tree[0]);
}

/*********************************************************************//**
Build selection tree at a specified level */
static
void
row_fts_build_sel_tree_level(
/*=========================*/
	int*		sel_tree,	/*<! in/out: selection tree */
	ulint		level,		/*<! in: selection tree level */
	const mrec_t**	mrec,		/*<! in: sort record */
	ulint**		offsets,	/*<! in: record offsets */
	dict_index_t*	index)		/*<! in: index dictionary */
{
	ulint	start;
	int	child_left;
	int	child_right;
	ulint	i;
	ulint	num_item;

	start = static_cast<ulint>((1 << level) - 1);
	num_item = static_cast<ulint>(1 << level);

	for (i = 0; i < num_item;  i++) {
		child_left = sel_tree[(start + i) * 2 + 1];
		child_right = sel_tree[(start + i) * 2 + 2];

		if (child_left == -1) {
			if (child_right == -1) {
				sel_tree[start + i] = -1;
			} else {
				sel_tree[start + i] =  child_right;
			}
			continue;
		} else if (child_right == -1) {
			sel_tree[start + i] = child_left;
			continue;
		}

		/* Deal with NULL child conditions */
		if (!mrec[child_left]) {
			if (!mrec[child_right]) {
				sel_tree[start + i] = -1;
			} else {
				sel_tree[start + i] = child_right;
			}
			continue;
		} else if (!mrec[child_right]) {
			sel_tree[start + i] = child_left;
			continue;
		}

		/* Select the smaller one to set parent pointer */
		int cmp = cmp_rec_rec_simple(
			mrec[child_left], mrec[child_right],
			offsets[child_left], offsets[child_right],
			index, NULL);

		sel_tree[start + i] = cmp < 0 ? child_left : child_right;
	}
}

/*********************************************************************//**
Build a selection tree for merge. The selection tree is a binary tree
and should have fts_sort_pll_degree / 2 levels. With root as level 0
@return number of tree levels */
static
ulint
row_fts_build_sel_tree(
/*===================*/
	int*		sel_tree,	/*<! in/out: selection tree */
	const mrec_t**	mrec,		/*<! in: sort record */
	ulint**		offsets,	/*<! in: record offsets */
	dict_index_t*	index)		/*<! in: index dictionary */
{
	ulint	treelevel = 1;
	ulint	num = 2;
	int	i = 0;
	ulint	start;

	/* No need to build selection tree if we only have two merge threads */
	if (fts_sort_pll_degree <= 2) {
		return(0);
	}

	while (num < fts_sort_pll_degree) {
		num = num << 1;
		treelevel++;
	}

	start = (1 << treelevel) - 1;

	for (i = 0; i < (int) fts_sort_pll_degree; i++) {
		sel_tree[i + start] = i;
	}

	for (i = static_cast<int>(treelevel) - 1; i >= 0; i--) {
		row_fts_build_sel_tree_level(
			sel_tree, static_cast<ulint>(i), mrec, offsets, index);
	}

	return(treelevel);
}

/*********************************************************************//**
Read sorted file containing index data tuples and insert these data
tuples to the index
@return DB_SUCCESS or error number */
dberr_t
row_fts_merge_insert(
/*=================*/
	dict_index_t*		index,	/*!< in: index */
	dict_table_t*		table,	/*!< in: new table */
	fts_psort_t*		psort_info, /*!< parallel sort info */
	ulint			id)	/* !< in: which auxiliary table's data
					to insert to */
{
	const byte**		b;
	mem_heap_t*		tuple_heap;
	mem_heap_t*		heap;
	dberr_t			error = DB_SUCCESS;
	ulint*			foffs;
	ulint**			offsets;
	fts_tokenizer_word_t	new_word;
	ib_vector_t*		positions;
	doc_id_t		last_doc_id;
	ib_alloc_t*		heap_alloc;
	ulint			i;
	mrec_buf_t**		buf;
	int*			fd;
	byte**			block;
	const mrec_t**		mrec;
	ulint			count = 0;
	int*			sel_tree;
	ulint			height;
	ulint			start;
	fts_psort_insert_t	ins_ctx;
	ulint			count_diag = 0;
	fts_table_t		fts_table;
	char			aux_table_name[MAX_FULL_NAME_LEN];
	dict_table_t*		aux_table;
	dict_index_t*		aux_index;
	trx_t*			trx;
	byte			trx_id_buf[6];
	roll_ptr_t		roll_ptr = 0;
	dfield_t*		field;

	ut_ad(index);
	ut_ad(table);

	/* We use the insert query graph as the dummy graph
	needed in the row module call */

	trx = trx_allocate_for_background();
	trx_start_if_not_started(trx, true);

	trx->op_info = "inserting index entries";

	ins_ctx.opt_doc_id_size = psort_info[0].psort_common->opt_doc_id_size;

	heap = mem_heap_create(500 + sizeof(mrec_buf_t));

	b = (const byte**) mem_heap_alloc(
		heap, sizeof (*b) * fts_sort_pll_degree);
	foffs = (ulint*) mem_heap_alloc(
		heap, sizeof(*foffs) * fts_sort_pll_degree);
	offsets = (ulint**) mem_heap_alloc(
		heap, sizeof(*offsets) * fts_sort_pll_degree);
	buf = (mrec_buf_t**) mem_heap_alloc(
		heap, sizeof(*buf) * fts_sort_pll_degree);
	fd = (int*) mem_heap_alloc(heap, sizeof(*fd) * fts_sort_pll_degree);
	block = (byte**) mem_heap_alloc(
		heap, sizeof(*block) * fts_sort_pll_degree);
	mrec = (const mrec_t**) mem_heap_alloc(
		heap, sizeof(*mrec) * fts_sort_pll_degree);
	sel_tree = (int*) mem_heap_alloc(
		heap, sizeof(*sel_tree) * (fts_sort_pll_degree * 2));

	tuple_heap = mem_heap_create(1000);

	ins_ctx.charset = fts_index_get_charset(index);
	ins_ctx.heap = heap;

	for (i = 0; i < fts_sort_pll_degree; i++) {
		ulint	num;

		num = 1 + REC_OFFS_HEADER_SIZE
			+ dict_index_get_n_fields(index);
		offsets[i] = static_cast<ulint*>(mem_heap_zalloc(
			heap, num * sizeof *offsets[i]));
		offsets[i][0] = num;
		offsets[i][1] = dict_index_get_n_fields(index);
		block[i] = psort_info[i].merge_block[id];
		b[i] = psort_info[i].merge_block[id];
		fd[i] = psort_info[i].merge_file[id]->fd;
		foffs[i] = 0;

		buf[i] = static_cast<mrec_buf_t*>(
			mem_heap_alloc(heap, sizeof *buf[i]));
		count_diag += (int) psort_info[i].merge_file[id]->n_rec;
	}

	if (fts_enable_diag_print) {
		ib::info() << "InnoDB_FTS: to inserted " << count_diag
			<< " records";
	}

	/* Initialize related variables if creating FTS indexes */
	heap_alloc = ib_heap_allocator_create(heap);

	memset(&new_word, 0, sizeof(new_word));

	new_word.nodes = ib_vector_create(heap_alloc, sizeof(fts_node_t), 4);
	positions = ib_vector_create(heap_alloc, sizeof(ulint), 32);
	last_doc_id = 0;

	/* We should set the flags2 with aux_table_name here,
	in order to get the correct aux table names. */
	index->table->flags2 |= DICT_TF2_FTS_AUX_HEX_NAME;
	DBUG_EXECUTE_IF("innodb_test_wrong_fts_aux_table_name",
			index->table->flags2 &= ~DICT_TF2_FTS_AUX_HEX_NAME;);
	fts_table.type = FTS_INDEX_TABLE;
	fts_table.index_id = index->id;
	fts_table.table_id = table->id;
	fts_table.parent = index->table->name.m_name;
	fts_table.table = index->table;
	fts_table.suffix = fts_get_suffix(id);

	/* Get aux index */
	fts_get_table_name(&fts_table, aux_table_name);
	aux_table = dict_table_open_on_name(aux_table_name, FALSE, FALSE,
					    DICT_ERR_IGNORE_NONE);
	ut_ad(aux_table != NULL);
	dict_table_close(aux_table, FALSE, FALSE);
	aux_index = dict_table_get_first_index(aux_table);

	FlushObserver* observer;
	observer = psort_info[0].psort_common->trx->flush_observer;

	/* Create bulk load instance */
	ins_ctx.btr_bulk = UT_NEW_NOKEY(BtrBulk(aux_index, trx->id, observer));
	ins_ctx.btr_bulk->init();

	/* Create tuple for insert */
	ins_ctx.tuple = dtuple_create(heap, dict_index_get_n_fields(aux_index));
	dict_index_copy_types(ins_ctx.tuple, aux_index,
			      dict_index_get_n_fields(aux_index));

	/* Set TRX_ID and ROLL_PTR */
	trx_write_trx_id(trx_id_buf, trx->id);
	field = dtuple_get_nth_field(ins_ctx.tuple, 2);
	dfield_set_data(field, &trx_id_buf, 6);

	field = dtuple_get_nth_field(ins_ctx.tuple, 3);
	dfield_set_data(field, &roll_ptr, 7);

#ifdef UNIV_DEBUG
	ins_ctx.aux_index_id = id;
#endif

	for (i = 0; i < fts_sort_pll_degree; i++) {
		if (psort_info[i].merge_file[id]->n_rec == 0) {
			/* No Rows to read */
			mrec[i] = b[i] = NULL;
		} else {
			/* Read from temp file only if it has been
			written to. Otherwise, block memory holds
			all the sorted records */
			if (psort_info[i].merge_file[id]->offset > 0
			    && (!row_merge_read(
					fd[i], foffs[i],
					(row_merge_block_t*) block[i]))) {
				error = DB_CORRUPTION;
				goto exit;
			}

			ROW_MERGE_READ_GET_NEXT(i);
		}
	}

	height = row_fts_build_sel_tree(sel_tree, (const mrec_t **) mrec,
					offsets, index);

	start = (1 << height) - 1;

	/* Fetch sorted records from sort buffer and insert them into
	corresponding FTS index auxiliary tables */
	for (;;) {
		dtuple_t*	dtuple;
		ulint		n_ext;
		int		min_rec = 0;

		if (fts_sort_pll_degree <= 2) {
			while (!mrec[min_rec]) {
				min_rec++;

				if (min_rec >= (int) fts_sort_pll_degree) {
					row_fts_insert_tuple(
						&ins_ctx, &new_word,
						positions, &last_doc_id,
						NULL);

					goto exit;
				}
			}

			for (i = min_rec + 1; i < fts_sort_pll_degree; i++) {
				if (!mrec[i]) {
					continue;
				}

				if (cmp_rec_rec_simple(
					    mrec[i], mrec[min_rec],
					    offsets[i], offsets[min_rec],
					    index, NULL) < 0) {
					min_rec = static_cast<int>(i);
				}
			}
		} else {
			min_rec = sel_tree[0];

			if (min_rec ==  -1) {
				row_fts_insert_tuple(
					&ins_ctx, &new_word,
					positions, &last_doc_id,
					NULL);

				goto exit;
			}
		}

		dtuple = row_rec_to_index_entry_low(
			mrec[min_rec], index, offsets[min_rec], &n_ext,
			tuple_heap);

		row_fts_insert_tuple(
			&ins_ctx, &new_word, positions,
			&last_doc_id, dtuple);


		ROW_MERGE_READ_GET_NEXT(min_rec);

		if (fts_sort_pll_degree > 2) {
			if (!mrec[min_rec]) {
				sel_tree[start + min_rec] = -1;
			}

			row_fts_sel_tree_update(sel_tree, start + min_rec,
						height, mrec,
						offsets, index);
		}

		count++;

		mem_heap_empty(tuple_heap);
	}

exit:
	fts_sql_commit(trx);

	trx->op_info = "";

	mem_heap_free(tuple_heap);

	error = ins_ctx.btr_bulk->finish(error);
	UT_DELETE(ins_ctx.btr_bulk);

	trx_free_for_background(trx);

	mem_heap_free(heap);

	if (fts_enable_diag_print) {
		ib::info() << "InnoDB_FTS: inserted " << count << " records";
	}

	return(error);
}<|MERGE_RESOLUTION|>--- conflicted
+++ resolved
@@ -1069,15 +1069,7 @@
 	os_event_set(psort_info->psort_common->merge_event);
 	psort_info->child_status = FTS_CHILD_EXITING;
 
-<<<<<<< HEAD
-	os_thread_exit();
-=======
-#ifdef __WIN__
-	CloseHandle(psort_info->thread_hdl);
-#endif /*__WIN__ */
-
-	os_thread_exit(NULL, false);
->>>>>>> 186a9aa7
+	os_thread_exit(false);
 
 	OS_THREAD_DUMMY_RETURN;
 }
@@ -1090,7 +1082,6 @@
 	fts_psort_t*	merge_info)	/*!< in: parallel sort info */
 {
 	int		i = 0;
-	os_thread_id_t	thd_id;
 
 	/* Kick off merge/insert threads */
 	for (i = 0; i <  FTS_NUM_AUX_INDEX; i++) {
@@ -1099,7 +1090,7 @@
 
 		os_thread_create(fts_parallel_merge,
 				 (void*) &merge_info[i],
-				 &thd_id);
+				 &merge_info[i].thread_hdl);
 	}
 }
 
