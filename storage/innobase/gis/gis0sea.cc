--- conflicted
+++ resolved
@@ -1,10 +1,6 @@
 /*****************************************************************************
 
-<<<<<<< HEAD
 Copyright (c) 2016, 2019, Oracle and/or its affiliates. All Rights Reserved.
-=======
-Copyright (c) 2017, 2019, Oracle and/or its affiliates. All Rights Reserved.
->>>>>>> 5cdbb22b
 
 This program is free software; you can redistribute it and/or modify it under
 the terms of the GNU General Public License, version 2.0, as published by the
@@ -1168,7 +1164,6 @@
 
     ut_ad(r_cursor->m_rel_pos == BTR_PCUR_ON);
 #ifdef UNIV_DEBUG
-<<<<<<< HEAD
     do {
       const rec_t *rec;
       const ulint *offsets1;
@@ -1189,45 +1184,12 @@
           REC_INFO_MIN_REC_FLAG) {
         ut_ad(rec_get_info_bits(rec, comp) & REC_INFO_MIN_REC_FLAG);
       } else {
-        ut_ad(
-            !cmp_rec_rec(r_cursor->m_old_rec, rec, offsets1, offsets2, index));
+        ut_ad(!cmp_rec_rec(r_cursor->m_old_rec, rec, offsets1, offsets2, index,
+                           page_is_spatial_non_leaf(rec, index)));
       }
 
       mem_heap_free(heap);
     } while (false);
-=======
-		do {
-			const rec_t*	rec;
-			const ulint*	offsets1;
-			const ulint*	offsets2;
-			ulint		comp;
-
-			rec = btr_pcur_get_rec(r_cursor);
-
-			heap = mem_heap_create(256);
-			offsets1 = rec_get_offsets(
-				r_cursor->old_rec, index, NULL,
-				r_cursor->old_n_fields, &heap);
-			offsets2 = rec_get_offsets(
-				rec, index, NULL,
-				r_cursor->old_n_fields, &heap);
-
-			comp = rec_offs_comp(offsets1);
-
-			if (rec_get_info_bits(r_cursor->old_rec, comp)
-			    & REC_INFO_MIN_REC_FLAG) {
-				ut_ad(rec_get_info_bits(rec, comp)
-					& REC_INFO_MIN_REC_FLAG);
-			} else {
-
-				ut_ad(!cmp_rec_rec(r_cursor->old_rec,
-						   rec, offsets1, offsets2,
-						   index,page_is_spatial_non_leaf(rec, index)));
-			}
-
-			mem_heap_free(heap);
-		} while (0);
->>>>>>> 5cdbb22b
 #endif /* UNIV_DEBUG */
 
     return (true);
@@ -1255,7 +1217,6 @@
   ut_ad(r_cursor == node->cursor);
 
 search_again:
-<<<<<<< HEAD
   page_id_t page_id(space, page_no);
 
   block = buf_page_get_gen(page_id, page_size, RW_X_LATCH, NULL,
@@ -1290,8 +1251,8 @@
         (rec_get_info_bits(rec, comp) & REC_INFO_MIN_REC_FLAG)) {
       r_cursor->m_pos_state = BTR_PCUR_IS_POSITIONED;
       ret = true;
-    } else if (!cmp_rec_rec(r_cursor->m_old_rec, rec, offsets1, offsets2,
-                            index)) {
+    } else if (!cmp_rec_rec(r_cursor->m_old_rec, rec, offsets1, offsets2, index,
+                            page_is_spatial_non_leaf(rec, index))) {
       r_cursor->m_pos_state = BTR_PCUR_IS_POSITIONED;
       ret = true;
     }
@@ -1307,62 +1268,6 @@
   mem_heap_free(heap);
 
   return (ret);
-=======
-	page_id_t	page_id(space, page_no);
-
-	block = buf_page_get_gen(
-		page_id, page_size, RW_X_LATCH, NULL,
-		BUF_GET, __FILE__, __LINE__, mtr);
-
-	ut_ad(block);
-
-	/* Get the page SSN */
-	page = buf_block_get_frame(block);
-	page_ssn = page_get_ssn_id(page);
-
-	ulint low_match = page_cur_search(
-				block, index, tuple, PAGE_CUR_LE, page_cursor);
-
-	if (low_match == r_cursor->old_n_fields) {
-		const rec_t*	rec;
-		const ulint*	offsets1;
-		const ulint*	offsets2;
-		ulint		comp;
-
-		rec = btr_pcur_get_rec(r_cursor);
-
-		offsets1 = rec_get_offsets(
-			r_cursor->old_rec, index, NULL,
-			r_cursor->old_n_fields, &heap);
-		offsets2 = rec_get_offsets(
-			rec, index, NULL,
-			r_cursor->old_n_fields, &heap);
-
-		comp = rec_offs_comp(offsets1);
-
-		if ((rec_get_info_bits(r_cursor->old_rec, comp)
-		     & REC_INFO_MIN_REC_FLAG)
-		    && (rec_get_info_bits(rec, comp) & REC_INFO_MIN_REC_FLAG)) {
-			r_cursor->pos_state = BTR_PCUR_IS_POSITIONED;
-			ret = true;
-		} else if (!cmp_rec_rec(r_cursor->old_rec, rec, offsets1, offsets2,
-				 index,page_is_spatial_non_leaf(rec, index))) {
-			r_cursor->pos_state = BTR_PCUR_IS_POSITIONED;
-			ret = true;
-		}
-	}
-
-	/* Check the page SSN to see if it has been splitted, if so, search
-	the right page */
-	if (!ret && page_ssn > path_ssn) {
-		page_no = btr_page_get_next(page, mtr);
-		goto search_again;
-	}
-
-	mem_heap_free(heap);
-
-	return(ret);
->>>>>>> 5cdbb22b
 }
 
 /** Copy the leaf level R-tree record, and push it to matched_rec in rtr_info */
@@ -1836,13 +1741,8 @@
       offsets = rec_get_offsets(last_match_rec, index, offsets, ULINT_UNDEFINED,
                                 &heap);
 
-<<<<<<< HEAD
       ut_ad(cmp_rec_rec(test_rec.r_rec, last_match_rec, offsets2, offsets,
-                        index) == 0);
-=======
-			ut_ad(cmp_rec_rec(test_rec.r_rec, last_match_rec,
-					  offsets2, offsets, index, false) == 0);
->>>>>>> 5cdbb22b
+                        index, false) == 0);
 #endif /* UNIV_DEBUG */
       /* Pop the last match record and position on it */
       match_rec->matched_recs->pop_back();
