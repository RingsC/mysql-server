--- conflicted
+++ resolved
@@ -103,33 +103,30 @@
 
 		trx->isolation_level = TRX_ISO_REPEATABLE_READ;
 
-		trx->no = IB_ULONGLONG_MAX;
+		trx->no = TRX_ID_MAX;
 
 		trx->support_xa = TRUE;
 
-<<<<<<< HEAD
 		trx->check_foreigns = TRUE;
+
 		trx->check_unique_secondary = TRUE;
-=======
-	trx->no = TRX_ID_MAX;
->>>>>>> c9342914
 
 		trx->dict_operation = TRX_DICT_OP_NONE;
 
 		trx->error_state = DB_SUCCESS;
 
 		trx->lock.que_state = TRX_QUE_RUNNING;
+
+		trx->search_latch_timeout = BTR_SEA_TIMEOUT;
+
+		trx->xid.formatID = -1;
+
+		trx->op_info = "";
 
 		trx->lock.lock_heap = mem_heap_create_typed(
 			256, MEM_HEAP_FOR_LOCK_HEAP);
 
-		trx->search_latch_timeout = BTR_SEA_TIMEOUT;
-
 		trx->global_read_view_heap = mem_heap_create(256);
-
-		trx->xid.formatID = -1;
-
-		trx->op_info = "";
 
 		mem_heap_t*	heap;
 		ib_alloc_t*	heap_alloc;
@@ -294,6 +291,28 @@
 	ut_a(trx->dict_operation == TRX_DICT_OP_NONE);
 
 	ut_a(!trx->read_only);
+
+	trx->isolation_level = TRX_ISO_REPEATABLE_READ;
+
+	trx->no = TRX_ID_MAX;
+
+	trx->support_xa = TRUE;
+
+	trx->check_foreigns = TRUE;
+
+	trx->check_unique_secondary = TRUE;
+
+	trx->dict_operation = TRX_DICT_OP_NONE;
+
+	trx->error_state = DB_SUCCESS;
+
+	trx->lock.que_state = TRX_QUE_RUNNING;
+
+	trx->search_latch_timeout = BTR_SEA_TIMEOUT;
+
+	trx->xid.formatID = -1;
+
+	trx->op_info = "";
 
 	return(trx);
 }
