--- conflicted
+++ resolved
@@ -4291,7 +4291,7 @@
     across pages, so skip the record compare verification for
     now. Will enhanced in special R-Tree index validation scheme */
     if (!dict_index_is_spatial(index) &&
-        cmp_rec_rec(rec, right_rec, offsets, offsets2, index) >= 0) {
+        cmp_rec_rec(rec, right_rec, offsets, offsets2, index, false) >= 0) {
       btr_validate_report2(index, level, block, right_block);
 
       fputs(
@@ -4308,7 +4308,6 @@
       rec_print(stderr, rec, index);
       putc('\n', stderr);
 
-<<<<<<< HEAD
       ret = false;
     }
   }
@@ -4466,233 +4465,6 @@
       }
     }
   }
-=======
-		if (page_is_comp(right_page) != page_is_comp(page)) {
-			btr_validate_report2(index, level, block, right_block);
-			fputs("InnoDB: 'compact' flag mismatch\n", stderr);
-
-			ret = false;
-
-			goto node_ptr_fails;
-		}
-
-		rec = page_rec_get_prev(page_get_supremum_rec(page));
-		right_rec = page_rec_get_next(page_get_infimum_rec(
-						      right_page));
-		offsets = rec_get_offsets(rec, index,
-					  offsets, ULINT_UNDEFINED, &heap);
-		offsets2 = rec_get_offsets(right_rec, index,
-					   offsets2, ULINT_UNDEFINED, &heap);
-
-		/* For spatial index, we cannot guarantee the key ordering
-		across pages, so skip the record compare verification for
-		now. Will enhanced in special R-Tree index validation scheme */
-		if (!dict_index_is_spatial(index)
-		    && cmp_rec_rec(rec, right_rec,
-				   offsets, offsets2, index, false) >= 0) {
-
-			btr_validate_report2(index, level, block, right_block);
-
-			fputs("InnoDB: records in wrong order"
-			      " on adjacent pages\n", stderr);
-
-			fputs("InnoDB: record ", stderr);
-			rec = page_rec_get_prev(page_get_supremum_rec(page));
-			rec_print(stderr, rec, index);
-			putc('\n', stderr);
-			fputs("InnoDB: record ", stderr);
-			rec = page_rec_get_next(
-				page_get_infimum_rec(right_page));
-			rec_print(stderr, rec, index);
-			putc('\n', stderr);
-
-			ret = false;
-		}
-	}
-
-	if (level > 0 && left_page_no == FIL_NULL) {
-		ut_a(REC_INFO_MIN_REC_FLAG & rec_get_info_bits(
-			     page_rec_get_next(page_get_infimum_rec(page)),
-			     page_is_comp(page)));
-	}
-
-	/* Similarly skip the father node check for spatial index for now,
-	for a couple of reasons:
-	1) As mentioned, there is no ordering relationship between records
-	in parent level and linked pages in the child level.
-	2) Search parent from root is very costly for R-tree.
-	We will add special validation mechanism for R-tree later (WL #7520) */
-	if (!dict_index_is_spatial(index)
-	    && block->page.id.page_no() != dict_index_get_page(index)) {
-
-		/* Check father node pointers */
-		rec_t*	node_ptr;
-
-		btr_cur_position(
-			index, page_rec_get_next(page_get_infimum_rec(page)),
-			block, &node_cur);
-		offsets = btr_page_get_father_node_ptr_for_validate(
-			offsets, heap, &node_cur, &mtr);
-
-		father_page = btr_cur_get_page(&node_cur);
-		node_ptr = btr_cur_get_rec(&node_cur);
-
-		parent_page_no = page_get_page_no(father_page);
-		parent_right_page_no = btr_page_get_next(father_page, &mtr);
-		rightmost_child = page_rec_is_supremum(
-					page_rec_get_next(node_ptr));
-
-		btr_cur_position(
-			index,
-			page_rec_get_prev(page_get_supremum_rec(page)),
-			block, &node_cur);
-
-		offsets = btr_page_get_father_node_ptr_for_validate(
-				offsets, heap, &node_cur, &mtr);
-
-		if (node_ptr != btr_cur_get_rec(&node_cur)
-		    || btr_node_ptr_get_child_page_no(node_ptr, offsets)
-				     != block->page.id.page_no()) {
-
-			btr_validate_report1(index, level, block);
-
-			fputs("InnoDB: node pointer to the page is wrong\n",
-			      stderr);
-
-			fputs("InnoDB: node ptr ", stderr);
-			rec_print(stderr, node_ptr, index);
-
-			rec = btr_cur_get_rec(&node_cur);
-			fprintf(stderr, "\n"
-				"InnoDB: node ptr child page n:o %lu\n",
-				(ulong) btr_node_ptr_get_child_page_no(
-					rec, offsets));
-
-			fputs("InnoDB: record on page ", stderr);
-			rec_print_new(stderr, rec, offsets);
-			putc('\n', stderr);
-			ret = false;
-
-			goto node_ptr_fails;
-		}
-
-		if (!page_is_leaf(page)) {
-			node_ptr_tuple = dict_index_build_node_ptr(
-				index,
-				page_rec_get_next(page_get_infimum_rec(page)),
-				0, heap, btr_page_get_level(page, &mtr));
-
-			if (cmp_dtuple_rec(node_ptr_tuple, node_ptr,
-					   offsets)) {
-				const rec_t* first_rec = page_rec_get_next(
-					page_get_infimum_rec(page));
-
-				btr_validate_report1(index, level, block);
-
-				ib::error() << "Node ptrs differ on levels > 0";
-
-				fputs("InnoDB: node ptr ",stderr);
-				rec_print_new(stderr, node_ptr, offsets);
-				fputs("InnoDB: first rec ", stderr);
-				rec_print(stderr, first_rec, index);
-				putc('\n', stderr);
-				ret = false;
-
-				goto node_ptr_fails;
-			}
-		}
-
-		if (left_page_no == FIL_NULL) {
-			ut_a(node_ptr == page_rec_get_next(
-				     page_get_infimum_rec(father_page)));
-			ut_a(btr_page_get_prev(father_page, &mtr) == FIL_NULL);
-		}
-
-		if (right_page_no == FIL_NULL) {
-			ut_a(node_ptr == page_rec_get_prev(
-				     page_get_supremum_rec(father_page)));
-			ut_a(btr_page_get_next(father_page, &mtr) == FIL_NULL);
-		} else {
-			const rec_t*	right_node_ptr;
-
-			right_node_ptr = page_rec_get_next(node_ptr);
-
-			if (!lockout && rightmost_child) {
-
-				/* To obey latch order of tree blocks,
-				we should release the right_block once to
-				obtain lock of the uncle block. */
-				mtr_release_block_at_savepoint(
-					&mtr, savepoint, right_block);
-
-				btr_block_get(
-					page_id_t(index->space,
-						  parent_right_page_no),
-					table_page_size,
-					RW_SX_LATCH, index, &mtr);
-
-				right_block = btr_block_get(
-					page_id_t(index->space,
-						  right_page_no),
-					table_page_size,
-					RW_SX_LATCH, index, &mtr);
-			}
-
-			btr_cur_position(
-				index, page_rec_get_next(
-					page_get_infimum_rec(
-						buf_block_get_frame(
-							right_block))),
-				right_block, &right_node_cur);
-
-			offsets = btr_page_get_father_node_ptr_for_validate(
-					offsets, heap, &right_node_cur, &mtr);
-
-			if (right_node_ptr
-			    != page_get_supremum_rec(father_page)) {
-
-				if (btr_cur_get_rec(&right_node_cur)
-				    != right_node_ptr) {
-					ret = false;
-					fputs("InnoDB: node pointer to"
-					      " the right page is wrong\n",
-					      stderr);
-
-					btr_validate_report1(index, level,
-							     block);
-				}
-			} else {
-				page_t*	right_father_page
-					= btr_cur_get_page(&right_node_cur);
-
-				if (btr_cur_get_rec(&right_node_cur)
-				    != page_rec_get_next(
-					    page_get_infimum_rec(
-						    right_father_page))) {
-					ret = false;
-					fputs("InnoDB: node pointer 2 to"
-					      " the right page is wrong\n",
-					      stderr);
-
-					btr_validate_report1(index, level,
-							     block);
-				}
-
-				if (page_get_page_no(right_father_page)
-				    != btr_page_get_next(father_page, &mtr)) {
-
-					ret = false;
-					fputs("InnoDB: node pointer 3 to"
-					      " the right page is wrong\n",
-					      stderr);
-
-					btr_validate_report1(index, level,
-							     block);
-				}
-			}
-		}
-	}
->>>>>>> 5cdbb22b
 
 node_ptr_fails:
   /* Commit the mini-transaction to release the latch on 'page'.
