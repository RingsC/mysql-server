--- conflicted
+++ resolved
@@ -87,50 +87,16 @@
 @return	own: created table */
 UNIV_INTERN
 hash_table_t*
-<<<<<<< HEAD
-ha_create(
+ib_create(
 /*======*/
 	ulint		n,	/*!< in: number of array cells */
 	const char*	name,	/*!< in: mutex name */
 	ulint		n_mutexes,/*!< in: number of mutexes to protect the
-=======
-ib_create_func(
-/*===========*/
-	ulint	n,		/*!< in: number of array cells */
-#ifdef UNIV_SYNC_DEBUG
-	ulint	mutex_level,	/*!< in: level of the mutexes in the latching
-				order: this is used in the debug version */
-#endif /* UNIV_SYNC_DEBUG */
-	ulint	n_mutexes,	/*!< in: number of mutexes to protect the
->>>>>>> 3931a372
 				hash table: must be a power of 2, or 0 */
 	ulint		type);	/*!< in: type of datastructure for which
 				the memory heap is going to be used e.g.:
 				MEM_HEAP_FOR_BTR_SEARCH or
 				MEM_HEAP_FOR_PAGE_HASH */
-<<<<<<< HEAD
-=======
-#ifdef UNIV_SYNC_DEBUG
-/** Creates a hash table.
-@return		own: created table
-@param n_c	in: number of array cells.  The actual number of cells is
-chosen to be a slightly bigger prime number.
-@param level	in: level of the mutexes in the latching order
-@param n_m	in: number of mutexes to protect the hash table;
-		must be a power of 2, or 0 */
-# define ib_create(n_c,n_m,type,level) ib_create_func(n_c,level,n_m,type)
-#else /* UNIV_SYNC_DEBUG */
-/** Creates a hash table.
-@return		own: created table
-@param n_c	in: number of array cells.  The actual number of cells is
-chosen to be a slightly bigger prime number.
-@param level	in: level of the mutexes in the latching order
-@param n_m	in: number of mutexes to protect the hash table;
-		must be a power of 2, or 0 */
-# define ib_create(n_c,n_m,type,level) ib_create_func(n_c,n_m,type)
-#endif /* UNIV_SYNC_DEBUG */
-
->>>>>>> 3931a372
 /*************************************************************//**
 Empties a hash table and frees the memory heaps. */
 UNIV_INTERN
