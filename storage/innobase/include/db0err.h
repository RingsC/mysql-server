/*****************************************************************************

Copyright (c) 1996, 2011, Oracle and/or its affiliates. All Rights Reserved.

This program is free software; you can redistribute it and/or modify it under
the terms of the GNU General Public License as published by the Free Software
Foundation; version 2 of the License.

This program is distributed in the hope that it will be useful, but WITHOUT
ANY WARRANTY; without even the implied warranty of MERCHANTABILITY or FITNESS
FOR A PARTICULAR PURPOSE. See the GNU General Public License for more details.

You should have received a copy of the GNU General Public License along with
this program; if not, write to the Free Software Foundation, Inc., 59 Temple
Place, Suite 330, Boston, MA 02111-1307 USA

*****************************************************************************/

/**************************************************//**
@file include/db0err.h
Global error codes for the database

Created 5/24/1996 Heikki Tuuri
*******************************************************/

#ifndef db0err_h
#define db0err_h


enum db_err {
	DB_SUCCESS_LOCKED_REC = 9,	/*!< like DB_SUCCESS, but a new
					explicit record lock was created */
	DB_SUCCESS = 10,

	/* The following are error codes */
	DB_ERROR,
	DB_INTERRUPTED,
	DB_OUT_OF_MEMORY,
	DB_OUT_OF_FILE_SPACE,
	DB_LOCK_WAIT,
	DB_DEADLOCK,
	DB_ROLLBACK,
	DB_DUPLICATE_KEY,
	DB_QUE_THR_SUSPENDED,
	DB_MISSING_HISTORY,		/*!< required history data has been
					deleted due to lack of space in
					rollback segment */
	DB_CLUSTER_NOT_FOUND = 30,
	DB_TABLE_NOT_FOUND,
	DB_MUST_GET_MORE_FILE_SPACE,	/*!< the database has to be stopped
					and restarted with more file space */
	DB_TABLE_IS_BEING_USED,
	DB_TOO_BIG_RECORD,		/*!< a record in an index would not fit
					on a compressed page, or it would
					become bigger than 1/2 free space in
					an uncompressed page frame */
	DB_LOCK_WAIT_TIMEOUT,		/*!< lock wait lasted too long */
	DB_NO_REFERENCED_ROW,		/*!< referenced key value not found
					for a foreign key in an insert or
					update of a row */
	DB_ROW_IS_REFERENCED,		/*!< cannot delete or update a row
					because it contains a key value
					which is referenced */
	DB_CANNOT_ADD_CONSTRAINT,	/*!< adding a foreign key constraint
					to a table failed */
	DB_CORRUPTION,			/*!< data structure corruption noticed */
	DB_CANNOT_DROP_CONSTRAINT,	/*!< dropping a foreign key constraint
					from a table failed */
	DB_NO_SAVEPOINT,		/*!< no savepoint exists with the given
					name */
	DB_TABLESPACE_ALREADY_EXISTS,	/*!< we cannot create a new single-table
					tablespace because a file of the same
					name already exists */
	DB_TABLESPACE_DELETED,		/*!< tablespace does not exist or is
					being dropped right now */
	DB_LOCK_TABLE_FULL,		/*!< lock structs have exhausted the
					buffer pool (for big transactions,
					InnoDB stores the lock structs in the
					buffer pool) */
	DB_FOREIGN_DUPLICATE_KEY,	/*!< foreign key constraints
					activated by the operation would
					lead to a duplicate key in some
					table */
	DB_TOO_MANY_CONCURRENT_TRXS,	/*!< when InnoDB runs out of the
					preconfigured undo slots, this can
					only happen when there are too many
					concurrent transactions */
	DB_UNSUPPORTED,			/*!< when InnoDB sees any artefact or
					a feature that it can't recoginize or
					work with e.g., FT indexes created by
					a later version of the engine. */

	DB_PRIMARY_KEY_IS_NULL,		/*!< a column in the PRIMARY KEY
					was found to be NULL */

	DB_STATS_DO_NOT_EXIST,		/*!< an operation that requires the
					persistent storage, used for recording
					table and index statistics, was
					requested but this storage does not
					exist itself or the stats for a given
					table do not exist */
	DB_FOREIGN_EXCEED_MAX_CASCADE,	/*!< Foreign key constraint related
					cascading delete/update exceeds
					maximum allowed depth */
	DB_CHILD_NO_INDEX,		/*!< the child (foreign) table does
					not have an index that contains the
					foreign keys as its prefix columns */
	DB_PARENT_NO_INDEX,		/*!< the parent table does not
					have an index that contains the
					foreign keys as its prefix columns */
<<<<<<< HEAD
	DB_TOO_BIG_INDEX_COL,		/* index column size exceeds maximum
					limit */
	DB_FTS_INVALID_DOCID,		/* FTS Doc ID cannot be zero */
=======
	DB_TOO_BIG_INDEX_COL,		/*!< index column size exceeds
					maximum limit */
	DB_INDEX_CORRUPT,		/*!< we have corrupted index */
	DB_UNDO_RECORD_TOO_BIG,		/*!< the undo log record is too big */
>>>>>>> 4d581015

	/* The following are partial failure codes */
	DB_FAIL = 1000,
	DB_OVERFLOW,
	DB_UNDERFLOW,
	DB_STRONG_FAIL,
	DB_ZIP_OVERFLOW,
	DB_RECORD_NOT_FOUND = 1500,
	DB_END_OF_INDEX
};

#endif<|MERGE_RESOLUTION|>--- conflicted
+++ resolved
@@ -108,16 +108,11 @@
 	DB_PARENT_NO_INDEX,		/*!< the parent table does not
 					have an index that contains the
 					foreign keys as its prefix columns */
-<<<<<<< HEAD
-	DB_TOO_BIG_INDEX_COL,		/* index column size exceeds maximum
-					limit */
-	DB_FTS_INVALID_DOCID,		/* FTS Doc ID cannot be zero */
-=======
 	DB_TOO_BIG_INDEX_COL,		/*!< index column size exceeds
 					maximum limit */
 	DB_INDEX_CORRUPT,		/*!< we have corrupted index */
 	DB_UNDO_RECORD_TOO_BIG,		/*!< the undo log record is too big */
->>>>>>> 4d581015
+	DB_FTS_INVALID_DOCID,		/* FTS Doc ID cannot be zero */
 
 	/* The following are partial failure codes */
 	DB_FAIL = 1000,
