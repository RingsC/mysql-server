/*****************************************************************************

Copyright (c) 1995, 2011, Oracle and/or its affiliates. All Rights Reserved.
Copyright (c) 2008, Google Inc.

Portions of this file contain modifications contributed and copyrighted by
Google, Inc. Those modifications are gratefully acknowledged and are described
briefly in the InnoDB documentation. The contributions by Google are
incorporated with their permission, and subject to the conditions contained in
the file COPYING.Google.

This program is free software; you can redistribute it and/or modify it under
the terms of the GNU General Public License as published by the Free Software
Foundation; version 2 of the License.

This program is distributed in the hope that it will be useful, but WITHOUT
ANY WARRANTY; without even the implied warranty of MERCHANTABILITY or FITNESS
FOR A PARTICULAR PURPOSE. See the GNU General Public License for more details.

You should have received a copy of the GNU General Public License along with
this program; if not, write to the Free Software Foundation, Inc.,
51 Franklin Street, Suite 500, Boston, MA 02110-1335 USA

*****************************************************************************/

/**************************************************//**
@file include/sync0rw.ic
The read-write lock (for threads)

Created 9/11/1995 Heikki Tuuri
*******************************************************/

/******************************************************************//**
Lock an rw-lock in shared mode for the current thread. If the rw-lock is
locked in exclusive mode, or there is an exclusive lock request waiting,
the function spins a preset time (controlled by SYNC_SPIN_ROUNDS),
waiting for the lock before suspending the thread. */
UNIV_INTERN
void
rw_lock_s_lock_spin(
/*================*/
	rw_lock_t*	lock,	/*!< in: pointer to rw-lock */
	ulint		pass,	/*!< in: pass value; != 0, if the lock will
				be passed to another thread to unlock */
	const char*	file_name,/*!< in: file name where lock requested */
	ulint		line);	/*!< in: line where requested */
#ifdef UNIV_SYNC_DEBUG
/******************************************************************//**
Inserts the debug information for an rw-lock. */
UNIV_INTERN
void
rw_lock_add_debug_info(
/*===================*/
	rw_lock_t*	lock,		/*!< in: rw-lock */
	ulint		pass,		/*!< in: pass value */
	ulint		lock_type,	/*!< in: lock type */
	const char*	file_name,	/*!< in: file where requested */
	ulint		line);		/*!< in: line where requested */
/******************************************************************//**
Removes a debug information struct for an rw-lock. */
UNIV_INTERN
void
rw_lock_remove_debug_info(
/*======================*/
	rw_lock_t*	lock,		/*!< in: rw-lock */
	ulint		pass,		/*!< in: pass value */
	ulint		lock_type);	/*!< in: lock type */
#endif /* UNIV_SYNC_DEBUG */

/********************************************************************//**
Check if there are threads waiting for the rw-lock.
@return	1 if waiters, 0 otherwise */
UNIV_INLINE
ulint
rw_lock_get_waiters(
/*================*/
	const rw_lock_t*	lock)	/*!< in: rw-lock */
{
	return(lock->waiters);
}

/********************************************************************//**
Sets lock->waiters to 1. It is not an error if lock->waiters is already
1. On platforms where ATOMIC builtins are used this function enforces a
memory barrier. */
UNIV_INLINE
void
rw_lock_set_waiter_flag(
/*====================*/
	rw_lock_t*	lock)	/*!< in/out: rw-lock */
{
#ifdef INNODB_RW_LOCKS_USE_ATOMICS
	(void) os_compare_and_swap_ulint(&lock->waiters, 0, 1);
#else /* INNODB_RW_LOCKS_USE_ATOMICS */
	lock->waiters = 1;
#endif /* INNODB_RW_LOCKS_USE_ATOMICS */
}

/********************************************************************//**
Resets lock->waiters to 0. It is not an error if lock->waiters is already
0. On platforms where ATOMIC builtins are used this function enforces a
memory barrier. */
UNIV_INLINE
void
rw_lock_reset_waiter_flag(
/*======================*/
	rw_lock_t*	lock)	/*!< in/out: rw-lock */
{
#ifdef INNODB_RW_LOCKS_USE_ATOMICS
	(void) os_compare_and_swap_ulint(&lock->waiters, 1, 0);
#else /* INNODB_RW_LOCKS_USE_ATOMICS */
	lock->waiters = 0;
#endif /* INNODB_RW_LOCKS_USE_ATOMICS */
}

/******************************************************************//**
Returns the write-status of the lock - this function made more sense
with the old rw_lock implementation.
@return	RW_LOCK_NOT_LOCKED, RW_LOCK_EX, RW_LOCK_WAIT_EX */
UNIV_INLINE
ulint
rw_lock_get_writer(
/*===============*/
	const rw_lock_t*	lock)	/*!< in: rw-lock */
{
	lint lock_word = lock->lock_word;
	if (lock_word > 0) {
		/* return NOT_LOCKED in s-lock state, like the writer
		member of the old lock implementation. */
		return(RW_LOCK_NOT_LOCKED);
	} else if (((-lock_word) % X_LOCK_DECR) == 0) {
		return(RW_LOCK_EX);
	} else {
		ut_ad(lock_word > -X_LOCK_DECR);
		return(RW_LOCK_WAIT_EX);
	}
}

/******************************************************************//**
Returns the number of readers.
@return	number of readers */
UNIV_INLINE
ulint
rw_lock_get_reader_count(
/*=====================*/
	const rw_lock_t*	lock)	/*!< in: rw-lock */
{
	lint lock_word = lock->lock_word;
	if (lock_word > 0) {
		/* s-locked, no x-waiters */
		return(X_LOCK_DECR - lock_word);
	} else if (lock_word < 0 && lock_word > -X_LOCK_DECR) {
		/* s-locked, with x-waiters */
		return((ulint)(-lock_word));
	}
	return(0);
}

#ifndef INNODB_RW_LOCKS_USE_ATOMICS
UNIV_INLINE
mutex_t*
rw_lock_get_mutex(
/*==============*/
	rw_lock_t*	lock)
{
	return(&(lock->mutex));
}
#endif

/******************************************************************//**
Returns the value of writer_count for the lock. Does not reserve the lock
mutex, so the caller must be sure it is not changed during the call.
@return	value of writer_count */
UNIV_INLINE
ulint
rw_lock_get_x_lock_count(
/*=====================*/
	const rw_lock_t*	lock)	/*!< in: rw-lock */
{
	lint lock_copy = lock->lock_word;
	/* If there is a reader, lock_word is not divisible by X_LOCK_DECR */
	if (lock_copy > 0 || (-lock_copy) % X_LOCK_DECR != 0) {
		return(0);
	}
	return(((-lock_copy) / X_LOCK_DECR) + 1);
}

/******************************************************************//**
Two different implementations for decrementing the lock_word of a rw_lock:
one for systems supporting atomic operations, one for others. This does
does not support recusive x-locks: they should be handled by the caller and
need not be atomic since they are performed by the current lock holder.
Returns true if the decrement was made, false if not.
@return	TRUE if decr occurs */
UNIV_INLINE
ibool
rw_lock_lock_word_decr(
/*===================*/
	rw_lock_t*	lock,		/*!< in/out: rw-lock */
	ulint		amount)		/*!< in: amount to decrement */
{
#ifdef INNODB_RW_LOCKS_USE_ATOMICS
	lint local_lock_word = lock->lock_word;
	while (local_lock_word > 0) {
		if (os_compare_and_swap_lint(&lock->lock_word,
					     local_lock_word,
					     local_lock_word - amount)) {
			return(TRUE);
		}
		local_lock_word = lock->lock_word;
	}
	return(FALSE);
#else /* INNODB_RW_LOCKS_USE_ATOMICS */
	ibool success = FALSE;
	mutex_enter(&(lock->mutex));
	if (lock->lock_word > 0) {
		lock->lock_word -= amount;
		success = TRUE;
	}
	mutex_exit(&(lock->mutex));
	return(success);
#endif /* INNODB_RW_LOCKS_USE_ATOMICS */
}

/******************************************************************//**
Increments lock_word the specified amount and returns new value.
@return	lock->lock_word after increment */
UNIV_INLINE
lint
rw_lock_lock_word_incr(
/*===================*/
	rw_lock_t*	lock,		/*!< in/out: rw-lock */
	ulint		amount)		/*!< in: amount of increment */
{
#ifdef INNODB_RW_LOCKS_USE_ATOMICS
	return(os_atomic_increment_lint(&lock->lock_word, amount));
#else /* INNODB_RW_LOCKS_USE_ATOMICS */
	lint local_lock_word;

	mutex_enter(&(lock->mutex));

	lock->lock_word += amount;
	local_lock_word = lock->lock_word;

	mutex_exit(&(lock->mutex));

	return(local_lock_word);
#endif /* INNODB_RW_LOCKS_USE_ATOMICS */
}

/******************************************************************//**
This function sets the lock->writer_thread and lock->recursive fields.
For platforms where we are using atomic builtins instead of lock->mutex
it sets the lock->writer_thread field using atomics to ensure memory
ordering. Note that it is assumed that the caller of this function
effectively owns the lock i.e.: nobody else is allowed to modify
lock->writer_thread at this point in time.
The protocol is that lock->writer_thread MUST be updated BEFORE the
lock->recursive flag is set. */
UNIV_INLINE
void
rw_lock_set_writer_id_and_recursion_flag(
/*=====================================*/
	rw_lock_t*	lock,		/*!< in/out: lock to work on */
	ibool		recursive)	/*!< in: TRUE if recursion
					allowed */
{
	os_thread_id_t	curr_thread	= os_thread_get_curr_id();

#ifdef INNODB_RW_LOCKS_USE_ATOMICS
	os_thread_id_t	local_thread;
	ibool		success;

	/* Prevent Valgrind warnings about writer_thread being
	uninitialized.  It does not matter if writer_thread is
	uninitialized, because we are comparing writer_thread against
	itself, and the operation should always succeed. */
	UNIV_MEM_VALID(&lock->writer_thread, sizeof lock->writer_thread);

	local_thread = lock->writer_thread;
	success = os_compare_and_swap_thread_id(
		&lock->writer_thread, local_thread, curr_thread);
	ut_a(success);
	lock->recursive = recursive;

#else /* INNODB_RW_LOCKS_USE_ATOMICS */

	mutex_enter(&lock->mutex);
	lock->writer_thread = curr_thread;
	lock->recursive = recursive;
	mutex_exit(&lock->mutex);

#endif /* INNODB_RW_LOCKS_USE_ATOMICS */
}

/******************************************************************//**
Low-level function which tries to lock an rw-lock in s-mode. Performs no
spinning.
@return	TRUE if success */
UNIV_INLINE
ibool
rw_lock_s_lock_low(
/*===============*/
	rw_lock_t*	lock,	/*!< in: pointer to rw-lock */
	ulint		pass __attribute__((unused)),
				/*!< in: pass value; != 0, if the lock will be
				passed to another thread to unlock */
	const char*	file_name, /*!< in: file name where lock requested */
	ulint		line)	/*!< in: line where requested */
{
	if (!rw_lock_lock_word_decr(lock, 1)) {
		/* Locking did not succeed */
		return(FALSE);
	}

#ifdef UNIV_SYNC_DEBUG
	rw_lock_add_debug_info(lock, pass, RW_LOCK_SHARED, file_name, line);
#endif
	/* These debugging values are not set safely: they may be incorrect
	or even refer to a line that is invalid for the file name. */
	lock->last_s_file_name = file_name;
	lock->last_s_line = line;

	return(TRUE);	/* locking succeeded */
}

/******************************************************************//**
Low-level function which locks an rw-lock in s-mode when we know that it
is possible and none else is currently accessing the rw-lock structure.
Then we can do the locking without reserving the mutex. */
UNIV_INLINE
void
rw_lock_s_lock_direct(
/*==================*/
	rw_lock_t*	lock,		/*!< in/out: rw-lock */
	const char*	file_name,	/*!< in: file name where requested */
	ulint		line)		/*!< in: line where lock requested */
{
	ut_ad(lock->lock_word == X_LOCK_DECR);

	/* Indicate there is a new reader by decrementing lock_word */
	lock->lock_word--;

	lock->last_s_file_name = file_name;
	lock->last_s_line = line;

#ifdef UNIV_SYNC_DEBUG
	rw_lock_add_debug_info(lock, 0, RW_LOCK_SHARED, file_name, line);
#endif
}

/******************************************************************//**
Low-level function which locks an rw-lock in x-mode when we know that it
is not locked and none else is currently accessing the rw-lock structure.
Then we can do the locking without reserving the mutex. */
UNIV_INLINE
void
rw_lock_x_lock_direct(
/*==================*/
	rw_lock_t*	lock,		/*!< in/out: rw-lock */
	const char*	file_name,	/*!< in: file name where requested */
	ulint		line)		/*!< in: line where lock requested */
{
	ut_ad(rw_lock_validate(lock));
	ut_ad(lock->lock_word == X_LOCK_DECR);

	lock->lock_word -= X_LOCK_DECR;
	lock->writer_thread = os_thread_get_curr_id();
	lock->recursive = TRUE;

	lock->last_x_file_name = file_name;
	lock->last_x_line = line;

#ifdef UNIV_SYNC_DEBUG
	rw_lock_add_debug_info(lock, 0, RW_LOCK_EX, file_name, line);
#endif
}

/******************************************************************//**
NOTE! Use the corresponding macro, not directly this function! Lock an
rw-lock in shared mode for the current thread. If the rw-lock is locked
in exclusive mode, or there is an exclusive lock request waiting, the
function spins a preset time (controlled by SYNC_SPIN_ROUNDS), waiting for
the lock, before suspending the thread. */
UNIV_INLINE
void
rw_lock_s_lock_func(
/*================*/
	rw_lock_t*	lock,	/*!< in: pointer to rw-lock */
	ulint		pass,	/*!< in: pass value; != 0, if the lock will
				be passed to another thread to unlock */
	const char*	file_name,/*!< in: file name where lock requested */
	ulint		line)	/*!< in: line where requested */
{
	/* NOTE: As we do not know the thread ids for threads which have
	s-locked a latch, and s-lockers will be served only after waiting
	x-lock requests have been fulfilled, then if this thread already
	owns an s-lock here, it may end up in a deadlock with another thread
	which requests an x-lock here. Therefore, we will forbid recursive
	s-locking of a latch: the following assert will warn the programmer
	of the possibility of this kind of a deadlock. If we want to implement
	safe recursive s-locking, we should keep in a list the thread ids of
	the threads which have s-locked a latch. This would use some CPU
	time. */

#ifdef UNIV_SYNC_DEBUG
	ut_ad(!rw_lock_own(lock, RW_LOCK_SHARED)); /* see NOTE above */
	ut_ad(!rw_lock_own(lock, RW_LOCK_EX));
#endif /* UNIV_SYNC_DEBUG */

	if (rw_lock_s_lock_low(lock, pass, file_name, line)) {

		return; /* Success */
	} else {
		/* Did not succeed, try spin wait */

		rw_lock_s_lock_spin(lock, pass, file_name, line);

		return;
	}
}

/******************************************************************//**
NOTE! Use the corresponding macro, not directly this function! Lock an
rw-lock in exclusive mode for the current thread if the lock can be
obtained immediately.
@return	TRUE if success */
UNIV_INLINE
ibool
rw_lock_x_lock_func_nowait(
/*=======================*/
	rw_lock_t*	lock,	/*!< in: pointer to rw-lock */
	const char*	file_name,/*!< in: file name where lock requested */
	ulint		line)	/*!< in: line where requested */
{
	os_thread_id_t	curr_thread	= os_thread_get_curr_id();

	ibool success;

#ifdef INNODB_RW_LOCKS_USE_ATOMICS
	success = os_compare_and_swap_lint(&lock->lock_word, X_LOCK_DECR, 0);
#else

	success = FALSE;
	mutex_enter(&(lock->mutex));
	if (lock->lock_word == X_LOCK_DECR) {
		lock->lock_word = 0;
		success = TRUE;
	}
	mutex_exit(&(lock->mutex));

#endif
	if (success) {
		rw_lock_set_writer_id_and_recursion_flag(lock, TRUE);

	} else if (lock->recursive
		   && os_thread_eq(lock->writer_thread, curr_thread)) {
		/* Relock: this lock_word modification is safe since no other
		threads can modify (lock, unlock, or reserve) lock_word while
		there is an exclusive writer and this is the writer thread. */
		lock->lock_word -= X_LOCK_DECR;

		/* Recursive x-locks must be multiples of X_LOCK_DECR. */
		ut_ad(((-lock->lock_word) % X_LOCK_DECR) == 0);

		/* Watch for too many recursive locks */
		ut_ad(lock->lock_word < 0);

	} else {
		/* Failure */
		return(FALSE);
	}
#ifdef UNIV_SYNC_DEBUG
	rw_lock_add_debug_info(lock, 0, RW_LOCK_EX, file_name, line);
#endif

	lock->last_x_file_name = file_name;
	lock->last_x_line = line;

	ut_ad(rw_lock_validate(lock));

	return(TRUE);
}

/******************************************************************//**
Releases a shared mode lock. */
UNIV_INLINE
void
rw_lock_s_unlock_func(
/*==================*/
#ifdef UNIV_SYNC_DEBUG
	ulint		pass,	/*!< in: pass value; != 0, if the lock may have
				been passed to another thread to unlock */
#endif
	rw_lock_t*	lock)	/*!< in/out: rw-lock */
{
	ut_ad((lock->lock_word % X_LOCK_DECR) != 0);

#ifdef UNIV_SYNC_DEBUG
	rw_lock_remove_debug_info(lock, pass, RW_LOCK_SHARED);
#endif

	/* Increment lock_word to indicate 1 less reader */
	if (rw_lock_lock_word_incr(lock, 1) == 0) {

		/* wait_ex waiter exists. It may not be asleep, but we signal
		anyway. We do not wake other waiters, because they can't
		exist without wait_ex waiter and wait_ex waiter goes first.*/
		os_event_set(lock->wait_ex_event);
		sync_array_object_signalled();

	}

	ut_ad(rw_lock_validate(lock));

#ifdef UNIV_SYNC_PERF_STAT
	rw_s_exit_count++;
#endif
}

/******************************************************************//**
Releases an exclusive mode lock. */
UNIV_INLINE
void
rw_lock_x_unlock_func(
/*==================*/
#ifdef UNIV_SYNC_DEBUG
	ulint		pass,	/*!< in: pass value; != 0, if the lock may have
				been passed to another thread to unlock */
#endif
	rw_lock_t*	lock)	/*!< in/out: rw-lock */
{
	ut_ad((lock->lock_word % X_LOCK_DECR) == 0);

	/* lock->recursive flag also indicates if lock->writer_thread is
	valid or stale. If we are the last of the recursive callers
	then we must unset lock->recursive flag to indicate that the
	lock->writer_thread is now stale.
	Note that since we still hold the x-lock we can safely read the
	lock_word. */
	if (lock->lock_word == 0) {
		/* Last caller in a possible recursive chain. */
		lock->recursive = FALSE;
	}

#ifdef UNIV_SYNC_DEBUG
	rw_lock_remove_debug_info(lock, pass, RW_LOCK_EX);
#endif

	if (rw_lock_lock_word_incr(lock, X_LOCK_DECR) == X_LOCK_DECR) {
		/* Lock is now free. May have to signal read/write waiters.
		We do not need to signal wait_ex waiters, since they cannot
		exist when there is a writer. */
		if (lock->waiters) {
			rw_lock_reset_waiter_flag(lock);
			os_event_set(lock->event);
			sync_array_object_signalled();
		}
	}

	ut_ad(rw_lock_validate(lock));

#ifdef UNIV_SYNC_PERF_STAT
	rw_x_exit_count++;
#endif
}

<<<<<<< HEAD
=======
/******************************************************************//**
Releases an exclusive mode lock when we know there are no waiters, and
none else will access the lock during the time this function is executed. */
UNIV_INLINE
void
rw_lock_x_unlock_direct(
/*====================*/
	rw_lock_t*	lock)	/*!< in/out: rw-lock */
{
	/* Reset the exclusive lock if this thread no longer has an x-mode
	lock */

	ut_ad((lock->lock_word % X_LOCK_DECR) == 0);

#ifdef UNIV_SYNC_DEBUG
	rw_lock_remove_debug_info(lock, 0, RW_LOCK_EX);
#endif

	if (lock->lock_word == 0) {
		lock->recursive = FALSE;
	}

	lock->lock_word += X_LOCK_DECR;

	ut_ad(!lock->waiters);
	ut_ad(rw_lock_validate(lock));

#ifdef UNIV_SYNC_PERF_STAT
	rw_x_exit_count++;
#endif
}

>>>>>>> fb603310
#ifdef UNIV_PFS_RWLOCK

/******************************************************************//**
Performance schema instrumented wrap function for rw_lock_create_func().
NOTE! Please use the corresponding macro rw_lock_create(), not directly
this function! */
UNIV_INLINE
void
pfs_rw_lock_create_func(
/*====================*/
	mysql_pfs_key_t	key,		/*!< in: key registered with
					performance schema */
	rw_lock_t*	lock,		/*!< in: pointer to memory */
# ifdef UNIV_DEBUG
#  ifdef UNIV_SYNC_DEBUG
	ulint		level,		/*!< in: level */
#  endif /* UNIV_SYNC_DEBUG */
	const char*	cmutex_name,	/*!< in: mutex name */
# endif /* UNIV_DEBUG */
	const char*	cfile_name,	/*!< in: file name where created */
	ulint		cline)		/*!< in: file line where created */
{
	/* Initialize the rwlock for performance schema */
	lock->pfs_psi = PSI_CALL(init_rwlock)(key, lock);

	/* The actual function to initialize an rwlock */
	rw_lock_create_func(lock,
# ifdef UNIV_DEBUG
#  ifdef UNIV_SYNC_DEBUG
			    level,
#  endif /* UNIV_SYNC_DEBUG */
			    cmutex_name,
# endif /* UNIV_DEBUG */
			    cfile_name,
			    cline);
}
/******************************************************************//**
Performance schema instrumented wrap function for rw_lock_x_lock_func()
NOTE! Please use the corresponding macro rw_lock_x_lock(), not directly
this function! */
UNIV_INLINE
void
pfs_rw_lock_x_lock_func(
/*====================*/
	rw_lock_t*	lock,	/*!< in: pointer to rw-lock */
	ulint		pass,	/*!< in: pass value; != 0, if the lock will
				be passed to another thread to unlock */
	const char*	file_name,/*!< in: file name where lock requested */
	ulint		line)	/*!< in: line where requested */
{
	if (lock->pfs_psi != NULL)
	{
		PSI_rwlock_locker*	locker;
		PSI_rwlock_locker_state	state;

		/* Record the entry of rw x lock request in performance schema */
		locker = PSI_CALL(start_rwlock_wrwait)(
			&state, lock->pfs_psi, PSI_RWLOCK_WRITELOCK, file_name, line);

		rw_lock_x_lock_func(lock, pass, file_name, line);

		if (locker != NULL)
			PSI_CALL(end_rwlock_wrwait)(locker, 0);
	}
	else
	{
		rw_lock_x_lock_func(lock, pass, file_name, line);
	}
}
/******************************************************************//**
Performance schema instrumented wrap function for
rw_lock_x_lock_func_nowait()
NOTE! Please use the corresponding macro rw_lock_x_lock_func(),
not directly this function!
@return	TRUE if success */
UNIV_INLINE
ibool
pfs_rw_lock_x_lock_func_nowait(
/*===========================*/
	rw_lock_t*	lock,	/*!< in: pointer to rw-lock */
	const char*	file_name,/*!< in: file name where lock
				requested */
	ulint		line)	/*!< in: line where requested */
{
	ibool	ret;

	if (lock->pfs_psi != NULL)
	{
		PSI_rwlock_locker*	locker;
		PSI_rwlock_locker_state		state;

		/* Record the entry of rw x lock request in performance schema */
		locker = PSI_CALL(start_rwlock_wrwait)(
			&state, lock->pfs_psi, PSI_RWLOCK_WRITELOCK, file_name, line);

		ret = rw_lock_x_lock_func_nowait(lock, file_name, line);

		if (locker != NULL)
			PSI_CALL(end_rwlock_wrwait)(locker, ret);
	}
	else
	{
		ret = rw_lock_x_lock_func_nowait(lock, file_name, line);
	}

	return(ret);
}
/******************************************************************//**
Performance schema instrumented wrap function for rw_lock_free_func()
NOTE! Please use the corresponding macro rw_lock_free(), not directly
this function! */
UNIV_INLINE
void
pfs_rw_lock_free_func(
/*==================*/
	rw_lock_t*	lock)	/*!< in: pointer to rw-lock */
{
	if (lock->pfs_psi != NULL)
	{
		PSI_CALL(destroy_rwlock)(lock->pfs_psi);
		lock->pfs_psi = NULL;
	}

	rw_lock_free_func(lock);
}
/******************************************************************//**
Performance schema instrumented wrap function for rw_lock_s_lock_func()
NOTE! Please use the corresponding macro rw_lock_s_lock(), not
directly this function! */
UNIV_INLINE
void
pfs_rw_lock_s_lock_func(
/*====================*/
	rw_lock_t*	lock,	/*!< in: pointer to rw-lock */
	ulint		pass,	/*!< in: pass value; != 0, if the
				lock will be passed to another
				thread to unlock */
	const char*	file_name,/*!< in: file name where lock
				requested */
	ulint		line)	/*!< in: line where requested */
{
	if (lock->pfs_psi != NULL)
	{
		PSI_rwlock_locker*	locker;
		PSI_rwlock_locker_state	state;

		/* Instrumented to inform we are aquiring a shared rwlock */
		locker = PSI_CALL(start_rwlock_rdwait)(
			&state, lock->pfs_psi, PSI_RWLOCK_READLOCK, file_name, line);

		rw_lock_s_lock_func(lock, pass, file_name, line);

		if (locker != NULL)
			PSI_CALL(end_rwlock_rdwait)(locker, 0);
	}
	else
	{
		rw_lock_s_lock_func(lock, pass, file_name, line);
	}

	return;
}
/******************************************************************//**
Performance schema instrumented wrap function for rw_lock_s_lock_func()
NOTE! Please use the corresponding macro rw_lock_s_lock(), not
directly this function!
@return	TRUE if success */
UNIV_INLINE
ibool
pfs_rw_lock_s_lock_low(
/*===================*/
	rw_lock_t*	lock,	/*!< in: pointer to rw-lock */
	ulint		pass,	/*!< in: pass value; != 0, if the
				lock will be passed to another
				thread to unlock */
	const char*	file_name, /*!< in: file name where lock requested */
	ulint		line)	/*!< in: line where requested */
{
	ibool	ret;

	if (lock->pfs_psi != NULL)
	{
		PSI_rwlock_locker*	locker;
		PSI_rwlock_locker_state	state;

		/* Instrumented to inform we are aquiring a shared rwlock */
		locker = PSI_CALL(start_rwlock_rdwait)(
			&state, lock->pfs_psi, PSI_RWLOCK_READLOCK, file_name, line);

		ret = rw_lock_s_lock_low(lock, pass, file_name, line);

		if (locker != NULL)
			PSI_CALL(end_rwlock_rdwait)(locker, ret);
	}
	else
	{
		ret = rw_lock_s_lock_low(lock, pass, file_name, line);
	}

	return(ret);
}

/******************************************************************//**
Performance schema instrumented wrap function for rw_lock_x_unlock_func()
NOTE! Please use the corresponding macro rw_lock_x_unlock(), not directly
this function! */
UNIV_INLINE
void
pfs_rw_lock_x_unlock_func(
/*======================*/
#ifdef UNIV_SYNC_DEBUG
	ulint		pass,	/*!< in: pass value; != 0, if the
				lock may have been passed to another
				thread to unlock */
#endif
	rw_lock_t*	lock)	/*!< in/out: rw-lock */
{
	/* Inform performance schema we are unlocking the lock */
	if (lock->pfs_psi != NULL)
		PSI_CALL(unlock_rwlock)(lock->pfs_psi);

	rw_lock_x_unlock_func(
#ifdef UNIV_SYNC_DEBUG
		pass,
#endif
		lock);
}

/******************************************************************//**
Performance schema instrumented wrap function for rw_lock_s_unlock_func()
NOTE! Please use the corresponding macro pfs_rw_lock_s_unlock(), not
directly this function! */
UNIV_INLINE
void
pfs_rw_lock_s_unlock_func(
/*======================*/
#ifdef UNIV_SYNC_DEBUG
	ulint		pass,	/*!< in: pass value; != 0, if the
				lock may have been passed to another
				thread to unlock */
#endif
	rw_lock_t*	lock)	/*!< in/out: rw-lock */
{
	/* Inform performance schema we are unlocking the lock */
	if (lock->pfs_psi != NULL)
		PSI_CALL(unlock_rwlock)(lock->pfs_psi);

	rw_lock_s_unlock_func(
#ifdef UNIV_SYNC_DEBUG
		pass,
#endif
		lock);

}
#endif /* UNIV_PFS_RWLOCK */<|MERGE_RESOLUTION|>--- conflicted
+++ resolved
@@ -565,41 +565,6 @@
 #endif
 }
 
-<<<<<<< HEAD
-=======
-/******************************************************************//**
-Releases an exclusive mode lock when we know there are no waiters, and
-none else will access the lock during the time this function is executed. */
-UNIV_INLINE
-void
-rw_lock_x_unlock_direct(
-/*====================*/
-	rw_lock_t*	lock)	/*!< in/out: rw-lock */
-{
-	/* Reset the exclusive lock if this thread no longer has an x-mode
-	lock */
-
-	ut_ad((lock->lock_word % X_LOCK_DECR) == 0);
-
-#ifdef UNIV_SYNC_DEBUG
-	rw_lock_remove_debug_info(lock, 0, RW_LOCK_EX);
-#endif
-
-	if (lock->lock_word == 0) {
-		lock->recursive = FALSE;
-	}
-
-	lock->lock_word += X_LOCK_DECR;
-
-	ut_ad(!lock->waiters);
-	ut_ad(rw_lock_validate(lock));
-
-#ifdef UNIV_SYNC_PERF_STAT
-	rw_x_exit_count++;
-#endif
-}
-
->>>>>>> fb603310
 #ifdef UNIV_PFS_RWLOCK
 
 /******************************************************************//**
