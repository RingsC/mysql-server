/*****************************************************************************

Copyright (c) 1997, 2009, Innobase Oy. All Rights Reserved.

This program is free software; you can redistribute it and/or modify it under
the terms of the GNU General Public License as published by the Free Software
Foundation; version 2 of the License.

This program is distributed in the hope that it will be useful, but WITHOUT
ANY WARRANTY; without even the implied warranty of MERCHANTABILITY or FITNESS
FOR A PARTICULAR PURPOSE. See the GNU General Public License for more details.

You should have received a copy of the GNU General Public License along with
this program; if not, write to the Free Software Foundation, Inc., 59 Temple
Place, Suite 330, Boston, MA 02111-1307 USA

*****************************************************************************/

/**************************************************//**
@file include/row0undo.h
Row undo

Created 1/8/1997 Heikki Tuuri
*******************************************************/

#ifndef row0undo_h
#define row0undo_h

#include "univ.i"
#include "mtr0mtr.h"
#include "trx0sys.h"
#include "btr0types.h"
#include "btr0pcur.h"
#include "dict0types.h"
#include "trx0types.h"
#include "que0types.h"
#include "row0types.h"

/********************************************************************//**
Creates a row undo node to a query graph.
@return	own: undo node */
UNIV_INTERN
undo_node_t*
row_undo_node_create(
/*=================*/
	trx_t*		trx,	/*!< in: transaction */
	que_thr_t*	parent,	/*!< in: parent node, i.e., a thr node */
	mem_heap_t*	heap);	/*!< in: memory heap where created */
/***********************************************************//**
Looks for the clustered index record when node has the row reference.
The pcur in node is used in the search. If found, stores the row to node,
and stores the position of pcur, and detaches it. The pcur must be closed
by the caller in any case.
@return TRUE if found; NOTE the node->pcur must be closed by the
caller, regardless of the return value */
UNIV_INTERN
ibool
row_undo_search_clust_to_pcur(
/*==========================*/
	undo_node_t*	node);	/*!< in: row undo node */
/***********************************************************//**
Undoes a row operation in a table. This is a high-level function used
in SQL execution graphs.
@return	query thread to run next or NULL */
UNIV_INTERN
que_thr_t*
row_undo_step(
/*==========*/
	que_thr_t*	thr);	/*!< in: query thread */

/* A single query thread will try to perform the undo for all successive
versions of a clustered index record, if the transaction has modified it
several times during the execution which is rolled back. It may happen
that the task is transferred to another query thread, if the other thread
is assigned to handle an undo log record in the chain of different versions
of the record, and the other thread happens to get the x-latch to the
clustered index record at the right time.
	If a query thread notices that the clustered index record it is looking
for is missing, or the roll ptr field in the record doed not point to the
undo log record the thread was assigned to handle, then it gives up the undo
task for that undo log record, and fetches the next. This situation can occur
just in the case where the transaction modified the same record several times
and another thread is currently doing the undo for successive versions of
that index record. */

/** Execution state of an undo node */
enum undo_exec {
	UNDO_NODE_FETCH_NEXT = 1,	/*!< we should fetch the next
					undo log record */
	UNDO_NODE_PREV_VERS,		/*!< the roll ptr to previous
					version of a row is stored in
					node, and undo should be done
					based on it */
	UNDO_NODE_INSERT,		/*!< undo a fresh insert of a
					row to a table */
	UNDO_NODE_MODIFY		/*!< undo a modify operation
					(DELETE or UPDATE) on a row
					of a table */
};

/** Undo node structure */
struct undo_node_struct{
	que_common_t	common;	/*!< node type: QUE_NODE_UNDO */
	enum undo_exec	state;	/*!< node execution state */
	trx_t*		trx;	/*!< trx for which undo is done */
	roll_ptr_t	roll_ptr;/*!< roll pointer to undo log record */
	trx_undo_rec_t*	undo_rec;/*!< undo log record */
	undo_no_t	undo_no;/*!< undo number of the record */
	ulint		rec_type;/*!< undo log record type: TRX_UNDO_INSERT_REC,
				... */
<<<<<<< HEAD
	roll_ptr_t	new_roll_ptr;
				/*!< roll ptr to restore to clustered index
				record */
	trx_id_t	new_trx_id; /*!< trx id to restore to clustered index
=======
	dulint		new_trx_id; /* trx id to restore to clustered index
>>>>>>> 91c8a65a
				record */
	btr_pcur_t	pcur;	/*!< persistent cursor used in searching the
				clustered index record */
	dict_table_t*	table;	/*!< table where undo is done */
	ulint		cmpl_info;/*!< compiler analysis of an update */
	upd_t*		update;	/*!< update vector for a clustered index
				record */
	dtuple_t*	ref;	/*!< row reference to the next row to handle */
	dtuple_t*	row;	/*!< a copy (also fields copied to heap) of the
				row to handle */
	row_ext_t*	ext;	/*!< NULL, or prefixes of the externally
				stored columns of the row */
	dtuple_t*	undo_row;/*!< NULL, or the row after undo */
	row_ext_t*	undo_ext;/*!< NULL, or prefixes of the externally
				stored columns of undo_row */
	dict_index_t*	index;	/*!< the next index whose record should be
				handled */
	mem_heap_t*	heap;	/*!< memory heap used as auxiliary storage for
				row; this must be emptied after undo is tried
				on a row */
};

<<<<<<< HEAD
=======
/* Execution states for an undo node */
#define	UNDO_NODE_FETCH_NEXT	1	/* we should fetch the next undo log
					record */
#define UNDO_NODE_INSERT	2
#define UNDO_NODE_MODIFY	3

>>>>>>> 91c8a65a

#ifndef UNIV_NONINL
#include "row0undo.ic"
#endif

#endif<|MERGE_RESOLUTION|>--- conflicted
+++ resolved
@@ -87,10 +87,6 @@
 enum undo_exec {
 	UNDO_NODE_FETCH_NEXT = 1,	/*!< we should fetch the next
 					undo log record */
-	UNDO_NODE_PREV_VERS,		/*!< the roll ptr to previous
-					version of a row is stored in
-					node, and undo should be done
-					based on it */
 	UNDO_NODE_INSERT,		/*!< undo a fresh insert of a
 					row to a table */
 	UNDO_NODE_MODIFY		/*!< undo a modify operation
@@ -108,14 +104,7 @@
 	undo_no_t	undo_no;/*!< undo number of the record */
 	ulint		rec_type;/*!< undo log record type: TRX_UNDO_INSERT_REC,
 				... */
-<<<<<<< HEAD
-	roll_ptr_t	new_roll_ptr;
-				/*!< roll ptr to restore to clustered index
-				record */
 	trx_id_t	new_trx_id; /*!< trx id to restore to clustered index
-=======
-	dulint		new_trx_id; /* trx id to restore to clustered index
->>>>>>> 91c8a65a
 				record */
 	btr_pcur_t	pcur;	/*!< persistent cursor used in searching the
 				clustered index record */
@@ -138,15 +127,6 @@
 				on a row */
 };
 
-<<<<<<< HEAD
-=======
-/* Execution states for an undo node */
-#define	UNDO_NODE_FETCH_NEXT	1	/* we should fetch the next undo log
-					record */
-#define UNDO_NODE_INSERT	2
-#define UNDO_NODE_MODIFY	3
-
->>>>>>> 91c8a65a
 
 #ifndef UNIV_NONINL
 #include "row0undo.ic"
