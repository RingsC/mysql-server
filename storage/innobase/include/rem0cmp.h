/*****************************************************************************

Copyright (c) 1994, 2013, Oracle and/or its affiliates. All Rights Reserved.

This program is free software; you can redistribute it and/or modify it under
the terms of the GNU General Public License as published by the Free Software
Foundation; version 2 of the License.

This program is distributed in the hope that it will be useful, but WITHOUT
ANY WARRANTY; without even the implied warranty of MERCHANTABILITY or FITNESS
FOR A PARTICULAR PURPOSE. See the GNU General Public License for more details.

You should have received a copy of the GNU General Public License along with
this program; if not, write to the Free Software Foundation, Inc.,
51 Franklin Street, Suite 500, Boston, MA 02110-1335 USA

*****************************************************************************/

/*******************************************************************//**
@file include/rem0cmp.h
Comparison services for records

Created 7/1/1994 Heikki Tuuri
************************************************************************/

#ifndef rem0cmp_h
#define rem0cmp_h

#include "univ.i"
#include "data0data.h"
#include "data0type.h"
#include "dict0dict.h"
#include "rem0rec.h"

/*************************************************************//**
Returns TRUE if two columns are equal for comparison purposes.
@return	TRUE if the columns are considered equal in comparisons */

ibool
cmp_cols_are_equal(
/*===============*/
	const dict_col_t*	col1,	/*!< in: column 1 */
	const dict_col_t*	col2,	/*!< in: column 2 */
	ibool			check_charsets);
					/*!< in: whether to check charsets */
/*************************************************************//**
This function is used to compare two data fields for which we know the
data type.
@return	1, 0, -1, if data1 is greater, equal, less than data2, respectively */

int
cmp_data_data(
/*==========*/
	ulint		mtype,	/*!< in: main type */
	ulint		prtype,	/*!< in: precise type */
	const byte*	data1,	/*!< in: data field (== a pointer to a memory
				buffer) */
	ulint		len1,	/*!< in: data field length or UNIV_SQL_NULL */
	const byte*	data2,	/*!< in: data field (== a pointer to a memory
				buffer) */
	ulint		len2)	/*!< in: data field length or UNIV_SQL_NULL */
	__attribute__((nonnull, warn_unused_result));

/*****************************************************************
This function is used to compare two data fields for which we know the
data type to be VARCHAR.
@return	1, 0, -1, if lhs is greater, equal, less than rhs, respectively */

int
cmp_data_data_slow_varchar(
/*=======================*/
	const byte*	lhs,	/* in: data field (== a pointer to a memory
				buffer) */
	ulint		lhs_len,/* in: data field length or UNIV_SQL_NULL */
	const byte*	rhs,	/* in: data field (== a pointer to a memory
				buffer) */
	ulint		rhs_len);/* in: data field length or UNIV_SQL_NULL */
/*****************************************************************
This function is used to compare two varchar/char fields. The comparison
is for the LIKE operator.
@return	1, 0, -1, if lhs is greater, equal, less than rhs, respectively */

int
cmp_data_data_slow_like_prefix(
/*===========================*/
	const byte*	data1,	/* in: data field (== a pointer to a memory
				buffer) */
	ulint		len1,	/* in: data field length or UNIV_SQL_NULL */
	const byte*	data2,	/* in: data field (== a pointer to a memory
				buffer) */
	ulint		len2);	/* in: data field length or UNIV_SQL_NULL */
/*****************************************************************
This function is used to compare two varchar/char fields. The comparison
is for the LIKE operator.
@return	1, 0, -1, if data1 is greater, equal, less than data2, respectively */

int
cmp_data_data_slow_like_suffix(
/*===========================*/
	const byte*	data1,	/* in: data field (== a pointer to a memory
				buffer) */
	ulint		len1,	/* in: data field length or UNIV_SQL_NULL */
	const byte*	data2,	/* in: data field (== a pointer to a memory
				buffer) */
	ulint		len2);	/* in: data field length or UNIV_SQL_NULL */
/*****************************************************************
This function is used to compare two varchar/char fields. The comparison
is for the LIKE operator.
@return	1, 0, -1, if data1 is greater, equal, less than data2, respectively */

int
cmp_data_data_slow_like_substr(
/*===========================*/
	const byte*	data1,	/* in: data field (== a pointer to a memory
				buffer) */
	ulint		len1,	/* in: data field length or UNIV_SQL_NULL */
	const byte*	data2,	/* in: data field (== a pointer to a memory
				buffer) */
	ulint		len2);	/* in: data field length or UNIV_SQL_NULL */
/*************************************************************//**
This function is used to compare two dfields where at least the first
has its data type field set.
@return 1, 0, -1, if dfield1 is greater, equal, less than dfield2,
respectively */
UNIV_INLINE
int
cmp_dfield_dfield(
/*==============*/
	const dfield_t*	dfield1,/*!< in: data field; must have type field set */
	const dfield_t*	dfield2);/*!< in: data field */
/*************************************************************//**
This function is used to compare a data tuple to a physical record.
Only dtuple->n_fields_cmp first fields are taken into account for
the data tuple! If we denote by n = n_fields_cmp, then rec must
have either m >= n fields, or it must differ from dtuple in some of
the m fields rec has. If rec has an externally stored field we do not
compare it but return with value 0 if such a comparison should be
made.
@return 1, 0, -1, if dtuple is greater, equal, less than rec,
respectively, when only the common first fields are compared, or until
the first externally stored field in rec */

int
cmp_dtuple_rec_with_match_low(
/*==========================*/
	const dtuple_t*	dtuple,	/*!< in: data tuple */
	const rec_t*	rec,	/*!< in: physical record which differs from
				dtuple in some of the common fields, or which
				has an equal number or more fields than
				dtuple */
	const ulint*	offsets,/*!< in: array returned by rec_get_offsets();
				may be NULL for ROW_FORMAT=REDUNDANT */
	ulint		n_cmp,	/*!< in: number of fields to compare */
	ulint*		matched_fields,
				/*!< in/out: number of already completely
				matched fields; when function returns,
				contains the value for current comparison */
	ulint*		matched_bytes)
				/*!< in/out: number of already matched
				bytes within the first field not completely
				matched; when function returns, contains the
				value for current comparison */
	__attribute__((nonnull(1,2,5,6)));
#define cmp_dtuple_rec_with_match(tuple,rec,offsets,fields,bytes)	\
	cmp_dtuple_rec_with_match_low(					\
		tuple,rec,offsets,dtuple_get_n_fields_cmp(tuple),fields,bytes)
/**************************************************************//**
Compares a data tuple to a physical record.
@see cmp_dtuple_rec_with_match
@return 1, 0, -1, if dtuple is greater, equal, less than rec, respectively */

int
cmp_dtuple_rec(
/*===========*/
	const dtuple_t*	dtuple,	/*!< in: data tuple */
	const rec_t*	rec,	/*!< in: physical record */
	const ulint*	offsets);/*!< in: array returned by rec_get_offsets() */
/**************************************************************//**
Checks if a dtuple is a prefix of a record. The last field in dtuple
is allowed to be a prefix of the corresponding field in the record.
@return	TRUE if prefix */

ibool
cmp_dtuple_is_prefix_of_rec(
/*========================*/
	const dtuple_t*	dtuple,	/*!< in: data tuple */
	const rec_t*	rec,	/*!< in: physical record */
	const ulint*	offsets);/*!< in: array returned by rec_get_offsets() */
/*************************************************************//**
Compare two physical records that contain the same number of columns,
none of which are stored externally.
@retval 1 if rec1 (including non-ordering columns) is greater than rec2
@retval -1 if rec1 (including non-ordering columns) is less than rec2
@retval 0 if rec1 is a duplicate of rec2 */

int
cmp_rec_rec_simple(
/*===============*/
	const rec_t*		rec1,	/*!< in: physical record */
	const rec_t*		rec2,	/*!< in: physical record */
	const ulint*		offsets1,/*!< in: rec_get_offsets(rec1, ...) */
	const ulint*		offsets2,/*!< in: rec_get_offsets(rec2, ...) */
	const dict_index_t*	index,	/*!< in: data dictionary index */
	struct TABLE*		table)	/*!< in: MySQL table, for reporting
					duplicate key value if applicable,
					or NULL */
	__attribute__((nonnull(1,2,3,4), warn_unused_result));
<<<<<<< HEAD
/** Compare two B-tree records.
Only the common first fields are compared, and externally stored field
are treated as equal.
@param[in]	rec1		B-tree record
@param[in]	rec2		B-tree record
@param[in]	offsets1	rec_get_offsets(rec1, index)
@param[in]	offsets2	rec_get_offsets(rec2, index)
@param[in]	nulls_unequal	true if this is for index cardinality
statistics estimation, and innodb_stats_method=nulls_unequal
or innodb_stats_method=nulls_ignored
@param[in/out]	matched_fields	number of already completely matched fields
@param[in/out]	matched_bytes	number of already matched bytes
within the first field not completely matched
@return 1, 0 , -1 if rec1 is greater, equal, less, respectively, than
rec2; only the common first fields are compared */
UNIV_INTERN
=======
/*************************************************************//**
This function is used to compare two physical records. Only the common
first fields are compared, and if an externally stored field is
encountered, then 0 is returned.
@return 1, 0, -1 if rec1 is greater, equal, less, respectively */

>>>>>>> 07238125
int
cmp_rec_rec_with_match(
	const rec_t*		rec1,
	const rec_t*		rec2,
	const ulint*		offsets1,
	const ulint*		offsets2,
	const dict_index_t*	index,
	bool			nulls_unequal,
	ulint*			matched_fields,
	ulint*			matched_bytes)
	__attribute__((nonnull));
/** Compare two B-tree records.
Only the common first fields are compared, and externally stored field
are treated as equal.
@param[in]	rec1		B-tree record
@param[in]	rec2		B-tree record
@param[in]	offsets1	rec_get_offsets(rec1, index)
@param[in]	offsets2	rec_get_offsets(rec2, index)
@return 1, 0, -1 if rec1 is greater, equal, less, respectively, than rec2 */
UNIV_INLINE
int
cmp_rec_rec(
	const rec_t*		rec1,
	const rec_t*		rec2,
	const ulint*		offsets1,
	const ulint*		offsets2,
	const dict_index_t*	index)
	__attribute__((nonnull, warn_unused_result));

/*****************************************************************
This function is used to compare two dfields where at least the first
has its data type field set. */

int
cmp_dfield_dfield_like_prefix(
/*==========================*/
				/* out: 1, 0, -1, if dfield1 is greater, equal,
				less than dfield2, respectively */
	dfield_t*	dfield1,/* in: data field; must have type field set */
	dfield_t*	dfield2);/* in: data field */
/*****************************************************************
This function is used to compare two dfields where at least the first
has its data type field set. */
UNIV_INLINE
int
cmp_dfield_dfield_like_substr(
/*==========================*/
				/* out: 1, 0, -1, if dfield1 is greater, equal,
				less than dfield2, respectively */
	dfield_t*	dfield1,/* in: data field; must have type field set */
	dfield_t*	dfield2);/* in: data field */
/*****************************************************************
This function is used to compare two dfields where at least the first
has its data type field set. */
UNIV_INLINE
int
cmp_dfield_dfield_like_suffix(
/*==========================*/
				/* out: 1, 0, -1, if dfield1 is greater, equal,
				less than dfield2, respectively */
	dfield_t*	dfield1,/* in: data field; must have type field set */
	dfield_t*	dfield2);/* in: data field */

#ifndef UNIV_NONINL
#include "rem0cmp.ic"
#endif

#endif<|MERGE_RESOLUTION|>--- conflicted
+++ resolved
@@ -205,7 +205,6 @@
 					duplicate key value if applicable,
 					or NULL */
 	__attribute__((nonnull(1,2,3,4), warn_unused_result));
-<<<<<<< HEAD
 /** Compare two B-tree records.
 Only the common first fields are compared, and externally stored field
 are treated as equal.
@@ -221,15 +220,7 @@
 within the first field not completely matched
 @return 1, 0 , -1 if rec1 is greater, equal, less, respectively, than
 rec2; only the common first fields are compared */
-UNIV_INTERN
-=======
-/*************************************************************//**
-This function is used to compare two physical records. Only the common
-first fields are compared, and if an externally stored field is
-encountered, then 0 is returned.
-@return 1, 0, -1 if rec1 is greater, equal, less, respectively */
-
->>>>>>> 07238125
+
 int
 cmp_rec_rec_with_match(
 	const rec_t*		rec1,
