--- conflicted
+++ resolved
@@ -384,20 +384,15 @@
 	dyn_array_t	log;	/*!< mini-transaction log */
 	unsigned	inside_ibuf:1;
 				/*!< TRUE if inside ibuf changes */
-<<<<<<< HEAD
-	ibool		modifications;
-				/* TRUE if the mtr made modifications to
-				buffer pool pages */
-	ibool		made_dirty;/*!< TRUE if mtr has made at least
-				one buffer pool page dirty */
-=======
 	unsigned	modifications:1;
 				/*!< TRUE if the mini-transaction
 				modified buffer pool pages */
 	unsigned	freed_clust_leaf:1;
 				/*!< TRUE if MTR_MEMO_FREE_CLUST_LEAF
 				was logged in the mini-transaction */
->>>>>>> 79a03447
+	unsigned	made_dirty:1;
+				/*!< TRUE if mtr has made at least
+				one buffer pool page dirty */
 	ulint		n_log_recs;
 				/* count of how many page initial log records
 				have been written to the mtr log */
