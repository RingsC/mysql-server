--- conflicted
+++ resolved
@@ -40,11 +40,12 @@
 tab_node_t*
 tab_create_graph_create(
 /*====================*/
-	dict_table_t*	table,	/*!< in: table to create, built as a memory data
-				structure */
-	mem_heap_t*	heap,	/*!< in: heap where created */
-	bool		commit);/*!< in: true if the commit node should be
-				added to the query graph */
+	dict_table_t*	table,		/*!< in: table to create, built as
+					a memory data structure */
+	mem_heap_t*	heap,		/*!< in: heap where created */
+	bool		commit);	/*!< in: true if the commit node
+					should be added to the query graph */
+
 /*********************************************************************//**
 Creates an index create graph.
 @return	own: index create node */
@@ -52,11 +53,12 @@
 ind_node_t*
 ind_create_graph_create(
 /*====================*/
-	dict_index_t*	index,	/*!< in: index to create, built as a memory data
-				structure */
-	mem_heap_t*	heap,	/*!< in: heap where created */
-	bool		commit);/*!< in: true if the commit node should be
-				added to the query graph */
+	dict_index_t*	index,		/*!< in: index to create, built
+					as a memory data structure */
+	mem_heap_t*	heap,		/*!< in: heap where created */
+	bool		commit);	/*!< in: true if the commit node
+					should be added to the query graph */
+
 /***********************************************************//**
 Creates a table. This is a high-level function used in SQL execution graphs.
 @return	query thread to run next or NULL */
@@ -64,7 +66,8 @@
 que_thr_t*
 dict_create_table_step(
 /*===================*/
-	que_thr_t*	thr);	/*!< in: query thread */
+	que_thr_t*	thr);		/*!< in: query thread */
+
 /***************************************************************//**
 Builds a tablespace, if configured.
 @return	DB_SUCCESS or error code */
@@ -72,8 +75,10 @@
 dberr_t
 dict_build_tablespace(
 /*==================*/
-	dict_table_t*	table,	/*!< in/out: table */
-	trx_t*		trx);	/*!< in/out: InnoDB transaction handle */
+	dict_table_t*	table,		/*!< in/out: table */
+	trx_t*		trx);		/*!< in/out: InnoDB transaction
+					handle */
+
 /***********************************************************//**
 Creates an index. This is a high-level function used in SQL execution
 graphs.
@@ -82,7 +87,8 @@
 que_thr_t*
 dict_create_index_step(
 /*===================*/
-	que_thr_t*	thr);	/*!< in: query thread */
+	que_thr_t*	thr);		/*!< in: query thread */
+
 /***************************************************************//**
 Builds an index definition but doesn't update sys_table.
 @return	DB_SUCCESS or error code */
@@ -94,57 +100,16 @@
 	dict_index_t*		index,	/*!< in/out: index */
 	trx_t*			trx);	/*!< in/out: InnoDB transaction
 					handle */
-/***************************************************************//**
-Creates an index tree for the index if it is not a member of a cluster.
-Don't update SYSTEM TABLES.
-@return	DB_SUCCESS or DB_OUT_OF_FILE_SPACE */
-UNIV_INTERN
-dberr_t
-dict_create_index_tree(
-/*===================*/
-	dict_index_t*	index,	/*!< in/out: index */
-	const trx_t*	trx);	/*!< in: InnoDB transaction handle */
+
 /*******************************************************************//**
-Frees the index tree associated with a row in SYS_INDEXES table.
-@return freed root page number, or FIL_NULL on failure */
+Recreate the index tree associated with a row in SYS_INDEXES table.
+@return	new root page number, or FIL_NULL on failure */
 UNIV_INTERN
 ulint
-<<<<<<< HEAD
-dict_free_index_tree(
-/*=================*/
-	const char*	name,	/*!< in: table name */
-	ulint		space,	/*!< in: free the index tree in the
-				given tablespace */
-	btr_pcur_t*	pcur,	/*!< in/out: persistent cursor pointing to
-				record in the clustered index of
-				SYS_INDEXES table. The cursor may be
-				repositioned in this call. */
-	mtr_t*		mtr);	/*!< in/out: mtr having the latch
-				on the record page. */
-/*******************************************************************//**
-Creates the index tree associated with a row in SYS_INDEXES table.
-@return new root page number, or FIL_NULL on failure */
-UNIV_INTERN
-ulint
-dict_create_index_tree(
-/*===================*/
-	dict_table_t*	table,	/*!< in/out: the table the index belongs to */
-	ulint		space,	/*!< in: create a new index tree in the
-				given tablespace */
-	btr_pcur_t*	pcur,	/*!< in/out: persistent cursor pointing to
-				record in the clustered index of
-				SYS_INDEXES table. The cursor may be
-				repositioned in this call. */
-	mtr_t*		mtr);	/*!< in/out: mtr having the latch
-				on the record page. */
-=======
-dict_truncate_index_tree_step(
-/*==========================*/
+dict_recreate_index_tree(
+/*======================*/
 	const dict_table_t*	table,	/*!< in: the table the index
 					belongs to */
-	bool			truncate_tablespace_objects,
-					/* !< in: if true: truncate tablespace
-					objects */
 	btr_pcur_t*		pcur,	/*!< in/out: persistent cursor pointing
 					to record in the clustered index of
 					SYS_INDEXES table. The cursor may be
@@ -152,45 +117,54 @@
 	mtr_t*			mtr);	/*!< in: mtr having the latch
 					on the record page. The mtr may be
 					committed and restarted in this call. */
+
+/*******************************************************************//**
+Drops the index tree associated with a row in SYS_INDEXES table.
+@return index root page number of FIL_NULL if it was already freed. */
+UNIV_INTERN
+ulint
+dict_drop_index_tree(
+/*=================*/
+	rec_t*		rec,		/*!< in/out: record in the clustered
+					index of SYS_INDEXES table */
+	btr_pcur_t*	pcur,		/*!< in/out: persistent cursor
+					pointing to record in the clustered
+					index of SYS_INDEXES table. The cursor
+					may be repositioned in this call. */
+	bool		is_drop,	/*!< in: true if we are dropping
+					a table */
+	mtr_t*		mtr);		/*!< in: mtr having the latch on
+					the record page */
+
+/***************************************************************//**
+Creates an index tree for the index if it is not a member of a cluster.
+Don't update SYSTEM TABLES.
+@return	DB_SUCCESS or DB_OUT_OF_FILE_SPACE */
+UNIV_INTERN
+dberr_t
+dict_create_index_tree_in_mem(
+/*==========================*/
+	dict_index_t*	index,		/*!< in/out: index */
+	const trx_t*	trx);		/*!< in: InnoDB transaction handle */
+
 /*******************************************************************//**
 Truncates the index tree but don't update SYSTEM TABLES.
 @return	new root page number, or FIL_NULL on failure */
 UNIV_INTERN
 void
-dict_truncate_index_tree(
-/*=====================*/
-	dict_index_t*	index,	/*!< in/out: index */
-	bool		truncate_tablespace_objects);
-				/* !< in: if true: truncate tablespace
-				objects */
->>>>>>> f4236839
-/*******************************************************************//**
-Drops the index tree associated with a row in SYS_INDEXES table. */
-UNIV_INTERN
-void
-<<<<<<< HEAD
-dict_drop_index_tree(
-/*=================*/
-	rec_t*	rec,		/*!< in/out: record in the clustered index
-				of SYS_INDEXES table */
-	bool	is_drop,	/*!< in: true if we are dropping a table */
-	mtr_t*	mtr);		/*!< in/out: mtr having the latch on
-				the record page */
-=======
-dict_drop_index_tree_step(
-/*======================*/
-	rec_t*	rec,	/*!< in/out: record in the clustered index
-			of SYS_INDEXES table */
-	mtr_t*	mtr);	/*!< in: mtr having the latch on the record page */
+dict_truncate_index_tree_in_mem(
+/*============================*/
+	dict_index_t*	index);		/*!< in/out: index */
+
 /*******************************************************************//**
 Drops the index tree but don't update SYS_INDEXES table. */
 UNIV_INTERN
 void
-dict_drop_index_tree(
-/*=================*/
-	const dict_index_t*	index,		/*!< in: index */
-	ulint			page_no);	/*!< in: index page-no */
->>>>>>> f4236839
+dict_drop_index_tree_in_mem(
+/*========================*/
+	const dict_index_t*	index,	/*!< in: index */
+	ulint			page_no);/*!< in: index page-no */
+
 /****************************************************************//**
 Creates the foreign key constraints system tables inside InnoDB
 at server bootstrap or server start if they are not found or are
@@ -200,6 +174,7 @@
 dberr_t
 dict_create_or_check_foreign_constraint_tables(void);
 /*================================================*/
+
 /********************************************************************//**
 Generate a foreign key constraint name when it was not named by the user.
 A generated constraint has a name of the format dbname/tablename_ibfk_NUMBER,
@@ -209,11 +184,11 @@
 dberr_t
 dict_create_add_foreign_id(
 /*=======================*/
-	ulint*		id_nr,	/*!< in/out: number to use in id generation;
-				incremented if used */
-	const char*	name,	/*!< in: table name */
-	dict_foreign_t*	foreign)/*!< in/out: foreign key */
-	__attribute__((nonnull));
+	ulint*		id_nr,		/*!< in/out: number to use in id
+					generation; incremented if used */
+	const char*	name,		/*!< in: table name */
+	dict_foreign_t*	foreign);	/*!< in/out: foreign key */
+
 /********************************************************************//**
 Adds foreign key definitions to data dictionary tables in the database. We
 look at table->foreign_list, and also generate names to constraints that were
@@ -226,17 +201,20 @@
 dberr_t
 dict_create_add_foreigns_to_dictionary(
 /*===================================*/
-	ulint		start_id,/*!< in: if we are actually doing ALTER TABLE
-				ADD CONSTRAINT, we want to generate constraint
-				numbers which are bigger than in the table so
-				far; we number the constraints from
-				start_id + 1 up; start_id should be set to 0 if
-				we are creating a new table, or if the table
-				so far has no constraints for which the name
-				was generated here */
-	dict_table_t*	table,	/*!< in: table */
-	trx_t*		trx)	/*!< in: transaction */
-	__attribute__((nonnull, warn_unused_result));
+	ulint		start_id,	/*!< in: if we are actually doing
+					ALTER TABLE ADD CONSTRAINT, we want
+					to generate constraint numbers which
+					are bigger than in the table so
+					far; we number the constraints from
+					start_id + 1 up; start_id should be
+					set to 0 if we are creating a new
+					table, or if the table so far has
+					no constraints for which the name
+					was generated here */
+	dict_table_t*	table,		/*!< in: table */
+	trx_t*		trx)		/*!< in: transaction */
+	__attribute__((warn_unused_result));
+
 /****************************************************************//**
 Creates the tablespaces and datafiles system tables inside InnoDB
 at server bootstrap or server start if they are not found or are
@@ -246,6 +224,7 @@
 dberr_t
 dict_create_or_check_sys_tablespace(void);
 /*=====================================*/
+
 /********************************************************************//**
 Add a single tablespace definition to the data dictionary tables in the
 database.
@@ -275,23 +254,26 @@
 
 /* Table create node structure */
 struct tab_node_t{
-	que_common_t	common;	/*!< node type: QUE_NODE_TABLE_CREATE */
-	dict_table_t*	table;	/*!< table to create, built as a memory data
-				structure with dict_mem_... functions */
-	ins_node_t*	tab_def; /* child node which does the insert of
-				the table definition; the row to be inserted
-				is built by the parent node  */
-	ins_node_t*	col_def; /* child node which does the inserts of
-				the column definitions; the row to be inserted
-				is built by the parent node  */
-	commit_node_t*	commit_node;
-				/* child node which performs a commit after
-				a successful table creation */
+	que_common_t	common;		/*!< node type: QUE_NODE_TABLE_CREATE */
+	dict_table_t*	table;		/*!< table to create, built as a
+					memory data structure with
+					dict_mem_... functions */
+	ins_node_t*	tab_def;	/*!< child node which does the insert of
+					the table definition; the row to be
+					inserted is built by the parent node  */
+	ins_node_t*	col_def;	/*!< child node which does the inserts
+					of the column definitions; the row to
+					be inserted is built by the parent
+					node  */
+	commit_node_t*	commit_node;	/*!< child node which performs a
+					commit after a successful table
+					creation */
 	/*----------------------*/
 	/* Local storage for this graph node */
-	ulint		state;	/*!< node execution state */
-	ulint		col_no;	/*!< next column definition to insert */
-	mem_heap_t*	heap;	/*!< memory heap used as auxiliary storage */
+	ulint		state;		/*!< node execution state */
+	ulint		col_no;		/*!< next column definition to insert */
+	mem_heap_t*	heap;		/*!< memory heap used as auxiliary
+					storage */
 };
 
 /* Table create node states */
@@ -304,26 +286,29 @@
 /* Index create node struct */
 
 struct ind_node_t{
-	que_common_t	common;	/*!< node type: QUE_NODE_INDEX_CREATE */
-	dict_index_t*	index;	/*!< index to create, built as a memory data
-				structure with dict_mem_... functions */
-	ins_node_t*	ind_def; /* child node which does the insert of
-				the index definition; the row to be inserted
-				is built by the parent node  */
-	ins_node_t*	field_def; /* child node which does the inserts of
-				the field definitions; the row to be inserted
-				is built by the parent node  */
-	commit_node_t*	commit_node;
-				/* child node which performs a commit after
-				a successful index creation */
+	que_common_t	common;		/*!< node type: QUE_NODE_INDEX_CREATE */
+	dict_index_t*	index;		/*!< index to create, built as a
+					memory data structure with
+					dict_mem_... functions */
+	ins_node_t*	ind_def;	/*!< child node which does the insert of
+					the index definition; the row to be
+					inserted is built by the parent node  */
+	ins_node_t*	field_def;	/*!< child node which does the inserts
+					of the field definitions; the row to
+					be inserted is built by the parent
+					node  */
+	commit_node_t*	commit_node;	/*!< child node which performs a
+					commit after a successful index
+					creation */
 	/*----------------------*/
 	/* Local storage for this graph node */
-	ulint		state;	/*!< node execution state */
-	ulint		page_no;/* root page number of the index */
-	dict_table_t*	table;	/*!< table which owns the index */
-	dtuple_t*	ind_row;/* index definition row built */
-	ulint		field_no;/* next field definition to insert */
-	mem_heap_t*	heap;	/*!< memory heap used as auxiliary storage */
+	ulint		state;		/*!< node execution state */
+	ulint		page_no;	/* root page number of the index */
+	dict_table_t*	table;		/*!< table which owns the index */
+	dtuple_t*	ind_row;	/* index definition row built */
+	ulint		field_no;	/* next field definition to insert */
+	mem_heap_t*	heap;		/*!< memory heap used as auxiliary
+					storage */
 };
 
 /* Index create node states */
