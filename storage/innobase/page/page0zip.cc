/*****************************************************************************

Copyright (c) 2005, 2013, Oracle and/or its affiliates. All Rights Reserved.
Copyright (c) 2012, Facebook Inc.

This program is free software; you can redistribute it and/or modify it under
the terms of the GNU General Public License as published by the Free Software
Foundation; version 2 of the License.

This program is distributed in the hope that it will be useful, but WITHOUT
ANY WARRANTY; without even the implied warranty of MERCHANTABILITY or FITNESS
FOR A PARTICULAR PURPOSE. See the GNU General Public License for more details.

You should have received a copy of the GNU General Public License along with
this program; if not, write to the Free Software Foundation, Inc.,
51 Franklin Street, Suite 500, Boston, MA 02110-1335 USA

*****************************************************************************/

/**************************************************//**
@file page/page0zip.cc
Compressed page interface

Created June 2005 by Marko Makela
*******************************************************/

#include "page0zip.h"
#ifdef UNIV_NONINL
# include "page0zip.ic"
#endif

#ifndef UNIV_INNOCHECKSUM
#include "page0page.h"
#include "mtr0log.h"
#include "dict0dict.h"
#include "btr0cur.h"
#include "page0types.h"
#include "log0recv.h"
#include "row0trunc.h"
#include "zlib.h"
#ifndef UNIV_HOTBACKUP
# include "buf0buf.h"
# include "buf0lru.h"
# include "btr0sea.h"
# include "dict0boot.h"
# include "lock0lock.h"
# include "srv0mon.h"
# include "srv0srv.h"
# include "ut0crc32.h"
#else /* !UNIV_HOTBACKUP */
# include "buf0checksum.h"
# define lock_move_reorganize_page(block, temp_block)	((void) 0)
# define buf_LRU_stat_inc_unzip()			((void) 0)
#endif /* !UNIV_HOTBACKUP */

#include <map>
#include <algorithm>

#ifndef UNIV_HOTBACKUP
/** Statistics on compression, indexed by page_zip_des_t::ssize - 1 */
page_zip_stat_t		page_zip_stat[PAGE_ZIP_SSIZE_MAX];
/** Statistics on compression, indexed by index->id */
page_zip_stat_per_index_t	page_zip_stat_per_index;
#endif /* !UNIV_HOTBACKUP */

/* Compression level to be used by zlib. Settable by user. */
uint	page_zip_level = DEFAULT_COMPRESSION_LEVEL;

/* Whether or not to log compressed page images to avoid possible
compression algorithm changes in zlib. */
my_bool	page_zip_log_pages = true;

/* Please refer to ../include/page0zip.ic for a description of the
compressed page format. */

/* The infimum and supremum records are omitted from the compressed page.
On compress, we compare that the records are there, and on uncompress we
restore the records. */
/** Extra bytes of an infimum record */
static const byte infimum_extra[] = {
	0x01,			/* info_bits=0, n_owned=1 */
	0x00, 0x02		/* heap_no=0, status=2 */
	/* ?, ?	*/		/* next=(first user rec, or supremum) */
};
/** Data bytes of an infimum record */
static const byte infimum_data[] = {
	0x69, 0x6e, 0x66, 0x69,
	0x6d, 0x75, 0x6d, 0x00	/* "infimum\0" */
};
/** Extra bytes and data bytes of a supremum record */
static const byte supremum_extra_data[] = {
	/* 0x0?, */		/* info_bits=0, n_owned=1..8 */
	0x00, 0x0b,		/* heap_no=1, status=3 */
	0x00, 0x00,		/* next=0 */
	0x73, 0x75, 0x70, 0x72,
	0x65, 0x6d, 0x75, 0x6d	/* "supremum" */
};

/** Assert that a block of memory is filled with zero bytes.
Compare at most sizeof(field_ref_zero) bytes.
@param b in: memory block
@param s in: size of the memory block, in bytes */
#define ASSERT_ZERO(b, s) \
	ut_ad(!memcmp(b, field_ref_zero, ut_min(s, sizeof field_ref_zero)))
/** Assert that a BLOB pointer is filled with zero bytes.
@param b in: BLOB pointer */
#define ASSERT_ZERO_BLOB(b) \
	ut_ad(!memcmp(b, field_ref_zero, sizeof field_ref_zero))

/* Enable some extra debugging output.  This code can be enabled
independently of any UNIV_ debugging conditions. */
#if defined UNIV_DEBUG || defined UNIV_ZIP_DEBUG
# include <stdarg.h>
__attribute__((format (printf, 1, 2)))
/**********************************************************************//**
Report a failure to decompress or compress.
@return number of characters printed */
static
int
page_zip_fail_func(
/*===============*/
	const char*	fmt,	/*!< in: printf(3) format string */
	...)			/*!< in: arguments corresponding to fmt */
{
	int	res;
	va_list	ap;

	ut_print_timestamp(stderr);
	fputs("  InnoDB: ", stderr);
	va_start(ap, fmt);
	res = vfprintf(stderr, fmt, ap);
	va_end(ap);

	return(res);
}
/** Wrapper for page_zip_fail_func()
@param fmt_args in: printf(3) format string and arguments */
# define page_zip_fail(fmt_args) page_zip_fail_func fmt_args
#else /* UNIV_DEBUG || UNIV_ZIP_DEBUG */
/** Dummy wrapper for page_zip_fail_func()
@param fmt_args ignored: printf(3) format string and arguments */
# define page_zip_fail(fmt_args) /* empty */
#endif /* UNIV_DEBUG || UNIV_ZIP_DEBUG */

#ifndef UNIV_HOTBACKUP
/**********************************************************************//**
Determine the guaranteed free space on an empty page.
@return minimum payload size on the page */

ulint
page_zip_empty_size(
/*================*/
	ulint	n_fields,	/*!< in: number of columns in the index */
	ulint	zip_size)	/*!< in: compressed page size in bytes */
{
	lint	size = zip_size
		/* subtract the page header and the longest
		uncompressed data needed for one record */
		- (PAGE_DATA
		   + PAGE_ZIP_DIR_SLOT_SIZE
		   + DATA_TRX_ID_LEN + DATA_ROLL_PTR_LEN
		   + 1/* encoded heap_no==2 in page_zip_write_rec() */
		   + 1/* end of modification log */
		   - REC_N_NEW_EXTRA_BYTES/* omitted bytes */)
		/* subtract the space for page_zip_fields_encode() */
<<<<<<< HEAD
		- compressBound((uLong) (2 * (n_fields + 1)));
=======
		- compressBound(static_cast<uLong>(2 * (n_fields + 1)));
>>>>>>> b7095272
	return(size > 0 ? (ulint) size : 0);
}
#endif /* !UNIV_HOTBACKUP */

/*************************************************************//**
Gets the number of elements in the dense page directory,
including deleted records (the free list).
@return number of elements in the dense page directory */
UNIV_INLINE
ulint
page_zip_dir_elems(
/*===============*/
	const page_zip_des_t*	page_zip)	/*!< in: compressed page */
{
	/* Exclude the page infimum and supremum from the record count. */
	return(page_dir_get_n_heap(page_zip->data) - PAGE_HEAP_NO_USER_LOW);
}

/*************************************************************//**
Gets the size of the compressed page trailer (the dense page directory),
including deleted records (the free list).
@return length of dense page directory, in bytes */
UNIV_INLINE
ulint
page_zip_dir_size(
/*==============*/
	const page_zip_des_t*	page_zip)	/*!< in: compressed page */
{
	return(PAGE_ZIP_DIR_SLOT_SIZE * page_zip_dir_elems(page_zip));
}

/*************************************************************//**
Gets an offset to the compressed page trailer (the dense page directory),
including deleted records (the free list).
@return offset of the dense page directory */
UNIV_INLINE
ulint
page_zip_dir_start_offs(
/*====================*/
	const page_zip_des_t*	page_zip,	/*!< in: compressed page */
	ulint			n_dense)	/*!< in: directory size */
{
	ut_ad(n_dense * PAGE_ZIP_DIR_SLOT_SIZE < page_zip_get_size(page_zip));

	return(page_zip_get_size(page_zip) - n_dense * PAGE_ZIP_DIR_SLOT_SIZE);
}

/*************************************************************//**
Gets a pointer to the compressed page trailer (the dense page directory),
including deleted records (the free list).
@param[in] page_zip compressed page
@param[in] n_dense number of entries in the directory
@return pointer to the dense page directory */
#define page_zip_dir_start_low(page_zip, n_dense)			\
	((page_zip)->data + page_zip_dir_start_offs(page_zip, n_dense))
/*************************************************************//**
Gets a pointer to the compressed page trailer (the dense page directory),
including deleted records (the free list).
@param[in] page_zip compressed page
@return pointer to the dense page directory */
#define page_zip_dir_start(page_zip)					\
	page_zip_dir_start_low(page_zip, page_zip_dir_elems(page_zip))

/*************************************************************//**
Gets the size of the compressed page trailer (the dense page directory),
only including user records (excluding the free list).
@return length of dense page directory comprising existing records, in bytes */
UNIV_INLINE
ulint
page_zip_dir_user_size(
/*===================*/
	const page_zip_des_t*	page_zip)	/*!< in: compressed page */
{
	ulint	size = PAGE_ZIP_DIR_SLOT_SIZE
		* page_get_n_recs(page_zip->data);
	ut_ad(size <= page_zip_dir_size(page_zip));
	return(size);
}

/*************************************************************//**
Find the slot of the given record in the dense page directory.
@return dense directory slot, or NULL if record not found */
UNIV_INLINE
byte*
page_zip_dir_find_low(
/*==================*/
	byte*	slot,			/*!< in: start of records */
	byte*	end,			/*!< in: end of records */
	ulint	offset)			/*!< in: offset of user record */
{
	ut_ad(slot <= end);

	for (; slot < end; slot += PAGE_ZIP_DIR_SLOT_SIZE) {
		if ((mach_read_from_2(slot) & PAGE_ZIP_DIR_SLOT_MASK)
		    == offset) {
			return(slot);
		}
	}

	return(NULL);
}

/*************************************************************//**
Find the slot of the given non-free record in the dense page directory.
@return dense directory slot, or NULL if record not found */
UNIV_INLINE
byte*
page_zip_dir_find(
/*==============*/
	page_zip_des_t*	page_zip,		/*!< in: compressed page */
	ulint		offset)			/*!< in: offset of user record */
{
	byte*	end	= page_zip->data + page_zip_get_size(page_zip);

	ut_ad(page_zip_simple_validate(page_zip));

	return(page_zip_dir_find_low(end - page_zip_dir_user_size(page_zip),
				     end,
				     offset));
}

/*************************************************************//**
Find the slot of the given free record in the dense page directory.
@return dense directory slot, or NULL if record not found */
UNIV_INLINE
byte*
page_zip_dir_find_free(
/*===================*/
	page_zip_des_t*	page_zip,		/*!< in: compressed page */
	ulint		offset)			/*!< in: offset of user record */
{
	byte*	end	= page_zip->data + page_zip_get_size(page_zip);

	ut_ad(page_zip_simple_validate(page_zip));

	return(page_zip_dir_find_low(end - page_zip_dir_size(page_zip),
				     end - page_zip_dir_user_size(page_zip),
				     offset));
}

/*************************************************************//**
Read a given slot in the dense page directory.
@return record offset on the uncompressed page, possibly ORed with
PAGE_ZIP_DIR_SLOT_DEL or PAGE_ZIP_DIR_SLOT_OWNED */
UNIV_INLINE
ulint
page_zip_dir_get(
/*=============*/
	const page_zip_des_t*	page_zip,	/*!< in: compressed page */
	ulint			slot)		/*!< in: slot
						(0=first user record) */
{
	ut_ad(page_zip_simple_validate(page_zip));
	ut_ad(slot < page_zip_dir_size(page_zip) / PAGE_ZIP_DIR_SLOT_SIZE);
	return(mach_read_from_2(page_zip->data + page_zip_get_size(page_zip)
				- PAGE_ZIP_DIR_SLOT_SIZE * (slot + 1)));
}

#ifndef UNIV_HOTBACKUP
/**********************************************************************//**
Write a log record of compressing an index page. */
static
void
page_zip_compress_write_log(
/*========================*/
	const page_zip_des_t*	page_zip,/*!< in: compressed page */
	const page_t*		page,	/*!< in: uncompressed page */
	dict_index_t*		index,	/*!< in: index of the B-tree node */
	mtr_t*			mtr)	/*!< in: mini-transaction */
{
	byte*	log_ptr;
	ulint	trailer_size;

	ut_ad(!dict_index_is_ibuf(index));

	log_ptr = mlog_open(mtr, 11 + 2 + 2);

	if (!log_ptr) {

		return;
	}

	/* Read the number of user records. */
	trailer_size = page_dir_get_n_heap(page_zip->data)
		- PAGE_HEAP_NO_USER_LOW;
	/* Multiply by uncompressed of size stored per record */
	if (!page_is_leaf(page)) {
		trailer_size *= PAGE_ZIP_DIR_SLOT_SIZE + REC_NODE_PTR_SIZE;
	} else if (dict_index_is_clust(index)) {
		trailer_size *= PAGE_ZIP_DIR_SLOT_SIZE
			+ DATA_TRX_ID_LEN + DATA_ROLL_PTR_LEN;
	} else {
		trailer_size *= PAGE_ZIP_DIR_SLOT_SIZE;
	}
	/* Add the space occupied by BLOB pointers. */
	trailer_size += page_zip->n_blobs * BTR_EXTERN_FIELD_REF_SIZE;
	ut_a(page_zip->m_end > PAGE_DATA);
#if FIL_PAGE_DATA > PAGE_DATA
# error "FIL_PAGE_DATA > PAGE_DATA"
#endif
	ut_a(page_zip->m_end + trailer_size <= page_zip_get_size(page_zip));

	log_ptr = mlog_write_initial_log_record_fast((page_t*) page,
						     MLOG_ZIP_PAGE_COMPRESS,
						     log_ptr, mtr);
	mach_write_to_2(log_ptr, page_zip->m_end - FIL_PAGE_TYPE);
	log_ptr += 2;
	mach_write_to_2(log_ptr, trailer_size);
	log_ptr += 2;
	mlog_close(mtr, log_ptr);

	/* Write FIL_PAGE_PREV and FIL_PAGE_NEXT */
	mlog_catenate_string(mtr, page_zip->data + FIL_PAGE_PREV, 4);
	mlog_catenate_string(mtr, page_zip->data + FIL_PAGE_NEXT, 4);
	/* Write most of the page header, the compressed stream and
	the modification log. */
	mlog_catenate_string(mtr, page_zip->data + FIL_PAGE_TYPE,
			     page_zip->m_end - FIL_PAGE_TYPE);
	/* Write the uncompressed trailer of the compressed page. */
	mlog_catenate_string(mtr, page_zip->data + page_zip_get_size(page_zip)
			     - trailer_size, trailer_size);
}
#endif /* !UNIV_HOTBACKUP */

/******************************************************//**
Determine how many externally stored columns are contained
in existing records with smaller heap_no than rec. */
static
ulint
page_zip_get_n_prev_extern(
/*=======================*/
	const page_zip_des_t*	page_zip,/*!< in: dense page directory on
					compressed page */
	const rec_t*		rec,	/*!< in: compact physical record
					on a B-tree leaf page */
	const dict_index_t*	index)	/*!< in: record descriptor */
{
	const page_t*	page	= page_align(rec);
	ulint		n_ext	= 0;
	ulint		i;
	ulint		left;
	ulint		heap_no;
	ulint		n_recs	= page_get_n_recs(page_zip->data);

	ut_ad(page_is_leaf(page));
	ut_ad(page_is_comp(page));
	ut_ad(dict_table_is_comp(index->table));
	ut_ad(dict_index_is_clust(index));
	ut_ad(!dict_index_is_ibuf(index));

	heap_no = rec_get_heap_no_new(rec);
	ut_ad(heap_no >= PAGE_HEAP_NO_USER_LOW);
	left = heap_no - PAGE_HEAP_NO_USER_LOW;
	if (UNIV_UNLIKELY(!left)) {
		return(0);
	}

	for (i = 0; i < n_recs; i++) {
		const rec_t*	r	= page + (page_zip_dir_get(page_zip, i)
						  & PAGE_ZIP_DIR_SLOT_MASK);

		if (rec_get_heap_no_new(r) < heap_no) {
			n_ext += rec_get_n_extern_new(r, index,
						      ULINT_UNDEFINED);
			if (!--left) {
				break;
			}
		}
	}

	return(n_ext);
}

/**********************************************************************//**
Encode the length of a fixed-length column.
@return buf + length of encoded val */
static
byte*
page_zip_fixed_field_encode(
/*========================*/
	byte*	buf,	/*!< in: pointer to buffer where to write */
	ulint	val)	/*!< in: value to write */
{
	ut_ad(val >= 2);

	if (UNIV_LIKELY(val < 126)) {
		/*
		0 = nullable variable field of at most 255 bytes length;
		1 = not null variable field of at most 255 bytes length;
		126 = nullable variable field with maximum length >255;
		127 = not null variable field with maximum length >255
		*/
		*buf++ = (byte) val;
	} else {
		*buf++ = (byte) (0x80 | val >> 8);
		*buf++ = (byte) val;
	}

	return(buf);
}

/**********************************************************************//**
Write the index information for the compressed page.
@return used size of buf */

ulint
page_zip_fields_encode(
/*===================*/
	ulint			n,	/*!< in: number of fields
					to compress */
	const dict_index_t*	index,	/*!< in: index comprising
					at least n fields */
	ulint			trx_id_pos,
					/*!< in: position of the trx_id column
					in the index, or ULINT_UNDEFINED if
					this is a non-leaf page */
	byte*			buf)	/*!< out: buffer of (n + 1) * 2 bytes */
{
	const byte*	buf_start	= buf;
	ulint		i;
	ulint		col;
	ulint		trx_id_col	= 0;
	/* sum of lengths of preceding non-nullable fixed fields, or 0 */
	ulint		fixed_sum	= 0;

	ut_ad(trx_id_pos == ULINT_UNDEFINED || trx_id_pos < n);

	for (i = col = 0; i < n; i++) {
		dict_field_t*	field = dict_index_get_nth_field(index, i);
		ulint		val;

		if (dict_field_get_col(field)->prtype & DATA_NOT_NULL) {
			val = 1; /* set the "not nullable" flag */
		} else {
			val = 0; /* nullable field */
		}

		if (!field->fixed_len) {
			/* variable-length field */
			const dict_col_t*	column
				= dict_field_get_col(field);

			if (DATA_BIG_COL(column)) {
				val |= 0x7e; /* max > 255 bytes */
			}

			if (fixed_sum) {
				/* write out the length of any
				preceding non-nullable fields */
				buf = page_zip_fixed_field_encode(
					buf, fixed_sum << 1 | 1);
				fixed_sum = 0;
				col++;
			}

			*buf++ = (byte) val;
			col++;
		} else if (val) {
			/* fixed-length non-nullable field */

			if (fixed_sum && UNIV_UNLIKELY
			    (fixed_sum + field->fixed_len
			     > DICT_MAX_FIXED_COL_LEN)) {
				/* Write out the length of the
				preceding non-nullable fields,
				to avoid exceeding the maximum
				length of a fixed-length column. */
				buf = page_zip_fixed_field_encode(
					buf, fixed_sum << 1 | 1);
				fixed_sum = 0;
				col++;
			}

			if (i && UNIV_UNLIKELY(i == trx_id_pos)) {
				if (fixed_sum) {
					/* Write out the length of any
					preceding non-nullable fields,
					and start a new trx_id column. */
					buf = page_zip_fixed_field_encode(
						buf, fixed_sum << 1 | 1);
					col++;
				}

				trx_id_col = col;
				fixed_sum = field->fixed_len;
			} else {
				/* add to the sum */
				fixed_sum += field->fixed_len;
			}
		} else {
			/* fixed-length nullable field */

			if (fixed_sum) {
				/* write out the length of any
				preceding non-nullable fields */
				buf = page_zip_fixed_field_encode(
					buf, fixed_sum << 1 | 1);
				fixed_sum = 0;
				col++;
			}

			buf = page_zip_fixed_field_encode(
				buf, field->fixed_len << 1);
			col++;
		}
	}

	if (fixed_sum) {
		/* Write out the lengths of last fixed-length columns. */
		buf = page_zip_fixed_field_encode(buf, fixed_sum << 1 | 1);
	}

	if (trx_id_pos != ULINT_UNDEFINED) {
		/* Write out the position of the trx_id column */
		i = trx_id_col;
	} else {
		/* Write out the number of nullable fields */
		i = index->n_nullable;
	}

	if (i < 128) {
		*buf++ = (byte) i;
	} else {
		*buf++ = (byte) (0x80 | i >> 8);
		*buf++ = (byte) i;
	}

	ut_ad((ulint) (buf - buf_start) <= (n + 2) * 2);
	return((ulint) (buf - buf_start));
}

/**********************************************************************//**
Populate the dense page directory from the sparse directory. */
static
void
page_zip_dir_encode(
/*================*/
	const page_t*	page,	/*!< in: compact page */
	byte*		buf,	/*!< in: pointer to dense page directory[-1];
				out: dense directory on compressed page */
	const rec_t**	recs)	/*!< in: pointer to an array of 0, or NULL;
				out: dense page directory sorted by ascending
				address (and heap_no) */
{
	const byte*	rec;
	ulint		status;
	ulint		min_mark;
	ulint		heap_no;
	ulint		i;
	ulint		n_heap;
	ulint		offs;

	min_mark = 0;

	if (page_is_leaf(page)) {
		status = REC_STATUS_ORDINARY;
	} else {
		status = REC_STATUS_NODE_PTR;
		if (UNIV_UNLIKELY
		    (mach_read_from_4(page + FIL_PAGE_PREV) == FIL_NULL)) {
			min_mark = REC_INFO_MIN_REC_FLAG;
		}
	}

	n_heap = page_dir_get_n_heap(page);

	/* Traverse the list of stored records in the collation order,
	starting from the first user record. */

	rec = page + PAGE_NEW_INFIMUM;

	i = 0;

	for (;;) {
		ulint	info_bits;
		offs = rec_get_next_offs(rec, TRUE);
		if (UNIV_UNLIKELY(offs == PAGE_NEW_SUPREMUM)) {
			break;
		}
		rec = page + offs;
		heap_no = rec_get_heap_no_new(rec);
		ut_a(heap_no >= PAGE_HEAP_NO_USER_LOW);
		ut_a(heap_no < n_heap);
		ut_a(offs < UNIV_PAGE_SIZE - PAGE_DIR);
		ut_a(offs >= PAGE_ZIP_START);
#if PAGE_ZIP_DIR_SLOT_MASK & (PAGE_ZIP_DIR_SLOT_MASK + 1)
# error "PAGE_ZIP_DIR_SLOT_MASK is not 1 less than a power of 2"
#endif
#if PAGE_ZIP_DIR_SLOT_MASK < UNIV_PAGE_SIZE_MAX - 1
# error "PAGE_ZIP_DIR_SLOT_MASK < UNIV_PAGE_SIZE_MAX - 1"
#endif
		if (UNIV_UNLIKELY(rec_get_n_owned_new(rec))) {
			offs |= PAGE_ZIP_DIR_SLOT_OWNED;
		}

		info_bits = rec_get_info_bits(rec, TRUE);
		if (info_bits & REC_INFO_DELETED_FLAG) {
			info_bits &= ~REC_INFO_DELETED_FLAG;
			offs |= PAGE_ZIP_DIR_SLOT_DEL;
		}
		ut_a(info_bits == min_mark);
		/* Only the smallest user record can have
		REC_INFO_MIN_REC_FLAG set. */
		min_mark = 0;

		mach_write_to_2(buf - PAGE_ZIP_DIR_SLOT_SIZE * ++i, offs);

		if (UNIV_LIKELY_NULL(recs)) {
			/* Ensure that each heap_no occurs at most once. */
			ut_a(!recs[heap_no - PAGE_HEAP_NO_USER_LOW]);
			/* exclude infimum and supremum */
			recs[heap_no - PAGE_HEAP_NO_USER_LOW] = rec;
		}

		ut_a(rec_get_status(rec) == status);
	}

	offs = page_header_get_field(page, PAGE_FREE);

	/* Traverse the free list (of deleted records). */
	while (offs) {
		ut_ad(!(offs & ~PAGE_ZIP_DIR_SLOT_MASK));
		rec = page + offs;

		heap_no = rec_get_heap_no_new(rec);
		ut_a(heap_no >= PAGE_HEAP_NO_USER_LOW);
		ut_a(heap_no < n_heap);

		ut_a(!rec[-REC_N_NEW_EXTRA_BYTES]); /* info_bits and n_owned */
		ut_a(rec_get_status(rec) == status);

		mach_write_to_2(buf - PAGE_ZIP_DIR_SLOT_SIZE * ++i, offs);

		if (UNIV_LIKELY_NULL(recs)) {
			/* Ensure that each heap_no occurs at most once. */
			ut_a(!recs[heap_no - PAGE_HEAP_NO_USER_LOW]);
			/* exclude infimum and supremum */
			recs[heap_no - PAGE_HEAP_NO_USER_LOW] = rec;
		}

		offs = rec_get_next_offs(rec, TRUE);
	}

	/* Ensure that each heap no occurs at least once. */
	ut_a(i + PAGE_HEAP_NO_USER_LOW == n_heap);
}

extern "C" {

/**********************************************************************//**
Allocate memory for zlib. */
static
void*
page_zip_zalloc(
/*============*/
	void*	opaque,	/*!< in/out: memory heap */
	uInt	items,	/*!< in: number of items to allocate */
	uInt	size)	/*!< in: size of an item in bytes */
{
	return(mem_heap_zalloc(static_cast<mem_heap_t*>(opaque), items * size));
}

/**********************************************************************//**
Deallocate memory for zlib. */
static
void
page_zip_free(
/*==========*/
	void*	opaque __attribute__((unused)),	/*!< in: memory heap */
	void*	address __attribute__((unused)))/*!< in: object to free */
{
}

} /* extern "C" */

/**********************************************************************//**
Configure the zlib allocator to use the given memory heap. */

void
page_zip_set_alloc(
/*===============*/
	void*		stream,		/*!< in/out: zlib stream */
	mem_heap_t*	heap)		/*!< in: memory heap to use */
{
	z_stream*	strm = static_cast<z_stream*>(stream);

	strm->zalloc = page_zip_zalloc;
	strm->zfree = page_zip_free;
	strm->opaque = heap;
}

#if 0 || defined UNIV_DEBUG || defined UNIV_ZIP_DEBUG
/** Symbol for enabling compression and decompression diagnostics */
# define PAGE_ZIP_COMPRESS_DBG
#endif

#ifdef PAGE_ZIP_COMPRESS_DBG
/** Set this variable in a debugger to enable
excessive logging in page_zip_compress(). */
ibool	page_zip_compress_dbg;
/** Set this variable in a debugger to enable
binary logging of the data passed to deflate().
When this variable is nonzero, it will act
as a log file name generator. */
unsigned	page_zip_compress_log;

/**********************************************************************//**
Wrapper for deflate().  Log the operation if page_zip_compress_dbg is set.
@return deflate() status: Z_OK, Z_BUF_ERROR, ... */
static
int
page_zip_compress_deflate(
/*======================*/
	FILE*		logfile,/*!< in: log file, or NULL */
	z_streamp	strm,	/*!< in/out: compressed stream for deflate() */
	int		flush)	/*!< in: deflate() flushing method */
{
	int	status;
	if (UNIV_UNLIKELY(page_zip_compress_dbg)) {
		ut_print_buf(stderr, strm->next_in, strm->avail_in);
	}
	if (UNIV_LIKELY_NULL(logfile)) {
		if (fwrite(strm->next_in, 1, strm->avail_in, logfile)
		    != strm->avail_in) {
			perror("fwrite");
		}
	}
	status = deflate(strm, flush);
	if (UNIV_UNLIKELY(page_zip_compress_dbg)) {
		fprintf(stderr, " -> %d\n", status);
	}
	return(status);
}

/* Redefine deflate(). */
# undef deflate
/** Debug wrapper for the zlib compression routine deflate().
Log the operation if page_zip_compress_dbg is set.
@param strm in/out: compressed stream
@param flush in: flushing method
@return deflate() status: Z_OK, Z_BUF_ERROR, ... */
# define deflate(strm, flush) page_zip_compress_deflate(logfile, strm, flush)
/** Declaration of the logfile parameter */
# define FILE_LOGFILE FILE* logfile,
/** The logfile parameter */
# define LOGFILE logfile,
#else /* PAGE_ZIP_COMPRESS_DBG */
/** Empty declaration of the logfile parameter */
# define FILE_LOGFILE
/** Missing logfile parameter */
# define LOGFILE
#endif /* PAGE_ZIP_COMPRESS_DBG */

/**********************************************************************//**
Compress the records of a node pointer page.
@return Z_OK, or a zlib error code */
static
int
page_zip_compress_node_ptrs(
/*========================*/
	FILE_LOGFILE
	z_stream*	c_stream,	/*!< in/out: compressed page stream */
	const rec_t**	recs,		/*!< in: dense page directory
					sorted by address */
	ulint		n_dense,	/*!< in: size of recs[] */
	dict_index_t*	index,		/*!< in: the index of the page */
	byte*		storage,	/*!< in: end of dense page directory */
	mem_heap_t*	heap)		/*!< in: temporary memory heap */
{
	int	err	= Z_OK;
	ulint*	offsets = NULL;

	do {
		const rec_t*	rec = *recs++;

		offsets = rec_get_offsets(rec, index, offsets,
					  ULINT_UNDEFINED, &heap);
		/* Only leaf nodes may contain externally stored columns. */
		ut_ad(!rec_offs_any_extern(offsets));

		UNIV_MEM_ASSERT_RW(rec, rec_offs_data_size(offsets));
		UNIV_MEM_ASSERT_RW(rec - rec_offs_extra_size(offsets),
				   rec_offs_extra_size(offsets));

		/* Compress the extra bytes. */
<<<<<<< HEAD
		c_stream->avail_in =
			(uInt) (rec - REC_N_NEW_EXTRA_BYTES
			- c_stream->next_in);
=======
		c_stream->avail_in = static_cast<uInt>(
			rec - REC_N_NEW_EXTRA_BYTES - c_stream->next_in);
>>>>>>> b7095272

		if (c_stream->avail_in) {
			err = deflate(c_stream, Z_NO_FLUSH);
			if (UNIV_UNLIKELY(err != Z_OK)) {
				break;
			}
		}
		ut_ad(!c_stream->avail_in);

		/* Compress the data bytes, except node_ptr. */
		c_stream->next_in = (byte*) rec;
<<<<<<< HEAD
		c_stream->avail_in =
			(uInt) (rec_offs_data_size(offsets)
			- REC_NODE_PTR_SIZE);
=======
		c_stream->avail_in = static_cast<uInt>(
			rec_offs_data_size(offsets) - REC_NODE_PTR_SIZE);
>>>>>>> b7095272

		if (c_stream->avail_in) {
			err = deflate(c_stream, Z_NO_FLUSH);
			if (UNIV_UNLIKELY(err != Z_OK)) {
				break;
			}
		}

		ut_ad(!c_stream->avail_in);

		memcpy(storage - REC_NODE_PTR_SIZE
		       * (rec_get_heap_no_new(rec) - 1),
		       c_stream->next_in, REC_NODE_PTR_SIZE);
		c_stream->next_in += REC_NODE_PTR_SIZE;
	} while (--n_dense);

	return(err);
}

/**********************************************************************//**
Compress the records of a leaf node of a secondary index.
@return Z_OK, or a zlib error code */
static
int
page_zip_compress_sec(
/*==================*/
	FILE_LOGFILE
	z_stream*	c_stream,	/*!< in/out: compressed page stream */
	const rec_t**	recs,		/*!< in: dense page directory
					sorted by address */
	ulint		n_dense)	/*!< in: size of recs[] */
{
	int		err	= Z_OK;

	ut_ad(n_dense > 0);

	do {
		const rec_t*	rec = *recs++;

		/* Compress everything up to this record. */
<<<<<<< HEAD
		c_stream->avail_in =
			(uInt) (rec - REC_N_NEW_EXTRA_BYTES
=======
		c_stream->avail_in = static_cast<uInt>(
			rec - REC_N_NEW_EXTRA_BYTES
>>>>>>> b7095272
			- c_stream->next_in);

		if (UNIV_LIKELY(c_stream->avail_in)) {
			UNIV_MEM_ASSERT_RW(c_stream->next_in,
					   c_stream->avail_in);
			err = deflate(c_stream, Z_NO_FLUSH);
			if (UNIV_UNLIKELY(err != Z_OK)) {
				break;
			}
		}

		ut_ad(!c_stream->avail_in);
		ut_ad(c_stream->next_in == rec - REC_N_NEW_EXTRA_BYTES);

		/* Skip the REC_N_NEW_EXTRA_BYTES. */

		c_stream->next_in = (byte*) rec;
	} while (--n_dense);

	return(err);
}

/**********************************************************************//**
Compress a record of a leaf node of a clustered index that contains
externally stored columns.
@return Z_OK, or a zlib error code */
static
int
page_zip_compress_clust_ext(
/*========================*/
	FILE_LOGFILE
	z_stream*	c_stream,	/*!< in/out: compressed page stream */
	const rec_t*	rec,		/*!< in: record */
	const ulint*	offsets,	/*!< in: rec_get_offsets(rec) */
	ulint		trx_id_col,	/*!< in: position of of DB_TRX_ID */
	byte*		deleted,	/*!< in: dense directory entry pointing
					to the head of the free list */
	byte*		storage,	/*!< in: end of dense page directory */
	byte**		externs,	/*!< in/out: pointer to the next
					available BLOB pointer */
	ulint*		n_blobs)	/*!< in/out: number of
					externally stored columns */
{
	int	err;
	ulint	i;

	UNIV_MEM_ASSERT_RW(rec, rec_offs_data_size(offsets));
	UNIV_MEM_ASSERT_RW(rec - rec_offs_extra_size(offsets),
			   rec_offs_extra_size(offsets));

	for (i = 0; i < rec_offs_n_fields(offsets); i++) {
		ulint		len;
		const byte*	src;

		if (UNIV_UNLIKELY(i == trx_id_col)) {
			ut_ad(!rec_offs_nth_extern(offsets, i));
			/* Store trx_id and roll_ptr
			in uncompressed form. */
			src = rec_get_nth_field(rec, offsets, i, &len);
			ut_ad(src + DATA_TRX_ID_LEN
			      == rec_get_nth_field(rec, offsets,
						   i + 1, &len));
			ut_ad(len == DATA_ROLL_PTR_LEN);

			/* Compress any preceding bytes. */
<<<<<<< HEAD
			c_stream->avail_in =
				(uInt) (src - c_stream->next_in);
=======
			c_stream->avail_in = static_cast<uInt>(
				src - c_stream->next_in);
>>>>>>> b7095272

			if (c_stream->avail_in) {
				err = deflate(c_stream, Z_NO_FLUSH);
				if (UNIV_UNLIKELY(err != Z_OK)) {

					return(err);
				}
			}

			ut_ad(!c_stream->avail_in);
			ut_ad(c_stream->next_in == src);

			memcpy(storage
			       - (DATA_TRX_ID_LEN + DATA_ROLL_PTR_LEN)
			       * (rec_get_heap_no_new(rec) - 1),
			       c_stream->next_in,
			       DATA_TRX_ID_LEN + DATA_ROLL_PTR_LEN);

			c_stream->next_in
				+= DATA_TRX_ID_LEN + DATA_ROLL_PTR_LEN;

			/* Skip also roll_ptr */
			i++;
		} else if (rec_offs_nth_extern(offsets, i)) {
			src = rec_get_nth_field(rec, offsets, i, &len);
			ut_ad(len >= BTR_EXTERN_FIELD_REF_SIZE);
			src += len - BTR_EXTERN_FIELD_REF_SIZE;

<<<<<<< HEAD
			c_stream->avail_in =
				(uInt) (src - c_stream->next_in);
=======
			c_stream->avail_in = static_cast<uInt>(
				src - c_stream->next_in);
>>>>>>> b7095272
			if (UNIV_LIKELY(c_stream->avail_in)) {
				err = deflate(c_stream, Z_NO_FLUSH);
				if (UNIV_UNLIKELY(err != Z_OK)) {

					return(err);
				}
			}

			ut_ad(!c_stream->avail_in);
			ut_ad(c_stream->next_in == src);

			/* Reserve space for the data at
			the end of the space reserved for
			the compressed data and the page
			modification log. */

			if (UNIV_UNLIKELY
			    (c_stream->avail_out
			     <= BTR_EXTERN_FIELD_REF_SIZE)) {
				/* out of space */
				return(Z_BUF_ERROR);
			}

			ut_ad(*externs == c_stream->next_out
			      + c_stream->avail_out
			      + 1/* end of modif. log */);

			c_stream->next_in
				+= BTR_EXTERN_FIELD_REF_SIZE;

			/* Skip deleted records. */
			if (UNIV_LIKELY_NULL
			    (page_zip_dir_find_low(
				    storage, deleted,
				    page_offset(rec)))) {
				continue;
			}

			(*n_blobs)++;
			c_stream->avail_out
				-= BTR_EXTERN_FIELD_REF_SIZE;
			*externs -= BTR_EXTERN_FIELD_REF_SIZE;

			/* Copy the BLOB pointer */
			memcpy(*externs, c_stream->next_in
			       - BTR_EXTERN_FIELD_REF_SIZE,
			       BTR_EXTERN_FIELD_REF_SIZE);
		}
	}

	return(Z_OK);
}

/**********************************************************************//**
Compress the records of a leaf node of a clustered index.
@return Z_OK, or a zlib error code */
static
int
page_zip_compress_clust(
/*====================*/
	FILE_LOGFILE
	z_stream*	c_stream,	/*!< in/out: compressed page stream */
	const rec_t**	recs,		/*!< in: dense page directory
					sorted by address */
	ulint		n_dense,	/*!< in: size of recs[] */
	dict_index_t*	index,		/*!< in: the index of the page */
	ulint*		n_blobs,	/*!< in: 0; out: number of
					externally stored columns */
	ulint		trx_id_col,	/*!< index of the trx_id column */
	byte*		deleted,	/*!< in: dense directory entry pointing
					to the head of the free list */
	byte*		storage,	/*!< in: end of dense page directory */
	mem_heap_t*	heap)		/*!< in: temporary memory heap */
{
	int	err		= Z_OK;
	ulint*	offsets		= NULL;
	/* BTR_EXTERN_FIELD_REF storage */
	byte*	externs		= storage - n_dense
		* (DATA_TRX_ID_LEN + DATA_ROLL_PTR_LEN);

	ut_ad(*n_blobs == 0);

	do {
		const rec_t*	rec = *recs++;

		offsets = rec_get_offsets(rec, index, offsets,
					  ULINT_UNDEFINED, &heap);
		ut_ad(rec_offs_n_fields(offsets)
		      == dict_index_get_n_fields(index));
		UNIV_MEM_ASSERT_RW(rec, rec_offs_data_size(offsets));
		UNIV_MEM_ASSERT_RW(rec - rec_offs_extra_size(offsets),
				   rec_offs_extra_size(offsets));

		/* Compress the extra bytes. */
<<<<<<< HEAD
		c_stream->avail_in =
			(uInt) (rec - REC_N_NEW_EXTRA_BYTES
=======
		c_stream->avail_in = static_cast<uInt>(
			rec - REC_N_NEW_EXTRA_BYTES
>>>>>>> b7095272
			- c_stream->next_in);

		if (c_stream->avail_in) {
			err = deflate(c_stream, Z_NO_FLUSH);
			if (UNIV_UNLIKELY(err != Z_OK)) {

				goto func_exit;
			}
		}
		ut_ad(!c_stream->avail_in);
		ut_ad(c_stream->next_in == rec - REC_N_NEW_EXTRA_BYTES);

		/* Compress the data bytes. */

		c_stream->next_in = (byte*) rec;

		/* Check if there are any externally stored columns.
		For each externally stored column, store the
		BTR_EXTERN_FIELD_REF separately. */
		if (rec_offs_any_extern(offsets)) {
			ut_ad(dict_index_is_clust(index));

			err = page_zip_compress_clust_ext(
				LOGFILE
				c_stream, rec, offsets, trx_id_col,
				deleted, storage, &externs, n_blobs);

			if (UNIV_UNLIKELY(err != Z_OK)) {

				goto func_exit;
			}
		} else {
			ulint		len;
			const byte*	src;

			/* Store trx_id and roll_ptr in uncompressed form. */
			src = rec_get_nth_field(rec, offsets,
						trx_id_col, &len);
			ut_ad(src + DATA_TRX_ID_LEN
			      == rec_get_nth_field(rec, offsets,
						   trx_id_col + 1, &len));
			ut_ad(len == DATA_ROLL_PTR_LEN);
			UNIV_MEM_ASSERT_RW(rec, rec_offs_data_size(offsets));
			UNIV_MEM_ASSERT_RW(rec - rec_offs_extra_size(offsets),
					   rec_offs_extra_size(offsets));

			/* Compress any preceding bytes. */
<<<<<<< HEAD
			c_stream->avail_in =
				(uInt) (src - c_stream->next_in);
=======
			c_stream->avail_in = static_cast<uInt>(
				src - c_stream->next_in);
>>>>>>> b7095272

			if (c_stream->avail_in) {
				err = deflate(c_stream, Z_NO_FLUSH);
				if (UNIV_UNLIKELY(err != Z_OK)) {

					return(err);
				}
			}

			ut_ad(!c_stream->avail_in);
			ut_ad(c_stream->next_in == src);

			memcpy(storage
			       - (DATA_TRX_ID_LEN + DATA_ROLL_PTR_LEN)
			       * (rec_get_heap_no_new(rec) - 1),
			       c_stream->next_in,
			       DATA_TRX_ID_LEN + DATA_ROLL_PTR_LEN);

			c_stream->next_in
				+= DATA_TRX_ID_LEN + DATA_ROLL_PTR_LEN;

			/* Skip also roll_ptr */
			ut_ad(trx_id_col + 1 < rec_offs_n_fields(offsets));
		}

		/* Compress the last bytes of the record. */
<<<<<<< HEAD
		c_stream->avail_in =
			(uInt) (rec + rec_offs_data_size(offsets)
			- c_stream->next_in);
=======
		c_stream->avail_in = static_cast<uInt>(
			rec + rec_offs_data_size(offsets) - c_stream->next_in);
>>>>>>> b7095272

		if (c_stream->avail_in) {
			err = deflate(c_stream, Z_NO_FLUSH);
			if (UNIV_UNLIKELY(err != Z_OK)) {

				goto func_exit;
			}
		}
		ut_ad(!c_stream->avail_in);
	} while (--n_dense);

func_exit:
	return(err);}

/**********************************************************************//**
Compress a page.
@return TRUE on success, FALSE on failure; page_zip will be left
intact on failure. */

ibool
page_zip_compress(
/*==============*/
	page_zip_des_t*		page_zip,	/*!< in: size; out: data,
						n_blobs, m_start, m_end,
						m_nonempty */
	const page_t*		page,		/*!< in: uncompressed page */
	dict_index_t*		index,		/*!< in: index of the B-tree
						node */
	ulint			level,		/*!< in: commpression level */
	const redo_page_compress_t* page_comp_info,
						/*!< in: used for applying
						TRUNCATE log
						record during recovery */
	mtr_t*			mtr)		/*!< in/out: mini-transaction,
						or NULL */
{
	z_stream		c_stream;
	int			err;
	ulint			n_fields;	/* number of index fields
						needed */
	byte*			fields;		/*!< index field information */
	byte*			buf;		/*!< compressed payload of the
						page */
	byte*			buf_end;	/* end of buf */
	ulint			n_dense;
	ulint			slot_size;	/* amount of uncompressed bytes
						per record */
	const rec_t**		recs;		/*!< dense page directory,
						sorted by address */
	mem_heap_t*		heap;
	ulint			trx_id_col = ULINT_UNDEFINED;
	ulint			n_blobs	= 0;
	byte*			storage;	/* storage of uncompressed
						columns */
	index_id_t		ind_id;
#ifndef UNIV_HOTBACKUP
	ullint			usec = ut_time_us(NULL);
#endif /* !UNIV_HOTBACKUP */
#ifdef PAGE_ZIP_COMPRESS_DBG
	FILE*			logfile = NULL;
#endif
	/* A local copy of srv_cmp_per_index_enabled to avoid reading that
	variable multiple times in this function since it can be changed at
	anytime. */
	my_bool			cmp_per_index_enabled;
	cmp_per_index_enabled	= srv_cmp_per_index_enabled;

	ut_a(page_is_comp(page));
	ut_a(fil_page_get_type(page) == FIL_PAGE_INDEX);
	ut_ad(page_simple_validate_new((page_t*) page));
	ut_ad(page_zip_simple_validate(page_zip));
	ut_ad(!index
	      || (index
		  && dict_table_is_comp(index->table)
		  && !dict_index_is_ibuf(index)));

	UNIV_MEM_ASSERT_RW(page, UNIV_PAGE_SIZE);

	/* Check the data that will be omitted. */
	ut_a(!memcmp(page + (PAGE_NEW_INFIMUM - REC_N_NEW_EXTRA_BYTES),
		     infimum_extra, sizeof infimum_extra));
	ut_a(!memcmp(page + PAGE_NEW_INFIMUM,
		     infimum_data, sizeof infimum_data));
	ut_a(page[PAGE_NEW_SUPREMUM - REC_N_NEW_EXTRA_BYTES]
	     /* info_bits == 0, n_owned <= max */
	     <= PAGE_DIR_SLOT_MAX_N_OWNED);
	ut_a(!memcmp(page + (PAGE_NEW_SUPREMUM - REC_N_NEW_EXTRA_BYTES + 1),
		     supremum_extra_data, sizeof supremum_extra_data));

	if (page_is_empty(page)) {
		ut_a(rec_get_next_offs(page + PAGE_NEW_INFIMUM, TRUE)
		     == PAGE_NEW_SUPREMUM);
	}

	if (truncate_t::s_fix_up_active) {
		ut_ad(page_comp_info != NULL);
		n_fields = page_comp_info->n_fields;
		ind_id = page_comp_info->index_id;
	} else {
		if (page_is_leaf(page)) {
			n_fields = dict_index_get_n_fields(index);
		} else {
			n_fields = dict_index_get_n_unique_in_tree(index);
		}
		ind_id = index->id;
	}

	/* The dense directory excludes the infimum and supremum records. */
	n_dense = page_dir_get_n_heap(page) - PAGE_HEAP_NO_USER_LOW;
#ifdef PAGE_ZIP_COMPRESS_DBG
	if (UNIV_UNLIKELY(page_zip_compress_dbg)) {
		ib_logf(IB_LOG_LEVEL_INFO, "compress %p %p %lu %lu %lu",
			(void*) page_zip, (void*) page,
			(ibool) page_is_leaf(page),
			n_fields, n_dense);

	}
	if (UNIV_UNLIKELY(page_zip_compress_log)) {
		/* Create a log file for every compression attempt. */
		char	logfilename[9];
		ut_snprintf(logfilename, sizeof logfilename,
			    "%08x", page_zip_compress_log++);
		logfile = fopen(logfilename, "wb");

		if (logfile) {
			/* Write the uncompressed page to the log. */
			if (fwrite(page, 1, UNIV_PAGE_SIZE, logfile)
			    != UNIV_PAGE_SIZE) {
				perror("fwrite");
			}
			/* Record the compressed size as zero.
			This will be overwritten at successful exit. */
			putc(0, logfile);
			putc(0, logfile);
			putc(0, logfile);
			putc(0, logfile);
		}
	}
#endif /* PAGE_ZIP_COMPRESS_DBG */
#ifndef UNIV_HOTBACKUP
	page_zip_stat[page_zip->ssize - 1].compressed++;
	if (cmp_per_index_enabled) {
		mutex_enter(&page_zip_stat_per_index_mutex);
		page_zip_stat_per_index[ind_id].compressed++;
		mutex_exit(&page_zip_stat_per_index_mutex);
	}
#endif /* !UNIV_HOTBACKUP */

	if (UNIV_UNLIKELY(n_dense * PAGE_ZIP_DIR_SLOT_SIZE
			  >= page_zip_get_size(page_zip))) {

		goto err_exit;
	}

	MONITOR_INC(MONITOR_PAGE_COMPRESS);

	heap = mem_heap_create(page_zip_get_size(page_zip)
			       + n_fields * (2 + sizeof(ulint))
			       + REC_OFFS_HEADER_SIZE
			       + n_dense * ((sizeof *recs)
					    - PAGE_ZIP_DIR_SLOT_SIZE)
			       + UNIV_PAGE_SIZE * 4
			       + (512 << MAX_MEM_LEVEL));

	recs = static_cast<const rec_t**>(
		mem_heap_zalloc(heap, n_dense * sizeof *recs));

	fields = static_cast<byte*>(mem_heap_alloc(heap, (n_fields + 1) * 2));

	buf = static_cast<byte*>(
		mem_heap_alloc(heap, page_zip_get_size(page_zip) - PAGE_DATA));

	buf_end = buf + page_zip_get_size(page_zip) - PAGE_DATA;

	/* Compress the data payload. */
	page_zip_set_alloc(&c_stream, heap);

<<<<<<< HEAD
	err = deflateInit2(&c_stream, (int) level,
=======
	err = deflateInit2(&c_stream, static_cast<int>(level),
>>>>>>> b7095272
			   Z_DEFLATED, UNIV_PAGE_SIZE_SHIFT,
			   MAX_MEM_LEVEL, Z_DEFAULT_STRATEGY);
	ut_a(err == Z_OK);

	c_stream.next_out = buf;

	/* Subtract the space reserved for uncompressed data. */
	/* Page header and the end marker of the modification log */
<<<<<<< HEAD
	c_stream.avail_out = (uInt) (buf_end - buf - 1);
=======
	c_stream.avail_out = static_cast<uInt>(buf_end - buf - 1);
>>>>>>> b7095272

	/* Dense page directory and uncompressed columns, if any */
	if (page_is_leaf(page)) {
		if ((index && dict_index_is_clust(index))
		    || (page_comp_info
			&& (page_comp_info->type & DICT_CLUSTERED))) {

			if (index) {
				trx_id_col = dict_index_get_sys_col_pos(
					index, DATA_TRX_ID);
				ut_ad(trx_id_col > 0);
				ut_ad(trx_id_col != ULINT_UNDEFINED);
			} else if (page_comp_info
				   && (page_comp_info->type
				       & DICT_CLUSTERED)) {
				trx_id_col = page_comp_info->trx_id_pos;
			}

			slot_size = PAGE_ZIP_DIR_SLOT_SIZE
				+ DATA_TRX_ID_LEN + DATA_ROLL_PTR_LEN;

		} else {
			/* Signal the absence of trx_id
			in page_zip_fields_encode() */
			if (index) {
				ut_ad(dict_index_get_sys_col_pos(
					index, DATA_TRX_ID) == ULINT_UNDEFINED);
			}
			trx_id_col = 0;
			slot_size = PAGE_ZIP_DIR_SLOT_SIZE;
		}
	} else {
		slot_size = PAGE_ZIP_DIR_SLOT_SIZE + REC_NODE_PTR_SIZE;
		trx_id_col = ULINT_UNDEFINED;
	}

	if (UNIV_UNLIKELY(c_stream.avail_out <= n_dense * slot_size
			  + 6/* sizeof(zlib header and footer) */)) {
		goto zlib_error;
	}

<<<<<<< HEAD
	c_stream.avail_out -= (uInt) (n_dense * slot_size);
	if (truncate_t::s_fix_up_active) {
		ut_ad(page_comp_info != NULL);
		c_stream.avail_in = (uInt) page_comp_info->field_len;
		for (ulint i = 0; i < page_comp_info->field_len; i++) {
			fields[i] = page_comp_info->fields[i];
		}
	} else {
		c_stream.avail_in = (uInt) page_zip_fields_encode(
			n_fields, index, trx_id_col, fields);
	}
=======
	c_stream.avail_out -= static_cast<uInt>(n_dense * slot_size);
	c_stream.avail_in = static_cast<uInt>(
		page_zip_fields_encode(n_fields, index, trx_id_col, fields));
>>>>>>> b7095272
	c_stream.next_in = fields;

	if (UNIV_LIKELY(!trx_id_col)) {
		trx_id_col = ULINT_UNDEFINED;
	}

	UNIV_MEM_ASSERT_RW(c_stream.next_in, c_stream.avail_in);
	err = deflate(&c_stream, Z_FULL_FLUSH);
	if (err != Z_OK) {
		goto zlib_error;
	}

	ut_ad(!c_stream.avail_in);

	page_zip_dir_encode(page, buf_end, recs);

	c_stream.next_in = (byte*) page + PAGE_ZIP_START;

	storage = buf_end - n_dense * PAGE_ZIP_DIR_SLOT_SIZE;

	/* Compress the records in heap_no order. */
	if (UNIV_UNLIKELY(!n_dense)) {
	} else if (!page_is_leaf(page)) {
		/* This is a node pointer page. */
		err = page_zip_compress_node_ptrs(LOGFILE
						  &c_stream, recs, n_dense,
						  index, storage, heap);
		if (UNIV_UNLIKELY(err != Z_OK)) {
			goto zlib_error;
		}
	} else if (UNIV_LIKELY(trx_id_col == ULINT_UNDEFINED)) {
		/* This is a leaf page in a secondary index. */
		err = page_zip_compress_sec(LOGFILE
					    &c_stream, recs, n_dense);
		if (UNIV_UNLIKELY(err != Z_OK)) {
			goto zlib_error;
		}
	} else {
		/* This is a leaf page in a clustered index. */
		err = page_zip_compress_clust(LOGFILE
					      &c_stream, recs, n_dense,
					      index, &n_blobs, trx_id_col,
					      buf_end - PAGE_ZIP_DIR_SLOT_SIZE
					      * page_get_n_recs(page),
					      storage, heap);
		if (UNIV_UNLIKELY(err != Z_OK)) {
			goto zlib_error;
		}
	}

	/* Finish the compression. */
	ut_ad(!c_stream.avail_in);
	/* Compress any trailing garbage, in case the last record was
	allocated from an originally longer space on the free list,
	or the data of the last record from page_zip_compress_sec(). */
<<<<<<< HEAD
	c_stream.avail_in
		= (uInt) page_header_get_field(page, PAGE_HEAP_TOP)
		- (uInt) (c_stream.next_in - page);
=======
	c_stream.avail_in = static_cast<uInt>(
		page_header_get_field(page, PAGE_HEAP_TOP)
		- (c_stream.next_in - page));
>>>>>>> b7095272
	ut_a(c_stream.avail_in <= UNIV_PAGE_SIZE - PAGE_ZIP_START - PAGE_DIR);

	UNIV_MEM_ASSERT_RW(c_stream.next_in, c_stream.avail_in);
	err = deflate(&c_stream, Z_FINISH);

	if (UNIV_UNLIKELY(err != Z_STREAM_END)) {
zlib_error:
		deflateEnd(&c_stream);
		mem_heap_free(heap);
err_exit:
#ifdef PAGE_ZIP_COMPRESS_DBG
		if (logfile) {
			fclose(logfile);
		}
#endif /* PAGE_ZIP_COMPRESS_DBG */
#ifndef UNIV_HOTBACKUP
		if (page_is_leaf(page) && index) {
			dict_index_zip_failure(index);
		}

		ullint	time_diff = ut_time_us(NULL) - usec;
		page_zip_stat[page_zip->ssize - 1].compressed_usec
			+= time_diff;
		if (cmp_per_index_enabled) {
			mutex_enter(&page_zip_stat_per_index_mutex);
			page_zip_stat_per_index[ind_id].compressed_usec
				+= time_diff;
			mutex_exit(&page_zip_stat_per_index_mutex);
		}
#endif /* !UNIV_HOTBACKUP */
		return(FALSE);
	}

	err = deflateEnd(&c_stream);
	ut_a(err == Z_OK);

	ut_ad(buf + c_stream.total_out == c_stream.next_out);
	ut_ad((ulint) (storage - c_stream.next_out) >= c_stream.avail_out);

	/* Valgrind believes that zlib does not initialize some bits
	in the last 7 or 8 bytes of the stream.  Make Valgrind happy. */
	UNIV_MEM_VALID(buf, c_stream.total_out);

	/* Zero out the area reserved for the modification log.
	Space for the end marker of the modification log is not
	included in avail_out. */
	memset(c_stream.next_out, 0, c_stream.avail_out + 1/* end marker */);

#ifdef UNIV_DEBUG
	page_zip->m_start =
#endif /* UNIV_DEBUG */
		page_zip->m_end = PAGE_DATA + c_stream.total_out;
	page_zip->m_nonempty = FALSE;
	page_zip->n_blobs = n_blobs;
	/* Copy those header fields that will not be written
	in buf_flush_init_for_writing() */
	memcpy(page_zip->data + FIL_PAGE_PREV, page + FIL_PAGE_PREV,
	       FIL_PAGE_LSN - FIL_PAGE_PREV);
	memcpy(page_zip->data + FIL_PAGE_TYPE, page + FIL_PAGE_TYPE, 2);
	memcpy(page_zip->data + FIL_PAGE_DATA, page + FIL_PAGE_DATA,
	       PAGE_DATA - FIL_PAGE_DATA);
	/* Copy the rest of the compressed page */
	memcpy(page_zip->data + PAGE_DATA, buf,
	       page_zip_get_size(page_zip) - PAGE_DATA);
	mem_heap_free(heap);
#ifdef UNIV_ZIP_DEBUG
	ut_a(page_zip_validate(page_zip, page, index));
#endif /* UNIV_ZIP_DEBUG */

	if (mtr) {
#ifndef UNIV_HOTBACKUP
		page_zip_compress_write_log(page_zip, page, index, mtr);
#endif /* !UNIV_HOTBACKUP */
	}

	UNIV_MEM_ASSERT_RW(page_zip->data, page_zip_get_size(page_zip));

#ifdef PAGE_ZIP_COMPRESS_DBG
	if (logfile) {
		/* Record the compressed size of the block. */
		byte sz[4];
		mach_write_to_4(sz, c_stream.total_out);
		fseek(logfile, UNIV_PAGE_SIZE, SEEK_SET);
		if (fwrite(sz, 1, sizeof sz, logfile) != sizeof sz) {
			perror("fwrite");
		}
		fclose(logfile);
	}
#endif /* PAGE_ZIP_COMPRESS_DBG */
#ifndef UNIV_HOTBACKUP
	ullint	time_diff = ut_time_us(NULL) - usec;
	page_zip_stat[page_zip->ssize - 1].compressed_ok++;
	page_zip_stat[page_zip->ssize - 1].compressed_usec += time_diff;
	if (cmp_per_index_enabled) {
		mutex_enter(&page_zip_stat_per_index_mutex);
		page_zip_stat_per_index[ind_id].compressed_ok++;
		page_zip_stat_per_index[ind_id].compressed_usec += time_diff;
		mutex_exit(&page_zip_stat_per_index_mutex);
	}

	if (page_is_leaf(page) && !truncate_t::s_fix_up_active) {
		dict_index_zip_success(index);
	}
#endif /* !UNIV_HOTBACKUP */

	return(TRUE);
}

/**********************************************************************//**
Deallocate the index information initialized by page_zip_fields_decode(). */
static
void
page_zip_fields_free(
/*=================*/
	dict_index_t*	index)	/*!< in: dummy index to be freed */
{
	if (index) {
		dict_table_t*	table = index->table;
		mutex_free(&index->zip_pad.mutex);
		mem_heap_free(index->heap);

		dict_mem_table_free(table);
	}
}

/**********************************************************************//**
Read the index information for the compressed page.
@return own: dummy index describing the page, or NULL on error */
static
dict_index_t*
page_zip_fields_decode(
/*===================*/
	const byte*	buf,	/*!< in: index information */
	const byte*	end,	/*!< in: end of buf */
	ulint*		trx_id_col)/*!< in: NULL for non-leaf pages;
				for leaf pages, pointer to where to store
				the position of the trx_id column */
{
	const byte*	b;
	ulint		n;
	ulint		i;
	ulint		val;
	dict_table_t*	table;
	dict_index_t*	index;

	/* Determine the number of fields. */
	for (b = buf, n = 0; b < end; n++) {
		if (*b++ & 0x80) {
			b++; /* skip the second byte */
		}
	}

	n--; /* n_nullable or trx_id */

	if (UNIV_UNLIKELY(n > REC_MAX_N_FIELDS)) {

		page_zip_fail(("page_zip_fields_decode: n = %lu\n",
			       (ulong) n));
		return(NULL);
	}

	if (UNIV_UNLIKELY(b > end)) {

		page_zip_fail(("page_zip_fields_decode: %p > %p\n",
			       (const void*) b, (const void*) end));
		return(NULL);
	}

	table = dict_mem_table_create("ZIP_DUMMY", DICT_HDR_SPACE, n,
				      DICT_TF_COMPACT, 0);
	index = dict_mem_index_create("ZIP_DUMMY", "ZIP_DUMMY",
				      DICT_HDR_SPACE, 0, n);
	index->table = table;
	index->n_uniq = n;
	/* avoid ut_ad(index->cached) in dict_index_get_n_unique_in_tree */
	index->cached = TRUE;

	/* Initialize the fields. */
	for (b = buf, i = 0; i < n; i++) {
		ulint	mtype;
		ulint	len;

		val = *b++;

		if (UNIV_UNLIKELY(val & 0x80)) {
			/* fixed length > 62 bytes */
			val = (val & 0x7f) << 8 | *b++;
			len = val >> 1;
			mtype = DATA_FIXBINARY;
		} else if (UNIV_UNLIKELY(val >= 126)) {
			/* variable length with max > 255 bytes */
			len = 0x7fff;
			mtype = DATA_BINARY;
		} else if (val <= 1) {
			/* variable length with max <= 255 bytes */
			len = 0;
			mtype = DATA_BINARY;
		} else {
			/* fixed length < 62 bytes */
			len = val >> 1;
			mtype = DATA_FIXBINARY;
		}

		dict_mem_table_add_col(table, NULL, NULL, mtype,
				       val & 1 ? DATA_NOT_NULL : 0, len);
		dict_index_add_col(index, table,
				   dict_table_get_nth_col(table, i), 0);
	}

	val = *b++;
	if (UNIV_UNLIKELY(val & 0x80)) {
		val = (val & 0x7f) << 8 | *b++;
	}

	/* Decode the position of the trx_id column. */
	if (trx_id_col) {
		if (!val) {
			val = ULINT_UNDEFINED;
		} else if (UNIV_UNLIKELY(val >= n)) {
			page_zip_fields_free(index);
			index = NULL;
		} else {
			index->type = DICT_CLUSTERED;
		}

		*trx_id_col = val;
	} else {
		/* Decode the number of nullable fields. */
		if (UNIV_UNLIKELY(index->n_nullable > val)) {
			page_zip_fields_free(index);
			index = NULL;
		} else {
			index->n_nullable = val;
		}
	}

	ut_ad(b == end);

	return(index);
}

/**********************************************************************//**
Populate the sparse page directory from the dense directory.
@return TRUE on success, FALSE on failure */
static __attribute__((nonnull, warn_unused_result))
ibool
page_zip_dir_decode(
/*================*/
	const page_zip_des_t*	page_zip,/*!< in: dense page directory on
					compressed page */
	page_t*			page,	/*!< in: compact page with valid header;
					out: trailer and sparse page directory
					filled in */
	rec_t**			recs,	/*!< out: dense page directory sorted by
					ascending address (and heap_no) */
	ulint			n_dense)/*!< in: number of user records, and
					size of recs[] */
{
	ulint	i;
	ulint	n_recs;
	byte*	slot;

	n_recs = page_get_n_recs(page);

	if (UNIV_UNLIKELY(n_recs > n_dense)) {
		page_zip_fail(("page_zip_dir_decode 1: %lu > %lu\n",
			       (ulong) n_recs, (ulong) n_dense));
		return(FALSE);
	}

	/* Traverse the list of stored records in the sorting order,
	starting from the first user record. */

	slot = page + (UNIV_PAGE_SIZE - PAGE_DIR - PAGE_DIR_SLOT_SIZE);
	UNIV_PREFETCH_RW(slot);

	/* Zero out the page trailer. */
	memset(slot + PAGE_DIR_SLOT_SIZE, 0, PAGE_DIR);

	mach_write_to_2(slot, PAGE_NEW_INFIMUM);
	slot -= PAGE_DIR_SLOT_SIZE;
	UNIV_PREFETCH_RW(slot);

	/* Initialize the sparse directory and copy the dense directory. */
	for (i = 0; i < n_recs; i++) {
		ulint	offs = page_zip_dir_get(page_zip, i);

		if (offs & PAGE_ZIP_DIR_SLOT_OWNED) {
			mach_write_to_2(slot, offs & PAGE_ZIP_DIR_SLOT_MASK);
			slot -= PAGE_DIR_SLOT_SIZE;
			UNIV_PREFETCH_RW(slot);
		}

		if (UNIV_UNLIKELY((offs & PAGE_ZIP_DIR_SLOT_MASK)
				  < PAGE_ZIP_START + REC_N_NEW_EXTRA_BYTES)) {
			page_zip_fail(("page_zip_dir_decode 2: %u %u %lx\n",
				       (unsigned) i, (unsigned) n_recs,
				       (ulong) offs));
			return(FALSE);
		}

		recs[i] = page + (offs & PAGE_ZIP_DIR_SLOT_MASK);
	}

	mach_write_to_2(slot, PAGE_NEW_SUPREMUM);
	{
		const page_dir_slot_t*	last_slot = page_dir_get_nth_slot(
			page, page_dir_get_n_slots(page) - 1);

		if (UNIV_UNLIKELY(slot != last_slot)) {
			page_zip_fail(("page_zip_dir_decode 3: %p != %p\n",
				       (const void*) slot,
				       (const void*) last_slot));
			return(FALSE);
		}
	}

	/* Copy the rest of the dense directory. */
	for (; i < n_dense; i++) {
		ulint	offs = page_zip_dir_get(page_zip, i);

		if (UNIV_UNLIKELY(offs & ~PAGE_ZIP_DIR_SLOT_MASK)) {
			page_zip_fail(("page_zip_dir_decode 4: %u %u %lx\n",
				       (unsigned) i, (unsigned) n_dense,
				       (ulong) offs));
			return(FALSE);
		}

		recs[i] = page + offs;
	}

	std::sort(recs, recs + n_dense);
	return(TRUE);
}

/**********************************************************************//**
Initialize the REC_N_NEW_EXTRA_BYTES of each record.
@return TRUE on success, FALSE on failure */
static
ibool
page_zip_set_extra_bytes(
/*=====================*/
	const page_zip_des_t*	page_zip,/*!< in: compressed page */
	page_t*			page,	/*!< in/out: uncompressed page */
	ulint			info_bits)/*!< in: REC_INFO_MIN_REC_FLAG or 0 */
{
	ulint	n;
	ulint	i;
	ulint	n_owned = 1;
	ulint	offs;
	rec_t*	rec;

	n = page_get_n_recs(page);
	rec = page + PAGE_NEW_INFIMUM;

	for (i = 0; i < n; i++) {
		offs = page_zip_dir_get(page_zip, i);

		if (offs & PAGE_ZIP_DIR_SLOT_DEL) {
			info_bits |= REC_INFO_DELETED_FLAG;
		}
		if (UNIV_UNLIKELY(offs & PAGE_ZIP_DIR_SLOT_OWNED)) {
			info_bits |= n_owned;
			n_owned = 1;
		} else {
			n_owned++;
		}
		offs &= PAGE_ZIP_DIR_SLOT_MASK;
		if (UNIV_UNLIKELY(offs < PAGE_ZIP_START
				  + REC_N_NEW_EXTRA_BYTES)) {
			page_zip_fail(("page_zip_set_extra_bytes 1:"
				       " %u %u %lx\n",
				       (unsigned) i, (unsigned) n,
				       (ulong) offs));
			return(FALSE);
		}

		rec_set_next_offs_new(rec, offs);
		rec = page + offs;
		rec[-REC_N_NEW_EXTRA_BYTES] = (byte) info_bits;
		info_bits = 0;
	}

	/* Set the next pointer of the last user record. */
	rec_set_next_offs_new(rec, PAGE_NEW_SUPREMUM);

	/* Set n_owned of the supremum record. */
	page[PAGE_NEW_SUPREMUM - REC_N_NEW_EXTRA_BYTES] = (byte) n_owned;

	/* The dense directory excludes the infimum and supremum records. */
	n = page_dir_get_n_heap(page) - PAGE_HEAP_NO_USER_LOW;

	if (i >= n) {
		if (UNIV_LIKELY(i == n)) {
			return(TRUE);
		}

		page_zip_fail(("page_zip_set_extra_bytes 2: %u != %u\n",
			       (unsigned) i, (unsigned) n));
		return(FALSE);
	}

	offs = page_zip_dir_get(page_zip, i);

	/* Set the extra bytes of deleted records on the free list. */
	for (;;) {
		if (UNIV_UNLIKELY(!offs)
		    || UNIV_UNLIKELY(offs & ~PAGE_ZIP_DIR_SLOT_MASK)) {

			page_zip_fail(("page_zip_set_extra_bytes 3: %lx\n",
				       (ulong) offs));
			return(FALSE);
		}

		rec = page + offs;
		rec[-REC_N_NEW_EXTRA_BYTES] = 0; /* info_bits and n_owned */

		if (++i == n) {
			break;
		}

		offs = page_zip_dir_get(page_zip, i);
		rec_set_next_offs_new(rec, offs);
	}

	/* Terminate the free list. */
	rec[-REC_N_NEW_EXTRA_BYTES] = 0; /* info_bits and n_owned */
	rec_set_next_offs_new(rec, 0);

	return(TRUE);
}

/**********************************************************************//**
Apply the modification log to a record containing externally stored
columns.  Do not copy the fields that are stored separately.
@return pointer to modification log, or NULL on failure */
static
const byte*
page_zip_apply_log_ext(
/*===================*/
	rec_t*		rec,		/*!< in/out: record */
	const ulint*	offsets,	/*!< in: rec_get_offsets(rec) */
	ulint		trx_id_col,	/*!< in: position of of DB_TRX_ID */
	const byte*	data,		/*!< in: modification log */
	const byte*	end)		/*!< in: end of modification log */
{
	ulint	i;
	ulint	len;
	byte*	next_out = rec;

	/* Check if there are any externally stored columns.
	For each externally stored column, skip the
	BTR_EXTERN_FIELD_REF. */

	for (i = 0; i < rec_offs_n_fields(offsets); i++) {
		byte*	dst;

		if (UNIV_UNLIKELY(i == trx_id_col)) {
			/* Skip trx_id and roll_ptr */
			dst = rec_get_nth_field(rec, offsets,
						i, &len);
			if (UNIV_UNLIKELY(dst - next_out >= end - data)
			    || UNIV_UNLIKELY
			    (len < (DATA_TRX_ID_LEN + DATA_ROLL_PTR_LEN))
			    || rec_offs_nth_extern(offsets, i)) {
				page_zip_fail(("page_zip_apply_log_ext:"
					       " trx_id len %lu,"
					       " %p - %p >= %p - %p\n",
					       (ulong) len,
					       (const void*) dst,
					       (const void*) next_out,
					       (const void*) end,
					       (const void*) data));
				return(NULL);
			}

			memcpy(next_out, data, dst - next_out);
			data += dst - next_out;
			next_out = dst + (DATA_TRX_ID_LEN
					  + DATA_ROLL_PTR_LEN);
		} else if (rec_offs_nth_extern(offsets, i)) {
			dst = rec_get_nth_field(rec, offsets,
						i, &len);
			ut_ad(len
			      >= BTR_EXTERN_FIELD_REF_SIZE);

			len += dst - next_out
				- BTR_EXTERN_FIELD_REF_SIZE;

			if (UNIV_UNLIKELY(data + len >= end)) {
				page_zip_fail(("page_zip_apply_log_ext:"
					       " ext %p+%lu >= %p\n",
					       (const void*) data,
					       (ulong) len,
					       (const void*) end));
				return(NULL);
			}

			memcpy(next_out, data, len);
			data += len;
			next_out += len
				+ BTR_EXTERN_FIELD_REF_SIZE;
		}
	}

	/* Copy the last bytes of the record. */
	len = rec_get_end(rec, offsets) - next_out;
	if (UNIV_UNLIKELY(data + len >= end)) {
		page_zip_fail(("page_zip_apply_log_ext:"
			       " last %p+%lu >= %p\n",
			       (const void*) data,
			       (ulong) len,
			       (const void*) end));
		return(NULL);
	}
	memcpy(next_out, data, len);
	data += len;

	return(data);
}

/**********************************************************************//**
Apply the modification log to an uncompressed page.
Do not copy the fields that are stored separately.
@return pointer to end of modification log, or NULL on failure */
static
const byte*
page_zip_apply_log(
/*===============*/
	const byte*	data,	/*!< in: modification log */
	ulint		size,	/*!< in: maximum length of the log, in bytes */
	rec_t**		recs,	/*!< in: dense page directory,
				sorted by address (indexed by
				heap_no - PAGE_HEAP_NO_USER_LOW) */
	ulint		n_dense,/*!< in: size of recs[] */
	ulint		trx_id_col,/*!< in: column number of trx_id in the index,
				or ULINT_UNDEFINED if none */
	ulint		heap_status,
				/*!< in: heap_no and status bits for
				the next record to uncompress */
	dict_index_t*	index,	/*!< in: index of the page */
	ulint*		offsets)/*!< in/out: work area for
				rec_get_offsets_reverse() */
{
	const byte* const end = data + size;

	for (;;) {
		ulint	val;
		rec_t*	rec;
		ulint	len;
		ulint	hs;

		val = *data++;
		if (UNIV_UNLIKELY(!val)) {
			return(data - 1);
		}
		if (val & 0x80) {
			val = (val & 0x7f) << 8 | *data++;
			if (UNIV_UNLIKELY(!val)) {
				page_zip_fail(("page_zip_apply_log:"
					       " invalid val %x%x\n",
					       data[-2], data[-1]));
				return(NULL);
			}
		}
		if (UNIV_UNLIKELY(data >= end)) {
			page_zip_fail(("page_zip_apply_log: %p >= %p\n",
				       (const void*) data,
				       (const void*) end));
			return(NULL);
		}
		if (UNIV_UNLIKELY((val >> 1) > n_dense)) {
			page_zip_fail(("page_zip_apply_log: %lu>>1 > %lu\n",
				       (ulong) val, (ulong) n_dense));
			return(NULL);
		}

		/* Determine the heap number and status bits of the record. */
		rec = recs[(val >> 1) - 1];

		hs = ((val >> 1) + 1) << REC_HEAP_NO_SHIFT;
		hs |= heap_status & ((1 << REC_HEAP_NO_SHIFT) - 1);

		/* This may either be an old record that is being
		overwritten (updated in place, or allocated from
		the free list), or a new record, with the next
		available_heap_no. */
		if (UNIV_UNLIKELY(hs > heap_status)) {
			page_zip_fail(("page_zip_apply_log: %lu > %lu\n",
				       (ulong) hs, (ulong) heap_status));
			return(NULL);
		} else if (hs == heap_status) {
			/* A new record was allocated from the heap. */
			if (UNIV_UNLIKELY(val & 1)) {
				/* Only existing records may be cleared. */
				page_zip_fail(("page_zip_apply_log:"
					       " attempting to create"
					       " deleted rec %lu\n",
					       (ulong) hs));
				return(NULL);
			}
			heap_status += 1 << REC_HEAP_NO_SHIFT;
		}

		mach_write_to_2(rec - REC_NEW_HEAP_NO, hs);

		if (val & 1) {
			/* Clear the data bytes of the record. */
			mem_heap_t*	heap	= NULL;
			ulint*		offs;
			offs = rec_get_offsets(rec, index, offsets,
					       ULINT_UNDEFINED, &heap);
			memset(rec, 0, rec_offs_data_size(offs));

			if (UNIV_LIKELY_NULL(heap)) {
				mem_heap_free(heap);
			}
			continue;
		}

#if REC_STATUS_NODE_PTR != TRUE
# error "REC_STATUS_NODE_PTR != TRUE"
#endif
		rec_get_offsets_reverse(data, index,
					hs & REC_STATUS_NODE_PTR,
					offsets);
		rec_offs_make_valid(rec, index, offsets);

		/* Copy the extra bytes (backwards). */
		{
			byte*	start	= rec_get_start(rec, offsets);
			byte*	b	= rec - REC_N_NEW_EXTRA_BYTES;
			while (b != start) {
				*--b = *data++;
			}
		}

		/* Copy the data bytes. */
		if (UNIV_UNLIKELY(rec_offs_any_extern(offsets))) {
			/* Non-leaf nodes should not contain any
			externally stored columns. */
			if (UNIV_UNLIKELY(hs & REC_STATUS_NODE_PTR)) {
				page_zip_fail(("page_zip_apply_log:"
					       " %lu&REC_STATUS_NODE_PTR\n",
					       (ulong) hs));
				return(NULL);
			}

			data = page_zip_apply_log_ext(
				rec, offsets, trx_id_col, data, end);

			if (UNIV_UNLIKELY(!data)) {
				return(NULL);
			}
		} else if (UNIV_UNLIKELY(hs & REC_STATUS_NODE_PTR)) {
			len = rec_offs_data_size(offsets)
				- REC_NODE_PTR_SIZE;
			/* Copy the data bytes, except node_ptr. */
			if (UNIV_UNLIKELY(data + len >= end)) {
				page_zip_fail(("page_zip_apply_log:"
					       " node_ptr %p+%lu >= %p\n",
					       (const void*) data,
					       (ulong) len,
					       (const void*) end));
				return(NULL);
			}
			memcpy(rec, data, len);
			data += len;
		} else if (UNIV_LIKELY(trx_id_col == ULINT_UNDEFINED)) {
			len = rec_offs_data_size(offsets);

			/* Copy all data bytes of
			a record in a secondary index. */
			if (UNIV_UNLIKELY(data + len >= end)) {
				page_zip_fail(("page_zip_apply_log:"
					       " sec %p+%lu >= %p\n",
					       (const void*) data,
					       (ulong) len,
					       (const void*) end));
				return(NULL);
			}

			memcpy(rec, data, len);
			data += len;
		} else {
			/* Skip DB_TRX_ID and DB_ROLL_PTR. */
			ulint	l = rec_get_nth_field_offs(offsets,
							   trx_id_col, &len);
			byte*	b;

			if (UNIV_UNLIKELY(data + l >= end)
			    || UNIV_UNLIKELY(len < (DATA_TRX_ID_LEN
						    + DATA_ROLL_PTR_LEN))) {
				page_zip_fail(("page_zip_apply_log:"
					       " trx_id %p+%lu >= %p\n",
					       (const void*) data,
					       (ulong) l,
					       (const void*) end));
				return(NULL);
			}

			/* Copy any preceding data bytes. */
			memcpy(rec, data, l);
			data += l;

			/* Copy any bytes following DB_TRX_ID, DB_ROLL_PTR. */
			b = rec + l + (DATA_TRX_ID_LEN + DATA_ROLL_PTR_LEN);
			len = rec_get_end(rec, offsets) - b;
			if (UNIV_UNLIKELY(data + len >= end)) {
				page_zip_fail(("page_zip_apply_log:"
					       " clust %p+%lu >= %p\n",
					       (const void*) data,
					       (ulong) len,
					       (const void*) end));
				return(NULL);
			}
			memcpy(b, data, len);
			data += len;
		}
	}
}

/**********************************************************************//**
Set the heap_no in a record, and skip the fixed-size record header
that is not included in the d_stream.
@return TRUE on success, FALSE if d_stream does not end at rec */
static
ibool
page_zip_decompress_heap_no(
/*========================*/
	z_stream*	d_stream,	/*!< in/out: compressed page stream */
	rec_t*		rec,		/*!< in/out: record */
	ulint&		heap_status)	/*!< in/out: heap_no and status bits */
{
	if (d_stream->next_out != rec - REC_N_NEW_EXTRA_BYTES) {
		/* n_dense has grown since the page was last compressed. */
		return(FALSE);
	}

	/* Skip the REC_N_NEW_EXTRA_BYTES. */
	d_stream->next_out = rec;

	/* Set heap_no and the status bits. */
	mach_write_to_2(rec - REC_NEW_HEAP_NO, heap_status);
	heap_status += 1 << REC_HEAP_NO_SHIFT;
	return(TRUE);
}

/**********************************************************************//**
Decompress the records of a node pointer page.
@return TRUE on success, FALSE on failure */
static
ibool
page_zip_decompress_node_ptrs(
/*==========================*/
	page_zip_des_t*	page_zip,	/*!< in/out: compressed page */
	z_stream*	d_stream,	/*!< in/out: compressed page stream */
	rec_t**		recs,		/*!< in: dense page directory
					sorted by address */
	ulint		n_dense,	/*!< in: size of recs[] */
	dict_index_t*	index,		/*!< in: the index of the page */
	ulint*		offsets,	/*!< in/out: temporary offsets */
	mem_heap_t*	heap)		/*!< in: temporary memory heap */
{
	ulint		heap_status = REC_STATUS_NODE_PTR
		| PAGE_HEAP_NO_USER_LOW << REC_HEAP_NO_SHIFT;
	ulint		slot;
	const byte*	storage;

	/* Subtract the space reserved for uncompressed data. */
<<<<<<< HEAD
	d_stream->avail_in -=
		(uInt) n_dense
		* (PAGE_ZIP_DIR_SLOT_SIZE + REC_NODE_PTR_SIZE);
=======
	d_stream->avail_in -= static_cast<uInt>(
		n_dense * (PAGE_ZIP_DIR_SLOT_SIZE + REC_NODE_PTR_SIZE));
>>>>>>> b7095272

	/* Decompress the records in heap_no order. */
	for (slot = 0; slot < n_dense; slot++) {
		rec_t*	rec = recs[slot];

<<<<<<< HEAD
		d_stream->avail_out =
			(uInt) (rec - REC_N_NEW_EXTRA_BYTES
			- d_stream->next_out);
=======
		d_stream->avail_out = static_cast<uInt>(
			rec - REC_N_NEW_EXTRA_BYTES - d_stream->next_out);
>>>>>>> b7095272

		ut_ad(d_stream->avail_out < UNIV_PAGE_SIZE
		      - PAGE_ZIP_START - PAGE_DIR);
		switch (inflate(d_stream, Z_SYNC_FLUSH)) {
		case Z_STREAM_END:
			page_zip_decompress_heap_no(
				d_stream, rec, heap_status);
			goto zlib_done;
		case Z_OK:
		case Z_BUF_ERROR:
			if (!d_stream->avail_out) {
				break;
			}
			/* fall through */
		default:
			page_zip_fail(("page_zip_decompress_node_ptrs:"
				       " 1 inflate(Z_SYNC_FLUSH)=%s\n",
				       d_stream->msg));
			goto zlib_error;
		}

		if (!page_zip_decompress_heap_no(
			    d_stream, rec, heap_status)) {
			ut_ad(0);
		}

		/* Read the offsets. The status bits are needed here. */
		offsets = rec_get_offsets(rec, index, offsets,
					  ULINT_UNDEFINED, &heap);

		/* Non-leaf nodes should not have any externally
		stored columns. */
		ut_ad(!rec_offs_any_extern(offsets));

		/* Decompress the data bytes, except node_ptr. */
<<<<<<< HEAD
		d_stream->avail_out =
			(uInt) rec_offs_data_size(offsets)
			- REC_NODE_PTR_SIZE;
=======
		d_stream->avail_out =static_cast<uInt>(
			rec_offs_data_size(offsets) - REC_NODE_PTR_SIZE);
>>>>>>> b7095272

		switch (inflate(d_stream, Z_SYNC_FLUSH)) {
		case Z_STREAM_END:
			goto zlib_done;
		case Z_OK:
		case Z_BUF_ERROR:
			if (!d_stream->avail_out) {
				break;
			}
			/* fall through */
		default:
			page_zip_fail(("page_zip_decompress_node_ptrs:"
				       " 2 inflate(Z_SYNC_FLUSH)=%s\n",
				       d_stream->msg));
			goto zlib_error;
		}

		/* Clear the node pointer in case the record
		will be deleted and the space will be reallocated
		to a smaller record. */
		memset(d_stream->next_out, 0, REC_NODE_PTR_SIZE);
		d_stream->next_out += REC_NODE_PTR_SIZE;

		ut_ad(d_stream->next_out == rec_get_end(rec, offsets));
	}

	/* Decompress any trailing garbage, in case the last record was
	allocated from an originally longer space on the free list. */
<<<<<<< HEAD
	d_stream->avail_out =
		(uInt) page_header_get_field(page_zip->data, PAGE_HEAP_TOP)
		- (uInt) page_offset(d_stream->next_out);
=======
	d_stream->avail_out = static_cast<uInt>(
		page_header_get_field(page_zip->data, PAGE_HEAP_TOP)
		- page_offset(d_stream->next_out));
>>>>>>> b7095272
	if (UNIV_UNLIKELY(d_stream->avail_out > UNIV_PAGE_SIZE
			  - PAGE_ZIP_START - PAGE_DIR)) {

		page_zip_fail(("page_zip_decompress_node_ptrs:"
			       " avail_out = %u\n",
			       d_stream->avail_out));
		goto zlib_error;
	}

	if (UNIV_UNLIKELY(inflate(d_stream, Z_FINISH) != Z_STREAM_END)) {
		page_zip_fail(("page_zip_decompress_node_ptrs:"
			       " inflate(Z_FINISH)=%s\n",
			       d_stream->msg));
zlib_error:
		inflateEnd(d_stream);
		return(FALSE);
	}

	/* Note that d_stream->avail_out > 0 may hold here
	if the modification log is nonempty. */

zlib_done:
	if (UNIV_UNLIKELY(inflateEnd(d_stream) != Z_OK)) {
		ut_error;
	}

	{
		page_t*	page = page_align(d_stream->next_out);

		/* Clear the unused heap space on the uncompressed page. */
		memset(d_stream->next_out, 0,
		       page_dir_get_nth_slot(page,
					     page_dir_get_n_slots(page) - 1)
		       - d_stream->next_out);
	}

#ifdef UNIV_DEBUG
	page_zip->m_start = PAGE_DATA + d_stream->total_in;
#endif /* UNIV_DEBUG */

	/* Apply the modification log. */
	{
		const byte*	mod_log_ptr;
		mod_log_ptr = page_zip_apply_log(d_stream->next_in,
						 d_stream->avail_in + 1,
						 recs, n_dense,
						 ULINT_UNDEFINED, heap_status,
						 index, offsets);

		if (UNIV_UNLIKELY(!mod_log_ptr)) {
			return(FALSE);
		}
		page_zip->m_end = mod_log_ptr - page_zip->data;
		page_zip->m_nonempty = mod_log_ptr != d_stream->next_in;
	}

	if (UNIV_UNLIKELY
	    (page_zip_get_trailer_len(page_zip,
				      dict_index_is_clust(index))
	     + page_zip->m_end >= page_zip_get_size(page_zip))) {
		page_zip_fail(("page_zip_decompress_node_ptrs:"
			       " %lu + %lu >= %lu, %lu\n",
			       (ulong) page_zip_get_trailer_len(
				       page_zip, dict_index_is_clust(index)),
			       (ulong) page_zip->m_end,
			       (ulong) page_zip_get_size(page_zip),
			       (ulong) dict_index_is_clust(index)));
		return(FALSE);
	}

	/* Restore the uncompressed columns in heap_no order. */
	storage = page_zip_dir_start_low(page_zip, n_dense);

	for (slot = 0; slot < n_dense; slot++) {
		rec_t*		rec	= recs[slot];

		offsets = rec_get_offsets(rec, index, offsets,
					  ULINT_UNDEFINED, &heap);
		/* Non-leaf nodes should not have any externally
		stored columns. */
		ut_ad(!rec_offs_any_extern(offsets));
		storage -= REC_NODE_PTR_SIZE;

		memcpy(rec_get_end(rec, offsets) - REC_NODE_PTR_SIZE,
		       storage, REC_NODE_PTR_SIZE);
	}

	return(TRUE);
}

/**********************************************************************//**
Decompress the records of a leaf node of a secondary index.
@return TRUE on success, FALSE on failure */
static
ibool
page_zip_decompress_sec(
/*====================*/
	page_zip_des_t*	page_zip,	/*!< in/out: compressed page */
	z_stream*	d_stream,	/*!< in/out: compressed page stream */
	rec_t**		recs,		/*!< in: dense page directory
					sorted by address */
	ulint		n_dense,	/*!< in: size of recs[] */
	dict_index_t*	index,		/*!< in: the index of the page */
	ulint*		offsets)	/*!< in/out: temporary offsets */
{
	ulint	heap_status	= REC_STATUS_ORDINARY
		| PAGE_HEAP_NO_USER_LOW << REC_HEAP_NO_SHIFT;
	ulint	slot;

	ut_a(!dict_index_is_clust(index));

	/* Subtract the space reserved for uncompressed data. */
<<<<<<< HEAD
	d_stream->avail_in -= (uint) n_dense * PAGE_ZIP_DIR_SLOT_SIZE;
=======
	d_stream->avail_in -= static_cast<uint>(
		n_dense * PAGE_ZIP_DIR_SLOT_SIZE);
>>>>>>> b7095272

	for (slot = 0; slot < n_dense; slot++) {
		rec_t*	rec = recs[slot];

		/* Decompress everything up to this record. */
<<<<<<< HEAD
		d_stream->avail_out =
			(uint) (rec - REC_N_NEW_EXTRA_BYTES
			- d_stream->next_out);
=======
		d_stream->avail_out = static_cast<uint>(
			rec - REC_N_NEW_EXTRA_BYTES - d_stream->next_out);
>>>>>>> b7095272

		if (UNIV_LIKELY(d_stream->avail_out)) {
			switch (inflate(d_stream, Z_SYNC_FLUSH)) {
			case Z_STREAM_END:
				page_zip_decompress_heap_no(
					d_stream, rec, heap_status);
				goto zlib_done;
			case Z_OK:
			case Z_BUF_ERROR:
				if (!d_stream->avail_out) {
					break;
				}
				/* fall through */
			default:
				page_zip_fail(("page_zip_decompress_sec:"
					       " inflate(Z_SYNC_FLUSH)=%s\n",
					       d_stream->msg));
				goto zlib_error;
			}
		}

		if (!page_zip_decompress_heap_no(
			    d_stream, rec, heap_status)) {
			ut_ad(0);
		}
	}

	/* Decompress the data of the last record and any trailing garbage,
	in case the last record was allocated from an originally longer space
	on the free list. */
<<<<<<< HEAD
	d_stream->avail_out = (uInt) page_header_get_field(page_zip->data,
							   PAGE_HEAP_TOP)
			    - (uInt) page_offset(d_stream->next_out);
=======
	d_stream->avail_out = static_cast<uInt>(
		page_header_get_field(page_zip->data, PAGE_HEAP_TOP)
		- page_offset(d_stream->next_out));
>>>>>>> b7095272
	if (UNIV_UNLIKELY(d_stream->avail_out > UNIV_PAGE_SIZE
			  - PAGE_ZIP_START - PAGE_DIR)) {

		page_zip_fail(("page_zip_decompress_sec:"
			       " avail_out = %u\n",
			       d_stream->avail_out));
		goto zlib_error;
	}

	if (UNIV_UNLIKELY(inflate(d_stream, Z_FINISH) != Z_STREAM_END)) {
		page_zip_fail(("page_zip_decompress_sec:"
			       " inflate(Z_FINISH)=%s\n",
			       d_stream->msg));
zlib_error:
		inflateEnd(d_stream);
		return(FALSE);
	}

	/* Note that d_stream->avail_out > 0 may hold here
	if the modification log is nonempty. */

zlib_done:
	if (UNIV_UNLIKELY(inflateEnd(d_stream) != Z_OK)) {
		ut_error;
	}

	{
		page_t*	page = page_align(d_stream->next_out);

		/* Clear the unused heap space on the uncompressed page. */
		memset(d_stream->next_out, 0,
		       page_dir_get_nth_slot(page,
					     page_dir_get_n_slots(page) - 1)
		       - d_stream->next_out);
	}

#ifdef UNIV_DEBUG
	page_zip->m_start = PAGE_DATA + d_stream->total_in;
#endif /* UNIV_DEBUG */

	/* Apply the modification log. */
	{
		const byte*	mod_log_ptr;
		mod_log_ptr = page_zip_apply_log(d_stream->next_in,
						 d_stream->avail_in + 1,
						 recs, n_dense,
						 ULINT_UNDEFINED, heap_status,
						 index, offsets);

		if (UNIV_UNLIKELY(!mod_log_ptr)) {
			return(FALSE);
		}
		page_zip->m_end = mod_log_ptr - page_zip->data;
		page_zip->m_nonempty = mod_log_ptr != d_stream->next_in;
	}

	if (UNIV_UNLIKELY(page_zip_get_trailer_len(page_zip, FALSE)
			  + page_zip->m_end >= page_zip_get_size(page_zip))) {

		page_zip_fail(("page_zip_decompress_sec: %lu + %lu >= %lu\n",
			       (ulong) page_zip_get_trailer_len(
				       page_zip, FALSE),
			       (ulong) page_zip->m_end,
			       (ulong) page_zip_get_size(page_zip)));
		return(FALSE);
	}

	/* There are no uncompressed columns on leaf pages of
	secondary indexes. */

	return(TRUE);
}

/**********************************************************************//**
Decompress a record of a leaf node of a clustered index that contains
externally stored columns.
@return TRUE on success */
static
ibool
page_zip_decompress_clust_ext(
/*==========================*/
	z_stream*	d_stream,	/*!< in/out: compressed page stream */
	rec_t*		rec,		/*!< in/out: record */
	const ulint*	offsets,	/*!< in: rec_get_offsets(rec) */
	ulint		trx_id_col)	/*!< in: position of of DB_TRX_ID */
{
	ulint	i;

	for (i = 0; i < rec_offs_n_fields(offsets); i++) {
		ulint	len;
		byte*	dst;

		if (UNIV_UNLIKELY(i == trx_id_col)) {
			/* Skip trx_id and roll_ptr */
			dst = rec_get_nth_field(rec, offsets, i, &len);
			if (UNIV_UNLIKELY(len < DATA_TRX_ID_LEN
					  + DATA_ROLL_PTR_LEN)) {

				page_zip_fail(("page_zip_decompress_clust_ext:"
					       " len[%lu] = %lu\n",
					       (ulong) i, (ulong) len));
				return(FALSE);
			}

			if (rec_offs_nth_extern(offsets, i)) {

				page_zip_fail(("page_zip_decompress_clust_ext:"
					       " DB_TRX_ID at %lu is ext\n",
					       (ulong) i));
				return(FALSE);
			}

<<<<<<< HEAD
			d_stream->avail_out =
				(uInt) (dst - d_stream->next_out);
=======
			d_stream->avail_out = static_cast<uInt>(
				dst - d_stream->next_out);
>>>>>>> b7095272

			switch (inflate(d_stream, Z_SYNC_FLUSH)) {
			case Z_STREAM_END:
			case Z_OK:
			case Z_BUF_ERROR:
				if (!d_stream->avail_out) {
					break;
				}
				/* fall through */
			default:
				page_zip_fail(("page_zip_decompress_clust_ext:"
					       " 1 inflate(Z_SYNC_FLUSH)=%s\n",
					       d_stream->msg));
				return(FALSE);
			}

			ut_ad(d_stream->next_out == dst);

			/* Clear DB_TRX_ID and DB_ROLL_PTR in order to
			avoid uninitialized bytes in case the record
			is affected by page_zip_apply_log(). */
			memset(dst, 0, DATA_TRX_ID_LEN + DATA_ROLL_PTR_LEN);

			d_stream->next_out += DATA_TRX_ID_LEN
				+ DATA_ROLL_PTR_LEN;
		} else if (rec_offs_nth_extern(offsets, i)) {
			dst = rec_get_nth_field(rec, offsets, i, &len);
			ut_ad(len >= BTR_EXTERN_FIELD_REF_SIZE);
			dst += len - BTR_EXTERN_FIELD_REF_SIZE;

<<<<<<< HEAD
			d_stream->avail_out =
				(uInt) (dst - d_stream->next_out);
=======
			d_stream->avail_out = static_cast<uInt>(
				dst - d_stream->next_out);
>>>>>>> b7095272
			switch (inflate(d_stream, Z_SYNC_FLUSH)) {
			case Z_STREAM_END:
			case Z_OK:
			case Z_BUF_ERROR:
				if (!d_stream->avail_out) {
					break;
				}
				/* fall through */
			default:
				page_zip_fail(("page_zip_decompress_clust_ext:"
					       " 2 inflate(Z_SYNC_FLUSH)=%s\n",
					       d_stream->msg));
				return(FALSE);
			}

			ut_ad(d_stream->next_out == dst);

			/* Clear the BLOB pointer in case
			the record will be deleted and the
			space will not be reused.  Note that
			the final initialization of the BLOB
			pointers (copying from "externs"
			or clearing) will have to take place
			only after the page modification log
			has been applied.  Otherwise, we
			could end up with an uninitialized
			BLOB pointer when a record is deleted,
			reallocated and deleted. */
			memset(d_stream->next_out, 0,
			       BTR_EXTERN_FIELD_REF_SIZE);
			d_stream->next_out
				+= BTR_EXTERN_FIELD_REF_SIZE;
		}
	}

	return(TRUE);
}

/**********************************************************************//**
Compress the records of a leaf node of a clustered index.
@return TRUE on success, FALSE on failure */
static
ibool
page_zip_decompress_clust(
/*======================*/
	page_zip_des_t*	page_zip,	/*!< in/out: compressed page */
	z_stream*	d_stream,	/*!< in/out: compressed page stream */
	rec_t**		recs,		/*!< in: dense page directory
					sorted by address */
	ulint		n_dense,	/*!< in: size of recs[] */
	dict_index_t*	index,		/*!< in: the index of the page */
	ulint		trx_id_col,	/*!< index of the trx_id column */
	ulint*		offsets,	/*!< in/out: temporary offsets */
	mem_heap_t*	heap)		/*!< in: temporary memory heap */
{
	int		err;
	ulint		slot;
	ulint		heap_status	= REC_STATUS_ORDINARY
		| PAGE_HEAP_NO_USER_LOW << REC_HEAP_NO_SHIFT;
	const byte*	storage;
	const byte*	externs;

	ut_a(dict_index_is_clust(index));

	/* Subtract the space reserved for uncompressed data. */
<<<<<<< HEAD
	d_stream->avail_in -= (uInt) n_dense
=======
	d_stream->avail_in -= static_cast<uInt>(n_dense)
>>>>>>> b7095272
			    * (PAGE_ZIP_DIR_SLOT_SIZE
			      + DATA_TRX_ID_LEN
			      + DATA_ROLL_PTR_LEN);

	/* Decompress the records in heap_no order. */
	for (slot = 0; slot < n_dense; slot++) {
		rec_t*	rec	= recs[slot];

<<<<<<< HEAD
		d_stream->avail_out =
			(uInt) (rec - REC_N_NEW_EXTRA_BYTES
			- d_stream->next_out);
=======
		d_stream->avail_out =static_cast<uInt>(
			rec - REC_N_NEW_EXTRA_BYTES - d_stream->next_out);
>>>>>>> b7095272

		ut_ad(d_stream->avail_out < UNIV_PAGE_SIZE
		      - PAGE_ZIP_START - PAGE_DIR);
		err = inflate(d_stream, Z_SYNC_FLUSH);
		switch (err) {
		case Z_STREAM_END:
			page_zip_decompress_heap_no(
				d_stream, rec, heap_status);
			goto zlib_done;
		case Z_OK:
		case Z_BUF_ERROR:
			if (UNIV_LIKELY(!d_stream->avail_out)) {
				break;
			}
			/* fall through */
		default:
			page_zip_fail(("page_zip_decompress_clust:"
				       " 1 inflate(Z_SYNC_FLUSH)=%s\n",
				       d_stream->msg));
			goto zlib_error;
		}

		if (!page_zip_decompress_heap_no(
			    d_stream, rec, heap_status)) {
			ut_ad(0);
		}

		/* Read the offsets. The status bits are needed here. */
		offsets = rec_get_offsets(rec, index, offsets,
					  ULINT_UNDEFINED, &heap);

		/* This is a leaf page in a clustered index. */

		/* Check if there are any externally stored columns.
		For each externally stored column, restore the
		BTR_EXTERN_FIELD_REF separately. */

		if (rec_offs_any_extern(offsets)) {
			if (UNIV_UNLIKELY
			    (!page_zip_decompress_clust_ext(
				    d_stream, rec, offsets, trx_id_col))) {

				goto zlib_error;
			}
		} else {
			/* Skip trx_id and roll_ptr */
			ulint	len;
			byte*	dst = rec_get_nth_field(rec, offsets,
							trx_id_col, &len);
			if (UNIV_UNLIKELY(len < DATA_TRX_ID_LEN
					  + DATA_ROLL_PTR_LEN)) {

				page_zip_fail(("page_zip_decompress_clust:"
					       " len = %lu\n", (ulong) len));
				goto zlib_error;
			}

<<<<<<< HEAD
			d_stream->avail_out =
				(uInt) (dst - d_stream->next_out);
=======
			d_stream->avail_out = static_cast<uInt>(
				dst - d_stream->next_out);
>>>>>>> b7095272

			switch (inflate(d_stream, Z_SYNC_FLUSH)) {
			case Z_STREAM_END:
			case Z_OK:
			case Z_BUF_ERROR:
				if (!d_stream->avail_out) {
					break;
				}
				/* fall through */
			default:
				page_zip_fail(("page_zip_decompress_clust:"
					       " 2 inflate(Z_SYNC_FLUSH)=%s\n",
					       d_stream->msg));
				goto zlib_error;
			}

			ut_ad(d_stream->next_out == dst);

			/* Clear DB_TRX_ID and DB_ROLL_PTR in order to
			avoid uninitialized bytes in case the record
			is affected by page_zip_apply_log(). */
			memset(dst, 0, DATA_TRX_ID_LEN + DATA_ROLL_PTR_LEN);

			d_stream->next_out += DATA_TRX_ID_LEN
				+ DATA_ROLL_PTR_LEN;
		}

		/* Decompress the last bytes of the record. */
<<<<<<< HEAD
		d_stream->avail_out =
			(uInt) (rec_get_end(rec, offsets)
			- d_stream->next_out);
=======
		d_stream->avail_out = static_cast<uInt>(
			rec_get_end(rec, offsets) - d_stream->next_out);
>>>>>>> b7095272

		switch (inflate(d_stream, Z_SYNC_FLUSH)) {
		case Z_STREAM_END:
		case Z_OK:
		case Z_BUF_ERROR:
			if (!d_stream->avail_out) {
				break;
			}
			/* fall through */
		default:
			page_zip_fail(("page_zip_decompress_clust:"
				       " 3 inflate(Z_SYNC_FLUSH)=%s\n",
				       d_stream->msg));
			goto zlib_error;
		}
	}

	/* Decompress any trailing garbage, in case the last record was
	allocated from an originally longer space on the free list. */
<<<<<<< HEAD
	d_stream->avail_out =
		(uInt) page_header_get_field(page_zip->data, PAGE_HEAP_TOP)
		- (uInt) page_offset(d_stream->next_out);
=======
	d_stream->avail_out = static_cast<uInt>(
		page_header_get_field(page_zip->data, PAGE_HEAP_TOP)
		- page_offset(d_stream->next_out));
>>>>>>> b7095272
	if (UNIV_UNLIKELY(d_stream->avail_out > UNIV_PAGE_SIZE
			  - PAGE_ZIP_START - PAGE_DIR)) {

		page_zip_fail(("page_zip_decompress_clust:"
			       " avail_out = %u\n",
			       d_stream->avail_out));
		goto zlib_error;
	}

	if (UNIV_UNLIKELY(inflate(d_stream, Z_FINISH) != Z_STREAM_END)) {
		page_zip_fail(("page_zip_decompress_clust:"
			       " inflate(Z_FINISH)=%s\n",
			       d_stream->msg));
zlib_error:
		inflateEnd(d_stream);
		return(FALSE);
	}

	/* Note that d_stream->avail_out > 0 may hold here
	if the modification log is nonempty. */

zlib_done:
	if (UNIV_UNLIKELY(inflateEnd(d_stream) != Z_OK)) {
		ut_error;
	}

	{
		page_t*	page = page_align(d_stream->next_out);

		/* Clear the unused heap space on the uncompressed page. */
		memset(d_stream->next_out, 0,
		       page_dir_get_nth_slot(page,
					     page_dir_get_n_slots(page) - 1)
		       - d_stream->next_out);
	}

#ifdef UNIV_DEBUG
	page_zip->m_start = PAGE_DATA + d_stream->total_in;
#endif /* UNIV_DEBUG */

	/* Apply the modification log. */
	{
		const byte*	mod_log_ptr;
		mod_log_ptr = page_zip_apply_log(d_stream->next_in,
						 d_stream->avail_in + 1,
						 recs, n_dense,
						 trx_id_col, heap_status,
						 index, offsets);

		if (UNIV_UNLIKELY(!mod_log_ptr)) {
			return(FALSE);
		}
		page_zip->m_end = mod_log_ptr - page_zip->data;
		page_zip->m_nonempty = mod_log_ptr != d_stream->next_in;
	}

	if (UNIV_UNLIKELY(page_zip_get_trailer_len(page_zip, TRUE)
			  + page_zip->m_end >= page_zip_get_size(page_zip))) {

		page_zip_fail(("page_zip_decompress_clust: %lu + %lu >= %lu\n",
			       (ulong) page_zip_get_trailer_len(
				       page_zip, TRUE),
			       (ulong) page_zip->m_end,
			       (ulong) page_zip_get_size(page_zip)));
		return(FALSE);
	}

	storage = page_zip_dir_start_low(page_zip, n_dense);

	externs = storage - n_dense
		* (DATA_TRX_ID_LEN + DATA_ROLL_PTR_LEN);

	/* Restore the uncompressed columns in heap_no order. */

	for (slot = 0; slot < n_dense; slot++) {
		ulint	i;
		ulint	len;
		byte*	dst;
		rec_t*	rec	= recs[slot];
		ibool	exists	= !page_zip_dir_find_free(
			page_zip, page_offset(rec));
		offsets = rec_get_offsets(rec, index, offsets,
					  ULINT_UNDEFINED, &heap);

		dst = rec_get_nth_field(rec, offsets,
					trx_id_col, &len);
		ut_ad(len >= DATA_TRX_ID_LEN + DATA_ROLL_PTR_LEN);
		storage -= DATA_TRX_ID_LEN + DATA_ROLL_PTR_LEN;
		memcpy(dst, storage,
		       DATA_TRX_ID_LEN + DATA_ROLL_PTR_LEN);

		/* Check if there are any externally stored
		columns in this record.  For each externally
		stored column, restore or clear the
		BTR_EXTERN_FIELD_REF. */
		if (!rec_offs_any_extern(offsets)) {
			continue;
		}

		for (i = 0; i < rec_offs_n_fields(offsets); i++) {
			if (!rec_offs_nth_extern(offsets, i)) {
				continue;
			}
			dst = rec_get_nth_field(rec, offsets, i, &len);

			if (UNIV_UNLIKELY(len < BTR_EXTERN_FIELD_REF_SIZE)) {
				page_zip_fail(("page_zip_decompress_clust:"
					       " %lu < 20\n",
					       (ulong) len));
				return(FALSE);
			}

			dst += len - BTR_EXTERN_FIELD_REF_SIZE;

			if (UNIV_LIKELY(exists)) {
				/* Existing record:
				restore the BLOB pointer */
				externs -= BTR_EXTERN_FIELD_REF_SIZE;

				if (UNIV_UNLIKELY
				    (externs < page_zip->data
				     + page_zip->m_end)) {
					page_zip_fail(("page_zip_"
						       "decompress_clust:"
						       " %p < %p + %lu\n",
						       (const void*) externs,
						       (const void*)
						       page_zip->data,
						       (ulong)
						       page_zip->m_end));
					return(FALSE);
				}

				memcpy(dst, externs,
				       BTR_EXTERN_FIELD_REF_SIZE);

				page_zip->n_blobs++;
			} else {
				/* Deleted record:
				clear the BLOB pointer */
				memset(dst, 0,
				       BTR_EXTERN_FIELD_REF_SIZE);
			}
		}
	}

	return(TRUE);
}

/**********************************************************************//**
Decompress a page.  This function should tolerate errors on the compressed
page.  Instead of letting assertions fail, it will return FALSE if an
inconsistency is detected.
@return TRUE on success, FALSE on failure */
static
ibool
page_zip_decompress_low(
/*====================*/
	page_zip_des_t*	page_zip,/*!< in: data, ssize;
				out: m_start, m_end, m_nonempty, n_blobs */
	page_t*		page,	/*!< out: uncompressed page, may be trashed */
	ibool		all)	/*!< in: TRUE=decompress the whole page;
				FALSE=verify but do not copy some
				page header fields that should not change
				after page creation */
{
	z_stream	d_stream;
	dict_index_t*	index	= NULL;
	rec_t**		recs;	/*!< dense page directory, sorted by address */
	ulint		n_dense;/* number of user records on the page */
	ulint		trx_id_col = ULINT_UNDEFINED;
	mem_heap_t*	heap;
	ulint*		offsets;

	ut_ad(page_zip_simple_validate(page_zip));
	UNIV_MEM_ASSERT_W(page, UNIV_PAGE_SIZE);
	UNIV_MEM_ASSERT_RW(page_zip->data, page_zip_get_size(page_zip));

	/* The dense directory excludes the infimum and supremum records. */
	n_dense = page_dir_get_n_heap(page_zip->data) - PAGE_HEAP_NO_USER_LOW;
	if (UNIV_UNLIKELY(n_dense * PAGE_ZIP_DIR_SLOT_SIZE
			  >= page_zip_get_size(page_zip))) {
		page_zip_fail(("page_zip_decompress 1: %lu %lu\n",
			       (ulong) n_dense,
			       (ulong) page_zip_get_size(page_zip)));
		return(FALSE);
	}

	heap = mem_heap_create(n_dense * (3 * sizeof *recs) + UNIV_PAGE_SIZE);

	recs = static_cast<rec_t**>(
		mem_heap_alloc(heap, n_dense * sizeof *recs));

	if (all) {
		/* Copy the page header. */
		memcpy(page, page_zip->data, PAGE_DATA);
	} else {
		/* Check that the bytes that we skip are identical. */
#if defined UNIV_DEBUG || defined UNIV_ZIP_DEBUG
		ut_a(!memcmp(FIL_PAGE_TYPE + page,
			     FIL_PAGE_TYPE + page_zip->data,
			     PAGE_HEADER - FIL_PAGE_TYPE));
		ut_a(!memcmp(PAGE_HEADER + PAGE_LEVEL + page,
			     PAGE_HEADER + PAGE_LEVEL + page_zip->data,
			     PAGE_DATA - (PAGE_HEADER + PAGE_LEVEL)));
#endif /* UNIV_DEBUG || UNIV_ZIP_DEBUG */

		/* Copy the mutable parts of the page header. */
		memcpy(page, page_zip->data, FIL_PAGE_TYPE);
		memcpy(PAGE_HEADER + page, PAGE_HEADER + page_zip->data,
		       PAGE_LEVEL - PAGE_N_DIR_SLOTS);

#if defined UNIV_DEBUG || defined UNIV_ZIP_DEBUG
		/* Check that the page headers match after copying. */
		ut_a(!memcmp(page, page_zip->data, PAGE_DATA));
#endif /* UNIV_DEBUG || UNIV_ZIP_DEBUG */
	}

#ifdef UNIV_ZIP_DEBUG
	/* Clear the uncompressed page, except the header. */
	memset(PAGE_DATA + page, 0x55, UNIV_PAGE_SIZE - PAGE_DATA);
#endif /* UNIV_ZIP_DEBUG */
	UNIV_MEM_INVALID(PAGE_DATA + page, UNIV_PAGE_SIZE - PAGE_DATA);

	/* Copy the page directory. */
	if (UNIV_UNLIKELY(!page_zip_dir_decode(page_zip, page, recs,
					       n_dense))) {
zlib_error:
		mem_heap_free(heap);
		return(FALSE);
	}

	/* Copy the infimum and supremum records. */
	memcpy(page + (PAGE_NEW_INFIMUM - REC_N_NEW_EXTRA_BYTES),
	       infimum_extra, sizeof infimum_extra);
	if (page_is_empty(page)) {
		rec_set_next_offs_new(page + PAGE_NEW_INFIMUM,
				      PAGE_NEW_SUPREMUM);
	} else {
		rec_set_next_offs_new(page + PAGE_NEW_INFIMUM,
				      page_zip_dir_get(page_zip, 0)
				      & PAGE_ZIP_DIR_SLOT_MASK);
	}
	memcpy(page + PAGE_NEW_INFIMUM, infimum_data, sizeof infimum_data);
	memcpy(page + (PAGE_NEW_SUPREMUM - REC_N_NEW_EXTRA_BYTES + 1),
	       supremum_extra_data, sizeof supremum_extra_data);

	page_zip_set_alloc(&d_stream, heap);

	d_stream.next_in = page_zip->data + PAGE_DATA;
	/* Subtract the space reserved for
	the page header and the end marker of the modification log. */
<<<<<<< HEAD
	d_stream.avail_in = (uInt) page_zip_get_size(page_zip) - (PAGE_DATA + 1);
=======
	d_stream.avail_in = static_cast<uInt>(
		page_zip_get_size(page_zip) - (PAGE_DATA + 1));
>>>>>>> b7095272
	d_stream.next_out = page + PAGE_ZIP_START;
	d_stream.avail_out = UNIV_PAGE_SIZE - PAGE_ZIP_START;

	if (UNIV_UNLIKELY(inflateInit2(&d_stream, UNIV_PAGE_SIZE_SHIFT)
			  != Z_OK)) {
		ut_error;
	}

	/* Decode the zlib header and the index information. */
	if (UNIV_UNLIKELY(inflate(&d_stream, Z_BLOCK) != Z_OK)) {

		page_zip_fail(("page_zip_decompress:"
			       " 1 inflate(Z_BLOCK)=%s\n", d_stream.msg));
		goto zlib_error;
	}

	if (UNIV_UNLIKELY(inflate(&d_stream, Z_BLOCK) != Z_OK)) {

		page_zip_fail(("page_zip_decompress:"
			       " 2 inflate(Z_BLOCK)=%s\n", d_stream.msg));
		goto zlib_error;
	}

	index = page_zip_fields_decode(
		page + PAGE_ZIP_START, d_stream.next_out,
		page_is_leaf(page) ? &trx_id_col : NULL);

	if (UNIV_UNLIKELY(!index)) {

		goto zlib_error;
	}

	/* Decompress the user records. */
	page_zip->n_blobs = 0;
	d_stream.next_out = page + PAGE_ZIP_START;

	{
		/* Pre-allocate the offsets for rec_get_offsets_reverse(). */
		ulint	n = 1 + 1/* node ptr */ + REC_OFFS_HEADER_SIZE
			+ dict_index_get_n_fields(index);

		offsets = static_cast<ulint*>(
			mem_heap_alloc(heap, n * sizeof(ulint)));

		*offsets = n;
	}

	/* Decompress the records in heap_no order. */
	if (!page_is_leaf(page)) {
		/* This is a node pointer page. */
		ulint	info_bits;

		if (UNIV_UNLIKELY
		    (!page_zip_decompress_node_ptrs(page_zip, &d_stream,
						    recs, n_dense, index,
						    offsets, heap))) {
			goto err_exit;
		}

		info_bits = mach_read_from_4(page + FIL_PAGE_PREV) == FIL_NULL
			? REC_INFO_MIN_REC_FLAG : 0;

		if (UNIV_UNLIKELY(!page_zip_set_extra_bytes(page_zip, page,
							    info_bits))) {
			goto err_exit;
		}
	} else if (UNIV_LIKELY(trx_id_col == ULINT_UNDEFINED)) {
		/* This is a leaf page in a secondary index. */
		if (UNIV_UNLIKELY(!page_zip_decompress_sec(page_zip, &d_stream,
							   recs, n_dense,
							   index, offsets))) {
			goto err_exit;
		}

		if (UNIV_UNLIKELY(!page_zip_set_extra_bytes(page_zip,
							    page, 0))) {
err_exit:
			page_zip_fields_free(index);
			mem_heap_free(heap);
			return(FALSE);
		}
	} else {
		/* This is a leaf page in a clustered index. */
		if (UNIV_UNLIKELY(!page_zip_decompress_clust(page_zip,
							     &d_stream, recs,
							     n_dense, index,
							     trx_id_col,
							     offsets, heap))) {
			goto err_exit;
		}

		if (UNIV_UNLIKELY(!page_zip_set_extra_bytes(page_zip,
							    page, 0))) {
			goto err_exit;
		}
	}

	ut_a(page_is_comp(page));
	UNIV_MEM_ASSERT_RW(page, UNIV_PAGE_SIZE);

	page_zip_fields_free(index);
	mem_heap_free(heap);

	return(TRUE);
}

/**********************************************************************//**
Decompress a page.  This function should tolerate errors on the compressed
page.  Instead of letting assertions fail, it will return FALSE if an
inconsistency is detected.
@return TRUE on success, FALSE on failure */

ibool
page_zip_decompress(
/*================*/
	page_zip_des_t*	page_zip,/*!< in: data, ssize;
				out: m_start, m_end, m_nonempty, n_blobs */
	page_t*		page,	/*!< out: uncompressed page, may be trashed */
	ibool		all)	/*!< in: TRUE=decompress the whole page;
				FALSE=verify but do not copy some
				page header fields that should not change
				after page creation */
{
#ifndef UNIV_HOTBACKUP
	ullint		usec = ut_time_us(NULL);
#endif /* !UNIV_HOTBACKUP */

	if (!page_zip_decompress_low(page_zip, page, all)) {
		return(FALSE);
	}

#ifndef UNIV_HOTBACKUP
	ullint	time_diff = ut_time_us(NULL) - usec;
	page_zip_stat[page_zip->ssize - 1].decompressed++;
	page_zip_stat[page_zip->ssize - 1].decompressed_usec += time_diff;

	index_id_t	index_id = btr_page_get_index_id(page);

	if (srv_cmp_per_index_enabled) {
		mutex_enter(&page_zip_stat_per_index_mutex);
		page_zip_stat_per_index[index_id].decompressed++;
		page_zip_stat_per_index[index_id].decompressed_usec += time_diff;
		mutex_exit(&page_zip_stat_per_index_mutex);
	}
#endif /* !UNIV_HOTBACKUP */

	/* Update the stat counter for LRU policy. */
	buf_LRU_stat_inc_unzip();

	MONITOR_INC(MONITOR_PAGE_DECOMPRESS);

	return(TRUE);
}

#ifdef UNIV_ZIP_DEBUG
/**********************************************************************//**
Dump a block of memory on the standard error stream. */
static
void
page_zip_hexdump_func(
/*==================*/
	const char*	name,	/*!< in: name of the data structure */
	const void*	buf,	/*!< in: data */
	ulint		size)	/*!< in: length of the data, in bytes */
{
	const byte*	s	= static_cast<const byte*>(buf);
	ulint		addr;
	const ulint	width	= 32; /* bytes per line */

	fprintf(stderr, "%s:\n", name);

	for (addr = 0; addr < size; addr += width) {
		ulint	i;

		fprintf(stderr, "%04lx ", (ulong) addr);

		i = ut_min(width, size - addr);

		while (i--) {
			fprintf(stderr, "%02x", *s++);
		}

		putc('\n', stderr);
	}
}

/** Dump a block of memory on the standard error stream.
@param buf in: data
@param size in: length of the data, in bytes */
#define page_zip_hexdump(buf, size) page_zip_hexdump_func(#buf, buf, size)

/** Flag: make page_zip_validate() compare page headers only */
ibool	page_zip_validate_header_only = FALSE;

/**********************************************************************//**
Check that the compressed and decompressed pages match.
@return TRUE if valid, FALSE if not */

ibool
page_zip_validate_low(
/*==================*/
	const page_zip_des_t*	page_zip,/*!< in: compressed page */
	const page_t*		page,	/*!< in: uncompressed page */
	const dict_index_t*	index,	/*!< in: index of the page, if known */
	ibool			sloppy)	/*!< in: FALSE=strict,
					TRUE=ignore the MIN_REC_FLAG */
{
	page_zip_des_t	temp_page_zip;
	byte*		temp_page_buf;
	page_t*		temp_page;
	ibool		valid;

	if (memcmp(page_zip->data + FIL_PAGE_PREV, page + FIL_PAGE_PREV,
		   FIL_PAGE_LSN - FIL_PAGE_PREV)
	    || memcmp(page_zip->data + FIL_PAGE_TYPE, page + FIL_PAGE_TYPE, 2)
	    || memcmp(page_zip->data + FIL_PAGE_DATA, page + FIL_PAGE_DATA,
		      PAGE_DATA - FIL_PAGE_DATA)) {
		page_zip_fail(("page_zip_validate: page header\n"));
		page_zip_hexdump(page_zip, sizeof *page_zip);
		page_zip_hexdump(page_zip->data, page_zip_get_size(page_zip));
		page_zip_hexdump(page, UNIV_PAGE_SIZE);
		return(FALSE);
	}

	ut_a(page_is_comp(page));

	if (page_zip_validate_header_only) {
		return(TRUE);
	}

	/* page_zip_decompress() expects the uncompressed page to be
	UNIV_PAGE_SIZE aligned. */
	temp_page_buf = static_cast<byte*>(ut_malloc(2 * UNIV_PAGE_SIZE));
	temp_page = static_cast<byte*>(ut_align(temp_page_buf, UNIV_PAGE_SIZE));

#ifdef UNIV_DEBUG_VALGRIND
	/* Get detailed information on the valid bits in case the
	UNIV_MEM_ASSERT_RW() checks fail.  The v-bits of page[],
	page_zip->data[] or page_zip could be viewed at temp_page[] or
	temp_page_zip in a debugger when running valgrind --db-attach. */
	(void) VALGRIND_GET_VBITS(page, temp_page, UNIV_PAGE_SIZE);
	UNIV_MEM_ASSERT_RW(page, UNIV_PAGE_SIZE);
# if UNIV_WORD_SIZE == 4
	VALGRIND_GET_VBITS(page_zip, &temp_page_zip, sizeof temp_page_zip);
	/* On 32-bit systems, there is no padding in page_zip_des_t.
	On other systems, Valgrind could complain about uninitialized
	pad bytes. */
	UNIV_MEM_ASSERT_RW(page_zip, sizeof *page_zip);
# endif
	(void) VALGRIND_GET_VBITS(page_zip->data, temp_page,
				  page_zip_get_size(page_zip));
	UNIV_MEM_ASSERT_RW(page_zip->data, page_zip_get_size(page_zip));
#endif /* UNIV_DEBUG_VALGRIND */

	temp_page_zip = *page_zip;
	valid = page_zip_decompress_low(&temp_page_zip, temp_page, TRUE);
	if (!valid) {
		fputs("page_zip_validate(): failed to decompress\n", stderr);
		goto func_exit;
	}
	if (page_zip->n_blobs != temp_page_zip.n_blobs) {
		page_zip_fail(("page_zip_validate: n_blobs: %u!=%u\n",
			       page_zip->n_blobs, temp_page_zip.n_blobs));
		valid = FALSE;
	}
#ifdef UNIV_DEBUG
	if (page_zip->m_start != temp_page_zip.m_start) {
		page_zip_fail(("page_zip_validate: m_start: %u!=%u\n",
			       page_zip->m_start, temp_page_zip.m_start));
		valid = FALSE;
	}
#endif /* UNIV_DEBUG */
	if (page_zip->m_end != temp_page_zip.m_end) {
		page_zip_fail(("page_zip_validate: m_end: %u!=%u\n",
			       page_zip->m_end, temp_page_zip.m_end));
		valid = FALSE;
	}
	if (page_zip->m_nonempty != temp_page_zip.m_nonempty) {
		page_zip_fail(("page_zip_validate(): m_nonempty: %u!=%u\n",
			       page_zip->m_nonempty,
			       temp_page_zip.m_nonempty));
		valid = FALSE;
	}
	if (memcmp(page + PAGE_HEADER, temp_page + PAGE_HEADER,
		   UNIV_PAGE_SIZE - PAGE_HEADER - FIL_PAGE_DATA_END)) {

		/* In crash recovery, the "minimum record" flag may be
		set incorrectly until the mini-transaction is
		committed.  Let us tolerate that difference when we
		are performing a sloppy validation. */

		ulint*		offsets;
		mem_heap_t*	heap;
		const rec_t*	rec;
		const rec_t*	trec;
		byte		info_bits_diff;
		ulint		offset
			= rec_get_next_offs(page + PAGE_NEW_INFIMUM, TRUE);
		ut_a(offset >= PAGE_NEW_SUPREMUM);
		offset -= 5/*REC_NEW_INFO_BITS*/;

		info_bits_diff = page[offset] ^ temp_page[offset];

		if (info_bits_diff == REC_INFO_MIN_REC_FLAG) {
			temp_page[offset] = page[offset];

			if (!memcmp(page + PAGE_HEADER,
				    temp_page + PAGE_HEADER,
				    UNIV_PAGE_SIZE - PAGE_HEADER
				    - FIL_PAGE_DATA_END)) {

				/* Only the minimum record flag
				differed.  Let us ignore it. */
				page_zip_fail(("page_zip_validate:"
					       " min_rec_flag"
					       " (%s%lu,%lu,0x%02lx)\n",
					       sloppy ? "ignored, " : "",
					       page_get_space_id(page),
					       page_get_page_no(page),
					       (ulong) page[offset]));
				valid = sloppy;
				goto func_exit;
			}
		}

		/* Compare the pointers in the PAGE_FREE list. */
		rec = page_header_get_ptr(page, PAGE_FREE);
		trec = page_header_get_ptr(temp_page, PAGE_FREE);

		while (rec || trec) {
			if (page_offset(rec) != page_offset(trec)) {
				page_zip_fail(("page_zip_validate:"
					       " PAGE_FREE list: %u!=%u\n",
					       (unsigned) page_offset(rec),
					       (unsigned) page_offset(trec)));
				valid = FALSE;
				goto func_exit;
			}

			rec = page_rec_get_next_low(rec, TRUE);
			trec = page_rec_get_next_low(trec, TRUE);
		}

		/* Compare the records. */
		heap = NULL;
		offsets = NULL;
		rec = page_rec_get_next_low(
			page + PAGE_NEW_INFIMUM, TRUE);
		trec = page_rec_get_next_low(
			temp_page + PAGE_NEW_INFIMUM, TRUE);

		do {
			if (page_offset(rec) != page_offset(trec)) {
				page_zip_fail(("page_zip_validate:"
					       " record list: 0x%02x!=0x%02x\n",
					       (unsigned) page_offset(rec),
					       (unsigned) page_offset(trec)));
				valid = FALSE;
				break;
			}

			if (index) {
				/* Compare the data. */
				offsets = rec_get_offsets(
					rec, index, offsets,
					ULINT_UNDEFINED, &heap);

				if (memcmp(rec - rec_offs_extra_size(offsets),
					   trec - rec_offs_extra_size(offsets),
					   rec_offs_size(offsets))) {
					page_zip_fail(
						("page_zip_validate:"
						 " record content: 0x%02x",
						 (unsigned) page_offset(rec)));
					valid = FALSE;
					break;
				}
			}

			rec = page_rec_get_next_low(rec, TRUE);
			trec = page_rec_get_next_low(trec, TRUE);
		} while (rec || trec);

		if (heap) {
			mem_heap_free(heap);
		}
	}

func_exit:
	if (!valid) {
		page_zip_hexdump(page_zip, sizeof *page_zip);
		page_zip_hexdump(page_zip->data, page_zip_get_size(page_zip));
		page_zip_hexdump(page, UNIV_PAGE_SIZE);
		page_zip_hexdump(temp_page, UNIV_PAGE_SIZE);
	}
	ut_free(temp_page_buf);
	return(valid);
}

/**********************************************************************//**
Check that the compressed and decompressed pages match.
@return TRUE if valid, FALSE if not */

ibool
page_zip_validate(
/*==============*/
	const page_zip_des_t*	page_zip,/*!< in: compressed page */
	const page_t*		page,	/*!< in: uncompressed page */
	const dict_index_t*	index)	/*!< in: index of the page, if known */
{
	return(page_zip_validate_low(page_zip, page, index,
				     recv_recovery_is_on()));
}
#endif /* UNIV_ZIP_DEBUG */

#ifdef UNIV_DEBUG
/**********************************************************************//**
Assert that the compressed and decompressed page headers match.
@return TRUE */
static
ibool
page_zip_header_cmp(
/*================*/
	const page_zip_des_t*	page_zip,/*!< in: compressed page */
	const byte*		page)	/*!< in: uncompressed page */
{
	ut_ad(!memcmp(page_zip->data + FIL_PAGE_PREV, page + FIL_PAGE_PREV,
		      FIL_PAGE_LSN - FIL_PAGE_PREV));
	ut_ad(!memcmp(page_zip->data + FIL_PAGE_TYPE, page + FIL_PAGE_TYPE,
		      2));
	ut_ad(!memcmp(page_zip->data + FIL_PAGE_DATA, page + FIL_PAGE_DATA,
		      PAGE_DATA - FIL_PAGE_DATA));

	return(TRUE);
}
#endif /* UNIV_DEBUG */

/**********************************************************************//**
Write a record on the compressed page that contains externally stored
columns.  The data must already have been written to the uncompressed page.
@return end of modification log */
static
byte*
page_zip_write_rec_ext(
/*===================*/
	page_zip_des_t*	page_zip,	/*!< in/out: compressed page */
	const page_t*	page,		/*!< in: page containing rec */
	const byte*	rec,		/*!< in: record being written */
	dict_index_t*	index,		/*!< in: record descriptor */
	const ulint*	offsets,	/*!< in: rec_get_offsets(rec, index) */
	ulint		create,		/*!< in: nonzero=insert, zero=update */
	ulint		trx_id_col,	/*!< in: position of DB_TRX_ID */
	ulint		heap_no,	/*!< in: heap number of rec */
	byte*		storage,	/*!< in: end of dense page directory */
	byte*		data)		/*!< in: end of modification log */
{
	const byte*	start	= rec;
	ulint		i;
	ulint		len;
	byte*		externs	= storage;
	ulint		n_ext	= rec_offs_n_extern(offsets);

	ut_ad(rec_offs_validate(rec, index, offsets));
	UNIV_MEM_ASSERT_RW(rec, rec_offs_data_size(offsets));
	UNIV_MEM_ASSERT_RW(rec - rec_offs_extra_size(offsets),
			   rec_offs_extra_size(offsets));

	externs -= (DATA_TRX_ID_LEN + DATA_ROLL_PTR_LEN)
		* (page_dir_get_n_heap(page) - PAGE_HEAP_NO_USER_LOW);

	/* Note that this will not take into account
	the BLOB columns of rec if create==TRUE. */
	ut_ad(data + rec_offs_data_size(offsets)
	      - (DATA_TRX_ID_LEN + DATA_ROLL_PTR_LEN)
	      - n_ext * BTR_EXTERN_FIELD_REF_SIZE
	      < externs - BTR_EXTERN_FIELD_REF_SIZE * page_zip->n_blobs);

	{
		ulint	blob_no = page_zip_get_n_prev_extern(
			page_zip, rec, index);
		byte*	ext_end = externs - page_zip->n_blobs
			* BTR_EXTERN_FIELD_REF_SIZE;
		ut_ad(blob_no <= page_zip->n_blobs);
		externs -= blob_no * BTR_EXTERN_FIELD_REF_SIZE;

		if (create) {
<<<<<<< HEAD
			page_zip->n_blobs += (unsigned) n_ext;
=======
			page_zip->n_blobs += static_cast<unsigned>(n_ext);
>>>>>>> b7095272
			ASSERT_ZERO_BLOB(ext_end - n_ext
					 * BTR_EXTERN_FIELD_REF_SIZE);
			memmove(ext_end - n_ext
				* BTR_EXTERN_FIELD_REF_SIZE,
				ext_end,
				externs - ext_end);
		}

		ut_a(blob_no + n_ext <= page_zip->n_blobs);
	}

	for (i = 0; i < rec_offs_n_fields(offsets); i++) {
		const byte*	src;

		if (UNIV_UNLIKELY(i == trx_id_col)) {
			ut_ad(!rec_offs_nth_extern(offsets,
						   i));
			ut_ad(!rec_offs_nth_extern(offsets,
						   i + 1));
			/* Locate trx_id and roll_ptr. */
			src = rec_get_nth_field(rec, offsets,
						i, &len);
			ut_ad(len == DATA_TRX_ID_LEN);
			ut_ad(src + DATA_TRX_ID_LEN
			      == rec_get_nth_field(
				      rec, offsets,
				      i + 1, &len));
			ut_ad(len == DATA_ROLL_PTR_LEN);

			/* Log the preceding fields. */
			ASSERT_ZERO(data, src - start);
			memcpy(data, start, src - start);
			data += src - start;
			start = src + (DATA_TRX_ID_LEN
				       + DATA_ROLL_PTR_LEN);

			/* Store trx_id and roll_ptr. */
			memcpy(storage - (DATA_TRX_ID_LEN + DATA_ROLL_PTR_LEN)
			       * (heap_no - 1),
			       src, DATA_TRX_ID_LEN + DATA_ROLL_PTR_LEN);
			i++; /* skip also roll_ptr */
		} else if (rec_offs_nth_extern(offsets, i)) {
			src = rec_get_nth_field(rec, offsets,
						i, &len);

			ut_ad(dict_index_is_clust(index));
			ut_ad(len
			      >= BTR_EXTERN_FIELD_REF_SIZE);
			src += len - BTR_EXTERN_FIELD_REF_SIZE;

			ASSERT_ZERO(data, src - start);
			memcpy(data, start, src - start);
			data += src - start;
			start = src + BTR_EXTERN_FIELD_REF_SIZE;

			/* Store the BLOB pointer. */
			externs -= BTR_EXTERN_FIELD_REF_SIZE;
			ut_ad(data < externs);
			memcpy(externs, src, BTR_EXTERN_FIELD_REF_SIZE);
		}
	}

	/* Log the last bytes of the record. */
	len = rec_offs_data_size(offsets) - (start - rec);

	ASSERT_ZERO(data, len);
	memcpy(data, start, len);
	data += len;

	return(data);
}

/**********************************************************************//**
Write an entire record on the compressed page.  The data must already
have been written to the uncompressed page. */

void
page_zip_write_rec(
/*===============*/
	page_zip_des_t*	page_zip,/*!< in/out: compressed page */
	const byte*	rec,	/*!< in: record being written */
	dict_index_t*	index,	/*!< in: the index the record belongs to */
	const ulint*	offsets,/*!< in: rec_get_offsets(rec, index) */
	ulint		create)	/*!< in: nonzero=insert, zero=update */
{
	const page_t*	page;
	byte*		data;
	byte*		storage;
	ulint		heap_no;
	byte*		slot;

	ut_ad(PAGE_ZIP_MATCH(rec, page_zip));
	ut_ad(page_zip_simple_validate(page_zip));
	ut_ad(page_zip_get_size(page_zip)
	      > PAGE_DATA + page_zip_dir_size(page_zip));
	ut_ad(rec_offs_comp(offsets));
	ut_ad(rec_offs_validate(rec, index, offsets));

	ut_ad(page_zip->m_start >= PAGE_DATA);

	page = page_align(rec);

	ut_ad(page_zip_header_cmp(page_zip, page));
	ut_ad(page_simple_validate_new((page_t*) page));

	UNIV_MEM_ASSERT_RW(page_zip->data, page_zip_get_size(page_zip));
	UNIV_MEM_ASSERT_RW(rec, rec_offs_data_size(offsets));
	UNIV_MEM_ASSERT_RW(rec - rec_offs_extra_size(offsets),
			   rec_offs_extra_size(offsets));

	slot = page_zip_dir_find(page_zip, page_offset(rec));
	ut_a(slot);
	/* Copy the delete mark. */
	if (rec_get_deleted_flag(rec, TRUE)) {
		*slot |= PAGE_ZIP_DIR_SLOT_DEL >> 8;
	} else {
		*slot &= ~(PAGE_ZIP_DIR_SLOT_DEL >> 8);
	}

	ut_ad(rec_get_start((rec_t*) rec, offsets) >= page + PAGE_ZIP_START);
	ut_ad(rec_get_end((rec_t*) rec, offsets) <= page + UNIV_PAGE_SIZE
	      - PAGE_DIR - PAGE_DIR_SLOT_SIZE
	      * page_dir_get_n_slots(page));

	heap_no = rec_get_heap_no_new(rec);
	ut_ad(heap_no >= PAGE_HEAP_NO_USER_LOW); /* not infimum or supremum */
	ut_ad(heap_no < page_dir_get_n_heap(page));

	/* Append to the modification log. */
	data = page_zip->data + page_zip->m_end;
	ut_ad(!*data);

	/* Identify the record by writing its heap number - 1.
	0 is reserved to indicate the end of the modification log. */

	if (UNIV_UNLIKELY(heap_no - 1 >= 64)) {
		*data++ = (byte) (0x80 | (heap_no - 1) >> 7);
		ut_ad(!*data);
	}
	*data++ = (byte) ((heap_no - 1) << 1);
	ut_ad(!*data);

	{
		const byte*	start	= rec - rec_offs_extra_size(offsets);
		const byte*	b	= rec - REC_N_NEW_EXTRA_BYTES;

		/* Write the extra bytes backwards, so that
		rec_offs_extra_size() can be easily computed in
		page_zip_apply_log() by invoking
		rec_get_offsets_reverse(). */

		while (b != start) {
			*data++ = *--b;
			ut_ad(!*data);
		}
	}

	/* Write the data bytes.  Store the uncompressed bytes separately. */
	storage = page_zip_dir_start(page_zip);

	if (page_is_leaf(page)) {
		ulint		len;

		if (dict_index_is_clust(index)) {
			ulint		trx_id_col;

			trx_id_col = dict_index_get_sys_col_pos(index,
								DATA_TRX_ID);
			ut_ad(trx_id_col != ULINT_UNDEFINED);

			/* Store separately trx_id, roll_ptr and
			the BTR_EXTERN_FIELD_REF of each BLOB column. */
			if (rec_offs_any_extern(offsets)) {
				data = page_zip_write_rec_ext(
					page_zip, page,
					rec, index, offsets, create,
					trx_id_col, heap_no, storage, data);
			} else {
				/* Locate trx_id and roll_ptr. */
				const byte*	src
					= rec_get_nth_field(rec, offsets,
							    trx_id_col, &len);
				ut_ad(len == DATA_TRX_ID_LEN);
				ut_ad(src + DATA_TRX_ID_LEN
				      == rec_get_nth_field(
					      rec, offsets,
					      trx_id_col + 1, &len));
				ut_ad(len == DATA_ROLL_PTR_LEN);

				/* Log the preceding fields. */
				ASSERT_ZERO(data, src - rec);
				memcpy(data, rec, src - rec);
				data += src - rec;

				/* Store trx_id and roll_ptr. */
				memcpy(storage
				       - (DATA_TRX_ID_LEN + DATA_ROLL_PTR_LEN)
				       * (heap_no - 1),
				       src,
				       DATA_TRX_ID_LEN + DATA_ROLL_PTR_LEN);

				src += DATA_TRX_ID_LEN + DATA_ROLL_PTR_LEN;

				/* Log the last bytes of the record. */
				len = rec_offs_data_size(offsets)
					- (src - rec);

				ASSERT_ZERO(data, len);
				memcpy(data, src, len);
				data += len;
			}
		} else {
			/* Leaf page of a secondary index:
			no externally stored columns */
			ut_ad(dict_index_get_sys_col_pos(index, DATA_TRX_ID)
			      == ULINT_UNDEFINED);
			ut_ad(!rec_offs_any_extern(offsets));

			/* Log the entire record. */
			len = rec_offs_data_size(offsets);

			ASSERT_ZERO(data, len);
			memcpy(data, rec, len);
			data += len;
		}
	} else {
		/* This is a node pointer page. */
		ulint	len;

		/* Non-leaf nodes should not have any externally
		stored columns. */
		ut_ad(!rec_offs_any_extern(offsets));

		/* Copy the data bytes, except node_ptr. */
		len = rec_offs_data_size(offsets) - REC_NODE_PTR_SIZE;
		ut_ad(data + len < storage - REC_NODE_PTR_SIZE
		      * (page_dir_get_n_heap(page) - PAGE_HEAP_NO_USER_LOW));
		ASSERT_ZERO(data, len);
		memcpy(data, rec, len);
		data += len;

		/* Copy the node pointer to the uncompressed area. */
		memcpy(storage - REC_NODE_PTR_SIZE
		       * (heap_no - 1),
		       rec + len,
		       REC_NODE_PTR_SIZE);
	}

	ut_a(!*data);
	ut_ad((ulint) (data - page_zip->data) < page_zip_get_size(page_zip));
	page_zip->m_end = data - page_zip->data;
	page_zip->m_nonempty = TRUE;

#ifdef UNIV_ZIP_DEBUG
	ut_a(page_zip_validate(page_zip, page_align(rec), index));
#endif /* UNIV_ZIP_DEBUG */
}

/***********************************************************//**
Parses a log record of writing a BLOB pointer of a record.
@return end of log record or NULL */

byte*
page_zip_parse_write_blob_ptr(
/*==========================*/
	byte*		ptr,	/*!< in: redo log buffer */
	byte*		end_ptr,/*!< in: redo log buffer end */
	page_t*		page,	/*!< in/out: uncompressed page */
	page_zip_des_t*	page_zip)/*!< in/out: compressed page */
{
	ulint	offset;
	ulint	z_offset;

	ut_ad(!page == !page_zip);

	if (UNIV_UNLIKELY
	    (end_ptr < ptr + (2 + 2 + BTR_EXTERN_FIELD_REF_SIZE))) {

		return(NULL);
	}

	offset = mach_read_from_2(ptr);
	z_offset = mach_read_from_2(ptr + 2);

	if (offset < PAGE_ZIP_START
	    || offset >= UNIV_PAGE_SIZE
	    || z_offset >= UNIV_PAGE_SIZE) {
corrupt:
		recv_sys->found_corrupt_log = TRUE;

		return(NULL);
	}

	if (page) {

		if (!page_zip || !page_is_leaf(page)) {

			goto corrupt;
		}

#ifdef UNIV_ZIP_DEBUG
		ut_a(page_zip_validate(page_zip, page, NULL));
#endif /* UNIV_ZIP_DEBUG */

		memcpy(page + offset,
		       ptr + 4, BTR_EXTERN_FIELD_REF_SIZE);
		memcpy(page_zip->data + z_offset,
		       ptr + 4, BTR_EXTERN_FIELD_REF_SIZE);

#ifdef UNIV_ZIP_DEBUG
		ut_a(page_zip_validate(page_zip, page, NULL));
#endif /* UNIV_ZIP_DEBUG */
	}

	return(ptr + (2 + 2 + BTR_EXTERN_FIELD_REF_SIZE));
}

/**********************************************************************//**
Write a BLOB pointer of a record on the leaf page of a clustered index.
The information must already have been updated on the uncompressed page. */

void
page_zip_write_blob_ptr(
/*====================*/
	page_zip_des_t*	page_zip,/*!< in/out: compressed page */
	const byte*	rec,	/*!< in/out: record whose data is being
				written */
	dict_index_t*	index,	/*!< in: index of the page */
	const ulint*	offsets,/*!< in: rec_get_offsets(rec, index) */
	ulint		n,	/*!< in: column index */
	mtr_t*		mtr)	/*!< in: mini-transaction handle,
				or NULL if no logging is needed */
{
	const byte*	field;
	byte*		externs;
	const page_t*	page	= page_align(rec);
	ulint		blob_no;
	ulint		len;

	ut_ad(PAGE_ZIP_MATCH(rec, page_zip));
	ut_ad(page_simple_validate_new((page_t*) page));
	ut_ad(page_zip_simple_validate(page_zip));
	ut_ad(page_zip_get_size(page_zip)
	      > PAGE_DATA + page_zip_dir_size(page_zip));
	ut_ad(rec_offs_comp(offsets));
	ut_ad(rec_offs_validate(rec, NULL, offsets));
	ut_ad(rec_offs_any_extern(offsets));
	ut_ad(rec_offs_nth_extern(offsets, n));

	ut_ad(page_zip->m_start >= PAGE_DATA);
	ut_ad(page_zip_header_cmp(page_zip, page));

	ut_ad(page_is_leaf(page));
	ut_ad(dict_index_is_clust(index));

	UNIV_MEM_ASSERT_RW(page_zip->data, page_zip_get_size(page_zip));
	UNIV_MEM_ASSERT_RW(rec, rec_offs_data_size(offsets));
	UNIV_MEM_ASSERT_RW(rec - rec_offs_extra_size(offsets),
			   rec_offs_extra_size(offsets));

	blob_no = page_zip_get_n_prev_extern(page_zip, rec, index)
		+ rec_get_n_extern_new(rec, index, n);
	ut_a(blob_no < page_zip->n_blobs);

	externs = page_zip->data + page_zip_get_size(page_zip)
		- (page_dir_get_n_heap(page) - PAGE_HEAP_NO_USER_LOW)
		* (PAGE_ZIP_DIR_SLOT_SIZE
		   + DATA_TRX_ID_LEN + DATA_ROLL_PTR_LEN);

	field = rec_get_nth_field(rec, offsets, n, &len);

	externs -= (blob_no + 1) * BTR_EXTERN_FIELD_REF_SIZE;
	field += len - BTR_EXTERN_FIELD_REF_SIZE;

	memcpy(externs, field, BTR_EXTERN_FIELD_REF_SIZE);

#ifdef UNIV_ZIP_DEBUG
	ut_a(page_zip_validate(page_zip, page, index));
#endif /* UNIV_ZIP_DEBUG */

	if (mtr) {
#ifndef UNIV_HOTBACKUP
		byte*	log_ptr	= mlog_open(
			mtr, 11 + 2 + 2 + BTR_EXTERN_FIELD_REF_SIZE);
		if (UNIV_UNLIKELY(!log_ptr)) {
			return;
		}

		log_ptr = mlog_write_initial_log_record_fast(
			(byte*) field, MLOG_ZIP_WRITE_BLOB_PTR, log_ptr, mtr);
		mach_write_to_2(log_ptr, page_offset(field));
		log_ptr += 2;
		mach_write_to_2(log_ptr, externs - page_zip->data);
		log_ptr += 2;
		memcpy(log_ptr, externs, BTR_EXTERN_FIELD_REF_SIZE);
		log_ptr += BTR_EXTERN_FIELD_REF_SIZE;
		mlog_close(mtr, log_ptr);
#endif /* !UNIV_HOTBACKUP */
	}
}

/***********************************************************//**
Parses a log record of writing the node pointer of a record.
@return end of log record or NULL */

byte*
page_zip_parse_write_node_ptr(
/*==========================*/
	byte*		ptr,	/*!< in: redo log buffer */
	byte*		end_ptr,/*!< in: redo log buffer end */
	page_t*		page,	/*!< in/out: uncompressed page */
	page_zip_des_t*	page_zip)/*!< in/out: compressed page */
{
	ulint	offset;
	ulint	z_offset;

	ut_ad(!page == !page_zip);

	if (UNIV_UNLIKELY(end_ptr < ptr + (2 + 2 + REC_NODE_PTR_SIZE))) {

		return(NULL);
	}

	offset = mach_read_from_2(ptr);
	z_offset = mach_read_from_2(ptr + 2);

	if (offset < PAGE_ZIP_START
	    || offset >= UNIV_PAGE_SIZE
	    || z_offset >= UNIV_PAGE_SIZE) {
corrupt:
		recv_sys->found_corrupt_log = TRUE;

		return(NULL);
	}

	if (page) {
		byte*	storage_end;
		byte*	field;
		byte*	storage;
		ulint	heap_no;

		if (!page_zip || page_is_leaf(page)) {

			goto corrupt;
		}

#ifdef UNIV_ZIP_DEBUG
		ut_a(page_zip_validate(page_zip, page, NULL));
#endif /* UNIV_ZIP_DEBUG */

		field = page + offset;
		storage = page_zip->data + z_offset;

		storage_end = page_zip_dir_start(page_zip);

		heap_no = 1 + (storage_end - storage) / REC_NODE_PTR_SIZE;

		if (UNIV_UNLIKELY((storage_end - storage) % REC_NODE_PTR_SIZE)
		    || UNIV_UNLIKELY(heap_no < PAGE_HEAP_NO_USER_LOW)
		    || UNIV_UNLIKELY(heap_no >= page_dir_get_n_heap(page))) {

			goto corrupt;
		}

		memcpy(field, ptr + 4, REC_NODE_PTR_SIZE);
		memcpy(storage, ptr + 4, REC_NODE_PTR_SIZE);

#ifdef UNIV_ZIP_DEBUG
		ut_a(page_zip_validate(page_zip, page, NULL));
#endif /* UNIV_ZIP_DEBUG */
	}

	return(ptr + (2 + 2 + REC_NODE_PTR_SIZE));
}

/**********************************************************************//**
Write the node pointer of a record on a non-leaf compressed page. */

void
page_zip_write_node_ptr(
/*====================*/
	page_zip_des_t*	page_zip,/*!< in/out: compressed page */
	byte*		rec,	/*!< in/out: record */
	ulint		size,	/*!< in: data size of rec */
	ulint		ptr,	/*!< in: node pointer */
	mtr_t*		mtr)	/*!< in: mini-transaction, or NULL */
{
	byte*	field;
	byte*	storage;
#ifdef UNIV_DEBUG
	page_t*	page	= page_align(rec);
#endif /* UNIV_DEBUG */

	ut_ad(PAGE_ZIP_MATCH(rec, page_zip));
	ut_ad(page_simple_validate_new(page));
	ut_ad(page_zip_simple_validate(page_zip));
	ut_ad(page_zip_get_size(page_zip)
	      > PAGE_DATA + page_zip_dir_size(page_zip));
	ut_ad(page_rec_is_comp(rec));

	ut_ad(page_zip->m_start >= PAGE_DATA);
	ut_ad(page_zip_header_cmp(page_zip, page));

	ut_ad(!page_is_leaf(page));

	UNIV_MEM_ASSERT_RW(page_zip->data, page_zip_get_size(page_zip));
	UNIV_MEM_ASSERT_RW(rec, size);

	storage = page_zip_dir_start(page_zip)
		- (rec_get_heap_no_new(rec) - 1) * REC_NODE_PTR_SIZE;
	field = rec + size - REC_NODE_PTR_SIZE;

#if defined UNIV_DEBUG || defined UNIV_ZIP_DEBUG
	ut_a(!memcmp(storage, field, REC_NODE_PTR_SIZE));
#endif /* UNIV_DEBUG || UNIV_ZIP_DEBUG */
#if REC_NODE_PTR_SIZE != 4
# error "REC_NODE_PTR_SIZE != 4"
#endif
	mach_write_to_4(field, ptr);
	memcpy(storage, field, REC_NODE_PTR_SIZE);

	if (mtr) {
#ifndef UNIV_HOTBACKUP
		byte*	log_ptr	= mlog_open(mtr,
					    11 + 2 + 2 + REC_NODE_PTR_SIZE);
		if (UNIV_UNLIKELY(!log_ptr)) {
			return;
		}

		log_ptr = mlog_write_initial_log_record_fast(
			field, MLOG_ZIP_WRITE_NODE_PTR, log_ptr, mtr);
		mach_write_to_2(log_ptr, page_offset(field));
		log_ptr += 2;
		mach_write_to_2(log_ptr, storage - page_zip->data);
		log_ptr += 2;
		memcpy(log_ptr, field, REC_NODE_PTR_SIZE);
		log_ptr += REC_NODE_PTR_SIZE;
		mlog_close(mtr, log_ptr);
#endif /* !UNIV_HOTBACKUP */
	}
}

/**********************************************************************//**
Write the trx_id and roll_ptr of a record on a B-tree leaf node page. */

void
page_zip_write_trx_id_and_roll_ptr(
/*===============================*/
	page_zip_des_t*	page_zip,/*!< in/out: compressed page */
	byte*		rec,	/*!< in/out: record */
	const ulint*	offsets,/*!< in: rec_get_offsets(rec, index) */
	ulint		trx_id_col,/*!< in: column number of TRX_ID in rec */
	trx_id_t	trx_id,	/*!< in: transaction identifier */
	roll_ptr_t	roll_ptr)/*!< in: roll_ptr */
{
	byte*	field;
	byte*	storage;
#ifdef UNIV_DEBUG
	page_t*	page	= page_align(rec);
#endif /* UNIV_DEBUG */
	ulint	len;

	ut_ad(PAGE_ZIP_MATCH(rec, page_zip));

	ut_ad(page_simple_validate_new(page));
	ut_ad(page_zip_simple_validate(page_zip));
	ut_ad(page_zip_get_size(page_zip)
	      > PAGE_DATA + page_zip_dir_size(page_zip));
	ut_ad(rec_offs_validate(rec, NULL, offsets));
	ut_ad(rec_offs_comp(offsets));

	ut_ad(page_zip->m_start >= PAGE_DATA);
	ut_ad(page_zip_header_cmp(page_zip, page));

	ut_ad(page_is_leaf(page));

	UNIV_MEM_ASSERT_RW(page_zip->data, page_zip_get_size(page_zip));

	storage = page_zip_dir_start(page_zip)
		- (rec_get_heap_no_new(rec) - 1)
		* (DATA_TRX_ID_LEN + DATA_ROLL_PTR_LEN);

#if DATA_TRX_ID + 1 != DATA_ROLL_PTR
# error "DATA_TRX_ID + 1 != DATA_ROLL_PTR"
#endif
	field = rec_get_nth_field(rec, offsets, trx_id_col, &len);
	ut_ad(len == DATA_TRX_ID_LEN);
	ut_ad(field + DATA_TRX_ID_LEN
	      == rec_get_nth_field(rec, offsets, trx_id_col + 1, &len));
	ut_ad(len == DATA_ROLL_PTR_LEN);
#if defined UNIV_DEBUG || defined UNIV_ZIP_DEBUG
	ut_a(!memcmp(storage, field, DATA_TRX_ID_LEN + DATA_ROLL_PTR_LEN));
#endif /* UNIV_DEBUG || UNIV_ZIP_DEBUG */
#if DATA_TRX_ID_LEN != 6
# error "DATA_TRX_ID_LEN != 6"
#endif
	mach_write_to_6(field, trx_id);
#if DATA_ROLL_PTR_LEN != 7
# error "DATA_ROLL_PTR_LEN != 7"
#endif
	mach_write_to_7(field + DATA_TRX_ID_LEN, roll_ptr);
	memcpy(storage, field, DATA_TRX_ID_LEN + DATA_ROLL_PTR_LEN);

	UNIV_MEM_ASSERT_RW(rec, rec_offs_data_size(offsets));
	UNIV_MEM_ASSERT_RW(rec - rec_offs_extra_size(offsets),
			   rec_offs_extra_size(offsets));
	UNIV_MEM_ASSERT_RW(page_zip->data, page_zip_get_size(page_zip));
}

/**********************************************************************//**
Clear an area on the uncompressed and compressed page.
Do not clear the data payload, as that would grow the modification log. */
static
void
page_zip_clear_rec(
/*===============*/
	page_zip_des_t*	page_zip,	/*!< in/out: compressed page */
	byte*		rec,		/*!< in: record to clear */
	const dict_index_t*	index,	/*!< in: index of rec */
	const ulint*	offsets)	/*!< in: rec_get_offsets(rec, index) */
{
	ulint	heap_no;
	page_t*	page	= page_align(rec);
	byte*	storage;
	byte*	field;
	ulint	len;
	/* page_zip_validate() would fail here if a record
	containing externally stored columns is being deleted. */
	ut_ad(rec_offs_validate(rec, index, offsets));
	ut_ad(!page_zip_dir_find(page_zip, page_offset(rec)));
	ut_ad(page_zip_dir_find_free(page_zip, page_offset(rec)));
	ut_ad(page_zip_header_cmp(page_zip, page));

	heap_no = rec_get_heap_no_new(rec);
	ut_ad(heap_no >= PAGE_HEAP_NO_USER_LOW);

	UNIV_MEM_ASSERT_RW(page_zip->data, page_zip_get_size(page_zip));
	UNIV_MEM_ASSERT_RW(rec, rec_offs_data_size(offsets));
	UNIV_MEM_ASSERT_RW(rec - rec_offs_extra_size(offsets),
			   rec_offs_extra_size(offsets));

	if (!page_is_leaf(page)) {
		/* Clear node_ptr. On the compressed page,
		there is an array of node_ptr immediately before the
		dense page directory, at the very end of the page. */
		storage	= page_zip_dir_start(page_zip);
		ut_ad(dict_index_get_n_unique_in_tree(index) ==
		      rec_offs_n_fields(offsets) - 1);
		field	= rec_get_nth_field(rec, offsets,
					    rec_offs_n_fields(offsets) - 1,
					    &len);
		ut_ad(len == REC_NODE_PTR_SIZE);

		ut_ad(!rec_offs_any_extern(offsets));
		memset(field, 0, REC_NODE_PTR_SIZE);
		memset(storage - (heap_no - 1) * REC_NODE_PTR_SIZE,
		       0, REC_NODE_PTR_SIZE);
	} else if (dict_index_is_clust(index)) {
		/* Clear trx_id and roll_ptr. On the compressed page,
		there is an array of these fields immediately before the
		dense page directory, at the very end of the page. */
		const ulint	trx_id_pos
			= dict_col_get_clust_pos(
			dict_table_get_sys_col(
				index->table, DATA_TRX_ID), index);
		storage	= page_zip_dir_start(page_zip);
		field	= rec_get_nth_field(rec, offsets, trx_id_pos, &len);
		ut_ad(len == DATA_TRX_ID_LEN);

		memset(field, 0, DATA_TRX_ID_LEN + DATA_ROLL_PTR_LEN);
		memset(storage - (heap_no - 1)
		       * (DATA_TRX_ID_LEN + DATA_ROLL_PTR_LEN),
		       0, DATA_TRX_ID_LEN + DATA_ROLL_PTR_LEN);

		if (rec_offs_any_extern(offsets)) {
			ulint	i;

			for (i = rec_offs_n_fields(offsets); i--; ) {
				/* Clear all BLOB pointers in order to make
				page_zip_validate() pass. */
				if (rec_offs_nth_extern(offsets, i)) {
					field = rec_get_nth_field(
						rec, offsets, i, &len);
					ut_ad(len
					      == BTR_EXTERN_FIELD_REF_SIZE);
					memset(field + len
					       - BTR_EXTERN_FIELD_REF_SIZE,
					       0, BTR_EXTERN_FIELD_REF_SIZE);
				}
			}
		}
	} else {
		ut_ad(!rec_offs_any_extern(offsets));
	}

#ifdef UNIV_ZIP_DEBUG
	ut_a(page_zip_validate(page_zip, page, index));
#endif /* UNIV_ZIP_DEBUG */
}

/**********************************************************************//**
Write the "deleted" flag of a record on a compressed page.  The flag must
already have been written on the uncompressed page. */

void
page_zip_rec_set_deleted(
/*=====================*/
	page_zip_des_t*	page_zip,/*!< in/out: compressed page */
	const byte*	rec,	/*!< in: record on the uncompressed page */
	ulint		flag)	/*!< in: the deleted flag (nonzero=TRUE) */
{
	byte*	slot = page_zip_dir_find(page_zip, page_offset(rec));
	ut_a(slot);
	UNIV_MEM_ASSERT_RW(page_zip->data, page_zip_get_size(page_zip));
	if (flag) {
		*slot |= (PAGE_ZIP_DIR_SLOT_DEL >> 8);
	} else {
		*slot &= ~(PAGE_ZIP_DIR_SLOT_DEL >> 8);
	}
#ifdef UNIV_ZIP_DEBUG
	ut_a(page_zip_validate(page_zip, page_align(rec), NULL));
#endif /* UNIV_ZIP_DEBUG */
}

/**********************************************************************//**
Write the "owned" flag of a record on a compressed page.  The n_owned field
must already have been written on the uncompressed page. */

void
page_zip_rec_set_owned(
/*===================*/
	page_zip_des_t*	page_zip,/*!< in/out: compressed page */
	const byte*	rec,	/*!< in: record on the uncompressed page */
	ulint		flag)	/*!< in: the owned flag (nonzero=TRUE) */
{
	byte*	slot = page_zip_dir_find(page_zip, page_offset(rec));
	ut_a(slot);
	UNIV_MEM_ASSERT_RW(page_zip->data, page_zip_get_size(page_zip));
	if (flag) {
		*slot |= (PAGE_ZIP_DIR_SLOT_OWNED >> 8);
	} else {
		*slot &= ~(PAGE_ZIP_DIR_SLOT_OWNED >> 8);
	}
}

/**********************************************************************//**
Insert a record to the dense page directory. */

void
page_zip_dir_insert(
/*================*/
	page_zip_des_t*	page_zip,/*!< in/out: compressed page */
	const byte*	prev_rec,/*!< in: record after which to insert */
	const byte*	free_rec,/*!< in: record from which rec was
				allocated, or NULL */
	byte*		rec)	/*!< in: record to insert */
{
	ulint	n_dense;
	byte*	slot_rec;
	byte*	slot_free;

	ut_ad(prev_rec != rec);
	ut_ad(page_rec_get_next((rec_t*) prev_rec) == rec);
	ut_ad(page_zip_simple_validate(page_zip));

	UNIV_MEM_ASSERT_RW(page_zip->data, page_zip_get_size(page_zip));

	if (page_rec_is_infimum(prev_rec)) {
		/* Use the first slot. */
		slot_rec = page_zip->data + page_zip_get_size(page_zip);
	} else {
		byte*	end	= page_zip->data + page_zip_get_size(page_zip);
		byte*	start	= end - page_zip_dir_user_size(page_zip);

		if (UNIV_LIKELY(!free_rec)) {
			/* PAGE_N_RECS was already incremented
			in page_cur_insert_rec_zip(), but the
			dense directory slot at that position
			contains garbage.  Skip it. */
			start += PAGE_ZIP_DIR_SLOT_SIZE;
		}

		slot_rec = page_zip_dir_find_low(start, end,
						 page_offset(prev_rec));
		ut_a(slot_rec);
	}

	/* Read the old n_dense (n_heap may have been incremented). */
	n_dense = page_dir_get_n_heap(page_zip->data)
		- (PAGE_HEAP_NO_USER_LOW + 1);

	if (UNIV_LIKELY_NULL(free_rec)) {
		/* The record was allocated from the free list.
		Shift the dense directory only up to that slot.
		Note that in this case, n_dense is actually
		off by one, because page_cur_insert_rec_zip()
		did not increment n_heap. */
		ut_ad(rec_get_heap_no_new(rec) < n_dense + 1
		      + PAGE_HEAP_NO_USER_LOW);
		ut_ad(rec >= free_rec);
		slot_free = page_zip_dir_find(page_zip, page_offset(free_rec));
		ut_ad(slot_free);
		slot_free += PAGE_ZIP_DIR_SLOT_SIZE;
	} else {
		/* The record was allocated from the heap.
		Shift the entire dense directory. */
		ut_ad(rec_get_heap_no_new(rec) == n_dense
		      + PAGE_HEAP_NO_USER_LOW);

		/* Shift to the end of the dense page directory. */
		slot_free = page_zip->data + page_zip_get_size(page_zip)
			- PAGE_ZIP_DIR_SLOT_SIZE * n_dense;
	}

	/* Shift the dense directory to allocate place for rec. */
	memmove(slot_free - PAGE_ZIP_DIR_SLOT_SIZE, slot_free,
		slot_rec - slot_free);

	/* Write the entry for the inserted record.
	The "owned" and "deleted" flags must be zero. */
	mach_write_to_2(slot_rec - PAGE_ZIP_DIR_SLOT_SIZE, page_offset(rec));
}

/**********************************************************************//**
Shift the dense page directory and the array of BLOB pointers
when a record is deleted. */

void
page_zip_dir_delete(
/*================*/
	page_zip_des_t*		page_zip,	/*!< in/out: compressed page */
	byte*			rec,		/*!< in: deleted record */
	const dict_index_t*	index,		/*!< in: index of rec */
	const ulint*		offsets,	/*!< in: rec_get_offsets(rec) */
	const byte*		free)		/*!< in: previous start of
						the free list */
{
	byte*	slot_rec;
	byte*	slot_free;
	ulint	n_ext;
	page_t*	page	= page_align(rec);

	ut_ad(rec_offs_validate(rec, index, offsets));
	ut_ad(rec_offs_comp(offsets));

	UNIV_MEM_ASSERT_RW(page_zip->data, page_zip_get_size(page_zip));
	UNIV_MEM_ASSERT_RW(rec, rec_offs_data_size(offsets));
	UNIV_MEM_ASSERT_RW(rec - rec_offs_extra_size(offsets),
			   rec_offs_extra_size(offsets));

	slot_rec = page_zip_dir_find(page_zip, page_offset(rec));

	ut_a(slot_rec);

	/* This could not be done before page_zip_dir_find(). */
	page_header_set_field(page, page_zip, PAGE_N_RECS,
			      (ulint)(page_get_n_recs(page) - 1));

	if (UNIV_UNLIKELY(!free)) {
		/* Make the last slot the start of the free list. */
		slot_free = page_zip->data + page_zip_get_size(page_zip)
			- PAGE_ZIP_DIR_SLOT_SIZE
			* (page_dir_get_n_heap(page_zip->data)
			   - PAGE_HEAP_NO_USER_LOW);
	} else {
		slot_free = page_zip_dir_find_free(page_zip,
						   page_offset(free));
		ut_a(slot_free < slot_rec);
		/* Grow the free list by one slot by moving the start. */
		slot_free += PAGE_ZIP_DIR_SLOT_SIZE;
	}

	if (UNIV_LIKELY(slot_rec > slot_free)) {
		memmove(slot_free + PAGE_ZIP_DIR_SLOT_SIZE,
			slot_free,
			slot_rec - slot_free);
	}

	/* Write the entry for the deleted record.
	The "owned" and "deleted" flags will be cleared. */
	mach_write_to_2(slot_free, page_offset(rec));

	if (!page_is_leaf(page) || !dict_index_is_clust(index)) {
		ut_ad(!rec_offs_any_extern(offsets));
		goto skip_blobs;
	}

	n_ext = rec_offs_n_extern(offsets);
	if (UNIV_UNLIKELY(n_ext)) {
		/* Shift and zero fill the array of BLOB pointers. */
		ulint	blob_no;
		byte*	externs;
		byte*	ext_end;

		blob_no = page_zip_get_n_prev_extern(page_zip, rec, index);
		ut_a(blob_no + n_ext <= page_zip->n_blobs);

		externs = page_zip->data + page_zip_get_size(page_zip)
			- (page_dir_get_n_heap(page) - PAGE_HEAP_NO_USER_LOW)
			* (PAGE_ZIP_DIR_SLOT_SIZE
			   + DATA_TRX_ID_LEN + DATA_ROLL_PTR_LEN);

		ext_end = externs - page_zip->n_blobs
			* BTR_EXTERN_FIELD_REF_SIZE;
		externs -= blob_no * BTR_EXTERN_FIELD_REF_SIZE;

<<<<<<< HEAD
		page_zip->n_blobs -= (unsigned) n_ext;
=======
		page_zip->n_blobs -= static_cast<unsigned>(n_ext);
>>>>>>> b7095272
		/* Shift and zero fill the array. */
		memmove(ext_end + n_ext * BTR_EXTERN_FIELD_REF_SIZE, ext_end,
			(page_zip->n_blobs - blob_no)
			* BTR_EXTERN_FIELD_REF_SIZE);
		memset(ext_end, 0, n_ext * BTR_EXTERN_FIELD_REF_SIZE);
	}

skip_blobs:
	/* The compression algorithm expects info_bits and n_owned
	to be 0 for deleted records. */
	rec[-REC_N_NEW_EXTRA_BYTES] = 0; /* info_bits and n_owned */

	page_zip_clear_rec(page_zip, rec, index, offsets);
}

/**********************************************************************//**
Add a slot to the dense page directory. */

void
page_zip_dir_add_slot(
/*==================*/
	page_zip_des_t*	page_zip,	/*!< in/out: compressed page */
	ulint		is_clustered)	/*!< in: nonzero for clustered index,
					zero for others */
{
	ulint	n_dense;
	byte*	dir;
	byte*	stored;

	ut_ad(page_is_comp(page_zip->data));
	UNIV_MEM_ASSERT_RW(page_zip->data, page_zip_get_size(page_zip));

	/* Read the old n_dense (n_heap has already been incremented). */
	n_dense = page_dir_get_n_heap(page_zip->data)
		- (PAGE_HEAP_NO_USER_LOW + 1);

	dir = page_zip->data + page_zip_get_size(page_zip)
		- PAGE_ZIP_DIR_SLOT_SIZE * n_dense;

	if (!page_is_leaf(page_zip->data)) {
		ut_ad(!page_zip->n_blobs);
		stored = dir - n_dense * REC_NODE_PTR_SIZE;
	} else if (is_clustered) {
		/* Move the BLOB pointer array backwards to make space for the
		roll_ptr and trx_id columns and the dense directory slot. */
		byte*	externs;

		stored = dir - n_dense
			* (DATA_TRX_ID_LEN + DATA_ROLL_PTR_LEN);
		externs = stored
			- page_zip->n_blobs * BTR_EXTERN_FIELD_REF_SIZE;
		ASSERT_ZERO(externs
			    - (PAGE_ZIP_DIR_SLOT_SIZE
			       + DATA_TRX_ID_LEN + DATA_ROLL_PTR_LEN),
			    PAGE_ZIP_DIR_SLOT_SIZE
			    + DATA_TRX_ID_LEN + DATA_ROLL_PTR_LEN);
		memmove(externs - (PAGE_ZIP_DIR_SLOT_SIZE
				   + DATA_TRX_ID_LEN + DATA_ROLL_PTR_LEN),
			externs, stored - externs);
	} else {
		stored = dir
			- page_zip->n_blobs * BTR_EXTERN_FIELD_REF_SIZE;
		ASSERT_ZERO(stored - PAGE_ZIP_DIR_SLOT_SIZE,
			    PAGE_ZIP_DIR_SLOT_SIZE);
	}

	/* Move the uncompressed area backwards to make space
	for one directory slot. */
	memmove(stored - PAGE_ZIP_DIR_SLOT_SIZE, stored, dir - stored);
}

/***********************************************************//**
Parses a log record of writing to the header of a page.
@return end of log record or NULL */

byte*
page_zip_parse_write_header(
/*========================*/
	byte*		ptr,	/*!< in: redo log buffer */
	byte*		end_ptr,/*!< in: redo log buffer end */
	page_t*		page,	/*!< in/out: uncompressed page */
	page_zip_des_t*	page_zip)/*!< in/out: compressed page */
{
	ulint	offset;
	ulint	len;

	ut_ad(ptr && end_ptr);
	ut_ad(!page == !page_zip);

	if (UNIV_UNLIKELY(end_ptr < ptr + (1 + 1))) {

		return(NULL);
	}

	offset = (ulint) *ptr++;
	len = (ulint) *ptr++;

	if (len == 0 || offset + len >= PAGE_DATA) {
corrupt:
		recv_sys->found_corrupt_log = TRUE;

		return(NULL);
	}

	if (end_ptr < ptr + len) {

		return(NULL);
	}

	if (page) {
		if (!page_zip) {

			goto corrupt;
		}
#ifdef UNIV_ZIP_DEBUG
		ut_a(page_zip_validate(page_zip, page, NULL));
#endif /* UNIV_ZIP_DEBUG */

		memcpy(page + offset, ptr, len);
		memcpy(page_zip->data + offset, ptr, len);

#ifdef UNIV_ZIP_DEBUG
		ut_a(page_zip_validate(page_zip, page, NULL));
#endif /* UNIV_ZIP_DEBUG */
	}

	return(ptr + len);
}

#ifndef UNIV_HOTBACKUP
/**********************************************************************//**
Write a log record of writing to the uncompressed header portion of a page. */

void
page_zip_write_header_log(
/*======================*/
	const byte*	data,	/*!< in: data on the uncompressed page */
	ulint		length,	/*!< in: length of the data */
	mtr_t*		mtr)	/*!< in: mini-transaction */
{
	byte*	log_ptr	= mlog_open(mtr, 11 + 1 + 1);
	ulint	offset	= page_offset(data);

	ut_ad(offset < PAGE_DATA);
	ut_ad(offset + length < PAGE_DATA);
#if PAGE_DATA > 255
# error "PAGE_DATA > 255"
#endif
	ut_ad(length < 256);

	/* If no logging is requested, we may return now */
	if (UNIV_UNLIKELY(!log_ptr)) {

		return;
	}

	log_ptr = mlog_write_initial_log_record_fast(
		(byte*) data, MLOG_ZIP_WRITE_HEADER, log_ptr, mtr);
	*log_ptr++ = (byte) offset;
	*log_ptr++ = (byte) length;
	mlog_close(mtr, log_ptr);

	mlog_catenate_string(mtr, data, length);
}
#endif /* !UNIV_HOTBACKUP */

/**********************************************************************//**
Reorganize and compress a page.  This is a low-level operation for
compressed pages, to be used when page_zip_compress() fails.
On success, a redo log entry MLOG_ZIP_PAGE_COMPRESS will be written.
The function btr_page_reorganize() should be preferred whenever possible.
IMPORTANT: if page_zip_reorganize() is invoked on a leaf page of a
non-clustered index, the caller must update the insert buffer free
bits in the same mini-transaction in such a way that the modification
will be redo-logged.
@return TRUE on success, FALSE on failure; page_zip will be left
intact on failure, but page will be overwritten. */

ibool
page_zip_reorganize(
/*================*/
	buf_block_t*	block,	/*!< in/out: page with compressed page;
				on the compressed page, in: size;
				out: data, n_blobs,
				m_start, m_end, m_nonempty */
	dict_index_t*	index,	/*!< in: index of the B-tree node */
	mtr_t*		mtr)	/*!< in: mini-transaction */
{
#ifndef UNIV_HOTBACKUP
	buf_pool_t*	buf_pool	= buf_pool_from_block(block);
#endif /* !UNIV_HOTBACKUP */
	page_zip_des_t*	page_zip	= buf_block_get_page_zip(block);
	page_t*		page		= buf_block_get_frame(block);
	buf_block_t*	temp_block;
	page_t*		temp_page;

	ut_ad(mtr_memo_contains(mtr, block, MTR_MEMO_PAGE_X_FIX));
	ut_ad(page_is_comp(page));
	ut_ad(!dict_index_is_ibuf(index));
	/* Note that page_zip_validate(page_zip, page, index) may fail here. */
	UNIV_MEM_ASSERT_RW(page, UNIV_PAGE_SIZE);
	UNIV_MEM_ASSERT_RW(page_zip->data, page_zip_get_size(page_zip));

	/* Disable logging */
	mtr_log_t	log_mode = mtr_set_log_mode(mtr, MTR_LOG_NONE);

#ifndef UNIV_HOTBACKUP
	temp_block = buf_block_alloc(buf_pool);
	btr_search_drop_page_hash_index(block);
	block->check_index_page_at_flush = TRUE;
#else /* !UNIV_HOTBACKUP */
	ut_ad(block == back_block1);
	temp_block = back_block2;
#endif /* !UNIV_HOTBACKUP */
	temp_page = temp_block->frame;

	/* Copy the old page to temporary space */
	buf_frame_copy(temp_page, page);

	/* Recreate the page: note that global data on page (possible
	segment headers, next page-field, etc.) is preserved intact */

	page_create(block, mtr, TRUE);

	/* Copy the records from the temporary space to the recreated page;
	do not copy the lock bits yet */

	page_copy_rec_list_end_no_locks(block, temp_block,
					page_get_infimum_rec(temp_page),
					index, mtr);

	/* Temp-Tables are not shared across connection and so we avoid
	locking of temp-tables as there would be no 2 trx trying to
	operate on same temp-table in parallel.
	max_trx_id is use to track which all trxs wrote to the page
	in parallel but in case of temp-table this can is not needed. */
	if (!dict_index_is_clust(index)
	    && !dict_table_is_temporary(index->table)
	    && page_is_leaf(temp_page)) {
		/* Copy max trx id to recreated page */
		trx_id_t	max_trx_id = page_get_max_trx_id(temp_page);
		page_set_max_trx_id(block, NULL, max_trx_id, NULL);
		ut_ad(max_trx_id != 0);
	}

	/* Restore logging. */
	mtr_set_log_mode(mtr, log_mode);

	if (!page_zip_compress(page_zip, page, index,
			       page_zip_level, NULL, mtr)) {

#ifndef UNIV_HOTBACKUP
		buf_block_free(temp_block);
#endif /* !UNIV_HOTBACKUP */
		return(FALSE);
	}

	lock_move_reorganize_page(block, temp_block);

#ifndef UNIV_HOTBACKUP
	buf_block_free(temp_block);
#endif /* !UNIV_HOTBACKUP */
	return(TRUE);
}

#ifndef UNIV_HOTBACKUP
/**********************************************************************//**
Copy the records of a page byte for byte.  Do not copy the page header
or trailer, except those B-tree header fields that are directly
related to the storage of records.  Also copy PAGE_MAX_TRX_ID.
NOTE: The caller must update the lock table and the adaptive hash index. */

void
page_zip_copy_recs(
/*===============*/
	page_zip_des_t*		page_zip,	/*!< out: copy of src_zip
						(n_blobs, m_start, m_end,
						m_nonempty, data[0..size-1]) */
	page_t*			page,		/*!< out: copy of src */
	const page_zip_des_t*	src_zip,	/*!< in: compressed page */
	const page_t*		src,		/*!< in: page */
	dict_index_t*		index,		/*!< in: index of the B-tree */
	mtr_t*			mtr)		/*!< in: mini-transaction */
{
	ut_ad(mtr_memo_contains_page(mtr, page, MTR_MEMO_PAGE_X_FIX));
	ut_ad(mtr_memo_contains_page(mtr, src, MTR_MEMO_PAGE_X_FIX));
	ut_ad(!dict_index_is_ibuf(index));
#ifdef UNIV_ZIP_DEBUG
	/* The B-tree operations that call this function may set
	FIL_PAGE_PREV or PAGE_LEVEL, causing a temporary min_rec_flag
	mismatch.  A strict page_zip_validate() will be executed later
	during the B-tree operations. */
	ut_a(page_zip_validate_low(src_zip, src, index, TRUE));
#endif /* UNIV_ZIP_DEBUG */
	ut_a(page_zip_get_size(page_zip) == page_zip_get_size(src_zip));
	if (UNIV_UNLIKELY(src_zip->n_blobs)) {
		ut_a(page_is_leaf(src));
		ut_a(dict_index_is_clust(index));
	}

	/* The PAGE_MAX_TRX_ID must be set on leaf pages of secondary
	indexes.  It does not matter on other pages. */
	ut_a(dict_index_is_clust(index)
	     || dict_table_is_temporary(index->table)
	     || !page_is_leaf(src)
	     || page_get_max_trx_id(src));

	UNIV_MEM_ASSERT_W(page, UNIV_PAGE_SIZE);
	UNIV_MEM_ASSERT_W(page_zip->data, page_zip_get_size(page_zip));
	UNIV_MEM_ASSERT_RW(src, UNIV_PAGE_SIZE);
	UNIV_MEM_ASSERT_RW(src_zip->data, page_zip_get_size(page_zip));

	/* Copy those B-tree page header fields that are related to
	the records stored in the page.  Also copy the field
	PAGE_MAX_TRX_ID.  Skip the rest of the page header and
	trailer.  On the compressed page, there is no trailer. */
#if PAGE_MAX_TRX_ID + 8 != PAGE_HEADER_PRIV_END
# error "PAGE_MAX_TRX_ID + 8 != PAGE_HEADER_PRIV_END"
#endif
	memcpy(PAGE_HEADER + page, PAGE_HEADER + src,
	       PAGE_HEADER_PRIV_END);
	memcpy(PAGE_DATA + page, PAGE_DATA + src,
	       UNIV_PAGE_SIZE - PAGE_DATA - FIL_PAGE_DATA_END);
	memcpy(PAGE_HEADER + page_zip->data, PAGE_HEADER + src_zip->data,
	       PAGE_HEADER_PRIV_END);
	memcpy(PAGE_DATA + page_zip->data, PAGE_DATA + src_zip->data,
	       page_zip_get_size(page_zip) - PAGE_DATA);

	/* Copy all fields of src_zip to page_zip, except the pointer
	to the compressed data page. */
	{
		page_zip_t*	data = page_zip->data;
		memcpy(page_zip, src_zip, sizeof *page_zip);
		page_zip->data = data;
	}
	ut_ad(page_zip_get_trailer_len(page_zip, dict_index_is_clust(index))
	      + page_zip->m_end < page_zip_get_size(page_zip));

	if (!page_is_leaf(src)
	    && UNIV_UNLIKELY(mach_read_from_4(src + FIL_PAGE_PREV) == FIL_NULL)
	    && UNIV_LIKELY(mach_read_from_4(page
					    + FIL_PAGE_PREV) != FIL_NULL)) {
		/* Clear the REC_INFO_MIN_REC_FLAG of the first user record. */
		ulint	offs = rec_get_next_offs(page + PAGE_NEW_INFIMUM,
						 TRUE);
		if (UNIV_LIKELY(offs != PAGE_NEW_SUPREMUM)) {
			rec_t*	rec = page + offs;
			ut_a(rec[-REC_N_NEW_EXTRA_BYTES]
			     & REC_INFO_MIN_REC_FLAG);
			rec[-REC_N_NEW_EXTRA_BYTES] &= ~ REC_INFO_MIN_REC_FLAG;
		}
	}

#ifdef UNIV_ZIP_DEBUG
	ut_a(page_zip_validate(page_zip, page, index));
#endif /* UNIV_ZIP_DEBUG */
	page_zip_compress_write_log(page_zip, page, index, mtr);
}
#endif /* !UNIV_HOTBACKUP */

/**********************************************************************//**
Parses a log record of compressing an index page.
@return end of log record or NULL */

byte*
page_zip_parse_compress(
/*====================*/
	byte*		ptr,	/*!< in: buffer */
	byte*		end_ptr,/*!< in: buffer end */
	page_t*		page,	/*!< out: uncompressed page */
	page_zip_des_t*	page_zip)/*!< out: compressed page */
{
	ulint	size;
	ulint	trailer_size;

	ut_ad(ptr && end_ptr);
	ut_ad(!page == !page_zip);

	if (UNIV_UNLIKELY(ptr + (2 + 2) > end_ptr)) {

		return(NULL);
	}

	size = mach_read_from_2(ptr);
	ptr += 2;
	trailer_size = mach_read_from_2(ptr);
	ptr += 2;

	if (UNIV_UNLIKELY(ptr + 8 + size + trailer_size > end_ptr)) {

		return(NULL);
	}

	if (page) {
		if (!page_zip || page_zip_get_size(page_zip) < size) {
corrupt:
			recv_sys->found_corrupt_log = TRUE;

			return(NULL);
		}

		memcpy(page_zip->data + FIL_PAGE_PREV, ptr, 4);
		memcpy(page_zip->data + FIL_PAGE_NEXT, ptr + 4, 4);
		memcpy(page_zip->data + FIL_PAGE_TYPE, ptr + 8, size);
		memset(page_zip->data + FIL_PAGE_TYPE + size, 0,
		       page_zip_get_size(page_zip) - trailer_size
		       - (FIL_PAGE_TYPE + size));
		memcpy(page_zip->data + page_zip_get_size(page_zip)
		       - trailer_size, ptr + 8 + size, trailer_size);

		if (UNIV_UNLIKELY(!page_zip_decompress(page_zip, page,
						       TRUE))) {

			goto corrupt;
		}
	}

	return(ptr + 8 + size + trailer_size);
}

#endif /* !UNIV_INNOCHECKSUM */
/**********************************************************************//**
Calculate the compressed page checksum.
@return page checksum */

ib_uint32_t
page_zip_calc_checksum(
/*===================*/
	const void*	data,	/*!< in: compressed page */
	ulint		size,	/*!< in: size of compressed page */
	srv_checksum_algorithm_t algo) /*!< in: algorithm to use */
{
	uLong		adler;
	ib_uint32_t	crc32;
	const Bytef*	s = static_cast<const byte*>(data);

	/* Exclude FIL_PAGE_SPACE_OR_CHKSUM, FIL_PAGE_LSN,
	and FIL_PAGE_FILE_FLUSH_LSN from the checksum. */

	switch (algo) {
	case SRV_CHECKSUM_ALGORITHM_CRC32:
	case SRV_CHECKSUM_ALGORITHM_STRICT_CRC32:

		ut_ad(size > FIL_PAGE_ARCH_LOG_NO_OR_SPACE_ID);

		crc32 = ut_crc32(s + FIL_PAGE_OFFSET,
				 FIL_PAGE_LSN - FIL_PAGE_OFFSET)
			^ ut_crc32(s + FIL_PAGE_TYPE, 2)
			^ ut_crc32(s + FIL_PAGE_ARCH_LOG_NO_OR_SPACE_ID,
				   size - FIL_PAGE_ARCH_LOG_NO_OR_SPACE_ID);

		return(crc32);
	case SRV_CHECKSUM_ALGORITHM_INNODB:
	case SRV_CHECKSUM_ALGORITHM_STRICT_INNODB:
		ut_ad(size > FIL_PAGE_ARCH_LOG_NO_OR_SPACE_ID);

		adler = adler32(0L, s + FIL_PAGE_OFFSET,
				FIL_PAGE_LSN - FIL_PAGE_OFFSET);
		adler = adler32(adler, s + FIL_PAGE_TYPE, 2);
<<<<<<< HEAD
		adler = adler32(adler, s + FIL_PAGE_ARCH_LOG_NO_OR_SPACE_ID,
				(uInt) size - FIL_PAGE_ARCH_LOG_NO_OR_SPACE_ID);
=======
		adler = adler32(
			adler, s + FIL_PAGE_ARCH_LOG_NO_OR_SPACE_ID,
			static_cast<uInt>(size)
			- FIL_PAGE_ARCH_LOG_NO_OR_SPACE_ID);
>>>>>>> b7095272

		return((ib_uint32_t) adler);
	case SRV_CHECKSUM_ALGORITHM_NONE:
	case SRV_CHECKSUM_ALGORITHM_STRICT_NONE:
		return(BUF_NO_CHECKSUM_MAGIC);
	/* no default so the compiler will emit a warning if new enum
	is added and not handled here */
	}

	ut_error;
	return(0);
}

/**********************************************************************//**
Verify a compressed page's checksum.
@return TRUE if the stored checksum is valid according to the value of
innodb_checksum_algorithm */

ibool
page_zip_verify_checksum(
/*=====================*/
	const void*	data,		/*!< in: compressed page */
	ulint		size		/*!< in: size of compressed page */
#ifdef UNIV_INNOCHECKSUM
	/* these variables are used only for innochecksum tool. */
	,ullint		page_no,	/*!< in: page number of
					given read_buf */
	bool		strict_check,	/*!< in: true if strict-check
					option is enable */
	bool		is_log_enabled,	/*!< in: true if log option is
					enabled */
	FILE*		log_file	/*!< in: file pointer to
					log_file */
#endif /* UNIV_INNOCHECKSUM */
)
{
	ib_uint32_t	stored;
	ib_uint32_t	calc;
	ib_uint32_t	crc32 = 0 /* silence bogus warning */;
	ib_uint32_t	innodb = 0 /* silence bogus warning */;

<<<<<<< HEAD
	stored = (ib_uint32_t) mach_read_from_4(
		(const unsigned char*) data + FIL_PAGE_SPACE_OR_CHKSUM);
=======
	stored = static_cast<ib_uint32_t>(mach_read_from_4(
		static_cast<const unsigned char*>(data) + FIL_PAGE_SPACE_OR_CHKSUM));
>>>>>>> b7095272

	/* declare empty pages non-corrupted */
	if (stored == 0) {
		/* make sure that the page is really empty */
#ifdef UNIV_INNOCHECKSUM
		ulint i;
		for (i = 0; i < size; i++) {
			if (*((const char*) data + i) != 0)
				break;
		}
		if (i >= size) {
			if (is_log_enabled) {
				fprintf(log_file, "Page::%llu is empty and"
					" uncorrupted\n", page_no);
			}

			return(TRUE);
		}
#else
		for (ulint i = 0; i < size; i++) {
			if (*((const char*) data + i) != 0) {
				return(FALSE);
			}
		}

		return(TRUE);
#endif /* UNIV_INNOCHECKSUM */
	}

	calc = static_cast<ib_uint32_t>(page_zip_calc_checksum(
		data, size, static_cast<srv_checksum_algorithm_t>(
			srv_checksum_algorithm)));

#ifdef UNIV_INNOCHECKSUM
	if (is_log_enabled) {
		fprintf(log_file, "page::%llu; %s checksum: calculated = %u;"
			" recorded = %u\n", page_no,
			buf_checksum_algorithm_name(
				static_cast<srv_checksum_algorithm_t>(
				srv_checksum_algorithm)),
			calc,stored);
	}

	if (!strict_check) {

		crc32 = page_zip_calc_checksum(data, size,
					       SRV_CHECKSUM_ALGORITHM_CRC32);
		if (is_log_enabled) {
			fprintf(log_file, "page::%llu: crc32 checksum:"
				" calculated = %u; recorded = %u\n",
				page_no, crc32, stored);
			fprintf(log_file, "page::%llu: none checksum:"
				" calculated = %lu; recorded = %u\n",
				page_no, BUF_NO_CHECKSUM_MAGIC, stored);
		}
	}
#endif /* UNIV_INNOCHECKSUM */
	if (stored == calc) {
		return(TRUE);
	}

	switch ((srv_checksum_algorithm_t) srv_checksum_algorithm) {
	case SRV_CHECKSUM_ALGORITHM_STRICT_CRC32:
	case SRV_CHECKSUM_ALGORITHM_STRICT_INNODB:
	case SRV_CHECKSUM_ALGORITHM_STRICT_NONE:
		return(stored == calc);
	case SRV_CHECKSUM_ALGORITHM_CRC32:
		if (stored == BUF_NO_CHECKSUM_MAGIC) {
			return(TRUE);
		}
		crc32 = calc;
		innodb = static_cast<ib_uint32_t>(page_zip_calc_checksum(
			data, size, SRV_CHECKSUM_ALGORITHM_INNODB));
		break;
	case SRV_CHECKSUM_ALGORITHM_INNODB:
		if (stored == BUF_NO_CHECKSUM_MAGIC) {
			return(TRUE);
		}
		crc32 = static_cast<ib_uint32_t>(page_zip_calc_checksum(
			data, size, SRV_CHECKSUM_ALGORITHM_CRC32));
		innodb = calc;
		break;
	case SRV_CHECKSUM_ALGORITHM_NONE:
		return(TRUE);
	/* no default so the compiler will emit a warning if new enum
	is added and not handled here */
	}

	return(stored == crc32 || stored == innodb);
}<|MERGE_RESOLUTION|>--- conflicted
+++ resolved
@@ -163,11 +163,7 @@
 		   + 1/* end of modification log */
 		   - REC_N_NEW_EXTRA_BYTES/* omitted bytes */)
 		/* subtract the space for page_zip_fields_encode() */
-<<<<<<< HEAD
-		- compressBound((uLong) (2 * (n_fields + 1)));
-=======
 		- compressBound(static_cast<uLong>(2 * (n_fields + 1)));
->>>>>>> b7095272
 	return(size > 0 ? (ulint) size : 0);
 }
 #endif /* !UNIV_HOTBACKUP */
@@ -853,14 +849,8 @@
 				   rec_offs_extra_size(offsets));
 
 		/* Compress the extra bytes. */
-<<<<<<< HEAD
-		c_stream->avail_in =
-			(uInt) (rec - REC_N_NEW_EXTRA_BYTES
-			- c_stream->next_in);
-=======
 		c_stream->avail_in = static_cast<uInt>(
 			rec - REC_N_NEW_EXTRA_BYTES - c_stream->next_in);
->>>>>>> b7095272
 
 		if (c_stream->avail_in) {
 			err = deflate(c_stream, Z_NO_FLUSH);
@@ -872,14 +862,8 @@
 
 		/* Compress the data bytes, except node_ptr. */
 		c_stream->next_in = (byte*) rec;
-<<<<<<< HEAD
-		c_stream->avail_in =
-			(uInt) (rec_offs_data_size(offsets)
-			- REC_NODE_PTR_SIZE);
-=======
 		c_stream->avail_in = static_cast<uInt>(
 			rec_offs_data_size(offsets) - REC_NODE_PTR_SIZE);
->>>>>>> b7095272
 
 		if (c_stream->avail_in) {
 			err = deflate(c_stream, Z_NO_FLUSH);
@@ -920,13 +904,8 @@
 		const rec_t*	rec = *recs++;
 
 		/* Compress everything up to this record. */
-<<<<<<< HEAD
-		c_stream->avail_in =
-			(uInt) (rec - REC_N_NEW_EXTRA_BYTES
-=======
 		c_stream->avail_in = static_cast<uInt>(
 			rec - REC_N_NEW_EXTRA_BYTES
->>>>>>> b7095272
 			- c_stream->next_in);
 
 		if (UNIV_LIKELY(c_stream->avail_in)) {
@@ -992,13 +971,8 @@
 			ut_ad(len == DATA_ROLL_PTR_LEN);
 
 			/* Compress any preceding bytes. */
-<<<<<<< HEAD
-			c_stream->avail_in =
-				(uInt) (src - c_stream->next_in);
-=======
 			c_stream->avail_in = static_cast<uInt>(
 				src - c_stream->next_in);
->>>>>>> b7095272
 
 			if (c_stream->avail_in) {
 				err = deflate(c_stream, Z_NO_FLUSH);
@@ -1027,13 +1001,8 @@
 			ut_ad(len >= BTR_EXTERN_FIELD_REF_SIZE);
 			src += len - BTR_EXTERN_FIELD_REF_SIZE;
 
-<<<<<<< HEAD
-			c_stream->avail_in =
-				(uInt) (src - c_stream->next_in);
-=======
 			c_stream->avail_in = static_cast<uInt>(
 				src - c_stream->next_in);
->>>>>>> b7095272
 			if (UNIV_LIKELY(c_stream->avail_in)) {
 				err = deflate(c_stream, Z_NO_FLUSH);
 				if (UNIV_UNLIKELY(err != Z_OK)) {
@@ -1128,13 +1097,8 @@
 				   rec_offs_extra_size(offsets));
 
 		/* Compress the extra bytes. */
-<<<<<<< HEAD
-		c_stream->avail_in =
-			(uInt) (rec - REC_N_NEW_EXTRA_BYTES
-=======
 		c_stream->avail_in = static_cast<uInt>(
 			rec - REC_N_NEW_EXTRA_BYTES
->>>>>>> b7095272
 			- c_stream->next_in);
 
 		if (c_stream->avail_in) {
@@ -1182,13 +1146,8 @@
 					   rec_offs_extra_size(offsets));
 
 			/* Compress any preceding bytes. */
-<<<<<<< HEAD
-			c_stream->avail_in =
-				(uInt) (src - c_stream->next_in);
-=======
 			c_stream->avail_in = static_cast<uInt>(
 				src - c_stream->next_in);
->>>>>>> b7095272
 
 			if (c_stream->avail_in) {
 				err = deflate(c_stream, Z_NO_FLUSH);
@@ -1215,14 +1174,8 @@
 		}
 
 		/* Compress the last bytes of the record. */
-<<<<<<< HEAD
-		c_stream->avail_in =
-			(uInt) (rec + rec_offs_data_size(offsets)
-			- c_stream->next_in);
-=======
 		c_stream->avail_in = static_cast<uInt>(
 			rec + rec_offs_data_size(offsets) - c_stream->next_in);
->>>>>>> b7095272
 
 		if (c_stream->avail_in) {
 			err = deflate(c_stream, Z_NO_FLUSH);
@@ -1400,11 +1353,7 @@
 	/* Compress the data payload. */
 	page_zip_set_alloc(&c_stream, heap);
 
-<<<<<<< HEAD
-	err = deflateInit2(&c_stream, (int) level,
-=======
 	err = deflateInit2(&c_stream, static_cast<int>(level),
->>>>>>> b7095272
 			   Z_DEFLATED, UNIV_PAGE_SIZE_SHIFT,
 			   MAX_MEM_LEVEL, Z_DEFAULT_STRATEGY);
 	ut_a(err == Z_OK);
@@ -1413,11 +1362,7 @@
 
 	/* Subtract the space reserved for uncompressed data. */
 	/* Page header and the end marker of the modification log */
-<<<<<<< HEAD
-	c_stream.avail_out = (uInt) (buf_end - buf - 1);
-=======
 	c_stream.avail_out = static_cast<uInt>(buf_end - buf - 1);
->>>>>>> b7095272
 
 	/* Dense page directory and uncompressed columns, if any */
 	if (page_is_leaf(page)) {
@@ -1459,23 +1404,19 @@
 		goto zlib_error;
 	}
 
-<<<<<<< HEAD
-	c_stream.avail_out -= (uInt) (n_dense * slot_size);
+	c_stream.avail_out -= static_cast<uInt>(n_dense * slot_size);
 	if (truncate_t::s_fix_up_active) {
 		ut_ad(page_comp_info != NULL);
-		c_stream.avail_in = (uInt) page_comp_info->field_len;
+		c_stream.avail_in = static_cast<uInt>(
+			page_comp_info->field_len);
 		for (ulint i = 0; i < page_comp_info->field_len; i++) {
 			fields[i] = page_comp_info->fields[i];
 		}
 	} else {
-		c_stream.avail_in = (uInt) page_zip_fields_encode(
-			n_fields, index, trx_id_col, fields);
-	}
-=======
-	c_stream.avail_out -= static_cast<uInt>(n_dense * slot_size);
-	c_stream.avail_in = static_cast<uInt>(
-		page_zip_fields_encode(n_fields, index, trx_id_col, fields));
->>>>>>> b7095272
+		c_stream.avail_in = static_cast<uInt>(
+			page_zip_fields_encode(
+				n_fields, index, trx_id_col, fields));
+	}
 	c_stream.next_in = fields;
 
 	if (UNIV_LIKELY(!trx_id_col)) {
@@ -1531,15 +1472,9 @@
 	/* Compress any trailing garbage, in case the last record was
 	allocated from an originally longer space on the free list,
 	or the data of the last record from page_zip_compress_sec(). */
-<<<<<<< HEAD
-	c_stream.avail_in
-		= (uInt) page_header_get_field(page, PAGE_HEAP_TOP)
-		- (uInt) (c_stream.next_in - page);
-=======
 	c_stream.avail_in = static_cast<uInt>(
 		page_header_get_field(page, PAGE_HEAP_TOP)
 		- (c_stream.next_in - page));
->>>>>>> b7095272
 	ut_a(c_stream.avail_in <= UNIV_PAGE_SIZE - PAGE_ZIP_START - PAGE_DIR);
 
 	UNIV_MEM_ASSERT_RW(c_stream.next_in, c_stream.avail_in);
@@ -2310,27 +2245,15 @@
 	const byte*	storage;
 
 	/* Subtract the space reserved for uncompressed data. */
-<<<<<<< HEAD
-	d_stream->avail_in -=
-		(uInt) n_dense
-		* (PAGE_ZIP_DIR_SLOT_SIZE + REC_NODE_PTR_SIZE);
-=======
 	d_stream->avail_in -= static_cast<uInt>(
 		n_dense * (PAGE_ZIP_DIR_SLOT_SIZE + REC_NODE_PTR_SIZE));
->>>>>>> b7095272
 
 	/* Decompress the records in heap_no order. */
 	for (slot = 0; slot < n_dense; slot++) {
 		rec_t*	rec = recs[slot];
 
-<<<<<<< HEAD
-		d_stream->avail_out =
-			(uInt) (rec - REC_N_NEW_EXTRA_BYTES
-			- d_stream->next_out);
-=======
 		d_stream->avail_out = static_cast<uInt>(
 			rec - REC_N_NEW_EXTRA_BYTES - d_stream->next_out);
->>>>>>> b7095272
 
 		ut_ad(d_stream->avail_out < UNIV_PAGE_SIZE
 		      - PAGE_ZIP_START - PAGE_DIR);
@@ -2366,14 +2289,8 @@
 		ut_ad(!rec_offs_any_extern(offsets));
 
 		/* Decompress the data bytes, except node_ptr. */
-<<<<<<< HEAD
-		d_stream->avail_out =
-			(uInt) rec_offs_data_size(offsets)
-			- REC_NODE_PTR_SIZE;
-=======
 		d_stream->avail_out =static_cast<uInt>(
 			rec_offs_data_size(offsets) - REC_NODE_PTR_SIZE);
->>>>>>> b7095272
 
 		switch (inflate(d_stream, Z_SYNC_FLUSH)) {
 		case Z_STREAM_END:
@@ -2402,15 +2319,9 @@
 
 	/* Decompress any trailing garbage, in case the last record was
 	allocated from an originally longer space on the free list. */
-<<<<<<< HEAD
-	d_stream->avail_out =
-		(uInt) page_header_get_field(page_zip->data, PAGE_HEAP_TOP)
-		- (uInt) page_offset(d_stream->next_out);
-=======
 	d_stream->avail_out = static_cast<uInt>(
 		page_header_get_field(page_zip->data, PAGE_HEAP_TOP)
 		- page_offset(d_stream->next_out));
->>>>>>> b7095272
 	if (UNIV_UNLIKELY(d_stream->avail_out > UNIV_PAGE_SIZE
 			  - PAGE_ZIP_START - PAGE_DIR)) {
 
@@ -2523,25 +2434,15 @@
 	ut_a(!dict_index_is_clust(index));
 
 	/* Subtract the space reserved for uncompressed data. */
-<<<<<<< HEAD
-	d_stream->avail_in -= (uint) n_dense * PAGE_ZIP_DIR_SLOT_SIZE;
-=======
 	d_stream->avail_in -= static_cast<uint>(
 		n_dense * PAGE_ZIP_DIR_SLOT_SIZE);
->>>>>>> b7095272
 
 	for (slot = 0; slot < n_dense; slot++) {
 		rec_t*	rec = recs[slot];
 
 		/* Decompress everything up to this record. */
-<<<<<<< HEAD
-		d_stream->avail_out =
-			(uint) (rec - REC_N_NEW_EXTRA_BYTES
-			- d_stream->next_out);
-=======
 		d_stream->avail_out = static_cast<uint>(
 			rec - REC_N_NEW_EXTRA_BYTES - d_stream->next_out);
->>>>>>> b7095272
 
 		if (UNIV_LIKELY(d_stream->avail_out)) {
 			switch (inflate(d_stream, Z_SYNC_FLUSH)) {
@@ -2572,15 +2473,9 @@
 	/* Decompress the data of the last record and any trailing garbage,
 	in case the last record was allocated from an originally longer space
 	on the free list. */
-<<<<<<< HEAD
-	d_stream->avail_out = (uInt) page_header_get_field(page_zip->data,
-							   PAGE_HEAP_TOP)
-			    - (uInt) page_offset(d_stream->next_out);
-=======
 	d_stream->avail_out = static_cast<uInt>(
 		page_header_get_field(page_zip->data, PAGE_HEAP_TOP)
 		- page_offset(d_stream->next_out));
->>>>>>> b7095272
 	if (UNIV_UNLIKELY(d_stream->avail_out > UNIV_PAGE_SIZE
 			  - PAGE_ZIP_START - PAGE_DIR)) {
 
@@ -2693,13 +2588,8 @@
 				return(FALSE);
 			}
 
-<<<<<<< HEAD
-			d_stream->avail_out =
-				(uInt) (dst - d_stream->next_out);
-=======
 			d_stream->avail_out = static_cast<uInt>(
 				dst - d_stream->next_out);
->>>>>>> b7095272
 
 			switch (inflate(d_stream, Z_SYNC_FLUSH)) {
 			case Z_STREAM_END:
@@ -2730,13 +2620,8 @@
 			ut_ad(len >= BTR_EXTERN_FIELD_REF_SIZE);
 			dst += len - BTR_EXTERN_FIELD_REF_SIZE;
 
-<<<<<<< HEAD
-			d_stream->avail_out =
-				(uInt) (dst - d_stream->next_out);
-=======
 			d_stream->avail_out = static_cast<uInt>(
 				dst - d_stream->next_out);
->>>>>>> b7095272
 			switch (inflate(d_stream, Z_SYNC_FLUSH)) {
 			case Z_STREAM_END:
 			case Z_OK:
@@ -2802,11 +2687,7 @@
 	ut_a(dict_index_is_clust(index));
 
 	/* Subtract the space reserved for uncompressed data. */
-<<<<<<< HEAD
-	d_stream->avail_in -= (uInt) n_dense
-=======
 	d_stream->avail_in -= static_cast<uInt>(n_dense)
->>>>>>> b7095272
 			    * (PAGE_ZIP_DIR_SLOT_SIZE
 			      + DATA_TRX_ID_LEN
 			      + DATA_ROLL_PTR_LEN);
@@ -2815,14 +2696,8 @@
 	for (slot = 0; slot < n_dense; slot++) {
 		rec_t*	rec	= recs[slot];
 
-<<<<<<< HEAD
-		d_stream->avail_out =
-			(uInt) (rec - REC_N_NEW_EXTRA_BYTES
-			- d_stream->next_out);
-=======
 		d_stream->avail_out =static_cast<uInt>(
 			rec - REC_N_NEW_EXTRA_BYTES - d_stream->next_out);
->>>>>>> b7095272
 
 		ut_ad(d_stream->avail_out < UNIV_PAGE_SIZE
 		      - PAGE_ZIP_START - PAGE_DIR);
@@ -2880,13 +2755,8 @@
 				goto zlib_error;
 			}
 
-<<<<<<< HEAD
-			d_stream->avail_out =
-				(uInt) (dst - d_stream->next_out);
-=======
 			d_stream->avail_out = static_cast<uInt>(
 				dst - d_stream->next_out);
->>>>>>> b7095272
 
 			switch (inflate(d_stream, Z_SYNC_FLUSH)) {
 			case Z_STREAM_END:
@@ -2915,14 +2785,8 @@
 		}
 
 		/* Decompress the last bytes of the record. */
-<<<<<<< HEAD
-		d_stream->avail_out =
-			(uInt) (rec_get_end(rec, offsets)
-			- d_stream->next_out);
-=======
 		d_stream->avail_out = static_cast<uInt>(
 			rec_get_end(rec, offsets) - d_stream->next_out);
->>>>>>> b7095272
 
 		switch (inflate(d_stream, Z_SYNC_FLUSH)) {
 		case Z_STREAM_END:
@@ -2942,15 +2806,9 @@
 
 	/* Decompress any trailing garbage, in case the last record was
 	allocated from an originally longer space on the free list. */
-<<<<<<< HEAD
-	d_stream->avail_out =
-		(uInt) page_header_get_field(page_zip->data, PAGE_HEAP_TOP)
-		- (uInt) page_offset(d_stream->next_out);
-=======
 	d_stream->avail_out = static_cast<uInt>(
 		page_header_get_field(page_zip->data, PAGE_HEAP_TOP)
 		- page_offset(d_stream->next_out));
->>>>>>> b7095272
 	if (UNIV_UNLIKELY(d_stream->avail_out > UNIV_PAGE_SIZE
 			  - PAGE_ZIP_START - PAGE_DIR)) {
 
@@ -3203,12 +3061,8 @@
 	d_stream.next_in = page_zip->data + PAGE_DATA;
 	/* Subtract the space reserved for
 	the page header and the end marker of the modification log. */
-<<<<<<< HEAD
-	d_stream.avail_in = (uInt) page_zip_get_size(page_zip) - (PAGE_DATA + 1);
-=======
 	d_stream.avail_in = static_cast<uInt>(
 		page_zip_get_size(page_zip) - (PAGE_DATA + 1));
->>>>>>> b7095272
 	d_stream.next_out = page + PAGE_ZIP_START;
 	d_stream.avail_out = UNIV_PAGE_SIZE - PAGE_ZIP_START;
 
@@ -3695,11 +3549,7 @@
 		externs -= blob_no * BTR_EXTERN_FIELD_REF_SIZE;
 
 		if (create) {
-<<<<<<< HEAD
-			page_zip->n_blobs += (unsigned) n_ext;
-=======
 			page_zip->n_blobs += static_cast<unsigned>(n_ext);
->>>>>>> b7095272
 			ASSERT_ZERO_BLOB(ext_end - n_ext
 					 * BTR_EXTERN_FIELD_REF_SIZE);
 			memmove(ext_end - n_ext
@@ -4606,11 +4456,7 @@
 			* BTR_EXTERN_FIELD_REF_SIZE;
 		externs -= blob_no * BTR_EXTERN_FIELD_REF_SIZE;
 
-<<<<<<< HEAD
-		page_zip->n_blobs -= (unsigned) n_ext;
-=======
 		page_zip->n_blobs -= static_cast<unsigned>(n_ext);
->>>>>>> b7095272
 		/* Shift and zero fill the array. */
 		memmove(ext_end + n_ext * BTR_EXTERN_FIELD_REF_SIZE, ext_end,
 			(page_zip->n_blobs - blob_no)
@@ -5070,15 +4916,10 @@
 		adler = adler32(0L, s + FIL_PAGE_OFFSET,
 				FIL_PAGE_LSN - FIL_PAGE_OFFSET);
 		adler = adler32(adler, s + FIL_PAGE_TYPE, 2);
-<<<<<<< HEAD
-		adler = adler32(adler, s + FIL_PAGE_ARCH_LOG_NO_OR_SPACE_ID,
-				(uInt) size - FIL_PAGE_ARCH_LOG_NO_OR_SPACE_ID);
-=======
 		adler = adler32(
 			adler, s + FIL_PAGE_ARCH_LOG_NO_OR_SPACE_ID,
 			static_cast<uInt>(size)
 			- FIL_PAGE_ARCH_LOG_NO_OR_SPACE_ID);
->>>>>>> b7095272
 
 		return((ib_uint32_t) adler);
 	case SRV_CHECKSUM_ALGORITHM_NONE:
@@ -5120,13 +4961,8 @@
 	ib_uint32_t	crc32 = 0 /* silence bogus warning */;
 	ib_uint32_t	innodb = 0 /* silence bogus warning */;
 
-<<<<<<< HEAD
-	stored = (ib_uint32_t) mach_read_from_4(
-		(const unsigned char*) data + FIL_PAGE_SPACE_OR_CHKSUM);
-=======
 	stored = static_cast<ib_uint32_t>(mach_read_from_4(
 		static_cast<const unsigned char*>(data) + FIL_PAGE_SPACE_OR_CHKSUM));
->>>>>>> b7095272
 
 	/* declare empty pages non-corrupted */
 	if (stored == 0) {
