/*****************************************************************************

Copyright (c) 2000, 2011, Oracle and/or its affiliates. All Rights Reserved.
Copyright (c) 2008, 2009 Google Inc.
Copyright (c) 2009, Percona Inc.

Portions of this file contain modifications contributed and copyrighted by
Google, Inc. Those modifications are gratefully acknowledged and are described
briefly in the InnoDB documentation. The contributions by Google are
incorporated with their permission, and subject to the conditions contained in
the file COPYING.Google.

Portions of this file contain modifications contributed and copyrighted
by Percona Inc.. Those modifications are
gratefully acknowledged and are described briefly in the InnoDB
documentation. The contributions by Percona Inc. are incorporated with
their permission, and subject to the conditions contained in the file
COPYING.Percona.

This program is free software; you can redistribute it and/or modify it under
the terms of the GNU General Public License as published by the Free Software
Foundation; version 2 of the License.

This program is distributed in the hope that it will be useful, but WITHOUT
ANY WARRANTY; without even the implied warranty of MERCHANTABILITY or FITNESS
FOR A PARTICULAR PURPOSE. See the GNU General Public License for more details.

You should have received a copy of the GNU General Public License along with
this program; if not, write to the Free Software Foundation, Inc.,
51 Franklin St, Fifth Floor, Boston, MA 02110-1301  USA */

#ifdef USE_PRAGMA_IMPLEMENTATION
#pragma implementation				// gcc: Class implementation
#endif

#include <sql_table.h>	// explain_filename, nz2, EXPLAIN_PARTITIONS_AS_COMMENT,
			// EXPLAIN_FILENAME_MAX_EXTRA_LENGTH

#include <sql_acl.h>	// PROCESS_ACL
#include <m_ctype.h>
#include <mysys_err.h>
#include <mysql/plugin.h>
#include <mysql/innodb_priv.h>
#include <mysql/psi/psi.h>
#include <my_sys.h>

/** @file ha_innodb.cc */

/* Include necessary InnoDB headers */
extern "C" {
#include "univ.i"
#include "buf0lru.h"
#include "buf0flu.h"
#include "btr0sea.h"
#include "os0file.h"
#include "os0thread.h"
#include "srv0start.h"
#include "srv0srv.h"
#include "trx0roll.h"
#include "trx0trx.h"
#include "trx0sys.h"
#include "mtr0mtr.h"
#include "row0ins.h"
#include "row0mysql.h"
#include "row0sel.h"
#include "row0upd.h"
#include "log0log.h"
#include "lock0lock.h"
#include "dict0crea.h"
#include "btr0cur.h"
#include "btr0btr.h"
#include "fsp0fsp.h"
#include "sync0sync.h"
#include "fil0fil.h"
#include "trx0xa.h"
#include "row0merge.h"
#include "dict0boot.h"
#include "dict0stats.h"
#include "ha_prototypes.h"
#include "ut0mem.h"
#include "ibuf0ibuf.h"
#include "dict0dict.h"
#include "srv0mon.h"
}

#include "ha_innodb.h"
#include "i_s.h"

# ifndef MYSQL_PLUGIN_IMPORT
#  define MYSQL_PLUGIN_IMPORT /* nothing */
# endif /* MYSQL_PLUGIN_IMPORT */

/** to protect innobase_open_files */
static mysql_mutex_t innobase_share_mutex;
/** to force correct commit order in binlog */
static mysql_mutex_t prepare_commit_mutex;
static ulong commit_threads = 0;
static mysql_mutex_t commit_threads_m;
static mysql_cond_t commit_cond;
static mysql_mutex_t commit_cond_m;
static bool innodb_inited = 0;

#define INSIDE_HA_INNOBASE_CC

/* In the Windows plugin, the return value of current_thd is
undefined.  Map it to NULL. */

#define EQ_CURRENT_THD(thd) ((thd) == current_thd)


static struct handlerton* innodb_hton_ptr;

static const long AUTOINC_OLD_STYLE_LOCKING = 0;
static const long AUTOINC_NEW_STYLE_LOCKING = 1;
static const long AUTOINC_NO_LOCKING = 2;

static long innobase_mirrored_log_groups;
static long innobase_log_files_in_group;
static long innobase_log_buffer_size;
static long innobase_additional_mem_pool_size;
static long innobase_file_io_threads;
static long innobase_force_recovery;
static long innobase_open_files;
static long innobase_autoinc_lock_mode;
static ulong innobase_commit_concurrency = 0;
static ulong innobase_read_io_threads;
static ulong innobase_write_io_threads;
static long innobase_buffer_pool_instances = 1;

static long long innobase_buffer_pool_size, innobase_log_file_size;

/** Percentage of the buffer pool to reserve for 'old' blocks.
Connected to buf_LRU_old_ratio. */
static uint innobase_old_blocks_pct;

/** Maximum on-disk size of change buffer in terms of percentage
of the buffer pool. */
static uint innobase_change_buffer_max_size = CHANGE_BUFFER_DEFAULT_SIZE;

/* The default values for the following char* start-up parameters
are determined in innobase_init below: */

static char*	innobase_data_home_dir			= NULL;
static char*	innobase_data_file_path			= NULL;
static char*	innobase_log_group_home_dir		= NULL;
static char*	innobase_file_format_name		= NULL;
static char*	innobase_change_buffering		= NULL;
static char*	innobase_enable_monitor_counter		= NULL;
static char*	innobase_disable_monitor_counter	= NULL;
static char*	innobase_reset_monitor_counter		= NULL;
static char*	innobase_reset_all_monitor_counter	= NULL;

/* The highest file format being used in the database. The value can be
set by user, however, it will be adjusted to the newer file format if
a table of such format is created/opened. */
static char*	innobase_file_format_max		= NULL;

static char*	innobase_file_flush_method		= NULL;

/* Below we have boolean-valued start-up parameters, and their default
values */

static ulong	innobase_fast_shutdown			= 1;
static my_bool	innobase_file_format_check		= TRUE;
#ifdef UNIV_LOG_ARCHIVE
static my_bool	innobase_log_archive			= FALSE;
static char*	innobase_log_arch_dir			= NULL;
#endif /* UNIV_LOG_ARCHIVE */
static my_bool	innobase_use_doublewrite		= TRUE;
static my_bool	innobase_use_checksums			= TRUE;
static my_bool	innobase_locks_unsafe_for_binlog	= FALSE;
static my_bool	innobase_rollback_on_timeout		= FALSE;
static my_bool	innobase_create_status_file		= FALSE;
static my_bool	innobase_stats_on_metadata		= TRUE;


static char*	internal_innobase_data_file_path	= NULL;

static char*	innodb_version_str = (char*) INNODB_VERSION_STR;

/** Possible values for system variable "innodb_stats_method". The values
are defined the same as its corresponding MyISAM system variable
"myisam_stats_method"(see "myisam_stats_method_names"), for better usability */
static const char* innodb_stats_method_names[] = {
	"nulls_equal",
	"nulls_unequal",
	"nulls_ignored",
	NullS
};

/** Used to define an enumerate type of the system variable innodb_stats_method.
This is the same as "myisam_stats_method_typelib" */
static TYPELIB innodb_stats_method_typelib = {
	array_elements(innodb_stats_method_names) - 1,
	"innodb_stats_method_typelib",
	innodb_stats_method_names,
	NULL
};

/* The following counter is used to convey information to InnoDB
about server activity: in selects it is not sensible to call
srv_active_wake_master_thread after each fetch or search, we only do
it every INNOBASE_WAKE_INTERVAL'th step. */

#define INNOBASE_WAKE_INTERVAL	32
static ulong	innobase_active_counter	= 0;

static hash_table_t*	innobase_open_tables;

/** Allowed values of innodb_change_buffering */
static const char* innobase_change_buffering_values[IBUF_USE_COUNT] = {
	"none",		/* IBUF_USE_NONE */
	"inserts",	/* IBUF_USE_INSERT */
	"deletes",	/* IBUF_USE_DELETE_MARK */
	"changes",	/* IBUF_USE_INSERT_DELETE_MARK */
	"purges",	/* IBUF_USE_DELETE */
	"all"		/* IBUF_USE_ALL */
};

#ifdef HAVE_PSI_INTERFACE
/* Keys to register pthread mutexes/cond in the current file with
performance schema */
static mysql_pfs_key_t	innobase_share_mutex_key;
static mysql_pfs_key_t	prepare_commit_mutex_key;
static mysql_pfs_key_t	commit_threads_m_key;
static mysql_pfs_key_t	commit_cond_mutex_key;
static mysql_pfs_key_t	commit_cond_key;

static PSI_mutex_info	all_pthread_mutexes[] = {
	{&commit_threads_m_key, "commit_threads_m", 0},
 	{&commit_cond_mutex_key, "commit_cond_mutex", 0},
 	{&innobase_share_mutex_key, "innobase_share_mutex", 0},
 	{&prepare_commit_mutex_key, "prepare_commit_mutex", 0}
};

static PSI_cond_info	all_innodb_conds[] = {
	{&commit_cond_key, "commit_cond", 0}
};

# ifdef UNIV_PFS_MUTEX
/* all_innodb_mutexes array contains mutexes that are
performance schema instrumented if "UNIV_PFS_MUTEX"
is defined */
static PSI_mutex_info all_innodb_mutexes[] = {
	{&autoinc_mutex_key, "autoinc_mutex", 0},
	{&btr_search_enabled_mutex_key, "btr_search_enabled_mutex", 0},
#  ifndef PFS_SKIP_BUFFER_MUTEX_RWLOCK
	{&buffer_block_mutex_key, "buffer_block_mutex", 0},
#  endif /* !PFS_SKIP_BUFFER_MUTEX_RWLOCK */
	{&buf_pool_mutex_key, "buf_pool_mutex", 0},
	{&buf_pool_zip_mutex_key, "buf_pool_zip_mutex", 0},
	{&cache_last_read_mutex_key, "cache_last_read_mutex", 0},
	{&dict_foreign_err_mutex_key, "dict_foreign_err_mutex", 0},
	{&dict_sys_mutex_key, "dict_sys_mutex", 0},
	{&file_format_max_mutex_key, "file_format_max_mutex", 0},
	{&fil_system_mutex_key, "fil_system_mutex", 0},
	{&flush_list_mutex_key, "flush_list_mutex", 0},
	{&log_flush_order_mutex_key, "log_flush_order_mutex", 0},
	{&hash_table_mutex_key, "hash_table_mutex", 0},
	{&ibuf_bitmap_mutex_key, "ibuf_bitmap_mutex", 0},
	{&ibuf_mutex_key, "ibuf_mutex", 0},
	{&ibuf_pessimistic_insert_mutex_key,
		 "ibuf_pessimistic_insert_mutex", 0},
#  ifndef HAVE_ATOMIC_BUILTINS
	{&server_mutex_key, "server_mutex", 0},
#  endif /* !HAVE_ATOMIC_BUILTINS */
	{&log_sys_mutex_key, "log_sys_mutex", 0},
#  ifdef UNIV_MEM_DEBUG
	{&mem_hash_mutex_key, "mem_hash_mutex", 0},
#  endif /* UNIV_MEM_DEBUG */
	{&mem_pool_mutex_key, "mem_pool_mutex", 0},
	{&mutex_list_mutex_key, "mutex_list_mutex", 0},
	{&purge_sys_bh_mutex_key, "purge_sys_bh_mutex", 0},
	{&recv_sys_mutex_key, "recv_sys_mutex", 0},
	{&rseg_mutex_key, "rseg_mutex", 0},
#  ifdef UNIV_SYNC_DEBUG
	{&rw_lock_debug_mutex_key, "rw_lock_debug_mutex", 0},
#  endif /* UNIV_SYNC_DEBUG */
	{&rw_lock_list_mutex_key, "rw_lock_list_mutex", 0},
	{&rw_lock_mutex_key, "rw_lock_mutex", 0},
	{&srv_dict_tmpfile_mutex_key, "srv_dict_tmpfile_mutex", 0},
	{&srv_innodb_monitor_mutex_key, "srv_innodb_monitor_mutex", 0},
	{&srv_misc_tmpfile_mutex_key, "srv_misc_tmpfile_mutex", 0},
	{&srv_monitor_file_mutex_key, "srv_monitor_file_mutex", 0},
	{&syn_arr_mutex_key, "syn_arr_mutex", 0},
#  ifdef UNIV_SYNC_DEBUG
	{&sync_thread_mutex_key, "sync_thread_mutex", 0},
#  endif /* UNIV_SYNC_DEBUG */
	{&trx_doublewrite_mutex_key, "trx_doublewrite_mutex", 0},
<<<<<<< HEAD
	{&thr_local_mutex_key, "thr_local_mutex", 0},
	{&trx_undo_mutex_key, "trx_undo_mutex", 0},
	{&srv_sys_mutex_key, "srv_sys_mutex", 0},
	{&lock_sys_mutex_key, "lock_mutex", 0},
	{&lock_sys_wait_mutex_key, "lock_wait_mutex", 0},
	{&trx_mutex_key, "trx_mutex", 0},
	{&srv_sys_tasks_mutex_key, "srv_threads_mutex", 0},
	{&read_view_mutex_key, "read_view_mutex", 0},

	/* mutex with os_fast_mutex_ interfaces */
#  ifndef PFS_SKIP_EVENT_MUTEX
	{&event_os_mutex_key, "event_os_mutex", 0},
#  endif /* PFS_SKIP_EVENT_MUTEX */
	{&os_mutex_key, "os_mutex", 0},
	{&srv_conc_mutex_key, "srv_conc_mutex", 0},
	{&ut_list_mutex_key, "ut_list_mutex", 0}
=======
	{&trx_undo_mutex_key, "trx_undo_mutex", 0}
>>>>>>> 538e7d16
};
# endif /* UNIV_PFS_MUTEX */

# ifdef UNIV_PFS_RWLOCK
/* all_innodb_rwlocks array contains rwlocks that are
performance schema instrumented if "UNIV_PFS_RWLOCK"
is defined */
static PSI_rwlock_info all_innodb_rwlocks[] = {
#  ifdef UNIV_LOG_ARCHIVE
	{&archive_lock_key, "archive_lock", 0},
#  endif /* UNIV_LOG_ARCHIVE */
	{&btr_search_latch_key, "btr_search_latch", 0},
#  ifndef PFS_SKIP_BUFFER_MUTEX_RWLOCK
	{&buf_block_lock_key, "buf_block_lock", 0},
#  endif /* !PFS_SKIP_BUFFER_MUTEX_RWLOCK */
#  ifdef UNIV_SYNC_DEBUG
	{&buf_block_debug_latch_key, "buf_block_debug_latch", 0},
#  endif /* UNIV_SYNC_DEBUG */
	{&dict_operation_lock_key, "dict_operation_lock", 0},
	{&fil_space_latch_key, "fil_space_latch", 0},
	{&checkpoint_lock_key, "checkpoint_lock", 0},
	{&trx_i_s_cache_lock_key, "trx_i_s_cache_lock", 0},
	{&trx_purge_latch_key, "trx_purge_latch", 0},
	{&index_tree_rw_lock_key, "index_tree_rw_lock", 0},
	{&trx_sys_rw_lock_key, "trx_sys_lock", 0},
	{&dict_table_stats_latch_key, "dict_table_stats", 0}
};
# endif /* UNIV_PFS_RWLOCK */

# ifdef UNIV_PFS_THREAD
/* all_innodb_threads array contains threads that are
performance schema instrumented if "UNIV_PFS_THREAD"
is defined */
static PSI_thread_info	all_innodb_threads[] = {
	{&trx_rollback_clean_thread_key, "trx_rollback_clean_thread", 0},
	{&io_handler_thread_key, "io_handler_thread", 0},
	{&srv_lock_timeout_thread_key, "srv_lock_timeout_thread", 0},
	{&srv_error_monitor_thread_key, "srv_error_monitor_thread", 0},
	{&srv_monitor_thread_key, "srv_monitor_thread", 0},
	{&srv_master_thread_key, "srv_master_thread", 0},
	{&srv_purge_thread_key, "srv_purge_thread", 0},
	{&buf_page_cleaner_thread_key, "page_cleaner_thread", 0}
};
# endif /* UNIV_PFS_THREAD */

# ifdef UNIV_PFS_IO
/* all_innodb_files array contains the type of files that are
performance schema instrumented if "UNIV_PFS_IO" is defined */
static PSI_file_info	all_innodb_files[] = {
	{&innodb_file_data_key, "innodb_data_file", 0},
	{&innodb_file_log_key, "innodb_log_file", 0},
	{&innodb_file_temp_key, "innodb_temp_file", 0}
};
# endif /* UNIV_PFS_IO */
#endif /* HAVE_PSI_INTERFACE */

/** "GEN_CLUST_INDEX" is the name reserved for Innodb default
system primary index. */
static const char innobase_index_reserve_name[]= "GEN_CLUST_INDEX";

static const char innobase_hton_name[]= "InnoDB";

static MYSQL_THDVAR_BOOL(support_xa, PLUGIN_VAR_OPCMDARG,
  "Enable InnoDB support for the XA two-phase commit",
  /* check_func */ NULL, /* update_func */ NULL,
  /* default */ TRUE);

static MYSQL_THDVAR_BOOL(table_locks, PLUGIN_VAR_OPCMDARG,
  "Enable InnoDB locking in LOCK TABLES",
  /* check_func */ NULL, /* update_func */ NULL,
  /* default */ TRUE);

static MYSQL_THDVAR_BOOL(strict_mode, PLUGIN_VAR_OPCMDARG,
  "Use strict mode when evaluating create options.",
  NULL, NULL, FALSE);

static MYSQL_THDVAR_BOOL(analyze_is_persistent, PLUGIN_VAR_OPCMDARG,
  "ANALYZE TABLE in InnoDB uses a more precise (and slow) sampling "
  "algorithm and saves the results persistently.",
  /* check_func */ NULL, /* update_func */ NULL,
  /* default */ FALSE);

static MYSQL_THDVAR_ULONG(lock_wait_timeout, PLUGIN_VAR_RQCMDARG,
  "Timeout in seconds an InnoDB transaction may wait for a lock before being rolled back. Values above 100000000 disable the timeout.",
  NULL, NULL, 50, 1, 1024 * 1024 * 1024, 0);

static SHOW_VAR innodb_status_variables[]= {
  {"buffer_pool_pages_data",
  (char*) &export_vars.innodb_buffer_pool_pages_data,	  SHOW_LONG},
  {"buffer_pool_pages_dirty",
  (char*) &export_vars.innodb_buffer_pool_pages_dirty,	  SHOW_LONG},
  {"buffer_pool_pages_flushed",
  (char*) &export_vars.innodb_buffer_pool_pages_flushed,  SHOW_LONG},
  {"buffer_pool_pages_free",
  (char*) &export_vars.innodb_buffer_pool_pages_free,	  SHOW_LONG},
#ifdef UNIV_DEBUG
  {"buffer_pool_pages_latched",
  (char*) &export_vars.innodb_buffer_pool_pages_latched,  SHOW_LONG},
#endif /* UNIV_DEBUG */
  {"buffer_pool_pages_misc",
  (char*) &export_vars.innodb_buffer_pool_pages_misc,	  SHOW_LONG},
  {"buffer_pool_pages_total",
  (char*) &export_vars.innodb_buffer_pool_pages_total,	  SHOW_LONG},
  {"buffer_pool_read_ahead",
  (char*) &export_vars.innodb_buffer_pool_read_ahead,	  SHOW_LONG},
  {"buffer_pool_read_ahead_evicted",
  (char*) &export_vars.innodb_buffer_pool_read_ahead_evicted, SHOW_LONG},
  {"buffer_pool_read_requests",
  (char*) &export_vars.innodb_buffer_pool_read_requests,  SHOW_LONG},
  {"buffer_pool_reads",
  (char*) &export_vars.innodb_buffer_pool_reads,	  SHOW_LONG},
  {"buffer_pool_wait_free",
  (char*) &export_vars.innodb_buffer_pool_wait_free,	  SHOW_LONG},
  {"buffer_pool_write_requests",
  (char*) &export_vars.innodb_buffer_pool_write_requests, SHOW_LONG},
  {"data_fsyncs",
  (char*) &export_vars.innodb_data_fsyncs,		  SHOW_LONG},
  {"data_pending_fsyncs",
  (char*) &export_vars.innodb_data_pending_fsyncs,	  SHOW_LONG},
  {"data_pending_reads",
  (char*) &export_vars.innodb_data_pending_reads,	  SHOW_LONG},
  {"data_pending_writes",
  (char*) &export_vars.innodb_data_pending_writes,	  SHOW_LONG},
  {"data_read",
  (char*) &export_vars.innodb_data_read,		  SHOW_LONG},
  {"data_reads",
  (char*) &export_vars.innodb_data_reads,		  SHOW_LONG},
  {"data_writes",
  (char*) &export_vars.innodb_data_writes,		  SHOW_LONG},
  {"data_written",
  (char*) &export_vars.innodb_data_written,		  SHOW_LONG},
  {"dblwr_pages_written",
  (char*) &export_vars.innodb_dblwr_pages_written,	  SHOW_LONG},
  {"dblwr_writes",
  (char*) &export_vars.innodb_dblwr_writes,		  SHOW_LONG},
  {"have_atomic_builtins",
  (char*) &export_vars.innodb_have_atomic_builtins,	  SHOW_BOOL},
  {"log_waits",
  (char*) &export_vars.innodb_log_waits,		  SHOW_LONG},
  {"log_write_requests",
  (char*) &export_vars.innodb_log_write_requests,	  SHOW_LONG},
  {"log_writes",
  (char*) &export_vars.innodb_log_writes,		  SHOW_LONG},
  {"os_log_fsyncs",
  (char*) &export_vars.innodb_os_log_fsyncs,		  SHOW_LONG},
  {"os_log_pending_fsyncs",
  (char*) &export_vars.innodb_os_log_pending_fsyncs,	  SHOW_LONG},
  {"os_log_pending_writes",
  (char*) &export_vars.innodb_os_log_pending_writes,	  SHOW_LONG},
  {"os_log_written",
  (char*) &export_vars.innodb_os_log_written,		  SHOW_LONGLONG},
  {"page_size",
  (char*) &export_vars.innodb_page_size,		  SHOW_LONG},
  {"pages_created",
  (char*) &export_vars.innodb_pages_created,		  SHOW_LONG},
  {"pages_read",
  (char*) &export_vars.innodb_pages_read,		  SHOW_LONG},
  {"pages_written",
  (char*) &export_vars.innodb_pages_written,		  SHOW_LONG},
  {"row_lock_current_waits",
  (char*) &export_vars.innodb_row_lock_current_waits,	  SHOW_LONG},
  {"row_lock_time",
  (char*) &export_vars.innodb_row_lock_time,		  SHOW_LONGLONG},
  {"row_lock_time_avg",
  (char*) &export_vars.innodb_row_lock_time_avg,	  SHOW_LONG},
  {"row_lock_time_max",
  (char*) &export_vars.innodb_row_lock_time_max,	  SHOW_LONG},
  {"row_lock_waits",
  (char*) &export_vars.innodb_row_lock_waits,		  SHOW_LONG},
  {"rows_deleted",
  (char*) &export_vars.innodb_rows_deleted,		  SHOW_LONG},
  {"rows_inserted",
  (char*) &export_vars.innodb_rows_inserted,		  SHOW_LONG},
  {"rows_read",
  (char*) &export_vars.innodb_rows_read,		  SHOW_LONG},
  {"rows_updated",
  (char*) &export_vars.innodb_rows_updated,		  SHOW_LONG},
  {"num_open_files",
  (char*) &export_vars.innodb_num_open_files,		  SHOW_LONG},
  {"truncated_status_writes",
  (char*) &export_vars.innodb_truncated_status_writes,	  SHOW_LONG},
  {NullS, NullS, SHOW_LONG}
};

/************************************************************************//**
Handling the shared INNOBASE_SHARE structure that is needed to provide table
locking. Register the table name if it doesn't exist in the hash table. */
static
INNOBASE_SHARE*
get_share(
/*======*/
	const char*	table_name);	/*!< in: table to lookup */

/************************************************************************//**
Free the shared object that was registered with get_share(). */
static
void
free_share(
/*=======*/
	INNOBASE_SHARE*	share);		/*!< in/own: share to free */

/*****************************************************************//**
Frees a possible InnoDB trx object associated with the current THD.
@return	0 or error number */
static
int
innobase_close_connection(
/*======================*/
	handlerton*	hton,		/*!< in: Innodb handlerton */
	THD*		thd);		/*!< in: MySQL thread handle for
					which to close the connection */

/*****************************************************************//**
Commits a transaction in an InnoDB database or marks an SQL statement
ended.
@return	0 */
static
int
innobase_commit(
/*============*/
	handlerton*	hton,		/*!< in: Innodb handlerton */
	THD*		thd,		/*!< in: MySQL thread handle of the
					user for whom the transaction should
					be committed */
	bool		commit_trx);	/*!< in: true - commit transaction
					false - the current SQL statement
					ended */

/*****************************************************************//**
Rolls back a transaction to a savepoint.
@return 0 if success, HA_ERR_NO_SAVEPOINT if no savepoint with the
given name */
static
int
innobase_rollback(
/*==============*/
	handlerton*	hton,		/*!< in: Innodb handlerton */ 
	THD*		thd,		/*!< in: handle to the MySQL thread
					of the user whose transaction should
					be rolled back */
	bool		rollback_trx);	/*!< in: TRUE - rollback entire
					transaction FALSE - rollback the current
					statement only */

/*****************************************************************//**
Rolls back a transaction to a savepoint.
@return 0 if success, HA_ERR_NO_SAVEPOINT if no savepoint with the
given name */
static
int
innobase_rollback_to_savepoint(
/*===========================*/
	handlerton*	hton,		/*!< in: InnoDB handlerton */
	THD*		thd,		/*!< in: handle to the MySQL thread of
					the user whose XA transaction should
					be rolled back to savepoint */
	void*		savepoint);	/*!< in: savepoint data */

/*****************************************************************//**
Sets a transaction savepoint.
@return	always 0, that is, always succeeds */
static
int
innobase_savepoint(
/*===============*/
	handlerton*	hton,		/*!< in: InnoDB handlerton */
	THD*		thd,		/*!< in: handle to the MySQL thread of
					the user's XA transaction for which
					we need to take a savepoint */
	void*		savepoint);	/*!< in: savepoint data */

/*****************************************************************//**
Release transaction savepoint name.
@return 0 if success, HA_ERR_NO_SAVEPOINT if no savepoint with the
given name */
static
int
innobase_release_savepoint(
/*=======================*/
	handlerton*	hton,		/*!< in: handlerton for Innodb */
	THD*		thd,		/*!< in: handle to the MySQL thread
					of the user whose transaction's
					savepoint should be released */
	void*		savepoint);	/*!< in: savepoint data */

/************************************************************************//**
Function for constructing an InnoDB table handler instance. */
static
handler*
innobase_create_handler(
/*====================*/
	handlerton*	hton,		/*!< in: handlerton for Innodb */
	TABLE_SHARE*	table,
	MEM_ROOT*	mem_root);

/** @brief Initialize the default value of innodb_commit_concurrency.

Once InnoDB is running, the innodb_commit_concurrency must not change
from zero to nonzero. (Bug #42101)

The initial default value is 0, and without this extra initialization,
SET GLOBAL innodb_commit_concurrency=DEFAULT would set the parameter
to 0, even if it was initially set to nonzero at the command line
or configuration file. */
static
void
innobase_commit_concurrency_init_default();
/*=======================================*/

/************************************************************//**
Validate the file format name and return its corresponding id.
@return	valid file format id */
static
uint
innobase_file_format_name_lookup(
/*=============================*/
	const char*	format_name);	/*!< in: pointer to file format
					name */
/************************************************************//**
Validate the file format check config parameters, as a side effect it
sets the srv_max_file_format_at_startup variable.
@return	the format_id if valid config value, otherwise, return -1 */
static
int
innobase_file_format_validate_and_set(
/*==================================*/
	const char*	format_max);	/*!< in: parameter value */
/****************************************************************//**
Return alter table flags supported in an InnoDB database. */
static
uint
innobase_alter_table_flags(
/*=======================*/
	uint	flags);

/*******************************************************************//**
This function is used to prepare an X/Open XA distributed transaction.
@return	0 or error number */
static
int
innobase_xa_prepare(
/*================*/
	handlerton*	hton,		/*!< in: InnoDB handlerton */
	THD*		thd,		/*!< in: handle to the MySQL thread of
					the user whose XA transaction should
					be prepared */
	bool		all);		/*!< in: true - prepare transaction
					false - the current SQL statement
					ended */
/*******************************************************************//**
This function is used to recover X/Open XA distributed transactions.
@return	number of prepared transactions stored in xid_list */
static
int
innobase_xa_recover(
/*================*/
	handlerton*	hton,		/*!< in: InnoDB handlerton */
	XID*		xid_list,	/*!< in/out: prepared transactions */
	uint		len);		/*!< in: number of slots in xid_list */
/*******************************************************************//**
This function is used to commit one X/Open XA distributed transaction
which is in the prepared state
@return	0 or error number */
static
int
innobase_commit_by_xid(
/*===================*/
	handlerton*	hton,		/*!< in: InnoDB handlerton */
	XID*		xid);		/*!< in: X/Open XA transaction
					identification */
/*******************************************************************//**
This function is used to rollback one X/Open XA distributed transaction
which is in the prepared state
@return	0 or error number */
static
int
innobase_rollback_by_xid(
/*=====================*/
	handlerton*	hton,		/*!< in: InnoDB handlerton */
	XID*		xid);		/*!< in: X/Open XA transaction
					identification */
/*******************************************************************//**
Create a consistent view for a cursor based on current transaction
which is created if the corresponding MySQL thread still lacks one.
This consistent view is then used inside of MySQL when accessing records
using a cursor.
@return	pointer to cursor view or NULL */
static
void*
innobase_create_cursor_view(
/*========================*/
	handlerton*	hton,		/*!< in: innobase hton */
	THD*		thd);		/*!< in: user thread handle */
/*******************************************************************//**
Set the given consistent cursor view to a transaction which is created
if the corresponding MySQL thread still lacks one. If the given
consistent cursor view is NULL global read view of a transaction is
restored to a transaction read view. */
static
void
innobase_set_cursor_view(
/*=====================*/
	handlerton*	hton,		/*!< in: handlerton of Innodb */
	THD*		thd,		/*!< in: user thread handle */
	void*		curview);	/*!< in: Consistent cursor view to
					be set */
/*******************************************************************//**
Close the given consistent cursor view of a transaction and restore
global read view to a transaction read view. Transaction is created if the
corresponding MySQL thread still lacks one. */
static
void
innobase_close_cursor_view(
/*=======================*/
	handlerton*	hton,		/*!< in: handlerton of Innodb */
	THD*		thd,		/*!< in: user thread handle */
	void*		curview);	/*!< in: Consistent read view to be
					closed */
/*****************************************************************//**
Removes all tables in the named database inside InnoDB. */
static
void
innobase_drop_database(
/*===================*/
	handlerton*	hton,		/*!< in: handlerton of Innodb */
	char*		path);		/*!< in: database path; inside InnoDB
					the name of the last directory in
					the path is used as the database name:
					for example, in 'mysql/data/test' the
					database name is 'test' */
/*******************************************************************//**
Closes an InnoDB database. */
static
int
innobase_end(
/*=========*/
	handlerton*		hton,	/* in: Innodb handlerton */
	ha_panic_function	type);

/*****************************************************************//**
Creates an InnoDB transaction struct for the thd if it does not yet have one.
Starts a new InnoDB transaction if a transaction is not yet started. And
assigns a new snapshot for a consistent read if the transaction does not yet
have one.
@return	0 */
static
int
innobase_start_trx_and_assign_read_view(
/*====================================*/
	handlerton*	hton,		/* in: Innodb handlerton */
	THD*		thd);		/* in: MySQL thread handle of the
					user for whom the transaction should
					be committed */
/****************************************************************//**
Flushes InnoDB logs to disk and makes a checkpoint. Really, a commit flushes
the logs, and the name of this function should be innobase_checkpoint.
@return	TRUE if error */
static
bool
innobase_flush_logs(
/*================*/
	handlerton*	hton);		/*!< in: InnoDB handlerton */

/************************************************************************//**
Implements the SHOW ENGINE INNODB STATUS command. Sends the output of the
InnoDB Monitor to the client.
@return 0 on success */
static
int
innodb_show_status(
/*===============*/
	handlerton*	hton,		/*!< in: the innodb handlerton */
	THD*		thd,		/*!< in: the MySQL query thread of
					the caller */
	stat_print_fn*	stat_print);
/************************************************************************//**
Return 0 on success and non-zero on failure. Note: the bool return type
seems to be abused here, should be an int. */
static
bool
innobase_show_status(
/*=================*/
	handlerton*		hton,	/*!< in: the innodb handlerton */
	THD*			thd,	/*!< in: the MySQL query thread of
					the caller */
	stat_print_fn*		stat_print,
	enum ha_stat_type	stat_type);

/*****************************************************************//**
Commits a transaction in an InnoDB database. */
static
void
innobase_commit_low(
/*================*/
	trx_t*	trx);	/*!< in: transaction handle */

/****************************************************************//**
Parse and enable InnoDB monitor counters during server startup.
User can enable monitor counters/groups by specifying
"loose-innodb_monitor_enable = monitor_name1;monitor_name2..."
in server configuration file or at the command line. */
static
void
innodb_enable_monitor_at_startup(
/*=============================*/
	char*	str);	/*!< in: monitor counter enable list */

/*************************************************************//**
Check for a valid value of innobase_commit_concurrency.
@return	0 for valid innodb_commit_concurrency */
static
int
innobase_commit_concurrency_validate(
/*=================================*/
	THD*				thd,	/*!< in: thread handle */
	struct st_mysql_sys_var*	var,	/*!< in: pointer to system
						variable */
	void*				save,	/*!< out: immediate result
						for update function */
	struct st_mysql_value*		value)	/*!< in: incoming string */
{
	long long	intbuf;
	ulong		commit_concurrency;

	DBUG_ENTER("innobase_commit_concurrency_validate");

	if (value->val_int(value, &intbuf)) {
		/* The value is NULL. That is invalid. */
		DBUG_RETURN(1);
	}

	*reinterpret_cast<ulong*>(save) = commit_concurrency
		= static_cast<ulong>(intbuf);

	/* Allow the value to be updated, as long as it remains zero
	or nonzero. */
	DBUG_RETURN(!(!commit_concurrency == !innobase_commit_concurrency));
}

/*******************************************************************//**
Function for constructing an InnoDB table handler instance. */
static
handler*
innobase_create_handler(
/*====================*/
	handlerton*	hton,	/*!< in: InnoDB handlerton */
	TABLE_SHARE*	table,
	MEM_ROOT*	mem_root)
{
	return new (mem_root) ha_innobase(hton, table);
}

/* General functions */

/******************************************************************//**
Returns true if the thread is the replication thread on the slave
server. Used in srv_conc_enter_innodb() to determine if the thread
should be allowed to enter InnoDB - the replication thread is treated
differently than other threads. Also used in
srv_conc_force_exit_innodb().
@return	true if thd is the replication thread */
extern "C" UNIV_INTERN
ibool
thd_is_replication_slave_thread(
/*============================*/
	void*	thd)	/*!< in: thread handle (THD*) */
{
	return((ibool) thd_slave_thread((THD*) thd));
}

/******************************************************************//**
Save some CPU by testing the value of srv_thread_concurrency in inline
functions. */
static inline
void
innodb_srv_conc_enter_innodb(
/*=========================*/
	trx_t*	trx)	/*!< in: transaction handle */
{
	if (UNIV_LIKELY(!srv_thread_concurrency)) {

		return;
	}

	srv_conc_enter_innodb(trx);
}

/******************************************************************//**
Save some CPU by testing the value of srv_thread_concurrency in inline
functions. */
static inline
void
innodb_srv_conc_exit_innodb(
/*========================*/
	trx_t*	trx)	/*!< in: transaction handle */
{
	if (UNIV_LIKELY(!trx->declared_to_be_inside_innodb)) {

		return;
	}

	srv_conc_exit_innodb(trx);
}

/******************************************************************//**
Releases possible search latch and InnoDB thread FIFO ticket. These should
be released at each SQL statement end, and also when mysqld passes the
control to the client. It does no harm to release these also in the middle
of an SQL statement. */
static inline
void
innobase_release_stat_resources(
/*============================*/
	trx_t*	trx)	/*!< in: transaction object */
{
	if (trx->has_search_latch) {
		trx_search_latch_release_if_reserved(trx);
	}

	if (trx->declared_to_be_inside_innodb) {
		/* Release our possible ticket in the FIFO */

		srv_conc_force_exit_innodb(trx);
	}
}

/******************************************************************//**
Returns true if the transaction this thread is processing has edited
non-transactional tables. Used by the deadlock detector when deciding
which transaction to rollback in case of a deadlock - we try to avoid
rolling back transactions that have edited non-transactional tables.
@return	true if non-transactional tables have been edited */
extern "C" UNIV_INTERN
ibool
thd_has_edited_nontrans_tables(
/*===========================*/
	void*	thd)	/*!< in: thread handle (THD*) */
{
	return((ibool) thd_non_transactional_update((THD*) thd));
}

/******************************************************************//**
Returns true if the thread is executing a SELECT statement.
@return	true if thd is executing SELECT */
extern "C" UNIV_INTERN
ibool
thd_is_select(
/*==========*/
	const void*	thd)	/*!< in: thread handle (THD*) */
{
	return(thd_sql_command((const THD*) thd) == SQLCOM_SELECT);
}

/******************************************************************//**
Returns true if the thread supports XA,
global value of innodb_supports_xa if thd is NULL.
@return	true if thd has XA support */
extern "C" UNIV_INTERN
ibool
thd_supports_xa(
/*============*/
	void*	thd)	/*!< in: thread handle (THD*), or NULL to query
			the global innodb_supports_xa */
{
	return(THDVAR((THD*) thd, support_xa));
}

/******************************************************************//**
Returns the lock wait timeout for the current connection.
@return	the lock wait timeout, in seconds */
extern "C" UNIV_INTERN
ulong
thd_lock_wait_timeout(
/*==================*/
	void*	thd)	/*!< in: thread handle (THD*), or NULL to query
			the global innodb_lock_wait_timeout */
{
	/* According to <mysql/plugin.h>, passing thd == NULL
	returns the global value of the session variable. */
	return(THDVAR((THD*) thd, lock_wait_timeout));
}

/******************************************************************//**
Set the time waited for the lock for the current query. */
extern "C" UNIV_INTERN
void
thd_set_lock_wait_time(
/*===================*/
	void*	thd,	/*!< in: thread handle (THD*) */
	ulint	value)	/*!< in: time waited for the lock */
{
	if (thd) {
		thd_storage_lock_wait((THD*)thd, value);
	}
}

/********************************************************************//**
Obtain the InnoDB transaction of a MySQL thread.
@return	reference to transaction pointer */
static inline
trx_t*&
thd_to_trx(
/*=======*/
	THD*	thd)	/*!< in: MySQL thread */
{
	return(*(trx_t**) thd_ha_data(thd, innodb_hton_ptr));
}

/********************************************************************//**
Call this function when mysqld passes control to the client. That is to
avoid deadlocks on the adaptive hash S-latch possibly held by thd. For more
documentation, see handler.cc.
@return	0 */
static
int
innobase_release_temporary_latches(
/*===============================*/
	handlerton*	hton,	/*!< in: handlerton */
	THD*		thd)	/*!< in: MySQL thread */
{
	trx_t*	trx;

	DBUG_ASSERT(hton == innodb_hton_ptr);

	if (!innodb_inited) {

		return(0);
	}

	trx = thd_to_trx(thd);

	if (trx) {
		innobase_release_stat_resources(trx);
	}
	return(0);
}

/********************************************************************//**
Increments innobase_active_counter and every INNOBASE_WAKE_INTERVALth
time calls srv_active_wake_master_thread. This function should be used
when a single database operation may introduce a small need for
server utility activity, like checkpointing. */
static inline
void
innobase_active_small(void)
/*=======================*/
{
	innobase_active_counter++;

	if ((innobase_active_counter % INNOBASE_WAKE_INTERVAL) == 0) {
		srv_active_wake_master_thread();
	}
}

/********************************************************************//**
Converts an InnoDB error code to a MySQL error code and also tells to MySQL
about a possible transaction rollback inside InnoDB caused by a lock wait
timeout or a deadlock.
@return	MySQL error code */
extern "C" UNIV_INTERN
int
convert_error_code_to_mysql(
/*========================*/
	int	error,	/*!< in: InnoDB error code */
	ulint	flags,	/*!< in: InnoDB table flags, or 0 */
	THD*	thd)	/*!< in: user thread handle or NULL */
{
	switch (error) {
	case DB_SUCCESS:
		return(0);

	case DB_INTERRUPTED:
		my_error(ER_QUERY_INTERRUPTED, MYF(0));
		/* fall through */

	case DB_FOREIGN_EXCEED_MAX_CASCADE:
		push_warning_printf(thd, MYSQL_ERROR::WARN_LEVEL_WARN,
				    HA_ERR_ROW_IS_REFERENCED,
				    "InnoDB: Cannot delete/update "
				    "rows with cascading foreign key "
				    "constraints that exceed max "
				    "depth of %d. Please "
				    "drop extra constraints and try "
				    "again", DICT_FK_MAX_RECURSIVE_LOAD);

		/* fall through */

	case DB_ERROR:
	default:
		return(-1); /* unspecified error */

	case DB_DUPLICATE_KEY:
		/* Be cautious with returning this error, since
		mysql could re-enter the storage layer to get
		duplicated key info, the operation requires a
		valid table handle and/or transaction information,
		which might not always be available in the error
		handling stage. */
		return(HA_ERR_FOUND_DUPP_KEY);

	case DB_FOREIGN_DUPLICATE_KEY:
		return(HA_ERR_FOREIGN_DUPLICATE_KEY);

	case DB_MISSING_HISTORY:
		return(HA_ERR_TABLE_DEF_CHANGED);

	case DB_RECORD_NOT_FOUND:
		return(HA_ERR_NO_ACTIVE_RECORD);

	case DB_DEADLOCK:
		/* Since we rolled back the whole transaction, we must
		tell it also to MySQL so that MySQL knows to empty the
		cached binlog for this transaction */

		if (thd) {
			thd_mark_transaction_to_rollback(thd, TRUE);
		}

		return(HA_ERR_LOCK_DEADLOCK);

	case DB_LOCK_WAIT_TIMEOUT:
		/* Starting from 5.0.13, we let MySQL just roll back the
		latest SQL statement in a lock wait timeout. Previously, we
		rolled back the whole transaction. */

		if (thd) {
			thd_mark_transaction_to_rollback(
				thd, (bool)row_rollback_on_timeout);
		}

		return(HA_ERR_LOCK_WAIT_TIMEOUT);

	case DB_NO_REFERENCED_ROW:
		return(HA_ERR_NO_REFERENCED_ROW);

	case DB_ROW_IS_REFERENCED:
		return(HA_ERR_ROW_IS_REFERENCED);

	case DB_CANNOT_ADD_CONSTRAINT:
	case DB_CHILD_NO_INDEX:
	case DB_PARENT_NO_INDEX:
		return(HA_ERR_CANNOT_ADD_FOREIGN);

	case DB_CANNOT_DROP_CONSTRAINT:

		return(HA_ERR_ROW_IS_REFERENCED); /* TODO: This is a bit
						misleading, a new MySQL error
						code should be introduced */

	case DB_COL_APPEARS_TWICE_IN_INDEX:
	case DB_CORRUPTION:
		return(HA_ERR_CRASHED);

	case DB_OUT_OF_FILE_SPACE:
		return(HA_ERR_RECORD_FILE_FULL);

	case DB_TABLE_IS_BEING_USED:
		return(HA_ERR_WRONG_COMMAND);

	case DB_TABLE_NOT_FOUND:
		return(HA_ERR_NO_SUCH_TABLE);

	case DB_TOO_BIG_RECORD:
		my_error(ER_TOO_BIG_ROWSIZE, MYF(0),
			 page_get_free_space_of_empty(flags
						      & DICT_TF_COMPACT) / 2);
		return(HA_ERR_TO_BIG_ROW);

	case DB_NO_SAVEPOINT:
		return(HA_ERR_NO_SAVEPOINT);

	case DB_LOCK_TABLE_FULL:
		/* Since we rolled back the whole transaction, we must
		tell it also to MySQL so that MySQL knows to empty the
		cached binlog for this transaction */

		if (thd) {
			thd_mark_transaction_to_rollback(thd, TRUE);
		}

		return(HA_ERR_LOCK_TABLE_FULL);

	case DB_PRIMARY_KEY_IS_NULL:
		return(ER_PRIMARY_CANT_HAVE_NULL);

	case DB_TOO_MANY_CONCURRENT_TRXS:
		/* New error code HA_ERR_TOO_MANY_CONCURRENT_TRXS is only
		available in 5.1.38 and later, but the plugin should still
		work with previous versions of MySQL. */
#ifdef HA_ERR_TOO_MANY_CONCURRENT_TRXS
		return(HA_ERR_TOO_MANY_CONCURRENT_TRXS);
#else /* HA_ERR_TOO_MANY_CONCURRENT_TRXS */
		return(HA_ERR_RECORD_FILE_FULL);
#endif /* HA_ERR_TOO_MANY_CONCURRENT_TRXS */
	case DB_UNSUPPORTED:
		return(HA_ERR_UNSUPPORTED);
	}
}

/*************************************************************//**
Prints info of a THD object (== user session thread) to the given file. */
extern "C" UNIV_INTERN
void
innobase_mysql_print_thd(
/*=====================*/
	FILE*	f,		/*!< in: output stream */
	void*	thd,		/*!< in: pointer to a MySQL THD object */
	uint	max_query_len)	/*!< in: max query length to print, or 0 to
				use the default max length */
{
	char	buffer[1024];

	fputs(thd_security_context((THD*) thd, buffer, sizeof buffer,
				   max_query_len), f);
	putc('\n', f);
}

/******************************************************************//**
Get the variable length bounds of the given character set. */
extern "C" UNIV_INTERN
void
innobase_get_cset_width(
/*====================*/
	ulint	cset,		/*!< in: MySQL charset-collation code */
	ulint*	mbminlen,	/*!< out: minimum length of a char (in bytes) */
	ulint*	mbmaxlen)	/*!< out: maximum length of a char (in bytes) */
{
	CHARSET_INFO*	cs;
	ut_ad(cset < 256);
	ut_ad(mbminlen);
	ut_ad(mbmaxlen);

	cs = all_charsets[cset];
	if (cs) {
		*mbminlen = cs->mbminlen;
		*mbmaxlen = cs->mbmaxlen;
		ut_ad(*mbminlen < DATA_MBMAX);
		ut_ad(*mbmaxlen < DATA_MBMAX);
	} else {
		THD*	thd = current_thd;

		if (thd && thd_sql_command(thd) == SQLCOM_DROP_TABLE) {

			/* Fix bug#46256: allow tables to be dropped if the
			collation is not found, but issue a warning. */
			if ((global_system_variables.log_warnings)
			    && (cset != 0)){

				sql_print_warning(
					"Unknown collation #%lu.", cset);
			}
		} else {

			ut_a(cset == 0);
		}

		*mbminlen = *mbmaxlen = 0;
	}
}

/******************************************************************//**
Converts an identifier to a table name. */
extern "C" UNIV_INTERN
void
innobase_convert_from_table_id(
/*===========================*/
	struct charset_info_st*	cs,	/*!< in: the 'from' character set */
	char*			to,	/*!< out: converted identifier */
	const char*		from,	/*!< in: identifier to convert */
	ulint			len)	/*!< in: length of 'to', in bytes */
{
	uint	errors;

	strconvert(cs, from, &my_charset_filename, to, (uint) len, &errors);
}

/******************************************************************//**
Converts an identifier to UTF-8. */
extern "C" UNIV_INTERN
void
innobase_convert_from_id(
/*=====================*/
	struct charset_info_st*	cs,	/*!< in: the 'from' character set */
	char*			to,	/*!< out: converted identifier */
	const char*		from,	/*!< in: identifier to convert */
	ulint			len)	/*!< in: length of 'to', in bytes */
{
	uint	errors;

	strconvert(cs, from, system_charset_info, to, (uint) len, &errors);
}

/******************************************************************//**
Compares NUL-terminated UTF-8 strings case insensitively.
@return	0 if a=b, <0 if a<b, >1 if a>b */
extern "C" UNIV_INTERN
int
innobase_strcasecmp(
/*================*/
	const char*	a,	/*!< in: first string to compare */
	const char*	b)	/*!< in: second string to compare */
{
	return(my_strcasecmp(system_charset_info, a, b));
}

/******************************************************************//**
Compares NUL-terminated UTF-8 strings case insensitively. The
second string contains wildcards.
@return 0 if a match is found, 1 if not */
extern "C" UNIV_INTERN
int
innobase_wildcasecmp(
/*=================*/
	const char*	a,	/*!< in: string to compare */
	const char*	b)	/*!< in: wildcard string to compare */
{
	return(wild_case_compare(system_charset_info, a, b));
}

/******************************************************************//**
Strip dir name from a full path name and return only the file name
@return file name or "null" if no file name */
extern "C" UNIV_INTERN
const char*
innobase_basename(
/*==============*/
	const char*	path_name)	/*!< in: full path name */
{
	const char*	name = base_name(path_name);

	return((name) ? name : "null");
}

/******************************************************************//**
Makes all characters in a NUL-terminated UTF-8 string lower case. */
extern "C" UNIV_INTERN
void
innobase_casedn_str(
/*================*/
	char*	a)	/*!< in/out: string to put in lower case */
{
	my_casedn_str(system_charset_info, a);
}

/**********************************************************************//**
Determines the connection character set.
@return	connection character set */
extern "C" UNIV_INTERN
struct charset_info_st*
innobase_get_charset(
/*=================*/
	void*	mysql_thd)	/*!< in: MySQL thread handle */
{
	return(thd_charset((THD*) mysql_thd));
}

/**********************************************************************//**
Determines the current SQL statement.
@return	SQL statement string */
extern "C" UNIV_INTERN
const char*
innobase_get_stmt(
/*==============*/
	void*	mysql_thd,	/*!< in: MySQL thread handle */
	size_t*	length)		/*!< out: length of the SQL statement */
{
	LEX_STRING* stmt;

	stmt = thd_query_string((THD*) mysql_thd);
	*length = stmt->length;
	return(stmt->str);
}

/**********************************************************************//**
Get the current seting of the table_def_size global parameter. We do
a dirty read because for one there is no synchronization object and
secondly there is little harm in doing so even if we get a torn read.
@return	value of table_def_size */
extern "C" UNIV_INTERN
ulint
innobase_get_table_cache_size(void)
/*===============================*/
{
	return(table_def_size);
}

#if defined (__WIN__) && defined (MYSQL_DYNAMIC_PLUGIN)
extern MYSQL_PLUGIN_IMPORT MY_TMPDIR mysql_tmpdir_list;
/*******************************************************************//**
Map an OS error to an errno value. The OS error number is stored in
_doserrno and the mapped value is stored in errno) */
extern "C"
void __cdecl
_dosmaperr(
	unsigned long);	/*!< in: OS error value */

/*********************************************************************//**
Creates a temporary file.
@return	temporary file descriptor, or < 0 on error */
extern "C" UNIV_INTERN
int
innobase_mysql_tmpfile(void)
/*========================*/
{
	int	fd;				/* handle of opened file */
	HANDLE	osfh;				/* OS handle of opened file */
	char*	tmpdir;				/* point to the directory
						where to create file */
	TCHAR	path_buf[MAX_PATH - 14];	/* buffer for tmp file path.
						The length cannot be longer
						than MAX_PATH - 14, or
						GetTempFileName will fail. */
	char	filename[MAX_PATH];		/* name of the tmpfile */
	DWORD	fileaccess = GENERIC_READ	/* OS file access */
			     | GENERIC_WRITE
			     | DELETE;
	DWORD	fileshare = FILE_SHARE_READ	/* OS file sharing mode */
			    | FILE_SHARE_WRITE
			    | FILE_SHARE_DELETE;
	DWORD	filecreate = CREATE_ALWAYS;	/* OS method of open/create */
	DWORD	fileattrib =			/* OS file attribute flags */
			     FILE_ATTRIBUTE_NORMAL
			     | FILE_FLAG_DELETE_ON_CLOSE
			     | FILE_ATTRIBUTE_TEMPORARY
			     | FILE_FLAG_SEQUENTIAL_SCAN;

	DBUG_ENTER("innobase_mysql_tmpfile");

	tmpdir = my_tmpdir(&mysql_tmpdir_list);

	/* The tmpdir parameter can not be NULL for GetTempFileName. */
	if (!tmpdir) {
		uint	ret;

		/* Use GetTempPath to determine path for temporary files. */
		ret = GetTempPath(sizeof(path_buf), path_buf);
		if (ret > sizeof(path_buf) || (ret == 0)) {

			_dosmaperr(GetLastError());	/* map error */
			DBUG_RETURN(-1);
		}

		tmpdir = path_buf;
	}

	/* Use GetTempFileName to generate a unique filename. */
	if (!GetTempFileName(tmpdir, "ib", 0, filename)) {

		_dosmaperr(GetLastError());	/* map error */
		DBUG_RETURN(-1);
	}

	DBUG_PRINT("info", ("filename: %s", filename));

	/* Open/Create the file. */
	osfh = CreateFile(filename, fileaccess, fileshare, NULL,
			  filecreate, fileattrib, NULL);
	if (osfh == INVALID_HANDLE_VALUE) {

		/* open/create file failed! */
		_dosmaperr(GetLastError());	/* map error */
		DBUG_RETURN(-1);
	}

	do {
		/* Associates a CRT file descriptor with the OS file handle. */
		fd = _open_osfhandle((intptr_t) osfh, 0);
	} while (fd == -1 && errno == EINTR);

	if (fd == -1) {
		/* Open failed, close the file handle. */

		_dosmaperr(GetLastError());	/* map error */
		CloseHandle(osfh);		/* no need to check if
						CloseHandle fails */
	}

	DBUG_RETURN(fd);
}
#else
/*********************************************************************//**
Creates a temporary file.
@return	temporary file descriptor, or < 0 on error */
extern "C" UNIV_INTERN
int
innobase_mysql_tmpfile(void)
/*========================*/
{
	int	fd2 = -1;
	File	fd = mysql_tmpfile("ib");
	if (fd >= 0) {
		/* Copy the file descriptor, so that the additional resources
		allocated by create_temp_file() can be freed by invoking
		my_close().

		Because the file descriptor returned by this function
		will be passed to fdopen(), it will be closed by invoking
		fclose(), which in turn will invoke close() instead of
		my_close(). */

#ifdef _WIN32
		/* Note that on Windows, the integer returned by mysql_tmpfile
		has no relation to C runtime file descriptor. Here, we need
		to call my_get_osfhandle to get the HANDLE and then convert it 
		to C runtime filedescriptor. */
		{
			HANDLE hFile = my_get_osfhandle(fd);
			HANDLE hDup;
			BOOL bOK = DuplicateHandle(
					GetCurrentProcess(),
					hFile, GetCurrentProcess(),
					&hDup, 0, FALSE, DUPLICATE_SAME_ACCESS);
			if (bOK) {
				fd2 = _open_osfhandle((intptr_t)hDup,0);
			} else {
				my_osmaperr(GetLastError());
				fd2 = -1;
			}	
		}
#else
		fd2 = dup(fd);
#endif
		if (fd2 < 0) {
			DBUG_PRINT("error",("Got error %d on dup",fd2));
			my_errno=errno;
			my_error(EE_OUT_OF_FILERESOURCES,
				 MYF(ME_BELL+ME_WAITTANG),
				 "ib*", my_errno);
		}
		my_close(fd, MYF(MY_WME));
	}
	return(fd2);
}
#endif /* defined (__WIN__) && defined (MYSQL_DYNAMIC_PLUGIN) */

/*********************************************************************//**
Wrapper around MySQL's copy_and_convert function.
@return	number of bytes copied to 'to' */
extern "C" UNIV_INTERN
ulint
innobase_convert_string(
/*====================*/
	void*		to,		/*!< out: converted string */
	ulint		to_length,	/*!< in: number of bytes reserved
					for the converted string */
	CHARSET_INFO*	to_cs,		/*!< in: character set to convert to */
	const void*	from,		/*!< in: string to convert */
	ulint		from_length,	/*!< in: number of bytes to convert */
	CHARSET_INFO*	from_cs,	/*!< in: character set to convert
					from */
	uint*		errors)		/*!< out: number of errors encountered
					during the conversion */
{
	return(copy_and_convert(
			(char*) to, (uint32) to_length, to_cs,
			(const char*) from, (uint32) from_length, from_cs,
			errors));
}

/*******************************************************************//**
Formats the raw data in "data" (in InnoDB on-disk format) that is of
type DATA_(CHAR|VARCHAR|MYSQL|VARMYSQL) using "charset_coll" and writes
the result to "buf". The result is converted to "system_charset_info".
Not more than "buf_size" bytes are written to "buf".
The result is always NUL-terminated (provided buf_size > 0) and the
number of bytes that were written to "buf" is returned (including the
terminating NUL).
@return	number of bytes that were written */
extern "C" UNIV_INTERN
ulint
innobase_raw_format(
/*================*/
	const char*	data,		/*!< in: raw data */
	ulint		data_len,	/*!< in: raw data length
					in bytes */
	ulint		charset_coll,	/*!< in: charset collation */
	char*		buf,		/*!< out: output buffer */
	ulint		buf_size)	/*!< in: output buffer size
					in bytes */
{
	/* XXX we use a hard limit instead of allocating
	but_size bytes from the heap */
	CHARSET_INFO*	data_cs;
	char		buf_tmp[8192];
	ulint		buf_tmp_used;
	uint		num_errors;

	data_cs = all_charsets[charset_coll];

	buf_tmp_used = innobase_convert_string(buf_tmp, sizeof(buf_tmp),
					       system_charset_info,
					       data, data_len, data_cs,
					       &num_errors);

	return(ut_str_sql_format(buf_tmp, buf_tmp_used, buf, buf_size));
}

/*********************************************************************//**
Compute the next autoinc value.

For MySQL replication the autoincrement values can be partitioned among
the nodes. The offset is the start or origin of the autoincrement value
for a particular node. For n nodes the increment will be n and the offset
will be in the interval [1, n]. The formula tries to allocate the next
value for a particular node.

Note: This function is also called with increment set to the number of
values we want to reserve for multi-value inserts e.g.,

	INSERT INTO T VALUES(), (), ();

innobase_next_autoinc() will be called with increment set to
n * 3 where autoinc_lock_mode != TRADITIONAL because we want
to reserve 3 values for the multi-value INSERT above.
@return	the next value */
static
ulonglong
innobase_next_autoinc(
/*==================*/
	ulonglong	current,	/*!< in: Current value */
	ulonglong	increment,	/*!< in: increment current by */
	ulonglong	offset,		/*!< in: AUTOINC offset */
	ulonglong	max_value)	/*!< in: max value for type */
{
	ulonglong	next_value;

	/* Should never be 0. */
	ut_a(increment > 0);

	/* According to MySQL documentation, if the offset is greater than
	the increment then the offset is ignored. */
	if (offset > increment) {
		offset = 0;
	}

	if (max_value <= current) {
		next_value = max_value;
	} else if (offset <= 1) {
		/* Offset 0 and 1 are the same, because there must be at
		least one node in the system. */
		if (max_value - current <= increment) {
			next_value = max_value;
		} else {
			next_value = current + increment;
		}
	} else if (max_value > current) {
		if (current > offset) {
			next_value = ((current - offset) / increment) + 1;
		} else {
			next_value = ((offset - current) / increment) + 1;
		}

		ut_a(increment > 0);
		ut_a(next_value > 0);

		/* Check for multiplication overflow. */
		if (increment > (max_value / next_value)) {

			next_value = max_value;
		} else {
			next_value *= increment;

			ut_a(max_value >= next_value);

			/* Check for overflow. */
			if (max_value - next_value <= offset) {
				next_value = max_value;
			} else {
				next_value += offset;
			}
		}
	} else {
		next_value = max_value;
	}

	ut_a(next_value <= max_value);

	return(next_value);
}

/*********************************************************************//**
Initializes some fields in an InnoDB transaction object. */
static
void
innobase_trx_init(
/*==============*/
	THD*	thd,	/*!< in: user thread handle */
	trx_t*	trx)	/*!< in/out: InnoDB transaction handle */
{
	DBUG_ENTER("innobase_trx_init");
	DBUG_ASSERT(EQ_CURRENT_THD(thd));
	DBUG_ASSERT(thd == trx->mysql_thd);

	trx->check_foreigns = !thd_test_options(
		thd, OPTION_NO_FOREIGN_KEY_CHECKS);

	trx->check_unique_secondary = !thd_test_options(
		thd, OPTION_RELAXED_UNIQUE_CHECKS);

	DBUG_VOID_RETURN;
}

/*********************************************************************//**
Allocates an InnoDB transaction for a MySQL handler object.
@return	InnoDB transaction handle */
extern "C" UNIV_INTERN
trx_t*
innobase_trx_allocate(
/*==================*/
	THD*	thd)	/*!< in: user thread handle */
{
	trx_t*	trx;

	DBUG_ENTER("innobase_trx_allocate");
	DBUG_ASSERT(thd != NULL);
	DBUG_ASSERT(EQ_CURRENT_THD(thd));

	trx = trx_allocate_for_mysql();

	trx->mysql_thd = thd;

	innobase_trx_init(thd, trx);

	DBUG_RETURN(trx);
}

/*********************************************************************//**
Gets the InnoDB transaction handle for a MySQL handler object, creates
an InnoDB transaction struct if the corresponding MySQL thread struct still
lacks one.
@return	InnoDB transaction handle */
static inline
trx_t*
check_trx_exists(
/*=============*/
	THD*	thd)	/*!< in: user thread handle */
{
	trx_t*&	trx = thd_to_trx(thd);

	ut_ad(EQ_CURRENT_THD(thd));

	if (trx == NULL) {
		trx = innobase_trx_allocate(thd);
	} else if (UNIV_UNLIKELY(trx->magic_n != TRX_MAGIC_N)) {
		mem_analyze_corruption(trx);
		ut_error;
	}

	innobase_trx_init(thd, trx);

	return(trx);
}

/*********************************************************************//**
Note that a transaction has been registered with MySQL.
@return true if transaction is registered with MySQL 2PC coordinator */
static inline
bool
trx_is_registered_for_2pc(
/*=========================*/
	const trx_t*	trx)	/* in: transaction */
{
	return(trx->is_registered == 1);
}

/*********************************************************************//**
Note that a transaction owns the prepare_commit_mutex. */
static inline
void
trx_owns_prepare_commit_mutex_set(
/*==============================*/
	trx_t*	trx)	/* in: transaction */
{
	ut_a(trx_is_registered_for_2pc(trx));
	trx->owns_prepare_mutex = 1;
}

/*********************************************************************//**
Note that a transaction has been registered with MySQL 2PC coordinator. */
static inline
void
trx_register_for_2pc(
/*==================*/
	trx_t*	trx)	/* in: transaction */
{
	trx->is_registered = 1;
	ut_ad(trx->owns_prepare_mutex == 0);
}

/*********************************************************************//**
Note that a transaction has been deregistered. */
static inline
void
trx_deregister_from_2pc(
/*====================*/
	trx_t*	trx)	/* in: transaction */
{
	trx->is_registered = 0;
	trx->owns_prepare_mutex = 0;
}

/*********************************************************************//**
Check whether atransaction owns the prepare_commit_mutex.
@return true if transaction owns the prepare commit mutex */
static inline
bool
trx_has_prepare_commit_mutex(
/*=========================*/
	const trx_t*	trx)	/* in: transaction */
{
	return(trx->owns_prepare_mutex == 1);
}

/*********************************************************************//**
Check if transaction is started.
@reutrn true if transaction is in state started */
static
bool
trx_is_started(
/*===========*/
	trx_t*	trx)	/* in: transaction */
{
	return(trx->state != TRX_STATE_NOT_STARTED);
}

/*********************************************************************//**
Construct ha_innobase handler. */
UNIV_INTERN
ha_innobase::ha_innobase(
/*=====================*/
	handlerton*	hton,
	TABLE_SHARE*	table_arg)
	:handler(hton, table_arg),
	int_table_flags(HA_REC_NOT_IN_SEQ |
		  HA_NULL_IN_KEY |
		  HA_CAN_INDEX_BLOBS |
		  HA_CAN_SQL_HANDLER |
		  HA_PRIMARY_KEY_REQUIRED_FOR_POSITION |
		  HA_PRIMARY_KEY_IN_READ_INDEX |
		  HA_BINLOG_ROW_CAPABLE |
		  HA_CAN_GEOMETRY | HA_PARTIAL_COLUMN_READ |
		  HA_TABLE_SCAN_ON_INDEX),
	start_of_scan(0),
	num_write_row(0)
{}

/*********************************************************************//**
Destruct ha_innobase handler. */
UNIV_INTERN
ha_innobase::~ha_innobase()
/*======================*/
{
}

/*********************************************************************//**
Updates the user_thd field in a handle and also allocates a new InnoDB
transaction handle if needed, and updates the transaction fields in the
prebuilt struct. */
UNIV_INTERN inline
void
ha_innobase::update_thd(
/*====================*/
	THD*	thd)	/*!< in: thd to use the handle */
{
	trx_t*		trx;

	trx = check_trx_exists(thd);

	if (prebuilt->trx != trx) {

		row_update_prebuilt_trx(prebuilt, trx);
	}

	user_thd = thd;
}

/*********************************************************************//**
Updates the user_thd field in a handle and also allocates a new InnoDB
transaction handle if needed, and updates the transaction fields in the
prebuilt struct. */
UNIV_INTERN
void
ha_innobase::update_thd()
/*=====================*/
{
	THD*	thd = ha_thd();

	ut_ad(EQ_CURRENT_THD(thd));
	update_thd(thd);
}

/*********************************************************************//**
Registers an InnoDB transaction with the MySQL 2PC coordinator, so that
the MySQL XA code knows to call the InnoDB prepare and commit, or rollback
for the transaction. This MUST be called for every transaction for which
the user may call commit or rollback. Calling this several times to register
the same transaction is allowed, too. This function also registers the
current SQL statement. */
static inline
void
innobase_register_trx(
/*==================*/
	handlerton*	hton,	/* in: Innobase handlerton */
	THD*		thd,	/* in: MySQL thd (connection) object */
	trx_t*		trx)	/* in: transaction to register */
{
	trans_register_ha(thd, FALSE, hton);

	if (!trx_is_registered_for_2pc(trx)
	    && thd_test_options(thd, OPTION_NOT_AUTOCOMMIT | OPTION_BEGIN)) {

		trans_register_ha(thd, TRUE, hton);
	}

	trx_register_for_2pc(trx);
}

/*	BACKGROUND INFO: HOW THE MYSQL QUERY CACHE WORKS WITH INNODB
	------------------------------------------------------------

1) The use of the query cache for TBL is disabled when there is an
uncommitted change to TBL.

2) When a change to TBL commits, InnoDB stores the current value of
its global trx id counter, let us denote it by INV_TRX_ID, to the table object
in the InnoDB data dictionary, and does only allow such transactions whose
id <= INV_TRX_ID to use the query cache.

3) When InnoDB does an INSERT/DELETE/UPDATE to a table TBL, or an implicit
modification because an ON DELETE CASCADE, we invalidate the MySQL query cache
of TBL immediately.

How this is implemented inside InnoDB:

1) Since every modification always sets an IX type table lock on the InnoDB
table, it is easy to check if there can be uncommitted modifications for a
table: just check if there are locks in the lock list of the table.

2) When a transaction inside InnoDB commits, it reads the global trx id
counter and stores the value INV_TRX_ID to the tables on which it had a lock.

3) If there is an implicit table change from ON DELETE CASCADE or SET NULL,
InnoDB calls an invalidate method for the MySQL query cache for that table.

How this is implemented inside sql_cache.cc:

1) The query cache for an InnoDB table TBL is invalidated immediately at an
INSERT/UPDATE/DELETE, just like in the case of MyISAM. No need to delay
invalidation to the transaction commit.

2) To store or retrieve a value from the query cache of an InnoDB table TBL,
any query must first ask InnoDB's permission. We must pass the thd as a
parameter because InnoDB will look at the trx id, if any, associated with
that thd.

3) Use of the query cache for InnoDB tables is now allowed also when
AUTOCOMMIT==0 or we are inside BEGIN ... COMMIT. Thus transactions no longer
put restrictions on the use of the query cache.
*/

/******************************************************************//**
The MySQL query cache uses this to check from InnoDB if the query cache at
the moment is allowed to operate on an InnoDB table. The SQL query must
be a non-locking SELECT.

The query cache is allowed to operate on certain query only if this function
returns TRUE for all tables in the query.

If thd is not in the autocommit state, this function also starts a new
transaction for thd if there is no active trx yet, and assigns a consistent
read view to it if there is no read view yet.

Why a deadlock of threads is not possible: the query cache calls this function
at the start of a SELECT processing. Then the calling thread cannot be
holding any InnoDB semaphores. The calling thread is holding the
query cache mutex, and this function will reserve the InnoDB trx_sys->lock.
Thus, the 'rank' in sync0sync.h of the MySQL query cache mutex is above
the InnoDB trx_sys->lock.
@return TRUE if permitted, FALSE if not; note that the value FALSE
does not mean we should invalidate the query cache: invalidation is
called explicitly */
static
my_bool
innobase_query_caching_of_table_permitted(
/*======================================*/
	THD*	thd,		/*!< in: thd of the user who is trying to
				store a result to the query cache or
				retrieve it */
	char*	full_name,	/*!< in: concatenation of database name,
				the null character NUL, and the table
				name */
	uint	full_name_len,	/*!< in: length of the full name, i.e.
				len(dbname) + len(tablename) + 1 */
	ulonglong *unused)	/*!< unused for this engine */
{
	ibool	is_autocommit;
	trx_t*	trx;
	char	norm_name[1000];

	ut_a(full_name_len < 999);

	trx = check_trx_exists(thd);

	if (trx->isolation_level == TRX_ISO_SERIALIZABLE) {
		/* In the SERIALIZABLE mode we add LOCK IN SHARE MODE to every
		plain SELECT if AUTOCOMMIT is not on. */

		return((my_bool)FALSE);
	}

	if (UNIV_UNLIKELY(trx->has_search_latch)) {
		sql_print_error("The calling thread is holding the adaptive "
				"search, latch though calling "
				"innobase_query_caching_of_table_permitted.");
		trx_print(stderr, trx, 1024);
	}

	innobase_release_stat_resources(trx);

	if (!thd_test_options(thd, OPTION_NOT_AUTOCOMMIT | OPTION_BEGIN)) {

		is_autocommit = TRUE;
	} else {
		is_autocommit = FALSE;

	}

	if (is_autocommit && trx->n_mysql_tables_in_use == 0) {
		/* We are going to retrieve the query result from the query
		cache. This cannot be a store operation to the query cache
		because then MySQL would have locks on tables already.

		TODO: if the user has used LOCK TABLES to lock the table,
		then we open a transaction in the call of row_.. below.
		That trx can stay open until UNLOCK TABLES. The same problem
		exists even if we do not use the query cache. MySQL should be
		modified so that it ALWAYS calls some cleanup function when
		the processing of a query ends!

		We can imagine we instantaneously serialize this consistent
		read trx to the current trx id counter. If trx2 would have
		changed the tables of a query result stored in the cache, and
		trx2 would have already committed, making the result obsolete,
		then trx2 would have already invalidated the cache. Thus we
		can trust the result in the cache is ok for this query. */

		return((my_bool)TRUE);
	}

	/* Normalize the table name to InnoDB format */

	memcpy(norm_name, full_name, full_name_len);

	norm_name[strlen(norm_name)] = '/'; 	/* InnoDB uses '/' as the
						separator between db and
						table */
	norm_name[full_name_len] = '\0';
#ifdef __WIN__
	innobase_casedn_str(norm_name);
#endif

	innobase_register_trx(innodb_hton_ptr, thd, trx);

	if (row_search_check_if_query_cache_permitted(trx, norm_name)) {

		/* printf("Query cache for %s permitted\n", norm_name); */

		return((my_bool)TRUE);
	}

	/* printf("Query cache for %s NOT permitted\n", norm_name); */

	return((my_bool)FALSE);
}

/*****************************************************************//**
Invalidates the MySQL query cache for the table. */
extern "C" UNIV_INTERN
void
innobase_invalidate_query_cache(
/*============================*/
	trx_t*		trx,		/*!< in: transaction which
					modifies the table */
	const char*	full_name,	/*!< in: concatenation of
					database name, null char NUL,
					table name, null char NUL;
					NOTE that in Windows this is
					always in LOWER CASE! */
	ulint		full_name_len)	/*!< in: full name length where
					also the null chars count */
{
	/* Note that the sync0sync.h rank of the query cache mutex is just
	above the InnoDB trx_sys_t->lock. The caller of this function must
	not have latches of a lower rank. */

	/* Argument TRUE below means we are using transactions */
#ifdef HAVE_QUERY_CACHE
	mysql_query_cache_invalidate4((THD*) trx->mysql_thd,
				      full_name,
				      (uint32) full_name_len,
				      TRUE);
#endif
}

/*****************************************************************//**
Convert an SQL identifier to the MySQL system_charset_info (UTF-8)
and quote it if needed.
@return	pointer to the end of buf */
static
char*
innobase_convert_identifier(
/*========================*/
	char*		buf,	/*!< out: buffer for converted identifier */
	ulint		buflen,	/*!< in: length of buf, in bytes */
	const char*	id,	/*!< in: identifier to convert */
	ulint		idlen,	/*!< in: length of id, in bytes */
	void*		thd,	/*!< in: MySQL connection thread, or NULL */
	ibool		file_id)/*!< in: TRUE=id is a table or database name;
				FALSE=id is an UTF-8 string */
{
	char nz[NAME_LEN + 1];
	char nz2[NAME_LEN + 1 + EXPLAIN_FILENAME_MAX_EXTRA_LENGTH];

	const char*	s	= id;
	int		q;

	if (file_id) {
		/* Decode the table name.  The MySQL function expects
		a NUL-terminated string.  The input and output strings
		buffers must not be shared. */

		if (UNIV_UNLIKELY(idlen > (sizeof nz) - 1)) {
			idlen = (sizeof nz) - 1;
		}

		memcpy(nz, id, idlen);
		nz[idlen] = 0;

		s = nz2;
		idlen = explain_filename((THD*) thd, nz, nz2, sizeof nz2,
					 EXPLAIN_PARTITIONS_AS_COMMENT);
		goto no_quote;
	}

	/* See if the identifier needs to be quoted. */
	if (UNIV_UNLIKELY(!thd)) {
		q = '"';
	} else {
		q = get_quote_char_for_identifier((THD*) thd, s, (int) idlen);
	}

	if (q == EOF) {
no_quote:
		if (UNIV_UNLIKELY(idlen > buflen)) {
			idlen = buflen;
		}
		memcpy(buf, s, idlen);
		return(buf + idlen);
	}

	/* Quote the identifier. */
	if (buflen < 2) {
		return(buf);
	}

	*buf++ = q;
	buflen--;

	for (; idlen; idlen--) {
		int	c = *s++;
		if (UNIV_UNLIKELY(c == q)) {
			if (UNIV_UNLIKELY(buflen < 3)) {
				break;
			}

			*buf++ = c;
			*buf++ = c;
			buflen -= 2;
		} else {
			if (UNIV_UNLIKELY(buflen < 2)) {
				break;
			}

			*buf++ = c;
			buflen--;
		}
	}

	*buf++ = q;
	return(buf);
}

/*****************************************************************//**
Convert a table or index name to the MySQL system_charset_info (UTF-8)
and quote it if needed.
@return	pointer to the end of buf */
extern "C" UNIV_INTERN
char*
innobase_convert_name(
/*==================*/
	char*		buf,	/*!< out: buffer for converted identifier */
	ulint		buflen,	/*!< in: length of buf, in bytes */
	const char*	id,	/*!< in: identifier to convert */
	ulint		idlen,	/*!< in: length of id, in bytes */
	void*		thd,	/*!< in: MySQL connection thread, or NULL */
	ibool		table_id)/*!< in: TRUE=id is a table or database name;
				FALSE=id is an index name */
{
	char*		s	= buf;
	const char*	bufend	= buf + buflen;

	if (table_id) {
		const char*	slash = (const char*) memchr(id, '/', idlen);
		if (!slash) {

			goto no_db_name;
		}

		/* Print the database name and table name separately. */
		s = innobase_convert_identifier(s, bufend - s, id, slash - id,
						thd, TRUE);
		if (UNIV_LIKELY(s < bufend)) {
			*s++ = '.';
			s = innobase_convert_identifier(s, bufend - s,
							slash + 1, idlen
							- (slash - id) - 1,
							thd, TRUE);
		}
	} else if (UNIV_UNLIKELY(*id == TEMP_INDEX_PREFIX)) {
		/* Temporary index name (smart ALTER TABLE) */
		const char temp_index_suffix[]= "--temporary--";

		s = innobase_convert_identifier(buf, buflen, id + 1, idlen - 1,
						thd, FALSE);
		if (s - buf + (sizeof temp_index_suffix - 1) < buflen) {
			memcpy(s, temp_index_suffix,
			       sizeof temp_index_suffix - 1);
			s += sizeof temp_index_suffix - 1;
		}
	} else {
no_db_name:
		s = innobase_convert_identifier(buf, buflen, id, idlen,
						thd, table_id);
	}

	return(s);

}

/**********************************************************************//**
Determines if the currently running transaction has been interrupted.
@return	TRUE if interrupted */
extern "C" UNIV_INTERN
ibool
trx_is_interrupted(
/*===============*/
	trx_t*	trx)	/*!< in: transaction */
{
	return(trx && trx->mysql_thd && thd_killed((THD*) trx->mysql_thd));
}

/**********************************************************************//**
Determines if the currently running transaction is in strict mode.
@return	TRUE if strict */
extern "C" UNIV_INTERN
ibool
trx_is_strict(
/*==========*/
	trx_t*	trx)	/*!< in: transaction */
{
	return(trx && trx->mysql_thd
	       && THDVAR((THD*) trx->mysql_thd, strict_mode));
}

/**************************************************************//**
Resets some fields of a prebuilt struct. The template is used in fast
retrieval of just those column values MySQL needs in its processing. */
inline
void
ha_innobase::reset_template(void)
/*=============================*/
{
	ut_ad(prebuilt->magic_n == ROW_PREBUILT_ALLOCATED);
	ut_ad(prebuilt->magic_n2 == prebuilt->magic_n);

	prebuilt->keep_other_fields_on_keyread = 0;
	prebuilt->read_just_key = 0;
	/* Reset index condition pushdown state. */
	if (prebuilt->idx_cond) {
		prebuilt->idx_cond = NULL;
		prebuilt->idx_cond_n_cols = 0;
		/* Invalidate prebuilt->mysql_template
		in ha_innobase::write_row(). */
		prebuilt->template_type = ROW_MYSQL_NO_TEMPLATE;
	}
}

/*****************************************************************//**
Call this when you have opened a new table handle in HANDLER, before you
call index_read_idx() etc. Actually, we can let the cursor stay open even
over a transaction commit! Then you should call this before every operation,
fetch next etc. This function inits the necessary things even after a
transaction commit. */
UNIV_INTERN
void
ha_innobase::init_table_handle_for_HANDLER(void)
/*============================================*/
{
	/* If current thd does not yet have a trx struct, create one.
	If the current handle does not yet have a prebuilt struct, create
	one. Update the trx pointers in the prebuilt struct. Normally
	this operation is done in external_lock. */

	update_thd(ha_thd());

	/* Initialize the prebuilt struct much like it would be inited in
	external_lock */

	innobase_release_stat_resources(prebuilt->trx);

	/* If the transaction is not started yet, start it */

	trx_start_if_not_started_xa(prebuilt->trx);

	/* Assign a read view if the transaction does not have it yet */

	trx_assign_read_view(prebuilt->trx);

	innobase_register_trx(ht, user_thd, prebuilt->trx);

	/* We did the necessary inits in this function, no need to repeat them
	in row_search_for_mysql */

	prebuilt->sql_stat_start = FALSE;

	/* We let HANDLER always to do the reads as consistent reads, even
	if the trx isolation level would have been specified as SERIALIZABLE */

	prebuilt->select_lock_type = LOCK_NONE;
	prebuilt->stored_select_lock_type = LOCK_NONE;

	/* Always fetch all columns in the index record */

	prebuilt->hint_need_to_fetch_extra_cols = ROW_RETRIEVE_ALL_COLS;

	/* We want always to fetch all columns in the whole row? Or do
	we???? */

	prebuilt->used_in_HANDLER = TRUE;
	reset_template();
}

/*********************************************************************//**
Opens an InnoDB database.
@return	0 on success, error code on failure */
static
int
innobase_init(
/*==========*/
	void	*p)	/*!< in: InnoDB handlerton */
{
	static char	current_dir[3];		/*!< Set if using current lib */
	int		err;
	bool		ret;
	char		*default_path;
	uint		format_id;

	DBUG_ENTER("innobase_init");
	handlerton *innobase_hton= (handlerton *)p;
	innodb_hton_ptr = innobase_hton;

	innobase_hton->state = SHOW_OPTION_YES;
	innobase_hton->db_type= DB_TYPE_INNODB;
	innobase_hton->savepoint_offset = sizeof(trx_named_savept_t);
	innobase_hton->close_connection = innobase_close_connection;
	innobase_hton->savepoint_set = innobase_savepoint;
	innobase_hton->savepoint_rollback = innobase_rollback_to_savepoint;
	innobase_hton->savepoint_release = innobase_release_savepoint;
	innobase_hton->commit = innobase_commit;
	innobase_hton->rollback = innobase_rollback;
	innobase_hton->prepare = innobase_xa_prepare;
	innobase_hton->recover = innobase_xa_recover;
	innobase_hton->commit_by_xid = innobase_commit_by_xid;
	innobase_hton->rollback_by_xid = innobase_rollback_by_xid;
	innobase_hton->create_cursor_read_view = innobase_create_cursor_view;
	innobase_hton->set_cursor_read_view = innobase_set_cursor_view;
	innobase_hton->close_cursor_read_view = innobase_close_cursor_view;
	innobase_hton->create = innobase_create_handler;
	innobase_hton->drop_database = innobase_drop_database;
	innobase_hton->panic = innobase_end;

	innobase_hton->start_consistent_snapshot =
		innobase_start_trx_and_assign_read_view;

	innobase_hton->flush_logs = innobase_flush_logs;
	innobase_hton->show_status = innobase_show_status;
	innobase_hton->flags = HTON_NO_FLAGS;

	innobase_hton->release_temporary_latches =
		innobase_release_temporary_latches;

	innobase_hton->alter_table_flags = innobase_alter_table_flags;

	ut_a(DATA_MYSQL_TRUE_VARCHAR == (ulint)MYSQL_TYPE_VARCHAR);

#ifndef DBUG_OFF
	static const char	test_filename[] = "-@";
	char			test_tablename[sizeof test_filename
				+ sizeof srv_mysql50_table_name_prefix];
	if ((sizeof test_tablename) - 1
			!= filename_to_tablename(test_filename, test_tablename,
			sizeof test_tablename, true)
			|| strncmp(test_tablename,
			srv_mysql50_table_name_prefix,
			sizeof srv_mysql50_table_name_prefix)
			|| strcmp(test_tablename
			+ sizeof srv_mysql50_table_name_prefix,
			test_filename)) {
		sql_print_error("tablename encoding has been changed");
		goto error;
	}
#endif /* DBUG_OFF */

	/* Check that values don't overflow on 32-bit systems. */
	if (sizeof(ulint) == 4) {
		if (innobase_buffer_pool_size > UINT_MAX32) {
			sql_print_error(
				"innobase_buffer_pool_size can't be over 4GB"
				" on 32-bit systems");

			goto error;
		}
	}

	os_innodb_umask = (ulint)my_umask;

	/* First calculate the default path for innodb_data_home_dir etc.,
	in case the user has not given any value.

	Note that when using the embedded server, the datadirectory is not
	necessarily the current directory of this program. */

	if (mysqld_embedded) {
		default_path = mysql_real_data_home;
		fil_path_to_mysql_datadir = mysql_real_data_home;
	} else {
		/* It's better to use current lib, to keep paths short */
		current_dir[0] = FN_CURLIB;
		current_dir[1] = FN_LIBCHAR;
		current_dir[2] = 0;
		default_path = current_dir;
	}

	ut_a(default_path);

	/* Set InnoDB initialization parameters according to the values
	read from MySQL .cnf file */

	/*--------------- Data files -------------------------*/

	/* The default dir for data files is the datadir of MySQL */

	srv_data_home = (innobase_data_home_dir ? innobase_data_home_dir :
			 default_path);

	/* Set default InnoDB data file size to 10 MB and let it be
	auto-extending. Thus users can use InnoDB in >= 4.0 without having
	to specify any startup options. */

	if (!innobase_data_file_path) {
		innobase_data_file_path = (char*) "ibdata1:10M:autoextend";
	}

	/* Since InnoDB edits the argument in the next call, we make another
	copy of it: */

	internal_innobase_data_file_path = my_strdup(innobase_data_file_path,
						   MYF(MY_FAE));

	ret = (bool) srv_parse_data_file_paths_and_sizes(
		internal_innobase_data_file_path);
	if (ret == FALSE) {
		sql_print_error(
			"InnoDB: syntax error in innodb_data_file_path");
mem_free_and_error:
		srv_free_paths_and_sizes();
		my_free(internal_innobase_data_file_path);
		goto error;
	}

	/* -------------- Log files ---------------------------*/

	/* The default dir for log files is the datadir of MySQL */

	if (!innobase_log_group_home_dir) {
		innobase_log_group_home_dir = default_path;
	}

#ifdef UNIV_LOG_ARCHIVE
	/* Since innodb_log_arch_dir has no relevance under MySQL,
	starting from 4.0.6 we always set it the same as
	innodb_log_group_home_dir: */

	innobase_log_arch_dir = innobase_log_group_home_dir;

	srv_arch_dir = innobase_log_arch_dir;
#endif /* UNIG_LOG_ARCHIVE */

	ret = (bool)
		srv_parse_log_group_home_dirs(innobase_log_group_home_dir);

	if (ret == FALSE || innobase_mirrored_log_groups != 1) {
	  sql_print_error("syntax error in innodb_log_group_home_dir, or a "
			  "wrong number of mirrored log groups");

		goto mem_free_and_error;
	}

	/* Validate the file format by animal name */
	if (innobase_file_format_name != NULL) {

		format_id = innobase_file_format_name_lookup(
			innobase_file_format_name);

		if (format_id > UNIV_FORMAT_MAX) {

			sql_print_error("InnoDB: wrong innodb_file_format.");

			goto mem_free_and_error;
		}
	} else {
		/* Set it to the default file format id. Though this
		should never happen. */
		format_id = 0;
	}

	srv_file_format = format_id;

	/* Given the type of innobase_file_format_name we have little
	choice but to cast away the constness from the returned name.
	innobase_file_format_name is used in the MySQL set variable
	interface and so can't be const. */

	innobase_file_format_name =
		(char*) trx_sys_file_format_id_to_name(format_id);

	/* Check innobase_file_format_check variable */
	if (!innobase_file_format_check) {

		/* Set the value to disable checking. */
		srv_max_file_format_at_startup = UNIV_FORMAT_MAX + 1;

	} else {

		/* Set the value to the lowest supported format. */
		srv_max_file_format_at_startup = UNIV_FORMAT_MIN;
	}

	/* Did the user specify a format name that we support?
	As a side effect it will update the variable
	srv_max_file_format_at_startup */
	if (innobase_file_format_validate_and_set(
			innobase_file_format_max) < 0) {

		sql_print_error("InnoDB: invalid "
				"innodb_file_format_max value: "
				"should be any value up to %s or its "
				"equivalent numeric id",
				trx_sys_file_format_id_to_name(
					UNIV_FORMAT_MAX));

		goto mem_free_and_error;
	}

	if (innobase_change_buffering) {
		ulint	use;

		for (use = 0;
		     use < UT_ARR_SIZE(innobase_change_buffering_values);
		     use++) {
			if (!innobase_strcasecmp(
				    innobase_change_buffering,
				    innobase_change_buffering_values[use])) {
				ibuf_use = (ibuf_use_t) use;
				goto innobase_change_buffering_inited_ok;
			}
		}

		sql_print_error("InnoDB: invalid value "
				"innodb_change_buffering=%s",
				innobase_change_buffering);
		goto mem_free_and_error;
	}

innobase_change_buffering_inited_ok:
	ut_a((ulint) ibuf_use < UT_ARR_SIZE(innobase_change_buffering_values));
	innobase_change_buffering = (char*)
		innobase_change_buffering_values[ibuf_use];

	/* --------------------------------------------------*/

	srv_file_flush_method_str = innobase_file_flush_method;

	srv_n_log_groups = (ulint) innobase_mirrored_log_groups;
	srv_n_log_files = (ulint) innobase_log_files_in_group;
	srv_log_file_size = (ib_uint64_t) innobase_log_file_size;

#ifdef UNIV_LOG_ARCHIVE
	srv_log_archive_on = (ulint) innobase_log_archive;
#endif /* UNIV_LOG_ARCHIVE */
	srv_log_buffer_size = (ulint) innobase_log_buffer_size;

	srv_buf_pool_size = (ulint) innobase_buffer_pool_size;
	srv_buf_pool_instances = (ulint) innobase_buffer_pool_instances;

	srv_mem_pool_size = (ulint) innobase_additional_mem_pool_size;

	srv_n_file_io_threads = (ulint) innobase_file_io_threads;
	srv_n_read_io_threads = (ulint) innobase_read_io_threads;
	srv_n_write_io_threads = (ulint) innobase_write_io_threads;

	srv_force_recovery = (ulint) innobase_force_recovery;

	srv_use_doublewrite_buf = (ibool) innobase_use_doublewrite;
	srv_use_checksums = (ibool) innobase_use_checksums;

#ifdef HAVE_LARGE_PAGES
	if ((os_use_large_pages = (ibool) my_use_large_pages)) {
		os_large_page_size = (ulint) opt_large_page_size;
	}
#endif

	row_rollback_on_timeout = (ibool) innobase_rollback_on_timeout;

	srv_locks_unsafe_for_binlog = (ibool) innobase_locks_unsafe_for_binlog;

	srv_max_n_open_files = (ulint) innobase_open_files;
	srv_innodb_status = (ibool) innobase_create_status_file;

	srv_print_verbose_log = mysqld_embedded ? 0 : 1;

	/* Store the default charset-collation number of this MySQL
	installation */

	data_mysql_default_charset_coll = (ulint)default_charset_info->number;

	ut_a(DATA_MYSQL_LATIN1_SWEDISH_CHARSET_COLL ==
					my_charset_latin1.number);
	ut_a(DATA_MYSQL_BINARY_CHARSET_COLL == my_charset_bin.number);

	/* Store the latin1_swedish_ci character ordering table to InnoDB. For
	non-latin1_swedish_ci charsets we use the MySQL comparison functions,
	and consequently we do not need to know the ordering internally in
	InnoDB. */

	ut_a(0 == strcmp(my_charset_latin1.name, "latin1_swedish_ci"));
	srv_latin1_ordering = my_charset_latin1.sort_order;

	innobase_commit_concurrency_init_default();

#ifdef HAVE_PSI_INTERFACE
	/* Register keys with MySQL performance schema */
	if (PSI_server) {
		int	count;

		count = array_elements(all_pthread_mutexes);

 		PSI_server->register_mutex(
			"innodb", all_pthread_mutexes, count);

# ifdef UNIV_PFS_MUTEX
		count = array_elements(all_innodb_mutexes);
		PSI_server->register_mutex("innodb",
					   all_innodb_mutexes, count);
# endif /* UNIV_PFS_MUTEX */

# ifdef UNIV_PFS_RWLOCK
		count = array_elements(all_innodb_rwlocks);
		PSI_server->register_rwlock("innodb",
					    all_innodb_rwlocks, count);
# endif /* UNIV_PFS_MUTEX */

# ifdef UNIV_PFS_THREAD
		count = array_elements(all_innodb_threads);
		PSI_server->register_thread("innodb",
					    all_innodb_threads, count);
# endif /* UNIV_PFS_THREAD */

# ifdef UNIV_PFS_IO
		count = array_elements(all_innodb_files);
		PSI_server->register_file("innodb",
					  all_innodb_files, count);
# endif /* UNIV_PFS_IO */

		count = array_elements(all_innodb_conds);
		PSI_server->register_cond("innodb",
					  all_innodb_conds, count);
	}
#endif /* HAVE_PSI_INTERFACE */

	/* Since we in this module access directly the fields of a trx
	struct, and due to different headers and flags it might happen that
	mutex_t has a different size in this module and in InnoDB
	modules, we check at run time that the size is the same in
	these compilation modules. */

	err = innobase_start_or_create_for_mysql();

	if (err != DB_SUCCESS) {
		goto mem_free_and_error;
	}

	innobase_old_blocks_pct = buf_LRU_old_ratio_update(
		innobase_old_blocks_pct, TRUE);

	ibuf_max_size_update(innobase_change_buffer_max_size);

	innobase_open_tables = hash_create(200);
	mysql_mutex_init(innobase_share_mutex_key,
			 &innobase_share_mutex,
			 MY_MUTEX_INIT_FAST);
	mysql_mutex_init(prepare_commit_mutex_key,
			 &prepare_commit_mutex, MY_MUTEX_INIT_FAST);
	mysql_mutex_init(commit_threads_m_key,
			 &commit_threads_m, MY_MUTEX_INIT_FAST);
	mysql_mutex_init(commit_cond_mutex_key,
			 &commit_cond_m, MY_MUTEX_INIT_FAST);
	mysql_cond_init(commit_cond_key, &commit_cond, NULL);
	innodb_inited= 1;
#ifdef MYSQL_DYNAMIC_PLUGIN
	if (innobase_hton != p) {
		innobase_hton = reinterpret_cast<handlerton*>(p);
		*innobase_hton = *innodb_hton_ptr;
	}
#endif /* MYSQL_DYNAMIC_PLUGIN */

	/* Get the current high water mark format. */
	innobase_file_format_max = (char*) trx_sys_file_format_max_get();

	/* Currently, monitor counter information are not persistent. */
	memset(monitor_set_tbl, 0, sizeof monitor_set_tbl);

	memset(innodb_counter_value, 0, sizeof innodb_counter_value);

	/* Do this as late as possible so server is fully starts up,
	since  we might get some initial stats if user choose to turn
	on some counters from start up */
	if (innobase_enable_monitor_counter) {
		innodb_enable_monitor_at_startup(
			innobase_enable_monitor_counter);
	}

	/* Turn on monitor counters that are default on */
	srv_mon_default_on();

	btr_search_fully_disabled = (!btr_search_enabled);
	DBUG_RETURN(FALSE);
error:
	DBUG_RETURN(TRUE);
}

/*******************************************************************//**
Closes an InnoDB database.
@return	TRUE if error */
static
int
innobase_end(
/*=========*/
	handlerton*		hton,	/*!< in/out: InnoDB handlerton */
	ha_panic_function	type __attribute__((unused)))
					/*!< in: ha_panic() parameter */
{
	int	err= 0;

	DBUG_ENTER("innobase_end");
	DBUG_ASSERT(hton == innodb_hton_ptr);

	if (innodb_inited) {

		srv_fast_shutdown = (ulint) innobase_fast_shutdown;

		innodb_inited = 0;
		hash_table_free(innobase_open_tables);
		innobase_open_tables = NULL;
		if (innobase_shutdown_for_mysql() != DB_SUCCESS) {
			err = 1;
		}
		srv_free_paths_and_sizes();
		my_free(internal_innobase_data_file_path);
		mysql_mutex_destroy(&innobase_share_mutex);
		mysql_mutex_destroy(&prepare_commit_mutex);
		mysql_mutex_destroy(&commit_threads_m);
		mysql_mutex_destroy(&commit_cond_m);
		mysql_cond_destroy(&commit_cond);
	}

	DBUG_RETURN(err);
}

/****************************************************************//**
Flushes InnoDB logs to disk and makes a checkpoint. Really, a commit flushes
the logs, and the name of this function should be innobase_checkpoint.
@return	TRUE if error */
static
bool
innobase_flush_logs(
/*================*/
	handlerton*	hton)	/*!< in/out: InnoDB handlerton */
{
	bool	result = 0;

	DBUG_ENTER("innobase_flush_logs");
	DBUG_ASSERT(hton == innodb_hton_ptr);

	log_buffer_flush_to_disk();

	DBUG_RETURN(result);
}

/****************************************************************//**
Return alter table flags supported in an InnoDB database. */
static
uint
innobase_alter_table_flags(
/*=======================*/
	uint	flags)
{
	return(HA_INPLACE_ADD_INDEX_NO_READ_WRITE
		| HA_INPLACE_ADD_INDEX_NO_WRITE
		| HA_INPLACE_DROP_INDEX_NO_READ_WRITE
		| HA_INPLACE_ADD_UNIQUE_INDEX_NO_READ_WRITE
		| HA_INPLACE_ADD_UNIQUE_INDEX_NO_WRITE
		| HA_INPLACE_DROP_UNIQUE_INDEX_NO_READ_WRITE
		| HA_INPLACE_ADD_PK_INDEX_NO_READ_WRITE);
}

/*****************************************************************//**
Commits a transaction in an InnoDB database. */
static
void
innobase_commit_low(
/*================*/
	trx_t*	trx)	/*!< in: transaction handle */
{
	if (trx_is_started(trx)) {

		trx_commit_for_mysql(trx);
	}
}

/*****************************************************************//**
Creates an InnoDB transaction struct for the thd if it does not yet have one.
Starts a new InnoDB transaction if a transaction is not yet started. And
assigns a new snapshot for a consistent read if the transaction does not yet
have one.
@return	0 */
static
int
innobase_start_trx_and_assign_read_view(
/*====================================*/
	handlerton*	hton,	/*!< in: Innodb handlerton */
	THD*		thd)	/*!< in: MySQL thread handle of the user for
				whom the transaction should be committed */
{
	trx_t*	trx;

	DBUG_ENTER("innobase_start_trx_and_assign_read_view");
	DBUG_ASSERT(hton == innodb_hton_ptr);

	/* Create a new trx struct for thd, if it does not yet have one */

	trx = check_trx_exists(thd);

	/* This is just to play safe: release a possible FIFO ticket and
	search latch. Since we can potentially reserve the trx_sys->lock,
	we have to release the search system latch first to obey the latching
	order. */

	innobase_release_stat_resources(trx);

	/* If the transaction is not started yet, start it */

	trx_start_if_not_started_xa(trx);

	/* Assign a read view if the transaction does not have it yet */

	trx_assign_read_view(trx);

	/* Set the MySQL flag to mark that there is an active transaction */

	innobase_register_trx(hton, current_thd, trx);

	DBUG_RETURN(0);
}

/*****************************************************************//**
Commits a transaction in an InnoDB database or marks an SQL statement
ended.
@return	0 */
static
int
innobase_commit(
/*============*/
	handlerton*	hton,		/*!< in: Innodb handlerton */
	THD*		thd,		/*!< in: MySQL thread handle of the
					user for whom the transaction should
					be committed */
	bool		commit_trx)	/*!< in: true - commit transaction
					false - the current SQL statement
					ended */
{
	trx_t*		trx;

	DBUG_ENTER("innobase_commit");
	DBUG_ASSERT(hton == innodb_hton_ptr);
	DBUG_PRINT("trans", ("ending transaction"));

	trx = check_trx_exists(thd);

	/* Since we will reserve the trx_sys->lock, we have to release
	the search system latch first to obey the latching order. */

	if (trx->has_search_latch) {
		trx_search_latch_release_if_reserved(trx);
	}

	/* Transaction is deregistered only in a commit or a rollback. If
	it is deregistered we know there cannot be resources to be freed
	and we could return immediately.  For the time being, we play safe
	and do the cleanup though there should be nothing to clean up. */

	if (!trx_is_registered_for_2pc(trx) && trx_is_started(trx)) {

		sql_print_error("Transaction not registered for MySQL 2PC, "
				"but transaction is active");
	}

	if (commit_trx
	    || (!thd_test_options(thd, OPTION_NOT_AUTOCOMMIT | OPTION_BEGIN))) {

		/* We were instructed to commit the whole transaction, or
		this is an SQL statement end and autocommit is on */

		/* We need current binlog position for ibbackup to work.
		Note, the position is current because of
		prepare_commit_mutex */
retry:
		if (innobase_commit_concurrency > 0) {
			mysql_mutex_lock(&commit_cond_m);
			commit_threads++;

			if (commit_threads > innobase_commit_concurrency) {
				commit_threads--;
				mysql_cond_wait(&commit_cond,
					&commit_cond_m);
				mysql_mutex_unlock(&commit_cond_m);
				goto retry;
			}
			else {
				mysql_mutex_unlock(&commit_cond_m);
			}
		}

		/* The following calls to read the MySQL binary log
		file name and the position return consistent results:
		1) Other InnoDB transactions cannot intervene between
		these calls as we are holding prepare_commit_mutex.
		2) Binary logging of other engines is not relevant
		to InnoDB as all InnoDB requires is that committing
		InnoDB transactions appear in the same order in the
		MySQL binary log as they appear in InnoDB logs.
		3) A MySQL log file rotation cannot happen because
		MySQL protects against this by having a counter of
		transactions in prepared state and it only allows
		a rotation when the counter drops to zero. See
		LOCK_prep_xids and COND_prep_xids in log.cc. */
		trx->mysql_log_file_name = mysql_bin_log_file_name();
		trx->mysql_log_offset = (ib_int64_t) mysql_bin_log_file_pos();

		/* Don't do write + flush right now. For group commit
		to work we want to do the flush after releasing the
		prepare_commit_mutex. */
		trx->flush_log_later = TRUE;
		innobase_commit_low(trx);
		trx->flush_log_later = FALSE;

		if (innobase_commit_concurrency > 0) {
			mysql_mutex_lock(&commit_cond_m);
			commit_threads--;
			mysql_cond_signal(&commit_cond);
			mysql_mutex_unlock(&commit_cond_m);
		}

		if (trx_has_prepare_commit_mutex(trx)) {

			mysql_mutex_unlock(&prepare_commit_mutex);
		}
 
		trx_deregister_from_2pc(trx);

		/* Now do a write + flush of logs. */
		trx_commit_complete_for_mysql(trx);
	} else {
		/* We just mark the SQL statement ended and do not do a
		transaction commit */

		/* If we had reserved the auto-inc lock for some
		table in this SQL statement we release it now */

		lock_unlock_table_autoinc(trx);

		/* Store the current undo_no of the transaction so that we
		know where to roll back if we have to roll back the next
		SQL statement */

		trx_mark_sql_stat_end(trx);
	}

	trx->n_autoinc_rows = 0; /* Reset the number AUTO-INC rows required */

	if (trx->declared_to_be_inside_innodb) {
		/* Release our possible ticket in the FIFO */

		srv_conc_force_exit_innodb(trx);
	}

	/* Tell the InnoDB server that there might be work for utility
	threads: */
	srv_active_wake_master_thread();

	DBUG_RETURN(0);
}

/*****************************************************************//**
Rolls back a transaction or the latest SQL statement.
@return	0 or error number */
static
int
innobase_rollback(
/*==============*/
	handlerton*	hton,		/*!< in: Innodb handlerton */ 
	THD*		thd,		/*!< in: handle to the MySQL thread
					of the user whose transaction should
					be rolled back */
	bool		rollback_trx)	/*!< in: TRUE - rollback entire
					transaction FALSE - rollback the current
					statement only */
{
	int	error = 0;
	trx_t*	trx;

	DBUG_ENTER("innobase_rollback");
	DBUG_ASSERT(hton == innodb_hton_ptr);
	DBUG_PRINT("trans", ("aborting transaction"));

	trx = check_trx_exists(thd);

	/* Release a possible FIFO ticket and search latch. Since we will
	reserve the trx_sys->lock, we have to release the search system
	latch first to obey the latching order. */

	innobase_release_stat_resources(trx);

	trx->n_autoinc_rows = 0; /* Reset the number AUTO-INC rows required */

	/* If we had reserved the auto-inc lock for some table (if
	we come here to roll back the latest SQL statement) we
	release it now before a possibly lengthy rollback */

	lock_unlock_table_autoinc(trx);

	if (rollback_trx
	    || !thd_test_options(thd, OPTION_NOT_AUTOCOMMIT | OPTION_BEGIN)) {

		error = trx_rollback_for_mysql(trx);
		trx_deregister_from_2pc(trx);
	} else {
		error = trx_rollback_last_sql_stat_for_mysql(trx);
	}

	DBUG_RETURN(convert_error_code_to_mysql(error, 0, NULL));
}

/*****************************************************************//**
Rolls back a transaction
@return	0 or error number */
static
int
innobase_rollback_trx(
/*==================*/
	trx_t*	trx)	/*!< in: transaction */
{
	int	error = 0;

	DBUG_ENTER("innobase_rollback_trx");
	DBUG_PRINT("trans", ("aborting transaction"));

	/* Release a possible FIFO ticket and search latch. Since we will
	reserve the trx_sys->lock, we have to release the search system
	latch first to obey the latching order. */

	innobase_release_stat_resources(trx);

	/* If we had reserved the auto-inc lock for some table (if
	we come here to roll back the latest SQL statement) we
	release it now before a possibly lengthy rollback */

	lock_unlock_table_autoinc(trx);

	error = trx_rollback_for_mysql(trx);

	DBUG_RETURN(convert_error_code_to_mysql(error, 0, NULL));
}

/*****************************************************************//**
Rolls back a transaction to a savepoint.
@return 0 if success, HA_ERR_NO_SAVEPOINT if no savepoint with the
given name */
static
int
innobase_rollback_to_savepoint(
/*===========================*/
	handlerton*	hton,		/*!< in: Innodb handlerton */ 
	THD*		thd,		/*!< in: handle to the MySQL thread
					of the user whose transaction should
					be rolled back to savepoint */
	void*		savepoint)	/*!< in: savepoint data */
{
	ib_int64_t	mysql_binlog_cache_pos;
	int		error = 0;
	trx_t*		trx;
	char		name[64];

	DBUG_ENTER("innobase_rollback_to_savepoint");
	DBUG_ASSERT(hton == innodb_hton_ptr);

	trx = check_trx_exists(thd);

	/* Release a possible FIFO ticket and search latch. Since we will
	reserve the trx_sys->lock, we have to release the search system
	latch first to obey the latching order. */

	innobase_release_stat_resources(trx);

	/* TODO: use provided savepoint data area to store savepoint data */

	longlong2str((ulint)savepoint, name, 36);

	error = (int) trx_rollback_to_savepoint_for_mysql(
		trx, name, &mysql_binlog_cache_pos);

	DBUG_RETURN(convert_error_code_to_mysql(error, 0, NULL));
}

/*****************************************************************//**
Release transaction savepoint name.
@return 0 if success, HA_ERR_NO_SAVEPOINT if no savepoint with the
given name */
static
int
innobase_release_savepoint(
/*=======================*/
	handlerton*	hton,		/*!< in: handlerton for Innodb */
	THD*		thd,		/*!< in: handle to the MySQL thread
					of the user whose transaction's
					savepoint should be released */
	void*		savepoint)	/*!< in: savepoint data */
{
	int		error = 0;
	trx_t*		trx;
	char		name[64];

	DBUG_ENTER("innobase_release_savepoint");
	DBUG_ASSERT(hton == innodb_hton_ptr);

	trx = check_trx_exists(thd);

	/* TODO: use provided savepoint data area to store savepoint data */

	longlong2str((ulint)savepoint, name, 36);

	error = (int) trx_release_savepoint_for_mysql(trx, name);

	DBUG_RETURN(convert_error_code_to_mysql(error, 0, NULL));
}

/*****************************************************************//**
Sets a transaction savepoint.
@return	always 0, that is, always succeeds */
static
int
innobase_savepoint(
/*===============*/
	handlerton*	hton,	/*!< in: handle to the Innodb handlerton */
	THD*	thd,		/*!< in: handle to the MySQL thread */
	void*	savepoint)	/*!< in: savepoint data */
{
	int	error = 0;
	trx_t*	trx;

	DBUG_ENTER("innobase_savepoint");
	DBUG_ASSERT(hton == innodb_hton_ptr);

	/* In the autocommit mode there is no sense to set a savepoint
	(unless we are in sub-statement), so SQL layer ensures that
	this method is never called in such situation.  */

	trx = check_trx_exists(thd);

	/* Release a possible FIFO ticket and search latch. Since we will
	reserve the trx_sys->lock, we have to release the search system
	latch first to obey the latching order. */

	innobase_release_stat_resources(trx);

	/* Cannot happen outside of transaction */
	DBUG_ASSERT(trx_is_registered_for_2pc(trx));

	/* TODO: use provided savepoint data area to store savepoint data */
	char name[64];
	longlong2str((ulint)savepoint,name,36);

	error = (int) trx_savepoint_for_mysql(trx, name, (ib_int64_t)0);

	DBUG_RETURN(convert_error_code_to_mysql(error, 0, NULL));
}

/*****************************************************************//**
Frees a possible InnoDB trx object associated with the current THD.
@return	0 or error number */
static
int
innobase_close_connection(
/*======================*/
	handlerton*	hton,	/*!< in: innobase handlerton */
	THD*		thd)	/*!< in: handle to the MySQL thread of the user
				whose resources should be free'd */
{
	trx_t*	trx;

	DBUG_ENTER("innobase_close_connection");
	DBUG_ASSERT(hton == innodb_hton_ptr);
	trx = thd_to_trx(thd);

	ut_a(trx);

	if (!trx_is_registered_for_2pc(trx) && trx_is_started(trx)) {

		sql_print_error("Transaction not registered for MySQL 2PC, "
				"but transaction is active");
	}


	if (trx_is_started(trx) && global_system_variables.log_warnings) {

		sql_print_warning(
			"MySQL is closing a connection that has an active "
			"InnoDB transaction.  %llu row modifications will "
			"roll back.",
			(ullint) trx->undo_no);
	}

	innobase_rollback_trx(trx);

	trx_free_for_mysql(trx);

	DBUG_RETURN(0);
}


/*************************************************************************//**
** InnoDB database tables
*****************************************************************************/

/****************************************************************//**
Get the record format from the data dictionary.
@return one of ROW_TYPE_REDUNDANT, ROW_TYPE_COMPACT,
ROW_TYPE_COMPRESSED, ROW_TYPE_DYNAMIC */
UNIV_INTERN
enum row_type
ha_innobase::get_row_type() const
/*=============================*/
{
	if (prebuilt && prebuilt->table) {
		const ulint	flags = prebuilt->table->flags;

		if (UNIV_UNLIKELY(!flags)) {
			return(ROW_TYPE_REDUNDANT);
		}

		ut_ad(flags & DICT_TF_COMPACT);

		switch (flags & DICT_TF_FORMAT_MASK) {
		case UNIV_FORMAT_A << DICT_TF_FORMAT_SHIFT:
			return(ROW_TYPE_COMPACT);
		case UNIV_FORMAT_B << DICT_TF_FORMAT_SHIFT:
			if (flags & DICT_TF_ZSSIZE_MASK) {
				return(ROW_TYPE_COMPRESSED);
			} else {
				return(ROW_TYPE_DYNAMIC);
			}
#if UNIV_FORMAT_B != UNIV_FORMAT_MAX
# error "UNIV_FORMAT_B != UNIV_FORMAT_MAX"
#endif
		}
	}
	ut_ad(0);
	return(ROW_TYPE_NOT_USED);
}



/****************************************************************//**
Get the table flags to use for the statement.
@return	table flags */
UNIV_INTERN
handler::Table_flags
ha_innobase::table_flags() const
/*============================*/
{
	/* Need to use tx_isolation here since table flags is (also)
	called before prebuilt is inited. */
	ulong const tx_isolation = thd_tx_isolation(ha_thd());

	if (tx_isolation <= ISO_READ_COMMITTED) {
		return int_table_flags;
	}

	return(int_table_flags | HA_BINLOG_STMT_CAPABLE);
}

/****************************************************************//**
Gives the file extension of an InnoDB single-table tablespace. */
static const char* ha_innobase_exts[] = {
	".ibd",
	NullS
};

/****************************************************************//**
Returns the table type (storage engine name).
@return	table type */
UNIV_INTERN
const char*
ha_innobase::table_type() const
/*===========================*/
{
	return(innobase_hton_name);
}

/****************************************************************//**
Returns the index type. */
UNIV_INTERN
const char*
ha_innobase::index_type(
/*====================*/
	uint)
				/*!< out: index type */
{
	return("BTREE");
}

/****************************************************************//**
Returns the table file name extension.
@return	file extension string */
UNIV_INTERN
const char**
ha_innobase::bas_ext() const
/*========================*/
{
	return(ha_innobase_exts);
}

/****************************************************************//**
Returns the operations supported for indexes.
@return	flags of supported operations */
UNIV_INTERN
ulong
ha_innobase::index_flags(
/*=====================*/
	uint,
	uint,
	bool) const
{
	return(HA_READ_NEXT | HA_READ_PREV | HA_READ_ORDER
	       | HA_READ_RANGE | HA_KEYREAD_ONLY
	       | HA_DO_INDEX_COND_PUSHDOWN);
}

/****************************************************************//**
Returns the maximum number of keys.
@return	MAX_KEY */
UNIV_INTERN
uint
ha_innobase::max_supported_keys() const
/*===================================*/
{
	return(MAX_KEY);
}

/****************************************************************//**
Returns the maximum key length.
@return	maximum supported key length, in bytes */
UNIV_INTERN
uint
ha_innobase::max_supported_key_length() const
/*=========================================*/
{
	/* An InnoDB page must store >= 2 keys; a secondary key record
	must also contain the primary key value: max key length is
	therefore set to slightly less than 1 / 4 of page size which
	is 16 kB; but currently MySQL does not work with keys whose
	size is > MAX_KEY_LENGTH */
	return(3500);
}

/****************************************************************//**
Returns the key map of keys that are usable for scanning.
@return	key_map_full */
UNIV_INTERN
const key_map*
ha_innobase::keys_to_use_for_scanning()
/*===================================*/
{
	return(&key_map_full);
}

/****************************************************************//**
Determines if table caching is supported.
@return	HA_CACHE_TBL_ASKTRANSACT */
UNIV_INTERN
uint8
ha_innobase::table_cache_type()
/*===========================*/
{
	return(HA_CACHE_TBL_ASKTRANSACT);
}

/****************************************************************//**
Determines if the primary key is clustered index.
@return	true */
UNIV_INTERN
bool
ha_innobase::primary_key_is_clustered()
/*===================================*/
{
	return(true);
}

/*****************************************************************//**
Normalizes a table name string. A normalized name consists of the
database name catenated to '/' and table name. An example:
test/mytable. On Windows normalization puts both the database name and the
table name always to lower case. */
static
void
normalize_table_name(
/*=================*/
	char*		norm_name,	/*!< out: normalized name as a
					null-terminated string */
	const char*	name)		/*!< in: table name string */
{
	char*	name_ptr;
	char*	db_ptr;
	char*	ptr;

	/* Scan name from the end */

	ptr = strend(name)-1;

	while (ptr >= name && *ptr != '\\' && *ptr != '/') {
		ptr--;
	}

	name_ptr = ptr + 1;

	DBUG_ASSERT(ptr > name);

	ptr--;

	while (ptr >= name && *ptr != '\\' && *ptr != '/') {
		ptr--;
	}

	db_ptr = ptr + 1;

	memcpy(norm_name, db_ptr, strlen(name) + 1 - (db_ptr - name));

	norm_name[name_ptr - db_ptr - 1] = '/';

#ifdef __WIN__
	innobase_casedn_str(norm_name);
#endif
}

/********************************************************************//**
Get the upper limit of the MySQL integral and floating-point type.
@return maximum allowed value for the field */
static
ulonglong
innobase_get_int_col_max_value(
/*===========================*/
	const Field*	field)	/*!< in: MySQL field */
{
	ulonglong	max_value = 0;

	switch(field->key_type()) {
	/* TINY */
	case HA_KEYTYPE_BINARY:
		max_value = 0xFFULL;
		break;
	case HA_KEYTYPE_INT8:
		max_value = 0x7FULL;
		break;
	/* SHORT */
	case HA_KEYTYPE_USHORT_INT:
		max_value = 0xFFFFULL;
		break;
	case HA_KEYTYPE_SHORT_INT:
		max_value = 0x7FFFULL;
		break;
	/* MEDIUM */
	case HA_KEYTYPE_UINT24:
		max_value = 0xFFFFFFULL;
		break;
	case HA_KEYTYPE_INT24:
		max_value = 0x7FFFFFULL;
		break;
	/* LONG */
	case HA_KEYTYPE_ULONG_INT:
		max_value = 0xFFFFFFFFULL;
		break;
	case HA_KEYTYPE_LONG_INT:
		max_value = 0x7FFFFFFFULL;
		break;
	/* BIG */
	case HA_KEYTYPE_ULONGLONG:
		max_value = 0xFFFFFFFFFFFFFFFFULL;
		break;
	case HA_KEYTYPE_LONGLONG:
		max_value = 0x7FFFFFFFFFFFFFFFULL;
		break;
	case HA_KEYTYPE_FLOAT:
		/* We use the maximum as per IEEE754-2008 standard, 2^24 */
		max_value = 0x1000000ULL;
		break;
	case HA_KEYTYPE_DOUBLE:
		/* We use the maximum as per IEEE754-2008 standard, 2^53 */
		max_value = 0x20000000000000ULL;
		break;
	default:
		ut_error;
	}

	return(max_value);
}

/*******************************************************************//**
This function checks whether the index column information
is consistent between KEY info from mysql and that from innodb index.
@return TRUE if all column types match. */
static
ibool
innobase_match_index_columns(
/*=========================*/
	const KEY*		key_info,	/*!< in: Index info
						from mysql */
	const dict_index_t*	index_info)	/*!< in: Index info
						from Innodb */
{
	const KEY_PART_INFO*	key_part;
	const KEY_PART_INFO*	key_end;
	const dict_field_t*	innodb_idx_fld;
	const dict_field_t*	innodb_idx_fld_end;

	DBUG_ENTER("innobase_match_index_columns");

	/* Check whether user defined index column count matches */
	if (key_info->key_parts != index_info->n_user_defined_cols) {
		DBUG_RETURN(FALSE);
	}

	key_part = key_info->key_part;
	key_end = key_part + key_info->key_parts;
	innodb_idx_fld = index_info->fields;
	innodb_idx_fld_end = index_info->fields + index_info->n_fields;

	/* Check each index column's datatype. We do not check
	column name because there exists case that index
	column name got modified in mysql but such change does not
	propagate to InnoDB.
	One hidden assumption here is that the index column sequences
	are matched up between those in mysql and Innodb. */
	for (; key_part != key_end; ++key_part) {
		ulint	col_type;
		ibool	is_unsigned;
		ulint	mtype = innodb_idx_fld->col->mtype;

		/* Need to translate to InnoDB column type before
		comparison. */
		col_type = get_innobase_type_from_mysql_type(&is_unsigned,
							     key_part->field);

		/* Ignore Innodb specific system columns. */
		while (mtype == DATA_SYS) {
			innodb_idx_fld++;

			if (innodb_idx_fld >= innodb_idx_fld_end) {
				DBUG_RETURN(FALSE);
			}
		}

		if (col_type != mtype) {
			/* Column Type mismatches */
			DBUG_RETURN(FALSE);
		}

		innodb_idx_fld++;
	}

	DBUG_RETURN(TRUE);
}

/*******************************************************************//**
This function builds a translation table in INNOBASE_SHARE
structure for fast index location with mysql array number from its
table->key_info structure. This also provides the necessary translation
between the key order in mysql key_info and Innodb ib_table->indexes if
they are not fully matched with each other.
Note we do not have any mutex protecting the translation table
building based on the assumption that there is no concurrent
index creation/drop and DMLs that requires index lookup. All table
handle will be closed before the index creation/drop.
@return TRUE if index translation table built successfully */
static
ibool
innobase_build_index_translation(
/*=============================*/
	const TABLE*		table,	/*!< in: table in MySQL data
					dictionary */
	dict_table_t*		ib_table,/*!< in: table in Innodb data
					dictionary */
	INNOBASE_SHARE*		share)	/*!< in/out: share structure
					where index translation table
					will be constructed in. */
{
	ulint		mysql_num_index;
	ulint		ib_num_index;
	dict_index_t**	index_mapping;
	ibool		ret = TRUE;

	DBUG_ENTER("innobase_build_index_translation");

	mutex_enter(&dict_sys->mutex);

	mysql_num_index = table->s->keys;
	ib_num_index = UT_LIST_GET_LEN(ib_table->indexes);

	index_mapping = share->idx_trans_tbl.index_mapping;

	/* If there exists inconsistency between MySQL and InnoDB dictionary
	(metadata) information, the number of index defined in MySQL
	could exceed that in InnoDB, do not build index translation
	table in such case */
	if (UNIV_UNLIKELY(ib_num_index < mysql_num_index)) {
		ret = FALSE;
		goto func_exit;
	}

	/* If index entry count is non-zero, nothing has
	changed since last update, directly return TRUE */
	if (share->idx_trans_tbl.index_count) {
		/* Index entry count should still match mysql_num_index */
		ut_a(share->idx_trans_tbl.index_count == mysql_num_index);
		goto func_exit;
	}

	/* The number of index increased, rebuild the mapping table */
	if (mysql_num_index > share->idx_trans_tbl.array_size) {
		index_mapping = (dict_index_t**) my_realloc(index_mapping,
							mysql_num_index *
							sizeof(*index_mapping),
							MYF(MY_ALLOW_ZERO_PTR));

		if (!index_mapping) {
			/* Report an error if index_mapping continues to be
			NULL and mysql_num_index is a non-zero value */
			sql_print_error("InnoDB: fail to allocate memory for "
					"index translation table. Number of "
					"Index:%lu, array size:%lu",
					mysql_num_index,
					share->idx_trans_tbl.array_size);
			ret = FALSE;
			goto func_exit;
		}

		share->idx_trans_tbl.array_size = mysql_num_index;
	}

	/* For each index in the mysql key_info array, fetch its
	corresponding InnoDB index pointer into index_mapping
	array. */
	for (ulint count = 0; count < mysql_num_index; count++) {

		/* Fetch index pointers into index_mapping according to mysql
		index sequence */
		index_mapping[count] = dict_table_get_index_on_name(
			ib_table, table->key_info[count].name);

		if (!index_mapping[count]) {
			sql_print_error("Cannot find index %s in InnoDB "
					"index dictionary.",
					table->key_info[count].name);
			ret = FALSE;
			goto func_exit;
		}

		/* Double check fetched index has the same
		column info as those in mysql key_info. */
		if (!innobase_match_index_columns(&table->key_info[count],
					          index_mapping[count])) {
			sql_print_error("Found index %s whose column info "
					"does not match that of MySQL.",
					table->key_info[count].name);
			ret = FALSE;
			goto func_exit;
		}
	}

	/* Successfully built the translation table */
	share->idx_trans_tbl.index_count = mysql_num_index;

func_exit:
	if (!ret) {
		/* Build translation table failed. */
		my_free(index_mapping);

		share->idx_trans_tbl.array_size = 0;
		share->idx_trans_tbl.index_count = 0;
		index_mapping = NULL;
	}

	share->idx_trans_tbl.index_mapping = index_mapping;

	mutex_exit(&dict_sys->mutex);

	DBUG_RETURN(ret);
}

/*******************************************************************//**
This function uses index translation table to quickly locate the
requested index structure.
Note we do not have mutex protection for the index translatoin table
access, it is based on the assumption that there is no concurrent
translation table rebuild (fter create/drop index) and DMLs that
require index lookup.
@return dict_index_t structure for requested index. NULL if
fail to locate the index structure. */
static
dict_index_t*
innobase_index_lookup(
/*==================*/
	INNOBASE_SHARE*	share,	/*!< in: share structure for index
				translation table. */
	uint		keynr)	/*!< in: index number for the requested
				index */
{
	if (!share->idx_trans_tbl.index_mapping
	    || keynr >= share->idx_trans_tbl.index_count) {
		return(NULL);
	}

	return(share->idx_trans_tbl.index_mapping[keynr]);
}

/************************************************************************
Set the autoinc column max value. This should only be called once from
ha_innobase::open(). Therefore there's no need for a covering lock. */
UNIV_INTERN
void
ha_innobase::innobase_initialize_autoinc()
/*======================================*/
{
	ulonglong	auto_inc;
	const Field*	field = table->found_next_number_field;

	if (field != NULL) {
		auto_inc = innobase_get_int_col_max_value(field);
	} else {
		/* We have no idea what's been passed in to us as the
		autoinc column. We set it to the 0, effectively disabling
		updates to the table. */
		auto_inc = 0;

		ut_print_timestamp(stderr);
		fprintf(stderr, "  InnoDB: Unable to determine the AUTOINC "
				"column name\n");
	}

	if (srv_force_recovery >= SRV_FORCE_NO_IBUF_MERGE) {
		/* If the recovery level is set so high that writes
		are disabled we force the AUTOINC counter to 0
		value effectively disabling writes to the table.
		Secondly, we avoid reading the table in case the read
		results in failure due to a corrupted table/index.

		We will not return an error to the client, so that the
		tables can be dumped with minimal hassle.  If an error
		were returned in this case, the first attempt to read
		the table would fail and subsequent SELECTs would succeed. */
		auto_inc = 0;
	} else if (field == NULL) {
		/* This is a far more serious error, best to avoid
		opening the table and return failure. */
		my_error(ER_AUTOINC_READ_FAILED, MYF(0));
	} else {
		dict_index_t*	index;
		const char*	col_name;
		ulonglong	read_auto_inc;
		ulint		err;

		update_thd(ha_thd());

		ut_a(prebuilt->trx == thd_to_trx(user_thd));

		col_name = field->field_name;
		index = innobase_get_index(table->s->next_number_index);

		/* Execute SELECT MAX(col_name) FROM TABLE; */
		err = row_search_max_autoinc(index, col_name, &read_auto_inc);

		switch (err) {
		case DB_SUCCESS: {
			ulonglong	col_max_value;

			col_max_value = innobase_get_int_col_max_value(field);

			/* At the this stage we do not know the increment
			nor the offset, so use a default increment of 1. */

			auto_inc = innobase_next_autoinc(
				read_auto_inc, 1, 1, col_max_value);

			break;
		}
		case DB_RECORD_NOT_FOUND:
			ut_print_timestamp(stderr);
			fprintf(stderr, "  InnoDB: MySQL and InnoDB data "
				"dictionaries are out of sync.\n"
				"InnoDB: Unable to find the AUTOINC column "
				"%s in the InnoDB table %s.\n"
				"InnoDB: We set the next AUTOINC column "
				"value to 0,\n"
				"InnoDB: in effect disabling the AUTOINC "
				"next value generation.\n"
				"InnoDB: You can either set the next "
				"AUTOINC value explicitly using ALTER TABLE\n"
				"InnoDB: or fix the data dictionary by "
				"recreating the table.\n",
				col_name, index->table->name);

			/* This will disable the AUTOINC generation. */
			auto_inc = 0;

			/* We want the open to succeed, so that the user can
			take corrective action. ie. reads should succeed but
			updates should fail. */
			err = DB_SUCCESS;
			break;
		default:
			/* row_search_max_autoinc() should only return
			one of DB_SUCCESS or DB_RECORD_NOT_FOUND. */
			ut_error;
		}
	}

	dict_table_autoinc_initialize(prebuilt->table, auto_inc);
}

/*****************************************************************//**
Creates and opens a handle to a table which already exists in an InnoDB
database.
@return	1 if error, 0 if success */
UNIV_INTERN
int
ha_innobase::open(
/*==============*/
	const char*	name,		/*!< in: table name */
	int		mode,		/*!< in: not used */
	uint		test_if_locked)	/*!< in: not used */
{
	dict_table_t*	ib_table;
	char		norm_name[1000];
	THD*		thd;
	ulint		retries = 0;
	char*		is_part = NULL;

	DBUG_ENTER("ha_innobase::open");

	UT_NOT_USED(mode);
	UT_NOT_USED(test_if_locked);

	thd = ha_thd();
	srv_lower_case_table_names = lower_case_table_names;

	/* Under some cases MySQL seems to call this function while
	holding btr_search_latch. This breaks the latching order as
	we acquire dict_sys->mutex below and leads to a deadlock. */
	if (thd != NULL) {
		innobase_release_temporary_latches(ht, thd);
	}

	normalize_table_name(norm_name, name);

	user_thd = NULL;

	if (!(share=get_share(name))) {

		DBUG_RETURN(1);
	}

	/* Create buffers for packing the fields of a record. Why
	table->reclength did not work here? Obviously, because char
	fields when packed actually became 1 byte longer, when we also
	stored the string length as the first byte. */

	upd_and_key_val_buff_len =
				table->s->reclength + table->s->max_key_length
							+ MAX_REF_PARTS * 3;
	if (!(uchar*) my_multi_malloc(MYF(MY_WME),
			&upd_buff, upd_and_key_val_buff_len,
			&key_val_buff, upd_and_key_val_buff_len,
			NullS)) {
		free_share(share);

		DBUG_RETURN(1);
	}

	/* We look for pattern #P# to see if the table is partitioned
	MySQL table. The retry logic for partitioned tables is a
	workaround for http://bugs.mysql.com/bug.php?id=33349. Look
	at support issue https://support.mysql.com/view.php?id=21080
	for more details. */
	is_part = strstr(norm_name, "#P#");
retry:
	/* Get pointer to a table object in InnoDB dictionary cache */
	ib_table = dict_table_open_on_name(norm_name, FALSE);

	if (NULL == ib_table) {
		if (is_part && retries < 10) {
			++retries;
			os_thread_sleep(100000);
			goto retry;
		}

		if (is_part) {
			sql_print_error("Failed to open table %s after "
					"%lu attempts.\n", norm_name,
					retries);
		}

		sql_print_error("Cannot find or open table %s from\n"
				"the internal data dictionary of InnoDB "
				"though the .frm file for the\n"
				"table exists. Maybe you have deleted and "
				"recreated InnoDB data\n"
				"files but have forgotten to delete the "
				"corresponding .frm files\n"
				"of InnoDB tables, or you have moved .frm "
				"files to another database?\n"
				"or, the table contains indexes that this "
				"version of the engine\n"
				"doesn't support.\n"
				"See " REFMAN "innodb-troubleshooting.html\n"
				"how you can resolve the problem.\n",
				norm_name);
		free_share(share);
		my_free(upd_buff);
		my_errno = ENOENT;

		DBUG_RETURN(HA_ERR_NO_SUCH_TABLE);
	}

	MONITOR_INC(MONITOR_TABLE_OPEN);

	if (ib_table->ibd_file_missing && !thd_tablespace_op(thd)) {
		sql_print_error("MySQL is trying to open a table handle but "
				"the .ibd file for\ntable %s does not exist.\n"
				"Have you deleted the .ibd file from the "
				"database directory under\nthe MySQL datadir, "
				"or have you used DISCARD TABLESPACE?\n"
				"See " REFMAN "innodb-troubleshooting.html\n"
				"how you can resolve the problem.\n",
				norm_name);
		free_share(share);
		my_free(upd_buff);
		my_errno = ENOENT;

		dict_table_close(ib_table, FALSE);
		DBUG_RETURN(HA_ERR_NO_SUCH_TABLE);
	}

	prebuilt = row_create_prebuilt(ib_table);

	prebuilt->mysql_row_len = table->s->reclength;
	prebuilt->default_rec = table->s->default_values;
	ut_ad(prebuilt->default_rec);

	/* Looks like MySQL-3.23 sometimes has primary key number != 0 */
	primary_key = table->s->primary_key;
	key_used_on_scan = primary_key;

	if (!innobase_build_index_translation(table, ib_table, share)) {
		  sql_print_error("Build InnoDB index translation table for"
				  " Table %s failed", name);
	}

	/* Allocate a buffer for a 'row reference'. A row reference is
	a string of bytes of length ref_length which uniquely specifies
	a row in our table. Note that MySQL may also compare two row
	references for equality by doing a simple memcmp on the strings
	of length ref_length! */

	if (!row_table_got_default_clust_index(ib_table)) {

		prebuilt->clust_index_was_generated = FALSE;

		if (UNIV_UNLIKELY(primary_key >= MAX_KEY)) {
			sql_print_error("Table %s has a primary key in "
					"InnoDB data dictionary, but not "
					"in MySQL!", name);

			/* This mismatch could cause further problems
			if not attended, bring this to the user's attention
			by printing a warning in addition to log a message
			in the errorlog */
			push_warning_printf(thd, MYSQL_ERROR::WARN_LEVEL_WARN,
					    ER_NO_SUCH_INDEX,
					    "InnoDB: Table %s has a "
					    "primary key in InnoDB data "
					    "dictionary, but not in "
					    "MySQL!", name);

			/* If primary_key >= MAX_KEY, its (primary_key)
			value could be out of bound if continue to index
			into key_info[] array. Find InnoDB primary index,
			and assign its key_length to ref_length.
			In addition, since MySQL indexes are sorted starting
			with primary index, unique index etc., initialize
			ref_length to the first index key length in
			case we fail to find InnoDB cluster index.

			Please note, this will not resolve the primary
			index mismatch problem, other side effects are
			possible if users continue to use the table.
			However, we allow this table to be opened so
			that user can adopt necessary measures for the
			mismatch while still being accessible to the table
			date. */
			if (!table->key_info) {
				ut_ad(!table->s->keys);
				ref_length = 0;
			} else {
				ref_length = table->key_info[0].key_length;
			}

			/* Find corresponding cluster index
			key length in MySQL's key_info[] array */
			for (ulint i = 0; i < table->s->keys; i++) {
				dict_index_t*	index;
				index = innobase_get_index(i);
				if (dict_index_is_clust(index)) {
					ref_length =
						 table->key_info[i].key_length;
				}
			}
		} else {
			/* MySQL allocates the buffer for ref.
			key_info->key_length includes space for all key
			columns + one byte for each column that may be
			NULL. ref_length must be as exact as possible to
			save space, because all row reference buffers are
			allocated based on ref_length. */

			ref_length = table->key_info[primary_key].key_length;
		}
	} else {
		if (primary_key != MAX_KEY) {
			sql_print_error(
				"Table %s has no primary key in InnoDB data "
				"dictionary, but has one in MySQL! If you "
				"created the table with a MySQL version < "
				"3.23.54 and did not define a primary key, "
				"but defined a unique key with all non-NULL "
				"columns, then MySQL internally treats that "
				"key as the primary key. You can fix this "
				"error by dump + DROP + CREATE + reimport "
				"of the table.", name);

			/* This mismatch could cause further problems
			if not attended, bring this to the user attention
			by printing a warning in addition to log a message
			in the errorlog */
			push_warning_printf(thd, MYSQL_ERROR::WARN_LEVEL_WARN,
					    ER_NO_SUCH_INDEX,
					    "InnoDB: Table %s has no "
					    "primary key in InnoDB data "
					    "dictionary, but has one in "
					    "MySQL!", name);
		}

		prebuilt->clust_index_was_generated = TRUE;

		ref_length = DATA_ROW_ID_LEN;

		/* If we automatically created the clustered index, then
		MySQL does not know about it, and MySQL must NOT be aware
		of the index used on scan, to make it avoid checking if we
		update the column of the index. That is why we assert below
		that key_used_on_scan is the undefined value MAX_KEY.
		The column is the row id in the automatical generation case,
		and it will never be updated anyway. */

		if (key_used_on_scan != MAX_KEY) {
			sql_print_warning(
				"Table %s key_used_on_scan is %lu even "
				"though there is no primary key inside "
				"InnoDB.", name, (ulong) key_used_on_scan);
		}
	}

	/* Index block size in InnoDB: used by MySQL in query optimization */
	stats.block_size = 16 * 1024;

	/* Init table lock structure */
	thr_lock_data_init(&share->lock,&lock,(void*) 0);

	if (prebuilt->table) {
		/* We update the highest file format in the system table
		space, if this table has higher file format setting. */

		trx_sys_file_format_max_upgrade(
			(const char**) &innobase_file_format_max,
			dict_table_get_format(prebuilt->table));
	}

	/* Only if the table has an AUTOINC column. */
	if (prebuilt->table != NULL && table->found_next_number_field != NULL) {
		dict_table_autoinc_lock(prebuilt->table);

		/* Since a table can already be "open" in InnoDB's internal
		data dictionary, we only init the autoinc counter once, the
		first time the table is loaded. We can safely reuse the
		autoinc value from a previous MySQL open. */
		if (dict_table_autoinc_read(prebuilt->table) == 0) {

			innobase_initialize_autoinc();
		}

		dict_table_autoinc_unlock(prebuilt->table);
	}

	info(HA_STATUS_NO_LOCK | HA_STATUS_VARIABLE | HA_STATUS_CONST);

	DBUG_RETURN(0);
}

UNIV_INTERN
uint
ha_innobase::max_supported_key_part_length() const
/*==============================================*/
{
	return(DICT_MAX_INDEX_COL_LEN - 1);
}

/******************************************************************//**
Closes a handle to an InnoDB table.
@return	0 */
UNIV_INTERN
int
ha_innobase::close()
/*================*/
{
	THD*	thd;

	DBUG_ENTER("ha_innobase::close");

	thd = ha_thd();
	if (thd != NULL) {
		innobase_release_temporary_latches(ht, thd);
	}

	row_prebuilt_free(prebuilt, FALSE);

	my_free(upd_buff);
	free_share(share);

	MONITOR_INC(MONITOR_TABLE_CLOSE);

	/* Tell InnoDB server that there might be work for
	utility threads: */

	srv_active_wake_master_thread();

	DBUG_RETURN(0);
}

/* The following accessor functions should really be inside MySQL code! */

/**************************************************************//**
Gets field offset for a field in a table.
@return	offset */
static inline
uint
get_field_offset(
/*=============*/
	const TABLE*	table,	/*!< in: MySQL table object */
	const Field*	field)	/*!< in: MySQL field object */
{
	return((uint) (field->ptr - table->record[0]));
}

/**************************************************************//**
Checks if a field in a record is SQL NULL. Uses the record format
information in table to track the null bit in record.
@return	1 if NULL, 0 otherwise */
static inline
uint
field_in_record_is_null(
/*====================*/
	TABLE*	table,	/*!< in: MySQL table object */
	Field*	field,	/*!< in: MySQL field object */
	char*	record)	/*!< in: a row in MySQL format */
{
	int	null_offset;

	if (!field->null_ptr) {

		return(0);
	}

	null_offset = (uint) ((char*) field->null_ptr
		    - (char*) table->record[0]);

	if (record[null_offset] & field->null_bit) {

		return(1);
	}

	return(0);
}

/**************************************************************//**
Sets a field in a record to SQL NULL. Uses the record format
information in table to track the null bit in record. */
static inline
void
set_field_in_record_to_null(
/*========================*/
	TABLE*	table,	/*!< in: MySQL table object */
	Field*	field,	/*!< in: MySQL field object */
	char*	record)	/*!< in: a row in MySQL format */
{
	int	null_offset;

	null_offset = (uint) ((char*) field->null_ptr
		    - (char*) table->record[0]);

	record[null_offset] = record[null_offset] | field->null_bit;
}

/*************************************************************//**
InnoDB uses this function to compare two data fields for which the data type
is such that we must use MySQL code to compare them. NOTE that the prototype
of this function is in rem0cmp.c in InnoDB source code! If you change this
function, remember to update the prototype there!
@return	1, 0, -1, if a is greater, equal, less than b, respectively */
extern "C" UNIV_INTERN
int
innobase_mysql_cmp(
/*===============*/
	int		mysql_type,	/*!< in: MySQL type */
	uint		charset_number,	/*!< in: number of the charset */
	const unsigned char* a,		/*!< in: data field */
	unsigned int	a_length,	/*!< in: data field length,
					not UNIV_SQL_NULL */
	const unsigned char* b,		/*!< in: data field */
	unsigned int	b_length)	/*!< in: data field length,
					not UNIV_SQL_NULL */
{
	CHARSET_INFO*		charset;
	enum_field_types	mysql_tp;
	int			ret;

	DBUG_ASSERT(a_length != UNIV_SQL_NULL);
	DBUG_ASSERT(b_length != UNIV_SQL_NULL);

	mysql_tp = (enum_field_types) mysql_type;

	switch (mysql_tp) {

	case MYSQL_TYPE_BIT:
	case MYSQL_TYPE_STRING:
	case MYSQL_TYPE_VAR_STRING:
	case MYSQL_TYPE_TINY_BLOB:
	case MYSQL_TYPE_MEDIUM_BLOB:
	case MYSQL_TYPE_BLOB:
	case MYSQL_TYPE_LONG_BLOB:
	case MYSQL_TYPE_VARCHAR:
		/* Use the charset number to pick the right charset struct for
		the comparison. Since the MySQL function get_charset may be
		slow before Bar removes the mutex operation there, we first
		look at 2 common charsets directly. */

		if (charset_number == default_charset_info->number) {
			charset = default_charset_info;
		} else if (charset_number == my_charset_latin1.number) {
			charset = &my_charset_latin1;
		} else {
			charset = get_charset(charset_number, MYF(MY_WME));

			if (charset == NULL) {
			  sql_print_error("InnoDB needs charset %lu for doing "
					  "a comparison, but MySQL cannot "
					  "find that charset.",
					  (ulong) charset_number);
				ut_a(0);
			}
		}

		/* Starting from 4.1.3, we use strnncollsp() in comparisons of
		non-latin1_swedish_ci strings. NOTE that the collation order
		changes then: 'b\0\0...' is ordered BEFORE 'b  ...'. Users
		having indexes on such data need to rebuild their tables! */

		ret = charset->coll->strnncollsp(
			charset, a, a_length, b, b_length, 0);

		if (ret < 0) {
			return(-1);
		} else if (ret > 0) {
			return(1);
		} else {
			return(0);
		}
	default:
		ut_error;
	}

	return(0);
}

/**************************************************************//**
Converts a MySQL type to an InnoDB type. Note that this function returns
the 'mtype' of InnoDB. InnoDB differentiates between MySQL's old <= 4.1
VARCHAR and the new true VARCHAR in >= 5.0.3 by the 'prtype'.
@return	DATA_BINARY, DATA_VARCHAR, ... */
extern "C" UNIV_INTERN
ulint
get_innobase_type_from_mysql_type(
/*==============================*/
	ulint*		unsigned_flag,	/*!< out: DATA_UNSIGNED if an
					'unsigned type';
					at least ENUM and SET,
					and unsigned integer
					types are 'unsigned types' */
	const void*	f)		/*!< in: MySQL Field */
{
	const class Field* field = reinterpret_cast<const class Field*>(f);

	/* The following asserts try to check that the MySQL type code fits in
	8 bits: this is used in ibuf and also when DATA_NOT_NULL is ORed to
	the type */

	DBUG_ASSERT((ulint)MYSQL_TYPE_STRING < 256);
	DBUG_ASSERT((ulint)MYSQL_TYPE_VAR_STRING < 256);
	DBUG_ASSERT((ulint)MYSQL_TYPE_DOUBLE < 256);
	DBUG_ASSERT((ulint)MYSQL_TYPE_FLOAT < 256);
	DBUG_ASSERT((ulint)MYSQL_TYPE_DECIMAL < 256);

	if (field->flags & UNSIGNED_FLAG) {

		*unsigned_flag = DATA_UNSIGNED;
	} else {
		*unsigned_flag = 0;
	}

	if (field->real_type() == MYSQL_TYPE_ENUM
		|| field->real_type() == MYSQL_TYPE_SET) {

		/* MySQL has field->type() a string type for these, but the
		data is actually internally stored as an unsigned integer
		code! */

		*unsigned_flag = DATA_UNSIGNED; /* MySQL has its own unsigned
						flag set to zero, even though
						internally this is an unsigned
						integer type */
		return(DATA_INT);
	}

	switch (field->type()) {
		/* NOTE that we only allow string types in DATA_MYSQL and
		DATA_VARMYSQL */
	case MYSQL_TYPE_VAR_STRING:	/* old <= 4.1 VARCHAR */
	case MYSQL_TYPE_VARCHAR:	/* new >= 5.0.3 true VARCHAR */
		if (field->binary()) {
			return(DATA_BINARY);
		} else if (strcmp(field->charset()->name,
				  "latin1_swedish_ci") == 0) {
			return(DATA_VARCHAR);
		} else {
			return(DATA_VARMYSQL);
		}
	case MYSQL_TYPE_BIT:
	case MYSQL_TYPE_STRING: if (field->binary()) {

			return(DATA_FIXBINARY);
		} else if (strcmp(field->charset()->name,
				  "latin1_swedish_ci") == 0) {
			return(DATA_CHAR);
		} else {
			return(DATA_MYSQL);
		}
	case MYSQL_TYPE_NEWDECIMAL:
		return(DATA_FIXBINARY);
	case MYSQL_TYPE_LONG:
	case MYSQL_TYPE_LONGLONG:
	case MYSQL_TYPE_TINY:
	case MYSQL_TYPE_SHORT:
	case MYSQL_TYPE_INT24:
	case MYSQL_TYPE_DATE:
	case MYSQL_TYPE_DATETIME:
	case MYSQL_TYPE_YEAR:
	case MYSQL_TYPE_NEWDATE:
	case MYSQL_TYPE_TIME:
	case MYSQL_TYPE_TIMESTAMP:
		return(DATA_INT);
	case MYSQL_TYPE_FLOAT:
		return(DATA_FLOAT);
	case MYSQL_TYPE_DOUBLE:
		return(DATA_DOUBLE);
	case MYSQL_TYPE_DECIMAL:
		return(DATA_DECIMAL);
	case MYSQL_TYPE_GEOMETRY:
	case MYSQL_TYPE_TINY_BLOB:
	case MYSQL_TYPE_MEDIUM_BLOB:
	case MYSQL_TYPE_BLOB:
	case MYSQL_TYPE_LONG_BLOB:
		return(DATA_BLOB);
	case MYSQL_TYPE_NULL:
		/* MySQL currently accepts "NULL" datatype, but will
		reject such datatype in the next release. We will cope
		with it and not trigger assertion failure in 5.1 */
		break;
	default:
		ut_error;
	}

	return(0);
}

/*******************************************************************//**
Writes an unsigned integer value < 64k to 2 bytes, in the little-endian
storage format. */
static inline
void
innobase_write_to_2_little_endian(
/*==============================*/
	byte*	buf,	/*!< in: where to store */
	ulint	val)	/*!< in: value to write, must be < 64k */
{
	ut_a(val < 256 * 256);

	buf[0] = (byte)(val & 0xFF);
	buf[1] = (byte)(val / 256);
}

/*******************************************************************//**
Reads an unsigned integer value < 64k from 2 bytes, in the little-endian
storage format.
@return	value */
static inline
uint
innobase_read_from_2_little_endian(
/*===============================*/
	const uchar*	buf)	/*!< in: from where to read */
{
	return (uint) ((ulint)(buf[0]) + 256 * ((ulint)(buf[1])));
}

/*******************************************************************//**
Stores a key value for a row to a buffer.
@return	key value length as stored in buff */
UNIV_INTERN
uint
ha_innobase::store_key_val_for_row(
/*===============================*/
	uint		keynr,	/*!< in: key number */
	char*		buff,	/*!< in/out: buffer for the key value (in MySQL
				format) */
	uint		buff_len,/*!< in: buffer length */
	const uchar*	record)/*!< in: row in MySQL format */
{
	KEY*		key_info	= table->key_info + keynr;
	KEY_PART_INFO*	key_part	= key_info->key_part;
	KEY_PART_INFO*	end		= key_part + key_info->key_parts;
	char*		buff_start	= buff;
	enum_field_types mysql_type;
	Field*		field;
	ibool		is_null;

	DBUG_ENTER("store_key_val_for_row");

	/* The format for storing a key field in MySQL is the following:

	1. If the column can be NULL, then in the first byte we put 1 if the
	field value is NULL, 0 otherwise.

	2. If the column is of a BLOB type (it must be a column prefix field
	in this case), then we put the length of the data in the field to the
	next 2 bytes, in the little-endian format. If the field is SQL NULL,
	then these 2 bytes are set to 0. Note that the length of data in the
	field is <= column prefix length.

	3. In a column prefix field, prefix_len next bytes are reserved for
	data. In a normal field the max field length next bytes are reserved
	for data. For a VARCHAR(n) the max field length is n. If the stored
	value is the SQL NULL then these data bytes are set to 0.

	4. We always use a 2 byte length for a true >= 5.0.3 VARCHAR. Note that
	in the MySQL row format, the length is stored in 1 or 2 bytes,
	depending on the maximum allowed length. But in the MySQL key value
	format, the length always takes 2 bytes.

	We have to zero-fill the buffer so that MySQL is able to use a
	simple memcmp to compare two key values to determine if they are
	equal. MySQL does this to compare contents of two 'ref' values. */

	bzero(buff, buff_len);

	for (; key_part != end; key_part++) {
		is_null = FALSE;

		if (key_part->null_bit) {
			if (record[key_part->null_offset]
						& key_part->null_bit) {
				*buff = 1;
				is_null = TRUE;
			} else {
				*buff = 0;
			}
			buff++;
		}

		field = key_part->field;
		mysql_type = field->type();

		if (mysql_type == MYSQL_TYPE_VARCHAR) {
						/* >= 5.0.3 true VARCHAR */
			ulint		lenlen;
			ulint		len;
			const byte*	data;
			ulint		key_len;
			ulint		true_len;
			const CHARSET_INFO* cs;
			int		error=0;

			key_len = key_part->length;

			if (is_null) {
				buff += key_len + 2;

				continue;
			}
			cs = field->charset();

			lenlen = (ulint)
				(((Field_varstring*)field)->length_bytes);

			data = row_mysql_read_true_varchar(&len,
				(byte*) (record
				+ (ulint)get_field_offset(table, field)),
				lenlen);

			true_len = len;

			/* For multi byte character sets we need to calculate
			the true length of the key */

			if (len > 0 && cs->mbmaxlen > 1) {
				true_len = (ulint) cs->cset->well_formed_len(cs,
						(const char *) data,
						(const char *) data + len,
 						(uint) (key_len / cs->mbmaxlen),
						&error);
			}

			/* In a column prefix index, we may need to truncate
			the stored value: */

			if (true_len > key_len) {
				true_len = key_len;
			}

			/* The length in a key value is always stored in 2
			bytes */

			row_mysql_store_true_var_len((byte*)buff, true_len, 2);
			buff += 2;

			memcpy(buff, data, true_len);

			/* Note that we always reserve the maximum possible
			length of the true VARCHAR in the key value, though
			only len first bytes after the 2 length bytes contain
			actual data. The rest of the space was reset to zero
			in the bzero() call above. */

			buff += key_len;

		} else if (mysql_type == MYSQL_TYPE_TINY_BLOB
			|| mysql_type == MYSQL_TYPE_MEDIUM_BLOB
			|| mysql_type == MYSQL_TYPE_BLOB
			|| mysql_type == MYSQL_TYPE_LONG_BLOB
			/* MYSQL_TYPE_GEOMETRY data is treated
			as BLOB data in innodb. */
			|| mysql_type == MYSQL_TYPE_GEOMETRY) {

			const CHARSET_INFO* cs;
			ulint		key_len;
			ulint		true_len;
			int		error=0;
			ulint		blob_len;
			const byte*	blob_data;

			ut_a(key_part->key_part_flag & HA_PART_KEY_SEG);

			key_len = key_part->length;

			if (is_null) {
				buff += key_len + 2;

				continue;
			}

			cs = field->charset();

			blob_data = row_mysql_read_blob_ref(&blob_len,
				(byte*) (record
				+ (ulint)get_field_offset(table, field)),
					(ulint) field->pack_length());

			true_len = blob_len;

			ut_a(get_field_offset(table, field)
				== key_part->offset);

			/* For multi byte character sets we need to calculate
			the true length of the key */

			if (blob_len > 0 && cs->mbmaxlen > 1) {
				true_len = (ulint) cs->cset->well_formed_len(cs,
						(const char *) blob_data,
						(const char *) blob_data
							+ blob_len,
						(uint) (key_len / cs->mbmaxlen),
						&error);
			}

			/* All indexes on BLOB and TEXT are column prefix
			indexes, and we may need to truncate the data to be
			stored in the key value: */

			if (true_len > key_len) {
				true_len = key_len;
			}

			/* MySQL reserves 2 bytes for the length and the
			storage of the number is little-endian */

			innobase_write_to_2_little_endian(
					(byte*)buff, true_len);
			buff += 2;

			memcpy(buff, blob_data, true_len);

			/* Note that we always reserve the maximum possible
			length of the BLOB prefix in the key value. */

			buff += key_len;
		} else {
			/* Here we handle all other data types except the
			true VARCHAR, BLOB and TEXT. Note that the column
			value we store may be also in a column prefix
			index. */

			const CHARSET_INFO*	cs = NULL;
			ulint			true_len;
			ulint			key_len;
			const uchar*		src_start;
			int			error=0;
			enum_field_types	real_type;

			key_len = key_part->length;

			if (is_null) {
				 buff += key_len;

				 continue;
			}

			src_start = record + key_part->offset;
			real_type = field->real_type();
			true_len = key_len;

			/* Character set for the field is defined only
			to fields whose type is string and real field
			type is not enum or set. For these fields check
			if character set is multi byte. */

			if (real_type != MYSQL_TYPE_ENUM
				&& real_type != MYSQL_TYPE_SET
				&& ( mysql_type == MYSQL_TYPE_VAR_STRING
					|| mysql_type == MYSQL_TYPE_STRING)) {

				cs = field->charset();

				/* For multi byte character sets we need to
				calculate the true length of the key */

				if (key_len > 0 && cs->mbmaxlen > 1) {

					true_len = (ulint)
						cs->cset->well_formed_len(cs,
							(const char *)src_start,
							(const char *)src_start
								+ key_len,
							(uint) (key_len
								/ cs->mbmaxlen),
							&error);
				}
			}

			memcpy(buff, src_start, true_len);
			buff += true_len;

			/* Pad the unused space with spaces. */

			if (true_len < key_len) {
				ulint	pad_len = key_len - true_len;
				ut_a(cs != NULL);
				ut_a(!(pad_len % cs->mbminlen));

				cs->cset->fill(cs, buff, pad_len,
					       0x20 /* space */);
				buff += pad_len;
			}
		}
	}

	ut_a(buff <= buff_start + buff_len);

	DBUG_RETURN((uint)(buff - buff_start));
}

/**************************************************************//**
Determines if a field is needed in a prebuilt struct 'template'.
@return field to use, or NULL if the field is not needed */
static
const Field*
build_template_needs_field(
/*=======================*/
	ibool		index_contains,	/*!< in:
					dict_index_contains_col_or_prefix(
					index, i) */
	ibool		read_just_key,	/*!< in: TRUE when MySQL calls
					ha_innobase::extra with the
					argument HA_EXTRA_KEYREAD; it is enough
					to read just columns defined in
					the index (i.e., no read of the
					clustered index record necessary) */
	ibool		fetch_all_in_key,
					/*!< in: true=fetch all fields in
					the index */
	ibool		fetch_primary_key_cols,
					/*!< in: true=fetch the
					primary key columns */
	dict_index_t*	index,		/*!< in: InnoDB index to use */
	const TABLE*	table,		/*!< in: MySQL table object */
	ulint		i)		/*!< in: field index in InnoDB table */
{
	const Field*	field	= table->field[i];

	ut_ad(index_contains == dict_index_contains_col_or_prefix(index, i));

	if (!index_contains) {
		if (read_just_key) {
			/* If this is a 'key read', we do not need
			columns that are not in the key */

			return(NULL);
		}
	} else if (fetch_all_in_key) {
		/* This field is needed in the query */

		return(field);
	}

	if (bitmap_is_set(table->read_set, i)
	    || bitmap_is_set(table->write_set, i)) {
		/* This field is needed in the query */

		return(field);
	}

	if (fetch_primary_key_cols
	    && dict_table_col_in_clustered_key(index->table, i)) {
		/* This field is needed in the query */

		return(field);
	}

	/* This field is not needed in the query, skip it */

	return(NULL);
}

/**************************************************************//**
Determines if a field is needed in a prebuilt struct 'template'.
@return whether the field is needed for index condition pushdown */
inline
bool
build_template_needs_field_in_icp(
/*==============================*/
	const dict_index_t*	index,	/*!< in: InnoDB index */
	const row_prebuilt_t*	prebuilt,/*!< in: row fetch template */
	bool			contains,/*!< in: whether the index contains
					column i */
	ulint			i)	/*!< in: column number */
{
	ut_ad(contains == dict_index_contains_col_or_prefix(index, i));

	return(index == prebuilt->index
	       ? contains
	       : dict_index_contains_col_or_prefix(prebuilt->index, i));
}

/**************************************************************//**
Adds a field to a prebuilt struct 'template'.
@return the field template */
static
mysql_row_templ_t*
build_template_field(
/*=================*/
	row_prebuilt_t*	prebuilt,	/*!< in/out: template */
	dict_index_t*	clust_index,	/*!< in: InnoDB clustered index */
	dict_index_t*	index,		/*!< in: InnoDB index to use */
	TABLE*		table,		/*!< in: MySQL table object */
	const Field*	field,		/*!< in: field in MySQL table */
	ulint		i)		/*!< in: field index in InnoDB table */
{
	mysql_row_templ_t*	templ;
	const dict_col_t*	col;

	ut_ad(field == table->field[i]);
	ut_ad(clust_index->table == index->table);

	col = dict_table_get_nth_col(index->table, i);

	templ = prebuilt->mysql_template + prebuilt->n_template++;
	UNIV_MEM_INVALID(templ, sizeof *templ);
	templ->col_no = i;
	templ->clust_rec_field_no = dict_col_get_clust_pos(col, clust_index);
	ut_a(templ->clust_rec_field_no != ULINT_UNDEFINED);

	if (dict_index_is_clust(index)) {
		templ->rec_field_no = templ->clust_rec_field_no;
	} else {
		templ->rec_field_no = dict_index_get_nth_col_pos(index, i);
	}

	if (field->null_ptr) {
		templ->mysql_null_byte_offset =
			(ulint) ((char*) field->null_ptr
				 - (char*) table->record[0]);

		templ->mysql_null_bit_mask = (ulint) field->null_bit;
	} else {
		templ->mysql_null_bit_mask = 0;
	}

	templ->mysql_col_offset = (ulint) get_field_offset(table, field);

	templ->mysql_col_len = (ulint) field->pack_length();
	templ->type = col->mtype;
	templ->mysql_type = (ulint)field->type();

	if (templ->mysql_type == DATA_MYSQL_TRUE_VARCHAR) {
		templ->mysql_length_bytes = (ulint)
			(((Field_varstring*)field)->length_bytes);
	}

	templ->charset = dtype_get_charset_coll(col->prtype);
	templ->mbminlen = dict_col_get_mbminlen(col);
	templ->mbmaxlen = dict_col_get_mbmaxlen(col);
	templ->is_unsigned = col->prtype & DATA_UNSIGNED;

	if (!dict_index_is_clust(index)
	    && templ->rec_field_no == ULINT_UNDEFINED) {
		prebuilt->need_to_access_clustered = TRUE;
	}

	if (prebuilt->mysql_prefix_len < templ->mysql_col_offset
	    + templ->mysql_col_len) {
		prebuilt->mysql_prefix_len = templ->mysql_col_offset
			+ templ->mysql_col_len;
	}

	if (templ->type == DATA_BLOB) {
		prebuilt->templ_contains_blob = TRUE;
	}

	return(templ);
}

/**************************************************************//**
Builds a 'template' to the prebuilt struct. The template is used in fast
retrieval of just those column values MySQL needs in its processing. */
UNIV_INTERN
void
ha_innobase::build_template(
/*========================*/
	bool		whole_row)	/*!< in: true=ROW_MYSQL_WHOLE_ROW,
					false=ROW_MYSQL_REC_FIELDS */
{
	dict_index_t*	index;
	dict_index_t*	clust_index;
	ulint		n_fields;
	ibool		fetch_all_in_key	= FALSE;
	ibool		fetch_primary_key_cols	= FALSE;
	ulint		i;

	if (prebuilt->select_lock_type == LOCK_X) {
		/* We always retrieve the whole clustered index record if we
		use exclusive row level locks, for example, if the read is
		done in an UPDATE statement. */

		whole_row = true;
	} else if (!whole_row) {
		if (prebuilt->hint_need_to_fetch_extra_cols
			== ROW_RETRIEVE_ALL_COLS) {

			/* We know we must at least fetch all columns in the
			key, or all columns in the table */

			if (prebuilt->read_just_key) {
				/* MySQL has instructed us that it is enough
				to fetch the columns in the key; looks like
				MySQL can set this flag also when there is
				only a prefix of the column in the key: in
				that case we retrieve the whole column from
				the clustered index */

				fetch_all_in_key = TRUE;
			} else {
				whole_row = true;
			}
		} else if (prebuilt->hint_need_to_fetch_extra_cols
			== ROW_RETRIEVE_PRIMARY_KEY) {
			/* We must at least fetch all primary key cols. Note
			that if the clustered index was internally generated
			by InnoDB on the row id (no primary key was
			defined), then row_search_for_mysql() will always
			retrieve the row id to a special buffer in the
			prebuilt struct. */

			fetch_primary_key_cols = TRUE;
		}
	}

	clust_index = dict_table_get_first_index(prebuilt->table);

	index = whole_row ? clust_index : prebuilt->index;

	prebuilt->need_to_access_clustered = (index == clust_index);

	/* Below we check column by column if we need to access
	the clustered index. */

	n_fields = (ulint)table->s->fields; /* number of columns */

	if (!prebuilt->mysql_template) {
		prebuilt->mysql_template = (mysql_row_templ_t*)
			mem_alloc(n_fields * sizeof(mysql_row_templ_t));
	}

	prebuilt->template_type = whole_row
		? ROW_MYSQL_WHOLE_ROW : ROW_MYSQL_REC_FIELDS;
	prebuilt->null_bitmap_len = table->s->null_bytes;

	/* Prepare to build prebuilt->mysql_template[]. */
	prebuilt->templ_contains_blob = FALSE;
	prebuilt->mysql_prefix_len = 0;
	prebuilt->n_template = 0;
	prebuilt->idx_cond_n_cols = 0;

	/* Note that in InnoDB, i is the column number in the table.
	MySQL calls columns 'fields'. */

	if (active_index != MAX_KEY && active_index == pushed_idx_cond_keyno) {
		/* Push down an index condition or an end_range check. */
		for (i = 0; i < n_fields; i++) {
			const ibool		index_contains
				= dict_index_contains_col_or_prefix(index, i);

			/* Test if an end_range or an index condition
			refers to the field. Note that "index" and
			"index_contains" may refer to the clustered index.
			Index condition pushdown is relative to prebuilt->index
			(the index that is being looked up first). */

			/* When join_read_always_key() invokes this
			code via handler::ha_index_init() and
			ha_innobase::index_init(), end_range is not
			yet initialized. Because of that, we must
			always check for index_contains, instead of
			the subset
			field->part_of_key.is_set(active_index)
			which would be acceptable if end_range==NULL. */
			if (build_template_needs_field_in_icp(
				    index, prebuilt, index_contains, i)) {
				/* Needed in ICP */
				const Field*		field;
				mysql_row_templ_t*	templ;

				if (whole_row) {
					field = table->field[i];
				} else {
					field = build_template_needs_field(
						index_contains,
						prebuilt->read_just_key,
						fetch_all_in_key,
						fetch_primary_key_cols,
						index, table, i);
					if (!field) {
						continue;
					}
				}

				templ = build_template_field(
					prebuilt, clust_index, index,
					table, field, i);
				prebuilt->idx_cond_n_cols++;
				ut_ad(prebuilt->idx_cond_n_cols
				      == prebuilt->n_template);

				if (index == prebuilt->index) {
					templ->icp_rec_field_no
						= templ->rec_field_no;
				} else {
					templ->icp_rec_field_no
						= dict_index_get_nth_col_pos(
							prebuilt->index, i);
				}

				if (dict_index_is_clust(prebuilt->index)) {
					ut_ad(templ->icp_rec_field_no
					      != ULINT_UNDEFINED);
					/* If the primary key includes
					a column prefix, use it in
					index condition pushdown,
					because the condition is
					evaluated before fetching any
					off-page (externally stored)
					columns. */
					if (templ->icp_rec_field_no
					    < prebuilt->index->n_uniq) {
						/* This is a key column;
						all set. */
						continue;
					}
				} else if (templ->icp_rec_field_no
					   != ULINT_UNDEFINED) {
					continue;
				}

				/* This is a column prefix index.
				The column prefix can be used in
				an end_range comparison. */

				templ->icp_rec_field_no
					= dict_index_get_nth_col_or_prefix_pos(
						prebuilt->index, i, TRUE);
				ut_ad(templ->icp_rec_field_no
				      != ULINT_UNDEFINED);

				/* Index condition pushdown can be used on
				all columns of a secondary index, and on
				the PRIMARY KEY columns. On the clustered
				index, it must never be used on other than
				PRIMARY KEY columns, because those columns
				may be stored off-page, and we will not
				fetch externally stored columns before
				checking the index condition. */
				/* TODO: test the above with an assertion
				like this. Note that index conditions are
				currently pushed down as part of the
				"optimizer phase" while end_range is done
				as part of the execution phase. Therefore,
				we were unable to use an accurate condition
				for end_range in the "if" condition above,
				and the following assertion would fail.
				ut_ad(!dict_index_is_clust(prebuilt->index)
				      || templ->rec_field_no
				      < prebuilt->index->n_uniq);
				*/
			}
		}

		ut_ad(prebuilt->idx_cond_n_cols > 0);
		ut_ad(prebuilt->idx_cond_n_cols == prebuilt->n_template);

		/* Include the fields that are not needed in index condition
		pushdown. */
		for (i = 0; i < n_fields; i++) {
			const ibool		index_contains
				= dict_index_contains_col_or_prefix(index, i);

			if (!build_template_needs_field_in_icp(
				    index, prebuilt, index_contains, i)) {
				/* Not needed in ICP */
				const Field*	field;

				if (whole_row) {
					field = table->field[i];
				} else {
					field = build_template_needs_field(
						index_contains,
						prebuilt->read_just_key,
						fetch_all_in_key,
						fetch_primary_key_cols,
						index, table, i);
					if (!field) {
						continue;
					}
				}

				build_template_field(prebuilt,
						     clust_index, index,
						     table, field, i);
			}
		}

		prebuilt->idx_cond = this;
	} else {
		/* No index condition pushdown */
		prebuilt->idx_cond = NULL;

		for (i = 0; i < n_fields; i++) {
			const Field*	field;

			if (whole_row) {
				field = table->field[i];
			} else {
				field = build_template_needs_field(
					dict_index_contains_col_or_prefix(
						index, i),
					prebuilt->read_just_key,
					fetch_all_in_key,
					fetch_primary_key_cols,
					index, table, i);
				if (!field) {
					continue;
				}
			}

			build_template_field(prebuilt, clust_index, index,
					     table, field, i);
		}
	}

	if (index != clust_index && prebuilt->need_to_access_clustered) {
		/* Change rec_field_no's to correspond to the clustered index
		record */
		for (i = 0; i < prebuilt->n_template; i++) {

			mysql_row_templ_t*	templ
				= &prebuilt->mysql_template[i];

			templ->rec_field_no = templ->clust_rec_field_no;
		}
	}
}

/********************************************************************//**
This special handling is really to overcome the limitations of MySQL's
binlogging. We need to eliminate the non-determinism that will arise in
INSERT ... SELECT type of statements, since MySQL binlog only stores the
min value of the autoinc interval. Once that is fixed we can get rid of
the special lock handling.
@return	DB_SUCCESS if all OK else error code */
UNIV_INTERN
ulint
ha_innobase::innobase_lock_autoinc(void)
/*====================================*/
{
	ulint		error = DB_SUCCESS;

	switch (innobase_autoinc_lock_mode) {
	case AUTOINC_NO_LOCKING:
		/* Acquire only the AUTOINC mutex. */
		dict_table_autoinc_lock(prebuilt->table);
		break;

	case AUTOINC_NEW_STYLE_LOCKING:
		/* For simple (single/multi) row INSERTs, we fallback to the
		old style only if another transaction has already acquired
		the AUTOINC lock on behalf of a LOAD FILE or INSERT ... SELECT
		etc. type of statement. */
		if (thd_sql_command(user_thd) == SQLCOM_INSERT
		    || thd_sql_command(user_thd) == SQLCOM_REPLACE) {
			dict_table_t*	table = prebuilt->table;

			/* Acquire the AUTOINC mutex. */
			dict_table_autoinc_lock(table);

			/* We need to check that another transaction isn't
			already holding the AUTOINC lock on the table. */
			if (table->n_waiting_or_granted_auto_inc_locks) {
				/* Release the mutex to avoid deadlocks. */
				dict_table_autoinc_unlock(table);
			} else {
				break;
			}
		}
		/* Fall through to old style locking. */

	case AUTOINC_OLD_STYLE_LOCKING:
		error = row_lock_table_autoinc_for_mysql(prebuilt);

		if (error == DB_SUCCESS) {

			/* Acquire the AUTOINC mutex. */
			dict_table_autoinc_lock(prebuilt->table);
		}
		break;

	default:
		ut_error;
	}

	return(ulong(error));
}

/********************************************************************//**
Reset the autoinc value in the table.
@return	DB_SUCCESS if all went well else error code */
UNIV_INTERN
ulint
ha_innobase::innobase_reset_autoinc(
/*================================*/
	ulonglong	autoinc)	/*!< in: value to store */
{
	ulint		error;

	error = innobase_lock_autoinc();

	if (error == DB_SUCCESS) {

		dict_table_autoinc_initialize(prebuilt->table, autoinc);

		dict_table_autoinc_unlock(prebuilt->table);
	}

	return(ulong(error));
}

/********************************************************************//**
Store the autoinc value in the table. The autoinc value is only set if
it's greater than the existing autoinc value in the table.
@return	DB_SUCCESS if all went well else error code */
UNIV_INTERN
ulint
ha_innobase::innobase_set_max_autoinc(
/*==================================*/
	ulonglong	auto_inc)	/*!< in: value to store */
{
	ulint		error;

	error = innobase_lock_autoinc();

	if (error == DB_SUCCESS) {

		dict_table_autoinc_update_if_greater(prebuilt->table, auto_inc);

		dict_table_autoinc_unlock(prebuilt->table);
	}

	return(ulong(error));
}

/********************************************************************//**
Stores a row in an InnoDB database, to the table specified in this
handle.
@return	error code */
UNIV_INTERN
int
ha_innobase::write_row(
/*===================*/
	uchar*	record)	/*!< in: a row in MySQL format */
{
	ulint		error = 0;
	int		error_result= 0;
	ibool		auto_inc_used= FALSE;
	ulint		sql_command;
	trx_t*		trx = thd_to_trx(user_thd);

	DBUG_ENTER("ha_innobase::write_row");

	if (prebuilt->trx != trx) {
		sql_print_error("The transaction object for the table handle "
				"is at %p, but for the current thread it is at "
				"%p",
				(const void*) prebuilt->trx, (const void*) trx);

		fputs("InnoDB: Dump of 200 bytes around prebuilt: ", stderr);
		ut_print_buf(stderr, ((const byte*)prebuilt) - 100, 200);
		fputs("\n"
			"InnoDB: Dump of 200 bytes around ha_data: ",
			stderr);
		ut_print_buf(stderr, ((const byte*) trx) - 100, 200);
		putc('\n', stderr);
		ut_error;
	}

	ha_statistic_increment(&SSV::ha_write_count);

	if (table->timestamp_field_type & TIMESTAMP_AUTO_SET_ON_INSERT)
		table->timestamp_field->set_time();

	sql_command = thd_sql_command(user_thd);

	if ((sql_command == SQLCOM_ALTER_TABLE
	     || sql_command == SQLCOM_OPTIMIZE
	     || sql_command == SQLCOM_CREATE_INDEX
	     || sql_command == SQLCOM_DROP_INDEX)
	    && num_write_row >= 10000) {
		/* ALTER TABLE is COMMITted at every 10000 copied rows.
		The IX table lock for the original table has to be re-issued.
		As this method will be called on a temporary table where the
		contents of the original table is being copied to, it is
		a bit tricky to determine the source table.  The cursor
		position in the source table need not be adjusted after the
		intermediate COMMIT, since writes by other transactions are
		being blocked by a MySQL table lock TL_WRITE_ALLOW_READ. */

		dict_table_t*	src_table;
		enum lock_mode	mode;

		num_write_row = 0;

		/* Commit the transaction.  This will release the table
		locks, so they have to be acquired again. */

		/* Altering an InnoDB table */
		/* Get the source table. */
		src_table = lock_get_src_table(
				prebuilt->trx, prebuilt->table, &mode);
		if (!src_table) {
no_commit:
			/* Unknown situation: do not commit */
			/*
			ut_print_timestamp(stderr);
			fprintf(stderr,
				"  InnoDB: ALTER TABLE is holding lock"
				" on %lu tables!\n",
				prebuilt->trx->mysql_n_tables_locked);
			*/
			;
		} else if (src_table == prebuilt->table) {
			/* Source table is not in InnoDB format:
			no need to re-acquire locks on it. */

			/* Altering to InnoDB format */
			innobase_commit(ht, user_thd, 1);
			/* Note that this transaction is still active. */
			trx_register_for_2pc(prebuilt->trx);
			/* We will need an IX lock on the destination table. */
			prebuilt->sql_stat_start = TRUE;
		} else {
			/* Ensure that there are no other table locks than
			LOCK_IX and LOCK_AUTO_INC on the destination table. */

			if (!lock_is_table_exclusive(prebuilt->table,
							prebuilt->trx)) {
				goto no_commit;
			}

			/* Commit the transaction.  This will release the table
			locks, so they have to be acquired again. */
			innobase_commit(ht, user_thd, 1);
			/* Note that this transaction is still active. */
			trx_register_for_2pc(prebuilt->trx);
			/* Re-acquire the table lock on the source table. */
			row_lock_table_for_mysql(prebuilt, src_table, mode);
			/* We will need an IX lock on the destination table. */
			prebuilt->sql_stat_start = TRUE;
		}
	}

	num_write_row++;

	/* This is the case where the table has an auto-increment column */
	if (table->next_number_field && record == table->record[0]) {

		/* Reset the error code before calling
		innobase_get_auto_increment(). */
		prebuilt->autoinc_error = DB_SUCCESS;

		if ((error = update_auto_increment())) {
			/* We don't want to mask autoinc overflow errors. */

			/* Handle the case where the AUTOINC sub-system
			failed during initialization. */
			if (prebuilt->autoinc_error == DB_UNSUPPORTED) {
				error_result = ER_AUTOINC_READ_FAILED;
				/* Set the error message to report too. */
				my_error(ER_AUTOINC_READ_FAILED, MYF(0));
				goto func_exit;
			} else if (prebuilt->autoinc_error != DB_SUCCESS) {
				error = (int) prebuilt->autoinc_error;
				goto report_error;
			}

			/* MySQL errors are passed straight back. */
			error_result = (int) error;
			goto func_exit;
		}

		auto_inc_used = TRUE;
	}

	if (prebuilt->mysql_template == NULL
	    || prebuilt->template_type != ROW_MYSQL_WHOLE_ROW) {

		/* Build the template used in converting quickly between
		the two database formats */

		build_template(true);
	}

	innodb_srv_conc_enter_innodb(prebuilt->trx);

	error = row_insert_for_mysql((byte*) record, prebuilt);

	/* Handle duplicate key errors */
	if (auto_inc_used) {
		ulint		err;
		ulonglong	auto_inc;
		ulonglong	col_max_value;

		/* Note the number of rows processed for this statement, used
		by get_auto_increment() to determine the number of AUTO-INC
		values to reserve. This is only useful for a mult-value INSERT
		and is a statement level counter.*/
		if (trx->n_autoinc_rows > 0) {
			--trx->n_autoinc_rows;
		}

		/* We need the upper limit of the col type to check for
		whether we update the table autoinc counter or not. */
		col_max_value = innobase_get_int_col_max_value(
			table->next_number_field);

		/* Get the value that MySQL attempted to store in the table.*/
		auto_inc = table->next_number_field->val_int();

		switch (error) {
		case DB_DUPLICATE_KEY:

			/* A REPLACE command and LOAD DATA INFILE REPLACE
			handle a duplicate key error themselves, but we
			must update the autoinc counter if we are performing
			those statements. */

			switch (sql_command) {
			case SQLCOM_LOAD:
				if ((trx->duplicates
				    & (TRX_DUP_IGNORE | TRX_DUP_REPLACE))) {

					goto set_max_autoinc;
				}
				break;

			case SQLCOM_REPLACE:
			case SQLCOM_INSERT_SELECT:
			case SQLCOM_REPLACE_SELECT:
				goto set_max_autoinc;

			default:
				break;
			}

			break;

		case DB_SUCCESS:
			/* If the actual value inserted is greater than
			the upper limit of the interval, then we try and
			update the table upper limit. Note: last_value
			will be 0 if get_auto_increment() was not called.*/

			if (auto_inc >= prebuilt->autoinc_last_value) {
set_max_autoinc:
				/* This should filter out the negative
				values set explicitly by the user. */
				if (auto_inc <= col_max_value) {
					ut_a(prebuilt->autoinc_increment > 0);

					ulonglong	need;
					ulonglong	offset;

					offset = prebuilt->autoinc_offset;
					need = prebuilt->autoinc_increment;

					auto_inc = innobase_next_autoinc(
						auto_inc,
						need, offset, col_max_value);

					err = innobase_set_max_autoinc(
						auto_inc);

					if (err != DB_SUCCESS) {
						error = err;
					}
				}
			}
			break;
		}
	}

	innodb_srv_conc_exit_innodb(prebuilt->trx);

report_error:
	error_result = convert_error_code_to_mysql((int) error,
						   prebuilt->table->flags,
						   user_thd);

func_exit:
	innobase_active_small();

	DBUG_RETURN(error_result);
}

/**********************************************************************//**
Checks which fields have changed in a row and stores information
of them to an update vector.
@return	error number or 0 */
static
int
calc_row_difference(
/*================*/
	upd_t*		uvect,		/*!< in/out: update vector */
	uchar*		old_row,	/*!< in: old row in MySQL format */
	uchar*		new_row,	/*!< in: new row in MySQL format */
	TABLE*		table,		/*!< in: table in MySQL data
					dictionary */
	uchar*		upd_buff,	/*!< in: buffer to use */
	ulint		buff_len,	/*!< in: buffer length */
	row_prebuilt_t*	prebuilt,	/*!< in: InnoDB prebuilt struct */
	THD*		thd)		/*!< in: user thread */
{
	uchar*		original_upd_buff = upd_buff;
	Field*		field;
	enum_field_types field_mysql_type;
	uint		n_fields;
	ulint		o_len;
	ulint		n_len;
	ulint		col_pack_len;
	const byte*	new_mysql_row_col;
	const byte*	o_ptr;
	const byte*	n_ptr;
	byte*		buf;
	upd_field_t*	ufield;
	ulint		col_type;
	ulint		n_changed = 0;
	dfield_t	dfield;
	dict_index_t*	clust_index;
	uint		i;

	n_fields = table->s->fields;
	clust_index = dict_table_get_first_index(prebuilt->table);

	/* We use upd_buff to convert changed fields */
	buf = (byte*) upd_buff;

	for (i = 0; i < n_fields; i++) {
		field = table->field[i];

		o_ptr = (const byte*) old_row + get_field_offset(table, field);
		n_ptr = (const byte*) new_row + get_field_offset(table, field);

		/* Use new_mysql_row_col and col_pack_len save the values */

		new_mysql_row_col = n_ptr;
		col_pack_len = field->pack_length();

		o_len = col_pack_len;
		n_len = col_pack_len;

		/* We use o_ptr and n_ptr to dig up the actual data for
		comparison. */

		field_mysql_type = field->type();

		col_type = prebuilt->table->cols[i].mtype;

		switch (col_type) {

		case DATA_BLOB:
			o_ptr = row_mysql_read_blob_ref(&o_len, o_ptr, o_len);
			n_ptr = row_mysql_read_blob_ref(&n_len, n_ptr, n_len);

			break;

		case DATA_VARCHAR:
		case DATA_BINARY:
		case DATA_VARMYSQL:
			if (field_mysql_type == MYSQL_TYPE_VARCHAR) {
				/* This is a >= 5.0.3 type true VARCHAR where
				the real payload data length is stored in
				1 or 2 bytes */

				o_ptr = row_mysql_read_true_varchar(
					&o_len, o_ptr,
					(ulint)
					(((Field_varstring*)field)->length_bytes));

				n_ptr = row_mysql_read_true_varchar(
					&n_len, n_ptr,
					(ulint)
					(((Field_varstring*)field)->length_bytes));
			}

			break;
		default:
			;
		}

		if (field->null_ptr) {
			if (field_in_record_is_null(table, field,
							(char*) old_row)) {
				o_len = UNIV_SQL_NULL;
			}

			if (field_in_record_is_null(table, field,
							(char*) new_row)) {
				n_len = UNIV_SQL_NULL;
			}
		}

		if (o_len != n_len || (o_len != UNIV_SQL_NULL &&
					0 != memcmp(o_ptr, n_ptr, o_len))) {
			/* The field has changed */

			ufield = uvect->fields + n_changed;

			/* Let us use a dummy dfield to make the conversion
			from the MySQL column format to the InnoDB format */

			dict_col_copy_type(prebuilt->table->cols + i,
					   dfield_get_type(&dfield));

			if (n_len != UNIV_SQL_NULL) {
				buf = row_mysql_store_col_in_innobase_format(
					&dfield,
					(byte*)buf,
					TRUE,
					new_mysql_row_col,
					col_pack_len,
					dict_table_is_comp(prebuilt->table));
				dfield_copy_data(&ufield->new_val, &dfield);
			} else {
				dfield_set_null(&ufield->new_val);
			}

			ufield->exp = NULL;
			ufield->orig_len = 0;
			ufield->field_no = dict_col_get_clust_pos(
				&prebuilt->table->cols[i], clust_index);
			n_changed++;
		}
	}

	uvect->n_fields = n_changed;
	uvect->info_bits = 0;

	ut_a(buf <= (byte*)original_upd_buff + buff_len);

	return(0);
}

/**********************************************************************//**
Updates a row given as a parameter to a new value. Note that we are given
whole rows, not just the fields which are updated: this incurs some
overhead for CPU when we check which fields are actually updated.
TODO: currently InnoDB does not prevent the 'Halloween problem':
in a searched update a single row can get updated several times
if its index columns are updated!
@return	error number or 0 */
UNIV_INTERN
int
ha_innobase::update_row(
/*====================*/
	const uchar*	old_row,	/*!< in: old row in MySQL format */
	uchar*		new_row)	/*!< in: new row in MySQL format */
{
	upd_t*		uvect;
	int		error = 0;
	trx_t*		trx = thd_to_trx(user_thd);

	DBUG_ENTER("ha_innobase::update_row");

	ut_a(prebuilt->trx == trx);

	ha_statistic_increment(&SSV::ha_update_count);

	if (table->timestamp_field_type & TIMESTAMP_AUTO_SET_ON_UPDATE)
		table->timestamp_field->set_time();

	if (prebuilt->upd_node) {
		uvect = prebuilt->upd_node->update;
	} else {
		uvect = row_get_prebuilt_update_vector(prebuilt);
	}

	/* Build an update vector from the modified fields in the rows
	(uses upd_buff of the handle) */

	calc_row_difference(uvect, (uchar*) old_row, new_row, table,
			upd_buff, (ulint)upd_and_key_val_buff_len,
			prebuilt, user_thd);

	/* This is not a delete */
	prebuilt->upd_node->is_delete = FALSE;

	ut_a(prebuilt->template_type == ROW_MYSQL_WHOLE_ROW);

	innodb_srv_conc_enter_innodb(trx);

	error = row_update_for_mysql((byte*) old_row, prebuilt);

	/* We need to do some special AUTOINC handling for the following case:

	INSERT INTO t (c1,c2) VALUES(x,y) ON DUPLICATE KEY UPDATE ...

	We need to use the AUTOINC counter that was actually used by
	MySQL in the UPDATE statement, which can be different from the
	value used in the INSERT statement.*/

	if (error == DB_SUCCESS
	    && table->next_number_field
	    && new_row == table->record[0]
	    && thd_sql_command(user_thd) == SQLCOM_INSERT
	    && (trx->duplicates & (TRX_DUP_IGNORE | TRX_DUP_REPLACE))
		== TRX_DUP_IGNORE)  {

		ulonglong	auto_inc;
		ulonglong	col_max_value;

		auto_inc = table->next_number_field->val_int();

		/* We need the upper limit of the col type to check for
		whether we update the table autoinc counter or not. */
		col_max_value = innobase_get_int_col_max_value(
			table->next_number_field);

		if (auto_inc <= col_max_value && auto_inc != 0) {

			ulonglong	need;
			ulonglong	offset;

			offset = prebuilt->autoinc_offset;
			need = prebuilt->autoinc_increment;

			auto_inc = innobase_next_autoinc(
				auto_inc, need, offset, col_max_value);

			error = innobase_set_max_autoinc(auto_inc);
		}
	}

	innodb_srv_conc_exit_innodb(trx);

	error = convert_error_code_to_mysql(error,
					    prebuilt->table->flags, user_thd);

	if (error == 0 /* success */
	    && uvect->n_fields == 0 /* no columns were updated */) {

		/* This is the same as success, but instructs
		MySQL that the row is not really updated and it
		should not increase the count of updated rows.
		This is fix for http://bugs.mysql.com/29157 */
		error = HA_ERR_RECORD_IS_THE_SAME;
	}

	/* Tell InnoDB server that there might be work for
	utility threads: */

	innobase_active_small();

	DBUG_RETURN(error);
}

/**********************************************************************//**
Deletes a row given as the parameter.
@return	error number or 0 */
UNIV_INTERN
int
ha_innobase::delete_row(
/*====================*/
	const uchar*	record)	/*!< in: a row in MySQL format */
{
	int		error = 0;
	trx_t*		trx = thd_to_trx(user_thd);

	DBUG_ENTER("ha_innobase::delete_row");

	ut_a(prebuilt->trx == trx);

	ha_statistic_increment(&SSV::ha_delete_count);

	if (!prebuilt->upd_node) {
		row_get_prebuilt_update_vector(prebuilt);
	}

	/* This is a delete */

	prebuilt->upd_node->is_delete = TRUE;

	innodb_srv_conc_enter_innodb(trx);

	error = row_update_for_mysql((byte*) record, prebuilt);

	innodb_srv_conc_exit_innodb(trx);

	error = convert_error_code_to_mysql(
		error, prebuilt->table->flags, user_thd);

	/* Tell the InnoDB server that there might be work for
	utility threads: */

	innobase_active_small();

	DBUG_RETURN(error);
}

/**********************************************************************//**
Removes a new lock set on a row, if it was not read optimistically. This can
be called after a row has been read in the processing of an UPDATE or a DELETE
query, if the option innodb_locks_unsafe_for_binlog is set. */
UNIV_INTERN
void
ha_innobase::unlock_row(void)
/*=========================*/
{
	DBUG_ENTER("ha_innobase::unlock_row");

	/* Consistent read does not take any locks, thus there is
	nothing to unlock. */

	if (prebuilt->select_lock_type == LOCK_NONE) {
		DBUG_VOID_RETURN;
	}

	switch (prebuilt->row_read_type) {
	case ROW_READ_WITH_LOCKS:
		if (!srv_locks_unsafe_for_binlog
		    && prebuilt->trx->isolation_level
		    > TRX_ISO_READ_COMMITTED) {
			break;
		}
		/* fall through */
	case ROW_READ_TRY_SEMI_CONSISTENT:
		row_unlock_for_mysql(prebuilt, FALSE);
		break;
	case ROW_READ_DID_SEMI_CONSISTENT:
		prebuilt->row_read_type = ROW_READ_TRY_SEMI_CONSISTENT;
		break;
	}

	DBUG_VOID_RETURN;
}

/* See handler.h and row0mysql.h for docs on this function. */
UNIV_INTERN
bool
ha_innobase::was_semi_consistent_read(void)
/*=======================================*/
{
	return(prebuilt->row_read_type == ROW_READ_DID_SEMI_CONSISTENT);
}

/* See handler.h and row0mysql.h for docs on this function. */
UNIV_INTERN
void
ha_innobase::try_semi_consistent_read(bool yes)
/*===========================================*/
{
	ut_a(prebuilt->trx == thd_to_trx(ha_thd()));

	/* Row read type is set to semi consistent read if this was
	requested by the MySQL and either innodb_locks_unsafe_for_binlog
	option is used or this session is using READ COMMITTED isolation
	level. */

	if (yes
	    && (srv_locks_unsafe_for_binlog
		|| prebuilt->trx->isolation_level <= TRX_ISO_READ_COMMITTED)) {
		prebuilt->row_read_type = ROW_READ_TRY_SEMI_CONSISTENT;
	} else {
		prebuilt->row_read_type = ROW_READ_WITH_LOCKS;
	}
}

/******************************************************************//**
Initializes a handle to use an index.
@return	0 or error number */
UNIV_INTERN
int
ha_innobase::index_init(
/*====================*/
	uint	keynr,	/*!< in: key (index) number */
	bool sorted)	/*!< in: 1 if result MUST be sorted according to index */
{
	DBUG_ENTER("index_init");

	DBUG_RETURN(change_active_index(keynr));
}

/******************************************************************//**
Currently does nothing.
@return	0 */
UNIV_INTERN
int
ha_innobase::index_end(void)
/*========================*/
{
	int	error	= 0;
	DBUG_ENTER("index_end");
	active_index = MAX_KEY;
	in_range_check_pushed_down = FALSE;
	ds_mrr.dsmrr_close();
	DBUG_RETURN(error);
}

/*********************************************************************//**
Converts a search mode flag understood by MySQL to a flag understood
by InnoDB. */
static inline
ulint
convert_search_mode_to_innobase(
/*============================*/
	enum ha_rkey_function	find_flag)
{
	switch (find_flag) {
	case HA_READ_KEY_EXACT:
		/* this does not require the index to be UNIQUE */
		return(PAGE_CUR_GE);
	case HA_READ_KEY_OR_NEXT:
		return(PAGE_CUR_GE);
	case HA_READ_KEY_OR_PREV:
		return(PAGE_CUR_LE);
	case HA_READ_AFTER_KEY:	
		return(PAGE_CUR_G);
	case HA_READ_BEFORE_KEY:
		return(PAGE_CUR_L);
	case HA_READ_PREFIX:
		return(PAGE_CUR_GE);
	case HA_READ_PREFIX_LAST:
		return(PAGE_CUR_LE);
	case HA_READ_PREFIX_LAST_OR_PREV:
		return(PAGE_CUR_LE);
		/* In MySQL-4.0 HA_READ_PREFIX and HA_READ_PREFIX_LAST always
		pass a complete-field prefix of a key value as the search
		tuple. I.e., it is not allowed that the last field would
		just contain n first bytes of the full field value.
		MySQL uses a 'padding' trick to convert LIKE 'abc%'
		type queries so that it can use as a search tuple
		a complete-field-prefix of a key value. Thus, the InnoDB
		search mode PAGE_CUR_LE_OR_EXTENDS is never used.
		TODO: when/if MySQL starts to use also partial-field
		prefixes, we have to deal with stripping of spaces
		and comparison of non-latin1 char type fields in
		innobase_mysql_cmp() to get PAGE_CUR_LE_OR_EXTENDS to
		work correctly. */
	case HA_READ_MBR_CONTAIN:
	case HA_READ_MBR_INTERSECT:
	case HA_READ_MBR_WITHIN:
	case HA_READ_MBR_DISJOINT:
	case HA_READ_MBR_EQUAL:
		return(PAGE_CUR_UNSUPP);
	/* do not use "default:" in order to produce a gcc warning:
	enumeration value '...' not handled in switch
	(if -Wswitch or -Wall is used) */
	}

	my_error(ER_CHECK_NOT_IMPLEMENTED, MYF(0), "this functionality");

	return(PAGE_CUR_UNSUPP);
}

/*
   BACKGROUND INFO: HOW A SELECT SQL QUERY IS EXECUTED
   ---------------------------------------------------
The following does not cover all the details, but explains how we determine
the start of a new SQL statement, and what is associated with it.

For each table in the database the MySQL interpreter may have several
table handle instances in use, also in a single SQL query. For each table
handle instance there is an InnoDB  'prebuilt' struct which contains most
of the InnoDB data associated with this table handle instance.

  A) if the user has not explicitly set any MySQL table level locks:

  1) MySQL calls ::external_lock to set an 'intention' table level lock on
the table of the handle instance. There we set
prebuilt->sql_stat_start = TRUE. The flag sql_stat_start should be set
true if we are taking this table handle instance to use in a new SQL
statement issued by the user. We also increment trx->n_mysql_tables_in_use.

  2) If prebuilt->sql_stat_start == TRUE we 'pre-compile' the MySQL search
instructions to prebuilt->template of the table handle instance in
::index_read. The template is used to save CPU time in large joins.

  3) In row_search_for_mysql, if prebuilt->sql_stat_start is true, we
allocate a new consistent read view for the trx if it does not yet have one,
or in the case of a locking read, set an InnoDB 'intention' table level
lock on the table.

  4) We do the SELECT. MySQL may repeatedly call ::index_read for the
same table handle instance, if it is a join.

  5) When the SELECT ends, MySQL removes its intention table level locks
in ::external_lock. When trx->n_mysql_tables_in_use drops to zero,
 (a) we execute a COMMIT there if the autocommit is on,
 (b) we also release possible 'SQL statement level resources' InnoDB may
have for this SQL statement. The MySQL interpreter does NOT execute
autocommit for pure read transactions, though it should. That is why the
table handler in that case has to execute the COMMIT in ::external_lock.

  B) If the user has explicitly set MySQL table level locks, then MySQL
does NOT call ::external_lock at the start of the statement. To determine
when we are at the start of a new SQL statement we at the start of
::index_read also compare the query id to the latest query id where the
table handle instance was used. If it has changed, we know we are at the
start of a new SQL statement. Since the query id can theoretically
overwrap, we use this test only as a secondary way of determining the
start of a new SQL statement. */


/**********************************************************************//**
Positions an index cursor to the index specified in the handle. Fetches the
row if any.
@return	0, HA_ERR_KEY_NOT_FOUND, or error number */
UNIV_INTERN
int
ha_innobase::index_read(
/*====================*/
	uchar*		buf,		/*!< in/out: buffer for the returned
					row */
	const uchar*	key_ptr,	/*!< in: key value; if this is NULL
					we position the cursor at the
					start or end of index; this can
					also contain an InnoDB row id, in
					which case key_len is the InnoDB
					row id length; the key value can
					also be a prefix of a full key value,
					and the last column can be a prefix
					of a full column */
	uint			key_len,/*!< in: key value length */
	enum ha_rkey_function find_flag)/*!< in: search flags from my_base.h */
{
	ulint		mode;
	dict_index_t*	index;
	ulint		match_mode	= 0;
	int		error;
	ulint		ret;

	DBUG_ENTER("index_read");

	ut_a(prebuilt->trx == thd_to_trx(user_thd));

	ha_statistic_increment(&SSV::ha_read_key_count);

	index = prebuilt->index;

	if (UNIV_UNLIKELY(index == NULL)) {
		prebuilt->index_usable = FALSE;
		DBUG_RETURN(HA_ERR_CRASHED);
	}
	if (UNIV_UNLIKELY(!prebuilt->index_usable)) {
		DBUG_RETURN(HA_ERR_TABLE_DEF_CHANGED);
	}

	/* Note that if the index for which the search template is built is not
	necessarily prebuilt->index, but can also be the clustered index */

	if (prebuilt->sql_stat_start) {
		build_template(false);
	}

	if (key_ptr) {
		/* Convert the search key value to InnoDB format into
		prebuilt->search_tuple */

		row_sel_convert_mysql_key_to_innobase(
			prebuilt->search_tuple,
			(byte*) key_val_buff,
			(ulint)upd_and_key_val_buff_len,
			index,
			(byte*) key_ptr,
			(ulint) key_len,
			prebuilt->trx);
	} else {
		/* We position the cursor to the last or the first entry
		in the index */

		dtuple_set_n_fields(prebuilt->search_tuple, 0);
	}

	mode = convert_search_mode_to_innobase(find_flag);

	match_mode = 0;

	if (find_flag == HA_READ_KEY_EXACT) {

		match_mode = ROW_SEL_EXACT;

	} else if (find_flag == HA_READ_PREFIX
		   || find_flag == HA_READ_PREFIX_LAST) {

		match_mode = ROW_SEL_EXACT_PREFIX;
	}

	last_match_mode = (uint) match_mode;

	if (mode != PAGE_CUR_UNSUPP) {

		innodb_srv_conc_enter_innodb(prebuilt->trx);

		ret = row_search_for_mysql((byte*) buf, mode, prebuilt,
					   match_mode, 0);

		innodb_srv_conc_exit_innodb(prebuilt->trx);
	} else {

		ret = DB_UNSUPPORTED;
	}

	switch (ret) {
	case DB_SUCCESS:
		error = 0;
		table->status = 0;
		break;
	case DB_RECORD_NOT_FOUND:
		error = HA_ERR_KEY_NOT_FOUND;
		table->status = STATUS_NOT_FOUND;
		break;
	case DB_END_OF_INDEX:
		error = HA_ERR_KEY_NOT_FOUND;
		table->status = STATUS_NOT_FOUND;
		break;
	default:
		error = convert_error_code_to_mysql((int) ret,
						    prebuilt->table->flags,
						    user_thd);
		table->status = STATUS_NOT_FOUND;
		break;
	}

	DBUG_RETURN(error);
}

/*******************************************************************//**
The following functions works like index_read, but it find the last
row with the current key value or prefix.
@return	0, HA_ERR_KEY_NOT_FOUND, or an error code */
UNIV_INTERN
int
ha_innobase::index_read_last(
/*=========================*/
	uchar*		buf,	/*!< out: fetched row */
	const uchar*	key_ptr,/*!< in: key value, or a prefix of a full
				key value */
	uint		key_len)/*!< in: length of the key val or prefix
				in bytes */
{
	return(index_read(buf, key_ptr, key_len, HA_READ_PREFIX_LAST));
}

/********************************************************************//**
Get the index for a handle. Does not change active index.
@return	NULL or index instance. */
UNIV_INTERN
dict_index_t*
ha_innobase::innobase_get_index(
/*============================*/
	uint		keynr)	/*!< in: use this index; MAX_KEY means always
				clustered index, even if it was internally
				generated by InnoDB */
{
	KEY*		key = 0;
	dict_index_t*	index = 0;

	DBUG_ENTER("innobase_get_index");
	ha_statistic_increment(&SSV::ha_read_key_count);

	if (keynr != MAX_KEY && table->s->keys > 0) {
		key = table->key_info + keynr;

		index = innobase_index_lookup(share, keynr);

		if (index) {
			ut_a(ut_strcmp(index->name, key->name) == 0);
		} else {
			/* Can't find index with keynr in the translation
			table. Only print message if the index translation
			table exists */
			if (share->idx_trans_tbl.index_mapping) {
				sql_print_error("InnoDB could not find "
						"index %s key no %u for "
						"table %s through its "
						"index translation table",
						key ? key->name : "NULL",
						keynr,
						prebuilt->table->name);
			}

			index = dict_table_get_index_on_name(prebuilt->table,
							     key->name);
		}
	} else {
		index = dict_table_get_first_index(prebuilt->table);
	}

	if (!index) {
		sql_print_error(
			"Innodb could not find key n:o %u with name %s "
			"from dict cache for table %s",
			keynr, key ? key->name : "NULL",
			prebuilt->table->name);
	}

	DBUG_RETURN(index);
}

/********************************************************************//**
Changes the active index of a handle.
@return	0 or error code */
UNIV_INTERN
int
ha_innobase::change_active_index(
/*=============================*/
	uint	keynr)	/*!< in: use this index; MAX_KEY means always clustered
			index, even if it was internally generated by
			InnoDB */
{
	DBUG_ENTER("change_active_index");

	ut_ad(user_thd == ha_thd());
	ut_a(prebuilt->trx == thd_to_trx(user_thd));

	active_index = keynr;

	prebuilt->index = innobase_get_index(keynr);

	if (UNIV_UNLIKELY(!prebuilt->index)) {
		sql_print_warning("InnoDB: change_active_index(%u) failed",
				  keynr);
		prebuilt->index_usable = FALSE;
		DBUG_RETURN(1);
	}

	prebuilt->index_usable = row_merge_is_index_usable(prebuilt->trx,
							   prebuilt->index);

	if (UNIV_UNLIKELY(!prebuilt->index_usable)) {
		push_warning_printf(user_thd, MYSQL_ERROR::WARN_LEVEL_WARN,
				    HA_ERR_TABLE_DEF_CHANGED,
				    "InnoDB: insufficient history for index %u",
				    keynr);
		/* The caller seems to ignore this.  Thus, we must check
		this again in row_search_for_mysql(). */
		DBUG_RETURN(2);
	}

	ut_a(prebuilt->search_tuple != 0);

	dtuple_set_n_fields(prebuilt->search_tuple, prebuilt->index->n_fields);

	dict_index_copy_types(prebuilt->search_tuple, prebuilt->index,
			      prebuilt->index->n_fields);

	/* MySQL changes the active index for a handle also during some
	queries, for example SELECT MAX(a), SUM(a) first retrieves the MAX()
	and then calculates the sum. Previously we played safe and used
	the flag ROW_MYSQL_WHOLE_ROW below, but that caused unnecessary
	copying. Starting from MySQL-4.1 we use a more efficient flag here. */

	build_template(false);

	DBUG_RETURN(0);
}

/**********************************************************************//**
Positions an index cursor to the index specified in keynr. Fetches the
row if any.
??? This is only used to read whole keys ???
@return	error number or 0 */
UNIV_INTERN
int
ha_innobase::index_read_idx(
/*========================*/
	uchar*		buf,		/*!< in/out: buffer for the returned
					row */
	uint		keynr,		/*!< in: use this index */
	const uchar*	key,		/*!< in: key value; if this is NULL
					we position the cursor at the
					start or end of index */
	uint		key_len,	/*!< in: key value length */
	enum ha_rkey_function find_flag)/*!< in: search flags from my_base.h */
{
	if (change_active_index(keynr)) {

		return(1);
	}

	return(index_read(buf, key, key_len, find_flag));
}

/***********************************************************************//**
Reads the next or previous row from a cursor, which must have previously been
positioned using index_read.
@return	0, HA_ERR_END_OF_FILE, or error number */
UNIV_INTERN
int
ha_innobase::general_fetch(
/*=======================*/
	uchar*	buf,		/*!< in/out: buffer for next row in MySQL
				format */
	uint	direction,	/*!< in: ROW_SEL_NEXT or ROW_SEL_PREV */
	uint	match_mode)	/*!< in: 0, ROW_SEL_EXACT, or
				ROW_SEL_EXACT_PREFIX */
{
	ulint		ret;
	int		error	= 0;

	DBUG_ENTER("general_fetch");

	ut_a(prebuilt->trx == thd_to_trx(user_thd));

	innodb_srv_conc_enter_innodb(prebuilt->trx);

	ret = row_search_for_mysql(
		(byte*)buf, 0, prebuilt, match_mode, direction);

	innodb_srv_conc_exit_innodb(prebuilt->trx);

	switch (ret) {
	case DB_SUCCESS:
		error = 0;
		table->status = 0;
		break;
	case DB_RECORD_NOT_FOUND:
		error = HA_ERR_END_OF_FILE;
		table->status = STATUS_NOT_FOUND;
		break;
	case DB_END_OF_INDEX:
		error = HA_ERR_END_OF_FILE;
		table->status = STATUS_NOT_FOUND;
		break;
	default:
		error = convert_error_code_to_mysql(
			(int) ret, prebuilt->table->flags, user_thd);
		table->status = STATUS_NOT_FOUND;
		break;
	}

	DBUG_RETURN(error);
}

/***********************************************************************//**
Reads the next row from a cursor, which must have previously been
positioned using index_read.
@return	0, HA_ERR_END_OF_FILE, or error number */
UNIV_INTERN
int
ha_innobase::index_next(
/*====================*/
	uchar*		buf)	/*!< in/out: buffer for next row in MySQL
				format */
{
	ha_statistic_increment(&SSV::ha_read_next_count);

	return(general_fetch(buf, ROW_SEL_NEXT, 0));
}

/*******************************************************************//**
Reads the next row matching to the key value given as the parameter.
@return	0, HA_ERR_END_OF_FILE, or error number */
UNIV_INTERN
int
ha_innobase::index_next_same(
/*=========================*/
	uchar*		buf,	/*!< in/out: buffer for the row */
	const uchar*	key,	/*!< in: key value */
	uint		keylen)	/*!< in: key value length */
{
	ha_statistic_increment(&SSV::ha_read_next_count);

	return(general_fetch(buf, ROW_SEL_NEXT, last_match_mode));
}

/***********************************************************************//**
Reads the previous row from a cursor, which must have previously been
positioned using index_read.
@return	0, HA_ERR_END_OF_FILE, or error number */
UNIV_INTERN
int
ha_innobase::index_prev(
/*====================*/
	uchar*	buf)	/*!< in/out: buffer for previous row in MySQL format */
{
	ha_statistic_increment(&SSV::ha_read_prev_count);

	return(general_fetch(buf, ROW_SEL_PREV, 0));
}

/********************************************************************//**
Positions a cursor on the first record in an index and reads the
corresponding row to buf.
@return	0, HA_ERR_END_OF_FILE, or error code */
UNIV_INTERN
int
ha_innobase::index_first(
/*=====================*/
	uchar*	buf)	/*!< in/out: buffer for the row */
{
	int	error;

	DBUG_ENTER("index_first");
	ha_statistic_increment(&SSV::ha_read_first_count);

	error = index_read(buf, NULL, 0, HA_READ_AFTER_KEY);

	/* MySQL does not seem to allow this to return HA_ERR_KEY_NOT_FOUND */

	if (error == HA_ERR_KEY_NOT_FOUND) {
		error = HA_ERR_END_OF_FILE;
	}

	DBUG_RETURN(error);
}

/********************************************************************//**
Positions a cursor on the last record in an index and reads the
corresponding row to buf.
@return	0, HA_ERR_END_OF_FILE, or error code */
UNIV_INTERN
int
ha_innobase::index_last(
/*====================*/
	uchar*	buf)	/*!< in/out: buffer for the row */
{
	int	error;

	DBUG_ENTER("index_last");
	ha_statistic_increment(&SSV::ha_read_last_count);

	error = index_read(buf, NULL, 0, HA_READ_BEFORE_KEY);

	/* MySQL does not seem to allow this to return HA_ERR_KEY_NOT_FOUND */

	if (error == HA_ERR_KEY_NOT_FOUND) {
		error = HA_ERR_END_OF_FILE;
	}

	DBUG_RETURN(error);
}

/****************************************************************//**
Initialize a table scan.
@return	0 or error number */
UNIV_INTERN
int
ha_innobase::rnd_init(
/*==================*/
	bool	scan)	/*!< in: TRUE if table/index scan FALSE otherwise */
{
	int	err;

	/* Store the active index value so that we can restore the original
	value after a scan */

	if (prebuilt->clust_index_was_generated) {
		err = change_active_index(MAX_KEY);
	} else {
		err = change_active_index(primary_key);
	}

	/* Don't use semi-consistent read in random row reads (by position).
	This means we must disable semi_consistent_read if scan is false */

	if (!scan) {
		try_semi_consistent_read(0);
	}

	start_of_scan = 1;

	return(err);
}

/*****************************************************************//**
Ends a table scan.
@return	0 or error number */
UNIV_INTERN
int
ha_innobase::rnd_end(void)
/*======================*/
{
	return(index_end());
}

/*****************************************************************//**
Reads the next row in a table scan (also used to read the FIRST row
in a table scan).
@return	0, HA_ERR_END_OF_FILE, or error number */
UNIV_INTERN
int
ha_innobase::rnd_next(
/*==================*/
	uchar*	buf)	/*!< in/out: returns the row in this buffer,
			in MySQL format */
{
	int	error;

	DBUG_ENTER("rnd_next");
	ha_statistic_increment(&SSV::ha_read_rnd_next_count);

	if (start_of_scan) {
		error = index_first(buf);

		if (error == HA_ERR_KEY_NOT_FOUND) {
			error = HA_ERR_END_OF_FILE;
		}

		start_of_scan = 0;
	} else {
		error = general_fetch(buf, ROW_SEL_NEXT, 0);
	}

	DBUG_RETURN(error);
}

/**********************************************************************//**
Fetches a row from the table based on a row reference.
@return	0, HA_ERR_KEY_NOT_FOUND, or error code */
UNIV_INTERN
int
ha_innobase::rnd_pos(
/*=================*/
	uchar*	buf,	/*!< in/out: buffer for the row */
	uchar*	pos)	/*!< in: primary key value of the row in the
			MySQL format, or the row id if the clustered
			index was internally generated by InnoDB; the
			length of data in pos has to be ref_length */
{
	int		error;
	DBUG_ENTER("rnd_pos");
	DBUG_DUMP("key", pos, ref_length);

	ha_statistic_increment(&SSV::ha_read_rnd_count);

	ut_a(prebuilt->trx == thd_to_trx(ha_thd()));

	/* Note that we assume the length of the row reference is fixed
	for the table, and it is == ref_length */

	error = index_read(buf, pos, ref_length, HA_READ_KEY_EXACT);

	if (error) {
		DBUG_PRINT("error", ("Got error: %d", error));
	}

	DBUG_RETURN(error);
}

/*********************************************************************//**
Stores a reference to the current row to 'ref' field of the handle. Note
that in the case where we have generated the clustered index for the
table, the function parameter is illogical: we MUST ASSUME that 'record'
is the current 'position' of the handle, because if row ref is actually
the row id internally generated in InnoDB, then 'record' does not contain
it. We just guess that the row id must be for the record where the handle
was positioned the last time. */
UNIV_INTERN
void
ha_innobase::position(
/*==================*/
	const uchar*	record)	/*!< in: row in MySQL format */
{
	uint		len;

	ut_a(prebuilt->trx == thd_to_trx(ha_thd()));

	if (prebuilt->clust_index_was_generated) {
		/* No primary key was defined for the table and we
		generated the clustered index from row id: the
		row reference will be the row id, not any key value
		that MySQL knows of */

		len = DATA_ROW_ID_LEN;

		memcpy(ref, prebuilt->row_id, len);
	} else {
		len = store_key_val_for_row(primary_key, (char*)ref,
							 ref_length, record);
	}

	/* We assume that the 'ref' value len is always fixed for the same
	table. */

	if (len != ref_length) {
		sql_print_error("Stored ref len is %lu, but table ref len is "
				"%lu", (ulong) len, (ulong) ref_length);
	}
}

/* limit innodb monitor access to users with PROCESS privilege.
See http://bugs.mysql.com/32710 for expl. why we choose PROCESS. */
#define IS_MAGIC_TABLE_AND_USER_DENIED_ACCESS(table_name, thd) \
	(row_is_magic_monitor_table(table_name) \
	 && check_global_access(thd, PROCESS_ACL))

/*****************************************************************//**
Creates a table definition to an InnoDB database. */
static
int
create_table_def(
/*=============*/
	trx_t*		trx,		/*!< in: InnoDB transaction handle */
	TABLE*		form,		/*!< in: information on table
					columns and indexes */
	const char*	table_name,	/*!< in: table name */
	const char*	path_of_temp_table,/*!< in: if this is a table explicitly
					created by the user with the
					TEMPORARY keyword, then this
					parameter is the dir path where the
					table should be placed if we create
					an .ibd file for it (no .ibd extension
					in the path, though); otherwise this
					is NULL */
	ulint		flags,		/*!< in: table flags */
	ulint		flags2)		/*!< in: table flags2 */
{
	Field*		field;
	dict_table_t*	table;
	ulint		n_cols;
	int		error;
	ulint		col_type;
	ulint		col_len;
	ulint		nulls_allowed;
	ulint		unsigned_type;
	ulint		binary_type;
	ulint		long_true_varchar;
	ulint		charset_no;
	ulint		i;

	DBUG_ENTER("create_table_def");
	DBUG_PRINT("enter", ("table_name: %s", table_name));

	ut_a(trx->mysql_thd != NULL);
	if (IS_MAGIC_TABLE_AND_USER_DENIED_ACCESS(table_name,
						  (THD*) trx->mysql_thd)) {
		DBUG_RETURN(HA_ERR_GENERIC);
	}

	/* MySQL does the name length check. But we do additional check
	on the name length here */
	if (strlen(table_name) > MAX_FULL_NAME_LEN) {
		push_warning_printf(
			(THD*) trx->mysql_thd, MYSQL_ERROR::WARN_LEVEL_WARN,
			ER_TABLE_NAME,
			"InnoDB: Table Name or Database Name is too long");

		DBUG_RETURN(ER_TABLE_NAME);
	}

	n_cols = form->s->fields;

	/* We pass 0 as the space id, and determine at a lower level the space
	id where to store the table */

	table = dict_mem_table_create(table_name, 0, n_cols, flags, flags2);

	if (path_of_temp_table) {
		table->dir_path_of_temp_table =
			mem_heap_strdup(table->heap, path_of_temp_table);
	}

	for (i = 0; i < n_cols; i++) {
		field = form->field[i];

		col_type = get_innobase_type_from_mysql_type(&unsigned_type,
							     field);

		if (!col_type) {
			push_warning_printf(
				(THD*) trx->mysql_thd,
				MYSQL_ERROR::WARN_LEVEL_WARN,
				ER_CANT_CREATE_TABLE,
				"Error creating table '%s' with "
				"column '%s'. Please check its "
				"column type and try to re-create "
				"the table with an appropriate "
				"column type.",
				table->name, (char*) field->field_name);
			goto err_col;
		}

		if (field->null_ptr) {
			nulls_allowed = 0;
		} else {
			nulls_allowed = DATA_NOT_NULL;
		}

		if (field->binary()) {
			binary_type = DATA_BINARY_TYPE;
		} else {
			binary_type = 0;
		}

		charset_no = 0;

		if (dtype_is_string_type(col_type)) {

			charset_no = (ulint)field->charset()->number;

			if (UNIV_UNLIKELY(charset_no >= 256)) {
				/* in data0type.h we assume that the
				number fits in one byte in prtype */
				push_warning_printf(
					(THD*) trx->mysql_thd,
					MYSQL_ERROR::WARN_LEVEL_WARN,
					ER_CANT_CREATE_TABLE,
					"In InnoDB, charset-collation codes"
					" must be below 256."
					" Unsupported code %lu.",
					(ulong) charset_no);
				DBUG_RETURN(ER_CANT_CREATE_TABLE);
			}
		}

		ut_a(field->type() < 256); /* we assume in dtype_form_prtype()
					   that this fits in one byte */
		col_len = field->pack_length();

		/* The MySQL pack length contains 1 or 2 bytes length field
		for a true VARCHAR. Let us subtract that, so that the InnoDB
		column length in the InnoDB data dictionary is the real
		maximum byte length of the actual data. */

		long_true_varchar = 0;

		if (field->type() == MYSQL_TYPE_VARCHAR) {
			col_len -= ((Field_varstring*)field)->length_bytes;

			if (((Field_varstring*)field)->length_bytes == 2) {
				long_true_varchar = DATA_LONG_TRUE_VARCHAR;
			}
		}

		/* First check whether the column to be added has a
		system reserved name. */
		if (dict_col_name_is_reserved(field->field_name)){
			my_error(ER_WRONG_COLUMN_NAME, MYF(0),
				 field->field_name);
err_col:
			dict_mem_table_free(table);
			trx_commit_for_mysql(trx);

			error = DB_ERROR;
			goto error_ret;
		}

		dict_mem_table_add_col(table, table->heap,
			(char*) field->field_name,
			col_type,
			dtype_form_prtype(
				(ulint)field->type()
				| nulls_allowed | unsigned_type
				| binary_type | long_true_varchar,
				charset_no),
			col_len);
	}

	error = row_create_table_for_mysql(table, trx);

	if (error == DB_DUPLICATE_KEY) {
		char buf[100];
		char* buf_end = innobase_convert_identifier(
			buf, sizeof buf - 1, table_name, strlen(table_name),
			trx->mysql_thd, TRUE);

		*buf_end = '\0';
		my_error(ER_TABLE_EXISTS_ERROR, MYF(0), buf);
	}

error_ret:
	error = convert_error_code_to_mysql(error, flags, NULL);

	DBUG_RETURN(error);
}

/*****************************************************************//**
Creates an index in an InnoDB database. */
static
int
create_index(
/*=========*/
	trx_t*		trx,		/*!< in: InnoDB transaction handle */
	TABLE*		form,		/*!< in: information on table
					columns and indexes */
	ulint		flags,		/*!< in: InnoDB table flags */
	const char*	table_name,	/*!< in: table name */
	uint		key_num)	/*!< in: index number */
{
	Field*		field;
	dict_index_t*	index;
	int		error;
	ulint		n_fields;
	KEY*		key;
	KEY_PART_INFO*	key_part;
	ulint		ind_type;
	ulint		col_type;
	ulint		prefix_len;
	ulint		is_unsigned;
	ulint		i;
	ulint		j;
	ulint*		field_lengths;

	DBUG_ENTER("create_index");

	key = form->key_info + key_num;

	n_fields = key->key_parts;

	/* Assert that "GEN_CLUST_INDEX" cannot be used as non-primary index */
	ut_a(innobase_strcasecmp(key->name, innobase_index_reserve_name) != 0);

	ind_type = 0;

	if (key_num == form->s->primary_key) {
		ind_type = ind_type | DICT_CLUSTERED;
	}

	if (key->flags & HA_NOSAME ) {
		ind_type = ind_type | DICT_UNIQUE;
	}

	/* We pass 0 as the space id, and determine at a lower level the space
	id where to store the table */

	index = dict_mem_index_create(table_name, key->name, 0,
				      ind_type, n_fields);

	field_lengths = (ulint*) my_malloc(sizeof(ulint) * n_fields,
		MYF(MY_FAE));

	for (i = 0; i < n_fields; i++) {
		key_part = key->key_part + i;

		/* (The flag HA_PART_KEY_SEG denotes in MySQL a column prefix
		field in an index: we only store a specified number of first
		bytes of the column to the index field.) The flag does not
		seem to be properly set by MySQL. Let us fall back on testing
		the length of the key part versus the column. */

		field = NULL;
		for (j = 0; j < form->s->fields; j++) {

			field = form->field[j];

			if (0 == innobase_strcasecmp(
					field->field_name,
					key_part->field->field_name)) {
				/* Found the corresponding column */

				break;
			}
		}

		ut_a(j < form->s->fields);

		col_type = get_innobase_type_from_mysql_type(
					&is_unsigned, key_part->field);

		if (DATA_BLOB == col_type
			|| (key_part->length < field->pack_length()
				&& field->type() != MYSQL_TYPE_VARCHAR)
			|| (field->type() == MYSQL_TYPE_VARCHAR
				&& key_part->length < field->pack_length()
				- ((Field_varstring*)field)->length_bytes)) {

			prefix_len = key_part->length;

			if (col_type == DATA_INT
				|| col_type == DATA_FLOAT
				|| col_type == DATA_DOUBLE
				|| col_type == DATA_DECIMAL) {
				sql_print_error(
					"MySQL is trying to create a column "
					"prefix index field, on an "
					"inappropriate data type. Table "
					"name %s, column name %s.",
					table_name,
					key_part->field->field_name);

				prefix_len = 0;
			}
		} else {
			prefix_len = 0;
		}

		field_lengths[i] = key_part->length;

		dict_mem_index_add_field(index,
			(char*) key_part->field->field_name, prefix_len);
	}

	/* Even though we've defined max_supported_key_part_length, we
	still do our own checking using field_lengths to be absolutely
	sure we don't create too long indexes. */
	error = row_create_index_for_mysql(index, trx, field_lengths);

	error = convert_error_code_to_mysql(error, flags, NULL);

	my_free(field_lengths);

	DBUG_RETURN(error);
}

/*****************************************************************//**
Creates an index to an InnoDB table when the user has defined no
primary index. */
static
int
create_clustered_index_when_no_primary(
/*===================================*/
	trx_t*		trx,		/*!< in: InnoDB transaction handle */
	ulint		flags,		/*!< in: InnoDB table flags */
	const char*	table_name)	/*!< in: table name */
{
	dict_index_t*	index;
	int		error;

	/* We pass 0 as the space id, and determine at a lower level the space
	id where to store the table */
	index = dict_mem_index_create(table_name,
				      innobase_index_reserve_name,
				      0, DICT_CLUSTERED, 0);

	error = row_create_index_for_mysql(index, trx, NULL);

	error = convert_error_code_to_mysql(error, flags, NULL);

	return(error);
}

/*****************************************************************//**
Return a display name for the row format
@return row format name */
UNIV_INTERN
const char*
get_row_format_name(
/*================*/
	enum row_type	row_format)		/*!< in: Row Format */
{
	switch (row_format) {
	case ROW_TYPE_COMPACT:
		return("COMPACT");
	case ROW_TYPE_COMPRESSED:
		return("COMPRESSED");
	case ROW_TYPE_DYNAMIC:
		return("DYNAMIC");
	case ROW_TYPE_REDUNDANT:
		return("REDUNDANT");
	case ROW_TYPE_DEFAULT:
		return("DEFAULT");
	case ROW_TYPE_FIXED:
		return("FIXED");
	case ROW_TYPE_PAGE:
	case ROW_TYPE_NOT_USED:
		break;
	}
	return("NOT USED");
}

/** If file-per-table is missing, issue warning and set ret false */
#define CHECK_ERROR_ROW_TYPE_NEEDS_FILE_PER_TABLE		\
	if (!srv_file_per_table) {				\
		push_warning_printf(				\
			thd, MYSQL_ERROR::WARN_LEVEL_WARN,	\
			ER_ILLEGAL_HA_CREATE_OPTION,		\
			"InnoDB: ROW_FORMAT=%s requires"	\
			" innodb_file_per_table.",		\
			get_row_format_name(row_format));	\
		ret = FALSE;					\
	}

/** If file-format is Antelope, issue warning and set ret false */
#define CHECK_ERROR_ROW_TYPE_NEEDS_GT_ANTELOPE			\
	if (srv_file_format < UNIV_FORMAT_B) {		\
		push_warning_printf(				\
			thd, MYSQL_ERROR::WARN_LEVEL_WARN,	\
			ER_ILLEGAL_HA_CREATE_OPTION,		\
			"InnoDB: ROW_FORMAT=%s requires"	\
			" innodb_file_format > Antelope.",	\
			get_row_format_name(row_format));	\
		ret = FALSE;					\
	}


/*****************************************************************//**
Validates the create options. We may build on this function
in future. For now, it checks two specifiers:
KEY_BLOCK_SIZE and ROW_FORMAT
If innodb_strict_mode is not set then this function is a no-op
@return	TRUE if valid. */
static
ibool
create_options_are_valid(
/*=====================*/
	THD*		thd,		/*!< in: connection thread. */
	TABLE*		form,		/*!< in: information on table
					columns and indexes */
	HA_CREATE_INFO*	create_info)	/*!< in: create info. */
{
	ibool	kbs_specified	= FALSE;
	ibool	ret		= TRUE;
	enum row_type	row_format	= form->s->row_type;

	ut_ad(thd != NULL);

	/* If innodb_strict_mode is not set don't do any validation. */
	if (!(THDVAR(thd, strict_mode))) {
		return(TRUE);
	}

	ut_ad(form != NULL);
	ut_ad(create_info != NULL);

	/* First check if a non-zero KEY_BLOCK_SIZE was specified. */
	if (create_info->key_block_size) {
		kbs_specified = TRUE;
		switch (create_info->key_block_size) {
		case 1:
		case 2:
		case 4:
		case 8:
		case 16:
			/* Valid KEY_BLOCK_SIZE, check its dependencies. */
			if (!srv_file_per_table) {
				push_warning(
					thd, MYSQL_ERROR::WARN_LEVEL_WARN,
					ER_ILLEGAL_HA_CREATE_OPTION,
					"InnoDB: KEY_BLOCK_SIZE requires"
					" innodb_file_per_table.");
				ret = FALSE;
			}
			if (srv_file_format < UNIV_FORMAT_B) {
				push_warning(
					thd, MYSQL_ERROR::WARN_LEVEL_WARN,
					ER_ILLEGAL_HA_CREATE_OPTION,
					"InnoDB: KEY_BLOCK_SIZE requires"
					" innodb_file_format > Antelope.");
					ret = FALSE;
			}
			break;
		default:
			push_warning_printf(
				thd, MYSQL_ERROR::WARN_LEVEL_WARN,
				ER_ILLEGAL_HA_CREATE_OPTION,
				"InnoDB: invalid KEY_BLOCK_SIZE = %lu."
				" Valid values are [1, 2, 4, 8, 16]",
				create_info->key_block_size);
			ret = FALSE;
			break;
		}
	}
	
	/* Check for a valid Innodb ROW_FORMAT specifier and
	other incompatibilities. */
	switch (row_format) {
	case ROW_TYPE_COMPRESSED:
		CHECK_ERROR_ROW_TYPE_NEEDS_FILE_PER_TABLE;
		CHECK_ERROR_ROW_TYPE_NEEDS_GT_ANTELOPE;
		break;
	case ROW_TYPE_DYNAMIC:
		CHECK_ERROR_ROW_TYPE_NEEDS_FILE_PER_TABLE;
		CHECK_ERROR_ROW_TYPE_NEEDS_GT_ANTELOPE;
		/* fall through since dynamic also shuns KBS */
	case ROW_TYPE_COMPACT:
	case ROW_TYPE_REDUNDANT:
		if (kbs_specified) {
			push_warning_printf(
				thd, MYSQL_ERROR::WARN_LEVEL_WARN,
				ER_ILLEGAL_HA_CREATE_OPTION,
				"InnoDB: cannot specify ROW_FORMAT = %s"
				" with KEY_BLOCK_SIZE.",
				get_row_format_name(row_format));
			ret = FALSE;
		}
		break;
	case ROW_TYPE_DEFAULT:
		break;
	case ROW_TYPE_FIXED:
	case ROW_TYPE_PAGE:
	case ROW_TYPE_NOT_USED:
		push_warning(
			thd, MYSQL_ERROR::WARN_LEVEL_WARN,
			ER_ILLEGAL_HA_CREATE_OPTION,		\
			"InnoDB: invalid ROW_FORMAT specifier.");
		ret = FALSE;
		break;
	}

	return(ret);
}

/*****************************************************************//**
Update create_info.  Used in SHOW CREATE TABLE et al. */
UNIV_INTERN
void
ha_innobase::update_create_info(
/*============================*/
	HA_CREATE_INFO*	create_info)	/*!< in/out: create info */
{
	if (!(create_info->used_fields & HA_CREATE_USED_AUTO)) {
		ha_innobase::info(HA_STATUS_AUTO);
		create_info->auto_increment_value = stats.auto_increment_value;
	}
}

/*****************************************************************//**
Creates a new table to an InnoDB database.
@return	error number */
UNIV_INTERN
int
ha_innobase::create(
/*================*/
	const char*	name,		/*!< in: table name */
	TABLE*		form,		/*!< in: information on table
					columns and indexes */
	HA_CREATE_INFO*	create_info)	/*!< in: more information of the
					created table, contains also the
					create statement string */
{
	int		error;
	dict_table_t*	innobase_table;
	trx_t*		parent_trx;
	trx_t*		trx;
	int		primary_key_no;
	uint		i;
	char		name2[FN_REFLEN];
	char		norm_name[FN_REFLEN];
	THD*		thd = ha_thd();
	ib_int64_t	auto_inc_value;
	ulint		flags = 0;
	ulint		flags2 = 0;
	/* Cache the value of innodb_file_format, in case it is
	modified by another thread while the table is being created. */
	const ulint	file_format = srv_file_format;
	const char*	stmt;
	size_t		stmt_len;
	enum row_type	row_format;

	DBUG_ENTER("ha_innobase::create");

	DBUG_ASSERT(thd != NULL);
	DBUG_ASSERT(create_info != NULL);

#ifdef __WIN__
	/* Names passed in from server are in two formats:
	1. <database_name>/<table_name>: for normal table creation
	2. full path: for temp table creation, or sym link

	When srv_file_per_table is on and mysqld_embedded is off,
	check for full path pattern, i.e.
	X:\dir\...,		X is a driver letter, or
	\\dir1\dir2\...,	UNC path
	returns error if it is in full path format, but not creating a temp.
	table. Currently InnoDB does not support symbolic link on Windows. */

	if (srv_file_per_table
	    && !mysqld_embedded
	    && (!create_info->options & HA_LEX_CREATE_TMP_TABLE)) {

		if ((name[1] == ':')
		    || (name[0] == '\\' && name[1] == '\\')) {
			sql_print_error("Cannot create table %s\n", name);
			DBUG_RETURN(HA_ERR_GENERIC);
		}
	}
#endif

	if (form->s->fields > 1000) {
		/* The limit probably should be REC_MAX_N_FIELDS - 3 = 1020,
		but we play safe here */

		DBUG_RETURN(HA_ERR_TO_BIG_ROW);
	}

	/* Get the transaction associated with the current thd, or create one
	if not yet created */

	parent_trx = check_trx_exists(thd);

	/* In case MySQL calls this in the middle of a SELECT query, release
	possible adaptive hash latch to avoid deadlocks of threads */

	trx_search_latch_release_if_reserved(parent_trx);

	trx = innobase_trx_allocate(thd);

	srv_lower_case_table_names = lower_case_table_names;

	strcpy(name2, name);

	normalize_table_name(norm_name, name2);

	/* Latch the InnoDB data dictionary exclusively so that no deadlocks
	or lock waits can happen in it during a table create operation.
	Drop table etc. do this latching in row0mysql.c. */

	row_mysql_lock_data_dictionary(trx);

	/* Create the table definition in InnoDB */

	/* Validate create options if innodb_strict_mode is set. */
	if (!create_options_are_valid(thd, form, create_info)) {
		error = ER_ILLEGAL_HA_CREATE_OPTION;
		goto cleanup;
	}

	if (create_info->key_block_size) {
		/* Determine the page_zip.ssize corresponding to the
		requested page size (key_block_size) in kilobytes. */

		ulint	ssize, ksize;
		ulint	key_block_size = create_info->key_block_size;

		/*  Set 'flags' to the correct key_block_size.
		It will be zero if key_block_size is an invalid number.*/
		for (ssize = ksize = 1; ssize <= DICT_TF_ZSSIZE_MAX;
		     ssize++, ksize <<= 1) {
			if (key_block_size == ksize) {
				flags = ssize << DICT_TF_ZSSIZE_SHIFT
					| DICT_TF_COMPACT
					| UNIV_FORMAT_B
					  << DICT_TF_FORMAT_SHIFT;
				break;
			}
		}

		if (!srv_file_per_table) {
			push_warning(
				thd, MYSQL_ERROR::WARN_LEVEL_WARN,
				ER_ILLEGAL_HA_CREATE_OPTION,
				"InnoDB: KEY_BLOCK_SIZE requires"
				" innodb_file_per_table.");
			flags = 0;
		}

		if (file_format < UNIV_FORMAT_B) {
			push_warning(
				thd, MYSQL_ERROR::WARN_LEVEL_WARN,
				ER_ILLEGAL_HA_CREATE_OPTION,
				"InnoDB: KEY_BLOCK_SIZE requires"
				" innodb_file_format > Antelope.");
			flags = 0;
		}

		if (!flags) {
			push_warning_printf(
				thd, MYSQL_ERROR::WARN_LEVEL_WARN,
				ER_ILLEGAL_HA_CREATE_OPTION,
				"InnoDB: ignoring KEY_BLOCK_SIZE=%lu.",
				create_info->key_block_size);
		}
	}

	row_format = form->s->row_type;

	if (flags) {
		/* if ROW_FORMAT is set to default,
		automatically change it to COMPRESSED.*/
		if (row_format == ROW_TYPE_DEFAULT) {
			row_format = ROW_TYPE_COMPRESSED;
		} else if (row_format != ROW_TYPE_COMPRESSED) {
			/* ROW_FORMAT other than COMPRESSED
			ignores KEY_BLOCK_SIZE.  It does not
			make sense to reject conflicting
			KEY_BLOCK_SIZE and ROW_FORMAT, because
			such combinations can be obtained
			with ALTER TABLE anyway. */
			push_warning_printf(
				thd, MYSQL_ERROR::WARN_LEVEL_WARN,
				ER_ILLEGAL_HA_CREATE_OPTION,
				"InnoDB: ignoring KEY_BLOCK_SIZE=%lu"
				" unless ROW_FORMAT=COMPRESSED.",
				create_info->key_block_size);
			flags = 0;
		}
	} else {
		/* flags == 0 means no KEY_BLOCK_SIZE.*/
		if (row_format == ROW_TYPE_COMPRESSED) {
			/* ROW_FORMAT=COMPRESSED without
			KEY_BLOCK_SIZE implies half the
			maximum KEY_BLOCK_SIZE. */
			flags = (DICT_TF_ZSSIZE_MAX - 1)
				<< DICT_TF_ZSSIZE_SHIFT
				| DICT_TF_COMPACT
				| UNIV_FORMAT_B
				<< DICT_TF_FORMAT_SHIFT;
#if DICT_TF_ZSSIZE_MAX < 1
# error "DICT_TF_ZSSIZE_MAX < 1"
#endif
		}
	}

	switch (row_format) {
	case ROW_TYPE_REDUNDANT:
		break;
	case ROW_TYPE_COMPRESSED:
	case ROW_TYPE_DYNAMIC:
		if (!srv_file_per_table) {
			push_warning_printf(
				thd, MYSQL_ERROR::WARN_LEVEL_WARN,
				ER_ILLEGAL_HA_CREATE_OPTION,
				"InnoDB: ROW_FORMAT=%s requires"
				" innodb_file_per_table.",
				get_row_format_name(row_format));
		} else if (file_format < UNIV_FORMAT_B) {
			push_warning_printf(
				thd, MYSQL_ERROR::WARN_LEVEL_WARN,
				ER_ILLEGAL_HA_CREATE_OPTION,
				"InnoDB: ROW_FORMAT=%s requires"
				" innodb_file_format > Antelope.",
				get_row_format_name(row_format));
		} else {
			flags |= DICT_TF_COMPACT
			         | (UNIV_FORMAT_B
			            << DICT_TF_FORMAT_SHIFT);
			break;
		}

		/* fall through */
	case ROW_TYPE_NOT_USED:
	case ROW_TYPE_FIXED:
	case ROW_TYPE_PAGE:
		push_warning(
			thd, MYSQL_ERROR::WARN_LEVEL_WARN,
			ER_ILLEGAL_HA_CREATE_OPTION,
			"InnoDB: assuming ROW_FORMAT=COMPACT.");
	case ROW_TYPE_DEFAULT:
	case ROW_TYPE_COMPACT:
		flags = DICT_TF_COMPACT;
		break;
	}

	/* Look for a primary key */

	primary_key_no = (form->s->primary_key != MAX_KEY ?
			 (int) form->s->primary_key :
			 -1);

	/* Our function innobase_get_mysql_key_number_for_index assumes
	the primary key is always number 0, if it exists */

	ut_a(primary_key_no == -1 || primary_key_no == 0);

	/* Check for name conflicts (with reserved name) for
	any user indices to be created. */
	if (innobase_index_name_is_reserved(trx, form->key_info,
					    form->s->keys)) {
		error = -1;
		goto cleanup;
	}

	if (create_info->options & HA_LEX_CREATE_TMP_TABLE) {
		flags2 |= DICT_TF2_TEMPORARY;
	}

	error = create_table_def(trx, form, norm_name,
		create_info->options & HA_LEX_CREATE_TMP_TABLE ? name2 : NULL,
		flags, flags2);

	if (error) {
		goto cleanup;
	}


	/* Create the keys */

	if (form->s->keys == 0 || primary_key_no == -1) {
		/* Create an index which is used as the clustered index;
		order the rows by their row id which is internally generated
		by InnoDB */

		error = create_clustered_index_when_no_primary(
			trx, flags, norm_name);
		if (error) {
			goto cleanup;
		}
	}

	if (primary_key_no != -1) {
		/* In InnoDB the clustered index must always be created
		first */
		if ((error = create_index(trx, form, flags, norm_name,
					  (uint) primary_key_no))) {
			goto cleanup;
		}
	}

	for (i = 0; i < form->s->keys; i++) {

		if (i != (uint) primary_key_no) {

			if ((error = create_index(trx, form, flags, norm_name,
						  i))) {
				goto cleanup;
			}
		}
	}

	stmt = innobase_get_stmt(thd, &stmt_len);

	if (stmt) {
		error = row_table_add_foreign_constraints(
			trx, stmt, stmt_len, norm_name,
			create_info->options & HA_LEX_CREATE_TMP_TABLE);

		switch (error) {

		case DB_PARENT_NO_INDEX:
			push_warning_printf(
				thd, MYSQL_ERROR::WARN_LEVEL_WARN,
				HA_ERR_CANNOT_ADD_FOREIGN,
				"Create table '%s' with foreign key constraint"
				" failed. There is no index in the referenced"
				" table where the referenced columns appear"
				" as the first columns.\n", norm_name);
			break;

		case DB_CHILD_NO_INDEX:
			push_warning_printf(
				thd, MYSQL_ERROR::WARN_LEVEL_WARN,
				HA_ERR_CANNOT_ADD_FOREIGN,
				"Create table '%s' with foreign key constraint"
				" failed. There is no index in the referencing"
				" table where referencing columns appear"
				" as the first columns.\n", norm_name);
			break;
		}

		error = convert_error_code_to_mysql(error, flags, NULL);

		if (error) {
			goto cleanup;
		}
	}

	innobase_commit_low(trx);

	row_mysql_unlock_data_dictionary(trx);

	/* Flush the log to reduce probability that the .frm files and
	the InnoDB data dictionary get out-of-sync if the user runs
	with innodb_flush_log_at_trx_commit = 0 */

	log_buffer_flush_to_disk();

	innobase_table = dict_table_open_on_name(norm_name, FALSE);

	DBUG_ASSERT(innobase_table != 0);

	if (innobase_table) {
		/* We update the highest file format in the system table
		space, if this table has higher file format setting. */

		trx_sys_file_format_max_upgrade(
			(const char**) &innobase_file_format_max,
			dict_table_get_format(innobase_table));
	}

	/* Note: We can't call update_thd() as prebuilt will not be
	setup at this stage and so we use thd. */

	/* We need to copy the AUTOINC value from the old table if
	this is an ALTER|OPTIMIZE TABLE or CREATE INDEX because CREATE INDEX
	does a table copy too. If query was one of :

		CREATE TABLE ...AUTO_INCREMENT = x; or
		ALTER TABLE...AUTO_INCREMENT = x;   or
		OPTIMIZE TABLE t; or
		CREATE INDEX x on t(...);

	Find out a table definition from the dictionary and get
	the current value of the auto increment field. Set a new
	value to the auto increment field if the value is greater
	than the maximum value in the column. */

	if (((create_info->used_fields & HA_CREATE_USED_AUTO)
	    || thd_sql_command(thd) == SQLCOM_ALTER_TABLE
	    || thd_sql_command(thd) == SQLCOM_OPTIMIZE
	    || thd_sql_command(thd) == SQLCOM_CREATE_INDEX)
	    && create_info->auto_increment_value > 0) {

		auto_inc_value = create_info->auto_increment_value;

		dict_table_autoinc_lock(innobase_table);
		dict_table_autoinc_initialize(innobase_table, auto_inc_value);
		dict_table_autoinc_unlock(innobase_table);
	}

	dict_table_close(innobase_table, FALSE);

	/* Tell the InnoDB server that there might be work for
	utility threads: */

	srv_active_wake_master_thread();

	trx_free_for_mysql(trx);

	DBUG_RETURN(0);

cleanup:
	innobase_commit_low(trx);

	row_mysql_unlock_data_dictionary(trx);

	trx_free_for_mysql(trx);

	DBUG_RETURN(error);
}

/*****************************************************************//**
Discards or imports an InnoDB tablespace.
@return	0 == success, -1 == error */
UNIV_INTERN
int
ha_innobase::discard_or_import_tablespace(
/*======================================*/
	my_bool discard)	/*!< in: TRUE if discard, else import */
{
	dict_table_t*	dict_table;
	trx_t*		trx;
	int		err;

	DBUG_ENTER("ha_innobase::discard_or_import_tablespace");

	ut_a(prebuilt->trx);
	ut_a(prebuilt->trx->magic_n == TRX_MAGIC_N);
	ut_a(prebuilt->trx == thd_to_trx(ha_thd()));

	dict_table = prebuilt->table;
	trx = prebuilt->trx;

	if (discard) {
		err = row_discard_tablespace_for_mysql(dict_table->name, trx);
	} else {
		err = row_import_tablespace_for_mysql(dict_table->name, trx);
	}

	err = convert_error_code_to_mysql(err, dict_table->flags, NULL);

	DBUG_RETURN(err);
}

/*****************************************************************//**
Deletes all rows of an InnoDB table.
@return	error number */
UNIV_INTERN
int
ha_innobase::truncate()
/*===================*/
{
	int		error;

	DBUG_ENTER("ha_innobase::truncate");

	/* Get the transaction associated with the current thd, or create one
	if not yet created, and update prebuilt->trx */

	update_thd(ha_thd());

	/* Truncate the table in InnoDB */

	error = row_truncate_table_for_mysql(prebuilt->table, prebuilt->trx);

	error = convert_error_code_to_mysql(error, prebuilt->table->flags,
					    NULL);

	DBUG_RETURN(error);
}

/*****************************************************************//**
Drops a table from an InnoDB database. Before calling this function,
MySQL calls innobase_commit to commit the transaction of the current user.
Then the current user cannot have locks set on the table. Drop table
operation inside InnoDB will remove all locks any user has on the table
inside InnoDB.
@return	error number */
UNIV_INTERN
int
ha_innobase::delete_table(
/*======================*/
	const char*	name)	/*!< in: table name */
{
	ulint	name_len;
	int	error;
	trx_t*	parent_trx;
	trx_t*	trx;
	THD	*thd = ha_thd();
	char	norm_name[1000];
	char	errstr[1024];

	DBUG_ENTER("ha_innobase::delete_table");

	/* Strangely, MySQL passes the table name without the '.frm'
	extension, in contrast to ::create */
	normalize_table_name(norm_name, name);

	if (IS_MAGIC_TABLE_AND_USER_DENIED_ACCESS(norm_name, thd)) {
		DBUG_RETURN(HA_ERR_GENERIC);
	}

	/* Remove stats for this table and all of its indexes from the
	persistent storage if it exists and if there are stats for this
	table in there. This function creates its own trx and commits
	it. */
	error = dict_stats_delete_table_stats(norm_name,
					      errstr, sizeof(errstr));
	if (error != DB_SUCCESS) {
		push_warning(thd, MYSQL_ERROR::WARN_LEVEL_WARN,
			     ER_LOCK_WAIT_TIMEOUT, errstr);
	}

	/* Get the transaction associated with the current thd, or create one
	if not yet created */

	parent_trx = check_trx_exists(thd);

	/* In case MySQL calls this in the middle of a SELECT query, release
	possible adaptive hash latch to avoid deadlocks of threads */

	trx_search_latch_release_if_reserved(parent_trx);

	trx = innobase_trx_allocate(thd);

	srv_lower_case_table_names = lower_case_table_names;

	name_len = strlen(name);

	ut_a(name_len < 1000);

	/* Drop the table in InnoDB */

	error = row_drop_table_for_mysql(norm_name, trx,
					 thd_sql_command(thd)
					 == SQLCOM_DROP_DB);

	/* Flush the log to reduce probability that the .frm files and
	the InnoDB data dictionary get out-of-sync if the user runs
	with innodb_flush_log_at_trx_commit = 0 */

	log_buffer_flush_to_disk();

	/* Tell the InnoDB server that there might be work for
	utility threads: */

	srv_active_wake_master_thread();

	innobase_commit_low(trx);

	trx_free_for_mysql(trx);

	error = convert_error_code_to_mysql(error, 0, NULL);

	DBUG_RETURN(error);
}

/*****************************************************************//**
Removes all tables in the named database inside InnoDB. */
static
void
innobase_drop_database(
/*===================*/
	handlerton*	hton,	/*!< in: handlerton of Innodb */
	char*		path)	/*!< in: database path; inside InnoDB the name
				of the last directory in the path is used as
				the database name: for example, in
				'mysql/data/test' the database name is 'test' */
{
	ulint	len		= 0;
	trx_t*	trx;
	char*	ptr;
	char*	namebuf;
	THD*	thd		= current_thd;

	/* Get the transaction associated with the current thd, or create one
	if not yet created */

	DBUG_ASSERT(hton == innodb_hton_ptr);

	/* In the Windows plugin, thd = current_thd is always NULL */
	if (thd) {
		trx_t*	parent_trx = check_trx_exists(thd);

		/* In case MySQL calls this in the middle of a SELECT
		query, release possible adaptive hash latch to avoid
		deadlocks of threads */

		trx_search_latch_release_if_reserved(parent_trx);
	}

	ptr = strend(path) - 2;

	while (ptr >= path && *ptr != '\\' && *ptr != '/') {
		ptr--;
		len++;
	}

	ptr++;
	namebuf = (char*) my_malloc((uint) len + 2, MYF(0));

	memcpy(namebuf, ptr, len);
	namebuf[len] = '/';
	namebuf[len + 1] = '\0';
#ifdef	__WIN__
	innobase_casedn_str(namebuf);
#endif
	trx = innobase_trx_allocate(thd);

	row_drop_database_for_mysql(namebuf, trx);

	my_free(namebuf);

	/* Flush the log to reduce probability that the .frm files and
	the InnoDB data dictionary get out-of-sync if the user runs
	with innodb_flush_log_at_trx_commit = 0 */

	log_buffer_flush_to_disk();

	/* Tell the InnoDB server that there might be work for
	utility threads: */

	srv_active_wake_master_thread();

	innobase_commit_low(trx);
	trx_free_for_mysql(trx);
}
/*********************************************************************//**
Renames an InnoDB table.
@return	0 or error code */
static
int
innobase_rename_table(
/*==================*/
	trx_t*		trx,	/*!< in: transaction */
	const char*	from,	/*!< in: old name of the table */
	const char*	to,	/*!< in: new name of the table */
	ibool		lock_and_commit)
				/*!< in: TRUE=lock data dictionary and commit */
{
	int	error;
	char*	norm_to;
	char*	norm_from;

	srv_lower_case_table_names = lower_case_table_names;

	// Magic number 64 arbitrary
	norm_to = (char*) my_malloc(strlen(to) + 64, MYF(0));
	norm_from = (char*) my_malloc(strlen(from) + 64, MYF(0));

	normalize_table_name(norm_to, to);
	normalize_table_name(norm_from, from);

	/* Serialize data dictionary operations with dictionary mutex:
	no deadlocks can occur then in these operations */

	if (lock_and_commit) {
		row_mysql_lock_data_dictionary(trx);
	}

	error = row_rename_table_for_mysql(
		norm_from, norm_to, trx, lock_and_commit);

	if (error != DB_SUCCESS) {
		FILE* ef = dict_foreign_err_file;

		fputs("InnoDB: Renaming table ", ef);
		ut_print_name(ef, trx, TRUE, norm_from);
		fputs(" to ", ef);
		ut_print_name(ef, trx, TRUE, norm_to);
		fputs(" failed!\n", ef);
	}

	if (lock_and_commit) {
		row_mysql_unlock_data_dictionary(trx);

		/* Flush the log to reduce probability that the .frm
		files and the InnoDB data dictionary get out-of-sync
		if the user runs with innodb_flush_log_at_trx_commit = 0 */

		log_buffer_flush_to_disk();
	}

	my_free(norm_to);
	my_free(norm_from);

	return error;
}

/*********************************************************************//**
Renames an InnoDB table.
@return	0 or error code */
UNIV_INTERN
int
ha_innobase::rename_table(
/*======================*/
	const char*	from,	/*!< in: old name of the table */
	const char*	to)	/*!< in: new name of the table */
{
	trx_t*	trx;
	int	error;
	trx_t*	parent_trx;
	THD*	thd		= ha_thd();

	DBUG_ENTER("ha_innobase::rename_table");

	/* Get the transaction associated with the current thd, or create one
	if not yet created */

	parent_trx = check_trx_exists(thd);

	/* In case MySQL calls this in the middle of a SELECT query, release
	possible adaptive hash latch to avoid deadlocks of threads */

	trx_search_latch_release_if_reserved(parent_trx);

	trx = innobase_trx_allocate(thd);

	error = innobase_rename_table(trx, from, to, TRUE);

	/* Tell the InnoDB server that there might be work for
	utility threads: */

	srv_active_wake_master_thread();

	innobase_commit_low(trx);
	trx_free_for_mysql(trx);

	/* Add a special case to handle the Duplicated Key error
	and return DB_ERROR instead.
	This is to avoid a possible SIGSEGV error from mysql error
	handling code. Currently, mysql handles the Duplicated Key
	error by re-entering the storage layer and getting dup key
	info by calling get_dup_key(). This operation requires a valid
	table handle ('row_prebuilt_t' structure) which could no
	longer be available in the error handling stage. The suggested
	solution is to report a 'table exists' error message (since
	the dup key error here is due to an existing table whose name
	is the one we are trying to rename to) and return the generic
	error code. */
	if (error == (int) DB_DUPLICATE_KEY) {
		my_error(ER_TABLE_EXISTS_ERROR, MYF(0), to);

		error = DB_ERROR;
	}

	error = convert_error_code_to_mysql(error, 0, NULL);

	DBUG_RETURN(error);
}

/*********************************************************************//**
Estimates the number of index records in a range.
@return	estimated number of rows */
UNIV_INTERN
ha_rows
ha_innobase::records_in_range(
/*==========================*/
	uint			keynr,		/*!< in: index number */
	key_range		*min_key,	/*!< in: start key value of the
						range, may also be 0 */
	key_range		*max_key)	/*!< in: range end key val, may
						also be 0 */
{
	KEY*		key;
	dict_index_t*	index;
	uchar*		key_val_buff2	= (uchar*) my_malloc(
						  table->s->reclength
					+ table->s->max_key_length + 100,
								MYF(MY_FAE));
	ulint		buff2_len = table->s->reclength
					+ table->s->max_key_length + 100;
	dtuple_t*	range_start;
	dtuple_t*	range_end;
	ib_int64_t	n_rows;
	ulint		mode1;
	ulint		mode2;
	mem_heap_t*	heap;

	DBUG_ENTER("records_in_range");

	ut_a(prebuilt->trx == thd_to_trx(ha_thd()));

	prebuilt->trx->op_info = (char*)"estimating records in index range";

	/* In case MySQL calls this in the middle of a SELECT query, release
	possible adaptive hash latch to avoid deadlocks of threads */

	trx_search_latch_release_if_reserved(prebuilt->trx);

	active_index = keynr;

	key = table->key_info + active_index;

	index = innobase_get_index(keynr);

	/* There exists possibility of not being able to find requested
	index due to inconsistency between MySQL and InoDB dictionary info.
	Necessary message should have been printed in innobase_get_index() */
	if (UNIV_UNLIKELY(!index)) {
		n_rows = HA_POS_ERROR;
		goto func_exit;
	}
	if (UNIV_UNLIKELY(!row_merge_is_index_usable(prebuilt->trx, index))) {
		n_rows = HA_ERR_TABLE_DEF_CHANGED;
		goto func_exit;
	}

	heap = mem_heap_create(2 * (key->key_parts * sizeof(dfield_t)
				    + sizeof(dtuple_t)));

	range_start = dtuple_create(heap, key->key_parts);
	dict_index_copy_types(range_start, index, key->key_parts);

	range_end = dtuple_create(heap, key->key_parts);
	dict_index_copy_types(range_end, index, key->key_parts);

	row_sel_convert_mysql_key_to_innobase(
				range_start, (byte*) key_val_buff,
				(ulint)upd_and_key_val_buff_len,
				index,
				(byte*) (min_key ? min_key->key :
					 (const uchar*) 0),
				(ulint) (min_key ? min_key->length : 0),
				prebuilt->trx);

	row_sel_convert_mysql_key_to_innobase(
				range_end, (byte*) key_val_buff2,
				buff2_len, index,
				(byte*) (max_key ? max_key->key :
					 (const uchar*) 0),
				(ulint) (max_key ? max_key->length : 0),
				prebuilt->trx);

	mode1 = convert_search_mode_to_innobase(min_key ? min_key->flag :
						HA_READ_KEY_EXACT);
	mode2 = convert_search_mode_to_innobase(max_key ? max_key->flag :
						HA_READ_KEY_EXACT);

	if (mode1 != PAGE_CUR_UNSUPP && mode2 != PAGE_CUR_UNSUPP) {

		n_rows = btr_estimate_n_rows_in_range(index, range_start,
						      mode1, range_end,
						      mode2);
	} else {

		n_rows = HA_POS_ERROR;
	}

	mem_heap_free(heap);

func_exit:
	my_free(key_val_buff2);

	prebuilt->trx->op_info = (char*)"";

	/* The MySQL optimizer seems to believe an estimate of 0 rows is
	always accurate and may return the result 'Empty set' based on that.
	The accuracy is not guaranteed, and even if it were, for a locking
	read we should anyway perform the search to set the next-key lock.
	Add 1 to the value to make sure MySQL does not make the assumption! */

	if (n_rows == 0) {
		n_rows = 1;
	}

	DBUG_RETURN((ha_rows) n_rows);
}

/*********************************************************************//**
Gives an UPPER BOUND to the number of rows in a table. This is used in
filesort.cc.
@return	upper bound of rows */
UNIV_INTERN
ha_rows
ha_innobase::estimate_rows_upper_bound()
/*====================================*/
{
	dict_index_t*	index;
	ulonglong	estimate;
	ulonglong	local_data_file_length;
	ulint		stat_n_leaf_pages;

	DBUG_ENTER("estimate_rows_upper_bound");

	/* We do not know if MySQL can call this function before calling
	external_lock(). To be safe, update the thd of the current table
	handle. */

	update_thd(ha_thd());

	prebuilt->trx->op_info = (char*)
				 "calculating upper bound for table rows";

	/* In case MySQL calls this in the middle of a SELECT query, release
	possible adaptive hash latch to avoid deadlocks of threads */

	trx_search_latch_release_if_reserved(prebuilt->trx);

	index = dict_table_get_first_index(prebuilt->table);

	stat_n_leaf_pages = index->stat_n_leaf_pages;

	ut_a(stat_n_leaf_pages > 0);

	local_data_file_length =
		((ulonglong) stat_n_leaf_pages) * UNIV_PAGE_SIZE;


	/* Calculate a minimum length for a clustered index record and from
	that an upper bound for the number of rows. Since we only calculate
	new statistics in row0mysql.c when a table has grown by a threshold
	factor, we must add a safety factor 2 in front of the formula below. */

	estimate = 2 * local_data_file_length /
					 dict_index_calc_min_rec_len(index);

	prebuilt->trx->op_info = (char*)"";

	DBUG_RETURN((ha_rows) estimate);
}

/*********************************************************************//**
How many seeks it will take to read through the table. This is to be
comparable to the number returned by records_in_range so that we can
decide if we should scan the table or use keys.
@return	estimated time measured in disk seeks */
UNIV_INTERN
double
ha_innobase::scan_time()
/*====================*/
{
	/* Since MySQL seems to favor table scans too much over index
	searches, we pretend that a sequential read takes the same time
	as a random disk read, that is, we do not divide the following
	by 10, which would be physically realistic. */

	return((double) (prebuilt->table->stat_clustered_index_size));
}

/******************************************************************//**
Calculate the time it takes to read a set of ranges through an index
This enables us to optimise reads for clustered indexes.
@return	estimated time measured in disk seeks */
UNIV_INTERN
double
ha_innobase::read_time(
/*===================*/
	uint	index,	/*!< in: key number */
	uint	ranges,	/*!< in: how many ranges */
	ha_rows rows)	/*!< in: estimated number of rows in the ranges */
{
	ha_rows total_rows;
	double	time_for_scan;

	if (index != table->s->primary_key) {
		/* Not clustered */
		return(handler::read_time(index, ranges, rows));
	}

	if (rows <= 2) {

		return((double) rows);
	}

	/* Assume that the read time is proportional to the scan time for all
	rows + at most one seek per range. */

	time_for_scan = scan_time();

	if ((total_rows = estimate_rows_upper_bound()) < rows) {

		return(time_for_scan);
	}

	return(ranges + (double) rows / (double) total_rows * time_for_scan);
}

/*********************************************************************//**
Calculates the key number used inside MySQL for an Innobase index. We will
first check the "index translation table" for a match of the index to get
the index number. If there does not exist an "index translation table",
or not able to find the index in the translation table, then we will fall back
to the traditional way of looping through dict_index_t list to find a
match. In this case, we have to take into account if we generated a
default clustered index for the table
@return the key number used inside MySQL */
static
unsigned int
innobase_get_mysql_key_number_for_index(
/*====================================*/
	INNOBASE_SHARE*		share,	/*!< in: share structure for index
					translation table. */
	const TABLE*		table,	/*!< in: table in MySQL data
					dictionary */
	dict_table_t*		ib_table,/*!< in: table in Innodb data
					dictionary */
	const dict_index_t*	index)	/*!< in: index */
{
	const dict_index_t*	ind;
	unsigned int		i;

 	ut_a(index);

	/* If index does not belong to the table of share structure. Search
	index->table instead */
	if (index->table != ib_table) {
		i = 0;
		ind = dict_table_get_first_index(index->table);

		while (index != ind) {
			ind = dict_table_get_next_index(ind);
			i++;
		}

		if (row_table_got_default_clust_index(index->table)) {
			ut_a(i > 0);
			i--;
		}

		return(i);
	}

	/* If index translation table exists, we will first check
	the index through index translation table for a match. */
	if (share->idx_trans_tbl.index_mapping) {
		for (i = 0; i < share->idx_trans_tbl.index_count; i++) {
			if (share->idx_trans_tbl.index_mapping[i] == index) {
				return(i);
			}
		}

		/* Print an error message if we cannot find the index
		** in the "index translation table". */
		sql_print_error("Cannot find index %s in InnoDB index "
				"translation table.", index->name);
	}

	/* If we do not have an "index translation table", or not able
	to find the index in the translation table, we'll directly find
	matching index with information from mysql TABLE structure and
	InnoDB dict_index_t list */
	for (i = 0; i < table->s->keys; i++) {
		ind = dict_table_get_index_on_name(
			ib_table, table->key_info[i].name);

		if (index == ind) {
			return(i);
		}
	}

	ut_error;

	return(0);
}

/*********************************************************************//**
Calculate Record Per Key value. Need to exclude the NULL value if
innodb_stats_method is set to "nulls_ignored"
@return estimated record per key value */
static
ha_rows
innodb_rec_per_key(
/*===============*/
	dict_index_t*	index,		/*!< in: dict_index_t structure */
	ulint		i,		/*!< in: the column we are
					calculating rec per key */
	ha_rows		records)	/*!< in: estimated total records */
{
	ha_rows		rec_per_key;

	ut_ad(i < dict_index_get_n_unique(index));

	/* Note the stat_n_diff_key_vals[] stores the diff value with
	n-prefix indexing, so it is always stat_n_diff_key_vals[i + 1] */
	if (index->stat_n_diff_key_vals[i + 1] == 0) {

		rec_per_key = records;
	} else if (srv_innodb_stats_method == SRV_STATS_NULLS_IGNORED) {
		ib_uint64_t	num_null;

		/* In theory, index->stat_n_non_null_key_vals[i]
		should always be less than the number of records.
		Since this is statistics value, the value could
		have slight discrepancy. But we will make sure
		the number of null values is not a negative number. */
		if (records < index->stat_n_non_null_key_vals[i]) {
			num_null = 0;
		} else {
			num_null = records - index->stat_n_non_null_key_vals[i];
		}

		/* If the number of NULL values is the same as or
		large than that of the distinct values, we could
		consider that the table consists mostly of NULL value. 
		Set rec_per_key to 1. */
		if (index->stat_n_diff_key_vals[i + 1] <= num_null) {
			rec_per_key = 1;
		} else {
			/* Need to exclude rows with NULL values from
			rec_per_key calculation */
			rec_per_key = (ha_rows)(
				(records - num_null)
				/ (index->stat_n_diff_key_vals[i + 1]
				   - num_null));
		}
	} else {
		rec_per_key = (ha_rows)
			 (records / index->stat_n_diff_key_vals[i + 1]);
	}

	return(rec_per_key);
}

/*********************************************************************//**
Returns statistics information of the table to the MySQL interpreter,
in various fields of the handle object.
@return HA_ERR_* error code or 0 */
UNIV_INTERN
int
ha_innobase::info_low(
/*==================*/
	uint			flag,	/*!< in: what information MySQL
					requests */
	dict_stats_upd_option_t	stats_upd_option)
					/*!< in: whether to (re)calc
					the stats or to fetch them from
					the persistent storage */
{
	dict_table_t*	ib_table;
	dict_index_t*	index;
	ha_rows		rec_per_key;
	ib_int64_t	n_rows;
	char		path[FN_REFLEN];
	os_file_stat_t	stat_info;

	DBUG_ENTER("info");

	/* If we are forcing recovery at a high level, we will suppress
	statistics calculation on tables, because that may crash the
	server if an index is badly corrupted. */

	/* We do not know if MySQL can call this function before calling
	external_lock(). To be safe, update the thd of the current table
	handle. */

	update_thd(ha_thd());

	/* In case MySQL calls this in the middle of a SELECT query, release
	possible adaptive hash latch to avoid deadlocks of threads */

	prebuilt->trx->op_info = (char*)"returning various info to MySQL";

	trx_search_latch_release_if_reserved(prebuilt->trx);

	ib_table = prebuilt->table;

	if (flag & HA_STATUS_TIME) {
		if (stats_upd_option != DICT_STATS_FETCH
		    || innobase_stats_on_metadata) {
			/* In sql_show we call with this flag: update
			then statistics so that they are up-to-date */
			enum db_err	ret;

			prebuilt->trx->op_info = "updating table statistics";

			ut_ad(!mutex_own(&dict_sys->mutex));
			ret = dict_stats_update(ib_table, stats_upd_option,
						FALSE);

			if (ret != DB_SUCCESS) {
				prebuilt->trx->op_info = "";
				DBUG_RETURN(HA_ERR_GENERIC);
			}

			prebuilt->trx->op_info = "returning various info to MySQL";
		}

		my_snprintf(path, sizeof(path), "%s/%s%s",
				mysql_data_home, ib_table->name, reg_ext);

		unpack_filename(path,path);

		/* Note that we do not know the access time of the table,
		nor the CHECK TABLE time, nor the UPDATE or INSERT time. */

		if (os_file_get_status(path,&stat_info)) {
			stats.create_time = (ulong) stat_info.ctime;
		}
	}

	if (flag & HA_STATUS_VARIABLE) {

		n_rows = ib_table->stat_n_rows;

		/* Because we do not protect stat_n_rows by any mutex in a
		delete, it is theoretically possible that the value can be
		smaller than zero! TODO: fix this race.

		The MySQL optimizer seems to assume in a left join that n_rows
		is an accurate estimate if it is zero. Of course, it is not,
		since we do not have any locks on the rows yet at this phase.
		Since SHOW TABLE STATUS seems to call this function with the
		HA_STATUS_TIME flag set, while the left join optimizer does not
		set that flag, we add one to a zero value if the flag is not
		set. That way SHOW TABLE STATUS will show the best estimate,
		while the optimizer never sees the table empty. */

		if (n_rows < 0) {
			n_rows = 0;
		}

		if (n_rows == 0 && !(flag & HA_STATUS_TIME)) {
			n_rows++;
		}

		/* Fix bug#40386: Not flushing query cache after truncate.
		n_rows can not be 0 unless the table is empty, set to 1
		instead. The original problem of bug#29507 is actually
		fixed in the server code. */
		if (thd_sql_command(user_thd) == SQLCOM_TRUNCATE) {

			n_rows = 1;

			/* We need to reset the prebuilt value too, otherwise
			checks for values greater than the last value written
			to the table will fail and the autoinc counter will
			not be updated. This will force write_row() into
			attempting an update of the table's AUTOINC counter. */

			prebuilt->autoinc_last_value = 0;
		}

		stats.records = (ha_rows)n_rows;
		stats.deleted = 0;
		stats.data_file_length = ((ulonglong)
				ib_table->stat_clustered_index_size)
					* UNIV_PAGE_SIZE;
		stats.index_file_length = ((ulonglong)
				ib_table->stat_sum_of_other_index_sizes)
					* UNIV_PAGE_SIZE;

		/* Since fsp_get_available_space_in_free_extents() is
		acquiring latches inside InnoDB, we do not call it if we
		are asked by MySQL to avoid locking. Another reason to
		avoid the call is that it uses quite a lot of CPU.
		See Bug#38185. */
		if (flag & HA_STATUS_NO_LOCK
		    || !(flag & HA_STATUS_VARIABLE_EXTRA)) {
			/* We do not update delete_length if no
			locking is requested so the "old" value can
			remain. delete_length is initialized to 0 in
			the ha_statistics' constructor. Also we only
			need delete_length to be set when
			HA_STATUS_VARIABLE_EXTRA is set */
		} else if (UNIV_UNLIKELY
			   (srv_force_recovery >= SRV_FORCE_NO_IBUF_MERGE)) {
			/* Avoid accessing the tablespace if
			innodb_crash_recovery is set to a high value. */
			stats.delete_length = 0;
		} else {
			ullint	avail_space;

			avail_space = fsp_get_available_space_in_free_extents(
				ib_table->space);

			if (avail_space == ULLINT_UNDEFINED) {
				THD*	thd;

				thd = ha_thd();

				push_warning_printf(
					thd,
					MYSQL_ERROR::WARN_LEVEL_WARN,
					ER_CANT_GET_STAT,
					"InnoDB: Trying to get the free "
					"space for table %s but its "
					"tablespace has been discarded or "
					"the .ibd file is missing. Setting "
					"the free space to zero.",
					ib_table->name);

				stats.delete_length = 0;
			} else {
				stats.delete_length = avail_space * 1024;
			}
		}

		stats.check_time = 0;
		stats.mrr_length_per_rec = ref_length + sizeof(void*);

		if (stats.records == 0) {
			stats.mean_rec_length = 0;
		} else {
			stats.mean_rec_length = (ulong)
				(stats.data_file_length / stats.records);
		}
	}

	if (flag & HA_STATUS_CONST) {
		ulong	i;
		/* Verify the number of index in InnoDB and MySQL
		matches up. If prebuilt->clust_index_was_generated
		holds, InnoDB defines GEN_CLUST_INDEX internally */
		ulint	num_innodb_index = UT_LIST_GET_LEN(ib_table->indexes)
					- prebuilt->clust_index_was_generated;

		if (table->s->keys != num_innodb_index) {
			sql_print_error("Table %s contains %lu "
					"indexes inside InnoDB, which "
					"is different from the number of "
					"indexes %u defined in the MySQL ",
					ib_table->name, num_innodb_index,
					table->s->keys);
		}

		for (i = 0; i < table->s->keys; i++) {
			ulong	j;
			/* We could get index quickly through internal
			index mapping with the index translation table.
			The identity of index (match up index name with
			that of table->key_info[i]) is already verified in
			innobase_get_index().  */
			index = innobase_get_index(i);

			if (index == NULL) {
				sql_print_error("Table %s contains fewer "
						"indexes inside InnoDB than "
						"are defined in the MySQL "
						".frm file. Have you mixed up "
						".frm files from different "
						"installations? See "
						REFMAN
						"innodb-troubleshooting.html\n",
						ib_table->name);
				break;
			}

			for (j = 0; j < table->key_info[i].key_parts; j++) {

				if (j + 1 > index->n_uniq) {
					sql_print_error(
"Index %s of %s has %lu columns unique inside InnoDB, but MySQL is asking "
"statistics for %lu columns. Have you mixed up .frm files from different "
"installations? "
"See " REFMAN "innodb-troubleshooting.html\n",
							index->name,
							ib_table->name,
							(unsigned long)
							index->n_uniq, j + 1);
					break;
				}

				rec_per_key = innodb_rec_per_key(
					index, j, stats.records);

				/* Since MySQL seems to favor table scans
				too much over index searches, we pretend
				index selectivity is 2 times better than
				our estimate: */

				rec_per_key = rec_per_key / 2;

				if (rec_per_key == 0) {
					rec_per_key = 1;
				}

				table->key_info[i].rec_per_key[j] =
				  rec_per_key >= ~(ulong) 0 ? ~(ulong) 0 :
				  (ulong) rec_per_key;
			}
		}
	}

	if (srv_force_recovery >= SRV_FORCE_NO_IBUF_MERGE) {

		goto func_exit;
	}

	if (flag & HA_STATUS_ERRKEY) {
		const dict_index_t*	err_index;

		ut_a(prebuilt->trx);
		ut_a(prebuilt->trx->magic_n == TRX_MAGIC_N);

		err_index = trx_get_error_info(prebuilt->trx);

		if (err_index) {
			errkey = innobase_get_mysql_key_number_for_index(
					share, table, ib_table, err_index);
		} else {
			errkey = (unsigned int) prebuilt->trx->error_key_num;
		}
	}

	if ((flag & HA_STATUS_AUTO) && table->found_next_number_field) {
		stats.auto_increment_value = innobase_peek_autoinc();
	}

func_exit:
	prebuilt->trx->op_info = (char*)"";

	DBUG_RETURN(0);
}

/*********************************************************************//**
Returns statistics information of the table to the MySQL interpreter,
in various fields of the handle object.
@return HA_ERR_* error code or 0 */
UNIV_INTERN
int
ha_innobase::info(
/*==============*/
	uint	flag)	/*!< in: what information MySQL requests */
{
	return(info_low(flag, DICT_STATS_FETCH));
}

/**********************************************************************//**
Updates index cardinalities of the table, based on random dives into
each index tree. This does NOT calculate exact statistics on the table.
@return	HA_ADMIN_* error code or HA_ADMIN_OK */
UNIV_INTERN
int
ha_innobase::analyze(
/*=================*/
	THD*		thd,		/*!< in: connection thread handle */
	HA_CHECK_OPT*	check_opt)	/*!< in: currently ignored */
{
	dict_stats_upd_option_t	upd_option;
	int			ret;

	if (THDVAR(thd, analyze_is_persistent)) {
		upd_option = DICT_STATS_RECALC_PERSISTENT;
	} else {
		upd_option = DICT_STATS_RECALC_TRANSIENT;
	}

	/* Simply call ::info_low() with all the flags
	and request recalculation of the statistics */
	ret = info_low(HA_STATUS_TIME | HA_STATUS_CONST | HA_STATUS_VARIABLE,
		       upd_option);

	if (ret != 0) {
		return(HA_ADMIN_FAILED);
	}

	return(HA_ADMIN_OK);
}

/**********************************************************************//**
This is mapped to "ALTER TABLE tablename ENGINE=InnoDB", which rebuilds
the table in MySQL. */
UNIV_INTERN
int
ha_innobase::optimize(
/*==================*/
	THD*		thd,		/*!< in: connection thread handle */
	HA_CHECK_OPT*	check_opt)	/*!< in: currently ignored */
{
	return(HA_ADMIN_TRY_ALTER);
}

/*******************************************************************//**
Tries to check that an InnoDB table is not corrupted. If corruption is
noticed, prints to stderr information about it. In case of corruption
may also assert a failure and crash the server.
@return	HA_ADMIN_CORRUPT or HA_ADMIN_OK */
UNIV_INTERN
int
ha_innobase::check(
/*===============*/
	THD*		thd,		/*!< in: user thread handle */
	HA_CHECK_OPT*	check_opt)	/*!< in: check options, currently
					ignored */
{
	dict_index_t*	index;
	ulint		n_rows;
	ulint		n_rows_in_table	= ULINT_UNDEFINED;
	ibool		is_ok		= TRUE;
	ulint		old_isolation_level;

	DBUG_ENTER("ha_innobase::check");
	DBUG_ASSERT(thd == ha_thd());
	ut_a(prebuilt->trx);
	ut_a(prebuilt->trx->magic_n == TRX_MAGIC_N);
	ut_a(prebuilt->trx == thd_to_trx(thd));

	if (prebuilt->mysql_template == NULL) {
		/* Build the template; we will use a dummy template
		in index scans done in checking */

		build_template(true);
	}

	if (prebuilt->table->ibd_file_missing) {
		sql_print_error("InnoDB: Error:\n"
			"InnoDB: MySQL is trying to use a table handle"
			" but the .ibd file for\n"
			"InnoDB: table %s does not exist.\n"
			"InnoDB: Have you deleted the .ibd file"
			" from the database directory under\n"
			"InnoDB: the MySQL datadir, or have you"
			" used DISCARD TABLESPACE?\n"
			"InnoDB: Please refer to\n"
			"InnoDB: " REFMAN "innodb-troubleshooting.html\n"
			"InnoDB: how you can resolve the problem.\n",
			prebuilt->table->name);
		DBUG_RETURN(HA_ADMIN_CORRUPT);
	}

	prebuilt->trx->op_info = "checking table";

	old_isolation_level = prebuilt->trx->isolation_level;

	/* We must run the index record counts at an isolation level
	>= READ COMMITTED, because a dirty read can see a wrong number
	of records in some index; to play safe, we use always
	REPEATABLE READ here */

	prebuilt->trx->isolation_level = TRX_ISO_REPEATABLE_READ;

	/* Enlarge the fatal lock wait timeout during CHECK TABLE. */
	os_increment_counter_by_amount(
		server_mutex,
		srv_fatal_semaphore_wait_threshold, 7200/*2 hours*/);

	for (index = dict_table_get_first_index(prebuilt->table);
	     index != NULL;
	     index = dict_table_get_next_index(index)) {
#if 0
		fputs("Validating index ", stderr);
		ut_print_name(stderr, trx, FALSE, index->name);
		putc('\n', stderr);
#endif

		if (!btr_validate_index(index, prebuilt->trx)) {
			is_ok = FALSE;
			push_warning_printf(thd, MYSQL_ERROR::WARN_LEVEL_WARN,
					    ER_NOT_KEYFILE,
					    "InnoDB: The B-tree of"
					    " index '%-.200s' is corrupted.",
					    index->name);
			continue;
		}

		/* Instead of invoking change_active_index(), set up
		a dummy template for non-locking reads, disabling
		access to the clustered index. */
		prebuilt->index = index;

		prebuilt->index_usable = row_merge_is_index_usable(
			prebuilt->trx, prebuilt->index);

		if (UNIV_UNLIKELY(!prebuilt->index_usable)) {
			push_warning_printf(thd, MYSQL_ERROR::WARN_LEVEL_WARN,
					    HA_ERR_TABLE_DEF_CHANGED,
					    "InnoDB: Insufficient history for"
					    " index '%-.200s'",
					    index->name);
			continue;
		}

		prebuilt->sql_stat_start = TRUE;
		prebuilt->template_type = ROW_MYSQL_DUMMY_TEMPLATE;
		prebuilt->n_template = 0;
		prebuilt->need_to_access_clustered = FALSE;

		dtuple_set_n_fields(prebuilt->search_tuple, 0);

		prebuilt->select_lock_type = LOCK_NONE;

		if (!row_check_index_for_mysql(prebuilt, index, &n_rows)) {
			push_warning_printf(thd, MYSQL_ERROR::WARN_LEVEL_WARN,
					    ER_NOT_KEYFILE,
					    "InnoDB: The B-tree of"
					    " index '%-.200s' is corrupted.",
					    index->name);
			is_ok = FALSE;
		}

		if (thd_killed(user_thd)) {
			break;
		}

#if 0
		fprintf(stderr, "%lu entries in index %s\n", n_rows,
			index->name);
#endif

		if (index == dict_table_get_first_index(prebuilt->table)) {
			n_rows_in_table = n_rows;
		} else if (n_rows != n_rows_in_table) {
			push_warning_printf(thd, MYSQL_ERROR::WARN_LEVEL_WARN,
					    ER_NOT_KEYFILE,
					    "InnoDB: Index '%-.200s'"
					    " contains %lu entries,"
					    " should be %lu.",
					    index->name,
					    (ulong) n_rows,
					    (ulong) n_rows_in_table);
			is_ok = FALSE;
		}
	}

	/* Restore the original isolation level */
	prebuilt->trx->isolation_level = old_isolation_level;

	/* We validate also the whole adaptive hash index for all tables
	at every CHECK TABLE */

	if (!btr_search_validate()) {
		push_warning(thd, MYSQL_ERROR::WARN_LEVEL_WARN,
			     ER_NOT_KEYFILE,
			     "InnoDB: The adaptive hash index is corrupted.");
		is_ok = FALSE;
	}

	/* Restore the fatal lock wait timeout after CHECK TABLE. */
	os_decrement_counter_by_amount(
		server_mutex,
		srv_fatal_semaphore_wait_threshold, 7200/*2 hours*/);

	prebuilt->trx->op_info = "";
	if (thd_killed(user_thd)) {
		my_error(ER_QUERY_INTERRUPTED, MYF(0));
	}

	DBUG_RETURN(is_ok ? HA_ADMIN_OK : HA_ADMIN_CORRUPT);
}

/*************************************************************//**
Adds information about free space in the InnoDB tablespace to a table comment
which is printed out when a user calls SHOW TABLE STATUS. Adds also info on
foreign keys.
@return	table comment + InnoDB free space + info on foreign keys */
UNIV_INTERN
char*
ha_innobase::update_table_comment(
/*==============================*/
	const char*	comment)/*!< in: table comment defined by user */
{
	uint	length = (uint) strlen(comment);
	char*	str;
	long	flen;

	/* We do not know if MySQL can call this function before calling
	external_lock(). To be safe, update the thd of the current table
	handle. */

	if (length > 64000 - 3) {
		return((char*)comment); /* string too long */
	}

	update_thd(ha_thd());

	prebuilt->trx->op_info = (char*)"returning table comment";

	/* In case MySQL calls this in the middle of a SELECT query, release
	possible adaptive hash latch to avoid deadlocks of threads */

	trx_search_latch_release_if_reserved(prebuilt->trx);
	str = NULL;

	/* output the data to a temporary file */

	mutex_enter(&srv_dict_tmpfile_mutex);
	rewind(srv_dict_tmpfile);

	fprintf(srv_dict_tmpfile, "InnoDB free: %llu kB",
		fsp_get_available_space_in_free_extents(
			prebuilt->table->space));

	dict_print_info_on_foreign_keys(FALSE, srv_dict_tmpfile,
				prebuilt->trx, prebuilt->table);
	flen = ftell(srv_dict_tmpfile);
	if (flen < 0) {
		flen = 0;
	} else if (length + flen + 3 > 64000) {
		flen = 64000 - 3 - length;
	}

	/* allocate buffer for the full string, and
	read the contents of the temporary file */

	str = (char*) my_malloc(length + flen + 3, MYF(0));

	if (str) {
		char* pos	= str + length;
		if (length) {
			memcpy(str, comment, length);
			*pos++ = ';';
			*pos++ = ' ';
		}
		rewind(srv_dict_tmpfile);
		flen = (uint) fread(pos, 1, flen, srv_dict_tmpfile);
		pos[flen] = 0;
	}

	mutex_exit(&srv_dict_tmpfile_mutex);

	prebuilt->trx->op_info = (char*)"";

	return(str ? str : (char*) comment);
}

/*******************************************************************//**
Gets the foreign key create info for a table stored in InnoDB.
@return own: character string in the form which can be inserted to the
CREATE TABLE statement, MUST be freed with
ha_innobase::free_foreign_key_create_info */
UNIV_INTERN
char*
ha_innobase::get_foreign_key_create_info(void)
/*==========================================*/
{
	char*	str	= 0;
	long	flen;

	ut_a(prebuilt != NULL);

	/* We do not know if MySQL can call this function before calling
	external_lock(). To be safe, update the thd of the current table
	handle. */

	update_thd(ha_thd());

	prebuilt->trx->op_info = (char*)"getting info on foreign keys";

	/* In case MySQL calls this in the middle of a SELECT query,
	release possible adaptive hash latch to avoid
	deadlocks of threads */

	trx_search_latch_release_if_reserved(prebuilt->trx);

	mutex_enter(&srv_dict_tmpfile_mutex);
	rewind(srv_dict_tmpfile);

	/* output the data to a temporary file */
	dict_print_info_on_foreign_keys(TRUE, srv_dict_tmpfile,
				prebuilt->trx, prebuilt->table);
	prebuilt->trx->op_info = (char*)"";

	flen = ftell(srv_dict_tmpfile);
	if (flen < 0) {
		flen = 0;
	}

	/* allocate buffer for the string, and
	read the contents of the temporary file */

	str = (char*) my_malloc(flen + 1, MYF(0));

	if (str) {
		rewind(srv_dict_tmpfile);
		flen = (uint) fread(str, 1, flen, srv_dict_tmpfile);
		str[flen] = 0;
	}

	mutex_exit(&srv_dict_tmpfile_mutex);

	return(str);
}


/***********************************************************************//**
Maps a InnoDB foreign key constraint to a equivalent MySQL foreign key info.
@return pointer to foreign key info */
static
FOREIGN_KEY_INFO*
get_foreign_key_info(
/*=================*/
	THD*			thd,		/*!< in: user thread handle */
	dict_foreign_t*		foreign)	/*!< in: foreign key constraint */
{
	FOREIGN_KEY_INFO	f_key_info;
	FOREIGN_KEY_INFO*	pf_key_info;
	uint			i = 0;
	ulint			len;
	char			tmp_buff[NAME_LEN+1];
	char			name_buff[NAME_LEN+1];
	const char*		ptr;
	LEX_STRING*		referenced_key_name;
	LEX_STRING*		name = NULL;

	ptr = dict_remove_db_name(foreign->id);
	f_key_info.foreign_id = thd_make_lex_string(thd, 0, ptr,
						    (uint) strlen(ptr), 1);

	/* Name format: database name, '/', table name, '\0' */

	/* Referenced (parent) database name */
	len = dict_get_db_name_len(foreign->referenced_table_name);
	ut_a(len < sizeof(tmp_buff));
	ut_memcpy(tmp_buff, foreign->referenced_table_name, len);
	tmp_buff[len] = 0;

	len = filename_to_tablename(tmp_buff, name_buff, sizeof(name_buff));
	f_key_info.referenced_db = thd_make_lex_string(thd, 0, name_buff, len, 1);

	/* Referenced (parent) table name */
	ptr = dict_remove_db_name(foreign->referenced_table_name);
	len = filename_to_tablename(ptr, name_buff, sizeof(name_buff));
	f_key_info.referenced_table = thd_make_lex_string(thd, 0, name_buff, len, 1);

	/* Dependent (child) database name */
	len = dict_get_db_name_len(foreign->foreign_table_name);
	ut_a(len < sizeof(tmp_buff));
	ut_memcpy(tmp_buff, foreign->foreign_table_name, len);
	tmp_buff[len] = 0;

	len = filename_to_tablename(tmp_buff, name_buff, sizeof(name_buff));
	f_key_info.foreign_db = thd_make_lex_string(thd, 0, name_buff, len, 1);

	/* Dependent (child) table name */
	ptr = dict_remove_db_name(foreign->foreign_table_name);
	len = filename_to_tablename(ptr, name_buff, sizeof(name_buff));
	f_key_info.foreign_table = thd_make_lex_string(thd, 0, name_buff, len, 1);

	do {
		ptr = foreign->foreign_col_names[i];
		name = thd_make_lex_string(thd, name, ptr,
					   (uint) strlen(ptr), 1);
		f_key_info.foreign_fields.push_back(name);
		ptr = foreign->referenced_col_names[i];
		name = thd_make_lex_string(thd, name, ptr,
					   (uint) strlen(ptr), 1);
		f_key_info.referenced_fields.push_back(name);
	} while (++i < foreign->n_fields);

	if (foreign->type & DICT_FOREIGN_ON_DELETE_CASCADE) {
		len = 7;
		ptr = "CASCADE";
	} else if (foreign->type & DICT_FOREIGN_ON_DELETE_SET_NULL) {
		len = 8;
		ptr = "SET NULL";
	} else if (foreign->type & DICT_FOREIGN_ON_DELETE_NO_ACTION) {
		len = 9;
		ptr = "NO ACTION";
	} else {
		len = 8;
		ptr = "RESTRICT";
	}

	f_key_info.delete_method = thd_make_lex_string(thd,
						       f_key_info.delete_method,
						       ptr, len, 1);

	if (foreign->type & DICT_FOREIGN_ON_UPDATE_CASCADE) {
		len = 7;
		ptr = "CASCADE";
	} else if (foreign->type & DICT_FOREIGN_ON_UPDATE_SET_NULL) {
		len = 8;
		ptr = "SET NULL";
	} else if (foreign->type & DICT_FOREIGN_ON_UPDATE_NO_ACTION) {
		len = 9;
		ptr = "NO ACTION";
	} else {
		len = 8;
		ptr = "RESTRICT";
	}

	f_key_info.update_method = thd_make_lex_string(thd,
						       f_key_info.update_method,
						       ptr, len, 1);

	if (foreign->referenced_index && foreign->referenced_index->name) {
		referenced_key_name = thd_make_lex_string(thd,
					f_key_info.referenced_key_name,
					foreign->referenced_index->name,
					 (uint) strlen(foreign->referenced_index->name),
					1);
	} else {
		referenced_key_name = NULL;
	}

	f_key_info.referenced_key_name = referenced_key_name;

	pf_key_info = (FOREIGN_KEY_INFO *) thd_memdup(thd, &f_key_info,
						      sizeof(FOREIGN_KEY_INFO));

	return(pf_key_info);
}

/*******************************************************************//**
Gets the list of foreign keys in this table.
@return always 0, that is, always succeeds */
UNIV_INTERN
int
ha_innobase::get_foreign_key_list(
/*==============================*/
	THD*			thd,		/*!< in: user thread handle */
	List<FOREIGN_KEY_INFO>*	f_key_list)	/*!< out: foreign key list */
{
	FOREIGN_KEY_INFO*	pf_key_info;
	dict_foreign_t*		foreign;

	ut_a(prebuilt != NULL);
	update_thd(ha_thd());

	prebuilt->trx->op_info = "getting list of foreign keys";

	trx_search_latch_release_if_reserved(prebuilt->trx);

	mutex_enter(&(dict_sys->mutex));

	for (foreign = UT_LIST_GET_FIRST(prebuilt->table->foreign_list);
	     foreign != NULL;
	     foreign = UT_LIST_GET_NEXT(foreign_list, foreign)) {
		pf_key_info = get_foreign_key_info(thd, foreign);
		if (pf_key_info) {
			f_key_list->push_back(pf_key_info);
		}
	}

	mutex_exit(&(dict_sys->mutex));

	prebuilt->trx->op_info = "";

	return(0);
}

/*******************************************************************//**
Gets the set of foreign keys where this table is the referenced table.
@return always 0, that is, always succeeds */
UNIV_INTERN
int
ha_innobase::get_parent_foreign_key_list(
/*=====================================*/
	THD*			thd,		/*!< in: user thread handle */
	List<FOREIGN_KEY_INFO>*	f_key_list)	/*!< out: foreign key list */
{
	FOREIGN_KEY_INFO*	pf_key_info;
	dict_foreign_t*		foreign;

	ut_a(prebuilt != NULL);
	update_thd(ha_thd());

	prebuilt->trx->op_info = "getting list of referencing foreign keys";

	trx_search_latch_release_if_reserved(prebuilt->trx);

	mutex_enter(&(dict_sys->mutex));

	for (foreign = UT_LIST_GET_FIRST(prebuilt->table->referenced_list);
	     foreign != NULL;
	     foreign = UT_LIST_GET_NEXT(referenced_list, foreign)) {
		pf_key_info = get_foreign_key_info(thd, foreign);
		if (pf_key_info) {
			f_key_list->push_back(pf_key_info);
		}
	}

	mutex_exit(&(dict_sys->mutex));

	prebuilt->trx->op_info = "";

	return(0);
}

/*****************************************************************//**
Checks if ALTER TABLE may change the storage engine of the table.
Changing storage engines is not allowed for tables for which there
are foreign key constraints (parent or child tables).
@return	TRUE if can switch engines */
UNIV_INTERN
bool
ha_innobase::can_switch_engines(void)
/*=================================*/
{
	bool	can_switch;

	DBUG_ENTER("ha_innobase::can_switch_engines");

	ut_a(prebuilt->trx == thd_to_trx(ha_thd()));

	prebuilt->trx->op_info =
			"determining if there are foreign key constraints";
	row_mysql_lock_data_dictionary(prebuilt->trx);

	can_switch = !UT_LIST_GET_FIRST(prebuilt->table->referenced_list)
			&& !UT_LIST_GET_FIRST(prebuilt->table->foreign_list);

	row_mysql_unlock_data_dictionary(prebuilt->trx);
	prebuilt->trx->op_info = "";

	DBUG_RETURN(can_switch);
}

/*******************************************************************//**
Checks if a table is referenced by a foreign key. The MySQL manual states that
a REPLACE is either equivalent to an INSERT, or DELETE(s) + INSERT. Only a
delete is then allowed internally to resolve a duplicate key conflict in
REPLACE, not an update.
@return	> 0 if referenced by a FOREIGN KEY */
UNIV_INTERN
uint
ha_innobase::referenced_by_foreign_key(void)
/*========================================*/
{
	if (dict_table_is_referenced_by_foreign_key(prebuilt->table)) {

		return(1);
	}

	return(0);
}

/*******************************************************************//**
Frees the foreign key create info for a table stored in InnoDB, if it is
non-NULL. */
UNIV_INTERN
void
ha_innobase::free_foreign_key_create_info(
/*======================================*/
	char*	str)	/*!< in, own: create info string to free */
{
	if (str) {
		my_free(str);
	}
}

/*******************************************************************//**
Tells something additional to the handler about how to do things.
@return	0 or error number */
UNIV_INTERN
int
ha_innobase::extra(
/*===============*/
	enum ha_extra_function operation)
			   /*!< in: HA_EXTRA_FLUSH or some other flag */
{
	/* Warning: since it is not sure that MySQL calls external_lock
	before calling this function, the trx field in prebuilt can be
	obsolete! */

	switch (operation) {
		case HA_EXTRA_FLUSH:
			if (prebuilt->blob_heap) {
				row_mysql_prebuilt_free_blob_heap(prebuilt);
			}
			break;
		case HA_EXTRA_RESET_STATE:
			reset_template();
			break;
		case HA_EXTRA_NO_KEYREAD:
			prebuilt->read_just_key = 0;
			break;
		case HA_EXTRA_KEYREAD:
			prebuilt->read_just_key = 1;
			break;
		case HA_EXTRA_KEYREAD_PRESERVE_FIELDS:
			prebuilt->keep_other_fields_on_keyread = 1;
			break;

			/* IMPORTANT: prebuilt->trx can be obsolete in
			this method, because it is not sure that MySQL
			calls external_lock before this method with the
			parameters below.  We must not invoke update_thd()
			either, because the calling threads may change.
			CAREFUL HERE, OR MEMORY CORRUPTION MAY OCCUR! */
		case HA_EXTRA_IGNORE_DUP_KEY:
			thd_to_trx(ha_thd())->duplicates |= TRX_DUP_IGNORE;
			break;
		case HA_EXTRA_WRITE_CAN_REPLACE:
			thd_to_trx(ha_thd())->duplicates |= TRX_DUP_REPLACE;
			break;
		case HA_EXTRA_WRITE_CANNOT_REPLACE:
			thd_to_trx(ha_thd())->duplicates &= ~TRX_DUP_REPLACE;
			break;
		case HA_EXTRA_NO_IGNORE_DUP_KEY:
			thd_to_trx(ha_thd())->duplicates &=
				~(TRX_DUP_IGNORE | TRX_DUP_REPLACE);
			break;
		default:/* Do nothing */
			;
	}

	return(0);
}

/******************************************************************//**
*/
UNIV_INTERN
int
ha_innobase::reset()
/*================*/
{
	if (prebuilt->blob_heap) {
		row_mysql_prebuilt_free_blob_heap(prebuilt);
	}

	reset_template();
	ds_mrr.dsmrr_close();

	/* TODO: This should really be reset in reset_template() but for now
	it's safer to do it explicitly here. */

	/* This is a statement level counter. */
	prebuilt->autoinc_last_value = 0;

	return(0);
}

/******************************************************************//**
MySQL calls this function at the start of each SQL statement inside LOCK
TABLES. Inside LOCK TABLES the ::external_lock method does not work to
mark SQL statement borders. Note also a special case: if a temporary table
is created inside LOCK TABLES, MySQL has not called external_lock() at all
on that table.
MySQL-5.0 also calls this before each statement in an execution of a stored
procedure. To make the execution more deterministic for binlogging, MySQL-5.0
locks all tables involved in a stored procedure with full explicit table
locks (thd_in_lock_tables(thd) holds in store_lock()) before executing the
procedure.
@return	0 or error code */
UNIV_INTERN
int
ha_innobase::start_stmt(
/*====================*/
	THD*		thd,	/*!< in: handle to the user thread */
	thr_lock_type	lock_type)
{
	trx_t*		trx;

	update_thd(thd);

	trx = prebuilt->trx;

	/* Here we release the search latch and the InnoDB thread FIFO ticket
	if they were reserved. They should have been released already at the
	end of the previous statement, but because inside LOCK TABLES the
	lock count method does not work to mark the end of a SELECT statement,
	that may not be the case. We MUST release the search latch before an
	INSERT, for example. */

	innobase_release_stat_resources(trx);

	/* Reset the AUTOINC statement level counter for multi-row INSERTs. */
	trx->n_autoinc_rows = 0;

	prebuilt->sql_stat_start = TRUE;
	prebuilt->hint_need_to_fetch_extra_cols = 0;
	reset_template();

	if (!prebuilt->mysql_has_locked) {
		/* This handle is for a temporary table created inside
		this same LOCK TABLES; since MySQL does NOT call external_lock
		in this case, we must use x-row locks inside InnoDB to be
		prepared for an update of a row */

		prebuilt->select_lock_type = LOCK_X;

	} else if (trx->isolation_level != TRX_ISO_SERIALIZABLE
		   && thd_sql_command(thd) == SQLCOM_SELECT
		   && lock_type == TL_READ) {

		/* For other than temporary tables, we obtain
		no lock for consistent read (plain SELECT). */

		prebuilt->select_lock_type = LOCK_NONE;
	} else {
		/* Not a consistent read: restore the
		select_lock_type value. The value of
		stored_select_lock_type was decided in:
		1) ::store_lock(),
		2) ::external_lock(),
		3) ::init_table_handle_for_HANDLER(), and
		4) ::transactional_table_lock(). */

		prebuilt->select_lock_type = prebuilt->stored_select_lock_type;
	}

	*trx->detailed_error = 0;

	innobase_register_trx(ht, thd, trx);

	return(0);
}

/******************************************************************//**
Maps a MySQL trx isolation level code to the InnoDB isolation level code
@return	InnoDB isolation level */
static inline
ulint
innobase_map_isolation_level(
/*=========================*/
	enum_tx_isolation	iso)	/*!< in: MySQL isolation level code */
{
	switch(iso) {
	case ISO_REPEATABLE_READ:	return(TRX_ISO_REPEATABLE_READ);
	case ISO_READ_COMMITTED:	return(TRX_ISO_READ_COMMITTED);
	case ISO_SERIALIZABLE:		return(TRX_ISO_SERIALIZABLE);
	case ISO_READ_UNCOMMITTED:	return(TRX_ISO_READ_UNCOMMITTED);
	}

	ut_error;

	return(0);
}

/******************************************************************//**
As MySQL will execute an external lock for every new table it uses when it
starts to process an SQL statement (an exception is when MySQL calls
start_stmt for the handle) we can use this function to store the pointer to
the THD in the handle. We will also use this function to communicate
to InnoDB that a new SQL statement has started and that we must store a
savepoint to our transaction handle, so that we are able to roll back
the SQL statement in case of an error.
@return	0 */
UNIV_INTERN
int
ha_innobase::external_lock(
/*=======================*/
	THD*	thd,		/*!< in: handle to the user thread */
	int	lock_type)	/*!< in: lock type */
{
	trx_t*		trx;

	DBUG_ENTER("ha_innobase::external_lock");
	DBUG_PRINT("enter",("lock_type: %d", lock_type));

	update_thd(thd);

	/* Statement based binlogging does not work in isolation level
	READ UNCOMMITTED and READ COMMITTED since the necessary
	locks cannot be taken. In this case, we print an
	informative error message and return with an error.
	Note: decide_logging_format would give the same error message,
	except it cannot give the extra details. */
	if (lock_type == F_WRLCK
	    && !(table_flags() & HA_BINLOG_STMT_CAPABLE)
	    && thd_binlog_format(thd) == BINLOG_FORMAT_STMT
	    && thd_binlog_filter_ok(thd)
	    && thd_sqlcom_can_generate_row_events(thd))
	{
		int skip = 0;
		/* used by test case */
		DBUG_EXECUTE_IF("no_innodb_binlog_errors", skip = 1;);
		if (!skip) {
			my_error(ER_BINLOG_STMT_MODE_AND_ROW_ENGINE, MYF(0),
			         " InnoDB is limited to row-logging when "
			         "transaction isolation level is "
			         "READ COMMITTED or READ UNCOMMITTED.");
			DBUG_RETURN(HA_ERR_LOGGING_IMPOSSIBLE);
		}
	}


	trx = prebuilt->trx;

	prebuilt->sql_stat_start = TRUE;
	prebuilt->hint_need_to_fetch_extra_cols = 0;

	reset_template();

	if (lock_type == F_WRLCK) {

		/* If this is a SELECT, then it is in UPDATE TABLE ...
		or SELECT ... FOR UPDATE */
		prebuilt->select_lock_type = LOCK_X;
		prebuilt->stored_select_lock_type = LOCK_X;
	}

	if (lock_type != F_UNLCK) {
		/* MySQL is setting a new table lock */

		*trx->detailed_error = 0;

		innobase_register_trx(ht, thd, trx);

		if (trx->isolation_level == TRX_ISO_SERIALIZABLE
		    && prebuilt->select_lock_type == LOCK_NONE
		    && thd_test_options(
			    thd, OPTION_NOT_AUTOCOMMIT | OPTION_BEGIN)) {

			/* To get serializable execution, we let InnoDB
			conceptually add 'LOCK IN SHARE MODE' to all SELECTs
			which otherwise would have been consistent reads. An
			exception is consistent reads in the AUTOCOMMIT=1 mode:
			we know that they are read-only transactions, and they
			can be serialized also if performed as consistent
			reads. */

			prebuilt->select_lock_type = LOCK_S;
			prebuilt->stored_select_lock_type = LOCK_S;
		}

		/* Starting from 4.1.9, no InnoDB table lock is taken in LOCK
		TABLES if AUTOCOMMIT=1. It does not make much sense to acquire
		an InnoDB table lock if it is released immediately at the end
		of LOCK TABLES, and InnoDB's table locks in that case cause
		VERY easily deadlocks.

		We do not set InnoDB table locks if user has not explicitly
		requested a table lock. Note that thd_in_lock_tables(thd)
		can hold in some cases, e.g., at the start of a stored
		procedure call (SQLCOM_CALL). */

		if (prebuilt->select_lock_type != LOCK_NONE) {

			if (thd_sql_command(thd) == SQLCOM_LOCK_TABLES
			    && THDVAR(thd, table_locks)
			    && thd_test_options(thd, OPTION_NOT_AUTOCOMMIT)
			    && thd_in_lock_tables(thd)) {

				ulint	error = row_lock_table_for_mysql(
					prebuilt, NULL, 0);

				if (error != DB_SUCCESS) {
					error = convert_error_code_to_mysql(
						(int) error, 0, thd);
					DBUG_RETURN((int) error);
				}
			}

			trx->mysql_n_tables_locked++;
		}

		trx->n_mysql_tables_in_use++;
		prebuilt->mysql_has_locked = TRUE;

		DBUG_RETURN(0);
	}

	/* MySQL is releasing a table lock */

	trx->n_mysql_tables_in_use--;
	prebuilt->mysql_has_locked = FALSE;

	/* Release a possible FIFO ticket and search latch. Since we
	may reserve the trx_sys->lock, we have to release the search
	system latch first to obey the latching order. */

	innobase_release_stat_resources(trx);

	/* If the MySQL lock count drops to zero we know that the current SQL
	statement has ended */

	if (trx->n_mysql_tables_in_use == 0) {

		trx->mysql_n_tables_locked = 0;
		prebuilt->used_in_HANDLER = FALSE;

		if (!thd_test_options(
				thd, OPTION_NOT_AUTOCOMMIT | OPTION_BEGIN)) {

			if (trx_is_started(trx)) {
				innobase_commit(ht, thd, TRUE);
			}

		} else if (trx->isolation_level <= TRX_ISO_READ_COMMITTED
			   && trx->global_read_view) {

			/* At low transaction isolation levels we let
			each consistent read set its own snapshot */

			read_view_close_for_mysql(trx);
		}
	}

	DBUG_RETURN(0);
}

/******************************************************************//**
With this function MySQL request a transactional lock to a table when
user issued query LOCK TABLES..WHERE ENGINE = InnoDB.
@return	error code */
UNIV_INTERN
int
ha_innobase::transactional_table_lock(
/*==================================*/
	THD*	thd,		/*!< in: handle to the user thread */
	int	lock_type)	/*!< in: lock type */
{
	trx_t*		trx;

	DBUG_ENTER("ha_innobase::transactional_table_lock");
	DBUG_PRINT("enter",("lock_type: %d", lock_type));

	/* We do not know if MySQL can call this function before calling
	external_lock(). To be safe, update the thd of the current table
	handle. */

	update_thd(thd);

	if (prebuilt->table->ibd_file_missing && !thd_tablespace_op(thd)) {
		ut_print_timestamp(stderr);
		fprintf(stderr,
			"  InnoDB: MySQL is trying to use a table handle"
			" but the .ibd file for\n"
			"InnoDB: table %s does not exist.\n"
			"InnoDB: Have you deleted the .ibd file"
			" from the database directory under\n"
			"InnoDB: the MySQL datadir?"
			"InnoDB: See " REFMAN
			"innodb-troubleshooting.html\n"
			"InnoDB: how you can resolve the problem.\n",
			prebuilt->table->name);
		DBUG_RETURN(HA_ERR_CRASHED);
	}

	trx = prebuilt->trx;

	prebuilt->sql_stat_start = TRUE;
	prebuilt->hint_need_to_fetch_extra_cols = 0;

	reset_template();

	if (lock_type == F_WRLCK) {
		prebuilt->select_lock_type = LOCK_X;
		prebuilt->stored_select_lock_type = LOCK_X;
	} else if (lock_type == F_RDLCK) {
		prebuilt->select_lock_type = LOCK_S;
		prebuilt->stored_select_lock_type = LOCK_S;
	} else {
		ut_print_timestamp(stderr);
		fprintf(stderr, "  InnoDB error:\n"
"MySQL is trying to set transactional table lock with corrupted lock type\n"
"to table %s, lock type %d does not exist.\n",
				prebuilt->table->name, lock_type);
		DBUG_RETURN(HA_ERR_CRASHED);
	}

	/* MySQL is setting a new transactional table lock */

	innobase_register_trx(ht, thd, trx);

	if (THDVAR(thd, table_locks) && thd_in_lock_tables(thd)) {
		ulint	error = DB_SUCCESS;

		error = row_lock_table_for_mysql(prebuilt, NULL, 0);

		if (error != DB_SUCCESS) {
			error = convert_error_code_to_mysql(
				(int) error, prebuilt->table->flags, thd);
			DBUG_RETURN((int) error);
		}

		if (thd_test_options(
			thd, OPTION_NOT_AUTOCOMMIT | OPTION_BEGIN)) {

			/* Store the current undo_no of the transaction
			so that we know where to roll back if we have
			to roll back the next SQL statement */

			trx_mark_sql_stat_end(trx);
		}
	}

	DBUG_RETURN(0);
}

/************************************************************************//**
Here we export InnoDB status variables to MySQL. */
static
void
innodb_export_status()
/*==================*/
{
	if (innodb_inited) {
		srv_export_innodb_status();
	}
}

/************************************************************************//**
Implements the SHOW ENGINE INNODB STATUS command. Sends the output of the
InnoDB Monitor to the client.
@return 0 on success */
static
int
innodb_show_status(
/*===============*/
	handlerton*	hton,	/*!< in: the innodb handlerton */
	THD*		thd,	/*!< in: the MySQL query thread of the caller */
	stat_print_fn*	stat_print)
{
	trx_t*			trx;
	static const char	truncated_msg[] = "... truncated...\n";
	const long		MAX_STATUS_SIZE = 1048576;
	ulint			trx_list_start = ULINT_UNDEFINED;
	ulint			trx_list_end = ULINT_UNDEFINED;

	DBUG_ENTER("innodb_show_status");
	DBUG_ASSERT(hton == innodb_hton_ptr);

	trx = check_trx_exists(thd);

	innobase_release_stat_resources(trx);

	/* We let the InnoDB Monitor to output at most MAX_STATUS_SIZE
	bytes of text. */

	char*	str;
	ssize_t	flen, usable_len;

	mutex_enter(&srv_monitor_file_mutex);
	rewind(srv_monitor_file);

	srv_printf_innodb_monitor(srv_monitor_file, FALSE,
				  &trx_list_start, &trx_list_end);

	os_file_set_eof(srv_monitor_file);

	if ((flen = ftell(srv_monitor_file)) < 0) {
		flen = 0;
	}

	if (flen > MAX_STATUS_SIZE) {
		usable_len = MAX_STATUS_SIZE;
		srv_truncated_status_writes++;
	} else {
		usable_len = flen;
	}

	/* allocate buffer for the string, and
	read the contents of the temporary file */

	if (!(str = (char*) my_malloc(usable_len + 1, MYF(0)))) {
		mutex_exit(&srv_monitor_file_mutex);
		DBUG_RETURN(1);
	}

	rewind(srv_monitor_file);

	if (flen < MAX_STATUS_SIZE) {
		/* Display the entire output. */
		flen = fread(str, 1, flen, srv_monitor_file);
	} else if (trx_list_end < (ulint) flen
		   && trx_list_start < trx_list_end
		   && trx_list_start + (flen - trx_list_end)
		   < MAX_STATUS_SIZE - sizeof truncated_msg - 1) {

		/* Omit the beginning of the list of active transactions. */
		ssize_t	len = fread(str, 1, trx_list_start, srv_monitor_file);

		memcpy(str + len, truncated_msg, sizeof truncated_msg - 1);
		len += sizeof truncated_msg - 1;
		usable_len = (MAX_STATUS_SIZE - 1) - len;
		fseek(srv_monitor_file, flen - usable_len, SEEK_SET);
		len += fread(str + len, 1, usable_len, srv_monitor_file);
		flen = len;
	} else {
		/* Omit the end of the output. */
		flen = fread(str, 1, MAX_STATUS_SIZE - 1, srv_monitor_file);
	}

	mutex_exit(&srv_monitor_file_mutex);

	stat_print(thd, innobase_hton_name, (uint) strlen(innobase_hton_name),
		   STRING_WITH_LEN(""), str, flen);

	my_free(str);

	DBUG_RETURN(0);
}

/************************************************************************//**
Implements the SHOW MUTEX STATUS command.
@return 0 on success. */
static
int
innodb_mutex_show_status(
/*=====================*/
	handlerton*	hton,		/*!< in: the innodb handlerton */
	THD*		thd,		/*!< in: the MySQL query thread of the
					caller */
	stat_print_fn*	stat_print)	/*!< in: function for printing
					statistics */
{
	char		buf1[IO_SIZE];
	char		buf2[IO_SIZE];
	mutex_t*	mutex;
	rw_lock_t*	lock;
	ulint		block_mutex_oswait_count = 0;
	ulint		block_lock_oswait_count = 0;
	mutex_t*	block_mutex = NULL;
	rw_lock_t*	block_lock = NULL;
#ifdef UNIV_DEBUG
	ulint		rw_lock_count= 0;
	ulint		rw_lock_count_spin_loop= 0;
	ulint		rw_lock_count_spin_rounds= 0;
	ulint		rw_lock_count_os_wait= 0;
	ulint		rw_lock_count_os_yield= 0;
	ulonglong	rw_lock_wait_time= 0;
#endif /* UNIV_DEBUG */
	uint		buf1len;
	uint		buf2len;
	uint		hton_name_len;

	hton_name_len = (uint) strlen(innobase_hton_name);

	DBUG_ENTER("innodb_mutex_show_status");
	DBUG_ASSERT(hton == innodb_hton_ptr);

	mutex_enter(&mutex_list_mutex);

	for (mutex = UT_LIST_GET_FIRST(mutex_list); mutex != NULL;
	     mutex = UT_LIST_GET_NEXT(list, mutex)) {
		if (mutex->count_os_wait == 0) {
			continue;
		}

		if (buf_pool_is_block_mutex(mutex)) {
			block_mutex = mutex;
			block_mutex_oswait_count += mutex->count_os_wait;
			continue;
		}
#ifdef UNIV_DEBUG
		if (mutex->mutex_type != 1) {
			if (mutex->count_using > 0) {
				buf1len= my_snprintf(buf1, sizeof(buf1),
					"%s:%s",
					mutex->cmutex_name,
					innobase_basename(mutex->cfile_name));
				buf2len= my_snprintf(buf2, sizeof(buf2),
					"count=%lu, spin_waits=%lu,"
					" spin_rounds=%lu, "
					"os_waits=%lu, os_yields=%lu,"
					" os_wait_times=%lu",
					mutex->count_using,
					mutex->count_spin_loop,
					mutex->count_spin_rounds,
					mutex->count_os_wait,
					mutex->count_os_yield,
					(ulong) (mutex->lspent_time/1000));

				if (stat_print(thd, innobase_hton_name,
						hton_name_len, buf1, buf1len,
						buf2, buf2len)) {
					mutex_exit(&mutex_list_mutex);
					DBUG_RETURN(1);
				}
			}
		} else {
			rw_lock_count += mutex->count_using;
			rw_lock_count_spin_loop += mutex->count_spin_loop;
			rw_lock_count_spin_rounds += mutex->count_spin_rounds;
			rw_lock_count_os_wait += mutex->count_os_wait;
			rw_lock_count_os_yield += mutex->count_os_yield;
			rw_lock_wait_time += mutex->lspent_time;
		}
#else /* UNIV_DEBUG */
		buf1len= (uint) my_snprintf(buf1, sizeof(buf1), "%s:%lu",
				     innobase_basename(mutex->cfile_name),
				     (ulong) mutex->cline);
		buf2len= (uint) my_snprintf(buf2, sizeof(buf2), "os_waits=%lu",
				     (ulong) mutex->count_os_wait);

		if (stat_print(thd, innobase_hton_name,
			       hton_name_len, buf1, buf1len,
			       buf2, buf2len)) {
			mutex_exit(&mutex_list_mutex);
			DBUG_RETURN(1);
		}
#endif /* UNIV_DEBUG */
	}

	if (block_mutex) {
		buf1len = (uint) my_snprintf(buf1, sizeof buf1,
					     "combined %s:%lu",
					     innobase_basename(
						block_mutex->cfile_name),
					     (ulong) block_mutex->cline);
		buf2len = (uint) my_snprintf(buf2, sizeof buf2,
					     "os_waits=%lu",
					     (ulong) block_mutex_oswait_count);

		if (stat_print(thd, innobase_hton_name,
			       hton_name_len, buf1, buf1len,
			       buf2, buf2len)) {
			mutex_exit(&mutex_list_mutex);
			DBUG_RETURN(1);
		}
	}

	mutex_exit(&mutex_list_mutex);

	mutex_enter(&rw_lock_list_mutex);

	for (lock = UT_LIST_GET_FIRST(rw_lock_list); lock != NULL;
	     lock = UT_LIST_GET_NEXT(list, lock)) {
		if (lock->count_os_wait == 0) {
			continue;
		}

		if (buf_pool_is_block_lock(lock)) {
			block_lock = lock;
			block_lock_oswait_count += lock->count_os_wait;
			continue;
		}

		buf1len = my_snprintf(buf1, sizeof buf1, "%s:%lu",
				     innobase_basename(lock->cfile_name),
				     (ulong) lock->cline);
		buf2len = my_snprintf(buf2, sizeof buf2, "os_waits=%lu",
				      (ulong) lock->count_os_wait);

		if (stat_print(thd, innobase_hton_name,
			       hton_name_len, buf1, buf1len,
			       buf2, buf2len)) {
			mutex_exit(&rw_lock_list_mutex);
			DBUG_RETURN(1);
		}
	}

	if (block_lock) {
		buf1len = (uint) my_snprintf(buf1, sizeof buf1,
					     "combined %s:%lu",
					     innobase_basename(
						block_lock->cfile_name),
					     (ulong) block_lock->cline);
		buf2len = (uint) my_snprintf(buf2, sizeof buf2,
					     "os_waits=%lu",
					     (ulong) block_lock_oswait_count);

		if (stat_print(thd, innobase_hton_name,
			       hton_name_len, buf1, buf1len,
			       buf2, buf2len)) {
			mutex_exit(&rw_lock_list_mutex);
			DBUG_RETURN(1);
		}
	}

	mutex_exit(&rw_lock_list_mutex);

#ifdef UNIV_DEBUG
	buf2len = my_snprintf(buf2, sizeof buf2,
			     "count=%lu, spin_waits=%lu, spin_rounds=%lu, "
			     "os_waits=%lu, os_yields=%lu, os_wait_times=%lu",
			      (ulong) rw_lock_count,
			      (ulong) rw_lock_count_spin_loop,
			      (ulong) rw_lock_count_spin_rounds,
			      (ulong) rw_lock_count_os_wait,
			      (ulong) rw_lock_count_os_yield,
			      (ulong) (rw_lock_wait_time / 1000));

	if (stat_print(thd, innobase_hton_name, hton_name_len,
			STRING_WITH_LEN("rw_lock_mutexes"), buf2, buf2len)) {
		DBUG_RETURN(1);
	}
#endif /* UNIV_DEBUG */

	/* Success */
	DBUG_RETURN(0);
}

/************************************************************************//**
Return 0 on success and non-zero on failure. Note: the bool return type
seems to be abused here, should be an int. */
static
bool
innobase_show_status(
/*=================*/
	handlerton*		hton,	/*!< in: the innodb handlerton */
	THD*			thd,	/*!< in: the MySQL query thread
					of the caller */
	stat_print_fn*		stat_print,
	enum ha_stat_type	stat_type)
{
	DBUG_ASSERT(hton == innodb_hton_ptr);

	switch (stat_type) {
	case HA_ENGINE_STATUS:
		/* Non-zero return value means there was an error. */
		return(innodb_show_status(hton, thd, stat_print) != 0);

	case HA_ENGINE_MUTEX:
		/* Non-zero return value means there was an error. */
		return(innodb_mutex_show_status(hton, thd, stat_print) != 0);

	case HA_ENGINE_LOGS:
		/* Not handled */
		break;
	}

	/* Success */
	return(false);
}

/************************************************************************//**
Handling the shared INNOBASE_SHARE structure that is needed to provide table
locking. Register the table name if it doesn't exist in the hash table. */
static
INNOBASE_SHARE*
get_share(
/*======*/
	const char*	table_name)
{
	INNOBASE_SHARE*	share;

	mysql_mutex_lock(&innobase_share_mutex);

	ulint	fold = ut_fold_string(table_name);

	HASH_SEARCH(table_name_hash, innobase_open_tables, fold,
		    INNOBASE_SHARE*, share,
		    ut_ad(share->use_count > 0),
		    !strcmp(share->table_name, table_name));

	if (!share) {

		uint length = (uint) strlen(table_name);

		/* TODO: invoke HASH_MIGRATE if innobase_open_tables
		grows too big */

		share = (INNOBASE_SHARE *) my_malloc(sizeof(*share)+length+1,
			MYF(MY_FAE | MY_ZEROFILL));

		share->table_name = (char*) memcpy(share + 1,
						   table_name, length + 1);

		HASH_INSERT(INNOBASE_SHARE, table_name_hash,
			    innobase_open_tables, fold, share);

		thr_lock_init(&share->lock);

		/* Index translation table initialization */
		share->idx_trans_tbl.index_mapping = NULL;
		share->idx_trans_tbl.index_count = 0;
		share->idx_trans_tbl.array_size = 0;
	}

	share->use_count++;
	mysql_mutex_unlock(&innobase_share_mutex);

	return(share);
}

/************************************************************************//**
Free the shared object that was registered with get_share(). */
static
void
free_share(
/*=======*/
	INNOBASE_SHARE*	share)	/*!< in/own: table share to free */
{
	mysql_mutex_lock(&innobase_share_mutex);

#ifdef UNIV_DEBUG
	INNOBASE_SHARE* share2;
	ulint	fold = ut_fold_string(share->table_name);

	HASH_SEARCH(table_name_hash, innobase_open_tables, fold,
		    INNOBASE_SHARE*, share2,
		    ut_ad(share->use_count > 0),
		    !strcmp(share->table_name, share2->table_name));

	ut_a(share2 == share);
#endif /* UNIV_DEBUG */

	if (!--share->use_count) {
		ulint	fold = ut_fold_string(share->table_name);

		HASH_DELETE(INNOBASE_SHARE, table_name_hash,
			    innobase_open_tables, fold, share);
		thr_lock_delete(&share->lock);

		/* Free any memory from index translation table */
		my_free(share->idx_trans_tbl.index_mapping);

		my_free(share);

		/* TODO: invoke HASH_MIGRATE if innobase_open_tables
		shrinks too much */
	}

	mysql_mutex_unlock(&innobase_share_mutex);
}

/*****************************************************************//**
Converts a MySQL table lock stored in the 'lock' field of the handle to
a proper type before storing pointer to the lock into an array of pointers.
MySQL also calls this if it wants to reset some table locks to a not-locked
state during the processing of an SQL query. An example is that during a
SELECT the read lock is released early on the 'const' tables where we only
fetch one row. MySQL does not call this when it releases all locks at the
end of an SQL statement.
@return	pointer to the next element in the 'to' array */
UNIV_INTERN
THR_LOCK_DATA**
ha_innobase::store_lock(
/*====================*/
	THD*			thd,		/*!< in: user thread handle */
	THR_LOCK_DATA**		to,		/*!< in: pointer to an array
						of pointers to lock structs;
						pointer to the 'lock' field
						of current handle is stored
						next to this array */
	enum thr_lock_type	lock_type)	/*!< in: lock type to store in
						'lock'; this may also be
						TL_IGNORE */
{
	trx_t*		trx;

	/* Note that trx in this function is NOT necessarily prebuilt->trx
	because we call update_thd() later, in ::external_lock()! Failure to
	understand this caused a serious memory corruption bug in 5.1.11. */

	trx = check_trx_exists(thd);

	/* NOTE: MySQL can call this function with lock 'type' TL_IGNORE!
	Be careful to ignore TL_IGNORE if we are going to do something with
	only 'real' locks! */

	/* If no MySQL table is in use, we need to set the isolation level
	of the transaction. */

	if (lock_type != TL_IGNORE
	    && trx->n_mysql_tables_in_use == 0) {
		trx->isolation_level = innobase_map_isolation_level(
			(enum_tx_isolation) thd_tx_isolation(thd));

		if (trx->isolation_level <= TRX_ISO_READ_COMMITTED
		    && trx->global_read_view) {

			/* At low transaction isolation levels we let
			each consistent read set its own snapshot */

			read_view_close_for_mysql(trx);
		}
	}

	DBUG_ASSERT(EQ_CURRENT_THD(thd));
	const bool in_lock_tables = thd_in_lock_tables(thd);
	const uint sql_command = thd_sql_command(thd);

	if (sql_command == SQLCOM_DROP_TABLE) {

		/* MySQL calls this function in DROP TABLE though this table
		handle may belong to another thd that is running a query. Let
		us in that case skip any changes to the prebuilt struct. */ 

	} else if ((lock_type == TL_READ && in_lock_tables)
		   || (lock_type == TL_READ_HIGH_PRIORITY && in_lock_tables)
		   || lock_type == TL_READ_WITH_SHARED_LOCKS
		   || lock_type == TL_READ_NO_INSERT
		   || (lock_type != TL_IGNORE
		       && sql_command != SQLCOM_SELECT)) {

		/* The OR cases above are in this order:
		1) MySQL is doing LOCK TABLES ... READ LOCAL, or we
		are processing a stored procedure or function, or
		2) (we do not know when TL_READ_HIGH_PRIORITY is used), or
		3) this is a SELECT ... IN SHARE MODE, or
		4) we are doing a complex SQL statement like
		INSERT INTO ... SELECT ... and the logical logging (MySQL
		binlog) requires the use of a locking read, or
		MySQL is doing LOCK TABLES ... READ.
		5) we let InnoDB do locking reads for all SQL statements that
		are not simple SELECTs; note that select_lock_type in this
		case may get strengthened in ::external_lock() to LOCK_X.
		Note that we MUST use a locking read in all data modifying
		SQL statements, because otherwise the execution would not be
		serializable, and also the results from the update could be
		unexpected if an obsolete consistent read view would be
		used. */

		ulint	isolation_level;

		isolation_level = trx->isolation_level;

		if ((srv_locks_unsafe_for_binlog
		     || isolation_level <= TRX_ISO_READ_COMMITTED)
		    && isolation_level != TRX_ISO_SERIALIZABLE
		    && (lock_type == TL_READ || lock_type == TL_READ_NO_INSERT)
		    && (sql_command == SQLCOM_INSERT_SELECT
			|| sql_command == SQLCOM_REPLACE_SELECT
			|| sql_command == SQLCOM_UPDATE
			|| sql_command == SQLCOM_CREATE_TABLE)) {

			/* If we either have innobase_locks_unsafe_for_binlog
			option set or this session is using READ COMMITTED
			isolation level and isolation level of the transaction
			is not set to serializable and MySQL is doing
			INSERT INTO...SELECT or REPLACE INTO...SELECT
			or UPDATE ... = (SELECT ...) or CREATE  ...
			SELECT... without FOR UPDATE or IN SHARE
			MODE in select, then we use consistent read
			for select. */

			prebuilt->select_lock_type = LOCK_NONE;
			prebuilt->stored_select_lock_type = LOCK_NONE;
		} else if (sql_command == SQLCOM_CHECKSUM) {
			/* Use consistent read for checksum table */

			prebuilt->select_lock_type = LOCK_NONE;
			prebuilt->stored_select_lock_type = LOCK_NONE;
		} else {
			prebuilt->select_lock_type = LOCK_S;
			prebuilt->stored_select_lock_type = LOCK_S;
		}

	} else if (lock_type != TL_IGNORE) {

		/* We set possible LOCK_X value in external_lock, not yet
		here even if this would be SELECT ... FOR UPDATE */

		prebuilt->select_lock_type = LOCK_NONE;
		prebuilt->stored_select_lock_type = LOCK_NONE;
	}

	if (lock_type != TL_IGNORE && lock.type == TL_UNLOCK) {

		/* Starting from 5.0.7, we weaken also the table locks
		set at the start of a MySQL stored procedure call, just like
		we weaken the locks set at the start of an SQL statement.
		MySQL does set in_lock_tables TRUE there, but in reality
		we do not need table locks to make the execution of a
		single transaction stored procedure call deterministic
		(if it does not use a consistent read). */

		if (lock_type == TL_READ
		    && sql_command == SQLCOM_LOCK_TABLES) {
			/* We come here if MySQL is processing LOCK TABLES
			... READ LOCAL. MyISAM under that table lock type
			reads the table as it was at the time the lock was
			granted (new inserts are allowed, but not seen by the
			reader). To get a similar effect on an InnoDB table,
			we must use LOCK TABLES ... READ. We convert the lock
			type here, so that for InnoDB, READ LOCAL is
			equivalent to READ. This will change the InnoDB
			behavior in mysqldump, so that dumps of InnoDB tables
			are consistent with dumps of MyISAM tables. */

			lock_type = TL_READ_NO_INSERT;
		}

		/* If we are not doing a LOCK TABLE, DISCARD/IMPORT
		TABLESPACE or TRUNCATE TABLE then allow multiple
		writers. Note that ALTER TABLE uses a TL_WRITE_ALLOW_READ
		< TL_WRITE_CONCURRENT_INSERT.

		We especially allow multiple writers if MySQL is at the
		start of a stored procedure call (SQLCOM_CALL) or a
		stored function call (MySQL does have in_lock_tables
		TRUE there). */

		if ((lock_type >= TL_WRITE_CONCURRENT_INSERT
		     && lock_type <= TL_WRITE)
		    && !(in_lock_tables
			 && sql_command == SQLCOM_LOCK_TABLES)
		    && !thd_tablespace_op(thd)
		    && sql_command != SQLCOM_TRUNCATE
		    && sql_command != SQLCOM_OPTIMIZE
		    && sql_command != SQLCOM_CREATE_TABLE) {

			lock_type = TL_WRITE_ALLOW_WRITE;
		}

		/* In queries of type INSERT INTO t1 SELECT ... FROM t2 ...
		MySQL would use the lock TL_READ_NO_INSERT on t2, and that
		would conflict with TL_WRITE_ALLOW_WRITE, blocking all inserts
		to t2. Convert the lock to a normal read lock to allow
		concurrent inserts to t2.

		We especially allow concurrent inserts if MySQL is at the
		start of a stored procedure call (SQLCOM_CALL)
		(MySQL does have thd_in_lock_tables() TRUE there). */

		if (lock_type == TL_READ_NO_INSERT
		    && sql_command != SQLCOM_LOCK_TABLES) {

			lock_type = TL_READ;
		}

		lock.type = lock_type;
	}

	*to++= &lock;

	return(to);
}

/*********************************************************************//**
Read the next autoinc value. Acquire the relevant locks before reading
the AUTOINC value. If SUCCESS then the table AUTOINC mutex will be locked
on return and all relevant locks acquired.
@return	DB_SUCCESS or error code */
UNIV_INTERN
ulint
ha_innobase::innobase_get_autoinc(
/*==============================*/
	ulonglong*	value)		/*!< out: autoinc value */
{
	*value = 0;
 
	prebuilt->autoinc_error = innobase_lock_autoinc();

	if (prebuilt->autoinc_error == DB_SUCCESS) {

		/* Determine the first value of the interval */
		*value = dict_table_autoinc_read(prebuilt->table);

		/* It should have been initialized during open. */
		if (*value == 0) {
			prebuilt->autoinc_error = DB_UNSUPPORTED;
			dict_table_autoinc_unlock(prebuilt->table);
		}
	}

	return(prebuilt->autoinc_error);
}

/*******************************************************************//**
This function reads the global auto-inc counter. It doesn't use the
AUTOINC lock even if the lock mode is set to TRADITIONAL.
@return	the autoinc value */
UNIV_INTERN
ulonglong
ha_innobase::innobase_peek_autoinc(void)
/*====================================*/
{
	ulonglong	auto_inc;
	dict_table_t*	innodb_table;

	ut_a(prebuilt != NULL);
	ut_a(prebuilt->table != NULL);

	innodb_table = prebuilt->table;

	dict_table_autoinc_lock(innodb_table);

	auto_inc = dict_table_autoinc_read(innodb_table);

	if (auto_inc == 0) {
		ut_print_timestamp(stderr);
		fprintf(stderr, "  InnoDB: AUTOINC next value generation "
			"is disabled for '%s'\n", innodb_table->name);
	}

	dict_table_autoinc_unlock(innodb_table);

	return(auto_inc);
}

/*********************************************************************//**
This function initializes the auto-inc counter if it has not been
initialized yet. This function does not change the value of the auto-inc
counter if it already has been initialized. Returns the value of the
auto-inc counter in *first_value, and ULONGLONG_MAX in *nb_reserved_values (as
we have a table-level lock). offset, increment, nb_desired_values are ignored.
*first_value is set to -1 if error (deadlock or lock wait timeout) */
UNIV_INTERN
void
ha_innobase::get_auto_increment(
/*============================*/
	ulonglong	offset,			/*!< in: table autoinc offset */
 	ulonglong	increment,		/*!< in: table autoinc
						increment */
	ulonglong	nb_desired_values,	/*!< in: number of values
						reqd */
 	ulonglong*	first_value,		/*!< out: the autoinc value */
	ulonglong*	nb_reserved_values)	/*!< out: count of reserved
						values */
{
	trx_t*		trx;
	ulint		error;
	ulonglong	autoinc = 0;

	/* Prepare prebuilt->trx in the table handle */
	update_thd(ha_thd());

	error = innobase_get_autoinc(&autoinc);

	if (error != DB_SUCCESS) {
		*first_value = (~(ulonglong) 0);
		return;
	}

	/* This is a hack, since nb_desired_values seems to be accurate only
	for the first call to get_auto_increment() for multi-row INSERT and
	meaningless for other statements e.g, LOAD etc. Subsequent calls to
	this method for the same statement results in different values which
	don't make sense. Therefore we store the value the first time we are
	called and count down from that as rows are written (see write_row()).
	*/

	trx = prebuilt->trx;

	/* Note: We can't rely on *first_value since some MySQL engines,
	in particular the partition engine, don't initialize it to 0 when
	invoking this method. So we are not sure if it's guaranteed to
	be 0 or not. */

	/* We need the upper limit of the col type to check for
	whether we update the table autoinc counter or not. */
	ulonglong	col_max_value = innobase_get_int_col_max_value(
		table->next_number_field);

	/* Called for the first time ? */
	if (trx->n_autoinc_rows == 0) {

		trx->n_autoinc_rows = (ulint) nb_desired_values;

		/* It's possible for nb_desired_values to be 0:
		e.g., INSERT INTO T1(C) SELECT C FROM T2; */
		if (nb_desired_values == 0) {

			trx->n_autoinc_rows = 1;
		}

		set_if_bigger(*first_value, autoinc);
	/* Not in the middle of a mult-row INSERT. */
	} else if (prebuilt->autoinc_last_value == 0) {
		set_if_bigger(*first_value, autoinc);
	/* Check for -ve values. */
	} else if (*first_value > col_max_value && trx->n_autoinc_rows > 0) {
		/* Set to next logical value. */
		ut_a(autoinc > trx->n_autoinc_rows);
		*first_value = (autoinc - trx->n_autoinc_rows) - 1;
	}

	*nb_reserved_values = trx->n_autoinc_rows;

	/* With old style AUTOINC locking we only update the table's
	AUTOINC counter after attempting to insert the row. */
	if (innobase_autoinc_lock_mode != AUTOINC_OLD_STYLE_LOCKING) {
		ulonglong	need;
		ulonglong	current;
		ulonglong	next_value;

		current = *first_value > col_max_value ? autoinc : *first_value;
		need = *nb_reserved_values * increment;

		/* Compute the last value in the interval */
		next_value = innobase_next_autoinc(
			current, need, offset, col_max_value);

		prebuilt->autoinc_last_value = next_value;

		if (prebuilt->autoinc_last_value < *first_value) {
			*first_value = (~(ulonglong) 0);
		} else {
			/* Update the table autoinc variable */
			dict_table_autoinc_update_if_greater(
				prebuilt->table, prebuilt->autoinc_last_value);
		}
	} else {
		/* This will force write_row() into attempting an update
		of the table's AUTOINC counter. */
		prebuilt->autoinc_last_value = 0;
	}

	/* The increment to be used to increase the AUTOINC value, we use
	this in write_row() and update_row() to increase the autoinc counter
	for columns that are filled by the user. We need the offset and
	the increment. */
	prebuilt->autoinc_offset = offset;
	prebuilt->autoinc_increment = increment;

	dict_table_autoinc_unlock(prebuilt->table);
}

/*******************************************************************//**
Reset the auto-increment counter to the given value, i.e. the next row
inserted will get the given value. This is called e.g. after TRUNCATE
is emulated by doing a 'DELETE FROM t'. HA_ERR_WRONG_COMMAND is
returned by storage engines that don't support this operation.
@return	0 or error code */
UNIV_INTERN
int
ha_innobase::reset_auto_increment(
/*==============================*/
	ulonglong	value)		/*!< in: new value for table autoinc */
{
	DBUG_ENTER("ha_innobase::reset_auto_increment");

	int	error;

	update_thd(ha_thd());

	error = row_lock_table_autoinc_for_mysql(prebuilt);

	if (error != DB_SUCCESS) {
		error = convert_error_code_to_mysql(error,
						    prebuilt->table->flags,
						    user_thd);

		DBUG_RETURN(error);
	}

	/* The next value can never be 0. */
	if (value == 0) {
		value = 1;
	}

	innobase_reset_autoinc(value);

	DBUG_RETURN(0);
}

/*******************************************************************//**
See comment in handler.cc */
UNIV_INTERN
bool
ha_innobase::get_error_message(
/*===========================*/
	int	error,
	String*	buf)
{
	trx_t*	trx = check_trx_exists(ha_thd());

	buf->copy(trx->detailed_error, (uint) strlen(trx->detailed_error),
		system_charset_info);

	return(FALSE);
}

/*******************************************************************//**
Compares two 'refs'. A 'ref' is the (internal) primary key value of the row.
If there is no explicitly declared non-null unique key or a primary key, then
InnoDB internally uses the row id as the primary key.
@return	< 0 if ref1 < ref2, 0 if equal, else > 0 */
UNIV_INTERN
int
ha_innobase::cmp_ref(
/*=================*/
	const uchar*	ref1,	/*!< in: an (internal) primary key value in the
				MySQL key value format */
	const uchar*	ref2)	/*!< in: an (internal) primary key value in the
				MySQL key value format */
{
	enum_field_types mysql_type;
	Field*		field;
	KEY_PART_INFO*	key_part;
	KEY_PART_INFO*	key_part_end;
	uint		len1;
	uint		len2;
	int		result;

	if (prebuilt->clust_index_was_generated) {
		/* The 'ref' is an InnoDB row id */

		return(memcmp(ref1, ref2, DATA_ROW_ID_LEN));
	}

	/* Do a type-aware comparison of primary key fields. PK fields
	are always NOT NULL, so no checks for NULL are performed. */

	key_part = table->key_info[table->s->primary_key].key_part;

	key_part_end = key_part
			+ table->key_info[table->s->primary_key].key_parts;

	for (; key_part != key_part_end; ++key_part) {
		field = key_part->field;
		mysql_type = field->type();

		if (mysql_type == MYSQL_TYPE_TINY_BLOB
			|| mysql_type == MYSQL_TYPE_MEDIUM_BLOB
			|| mysql_type == MYSQL_TYPE_BLOB
			|| mysql_type == MYSQL_TYPE_LONG_BLOB) {

			/* In the MySQL key value format, a column prefix of
			a BLOB is preceded by a 2-byte length field */

			len1 = innobase_read_from_2_little_endian(ref1);
			len2 = innobase_read_from_2_little_endian(ref2);

			ref1 += 2;
			ref2 += 2;
			result = ((Field_blob*)field)->cmp(
				ref1, len1, ref2, len2);
		} else {
			result = field->key_cmp(ref1, ref2);
		}

		if (result) {

			return(result);
		}

		ref1 += key_part->store_length;
		ref2 += key_part->store_length;
	}

	return(0);
}

/*******************************************************************//**
Ask InnoDB if a query to a table can be cached.
@return	TRUE if query caching of the table is permitted */
UNIV_INTERN
my_bool
ha_innobase::register_query_cache_table(
/*====================================*/
	THD*		thd,		/*!< in: user thread handle */
	char*		table_key,	/*!< in: concatenation of database name,
					the null character NUL,
					and the table name */
	uint		key_length,	/*!< in: length of the full name, i.e.
					len(dbname) + len(tablename) + 1 */
	qc_engine_callback*
			call_back,	/*!< out: pointer to function for
					checking if query caching
					is permitted */
	ulonglong	*engine_data)	/*!< in/out: data to call_back */
{
	*call_back = innobase_query_caching_of_table_permitted;
	*engine_data = 0;
	return(innobase_query_caching_of_table_permitted(thd, table_key,
							 key_length,
							 engine_data));
}

/*******************************************************************//**
Get the bin log name. */
UNIV_INTERN
const char*
ha_innobase::get_mysql_bin_log_name()
/*=================================*/
{
	return(trx_sys_mysql_bin_log_name);
}

/*******************************************************************//**
Get the bin log offset (or file position). */
UNIV_INTERN
ulonglong
ha_innobase::get_mysql_bin_log_pos()
/*================================*/
{
	/* trx... is ib_int64_t, which is a typedef for a 64-bit integer
	(__int64 or longlong) so it's ok to cast it to ulonglong. */

	return(trx_sys_mysql_bin_log_pos);
}

/******************************************************************//**
This function is used to find the storage length in bytes of the first n
characters for prefix indexes using a multibyte character set. The function
finds charset information and returns length of prefix_len characters in the
index field in bytes.
@return	number of bytes occupied by the first n characters */
extern "C" UNIV_INTERN
ulint
innobase_get_at_most_n_mbchars(
/*===========================*/
	ulint charset_id,	/*!< in: character set id */
	ulint prefix_len,	/*!< in: prefix length in bytes of the index
				(this has to be divided by mbmaxlen to get the
				number of CHARACTERS n in the prefix) */
	ulint data_len,		/*!< in: length of the string in bytes */
	const char* str)	/*!< in: character string */
{
	ulint char_length;	/*!< character length in bytes */
	ulint n_chars;		/*!< number of characters in prefix */
	CHARSET_INFO* charset;	/*!< charset used in the field */

	charset = get_charset((uint) charset_id, MYF(MY_WME));

	ut_ad(charset);
	ut_ad(charset->mbmaxlen);

	/* Calculate how many characters at most the prefix index contains */

	n_chars = prefix_len / charset->mbmaxlen;

	/* If the charset is multi-byte, then we must find the length of the
	first at most n chars in the string. If the string contains less
	characters than n, then we return the length to the end of the last
	character. */

	if (charset->mbmaxlen > 1) {
		/* my_charpos() returns the byte length of the first n_chars
		characters, or a value bigger than the length of str, if
		there were not enough full characters in str.

		Why does the code below work:
		Suppose that we are looking for n UTF-8 characters.

		1) If the string is long enough, then the prefix contains at
		least n complete UTF-8 characters + maybe some extra
		characters + an incomplete UTF-8 character. No problem in
		this case. The function returns the pointer to the
		end of the nth character.

		2) If the string is not long enough, then the string contains
		the complete value of a column, that is, only complete UTF-8
		characters, and we can store in the column prefix index the
		whole string. */

		char_length = my_charpos(charset, str,
						str + data_len, (int) n_chars);
		if (char_length > data_len) {
			char_length = data_len;
		}
	} else {
		if (data_len < prefix_len) {
			char_length = data_len;
		} else {
			char_length = prefix_len;
		}
	}

	return(char_length);
}

/*******************************************************************//**
This function is used to prepare an X/Open XA distributed transaction.
@return	0 or error number */
static
int
innobase_xa_prepare(
/*================*/
	handlerton*	hton,		/*!< in: InnoDB handlerton */
	THD*		thd,		/*!< in: handle to the MySQL thread of
					the user whose XA transaction should
					be prepared */
	bool		prepare_trx)	/*!< in: true - prepare transaction
					false - the current SQL statement
					ended */
{
	int error = 0;
	trx_t* trx = check_trx_exists(thd);

	DBUG_ASSERT(hton == innodb_hton_ptr);

	/* we use support_xa value as it was seen at transaction start
	time, not the current session variable value. Any possible changes
	to the session variable take effect only in the next transaction */
	if (!trx->support_xa) {

		return(0);
	}

	thd_get_xid(thd, (MYSQL_XID*) &trx->xid);

	/* Release a possible FIFO ticket and search latch. Since we will
	reserve the trx_sys->lock, we have to release the search system
	latch first to obey the latching order. */

	innobase_release_stat_resources(trx);

	if (!trx_is_registered_for_2pc(trx) && trx_is_started(trx)) {

		sql_print_error("Transaction not registered for MySQL 2PC, "
				"but transaction is active");
	}

	if (prepare_trx
	    || (!thd_test_options(thd, OPTION_NOT_AUTOCOMMIT | OPTION_BEGIN))) {

		/* We were instructed to prepare the whole transaction, or
		this is an SQL statement end and autocommit is on */

		ut_ad(trx_is_registered_for_2pc(trx));

		trx_prepare_for_mysql(trx);

		error = 0;
	} else {
		/* We just mark the SQL statement ended and do not do a
		transaction prepare */

		/* If we had reserved the auto-inc lock for some
		table in this SQL statement we release it now */

		lock_unlock_table_autoinc(trx);

		/* Store the current undo_no of the transaction so that we
		know where to roll back if we have to roll back the next
		SQL statement */

		trx_mark_sql_stat_end(trx);
	}

	/* Tell the InnoDB server that there might be work for utility
	threads: */

	srv_active_wake_master_thread();

	if (thd_sql_command(thd) != SQLCOM_XA_PREPARE
	    && (prepare_trx
		|| !thd_test_options(
			thd, OPTION_NOT_AUTOCOMMIT | OPTION_BEGIN))) {

		/* For ibbackup to work the order of transactions in binlog
		and InnoDB must be the same. Consider the situation

		  thread1> prepare; write to binlog; ...
			  <context switch>
		  thread2> prepare; write to binlog; commit
		  thread1>			     ... commit

		To ensure this will not happen we're taking the mutex on
		prepare, and releasing it on commit.

		Note: only do it for normal commits, done via ha_commit_trans.
		If 2pc protocol is executed by external transaction
		coordinator, it will be just a regular MySQL client
		executing XA PREPARE and XA COMMIT commands.
		In this case we cannot know how many minutes or hours
		will be between XA PREPARE and XA COMMIT, and we don't want
		to block for undefined period of time. */
		mysql_mutex_lock(&prepare_commit_mutex);
		trx_owns_prepare_commit_mutex_set(trx);
	}

	return(error);
}

/*******************************************************************//**
This function is used to recover X/Open XA distributed transactions.
@return	number of prepared transactions stored in xid_list */
static
int
innobase_xa_recover(
/*================*/
	handlerton*	hton,	/*!< in: InnoDB handlerton */
	XID*		xid_list,/*!< in/out: prepared transactions */
	uint		len)	/*!< in: number of slots in xid_list */
{
	DBUG_ASSERT(hton == innodb_hton_ptr);

	if (len == 0 || xid_list == NULL) {

		return(0);
	}

	return(trx_recover_for_mysql(xid_list, len));
}

/*******************************************************************//**
This function is used to commit one X/Open XA distributed transaction
which is in the prepared state
@return	0 or error number */
static
int
innobase_commit_by_xid(
/*===================*/
	handlerton*	hton,
	XID*		xid)	/*!< in: X/Open XA transaction identification */
{
	trx_t*	trx;

	DBUG_ASSERT(hton == innodb_hton_ptr);

	trx = trx_get_trx_by_xid(xid);

	if (trx) {
		innobase_commit_low(trx);

		return(XA_OK);
	} else {
		return(XAER_NOTA);
	}
}

/*******************************************************************//**
This function is used to rollback one X/Open XA distributed transaction
which is in the prepared state
@return	0 or error number */
static
int
innobase_rollback_by_xid(
/*=====================*/
	handlerton*	hton,	/*!< in: InnoDB handlerton */
	XID*		xid)	/*!< in: X/Open XA transaction
				identification */
{
	trx_t*	trx;

	DBUG_ASSERT(hton == innodb_hton_ptr);

	trx = trx_get_trx_by_xid(xid);

	if (trx) {
		return(innobase_rollback_trx(trx));
	} else {
		return(XAER_NOTA);
	}
}

/*******************************************************************//**
Create a consistent view for a cursor based on current transaction
which is created if the corresponding MySQL thread still lacks one.
This consistent view is then used inside of MySQL when accessing records
using a cursor.
@return	pointer to cursor view or NULL */
static
void*
innobase_create_cursor_view(
/*========================*/
	handlerton*	hton,	/*!< in: innobase hton */
	THD*		thd)	/*!< in: user thread handle */
{
	DBUG_ASSERT(hton == innodb_hton_ptr);

	return(read_cursor_view_create_for_mysql(check_trx_exists(thd)));
}

/*******************************************************************//**
Close the given consistent cursor view of a transaction and restore
global read view to a transaction read view. Transaction is created if the
corresponding MySQL thread still lacks one. */
static
void
innobase_close_cursor_view(
/*=======================*/
	handlerton*	hton,	/*!< in: innobase hton */
	THD*		thd,	/*!< in: user thread handle */
	void*		curview)/*!< in: Consistent read view to be closed */
{
	DBUG_ASSERT(hton == innodb_hton_ptr);

	read_cursor_view_close_for_mysql(check_trx_exists(thd),
					 (cursor_view_t*) curview);
}

/*******************************************************************//**
Set the given consistent cursor view to a transaction which is created
if the corresponding MySQL thread still lacks one. If the given
consistent cursor view is NULL global read view of a transaction is
restored to a transaction read view. */
static
void
innobase_set_cursor_view(
/*=====================*/
	handlerton*	hton,	/*!< in: innobase hton */
	THD*		thd,	/*!< in: user thread handle */
	void*		curview)/*!< in: Consistent cursor view to be set */
{
	DBUG_ASSERT(hton == innodb_hton_ptr);

	read_cursor_set_for_mysql(check_trx_exists(thd),
				  (cursor_view_t*) curview);
}

/*******************************************************************//**
If col_name is not NULL, check whether the named column is being
renamed in the table. If col_name is not provided, check
whether any one of columns in the table is being renamed.
@return true if the column is being renamed */
static
bool
check_column_being_renamed(
/*=======================*/
	const TABLE*	table,		/*!< in: MySQL table */
	const char*	col_name)	/*!< in: name of the column */
{
	uint		k;
	Field*		field;

	for (k = 0; k < table->s->fields; k++) {
		field = table->field[k];

		if (field->flags & FIELD_IS_RENAMED) {

			/* If col_name is not provided, return
			if the field is marked as being renamed. */
			if (!col_name) {
				return(true);
			}

			/* If col_name is provided, return only
			if names match */
			if (innobase_strcasecmp(field->field_name,
						col_name) == 0) {
				return(true);
			}
		}
	}

	return(false);
}

/*******************************************************************//**
Check whether any of the given columns is being renamed in the table.
@return true if any of col_names is being renamed in table */
static
bool
column_is_being_renamed(
/*====================*/
	TABLE*		table,		/*!< in: MySQL table */
	uint		n_cols,		/*!< in: number of columns */
	const char**	col_names)	/*!< in: names of the columns */
{
	uint		j;

	for (j = 0; j < n_cols; j++) {
		if (check_column_being_renamed(table, col_names[j])) {
			return(true);
		}
	}

	return(false);
}

/*******************************************************************//**
Check whether a column in table "table" is being renamed and if this column
is part of a foreign key, either part of another table, referencing this
table or part of this table, referencing another table.
@return true if a column that participates in a foreign key definition
is being renamed */
static
bool
foreign_key_column_is_being_renamed(
/*================================*/
	row_prebuilt_t*	prebuilt,	/* in: InnoDB prebuilt struct */
	TABLE*		table)		/* in: MySQL table */
{
	dict_foreign_t*	foreign;

	/* check whether there are foreign keys at all */
	if (UT_LIST_GET_LEN(prebuilt->table->foreign_list) == 0
	    && UT_LIST_GET_LEN(prebuilt->table->referenced_list) == 0) {
		/* no foreign keys involved with prebuilt->table */

		return(false);
	}

	row_mysql_lock_data_dictionary(prebuilt->trx);

	/* Check whether any column in the foreign key constraints which refer
	to this table is being renamed. */
	for (foreign = UT_LIST_GET_FIRST(prebuilt->table->referenced_list);
	     foreign != NULL;
	     foreign = UT_LIST_GET_NEXT(referenced_list, foreign)) {

		if (column_is_being_renamed(table, foreign->n_fields,
					    foreign->referenced_col_names)) {

			row_mysql_unlock_data_dictionary(prebuilt->trx);
			return(true);
		}
	}

	/* Check whether any column in the foreign key constraints in the
	table is being renamed. */
	for (foreign = UT_LIST_GET_FIRST(prebuilt->table->foreign_list);
	     foreign != NULL;
	     foreign = UT_LIST_GET_NEXT(foreign_list, foreign)) {

		if (column_is_being_renamed(table, foreign->n_fields,
					    foreign->foreign_col_names)) {

			row_mysql_unlock_data_dictionary(prebuilt->trx);
			return(true);
		}
	}

	row_mysql_unlock_data_dictionary(prebuilt->trx);

	return(false);
}

/*******************************************************************//**
*/
UNIV_INTERN
bool
ha_innobase::check_if_incompatible_data(
/*====================================*/
	HA_CREATE_INFO*	info,
	uint		table_changes)
{
	if (table_changes != IS_EQUAL_YES) {

		return(COMPATIBLE_DATA_NO);
	}

	/* Check that auto_increment value was not changed */
	if ((info->used_fields & HA_CREATE_USED_AUTO) &&
		info->auto_increment_value != 0) {

		return(COMPATIBLE_DATA_NO);
	}

	/* For column rename operation, MySQL does not supply enough
	information (new column name etc.) for InnoDB to make appropriate
	system metadata change. To avoid system metadata inconsistency,
	currently we can just request a table rebuild/copy by returning
	COMPATIBLE_DATA_NO */
	if (check_column_being_renamed(table, NULL)) {
		return(COMPATIBLE_DATA_NO);
	}

	/* Check if a column participating in a foreign key is being renamed.
	There is no mechanism for updating InnoDB foreign key definitions. */
	if (foreign_key_column_is_being_renamed(prebuilt, table)) {

		return(COMPATIBLE_DATA_NO);
	}

	/* Check that row format didn't change */
	if ((info->used_fields & HA_CREATE_USED_ROW_FORMAT)
	    && info->row_type != ROW_TYPE_DEFAULT
	    && info->row_type != get_row_type()) {

		return(COMPATIBLE_DATA_NO);
	}

	/* Specifying KEY_BLOCK_SIZE requests a rebuild of the table. */
	if (info->used_fields & HA_CREATE_USED_KEY_BLOCK_SIZE) {
		return(COMPATIBLE_DATA_NO);
	}

	return(COMPATIBLE_DATA_YES);
}

/************************************************************//**
Validate the file format name and return its corresponding id.
@return	valid file format id */
static
uint
innobase_file_format_name_lookup(
/*=============================*/
	const char*	format_name)	/*!< in: pointer to file format name */
{
	char*	endp;
	uint	format_id;

	ut_a(format_name != NULL);

	/* The format name can contain the format id itself instead of
	the name and we check for that. */
	format_id = (uint) strtoul(format_name, &endp, 10);

	/* Check for valid parse. */
	if (*endp == '\0' && *format_name != '\0') {

		if (format_id <= UNIV_FORMAT_MAX) {

			return(format_id);
		}
	} else {

		for (format_id = 0; format_id <= UNIV_FORMAT_MAX;
		     format_id++) {
			const char*	name;

			name = trx_sys_file_format_id_to_name(format_id);

			if (!innobase_strcasecmp(format_name, name)) {

				return(format_id);
			}
		}
	}

	return(UNIV_FORMAT_MAX + 1);
}

/************************************************************//**
Validate the file format check config parameters, as a side effect it
sets the srv_max_file_format_at_startup variable.
@return the format_id if valid config value, otherwise, return -1 */
static
int
innobase_file_format_validate_and_set(
/*==================================*/
	const char*	format_max)	/*!< in: parameter value */
{
	uint		format_id;

	format_id = innobase_file_format_name_lookup(format_max);

	if (format_id < UNIV_FORMAT_MAX + 1) {
		srv_max_file_format_at_startup = format_id;

		return((int) format_id);
	} else {
		return(-1);
	}
}

/*************************************************************//**
Check if it is a valid file format. This function is registered as
a callback with MySQL.
@return	0 for valid file format */
static
int
innodb_file_format_name_validate(
/*=============================*/
	THD*				thd,	/*!< in: thread handle */
	struct st_mysql_sys_var*	var,	/*!< in: pointer to system
						variable */
	void*				save,	/*!< out: immediate result
						for update function */
	struct st_mysql_value*		value)	/*!< in: incoming string */
{
	const char*	file_format_input;
	char		buff[STRING_BUFFER_USUAL_SIZE];
	int		len = sizeof(buff);

	ut_a(save != NULL);
	ut_a(value != NULL);

	file_format_input = value->val_str(value, buff, &len);

	if (file_format_input != NULL) {
		uint	format_id;

		format_id = innobase_file_format_name_lookup(
			file_format_input);

		if (format_id <= UNIV_FORMAT_MAX) {

			/* Save a pointer to the name in the
			'file_format_name_map' constant array. */
			*static_cast<const char**>(save) =
			    trx_sys_file_format_id_to_name(format_id);

			return(0);
		}
	}

	*static_cast<const char**>(save) = NULL;
	return(1);
}

/****************************************************************//**
Update the system variable innodb_file_format using the "saved"
value. This function is registered as a callback with MySQL. */
static
void
innodb_file_format_name_update(
/*===========================*/
	THD*				thd,		/*!< in: thread handle */
	struct st_mysql_sys_var*	var,		/*!< in: pointer to
							system variable */
	void*				var_ptr,	/*!< out: where the
							formal string goes */
	const void*			save)		/*!< in: immediate result
							from check function */
{
	const char* format_name;

	ut_a(var_ptr != NULL);
	ut_a(save != NULL);

	format_name = *static_cast<const char*const*>(save);

	if (format_name) {
		uint	format_id;

		format_id = innobase_file_format_name_lookup(format_name);

		if (format_id <= UNIV_FORMAT_MAX) {
			srv_file_format = format_id;
		}
	}

	*static_cast<const char**>(var_ptr)
		= trx_sys_file_format_id_to_name(srv_file_format);
}

/*************************************************************//**
Check if valid argument to innodb_file_format_max. This function
is registered as a callback with MySQL.
@return	0 for valid file format */
static
int
innodb_file_format_max_validate(
/*============================*/
	THD*				thd,	/*!< in: thread handle */
	struct st_mysql_sys_var*	var,	/*!< in: pointer to system
						variable */
	void*				save,	/*!< out: immediate result
						for update function */
	struct st_mysql_value*		value)	/*!< in: incoming string */
{
	const char*	file_format_input;
	char		buff[STRING_BUFFER_USUAL_SIZE];
	int		len = sizeof(buff);
	int		format_id;

	ut_a(save != NULL);
	ut_a(value != NULL);

	file_format_input = value->val_str(value, buff, &len);

	if (file_format_input != NULL) {

		format_id = innobase_file_format_validate_and_set(
			file_format_input);

		if (format_id >= 0) {
			/* Save a pointer to the name in the
			'file_format_name_map' constant array. */
			*static_cast<const char**>(save) =
			    trx_sys_file_format_id_to_name(
						(uint)format_id);

			return(0);

		} else {
			push_warning_printf(thd,
			  MYSQL_ERROR::WARN_LEVEL_WARN,
			  ER_WRONG_ARGUMENTS,
			  "InnoDB: invalid innodb_file_format_max "
			  "value; can be any format up to %s "
			  "or equivalent id of %d",
			  trx_sys_file_format_id_to_name(UNIV_FORMAT_MAX),
			  UNIV_FORMAT_MAX);
		}
	}

	*static_cast<const char**>(save) = NULL;
	return(1);
}

/****************************************************************//**
Update the system variable innodb_file_format_max using the "saved"
value. This function is registered as a callback with MySQL. */
static
void
innodb_file_format_max_update(
/*==========================*/
	THD*				thd,	/*!< in: thread handle */
	struct st_mysql_sys_var*	var,	/*!< in: pointer to
						system variable */
	void*				var_ptr,/*!< out: where the
						formal string goes */
	const void*			save)	/*!< in: immediate result
						from check function */
{
	const char*	format_name_in;
	const char**	format_name_out;
	uint		format_id;

	ut_a(save != NULL);
	ut_a(var_ptr != NULL);

	format_name_in = *static_cast<const char*const*>(save);

	if (!format_name_in) {

		return;
	}

	format_id = innobase_file_format_name_lookup(format_name_in);

	if (format_id > UNIV_FORMAT_MAX) {
		/* DEFAULT is "on", which is invalid at runtime. */
		push_warning_printf(thd, MYSQL_ERROR::WARN_LEVEL_WARN,
				    ER_WRONG_ARGUMENTS,
				    "Ignoring SET innodb_file_format=%s",
				    format_name_in);
		return;
	}

	format_name_out = static_cast<const char**>(var_ptr);

	/* Update the max format id in the system tablespace. */
	if (trx_sys_file_format_max_set(format_id, format_name_out)) {
		ut_print_timestamp(stderr);
		fprintf(stderr,
			" [Info] InnoDB: the file format in the system "
			"tablespace is now set to %s.\n", *format_name_out);
	}
}

/****************************************************************//**
Update the system variable innodb_adaptive_hash_index using the "saved"
value. This function is registered as a callback with MySQL. */
static
void
innodb_adaptive_hash_index_update(
/*==============================*/
	THD*				thd,	/*!< in: thread handle */
	struct st_mysql_sys_var*	var,	/*!< in: pointer to
						system variable */
	void*				var_ptr,/*!< out: where the
						formal string goes */
	const void*			save)	/*!< in: immediate result
						from check function */
{
	if (*(my_bool*) save) {
		btr_search_enable();
	} else {
		btr_search_disable();
	}
}

/****************************************************************//**
Update the system variable innodb_old_blocks_pct using the "saved"
value. This function is registered as a callback with MySQL. */
static
void
innodb_old_blocks_pct_update(
/*=========================*/
	THD*				thd,	/*!< in: thread handle */
	struct st_mysql_sys_var*	var,	/*!< in: pointer to
						system variable */
	void*				var_ptr,/*!< out: where the
						formal string goes */
	const void*			save)	/*!< in: immediate result
						from check function */
{
	innobase_old_blocks_pct = buf_LRU_old_ratio_update(
		*static_cast<const uint*>(save), TRUE);
}

/****************************************************************//**
Update the system variable innodb_old_blocks_pct using the "saved"
value. This function is registered as a callback with MySQL. */
static
void
innodb_change_buffer_max_size_update(
/*=================================*/
	THD*				thd,	/*!< in: thread handle */
	struct st_mysql_sys_var*	var,	/*!< in: pointer to
						system variable */
	void*				var_ptr,/*!< out: where the
						formal string goes */
	const void*			save)	/*!< in: immediate result
						from check function */
{
	innobase_change_buffer_max_size =
			(*static_cast<const uint*>(save));
	ibuf_max_size_update(innobase_change_buffer_max_size);
}

/*************************************************************//**
Find the corresponding ibuf_use_t value that indexes into
innobase_change_buffering_values[] array for the input
change buffering option name.
@return	corresponding IBUF_USE_* value for the input variable
name, or IBUF_USE_COUNT if not able to find a match */
static
ibuf_use_t
innodb_find_change_buffering_value(
/*===============================*/
	const char*	input_name)	/*!< in: input change buffering
					option name */
{
	ulint	use;

	for (use = 0; use < UT_ARR_SIZE(innobase_change_buffering_values);
	     use++) {
		/* found a match */
		if (!innobase_strcasecmp(
			input_name, innobase_change_buffering_values[use])) {
			return((ibuf_use_t)use);
		}
	}

	/* Did not find any match */
	return(IBUF_USE_COUNT);
}

/*************************************************************//**
Check if it is a valid value of innodb_change_buffering. This function is
registered as a callback with MySQL.
@return	0 for valid innodb_change_buffering */
static
int
innodb_change_buffering_validate(
/*=============================*/
	THD*				thd,	/*!< in: thread handle */
	struct st_mysql_sys_var*	var,	/*!< in: pointer to system
						variable */
	void*				save,	/*!< out: immediate result
						for update function */
	struct st_mysql_value*		value)	/*!< in: incoming string */
{
	const char*	change_buffering_input;
	char		buff[STRING_BUFFER_USUAL_SIZE];
	int		len = sizeof(buff);

	ut_a(save != NULL);
	ut_a(value != NULL);

	change_buffering_input = value->val_str(value, buff, &len);

	if (change_buffering_input != NULL) {
		ibuf_use_t	use;

		use = innodb_find_change_buffering_value(
			change_buffering_input);

		if (use != IBUF_USE_COUNT) {
			/* Find a matching change_buffering option value. */
			*static_cast<const char**>(save) =
				innobase_change_buffering_values[use];

			return(0);
		}
	}

	/* No corresponding change buffering option for user supplied
	"change_buffering_input" */
	return(1);
}

/****************************************************************//**
Update the system variable innodb_change_buffering using the "saved"
value. This function is registered as a callback with MySQL. */
static
void
innodb_change_buffering_update(
/*===========================*/
	THD*				thd,	/*!< in: thread handle */
	struct st_mysql_sys_var*	var,	/*!< in: pointer to
						system variable */
	void*				var_ptr,/*!< out: where the
						formal string goes */
	const void*			save)	/*!< in: immediate result
						from check function */
{
	ibuf_use_t	use;

	ut_a(var_ptr != NULL);
	ut_a(save != NULL);

	use = innodb_find_change_buffering_value(
		*static_cast<const char*const*>(save));

	ut_a(use < IBUF_USE_COUNT);

	ibuf_use = use;
	*static_cast<const char**>(var_ptr) =
		 *static_cast<const char*const*>(save);
}

/****************************************************************//**
Update the monitor counter according to the "set_option",  turn
on/off or reset specified monitor counter. */
static
void
innodb_monitor_set_option(
/*======================*/
	const monitor_info_t* monitor_info,/*!< in: monitor info for the monitor
					to set */
	mon_option_t	set_option)	/*!< in: Turn on/off reset the
					counter */
{
	monitor_id_t	monitor_id = monitor_info->monitor_id;

	/* If module type is MONITOR_GROUP_MODULE, it cannot be
	turned on/off individually. It should never use this
	function to set options */
	ut_a(!(monitor_info->monitor_type & MONITOR_GROUP_MODULE));

	switch (set_option) {
	case MONITOR_TURN_ON:
		MONITOR_ON(monitor_id);
		MONITOR_INIT(monitor_id);
		MONITOR_SET_START(monitor_id);

		/* If the monitor to be turned on uses
		exisitng monitor counter (status variable),
		make special processing to remember existing
		counter value. */
		if (monitor_info->monitor_type
		    & MONITOR_EXISTING) {
			srv_mon_process_existing_counter(
				monitor_id, MONITOR_TURN_ON);
		}
		break;

	case MONITOR_TURN_OFF:
		if (monitor_info->monitor_type & MONITOR_EXISTING) {
			srv_mon_process_existing_counter(
				monitor_id, MONITOR_TURN_OFF);
		}

		MONITOR_OFF(monitor_id);
		MONITOR_SET_OFF(monitor_id);
		break;

	case MONITOR_RESET_VALUE:
		srv_mon_reset(monitor_id);
		break;

	case MONITOR_RESET_ALL_VALUE:
		srv_mon_reset_all(monitor_id);
		break;

	default:
		ut_error;
	}
}

/****************************************************************//**
Find matching InnoDB monitor counters and update their status
according to the "set_option",  turn on/off or reset specified
monitor counter. */
static
void
innodb_monitor_update_wildcard(
/*===========================*/
	const char*	name,		/*!< in: monitor name to match */
	mon_option_t	set_option)	/*!< in: the set option, whether
					to turn on/off or reset the counter */
{
	ut_a(name);

	for (ulint use = 0; use < NUM_MONITOR; use++) {
		monitor_type_t	type;
		monitor_id_t	monitor_id = static_cast<monitor_id_t>(use);
		monitor_info_t*	monitor_info;

		if (!innobase_wildcasecmp(
			srv_mon_get_name(monitor_id), name)) {
			monitor_info = srv_mon_get_info(monitor_id);

			type = monitor_info->monitor_type;

			/* If the monitor counter is of MONITOR_MODULE
			type, skip it. Except for those also marked with
			MONITOR_GROUP_MODULE flag, which can be turned
			on only as a module. */
			if (!(type & MONITOR_MODULE)
			     && !(type & MONITOR_GROUP_MODULE)) {
				innodb_monitor_set_option(monitor_info,
							  set_option);
			}

			/* Need to special handle counters marked with
			MONITOR_GROUP_MODULE, turn on the whole module if
			any one of it comes here. Currently, only
			"module_buf_page" is marked with MONITOR_GROUP_MODULE */
			if (type & MONITOR_GROUP_MODULE) {
				if ((monitor_id >= MONITOR_MODULE_BUF_PAGE)
				     && (monitor_id < MONITOR_MODULE_OS)) {
					if (set_option == MONITOR_TURN_ON
					    && MONITOR_IS_ON(
						MONITOR_MODULE_BUF_PAGE)) {
						continue;
					}

					srv_mon_set_module_control(
						MONITOR_MODULE_BUF_PAGE,
						set_option);
				} else {
					/* If new monitor is added with
					MONITOR_GROUP_MODULE, it needs
					to be added here. */
					ut_ad(0);
				}
			}
		}
	}
}

/*************************************************************//**
Given a configuration variable name, find corresponding monitor counter
and return its monitor ID if found.
@return	monitor ID if found, MONITOR_NO_MATCH if there is no match */
static
ulint
innodb_monitor_id_by_name_get(
/*==========================*/
	const char*	name)	/*!< in: monitor counter namer */
{
	ut_a(name);

	/* Search for wild character '%' in the name, if
	found, we treat it as a wildcard match. We do not search for
	single character wildcard '_' since our monitor names already contain
	such character. To avoid confusion, we request user must include
	at least one '%' character to activate the wildcard search. */
	if (strchr(name, '%')) {
		return(MONITOR_WILDCARD_MATCH);
	}

	/* Not wildcard match, check for an exact match */
	for (ulint i = 0; i < NUM_MONITOR; i++) {
		if (!innobase_strcasecmp(
			name, srv_mon_get_name(static_cast<monitor_id_t>(i)))) {
			return(i);
		}
	}

	return(MONITOR_NO_MATCH);
}
/*************************************************************//**
Validate that the passed in monitor name matches at least one
monitor counter name with wildcard compare.
@return	TRUE if at least one monitor name matches */
static
ibool
innodb_monitor_validate_wildcard_name(
/*==================================*/
	const char*	name)	/*!< in: monitor counter namer */
{
	for (ulint i = 0; i < NUM_MONITOR; i++) {
		if (!innobase_wildcasecmp(
			srv_mon_get_name(static_cast<monitor_id_t>(i)), name)) {
			return(TRUE);
		}
	}

	return(FALSE);
}
/*************************************************************//**
Validate the passed in monitor name, find and save the
corresponding monitor name in the function parameter "save".
@return	0 if monitor name is valid */
static
int
innodb_monitor_valid_byname(
/*========================*/
	void*			save,	/*!< out: immediate result
					for update function */
	const char*		name)	/*!< in: incoming monitor name */
{
	ulint		use;
	monitor_info_t*	monitor_info;

	if (!name) {
		return(1);
	}

	use = innodb_monitor_id_by_name_get(name);

	/* No monitor name matches, nor it is wildcard match */
	if (use == MONITOR_NO_MATCH) {
		return(1);
	}

	if (use < NUM_MONITOR) {
		monitor_info = srv_mon_get_info((monitor_id_t)use);

		/* If the monitor counter is marked with
		MONITOR_GROUP_MODULE flag, then this counter
		cannot be turned on/off individually, instead
		it shall be turned on/off as a group using
		its module name */
		if ((monitor_info->monitor_type & MONITOR_GROUP_MODULE)
		    && (!(monitor_info->monitor_type & MONITOR_MODULE))) {
			sql_print_warning(
				"Monitor counter '%s' cannot"
				" be turned on/off individually."
				" Please use its module name"
				" to turn on/off the counters"
				" in the module as a group.\n",
				name);

			return(1);
		}

	} else {
		ut_a(use == MONITOR_WILDCARD_MATCH);

		/* For wildcard match, if there is not a single monitor
		counter name that matches, treat it as an invalid
		value for the system configuration variables */
		if (!innodb_monitor_validate_wildcard_name(name)) {
			return(1);
		}
	}

	/* Save the configure name for innodb_monitor_update() */
	*static_cast<const char**>(save) = name;

	return(0);
}
/*************************************************************//**
Validate passed-in "value" is a valid monitor counter name.
This function is registered as a callback with MySQL.
@return	0 for valid name */
static
int
innodb_monitor_validate(
/*====================*/
	THD*				thd,	/*!< in: thread handle */
	struct st_mysql_sys_var*	var,	/*!< in: pointer to system
						variable */
	void*				save,	/*!< out: immediate result
						for update function */
	struct st_mysql_value*		value)	/*!< in: incoming string */
{
	const char*	name;
	char*		monitor_name;
	char		buff[STRING_BUFFER_USUAL_SIZE];
	int		len = sizeof(buff);
	int		ret;

	ut_a(save != NULL);
	ut_a(value != NULL);

	name = value->val_str(value, buff, &len);

	/* monitor_name could point to memory from MySQL
	or buff[]. Always dup the name to memory allocated
	by InnoDB, so we can access it in another callback
	function innodb_monitor_update() and free it appropriately */
	if (name) {
		monitor_name = my_strdup(name, MYF(0));
	} else {
		return(1);
	}

	ret = innodb_monitor_valid_byname(save, monitor_name);

	if (ret) {
		/* Validation failed */
		my_free(monitor_name);
	} else {
		/* monitor_name will be freed in separate callback function
		innodb_monitor_update(). Assert "save" point to
		the "monitor_name" variable */
		ut_ad(*static_cast<char**>(save) == monitor_name);
	}

	return(ret);
}

/****************************************************************//**
Update the system variable innodb_enable(disable/reset/reset_all)_monitor
according to the "set_option" and turn on/off or reset specified monitor
counter. */
static
void
innodb_monitor_update(
/*==================*/
	THD*			thd,		/*!< in: thread handle */
	void*			var_ptr,	/*!< out: where the
						formal string goes */
	const void*		save,		/*!< in: immediate result
						from check function */
	mon_option_t		set_option,	/*!< in: the set option,
						whether to turn on/off or
						reset the counter */
	ibool			free_mem)	/*!< in: whether we will
						need to free the memory */
{
	monitor_info_t*	monitor_info;
	ulint		monitor_id;
	ulint		err_monitor = 0;
	const char*	name;

	ut_a(save != NULL);

	name = *static_cast<const char*const*>(save);

	if (!name) {
		monitor_id = MONITOR_DEFAULT_START;
	} else {
		monitor_id = innodb_monitor_id_by_name_get(name);

		/* Double check we have a valid monitor ID */
		if (monitor_id == MONITOR_NO_MATCH) {
			return;
		}
	}

	if (monitor_id == MONITOR_DEFAULT_START) {
		/* If user set the variable to "default", we will
		print a message and make this set operation a "noop".
		The check is being made here is because "set default"
		does not go through validation function */
		if (thd) {
			push_warning_printf(
				thd, MYSQL_ERROR::WARN_LEVEL_WARN,
				ER_NO_DEFAULT,
				"Default value is not defined for "
				"this set option. Please specify "
				"correct counter or module name.");
		} else {
			sql_print_error(
				"Default value is not defined for "
				"this set option. Please specify "
				"correct counter or module name.\n");
		}

		if (var_ptr) {
			*(const char**) var_ptr = NULL;
		}
	} else if (monitor_id == MONITOR_WILDCARD_MATCH) {
		innodb_monitor_update_wildcard(name, set_option);
	} else {
		monitor_info = srv_mon_get_info(
			static_cast<monitor_id_t>(monitor_id));

		ut_a(monitor_info);

		/* If monitor is already truned on, someone could already
		collect monitor data, exit and ask user to turn off the
		monitor before turn it on again. */
		if (set_option == MONITOR_TURN_ON
		    && MONITOR_IS_ON(monitor_id)) {
			err_monitor = monitor_id;
			goto exit;
		}

		if (var_ptr) {
			*(const char**) var_ptr = monitor_info->monitor_name;
		}

		/* Depending on the monitor name is for a module or
		a counter, process counters in the whole module or
		individual counter. */
		if (monitor_info->monitor_type & MONITOR_MODULE) {
			srv_mon_set_module_control(
				static_cast<monitor_id_t>(monitor_id),
				set_option);
		} else {
			innodb_monitor_set_option(monitor_info, set_option);
		}
	}
exit:
	/* Only if we are trying to turn on a monitor that already
	been turned on, we will set err_monitor. Print related
	information */
	if (err_monitor) {
		sql_print_warning("Monitor %s is already enabled.",
				  srv_mon_get_name((monitor_id_t)err_monitor));
	}

	if (free_mem && name) {
		my_free((void*) name);
	}

	return;
}

/****************************************************************//**
Update the system variable innodb_monitor_enable and enable
specified monitor counter.
This function is registered as a callback with MySQL. */
static
void
innodb_enable_monitor_update(
/*=========================*/
	THD*				thd,	/*!< in: thread handle */
	struct st_mysql_sys_var*	var,	/*!< in: pointer to
						system variable */
	void*				var_ptr,/*!< out: where the
						formal string goes */
	const void*			save)	/*!< in: immediate result
						from check function */
{
	innodb_monitor_update(thd, var_ptr, save, MONITOR_TURN_ON, TRUE);
}

/****************************************************************//**
Update the system variable innodb_monitor_disable and turn
off specified monitor counter. */
static
void
innodb_disable_monitor_update(
/*==========================*/
	THD*				thd,	/*!< in: thread handle */
	struct st_mysql_sys_var*	var,	/*!< in: pointer to
						system variable */
	void*				var_ptr,/*!< out: where the
						formal string goes */
	const void*			save)	/*!< in: immediate result
						from check function */
{
	innodb_monitor_update(thd, var_ptr, save, MONITOR_TURN_OFF, TRUE);
}

/****************************************************************//**
Update the system variable innodb_monitor_reset and reset
specified monitor counter(s).
This function is registered as a callback with MySQL. */
static
void
innodb_reset_monitor_update(
/*========================*/
	THD*				thd,	/*!< in: thread handle */
	struct st_mysql_sys_var*	var,	/*!< in: pointer to
						system variable */
	void*				var_ptr,/*!< out: where the
						formal string goes */
	const void*			save)	/*!< in: immediate result
						from check function */
{
	innodb_monitor_update(thd, var_ptr, save, MONITOR_RESET_VALUE, TRUE);
}

/****************************************************************//**
Update the system variable innodb_monitor_reset_all and reset
all value related monitor counter.
This function is registered as a callback with MySQL. */
static
void
innodb_reset_all_monitor_update(
/*============================*/
	THD*				thd,	/*!< in: thread handle */
	struct st_mysql_sys_var*	var,	/*!< in: pointer to
						system variable */
	void*				var_ptr,/*!< out: where the
						formal string goes */
	const void*			save)	/*!< in: immediate result
						from check function */
{
	innodb_monitor_update(thd, var_ptr, save, MONITOR_RESET_ALL_VALUE,
			      TRUE);
}

/****************************************************************//**
Parse and enable InnoDB monitor counters during server startup.
User can list the monitor counters/groups to be enable by specifying
"loose-innodb_monitor_enable=monitor_name1;monitor_name2..."
in server configuration file or at the command line. The string
separate could be ";", "," or empty space. */
static
void
innodb_enable_monitor_at_startup(
/*=============================*/
	char*	str)	/*!< in/out: monitor counter enable list */
{
	static const char*	sep = " ;,";
	char*			last;

	ut_a(str);

	/* Walk through the string, and separate each monitor counter
	and/or counter group name, and calling innodb_monitor_update()
	if successfully updated. Please note that the "str" would be
	changed by strtok_r() as it walks through it. */
	for (char* option = strtok_r(str, sep, &last);
	     option;
	     option = strtok_r(NULL, sep, &last)) {
		ulint	ret;
		char*	option_name;

		ret = innodb_monitor_valid_byname(&option_name, option);

		/* The name is validated if ret == 0 */
		if (!ret) {
			innodb_monitor_update(NULL, NULL, &option,
					      MONITOR_TURN_ON, FALSE);
		} else {
			sql_print_warning("Invalid monitor counter"
					  " name: '%s'", option);
		}
	}
}

/****************************************************************//**
Callback function for accessing the InnoDB variables from MySQL:
SHOW VARIABLES. */
static
int
show_innodb_vars(
/*=============*/
	THD*		thd,
	SHOW_VAR*	var,
	char*		buff)
{
	innodb_export_status();
	var->type = SHOW_ARRAY;
	var->value = (char *) &innodb_status_variables;

	return(0);
}

/****************************************************************//**
This function checks each index name for a table against reserved
system default primary index name 'GEN_CLUST_INDEX'. If a name matches,
this function pushes an warning message to the client, and returns true. */
extern "C" UNIV_INTERN
bool
innobase_index_name_is_reserved(
/*============================*/
					/* out: true if an index name
					matches the reserved name */
	const trx_t*	trx,		/* in: InnoDB transaction handle */
	const KEY*	key_info,	/* in: Indexes to be created */
	ulint		num_of_keys)	/* in: Number of indexes to
					be created. */
{
	const KEY*	key;
	uint		key_num;	/* index number */

	for (key_num = 0; key_num < num_of_keys; key_num++) {
		key = &key_info[key_num];

		if (innobase_strcasecmp(key->name,
					innobase_index_reserve_name) == 0) {
			/* Push warning to mysql */
			push_warning_printf((THD*) trx->mysql_thd,
					    MYSQL_ERROR::WARN_LEVEL_WARN,
					    ER_WRONG_NAME_FOR_INDEX,
					    "Cannot Create Index with name "
					    "'%s'. The name is reserved "
					    "for the system default primary "
					    "index.",
					    innobase_index_reserve_name);

			my_error(ER_WRONG_NAME_FOR_INDEX, MYF(0),
				 innobase_index_reserve_name);

			return(true);
		}
	}

	return(false);
}

static SHOW_VAR innodb_status_variables_export[]= {
  {"Innodb",                   (char*) &show_innodb_vars, SHOW_FUNC},
  {NullS, NullS, SHOW_LONG}
};

static struct st_mysql_storage_engine innobase_storage_engine=
{ MYSQL_HANDLERTON_INTERFACE_VERSION };

/* plugin options */
static MYSQL_SYSVAR_BOOL(checksums, innobase_use_checksums,
  PLUGIN_VAR_NOCMDARG | PLUGIN_VAR_READONLY,
  "Enable InnoDB checksums validation (enabled by default). "
  "Disable with --skip-innodb-checksums.",
  NULL, NULL, TRUE);

static MYSQL_SYSVAR_STR(data_home_dir, innobase_data_home_dir,
  PLUGIN_VAR_READONLY,
  "The common part for InnoDB table spaces.",
  NULL, NULL, NULL);

static MYSQL_SYSVAR_BOOL(doublewrite, innobase_use_doublewrite,
  PLUGIN_VAR_NOCMDARG | PLUGIN_VAR_READONLY,
  "Enable InnoDB doublewrite buffer (enabled by default). "
  "Disable with --skip-innodb-doublewrite.",
  NULL, NULL, TRUE);

static MYSQL_SYSVAR_ULONG(io_capacity, srv_io_capacity,
  PLUGIN_VAR_RQCMDARG,
  "Number of IOPs the server can do. Tunes the background IO rate",
  NULL, NULL, 200, 100, ~0L, 0);

static MYSQL_SYSVAR_ULONG(purge_batch_size, srv_purge_batch_size,
  PLUGIN_VAR_OPCMDARG,
  "Number of UNDO log pages to purge in one batch from the history list.",
  NULL, NULL,
  20,			/* Default setting */
  1,			/* Minimum value */
  5000, 0);		/* Maximum value */

static MYSQL_SYSVAR_ULONG(rollback_segments, srv_rollback_segments,
  PLUGIN_VAR_OPCMDARG,
  "Number of UNDO logs to use.",
  NULL, NULL,
  128,			/* Default setting */
  1,			/* Minimum value */
  TRX_SYS_N_RSEGS, 0);	/* Maximum value */

static MYSQL_SYSVAR_ULONG(purge_threads, srv_n_purge_threads,
  PLUGIN_VAR_OPCMDARG | PLUGIN_VAR_READONLY,
  "Purge threads can be from 0 to 32. Default is 0.",
  NULL, NULL,
  0,			/* Default setting */
  0,			/* Minimum value */
  32, 0);		/* Maximum value */

static MYSQL_SYSVAR_ULONG(fast_shutdown, innobase_fast_shutdown,
  PLUGIN_VAR_OPCMDARG,
  "Speeds up the shutdown process of the InnoDB storage engine. Possible "
  "values are 0, 1 (faster) or 2 (fastest - crash-like).",
  NULL, NULL, 1, 0, 2, 0);

static MYSQL_SYSVAR_BOOL(file_per_table, srv_file_per_table,
  PLUGIN_VAR_NOCMDARG,
  "Stores each InnoDB table to an .ibd file in the database dir.",
  NULL, NULL, FALSE);

static MYSQL_SYSVAR_STR(file_format, innobase_file_format_name,
  PLUGIN_VAR_RQCMDARG,
  "File format to use for new tables in .ibd files.",
  innodb_file_format_name_validate,
  innodb_file_format_name_update, "Antelope");

/* "innobase_file_format_check" decides whether we would continue
booting the server if the file format stamped on the system
table space exceeds the maximum file format supported
by the server. Can be set during server startup at command
line or configure file, and a read only variable after
server startup */
static MYSQL_SYSVAR_BOOL(file_format_check, innobase_file_format_check,
  PLUGIN_VAR_NOCMDARG | PLUGIN_VAR_READONLY,
  "Whether to perform system file format check.",
  NULL, NULL, TRUE);

/* If a new file format is introduced, the file format
name needs to be updated accordingly. Please refer to
file_format_name_map[] defined in trx0sys.c for the next
file format name. */
static MYSQL_SYSVAR_STR(file_format_max, innobase_file_format_max,
  PLUGIN_VAR_OPCMDARG,
  "The highest file format in the tablespace.",
  innodb_file_format_max_validate,
  innodb_file_format_max_update, "Antelope");

static MYSQL_SYSVAR_ULONG(flush_log_at_trx_commit, srv_flush_log_at_trx_commit,
  PLUGIN_VAR_OPCMDARG,
  "Set to 0 (write and flush once per second),"
  " 1 (write and flush at each commit)"
  " or 2 (write at commit, flush once per second).",
  NULL, NULL, 1, 0, 2, 0);

static MYSQL_SYSVAR_STR(flush_method, innobase_file_flush_method,
  PLUGIN_VAR_RQCMDARG | PLUGIN_VAR_READONLY,
  "With which method to flush data.", NULL, NULL, NULL);

static MYSQL_SYSVAR_BOOL(locks_unsafe_for_binlog, innobase_locks_unsafe_for_binlog,
  PLUGIN_VAR_NOCMDARG | PLUGIN_VAR_READONLY,
  "Force InnoDB to not use next-key locking, to use only row-level locking.",
  NULL, NULL, FALSE);

#ifdef UNIV_LOG_ARCHIVE
static MYSQL_SYSVAR_STR(log_arch_dir, innobase_log_arch_dir,
  PLUGIN_VAR_RQCMDARG | PLUGIN_VAR_READONLY,
  "Where full logs should be archived.", NULL, NULL, NULL);

static MYSQL_SYSVAR_BOOL(log_archive, innobase_log_archive,
  PLUGIN_VAR_OPCMDARG | PLUGIN_VAR_READONLY,
  "Set to 1 if you want to have logs archived.", NULL, NULL, FALSE);
#endif /* UNIV_LOG_ARCHIVE */

static MYSQL_SYSVAR_STR(log_group_home_dir, innobase_log_group_home_dir,
  PLUGIN_VAR_RQCMDARG | PLUGIN_VAR_READONLY,
  "Path to InnoDB log files.", NULL, NULL, NULL);

static MYSQL_SYSVAR_ULONG(max_dirty_pages_pct, srv_max_buf_pool_modified_pct,
  PLUGIN_VAR_RQCMDARG,
  "Percentage of dirty pages allowed in bufferpool.",
  NULL, NULL, 75, 0, 99, 0);

static MYSQL_SYSVAR_BOOL(adaptive_flushing, srv_adaptive_flushing,
  PLUGIN_VAR_NOCMDARG,
  "Attempt flushing dirty pages to avoid IO bursts at checkpoints.",
  NULL, NULL, TRUE);

static MYSQL_SYSVAR_ULONG(max_purge_lag, srv_max_purge_lag,
  PLUGIN_VAR_RQCMDARG,
  "Desired maximum length of the purge queue (0 = no limit)",
  NULL, NULL, 0, 0, ~0L, 0);

static MYSQL_SYSVAR_BOOL(rollback_on_timeout, innobase_rollback_on_timeout,
  PLUGIN_VAR_OPCMDARG | PLUGIN_VAR_READONLY,
  "Roll back the complete transaction on lock wait timeout, for 4.x compatibility (disabled by default)",
  NULL, NULL, FALSE);

static MYSQL_SYSVAR_BOOL(status_file, innobase_create_status_file,
  PLUGIN_VAR_OPCMDARG | PLUGIN_VAR_NOSYSVAR,
  "Enable SHOW ENGINE INNODB STATUS output in the innodb_status.<pid> file",
  NULL, NULL, FALSE);

static MYSQL_SYSVAR_BOOL(stats_on_metadata, innobase_stats_on_metadata,
  PLUGIN_VAR_OPCMDARG,
  "Enable statistics gathering for metadata commands such as SHOW TABLE STATUS (on by default)",
  NULL, NULL, TRUE);

static MYSQL_SYSVAR_ULONGLONG(stats_sample_pages, srv_stats_transient_sample_pages,
  PLUGIN_VAR_RQCMDARG,
  "Deprecated, use innodb_stats_transient_sample_pages instead",
  NULL, NULL, 8, 1, ~0ULL, 0);

static MYSQL_SYSVAR_ULONGLONG(stats_transient_sample_pages,
  srv_stats_transient_sample_pages,
  PLUGIN_VAR_RQCMDARG,
  "The number of leaf index pages to sample when calculating transient "
  "statistics (if persistent statistics are not used, default 8)",
  NULL, NULL, 8, 1, ~0ULL, 0);

static MYSQL_SYSVAR_ULONGLONG(stats_persistent_sample_pages,
  srv_stats_persistent_sample_pages,
  PLUGIN_VAR_RQCMDARG,
  "The number of leaf index pages to sample when calculating persistent "
  "statistics (by ANALYZE, default 20)",
  NULL, NULL, 20, 1, ~0ULL, 0);

static MYSQL_SYSVAR_BOOL(adaptive_hash_index, btr_search_enabled,
  PLUGIN_VAR_OPCMDARG,
  "Enable InnoDB adaptive hash index (enabled by default).  "
  "Disable with --skip-innodb-adaptive-hash-index.",
  NULL, innodb_adaptive_hash_index_update, TRUE);

static MYSQL_SYSVAR_ULONG(replication_delay, srv_replication_delay,
  PLUGIN_VAR_RQCMDARG,
  "Replication thread delay (ms) on the slave server if "
  "innodb_thread_concurrency is reached (0 by default)",
  NULL, NULL, 0, 0, ~0UL, 0);

static MYSQL_SYSVAR_LONG(additional_mem_pool_size, innobase_additional_mem_pool_size,
  PLUGIN_VAR_RQCMDARG | PLUGIN_VAR_READONLY,
  "Size of a memory pool InnoDB uses to store data dictionary information and other internal data structures.",
  NULL, NULL, 8*1024*1024L, 512*1024L, LONG_MAX, 1024);

static MYSQL_SYSVAR_ULONG(autoextend_increment, srv_auto_extend_increment,
  PLUGIN_VAR_RQCMDARG,
  "Data file autoextend increment in megabytes",
  NULL, NULL, 8L, 1L, 1000L, 0);

static MYSQL_SYSVAR_LONGLONG(buffer_pool_size, innobase_buffer_pool_size,
  PLUGIN_VAR_RQCMDARG | PLUGIN_VAR_READONLY,
  "The size of the memory buffer InnoDB uses to cache data and indexes of its tables.",
  NULL, NULL, 128*1024*1024L, 5*1024*1024L, LONGLONG_MAX, 1024*1024L);

#if defined UNIV_DEBUG || defined UNIV_PERF_DEBUG
static MYSQL_SYSVAR_ULONG(page_hash_locks, srv_n_page_hash_locks,
  PLUGIN_VAR_OPCMDARG | PLUGIN_VAR_READONLY,
  "Number of rw_locks protecting buffer pool page_hash. Rounded up to the next power of 2",
  NULL, NULL, 16, 1, MAX_PAGE_HASH_LOCKS, 0);
#endif /* defined UNIV_DEBUG || defined UNIV_PERF_DEBUG */

static MYSQL_SYSVAR_LONG(buffer_pool_instances, innobase_buffer_pool_instances,
  PLUGIN_VAR_RQCMDARG | PLUGIN_VAR_READONLY,
  "Number of buffer pool instances, set to higher value on high-end machines to increase scalability",
  NULL, NULL, 1L, 1L, MAX_BUFFER_POOLS, 1L);

static MYSQL_SYSVAR_ULONG(commit_concurrency, innobase_commit_concurrency,
  PLUGIN_VAR_RQCMDARG,
  "Helps in performance tuning in heavily concurrent environments.",
  innobase_commit_concurrency_validate, NULL, 0, 0, 1000, 0);

static MYSQL_SYSVAR_ULONG(concurrency_tickets, srv_n_free_tickets_to_enter,
  PLUGIN_VAR_RQCMDARG,
  "Number of times a thread is allowed to enter InnoDB within the same SQL query after it has once got the ticket",
  NULL, NULL, 500L, 1L, ~0L, 0);

static MYSQL_SYSVAR_LONG(file_io_threads, innobase_file_io_threads,
  PLUGIN_VAR_RQCMDARG | PLUGIN_VAR_READONLY | PLUGIN_VAR_NOSYSVAR,
  "Number of file I/O threads in InnoDB.",
  NULL, NULL, 4, 4, 64, 0);

static MYSQL_SYSVAR_ULONG(read_io_threads, innobase_read_io_threads,
  PLUGIN_VAR_RQCMDARG | PLUGIN_VAR_READONLY,
  "Number of background read I/O threads in InnoDB.",
  NULL, NULL, 4, 1, 64, 0);

static MYSQL_SYSVAR_ULONG(write_io_threads, innobase_write_io_threads,
  PLUGIN_VAR_RQCMDARG | PLUGIN_VAR_READONLY,
  "Number of background write I/O threads in InnoDB.",
  NULL, NULL, 4, 1, 64, 0);

static MYSQL_SYSVAR_LONG(force_recovery, innobase_force_recovery,
  PLUGIN_VAR_RQCMDARG | PLUGIN_VAR_READONLY,
  "Helps to save your data in case the disk image of the database becomes corrupt.",
  NULL, NULL, 0, 0, 6, 0);

static MYSQL_SYSVAR_LONG(log_buffer_size, innobase_log_buffer_size,
  PLUGIN_VAR_RQCMDARG | PLUGIN_VAR_READONLY,
  "The size of the buffer which InnoDB uses to write log to the log files on disk.",
  NULL, NULL, 8*1024*1024L, 256*1024L, LONG_MAX, 1024);

static MYSQL_SYSVAR_LONGLONG(log_file_size, innobase_log_file_size,
  PLUGIN_VAR_RQCMDARG | PLUGIN_VAR_READONLY,
  "Size of each log file in a log group.",
  NULL, NULL, 5*1024*1024L, 1*1024*1024L, LONGLONG_MAX, 1024*1024L);

static MYSQL_SYSVAR_LONG(log_files_in_group, innobase_log_files_in_group,
  PLUGIN_VAR_RQCMDARG | PLUGIN_VAR_READONLY,
  "Number of log files in the log group. InnoDB writes to the files in a circular fashion. Value 3 is recommended here.",
  NULL, NULL, 2, 2, 100, 0);

static MYSQL_SYSVAR_LONG(mirrored_log_groups, innobase_mirrored_log_groups,
  PLUGIN_VAR_RQCMDARG | PLUGIN_VAR_READONLY,
  "Number of identical copies of log groups we keep for the database. Currently this should be set to 1.",
  NULL, NULL, 1, 1, 10, 0);

static MYSQL_SYSVAR_UINT(old_blocks_pct, innobase_old_blocks_pct,
  PLUGIN_VAR_RQCMDARG,
  "Percentage of the buffer pool to reserve for 'old' blocks.",
  NULL, innodb_old_blocks_pct_update, 100 * 3 / 8, 5, 95, 0);

static MYSQL_SYSVAR_UINT(old_blocks_time, buf_LRU_old_threshold_ms,
  PLUGIN_VAR_RQCMDARG,
  "Move blocks to the 'new' end of the buffer pool if the first access"
  " was at least this many milliseconds ago."
  " The timeout is disabled if 0 (the default).",
  NULL, NULL, 0, 0, UINT_MAX32, 0);

static MYSQL_SYSVAR_LONG(open_files, innobase_open_files,
  PLUGIN_VAR_RQCMDARG | PLUGIN_VAR_READONLY,
  "How many files at the maximum InnoDB keeps open at the same time.",
  NULL, NULL, 300L, 10L, LONG_MAX, 0);

static MYSQL_SYSVAR_ULONG(sync_spin_loops, srv_n_spin_wait_rounds,
  PLUGIN_VAR_RQCMDARG,
  "Count of spin-loop rounds in InnoDB mutexes (30 by default)",
  NULL, NULL, 30L, 0L, ~0L, 0);

static MYSQL_SYSVAR_ULONG(spin_wait_delay, srv_spin_wait_delay,
  PLUGIN_VAR_OPCMDARG,
  "Maximum delay between polling for a spin lock (6 by default)",
  NULL, NULL, 6L, 0L, ~0L, 0);

static MYSQL_SYSVAR_ULONG(thread_concurrency, srv_thread_concurrency,
  PLUGIN_VAR_RQCMDARG,
  "Helps in performance tuning in heavily concurrent environments. Sets the maximum number of threads allowed inside InnoDB. Value 0 will disable the thread throttling.",
  NULL, NULL, 0, 0, 1000, 0);

static MYSQL_SYSVAR_ULONG(thread_sleep_delay, srv_thread_sleep_delay,
  PLUGIN_VAR_RQCMDARG,
  "Time of innodb thread sleeping before joining InnoDB queue (usec). Value 0 disable a sleep",
  NULL, NULL, 10000L, 0L, ~0L, 0);

static MYSQL_SYSVAR_STR(data_file_path, innobase_data_file_path,
  PLUGIN_VAR_RQCMDARG | PLUGIN_VAR_READONLY,
  "Path to individual files and their sizes.",
  NULL, NULL, NULL);

static MYSQL_SYSVAR_LONG(autoinc_lock_mode, innobase_autoinc_lock_mode,
  PLUGIN_VAR_RQCMDARG | PLUGIN_VAR_READONLY,
  "The AUTOINC lock modes supported by InnoDB:               "
  "0 => Old style AUTOINC locking (for backward"
  " compatibility)                                           "
  "1 => New style AUTOINC locking                            "
  "2 => No AUTOINC locking (unsafe for SBR)",
  NULL, NULL,
  AUTOINC_NEW_STYLE_LOCKING,	/* Default setting */
  AUTOINC_OLD_STYLE_LOCKING,	/* Minimum value */
  AUTOINC_NO_LOCKING, 0);	/* Maximum value */

static MYSQL_SYSVAR_STR(version, innodb_version_str,
  PLUGIN_VAR_NOCMDOPT | PLUGIN_VAR_READONLY,
  "InnoDB version", NULL, NULL, INNODB_VERSION_STR);

static MYSQL_SYSVAR_BOOL(use_sys_malloc, srv_use_sys_malloc,
  PLUGIN_VAR_NOCMDARG | PLUGIN_VAR_READONLY,
  "Use OS memory allocator instead of InnoDB's internal memory allocator",
  NULL, NULL, TRUE);

static MYSQL_SYSVAR_BOOL(use_native_aio, srv_use_native_aio,
  PLUGIN_VAR_NOCMDARG | PLUGIN_VAR_READONLY,
  "Use native AIO if supported on this platform.",
  NULL, NULL, TRUE);

static MYSQL_SYSVAR_STR(change_buffering, innobase_change_buffering,
  PLUGIN_VAR_RQCMDARG,
  "Buffer changes to reduce random access: "
  "OFF, ON, inserting, deleting, changing, or purging.",
  innodb_change_buffering_validate,
  innodb_change_buffering_update, "all");

static MYSQL_SYSVAR_UINT(change_buffer_max_size,
  innobase_change_buffer_max_size,
  PLUGIN_VAR_RQCMDARG,
  "Maximum on-disk size of change buffer in terms of percentage"
  " of the buffer pool.",
  NULL, innodb_change_buffer_max_size_update,
  CHANGE_BUFFER_DEFAULT_SIZE, 0, 50, 0);

static MYSQL_SYSVAR_ENUM(stats_method, srv_innodb_stats_method,
   PLUGIN_VAR_RQCMDARG,
  "Specifies how InnoDB index statistics collection code should "
  "treat NULLs. Possible values are NULLS_EQUAL (default), "
  "NULLS_UNEQUAL and NULLS_IGNORED",
   NULL, NULL, SRV_STATS_NULLS_EQUAL, &innodb_stats_method_typelib);

#if defined UNIV_DEBUG || defined UNIV_IBUF_DEBUG
static MYSQL_SYSVAR_UINT(change_buffering_debug, ibuf_debug,
  PLUGIN_VAR_RQCMDARG,
  "Debug flags for InnoDB change buffering (0=none)",
  NULL, NULL, 0, 0, 1, 0);
#endif /* UNIV_DEBUG || UNIV_IBUF_DEBUG */

static MYSQL_SYSVAR_ULONG(read_ahead_threshold, srv_read_ahead_threshold,
  PLUGIN_VAR_RQCMDARG,
  "Number of pages that must be accessed sequentially for InnoDB to "
  "trigger a readahead.",
  NULL, NULL, 56, 0, 64, 0);

static MYSQL_SYSVAR_STR(monitor_enable, innobase_enable_monitor_counter,
  PLUGIN_VAR_RQCMDARG,
  "Turn on a monitor counter",
  innodb_monitor_validate,
  innodb_enable_monitor_update, NULL);

static MYSQL_SYSVAR_STR(monitor_disable, innobase_disable_monitor_counter,
  PLUGIN_VAR_RQCMDARG,
  "Turn off a monitor counter",
  innodb_monitor_validate,
  innodb_disable_monitor_update, NULL);

static MYSQL_SYSVAR_STR(monitor_reset, innobase_reset_monitor_counter,
  PLUGIN_VAR_RQCMDARG,
  "Reset a monitor counter",
  innodb_monitor_validate,
  innodb_reset_monitor_update, NULL);

static MYSQL_SYSVAR_STR(monitor_reset_all, innobase_reset_all_monitor_counter,
  PLUGIN_VAR_RQCMDARG,
  "Reset all values for a monitor counter",
  innodb_monitor_validate,
  innodb_reset_all_monitor_update, NULL);

static MYSQL_SYSVAR_BOOL(print_all_deadlocks, srv_print_all_deadlocks,
  PLUGIN_VAR_OPCMDARG,
  "Print all deadlocks to MySQL error log (off by default)",
  NULL, NULL, FALSE);

static struct st_mysql_sys_var* innobase_system_variables[]= {
  MYSQL_SYSVAR(additional_mem_pool_size),
  MYSQL_SYSVAR(autoextend_increment),
  MYSQL_SYSVAR(buffer_pool_size),
  MYSQL_SYSVAR(buffer_pool_instances),
  MYSQL_SYSVAR(checksums),
  MYSQL_SYSVAR(commit_concurrency),
  MYSQL_SYSVAR(concurrency_tickets),
  MYSQL_SYSVAR(data_file_path),
  MYSQL_SYSVAR(data_home_dir),
  MYSQL_SYSVAR(doublewrite),
  MYSQL_SYSVAR(fast_shutdown),
  MYSQL_SYSVAR(file_io_threads),
  MYSQL_SYSVAR(read_io_threads),
  MYSQL_SYSVAR(write_io_threads),
  MYSQL_SYSVAR(file_per_table),
  MYSQL_SYSVAR(file_format),
  MYSQL_SYSVAR(file_format_check),
  MYSQL_SYSVAR(file_format_max),
  MYSQL_SYSVAR(flush_log_at_trx_commit),
  MYSQL_SYSVAR(flush_method),
  MYSQL_SYSVAR(force_recovery),
  MYSQL_SYSVAR(locks_unsafe_for_binlog),
  MYSQL_SYSVAR(lock_wait_timeout),
#ifdef UNIV_LOG_ARCHIVE
  MYSQL_SYSVAR(log_arch_dir),
  MYSQL_SYSVAR(log_archive),
#endif /* UNIV_LOG_ARCHIVE */
  MYSQL_SYSVAR(log_buffer_size),
  MYSQL_SYSVAR(log_file_size),
  MYSQL_SYSVAR(log_files_in_group),
  MYSQL_SYSVAR(log_group_home_dir),
  MYSQL_SYSVAR(max_dirty_pages_pct),
  MYSQL_SYSVAR(adaptive_flushing),
  MYSQL_SYSVAR(max_purge_lag),
  MYSQL_SYSVAR(mirrored_log_groups),
  MYSQL_SYSVAR(old_blocks_pct),
  MYSQL_SYSVAR(old_blocks_time),
  MYSQL_SYSVAR(open_files),
  MYSQL_SYSVAR(rollback_on_timeout),
  MYSQL_SYSVAR(stats_on_metadata),
  MYSQL_SYSVAR(stats_sample_pages),
  MYSQL_SYSVAR(stats_transient_sample_pages),
  MYSQL_SYSVAR(stats_persistent_sample_pages),
  MYSQL_SYSVAR(adaptive_hash_index),
  MYSQL_SYSVAR(stats_method),
  MYSQL_SYSVAR(replication_delay),
  MYSQL_SYSVAR(status_file),
  MYSQL_SYSVAR(strict_mode),
  MYSQL_SYSVAR(support_xa),
  MYSQL_SYSVAR(analyze_is_persistent),
  MYSQL_SYSVAR(sync_spin_loops),
  MYSQL_SYSVAR(spin_wait_delay),
  MYSQL_SYSVAR(table_locks),
  MYSQL_SYSVAR(thread_concurrency),
  MYSQL_SYSVAR(thread_sleep_delay),
  MYSQL_SYSVAR(autoinc_lock_mode),
  MYSQL_SYSVAR(version),
  MYSQL_SYSVAR(use_sys_malloc),
  MYSQL_SYSVAR(use_native_aio),
  MYSQL_SYSVAR(change_buffering),
  MYSQL_SYSVAR(change_buffer_max_size),
#if defined UNIV_DEBUG || defined UNIV_IBUF_DEBUG
  MYSQL_SYSVAR(change_buffering_debug),
#endif /* UNIV_DEBUG || UNIV_IBUF_DEBUG */
  MYSQL_SYSVAR(read_ahead_threshold),
  MYSQL_SYSVAR(io_capacity),
  MYSQL_SYSVAR(monitor_enable),
  MYSQL_SYSVAR(monitor_disable),
  MYSQL_SYSVAR(monitor_reset),
  MYSQL_SYSVAR(monitor_reset_all),
  MYSQL_SYSVAR(purge_threads),
  MYSQL_SYSVAR(purge_batch_size),
#if defined UNIV_DEBUG || defined UNIV_PERF_DEBUG
  MYSQL_SYSVAR(page_hash_locks),
#endif /* defined UNIV_DEBUG || defined UNIV_PERF_DEBUG */
  MYSQL_SYSVAR(print_all_deadlocks),
  MYSQL_SYSVAR(rollback_segments),
  NULL
};

mysql_declare_plugin(innobase)
{
  MYSQL_STORAGE_ENGINE_PLUGIN,
  &innobase_storage_engine,
  innobase_hton_name,
  plugin_author,
  "Supports transactions, row-level locking, and foreign keys",
  PLUGIN_LICENSE_GPL,
  innobase_init, /* Plugin Init */
  NULL, /* Plugin Deinit */
  INNODB_VERSION_SHORT,
  innodb_status_variables_export,/* status variables             */
  innobase_system_variables, /* system variables */
  NULL /* reserved */
},
i_s_innodb_trx,
i_s_innodb_locks,
i_s_innodb_lock_waits,
i_s_innodb_cmp,
i_s_innodb_cmp_reset,
i_s_innodb_cmpmem,
i_s_innodb_cmpmem_reset,
i_s_innodb_buffer_page,
i_s_innodb_buffer_page_lru,
i_s_innodb_buffer_stats,
i_s_innodb_metrics,
i_s_innodb_sys_tables,
i_s_innodb_sys_tablestats,
i_s_innodb_sys_indexes,
i_s_innodb_sys_columns,
i_s_innodb_sys_fields,
i_s_innodb_sys_foreign,
i_s_innodb_sys_foreign_cols

mysql_declare_plugin_end;

/** @brief Initialize the default value of innodb_commit_concurrency.

Once InnoDB is running, the innodb_commit_concurrency must not change
from zero to nonzero. (Bug #42101)

The initial default value is 0, and without this extra initialization,
SET GLOBAL innodb_commit_concurrency=DEFAULT would set the parameter
to 0, even if it was initially set to nonzero at the command line
or configuration file. */
static
void
innobase_commit_concurrency_init_default()
/*======================================*/
{
	MYSQL_SYSVAR_NAME(commit_concurrency).def_val
		= innobase_commit_concurrency;
}

#ifdef UNIV_COMPILE_TEST_FUNCS

typedef struct innobase_convert_name_test_struct {
	char*		buf;
	ulint		buflen;
	const char*	id;
	ulint		idlen;
	void*		thd;
	ibool		file_id;

	const char*	expected;
} innobase_convert_name_test_t;

void
test_innobase_convert_name()
{
	char	buf[1024];
	ulint	i;

	innobase_convert_name_test_t test_input[] = {
		{buf, sizeof(buf), "abcd", 4, NULL, TRUE, "\"abcd\""},
		{buf, 7, "abcd", 4, NULL, TRUE, "\"abcd\""},
		{buf, 6, "abcd", 4, NULL, TRUE, "\"abcd\""},
		{buf, 5, "abcd", 4, NULL, TRUE, "\"abc\""},
		{buf, 4, "abcd", 4, NULL, TRUE, "\"ab\""},

		{buf, sizeof(buf), "ab@0060cd", 9, NULL, TRUE, "\"ab`cd\""},
		{buf, 9, "ab@0060cd", 9, NULL, TRUE, "\"ab`cd\""},
		{buf, 8, "ab@0060cd", 9, NULL, TRUE, "\"ab`cd\""},
		{buf, 7, "ab@0060cd", 9, NULL, TRUE, "\"ab`cd\""},
		{buf, 6, "ab@0060cd", 9, NULL, TRUE, "\"ab`c\""},
		{buf, 5, "ab@0060cd", 9, NULL, TRUE, "\"ab`\""},
		{buf, 4, "ab@0060cd", 9, NULL, TRUE, "\"ab\""},

		{buf, sizeof(buf), "ab\"cd", 5, NULL, TRUE,
			"\"#mysql50#ab\"\"cd\""},
		{buf, 17, "ab\"cd", 5, NULL, TRUE,
			"\"#mysql50#ab\"\"cd\""},
		{buf, 16, "ab\"cd", 5, NULL, TRUE,
			"\"#mysql50#ab\"\"c\""},
		{buf, 15, "ab\"cd", 5, NULL, TRUE,
			"\"#mysql50#ab\"\"\""},
		{buf, 14, "ab\"cd", 5, NULL, TRUE,
			"\"#mysql50#ab\""},
		{buf, 13, "ab\"cd", 5, NULL, TRUE,
			"\"#mysql50#ab\""},
		{buf, 12, "ab\"cd", 5, NULL, TRUE,
			"\"#mysql50#a\""},
		{buf, 11, "ab\"cd", 5, NULL, TRUE,
			"\"#mysql50#\""},
		{buf, 10, "ab\"cd", 5, NULL, TRUE,
			"\"#mysql50\""},

		{buf, sizeof(buf), "ab/cd", 5, NULL, TRUE, "\"ab\".\"cd\""},
		{buf, 9, "ab/cd", 5, NULL, TRUE, "\"ab\".\"cd\""},
		{buf, 8, "ab/cd", 5, NULL, TRUE, "\"ab\".\"c\""},
		{buf, 7, "ab/cd", 5, NULL, TRUE, "\"ab\".\"\""},
		{buf, 6, "ab/cd", 5, NULL, TRUE, "\"ab\"."},
		{buf, 5, "ab/cd", 5, NULL, TRUE, "\"ab\"."},
		{buf, 4, "ab/cd", 5, NULL, TRUE, "\"ab\""},
		{buf, 3, "ab/cd", 5, NULL, TRUE, "\"a\""},
		{buf, 2, "ab/cd", 5, NULL, TRUE, "\"\""},
		/* XXX probably "" is a better result in this case
		{buf, 1, "ab/cd", 5, NULL, TRUE, "."},
		*/
		{buf, 0, "ab/cd", 5, NULL, TRUE, ""},
	};

	for (i = 0; i < sizeof(test_input) / sizeof(test_input[0]); i++) {

		char*	end;
		ibool	ok = TRUE;
		size_t	res_len;

		fprintf(stderr, "TESTING %lu, %s, %lu, %s\n",
			test_input[i].buflen,
			test_input[i].id,
			test_input[i].idlen,
			test_input[i].expected);

		end = innobase_convert_name(
			test_input[i].buf,
			test_input[i].buflen,
			test_input[i].id,
			test_input[i].idlen,
			test_input[i].thd,
			test_input[i].file_id);

		res_len = (size_t) (end - test_input[i].buf);

		if (res_len != strlen(test_input[i].expected)) {

			fprintf(stderr, "unexpected len of the result: %u, "
				"expected: %u\n", (unsigned) res_len,
				(unsigned) strlen(test_input[i].expected));
			ok = FALSE;
		}

		if (memcmp(test_input[i].buf,
			   test_input[i].expected,
			   strlen(test_input[i].expected)) != 0
		    || !ok) {

			fprintf(stderr, "unexpected result: %.*s, "
				"expected: %s\n", (int) res_len,
				test_input[i].buf,
				test_input[i].expected);
			ok = FALSE;
		}

		if (ok) {
			fprintf(stderr, "OK: res: %.*s\n\n", (int) res_len,
				buf);
		} else {
			fprintf(stderr, "FAILED\n\n");
			return;
		}
	}
}

#endif /* UNIV_COMPILE_TEST_FUNCS */

/****************************************************************************
 * DS-MRR implementation
 ***************************************************************************/

/**
 * Multi Range Read interface, DS-MRR calls
 */

int
ha_innobase::multi_range_read_init(
	RANGE_SEQ_IF*	seq,
	void*		seq_init_param,
	uint		n_ranges,
	uint		mode,
	HANDLER_BUFFER*	buf)
{
	return(ds_mrr.dsmrr_init(this, seq, seq_init_param,
				 n_ranges, mode, buf));
}

int
ha_innobase::multi_range_read_next(
	char**		range_info)
{
	return(ds_mrr.dsmrr_next(range_info));
}

ha_rows
ha_innobase::multi_range_read_info_const(
	uint		keyno,
	RANGE_SEQ_IF*	seq,
	void*		seq_init_param,
	uint		n_ranges,
	uint*		bufsz,
	uint*		flags,
	COST_VECT*	cost)
{
	/* See comments in ha_myisam::multi_range_read_info_const */
	ds_mrr.init(this, table);
	return(ds_mrr.dsmrr_info_const(keyno, seq, seq_init_param,
				       n_ranges, bufsz, flags, cost));
}

ha_rows
ha_innobase::multi_range_read_info(
	uint		keyno,
	uint		n_ranges,
	uint		keys,
	uint*		bufsz,
	uint*		flags,
	COST_VECT*	cost)
{
	ds_mrr.init(this, table);
	return(ds_mrr.dsmrr_info(keyno, n_ranges, keys, bufsz, flags, cost));
}


/**
 * Index Condition Pushdown interface implementation
 */

/*************************************************************//**
InnoDB index push-down condition check
@return ICP_NO_MATCH, ICP_MATCH, or ICP_OUT_OF_RANGE */
extern "C" UNIV_INTERN
enum icp_result
innobase_index_cond(
/*================*/
	void*	file)	/*!< in/out: pointer to ha_innobase */
{
	DBUG_ENTER("innobase_index_cond");

	ha_innobase*	h = reinterpret_cast<class ha_innobase*>(file);

	DBUG_ASSERT(h->pushed_idx_cond);
	DBUG_ASSERT(h->pushed_idx_cond_keyno != MAX_KEY);

	if (h->end_range && h->compare_key2(h->end_range) > 0) {

		/* caller should return HA_ERR_END_OF_FILE already */
		DBUG_RETURN(ICP_OUT_OF_RANGE);
	}

	DBUG_RETURN(h->pushed_idx_cond->val_int() ? ICP_MATCH : ICP_NO_MATCH);
}

/** Attempt to push down an index condition.
* @param[in] keyno	MySQL key number
* @param[in] idx_cond	Index condition to be checked
* @return idx_cond if pushed; NULL if not pushed
*/
UNIV_INTERN
class Item*
ha_innobase::idx_cond_push(
	uint		keyno,
	class Item*	idx_cond)
{
	DBUG_ENTER("ha_innobase::idx_cond_push");
	DBUG_ASSERT(keyno != MAX_KEY);
	DBUG_ASSERT(idx_cond != NULL);

	pushed_idx_cond = idx_cond;
	pushed_idx_cond_keyno = keyno;
	in_range_check_pushed_down = TRUE;
	/* Table handler will check the entire condition */
	DBUG_RETURN(NULL);
}<|MERGE_RESOLUTION|>--- conflicted
+++ resolved
@@ -287,8 +287,6 @@
 	{&sync_thread_mutex_key, "sync_thread_mutex", 0},
 #  endif /* UNIV_SYNC_DEBUG */
 	{&trx_doublewrite_mutex_key, "trx_doublewrite_mutex", 0},
-<<<<<<< HEAD
-	{&thr_local_mutex_key, "thr_local_mutex", 0},
 	{&trx_undo_mutex_key, "trx_undo_mutex", 0},
 	{&srv_sys_mutex_key, "srv_sys_mutex", 0},
 	{&lock_sys_mutex_key, "lock_mutex", 0},
@@ -304,9 +302,6 @@
 	{&os_mutex_key, "os_mutex", 0},
 	{&srv_conc_mutex_key, "srv_conc_mutex", 0},
 	{&ut_list_mutex_key, "ut_list_mutex", 0}
-=======
-	{&trx_undo_mutex_key, "trx_undo_mutex", 0}
->>>>>>> 538e7d16
 };
 # endif /* UNIV_PFS_MUTEX */
 
