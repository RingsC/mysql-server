/*****************************************************************************

Copyright (c) 2005, 2011, Oracle and/or its affiliates. All Rights Reserved.

This program is free software; you can redistribute it and/or modify it under
the terms of the GNU General Public License as published by the Free Software
Foundation; version 2 of the License.

This program is distributed in the hope that it will be useful, but WITHOUT
ANY WARRANTY; without even the implied warranty of MERCHANTABILITY or FITNESS
FOR A PARTICULAR PURPOSE. See the GNU General Public License for more details.

You should have received a copy of the GNU General Public License along with
this program; if not, write to the Free Software Foundation, Inc., 59 Temple
Place, Suite 330, Boston, MA 02111-1307 USA

*****************************************************************************/

/**************************************************//**
@file handler/handler0alter.cc
Smart ALTER TABLE
*******************************************************/

#include <unireg.h>
#include <mysqld_error.h>
#include <sql_lex.h>                            // SQLCOM_CREATE_INDEX
#include <mysql/innodb_priv.h>

extern "C" {
#include "dict0stats.h"
#include "log0log.h"
#include "row0merge.h"
#include "srv0srv.h"
#include "trx0trx.h"
#include "trx0roll.h"
#include "ha_prototypes.h"
#include "handler0alter.h"
#include "srv0mon.h"
}

#include "ha_innodb.h"

/*************************************************************//**
Copies an InnoDB column to a MySQL field.  This function is
adapted from row_sel_field_store_in_mysql_format(). */
static
void
innobase_col_to_mysql(
/*==================*/
	const dict_col_t*	col,	/*!< in: InnoDB column */
	const uchar*		data,	/*!< in: InnoDB column data */
	ulint			len,	/*!< in: length of data, in bytes */
	Field*			field)	/*!< in/out: MySQL field */
{
	uchar*	ptr;
	uchar*	dest	= field->ptr;
	ulint	flen	= field->pack_length();

	switch (col->mtype) {
	case DATA_INT:
		ut_ad(len == flen);

		/* Convert integer data from Innobase to little-endian
		format, sign bit restored to normal */

		for (ptr = dest + len; ptr != dest; ) {
			*--ptr = *data++;
		}

		if (!(field->flags & UNSIGNED_FLAG)) {
			((byte*) dest)[len - 1] ^= 0x80;
		}

		break;

	case DATA_VARCHAR:
	case DATA_VARMYSQL:
	case DATA_BINARY:
		field->reset();

		if (field->type() == MYSQL_TYPE_VARCHAR) {
			/* This is a >= 5.0.3 type true VARCHAR. Store the
			length of the data to the first byte or the first
			two bytes of dest. */

			dest = row_mysql_store_true_var_len(
				dest, len, flen - field->key_length());
		}

		/* Copy the actual data */
		memcpy(dest, data, len);
		break;

	case DATA_BLOB:
		/* Store a pointer to the BLOB buffer to dest: the BLOB was
		already copied to the buffer in row_sel_store_mysql_rec */

		row_mysql_store_blob_ref(dest, flen, data, len);
		break;

#ifdef UNIV_DEBUG
	case DATA_MYSQL:
		ut_ad(flen >= len);
		ut_ad(DATA_MBMAXLEN(col->mbminmaxlen)
		      >= DATA_MBMINLEN(col->mbminmaxlen));
		ut_ad(DATA_MBMAXLEN(col->mbminmaxlen)
		      > DATA_MBMINLEN(col->mbminmaxlen) || flen == len);
		memcpy(dest, data, len);
		break;

	default:
	case DATA_SYS_CHILD:
	case DATA_SYS:
		/* These column types should never be shipped to MySQL. */
		ut_ad(0);

	case DATA_CHAR:
	case DATA_FIXBINARY:
	case DATA_FLOAT:
	case DATA_DOUBLE:
	case DATA_DECIMAL:
		/* Above are the valid column types for MySQL data. */
		ut_ad(flen == len);
#else /* UNIV_DEBUG */
	default:
#endif /* UNIV_DEBUG */
		memcpy(dest, data, len);
	}
}

/*************************************************************//**
Copies an InnoDB record to table->record[0]. */
extern "C" UNIV_INTERN
void
innobase_rec_to_mysql(
/*==================*/
	TABLE*			table,		/*!< in/out: MySQL table */
	const rec_t*		rec,		/*!< in: record */
	const dict_index_t*	index,		/*!< in: index */
	const ulint*		offsets)	/*!< in: rec_get_offsets(
						rec, index, ...) */
{
	uint	n_fields	= table->s->fields;
	uint	i;

	ut_ad(n_fields == dict_table_get_n_user_cols(index->table));

	for (i = 0; i < n_fields; i++) {
		Field*		field	= table->field[i];
		ulint		ipos;
		ulint		ilen;
		const uchar*	ifield;

		field->reset();

		ipos = dict_index_get_nth_col_pos(index, i);

		if (UNIV_UNLIKELY(ipos == ULINT_UNDEFINED)) {
null_field:
			field->set_null();
			continue;
		}

		ifield = rec_get_nth_field(rec, offsets, ipos, &ilen);

		/* Assign the NULL flag */
		if (ilen == UNIV_SQL_NULL) {
			ut_ad(field->real_maybe_null());
			goto null_field;
		}

		field->set_notnull();

		innobase_col_to_mysql(
			dict_field_get_col(
				dict_index_get_nth_field(index, ipos)),
			ifield, ilen, field);
	}
}

/*************************************************************//**
Resets table->record[0]. */
extern "C" UNIV_INTERN
void
innobase_rec_reset(
/*===============*/
	TABLE*			table)		/*!< in/out: MySQL table */
{
	uint	n_fields	= table->s->fields;
	uint	i;

	for (i = 0; i < n_fields; i++) {
		table->field[i]->set_default();
	}
}

/******************************************************************//**
Removes the filename encoding of a database and table name. */
static
void
innobase_convert_tablename(
/*=======================*/
	char*	s)	/*!< in: identifier; out: decoded identifier */
{
	uint	errors;

	char*	slash = strchr(s, '/');

	if (slash) {
		char*	t;
		/* Temporarily replace the '/' with NUL. */
		*slash = 0;
		/* Convert the database name. */
		strconvert(&my_charset_filename, s, system_charset_info,
			   s, slash - s + 1, &errors);

		t = s + strlen(s);
		ut_ad(slash >= t);
		/* Append a  '.' after the database name. */
		*t++ = '.';
		slash++;
		/* Convert the table name. */
		strconvert(&my_charset_filename, slash, system_charset_info,
			   t, slash - t + strlen(slash), &errors);
	} else {
		strconvert(&my_charset_filename, s,
			   system_charset_info, s, strlen(s), &errors);
	}
}

/*******************************************************************//**
This function checks that index keys are sensible.
@return	0 or error number */
static
int
innobase_check_index_keys(
/*======================*/
	const KEY*		key_info,	/*!< in: Indexes to be
						created */
	ulint			num_of_keys,	/*!< in: Number of
						indexes to be created */
	const dict_table_t*	table)		/*!< in: Existing indexes */
{
	ulint		key_num;

	ut_ad(key_info);
	ut_ad(num_of_keys);

	for (key_num = 0; key_num < num_of_keys; key_num++) {
		const KEY&	key = key_info[key_num];

		/* Check that the same index name does not appear
		twice in indexes to be created. */

		for (ulint i = 0; i < key_num; i++) {
			const KEY&	key2 = key_info[i];

			if (0 == strcmp(key.name, key2.name)) {
				my_error(ER_WRONG_NAME_FOR_INDEX, MYF(0),
					 key.name);

				return(ER_WRONG_NAME_FOR_INDEX);
			}
		}

		/* Check that the same index name does not already exist. */

		for (const dict_index_t* index
			     = dict_table_get_first_index(table);
		     index; index = dict_table_get_next_index(index)) {

			if (0 == strcmp(key.name, index->name)) {
				my_error(ER_WRONG_NAME_FOR_INDEX, MYF(0),
					 key.name);

				return(ER_WRONG_NAME_FOR_INDEX);
			}
		}

		/* Check that MySQL does not try to create a column
		prefix index field on an inappropriate data type and
		that the same column does not appear twice in the index. */

		for (ulint i = 0; i < key.key_parts; i++) {
			const KEY_PART_INFO&	key_part1
				= key.key_part[i];
			const Field*		field
				= key_part1.field;
			ibool			is_unsigned;

			switch (get_innobase_type_from_mysql_type(
					&is_unsigned, field)) {
			default:
				break;
			case DATA_INT:
			case DATA_FLOAT:
			case DATA_DOUBLE:
			case DATA_DECIMAL:
				if (field->type() == MYSQL_TYPE_VARCHAR) {
					if (key_part1.length
					    >= field->pack_length()
					    - ((Field_varstring*) field)
					    ->length_bytes) {
						break;
					}
				} else {
					if (key_part1.length
					    >= field->pack_length()) {
						break;
					}
				}

				my_error(ER_WRONG_KEY_COLUMN, MYF(0),
					 field->field_name);
				return(ER_WRONG_KEY_COLUMN);
			}

			for (ulint j = 0; j < i; j++) {
				const KEY_PART_INFO&	key_part2
					= key.key_part[j];

				if (strcmp(key_part1.field->field_name,
					   key_part2.field->field_name)) {
					continue;
				}

				my_error(ER_WRONG_KEY_COLUMN, MYF(0),
					 key_part1.field->field_name);
				return(ER_WRONG_KEY_COLUMN);
			}
		}
	}

	return(0);
}

/*******************************************************************//**
Create index field definition for key part */
static
void
innobase_create_index_field_def(
/*============================*/
	KEY_PART_INFO*		key_part,	/*!< in: MySQL key definition */
	mem_heap_t*		heap,		/*!< in: memory heap */
	merge_index_field_t*	index_field)	/*!< out: index field
						definition for key_part */
{
	Field*		field;
	ibool		is_unsigned;
	ulint		col_type;

	DBUG_ENTER("innobase_create_index_field_def");

	ut_ad(key_part);
	ut_ad(index_field);

	field = key_part->field;
	ut_a(field);

	col_type = get_innobase_type_from_mysql_type(&is_unsigned, field);

	if (DATA_BLOB == col_type
	    || (key_part->length < field->pack_length()
		&& field->type() != MYSQL_TYPE_VARCHAR)
	    || (field->type() == MYSQL_TYPE_VARCHAR
		&& key_part->length < field->pack_length()
			- ((Field_varstring*)field)->length_bytes)) {

		index_field->prefix_len = key_part->length;
	} else {
		index_field->prefix_len = 0;
	}

	index_field->field_name = mem_heap_strdup(heap, field->field_name);

	DBUG_VOID_RETURN;
}

/*******************************************************************//**
Create index definition for key */
static
void
innobase_create_index_def(
/*======================*/
	KEY*			key,		/*!< in: key definition */
	bool			new_primary,	/*!< in: TRUE=generating
						a new primary key
						on the table */
	bool			key_primary,	/*!< in: TRUE if this key
						is a primary key */
	merge_index_def_t*	index,		/*!< out: index definition */
	mem_heap_t*		heap)		/*!< in: heap where memory
						is allocated */
{
	ulint	i;
	ulint	len;
	ulint	n_fields = key->key_parts;
	char*	index_name;

	DBUG_ENTER("innobase_create_index_def");

	index->fields = (merge_index_field_t*) mem_heap_alloc(
		heap, n_fields * sizeof *index->fields);

	index->ind_type = 0;
	index->n_fields = n_fields;
	len = strlen(key->name) + 1;
	index->name = index_name = (char*) mem_heap_alloc(heap,
							  len + !new_primary);

	if (UNIV_LIKELY(!new_primary)) {
		*index_name++ = TEMP_INDEX_PREFIX;
	}

	memcpy(index_name, key->name, len);

	if (key->flags & HA_NOSAME) {
		index->ind_type |= DICT_UNIQUE;
	}

	if (key_primary) {
		index->ind_type |= DICT_CLUSTERED;
	}

	for (i = 0; i < n_fields; i++) {
		innobase_create_index_field_def(&key->key_part[i], heap,
						&index->fields[i]);
	}

	DBUG_VOID_RETURN;
}

/*******************************************************************//**
Copy index field definition */
static
void
innobase_copy_index_field_def(
/*==========================*/
	const dict_field_t*	field,		/*!< in: definition to copy */
	merge_index_field_t*	index_field)	/*!< out: copied definition */
{
	DBUG_ENTER("innobase_copy_index_field_def");
	DBUG_ASSERT(field != NULL);
	DBUG_ASSERT(index_field != NULL);

	index_field->field_name = field->name;
	index_field->prefix_len = field->prefix_len;

	DBUG_VOID_RETURN;
}

/*******************************************************************//**
Copy index definition for the index */
static
void
innobase_copy_index_def(
/*====================*/
	const dict_index_t*	index,	/*!< in: index definition to copy */
	merge_index_def_t*	new_index,/*!< out: Index definition */
	mem_heap_t*		heap)	/*!< in: heap where allocated */
{
	ulint	n_fields;
	ulint	i;

	DBUG_ENTER("innobase_copy_index_def");

	/* Note that we take only those fields that user defined to be
	in the index.  In the internal representation more colums were
	added and those colums are not copied .*/

	n_fields = index->n_user_defined_cols;

	new_index->fields = (merge_index_field_t*) mem_heap_alloc(
		heap, n_fields * sizeof *new_index->fields);

	/* When adding a PRIMARY KEY, we may convert a previous
	clustered index to a secondary index (UNIQUE NOT NULL). */
	new_index->ind_type = index->type & ~DICT_CLUSTERED;
	new_index->n_fields = n_fields;
	new_index->name = index->name;

	for (i = 0; i < n_fields; i++) {
		innobase_copy_index_field_def(&index->fields[i],
					      &new_index->fields[i]);
	}

	DBUG_VOID_RETURN;
}

/*******************************************************************//**
Create an index table where indexes are ordered as follows:

IF a new primary key is defined for the table THEN

	1) New primary key
	2) Original secondary indexes
	3) New secondary indexes

ELSE

	1) All new indexes in the order they arrive from MySQL

ENDIF


@return	key definitions or NULL */
static
merge_index_def_t*
innobase_create_key_def(
/*====================*/
	trx_t*		trx,		/*!< in: trx */
	const dict_table_t*table,		/*!< in: table definition */
	mem_heap_t*	heap,		/*!< in: heap where space for key
					definitions are allocated */
	KEY*		key_info,	/*!< in: Indexes to be created */
	ulint&		n_keys)		/*!< in/out: Number of indexes to
					be created */
{
	ulint			i = 0;
	merge_index_def_t*	indexdef;
	merge_index_def_t*	indexdefs;
	bool			new_primary;

	DBUG_ENTER("innobase_create_key_def");

	indexdef = indexdefs = (merge_index_def_t*)
		mem_heap_alloc(heap, sizeof *indexdef
			       * (n_keys + UT_LIST_GET_LEN(table->indexes)));

	/* If there is a primary key, it is always the first index
	defined for the table. */

	new_primary = !my_strcasecmp(system_charset_info,
				     key_info->name, "PRIMARY");

	/* If there is a UNIQUE INDEX consisting entirely of NOT NULL
	columns and if the index does not contain column prefix(es)
	(only prefix/part of the column is indexed), MySQL will treat the
	index as a PRIMARY KEY unless the table already has one. */

	if (!new_primary && (key_info->flags & HA_NOSAME)
	    && (!(key_info->flags & HA_KEY_HAS_PART_KEY_SEG))
	    && row_table_got_default_clust_index(table)) {
		uint	key_part = key_info->key_parts;

		new_primary = TRUE;

		while (key_part--) {
			if (key_info->key_part[key_part].key_type
			    & FIELDFLAG_MAYBE_NULL) {
				new_primary = FALSE;
				break;
			}
		}
	}

	if (new_primary) {
		const dict_index_t*	index;

		/* Create the PRIMARY key index definition */
		innobase_create_index_def(&key_info[i++], TRUE, TRUE,
					  indexdef++, heap);

		row_mysql_lock_data_dictionary(trx);

		index = dict_table_get_first_index(table);

		/* Copy the index definitions of the old table.  Skip
		the old clustered index if it is a generated clustered
		index or a PRIMARY KEY.  If the clustered index is a
		UNIQUE INDEX, it must be converted to a secondary index. */

		if (dict_index_get_nth_col(index, 0)->mtype == DATA_SYS
		    || !my_strcasecmp(system_charset_info,
				      index->name, "PRIMARY")) {
			index = dict_table_get_next_index(index);
		}

		while (index) {
			innobase_copy_index_def(index, indexdef++, heap);
			index = dict_table_get_next_index(index);
		}

		row_mysql_unlock_data_dictionary(trx);
	}

	/* Create definitions for added secondary indexes. */

	while (i < n_keys) {
		innobase_create_index_def(&key_info[i++], new_primary, FALSE,
					  indexdef++, heap);
	}

	n_keys = indexdef - indexdefs;

	DBUG_RETURN(indexdefs);
}

/*******************************************************************//**
Check each index column size, make sure they do not exceed the max limit
@return	HA_ERR_INDEX_COL_TOO_LONG if index column size exceeds limit */
static
int
innobase_check_column_length(
/*=========================*/
	const dict_table_t*table,	/*!< in: table definition */
	const KEY*	key_info)	/*!< in: Indexes to be created */
{
	ulint	max_col_len = DICT_MAX_FIELD_LEN_BY_FORMAT(table);

	for (ulint key_part = 0; key_part < key_info->key_parts; key_part++) {
		if (key_info->key_part[key_part].length > max_col_len) {
			my_error(ER_INDEX_COLUMN_TOO_LONG, MYF(0), max_col_len);
			return(HA_ERR_INDEX_COL_TOO_LONG);
		}
	}
	return(0);
}

/*******************************************************************//**
Create a temporary tablename using query id, thread id, and id
@return	temporary tablename */
static
char*
innobase_create_temporary_tablename(
/*================================*/
	mem_heap_t*	heap,		/*!< in: memory heap */
	char		id,		/*!< in: identifier [0-9a-zA-Z] */
	const char*     table_name)	/*!< in: table name */
{
	char*			name;
	ulint			len;
	static const char	suffix[] = "@0023 "; /* "# " */

	len = strlen(table_name);

	name = (char*) mem_heap_alloc(heap, len + sizeof suffix);
	memcpy(name, table_name, len);
	memcpy(name + len, suffix, sizeof suffix);
	name[len + (sizeof suffix - 2)] = id;

	return(name);
}

class ha_innobase_add_index : public handler_add_index
{
public:
	/** table where the indexes are being created */
	dict_table_t* indexed_table;
	ha_innobase_add_index(TABLE* table, KEY* key_info, uint num_of_keys,
			      dict_table_t* indexed_table_arg) :
		handler_add_index(table, key_info, num_of_keys),
		indexed_table (indexed_table_arg) {}
	~ha_innobase_add_index() {}
};

/*******************************************************************//**
Clean up on ha_innobase::add_index error. */
static
void
innobase_add_index_cleanup(
/*=======================*/
	row_prebuilt_t*	prebuilt,		/*!< in/out: prebuilt */
	trx_t*		trx,			/*!< in/out: transaction */
	dict_table_t*	table)			/*!< in/out: table on which
						the indexes were going to be
						created */
{
	trx_rollback_to_savepoint(trx, NULL);

	ut_a(trx != prebuilt->trx);

	trx_free_for_mysql(trx);

	trx_commit_for_mysql(prebuilt->trx);

	if (table != NULL) {

		rw_lock_x_lock(&dict_operation_lock);

		dict_mutex_enter_for_mysql();

		/* Note: This check excludes the system tables. However, we
		should be safe because users cannot add indexes to system
		tables. */

		if (UT_LIST_GET_LEN(table->foreign_list) == 0
		    && UT_LIST_GET_LEN(table->referenced_list) == 0
		    && !table->can_be_evicted) {

			dict_table_move_from_non_lru_to_lru(table);
		}

		dict_table_close(table, TRUE);

		dict_mutex_exit_for_mysql();

		rw_lock_x_unlock(&dict_operation_lock);
	}
}

/*******************************************************************//**
Create indexes.
@return	0 or error number */
UNIV_INTERN
int
ha_innobase::add_index(
/*===================*/
	TABLE*			table,		/*!< in: Table where indexes
						are created */
	KEY*			key_info,	/*!< in: Indexes
						to be created */
	uint			num_of_keys,	/*!< in: Number of indexes
						to be created */
	handler_add_index**	add)		/*!< out: context */
{
	dict_index_t**	index;		/*!< Index to be created */
	dict_table_t*	indexed_table;	/*!< Table where indexes are created */
	merge_index_def_t* index_defs;	/*!< Index definitions */
	mem_heap_t*     heap;		/*!< Heap for index definitions */
	trx_t*		trx;		/*!< Transaction */
	ulint		num_of_idx;
	ulint		num_created	= 0;
	ibool		dict_locked	= FALSE;
	ulint		new_primary;
	int		error;

	DBUG_ENTER("ha_innobase::add_index");
	ut_a(table);
	ut_a(key_info);
	ut_a(num_of_keys);

	*add = NULL;

	if (srv_created_new_raw || srv_force_recovery) {
		DBUG_RETURN(HA_ERR_WRONG_COMMAND);
	}

	update_thd();

	/* In case MySQL calls this in the middle of a SELECT query, release
	possible adaptive hash latch to avoid deadlocks of threads. */
	trx_search_latch_release_if_reserved(prebuilt->trx);

	/* Check if the index name is reserved. */
	if (innobase_index_name_is_reserved(user_thd, key_info, num_of_keys)) {
		DBUG_RETURN(-1);
	}

<<<<<<< HEAD
	indexed_table = dict_table_open_on_name(prebuilt->table->name, FALSE);

	innodb_table = indexed_table;
=======
	indexed_table = dict_table_get(prebuilt->table->name, FALSE);
>>>>>>> 09feeb91

	if (UNIV_UNLIKELY(!indexed_table)) {
		DBUG_RETURN(HA_ERR_NO_SUCH_TABLE);
	}

	ut_a(indexed_table == prebuilt->table);

	/* Check that index keys are sensible */
	error = innobase_check_index_keys(key_info, num_of_keys, prebuilt->table);

	if (UNIV_UNLIKELY(error)) {
		dict_table_close(innodb_table, FALSE);
		DBUG_RETURN(error);
	}

	/* Check each index's column length to make sure they do not
	exceed limit */
	for (ulint i = 0; i < num_of_keys; i++) {
		error = innobase_check_column_length(prebuilt->table,
						     &key_info[i]);

		if (error) {
			dict_table_close(innodb_table, FALSE);
			DBUG_RETURN(error);
		}
	}

	heap = mem_heap_create(1024);
	trx_start_if_not_started(prebuilt->trx);

	/* Create a background transaction for the operations on
	the data dictionary tables. */
	trx = innobase_trx_allocate(user_thd);
	trx_start_if_not_started(trx);

	/* We don't want this table to be evicted from the cache while we
	are building an index on it. Another issue is that while we are
	building the index this table could be referred to in a foreign
	key relationship. In innobase_add_index_cleanup() we check for
	that condition before moving it back to the LRU list. */

	row_mysql_lock_data_dictionary(trx);

	if (innodb_table->can_be_evicted) {
		dict_table_move_from_lru_to_non_lru(innodb_table);
	}

	row_mysql_unlock_data_dictionary(trx);

	/* Create table containing all indexes to be built in this
	alter table add index so that they are in the correct order
	in the table. */

	num_of_idx = num_of_keys;

	index_defs = innobase_create_key_def(
		trx, prebuilt->table, heap, key_info, num_of_idx);

	new_primary = DICT_CLUSTERED & index_defs[0].ind_type;

	/* Allocate memory for dictionary index definitions */

	index = (dict_index_t**) mem_heap_alloc(
		heap, num_of_idx * sizeof *index);

	/* Flag this transaction as a dictionary operation, so that
	the data dictionary will be locked in crash recovery. */
	trx_set_dict_operation(trx, TRX_DICT_OP_INDEX);

	/* Acquire a lock on the table before creating any indexes. */
	error = row_merge_lock_table(prebuilt->trx, prebuilt->table,
				     new_primary ? LOCK_X : LOCK_S);

	if (UNIV_UNLIKELY(error != DB_SUCCESS)) {

		goto error_handling;
	}

	/* Latch the InnoDB data dictionary exclusively so that no deadlocks
	or lock waits can happen in it during an index create operation. */

	row_mysql_lock_data_dictionary(trx);
	dict_locked = TRUE;

	ut_d(dict_table_check_for_dup_indexes(prebuilt->table, FALSE));

	/* If a new primary key is defined for the table we need
	to drop the original table and rebuild all indexes. */

	if (UNIV_UNLIKELY(new_primary)) {
		/* This transaction should be the only one
<<<<<<< HEAD
		operating on the table. The table get above
		would have incremented the ref count to 2. */
		ut_a(innodb_table->n_ref_count == 2);
=======
		operating on the table. */
		ut_a(prebuilt->table->n_mysql_handles_opened == 1);
>>>>>>> 09feeb91

		char*	new_table_name = innobase_create_temporary_tablename(
			heap, '1', prebuilt->table->name);

		/* Clone the table. */
		trx_set_dict_operation(trx, TRX_DICT_OP_TABLE);
		indexed_table = row_merge_create_temporary_table(
			new_table_name, index_defs, prebuilt->table, trx);

		if (!indexed_table) {

			switch (trx->error_state) {
			case DB_TABLESPACE_ALREADY_EXISTS:
			case DB_DUPLICATE_KEY:
				innobase_convert_tablename(new_table_name);
				my_error(HA_ERR_TABLE_EXIST, MYF(0),
					 new_table_name);
				error = HA_ERR_TABLE_EXIST;
				break;
			default:
				error = convert_error_code_to_mysql(
					trx->error_state,
					prebuilt->table->flags,
					user_thd);
			}

			ut_d(dict_table_check_for_dup_indexes(prebuilt->table,
							      FALSE));
			row_mysql_unlock_data_dictionary(trx);
			mem_heap_free(heap);

			innobase_add_index_cleanup(
				prebuilt, trx, innodb_table);

			DBUG_RETURN(error);
		}

		trx->table_id = indexed_table->id;
	}

	/* Create the indexes in SYS_INDEXES and load into dictionary. */

	for (num_created = 0; num_created < num_of_idx; num_created++) {

		index[num_created] = row_merge_create_index(
			trx, indexed_table, &index_defs[num_created]);

		if (!index[num_created]) {
			error = trx->error_state;
			goto error_handling;
		}
	}

	ut_ad(error == DB_SUCCESS);

	/* Commit the data dictionary transaction in order to release
	the table locks on the system tables.  This means that if
	MySQL crashes while creating a new primary key inside
	row_merge_build_indexes(), indexed_table will not be dropped
	by trx_rollback_active().  It will have to be recovered or
	dropped by the database administrator. */
	trx_commit_for_mysql(trx);

	row_mysql_unlock_data_dictionary(trx);
	dict_locked = FALSE;

	ut_a(trx->lock.n_active_thrs == 0);

	if (UNIV_UNLIKELY(new_primary)) {
		/* A primary key is to be built.  Acquire an exclusive
		table lock also on the table that is being created. */
		ut_ad(indexed_table != prebuilt->table);

		error = row_merge_lock_table(prebuilt->trx, indexed_table,
					     LOCK_X);

		if (UNIV_UNLIKELY(error != DB_SUCCESS)) {

			goto error_handling;
		}
	}

	/* Read the clustered index of the table and build indexes
	based on this information using temporary files and merge sort. */
	error = row_merge_build_indexes(prebuilt->trx,
					prebuilt->table, indexed_table,
					index, num_of_idx, table);

error_handling:

	/* After an error, remove all those index definitions from the
	dictionary which were defined. */

	switch (error) {
	case DB_SUCCESS:
		ut_a(!dict_locked);

		ut_d(mutex_enter(&dict_sys->mutex));
		ut_d(dict_table_check_for_dup_indexes(prebuilt->table, TRUE));
<<<<<<< HEAD

		if (!new_primary) {
			error = row_merge_rename_indexes(trx, indexed_table);

			if (error != DB_SUCCESS) {
				row_merge_drop_indexes(trx, indexed_table,
						       index, num_created);
			}

			dict_table_close(innodb_table, dict_locked);

			goto convert_error;
		}

		/* If a new primary key was defined for the table and
		there was no error at this point, we can now rename
		the old table as a temporary table, rename the new
		temporary table as the old table and drop the old table. */
		old_name = innodb_table->name;
		tmp_name = innobase_create_temporary_tablename(heap, '2',
							       old_name);

		error = row_merge_rename_tables(innodb_table, indexed_table,
						tmp_name, trx);

		dict_table_close(innodb_table, dict_locked);
		ut_a(innodb_table->n_ref_count == 1);

		if (error != DB_SUCCESS) {

			ut_a(indexed_table->n_ref_count == 0);

			row_merge_drop_table(trx, indexed_table);

			switch (error) {
			case DB_TABLESPACE_ALREADY_EXISTS:
			case DB_DUPLICATE_KEY:
				innobase_convert_tablename(tmp_name);
				my_error(HA_ERR_TABLE_EXIST, MYF(0), tmp_name);
				error = HA_ERR_TABLE_EXIST;
				break;
			default:
				goto convert_error;
			}
			break;
		}

		trx_commit_for_mysql(prebuilt->trx);

		row_prebuilt_free(prebuilt, TRUE);

		ut_a(innodb_table->n_ref_count == 0);

		error = row_merge_drop_table(trx, innodb_table);

		prebuilt = row_create_prebuilt(indexed_table);

		innodb_table = indexed_table;

		goto convert_error;
=======
		ut_d(mutex_exit(&dict_sys->mutex));
                *add = new ha_innobase_add_index(table, key_info, num_of_keys,
                                                 indexed_table);
		break;
>>>>>>> 09feeb91

	case DB_TOO_BIG_RECORD:
		my_error(HA_ERR_TO_BIG_ROW, MYF(0));
		goto error;
	case DB_PRIMARY_KEY_IS_NULL:
		my_error(ER_PRIMARY_CANT_HAVE_NULL, MYF(0));
		/* fall through */
	case DB_DUPLICATE_KEY:
error:
		prebuilt->trx->error_info = NULL;
		/* fall through */
	default:
		dict_table_close(innodb_table, dict_locked);

		trx->error_state = DB_SUCCESS;

		if (new_primary) {
<<<<<<< HEAD
			if (indexed_table != innodb_table) {
				dict_table_close(indexed_table, dict_locked);
=======
			if (indexed_table != prebuilt->table) {
>>>>>>> 09feeb91
				row_merge_drop_table(trx, indexed_table);
			}
		} else {
			if (!dict_locked) {
				row_mysql_lock_data_dictionary(trx);
				dict_locked = TRUE;
			}

			row_merge_drop_indexes(trx, indexed_table,
					       index, num_created);
		}
	}

<<<<<<< HEAD
	ut_a(!new_primary || innodb_table->n_ref_count == 1);

	mem_heap_free(heap);
=======
>>>>>>> 09feeb91
	trx_commit_for_mysql(trx);
	if (prebuilt->trx) {
		trx_commit_for_mysql(prebuilt->trx);
	}

	if (dict_locked) {
		row_mysql_unlock_data_dictionary(trx);
	}

	trx_free_for_mysql(trx);
	mem_heap_free(heap);

	/* There might be work for utility threads.*/
	srv_active_wake_master_thread();

	DBUG_RETURN(convert_error_code_to_mysql(error, prebuilt->table->flags,
						user_thd));
}

/*******************************************************************//**
Finalize or undo add_index().
@return	0 or error number */
UNIV_INTERN
int
ha_innobase::final_add_index(
/*=========================*/
	handler_add_index*	add_arg,/*!< in: context from add_index() */
	bool			commit)	/*!< in: true=commit, false=rollback */
{
	ha_innobase_add_index*	add;
	trx_t*			trx;
	int			err	= 0;

	DBUG_ENTER("ha_innobase::final_add_index");

	ut_ad(add_arg);
	add = static_cast<class ha_innobase_add_index*>(add_arg);

	/* Create a background transaction for the operations on
	the data dictionary tables. */
	trx = innobase_trx_allocate(user_thd);
	trx_start_if_not_started(trx);

	/* Flag this transaction as a dictionary operation, so that
	the data dictionary will be locked in crash recovery. */
	trx_set_dict_operation(trx, TRX_DICT_OP_INDEX);

	/* Latch the InnoDB data dictionary exclusively so that no deadlocks
	or lock waits can happen in it during an index create operation. */
	row_mysql_lock_data_dictionary(trx);

	if (add->indexed_table != prebuilt->table) {
		ulint	error;

		/* We copied the table (new_primary). */
		if (commit) {
			mem_heap_t*	heap;
			char*		tmp_name;

			heap = mem_heap_create(1024);

			/* A new primary key was defined for the table
			and there was no error at this point. We can
			now rename the old table as a temporary table,
			rename the new temporary table as the old
			table and drop the old table. */
			tmp_name = innobase_create_temporary_tablename(
				heap, '2', prebuilt->table->name);

			error = row_merge_rename_tables(
				prebuilt->table, add->indexed_table,
				tmp_name, trx);

			switch (error) {
			case DB_TABLESPACE_ALREADY_EXISTS:
			case DB_DUPLICATE_KEY:
				innobase_convert_tablename(tmp_name);
				my_error(HA_ERR_TABLE_EXIST, MYF(0), tmp_name);
				err = HA_ERR_TABLE_EXIST;
				break;
			default:
				err = convert_error_code_to_mysql(
					error, prebuilt->table->flags,
					user_thd);
				break;
			}

			mem_heap_free(heap);
		}

		if (!commit || err) {
			error = row_merge_drop_table(trx, add->indexed_table);
			trx_commit_for_mysql(prebuilt->trx);
		} else {
			dict_table_t*	old_table = prebuilt->table;
			trx_commit_for_mysql(prebuilt->trx);
			row_prebuilt_free(prebuilt, TRUE);
			error = row_merge_drop_table(trx, old_table);
			add->indexed_table->n_mysql_handles_opened++;
			prebuilt = row_create_prebuilt(add->indexed_table);
		}

		err = convert_error_code_to_mysql(
			error, prebuilt->table->flags, user_thd);
	} else {
		/* We created secondary indexes (!new_primary). */

		if (commit) {
			err = convert_error_code_to_mysql(
				row_merge_rename_indexes(trx, prebuilt->table),
				prebuilt->table->flags, user_thd);
		}

		if (!commit || err) {
			dict_index_t*	index;
			dict_index_t*	next_index;

			for (index = dict_table_get_first_index(
				     prebuilt->table);
			     index; index = next_index) {

				next_index = dict_table_get_next_index(index);

				if (*index->name == TEMP_INDEX_PREFIX) {
					row_merge_drop_index(
						index, prebuilt->table, trx);
				}
			}
		}
	}

	/* If index is successfully built, we will need to rebuild index
	translation table. Set valid index entry count in the translation
	table to zero. */
	if (err == 0 && commit) {
		share->idx_trans_tbl.index_count = 0;
	}

	trx_commit_for_mysql(trx);
	if (prebuilt->trx) {
		trx_commit_for_mysql(prebuilt->trx);
	}

	ut_d(dict_table_check_for_dup_indexes(prebuilt->table, FALSE));
	row_mysql_unlock_data_dictionary(trx);

	trx_free_for_mysql(trx);

	/* There might be work for utility threads.*/
	srv_active_wake_master_thread();

	delete add;
	DBUG_RETURN(err);
}

/*******************************************************************//**
Prepare to drop some indexes of a table.
@return	0 or error number */
UNIV_INTERN
int
ha_innobase::prepare_drop_index(
/*============================*/
	TABLE*	table,		/*!< in: Table where indexes are dropped */
	uint*	key_num,	/*!< in: Key nums to be dropped */
	uint	num_of_keys)	/*!< in: Number of keys to be dropped */
{
	trx_t*		trx;
	int		err = 0;
	uint 		n_key;

	DBUG_ENTER("ha_innobase::prepare_drop_index");
	ut_ad(table);
	ut_ad(key_num);
	ut_ad(num_of_keys);
	if (srv_created_new_raw || srv_force_recovery) {
		DBUG_RETURN(HA_ERR_WRONG_COMMAND);
	}

	update_thd();

	trx_search_latch_release_if_reserved(prebuilt->trx);
	trx = prebuilt->trx;

	/* Test and mark all the indexes to be dropped */

	row_mysql_lock_data_dictionary(trx);
	ut_d(dict_table_check_for_dup_indexes(prebuilt->table, FALSE));

	/* Check that none of the indexes have previously been flagged
	for deletion. */
	{
		const dict_index_t*	index
			= dict_table_get_first_index(prebuilt->table);
		do {
			ut_a(!index->to_be_dropped);
			index = dict_table_get_next_index(index);
		} while (index);
	}

	for (n_key = 0; n_key < num_of_keys; n_key++) {
		const KEY*	key;
		dict_index_t*	index;

		key = table->key_info + key_num[n_key];
		index = dict_table_get_index_on_name_and_min_id(
			prebuilt->table, key->name);

		if (!index) {
			sql_print_error("InnoDB could not find key n:o %u "
					"with name %s for table %s",
					key_num[n_key],
					key ? key->name : "NULL",
					prebuilt->table->name);

			err = HA_ERR_KEY_NOT_FOUND;
			goto func_exit;
		}

		/* Refuse to drop the clustered index.  It would be
		better to automatically generate a clustered index,
		but mysql_alter_table() will call this method only
		after ha_innobase::add_index(). */

		if (dict_index_is_clust(index)) {
			my_error(ER_REQUIRES_PRIMARY_KEY, MYF(0));
			err = -1;
			goto func_exit;
		}

		index->to_be_dropped = TRUE;
	}

	/* If FOREIGN_KEY_CHECKS = 1 you may not drop an index defined
	for a foreign key constraint because InnoDB requires that both
	tables contain indexes for the constraint. Such index can
	be dropped only if FOREIGN_KEY_CHECKS is set to 0.
	Note that CREATE INDEX id ON table does a CREATE INDEX and
	DROP INDEX, and we can ignore here foreign keys because a
	new index for the foreign key has already been created.

	We check for the foreign key constraints after marking the
	candidate indexes for deletion, because when we check for an
	equivalent foreign index we don't want to select an index that
	is later deleted. */

	if (trx->check_foreigns
	    && thd_sql_command(user_thd) != SQLCOM_CREATE_INDEX) {
		dict_index_t*	index;

		for (index = dict_table_get_first_index(prebuilt->table);
		     index;
		     index = dict_table_get_next_index(index)) {
			dict_foreign_t*	foreign;

			if (!index->to_be_dropped) {

				continue;
			}

			/* Check if the index is referenced. */
			foreign = dict_table_get_referenced_constraint(
				prebuilt->table, index);

			if (foreign) {
index_needed:
				trx_set_detailed_error(
					trx,
					"Index needed in foreign key "
					"constraint");

				trx->error_info = index;

				err = HA_ERR_DROP_INDEX_FK;
				break;
			} else {
				/* Check if this index references some
				other table */
				foreign = dict_table_get_foreign_constraint(
					prebuilt->table, index);

				if (foreign) {
					ut_a(foreign->foreign_index == index);

					/* Search for an equivalent index that
					the foreign key constraint could use
					if this index were to be deleted. */
					if (!dict_foreign_find_equiv_index(
						foreign)) {

						goto index_needed;
					}
				}
			}
		}
	} else if (thd_sql_command(user_thd) == SQLCOM_CREATE_INDEX) {
		/* This is a drop of a foreign key constraint index that
		was created by MySQL when the constraint was added.  MySQL
		does this when the user creates an index explicitly which
		can be used in place of the automatically generated index. */

		dict_index_t*	index;

		for (index = dict_table_get_first_index(prebuilt->table);
		     index;
		     index = dict_table_get_next_index(index)) {
			dict_foreign_t*	foreign;

			if (!index->to_be_dropped) {

				continue;
			}

			/* Check if this index references some other table */
			foreign = dict_table_get_foreign_constraint(
				prebuilt->table, index);

			if (foreign == NULL) {

				continue;
			}

			ut_a(foreign->foreign_index == index);

			/* Search for an equivalent index that the
			foreign key constraint could use if this index
			were to be deleted. */

			if (!dict_foreign_find_equiv_index(foreign)) {
				trx_set_detailed_error(
					trx,
					"Index needed in foreign key "
					"constraint");

				trx->error_info = foreign->foreign_index;

				err = HA_ERR_DROP_INDEX_FK;
				break;
			}
		}
	}

func_exit:
	if (err) {
		/* Undo our changes since there was some sort of error. */
		dict_index_t*	index
			= dict_table_get_first_index(prebuilt->table);

		do {
			index->to_be_dropped = FALSE;
			index = dict_table_get_next_index(index);
		} while (index);
	}

	ut_d(dict_table_check_for_dup_indexes(prebuilt->table, FALSE));
	row_mysql_unlock_data_dictionary(trx);

	DBUG_RETURN(err);
}

/*******************************************************************//**
Drop the indexes that were passed to a successful prepare_drop_index().
@return	0 or error number */
UNIV_INTERN
int
ha_innobase::final_drop_index(
/*==========================*/
	TABLE*	table)		/*!< in: Table where indexes are dropped */
{
	dict_index_t*	index;		/*!< Index to be dropped */
	trx_t*		trx;		/*!< Transaction */
	int		err;

	DBUG_ENTER("ha_innobase::final_drop_index");
	ut_ad(table);

	if (srv_created_new_raw || srv_force_recovery) {
		DBUG_RETURN(HA_ERR_WRONG_COMMAND);
	}

	update_thd();

	trx_search_latch_release_if_reserved(prebuilt->trx);
	trx_start_if_not_started_xa(prebuilt->trx);

	/* Create a background transaction for the operations on
	the data dictionary tables. */
	trx = innobase_trx_allocate(user_thd);
	trx_start_if_not_started_xa(trx);

	/* Flag this transaction as a dictionary operation, so that
	the data dictionary will be locked in crash recovery. */
	trx_set_dict_operation(trx, TRX_DICT_OP_INDEX);

	/* Lock the table exclusively, to ensure that no active
	transaction depends on an index that is being dropped. */
	err = convert_error_code_to_mysql(
		row_merge_lock_table(prebuilt->trx, prebuilt->table, LOCK_X),
		prebuilt->table->flags, user_thd);

	/* Delete corresponding rows from the stats table.
	Marko advises not to edit both user tables and SYS_* tables in one
	trx, thus we use prebuilt->trx instead of trx. Because of this the
	drop from SYS_* and from the stats table cannot happen in one
	transaction and eventually if a crash occurs below, between
	trx_commit_for_mysql(trx); which drops the indexes from SYS_* and
	trx_commit_for_mysql(prebuilt->trx);
	then an orphaned rows will be left in the stats table. */
	for (index = dict_table_get_first_index(prebuilt->table);
	     index != NULL;
	     index = dict_table_get_next_index(index)) {

		if (index->to_be_dropped) {

			enum db_err	ret;
			char		errstr[1024];

			ret = dict_stats_delete_index_stats(
				index, prebuilt->trx,
				errstr, sizeof(errstr));

			if (ret != DB_SUCCESS) {
				push_warning(user_thd,
					     MYSQL_ERROR::WARN_LEVEL_WARN,
					     ER_LOCK_WAIT_TIMEOUT,
					     errstr);
			}
		}
	}

	row_mysql_lock_data_dictionary(trx);
	ut_d(dict_table_check_for_dup_indexes(prebuilt->table, FALSE));

	if (UNIV_UNLIKELY(err)) {

		/* Unmark the indexes to be dropped. */
		for (index = dict_table_get_first_index(prebuilt->table);
		     index; index = dict_table_get_next_index(index)) {

			index->to_be_dropped = FALSE;
		}

		goto func_exit;
	}

	/* Drop indexes marked to be dropped */

	index = dict_table_get_first_index(prebuilt->table);

	while (index) {
		dict_index_t*	next_index;

		next_index = dict_table_get_next_index(index);

		if (index->to_be_dropped) {

			row_merge_drop_index(index, prebuilt->table, trx);
		}

		index = next_index;
	}

	/* Check that all flagged indexes were dropped. */
	for (index = dict_table_get_first_index(prebuilt->table);
	     index; index = dict_table_get_next_index(index)) {
		ut_a(!index->to_be_dropped);
	}

	/* We will need to rebuild index translation table. Set
	valid index entry count in the translation table to zero */
	share->idx_trans_tbl.index_count = 0;

func_exit:
	ut_d(dict_table_check_for_dup_indexes(prebuilt->table, FALSE));
	trx_commit_for_mysql(trx);
	trx_commit_for_mysql(prebuilt->trx);
	row_mysql_unlock_data_dictionary(trx);

	/* Flush the log to reduce probability that the .frm files and
	the InnoDB data dictionary get out-of-sync if the user runs
	with innodb_flush_log_at_trx_commit = 0 */

	log_buffer_flush_to_disk();

	trx_free_for_mysql(trx);

	/* Tell the InnoDB server that there might be work for
	utility threads: */

	srv_active_wake_master_thread();

	DBUG_RETURN(err);
}<|MERGE_RESOLUTION|>--- conflicted
+++ resolved
@@ -747,13 +747,7 @@
 		DBUG_RETURN(-1);
 	}
 
-<<<<<<< HEAD
 	indexed_table = dict_table_open_on_name(prebuilt->table->name, FALSE);
-
-	innodb_table = indexed_table;
-=======
-	indexed_table = dict_table_get(prebuilt->table->name, FALSE);
->>>>>>> 09feeb91
 
 	if (UNIV_UNLIKELY(!indexed_table)) {
 		DBUG_RETURN(HA_ERR_NO_SUCH_TABLE);
@@ -765,7 +759,7 @@
 	error = innobase_check_index_keys(key_info, num_of_keys, prebuilt->table);
 
 	if (UNIV_UNLIKELY(error)) {
-		dict_table_close(innodb_table, FALSE);
+		dict_table_close(prebuilt->table, FALSE);
 		DBUG_RETURN(error);
 	}
 
@@ -776,7 +770,7 @@
 						     &key_info[i]);
 
 		if (error) {
-			dict_table_close(innodb_table, FALSE);
+			dict_table_close(prebuilt->table, FALSE);
 			DBUG_RETURN(error);
 		}
 	}
@@ -797,8 +791,8 @@
 
 	row_mysql_lock_data_dictionary(trx);
 
-	if (innodb_table->can_be_evicted) {
-		dict_table_move_from_lru_to_non_lru(innodb_table);
+	if (prebuilt->table->can_be_evicted) {
+		dict_table_move_from_lru_to_non_lru(prebuilt->table);
 	}
 
 	row_mysql_unlock_data_dictionary(trx);
@@ -845,14 +839,9 @@
 
 	if (UNIV_UNLIKELY(new_primary)) {
 		/* This transaction should be the only one
-<<<<<<< HEAD
 		operating on the table. The table get above
 		would have incremented the ref count to 2. */
-		ut_a(innodb_table->n_ref_count == 2);
-=======
-		operating on the table. */
-		ut_a(prebuilt->table->n_mysql_handles_opened == 1);
->>>>>>> 09feeb91
+		ut_a(prebuilt->table->n_ref_count == 2);
 
 		char*	new_table_name = innobase_create_temporary_tablename(
 			heap, '1', prebuilt->table->name);
@@ -885,7 +874,7 @@
 			mem_heap_free(heap);
 
 			innobase_add_index_cleanup(
-				prebuilt, trx, innodb_table);
+				prebuilt, trx, prebuilt->table);
 
 			DBUG_RETURN(error);
 		}
@@ -952,73 +941,12 @@
 
 		ut_d(mutex_enter(&dict_sys->mutex));
 		ut_d(dict_table_check_for_dup_indexes(prebuilt->table, TRUE));
-<<<<<<< HEAD
-
-		if (!new_primary) {
-			error = row_merge_rename_indexes(trx, indexed_table);
-
-			if (error != DB_SUCCESS) {
-				row_merge_drop_indexes(trx, indexed_table,
-						       index, num_created);
-			}
-
-			dict_table_close(innodb_table, dict_locked);
-
-			goto convert_error;
-		}
-
-		/* If a new primary key was defined for the table and
-		there was no error at this point, we can now rename
-		the old table as a temporary table, rename the new
-		temporary table as the old table and drop the old table. */
-		old_name = innodb_table->name;
-		tmp_name = innobase_create_temporary_tablename(heap, '2',
-							       old_name);
-
-		error = row_merge_rename_tables(innodb_table, indexed_table,
-						tmp_name, trx);
-
-		dict_table_close(innodb_table, dict_locked);
-		ut_a(innodb_table->n_ref_count == 1);
-
-		if (error != DB_SUCCESS) {
-
-			ut_a(indexed_table->n_ref_count == 0);
-
-			row_merge_drop_table(trx, indexed_table);
-
-			switch (error) {
-			case DB_TABLESPACE_ALREADY_EXISTS:
-			case DB_DUPLICATE_KEY:
-				innobase_convert_tablename(tmp_name);
-				my_error(HA_ERR_TABLE_EXIST, MYF(0), tmp_name);
-				error = HA_ERR_TABLE_EXIST;
-				break;
-			default:
-				goto convert_error;
-			}
-			break;
-		}
-
-		trx_commit_for_mysql(prebuilt->trx);
-
-		row_prebuilt_free(prebuilt, TRUE);
-
-		ut_a(innodb_table->n_ref_count == 0);
-
-		error = row_merge_drop_table(trx, innodb_table);
-
-		prebuilt = row_create_prebuilt(indexed_table);
-
-		innodb_table = indexed_table;
-
-		goto convert_error;
-=======
 		ut_d(mutex_exit(&dict_sys->mutex));
-                *add = new ha_innobase_add_index(table, key_info, num_of_keys,
+		*add = new ha_innobase_add_index(table, key_info, num_of_keys,
                                                  indexed_table);
+
+		dict_table_close(prebuilt->table, dict_locked);
 		break;
->>>>>>> 09feeb91
 
 	case DB_TOO_BIG_RECORD:
 		my_error(HA_ERR_TO_BIG_ROW, MYF(0));
@@ -1031,17 +959,13 @@
 		prebuilt->trx->error_info = NULL;
 		/* fall through */
 	default:
-		dict_table_close(innodb_table, dict_locked);
+		dict_table_close(prebuilt->table, dict_locked);
 
 		trx->error_state = DB_SUCCESS;
 
 		if (new_primary) {
-<<<<<<< HEAD
-			if (indexed_table != innodb_table) {
+			if (indexed_table != prebuilt->table) {
 				dict_table_close(indexed_table, dict_locked);
-=======
-			if (indexed_table != prebuilt->table) {
->>>>>>> 09feeb91
 				row_merge_drop_table(trx, indexed_table);
 			}
 		} else {
@@ -1055,12 +979,8 @@
 		}
 	}
 
-<<<<<<< HEAD
-	ut_a(!new_primary || innodb_table->n_ref_count == 1);
-
-	mem_heap_free(heap);
-=======
->>>>>>> 09feeb91
+	ut_a(!new_primary || prebuilt->table->n_ref_count == 1);
+
 	trx_commit_for_mysql(trx);
 	if (prebuilt->trx) {
 		trx_commit_for_mysql(prebuilt->trx);
@@ -1134,9 +1054,12 @@
 				prebuilt->table, add->indexed_table,
 				tmp_name, trx);
 
+			ut_a(prebuilt->table->n_ref_count == 1);
+
 			switch (error) {
 			case DB_TABLESPACE_ALREADY_EXISTS:
 			case DB_DUPLICATE_KEY:
+				ut_a(add->indexed_table->n_ref_count == 0);
 				innobase_convert_tablename(tmp_name);
 				my_error(HA_ERR_TABLE_EXIST, MYF(0), tmp_name);
 				err = HA_ERR_TABLE_EXIST;
@@ -1152,6 +1075,7 @@
 		}
 
 		if (!commit || err) {
+			dict_table_close(add->indexed_table, TRUE);
 			error = row_merge_drop_table(trx, add->indexed_table);
 			trx_commit_for_mysql(prebuilt->trx);
 		} else {
@@ -1159,7 +1083,6 @@
 			trx_commit_for_mysql(prebuilt->trx);
 			row_prebuilt_free(prebuilt, TRUE);
 			error = row_merge_drop_table(trx, old_table);
-			add->indexed_table->n_mysql_handles_opened++;
 			prebuilt = row_create_prebuilt(add->indexed_table);
 		}
 
