--- conflicted
+++ resolved
@@ -1648,14 +1648,9 @@
 				buf_LRU_make_block_old(&block->page);
 				mutex_exit(&block->mutex);
 				dirty++;
-<<<<<<< HEAD
 			} else {
 				mutex_exit(&block->mutex);
-				if (buf_LRU_free_block(&block->page,
-						       TRUE, NULL)
-=======
-			} else if (buf_LRU_free_block(&block->page, TRUE)
->>>>>>> 29deba81
+				if (buf_LRU_free_block(&block->page, TRUE)
 				   != BUF_LRU_FREED) {
 					nonfree++;
 				}
@@ -2433,7 +2428,7 @@
 	bpage = buf_page_hash_get(buf_pool, space, offset);
 
 	if (bpage) {
-		buf_LRU_free_block(bpage, FALSE, NULL);
+		buf_LRU_free_block(bpage, FALSE);
 	}
 
 	buf_pool_mutex_exit(buf_pool);
@@ -2517,17 +2512,11 @@
 		goto got_block;
 	case BUF_BLOCK_FILE_PAGE:
 		/* Discard the uncompressed page frame if possible. */
-<<<<<<< HEAD
 		if (!discard_attempted) {
 			rw_lock_s_unlock(hash_lock);
 			buf_block_try_discard_uncompressed(space,
 							   offset);
 			discard_attempted = TRUE;
-=======
-		if (buf_LRU_free_block(bpage, FALSE) == BUF_LRU_FREED) {
-
-			mutex_exit(block_mutex);
->>>>>>> 29deba81
 			goto lookup;
 		}
 
@@ -3062,15 +3051,8 @@
 		}
 
 		/* Allocate an uncompressed page. */
-<<<<<<< HEAD
 		mutex_exit(block_mutex);
-		block = buf_LRU_get_free_block(buf_pool, 0);
-=======
-		buf_pool_mutex_exit(buf_pool);
-		mutex_exit(&buf_pool->zip_mutex);
-
 		block = buf_LRU_get_free_block(buf_pool);
->>>>>>> 29deba81
 		ut_a(block);
 
 		buf_pool_mutex_enter(buf_pool);
@@ -3217,7 +3199,6 @@
 		/* Try to evict the block from the buffer pool, to use the
 		insert buffer (change buffer) as much as possible. */
 
-<<<<<<< HEAD
 		/* To obey the latching order, release the
 		block->mutex before acquiring buf_pool->mutex. Protect
 		the block from changes by temporarily buffer-fixing it
@@ -3234,15 +3215,10 @@
 		relocated or enter or exit the buf_pool while we
 		are holding the buf_pool->mutex. */
 
-		if (buf_LRU_free_block(&block->page, TRUE, NULL)
-		    == BUF_LRU_FREED) {
+		if (buf_LRU_free_block(&block->page, TRUE) == BUF_LRU_FREED) {
 			buf_pool_mutex_exit(buf_pool);
 			rw_lock_x_lock(hash_lock);
 
-=======
-		if (buf_LRU_free_block(&block->page, TRUE) == BUF_LRU_FREED) {
-			mutex_exit(&block->mutex);
->>>>>>> 29deba81
 			if (mode == BUF_GET_IF_IN_POOL_OR_WATCH) {
 				/* Set the watch, as it would have
 				been set if the page were not in the
