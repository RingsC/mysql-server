/*****************************************************************************

Copyright (c) 1995, 2014, Oracle and/or its affiliates. All Rights Reserved.
Copyright (c) 2008, Google Inc.

Portions of this file contain modifications contributed and copyrighted by
Google, Inc. Those modifications are gratefully acknowledged and are described
briefly in the InnoDB documentation. The contributions by Google are
incorporated with their permission, and subject to the conditions contained in
the file COPYING.Google.

This program is free software; you can redistribute it and/or modify it under
the terms of the GNU General Public License as published by the Free Software
Foundation; version 2 of the License.

This program is distributed in the hope that it will be useful, but WITHOUT
ANY WARRANTY; without even the implied warranty of MERCHANTABILITY or FITNESS
FOR A PARTICULAR PURPOSE. See the GNU General Public License for more details.

You should have received a copy of the GNU General Public License along with
this program; if not, write to the Free Software Foundation, Inc.,
51 Franklin Street, Suite 500, Boston, MA 02110-1335 USA

*****************************************************************************/

/**************************************************//**
@file buf/buf0buf.cc
The database buffer buf_pool

Created 11/5/1995 Heikki Tuuri
*******************************************************/

#include "ha_prototypes.h"

#include "page0size.h"
#include "buf0buf.h"

#ifdef UNIV_NONINL
#include "buf0buf.ic"
#endif

#ifdef UNIV_INNOCHECKSUM
#include "string.h"
#include "mach0data.h"
#endif /* UNIV_INNOCHECKSUM */
#ifndef UNIV_INNOCHECKSUM
#include "mem0mem.h"
#include "btr0btr.h"
#include "fil0fil.h"
#ifndef UNIV_HOTBACKUP
#include "buf0buddy.h"
#include "lock0lock.h"
#include "sync0rw.h"
#include "btr0sea.h"
#include "ibuf0ibuf.h"
#include "trx0undo.h"
#include "log0log.h"
#endif /* !UNIV_HOTBACKUP */
#include "srv0srv.h"
#include "dict0dict.h"
#include "log0recv.h"
#include "srv0mon.h"
#endif /* !UNIV_INNOCHECKSUM */
#include "page0zip.h"
#include "buf0checksum.h"
#include "sync0sync.h"

#include <new>

/*
		IMPLEMENTATION OF THE BUFFER POOL
		=================================

Performance improvement:
------------------------
Thread scheduling in NT may be so slow that the OS wait mechanism should
not be used even in waiting for disk reads to complete.
Rather, we should put waiting query threads to the queue of
waiting jobs, and let the OS thread do something useful while the i/o
is processed. In this way we could remove most OS thread switches in
an i/o-intensive benchmark like TPC-C.

A possibility is to put a user space thread library between the database
and NT. User space thread libraries might be very fast.

SQL Server 7.0 can be configured to use 'fibers' which are lightweight
threads in NT. These should be studied.

		Buffer frames and blocks
		------------------------
Following the terminology of Gray and Reuter, we call the memory
blocks where file pages are loaded buffer frames. For each buffer
frame there is a control block, or shortly, a block, in the buffer
control array. The control info which does not need to be stored
in the file along with the file page, resides in the control block.

		Buffer pool struct
		------------------
The buffer buf_pool contains a single mutex which protects all the
control data structures of the buf_pool. The content of a buffer frame is
protected by a separate read-write lock in its control block, though.
These locks can be locked and unlocked without owning the buf_pool->mutex.
The OS events in the buf_pool struct can be waited for without owning the
buf_pool->mutex.

The buf_pool->mutex is a hot-spot in main memory, causing a lot of
memory bus traffic on multiprocessor systems when processors
alternately access the mutex. On our Pentium, the mutex is accessed
maybe every 10 microseconds. We gave up the solution to have mutexes
for each control block, for instance, because it seemed to be
complicated.

A solution to reduce mutex contention of the buf_pool->mutex is to
create a separate mutex for the page hash table. On Pentium,
accessing the hash table takes 2 microseconds, about half
of the total buf_pool->mutex hold time.

		Control blocks
		--------------

The control block contains, for instance, the bufferfix count
which is incremented when a thread wants a file page to be fixed
in a buffer frame. The bufferfix operation does not lock the
contents of the frame, however. For this purpose, the control
block contains a read-write lock.

The buffer frames have to be aligned so that the start memory
address of a frame is divisible by the universal page size, which
is a power of two.

We intend to make the buffer buf_pool size on-line reconfigurable,
that is, the buf_pool size can be changed without closing the database.
Then the database administarator may adjust it to be bigger
at night, for example. The control block array must
contain enough control blocks for the maximum buffer buf_pool size
which is used in the particular database.
If the buf_pool size is cut, we exploit the virtual memory mechanism of
the OS, and just refrain from using frames at high addresses. Then the OS
can swap them to disk.

The control blocks containing file pages are put to a hash table
according to the file address of the page.
We could speed up the access to an individual page by using
"pointer swizzling": we could replace the page references on
non-leaf index pages by direct pointers to the page, if it exists
in the buf_pool. We could make a separate hash table where we could
chain all the page references in non-leaf pages residing in the buf_pool,
using the page reference as the hash key,
and at the time of reading of a page update the pointers accordingly.
Drawbacks of this solution are added complexity and,
possibly, extra space required on non-leaf pages for memory pointers.
A simpler solution is just to speed up the hash table mechanism
in the database, using tables whose size is a power of 2.

		Lists of blocks
		---------------

There are several lists of control blocks.

The free list (buf_pool->free) contains blocks which are currently not
used.

The common LRU list contains all the blocks holding a file page
except those for which the bufferfix count is non-zero.
The pages are in the LRU list roughly in the order of the last
access to the page, so that the oldest pages are at the end of the
list. We also keep a pointer to near the end of the LRU list,
which we can use when we want to artificially age a page in the
buf_pool. This is used if we know that some page is not needed
again for some time: we insert the block right after the pointer,
causing it to be replaced sooner than would normally be the case.
Currently this aging mechanism is used for read-ahead mechanism
of pages, and it can also be used when there is a scan of a full
table which cannot fit in the memory. Putting the pages near the
end of the LRU list, we make sure that most of the buf_pool stays
in the main memory, undisturbed.

The unzip_LRU list contains a subset of the common LRU list.  The
blocks on the unzip_LRU list hold a compressed file page and the
corresponding uncompressed page frame.  A block is in unzip_LRU if and
only if the predicate buf_page_belongs_to_unzip_LRU(&block->page)
holds.  The blocks in unzip_LRU will be in same order as they are in
the common LRU list.  That is, each manipulation of the common LRU
list will result in the same manipulation of the unzip_LRU list.

The chain of modified blocks (buf_pool->flush_list) contains the blocks
holding file pages that have been modified in the memory
but not written to disk yet. The block with the oldest modification
which has not yet been written to disk is at the end of the chain.
The access to this list is protected by buf_pool->flush_list_mutex.

The chain of unmodified compressed blocks (buf_pool->zip_clean)
contains the control blocks (buf_page_t) of those compressed pages
that are not in buf_pool->flush_list and for which no uncompressed
page has been allocated in the buffer pool.  The control blocks for
uncompressed pages are accessible via buf_block_t objects that are
reachable via buf_pool->chunks[].

The chains of free memory blocks (buf_pool->zip_free[]) are used by
the buddy allocator (buf0buddy.cc) to keep track of currently unused
memory blocks of size sizeof(buf_page_t)..UNIV_PAGE_SIZE / 2.  These
blocks are inside the UNIV_PAGE_SIZE-sized memory blocks of type
BUF_BLOCK_MEMORY that the buddy allocator requests from the buffer
pool.  The buddy allocator is solely used for allocating control
blocks for compressed pages (buf_page_t) and compressed page frames.

		Loading a file page
		-------------------

First, a victim block for replacement has to be found in the
buf_pool. It is taken from the free list or searched for from the
end of the LRU-list. An exclusive lock is reserved for the frame,
the io_fix field is set in the block fixing the block in buf_pool,
and the io-operation for loading the page is queued. The io-handler thread
releases the X-lock on the frame and resets the io_fix field
when the io operation completes.

A thread may request the above operation using the function
buf_page_get(). It may then continue to request a lock on the frame.
The lock is granted when the io-handler releases the x-lock.

		Read-ahead
		----------

The read-ahead mechanism is intended to be intelligent and
isolated from the semantically higher levels of the database
index management. From the higher level we only need the
information if a file page has a natural successor or
predecessor page. On the leaf level of a B-tree index,
these are the next and previous pages in the natural
order of the pages.

Let us first explain the read-ahead mechanism when the leafs
of a B-tree are scanned in an ascending or descending order.
When a read page is the first time referenced in the buf_pool,
the buffer manager checks if it is at the border of a so-called
linear read-ahead area. The tablespace is divided into these
areas of size 64 blocks, for example. So if the page is at the
border of such an area, the read-ahead mechanism checks if
all the other blocks in the area have been accessed in an
ascending or descending order. If this is the case, the system
looks at the natural successor or predecessor of the page,
checks if that is at the border of another area, and in this case
issues read-requests for all the pages in that area. Maybe
we could relax the condition that all the pages in the area
have to be accessed: if data is deleted from a table, there may
appear holes of unused pages in the area.

A different read-ahead mechanism is used when there appears
to be a random access pattern to a file.
If a new page is referenced in the buf_pool, and several pages
of its random access area (for instance, 32 consecutive pages
in a tablespace) have recently been referenced, we may predict
that the whole area may be needed in the near future, and issue
the read requests for the whole area.
*/

#if (!(defined(UNIV_HOTBACKUP) || defined(UNIV_INNOCHECKSUM)))
/** Value in microseconds */
static const int WAIT_FOR_READ	= 100;
/** Number of attemtps made to read in a page in the buffer pool */
static const ulint BUF_PAGE_READ_MAX_RETRIES = 100;

/** The buffer pools of the database */
buf_pool_t*	buf_pool_ptr;

#if defined UNIV_DEBUG || defined UNIV_BUF_DEBUG
/** This is used to insert validation operations in execution
in the debug version */
static ulint	buf_dbg_counter	= 0;
#endif /* UNIV_DEBUG || UNIV_BUF_DEBUG */

#if defined UNIV_PFS_MUTEX || defined UNIV_PFS_RWLOCK
# ifndef PFS_SKIP_BUFFER_MUTEX_RWLOCK

/* Buffer block mutexes and rwlocks can be registered
in one group rather than individually. If PFS_GROUP_BUFFER_SYNC
is defined, register buffer block mutex and rwlock
in one group after their initialization. */
#  define PFS_GROUP_BUFFER_SYNC

/* This define caps the number of mutexes/rwlocks can
be registered with performance schema. Developers can
modify this define if necessary. Please note, this would
be effective only if PFS_GROUP_BUFFER_SYNC is defined. */
#  define PFS_MAX_BUFFER_MUTEX_LOCK_REGISTER	ULINT_MAX

# endif /* !PFS_SKIP_BUFFER_MUTEX_RWLOCK */
#endif /* UNIV_PFS_MUTEX || UNIV_PFS_RWLOCK */

/** Macro to determine whether the read of write counter is used depending
on the io_type */
#define MONITOR_RW_COUNTER(io_type, counter)		\
	((io_type == BUF_IO_READ)			\
	 ? (counter##_READ)				\
	 : (counter##_WRITTEN))

/********************************************************************//**
Gets the smallest oldest_modification lsn for any page in the pool. Returns
zero if all modified pages have been flushed to disk.
@return oldest modification in pool, zero if none */

lsn_t
buf_pool_get_oldest_modification(void)
/*==================================*/
{
	lsn_t		lsn = 0;
	lsn_t		oldest_lsn = 0;

	/* When we traverse all the flush lists we don't want another
	thread to add a dirty page to any flush list. */
	log_flush_order_mutex_enter();

	for (ulint i = 0; i < srv_buf_pool_instances; i++) {
		buf_pool_t*	buf_pool;

		buf_pool = buf_pool_from_array(i);

		buf_flush_list_mutex_enter(buf_pool);

		buf_page_t*	bpage;

		bpage = UT_LIST_GET_LAST(buf_pool->flush_list);

		if (bpage != NULL) {
			ut_ad(bpage->in_flush_list);
			lsn = bpage->oldest_modification;
		}

		buf_flush_list_mutex_exit(buf_pool);

		if (!oldest_lsn || oldest_lsn > lsn) {
			oldest_lsn = lsn;
		}
	}

	log_flush_order_mutex_exit();

	/* The returned answer may be out of date: the flush_list can
	change after the mutex has been released. */

	return(oldest_lsn);
}

/********************************************************************//**
Get total buffer pool statistics. */

void
buf_get_total_list_len(
/*===================*/
	ulint*		LRU_len,	/*!< out: length of all LRU lists */
	ulint*		free_len,	/*!< out: length of all free lists */
	ulint*		flush_list_len)	/*!< out: length of all flush lists */
{
	ulint		i;

	*LRU_len = 0;
	*free_len = 0;
	*flush_list_len = 0;

	for (i = 0; i < srv_buf_pool_instances; i++) {
		buf_pool_t*	buf_pool;

		buf_pool = buf_pool_from_array(i);

		*LRU_len += UT_LIST_GET_LEN(buf_pool->LRU);
		*free_len += UT_LIST_GET_LEN(buf_pool->free);
		*flush_list_len += UT_LIST_GET_LEN(buf_pool->flush_list);
	}
}

/********************************************************************//**
Get total list size in bytes from all buffer pools. */

void
buf_get_total_list_size_in_bytes(
/*=============================*/
	buf_pools_list_size_t*	buf_pools_list_size)	/*!< out: list sizes
							in all buffer pools */
{
	ut_ad(buf_pools_list_size);
	memset(buf_pools_list_size, 0, sizeof(*buf_pools_list_size));

	for (ulint i = 0; i < srv_buf_pool_instances; i++) {
		buf_pool_t*	buf_pool;

		buf_pool = buf_pool_from_array(i);
		/* We don't need mutex protection since this is
		for statistics purpose */
		buf_pools_list_size->LRU_bytes += buf_pool->stat.LRU_bytes;
		buf_pools_list_size->unzip_LRU_bytes +=
			UT_LIST_GET_LEN(buf_pool->unzip_LRU) * UNIV_PAGE_SIZE;
		buf_pools_list_size->flush_list_bytes +=
			buf_pool->stat.flush_list_bytes;
	}
}

/********************************************************************//**
Get total buffer pool statistics. */

void
buf_get_total_stat(
/*===============*/
	buf_pool_stat_t*	tot_stat)	/*!< out: buffer pool stats */
{
	ulint			i;

	memset(tot_stat, 0, sizeof(*tot_stat));

	for (i = 0; i < srv_buf_pool_instances; i++) {
		buf_pool_stat_t*buf_stat;
		buf_pool_t*	buf_pool;

		buf_pool = buf_pool_from_array(i);

		buf_stat = &buf_pool->stat;
		tot_stat->n_page_gets += buf_stat->n_page_gets;
		tot_stat->n_pages_read += buf_stat->n_pages_read;
		tot_stat->n_pages_written += buf_stat->n_pages_written;
		tot_stat->n_pages_created += buf_stat->n_pages_created;
		tot_stat->n_ra_pages_read_rnd += buf_stat->n_ra_pages_read_rnd;
		tot_stat->n_ra_pages_read += buf_stat->n_ra_pages_read;
		tot_stat->n_ra_pages_evicted += buf_stat->n_ra_pages_evicted;
		tot_stat->n_pages_made_young += buf_stat->n_pages_made_young;

		tot_stat->n_pages_not_made_young +=
			buf_stat->n_pages_not_made_young;
	}
}

/********************************************************************//**
Allocates a buffer block.
@return own: the allocated block, in state BUF_BLOCK_MEMORY */

buf_block_t*
buf_block_alloc(
/*============*/
	buf_pool_t*	buf_pool)	/*!< in/out: buffer pool instance,
					or NULL for round-robin selection
					of the buffer pool */
{
	buf_block_t*	block;
	ulint		index;
	static ulint	buf_pool_index;

	if (buf_pool == NULL) {
		/* We are allocating memory from any buffer pool, ensure
		we spread the grace on all buffer pool instances. */
		index = buf_pool_index++ % srv_buf_pool_instances;
		buf_pool = buf_pool_from_array(index);
	}

	block = buf_LRU_get_free_block(buf_pool);

	buf_block_set_state(block, BUF_BLOCK_MEMORY);

	return(block);
}
#endif /* !UNIV_HOTBACKUP && !UNIV_INNOCHECKSUM */

/** Checks if a page contains only zeroes.
@param[in]	read_buf	database page
@param[in]	page_size	page size
@return true if page is filled with zeroes */
bool
buf_page_is_zeroes(
	const byte*		read_buf,
	const page_size_t&	page_size)
{
	for (ulint i = 0; i < page_size.logical(); i++) {
		if (read_buf[i] != 0) {
			return(false);
		}
	}
	return(true);
}


/** Checks if a page is corrupt.
@param[in]	check_lsn	true if we need to check and complain about
the LSN
@param[in]	read_buf	database page
@param[in]	page_size	page size
@param[in]	page_no		page number of given read_buf
@param[in]	strict_check	true if strict-check option is enabled
@param[in]	is_log_enabled	true if log option is enabled
@param[in]	log_file	file pointer to log_file
@return TRUE if corrupted */
ibool
buf_page_is_corrupted(
	bool			check_lsn,
	const byte*		read_buf,
	const page_size_t&	page_size
#ifdef UNIV_INNOCHECKSUM
	,uintmax_t		page_no,
	bool			strict_check,
	bool			is_log_enabled,
	FILE*			log_file
#endif /* UNIV_INNOCHECKSUM */
)
{
	ulint		checksum_field1;
	ulint		checksum_field2;
	ibool		crc32_inited = FALSE;
	ib_uint32_t	crc32 = ULINT32_UNDEFINED;

	if (!page_size.is_compressed()
	    && memcmp(read_buf + FIL_PAGE_LSN + 4,
		      read_buf + page_size.logical()
		      - FIL_PAGE_END_LSN_OLD_CHKSUM + 4, 4)) {

		/* Stored log sequence numbers at the start and the end
		of page do not match */

		return(TRUE);
	}

#if !defined(UNIV_HOTBACKUP) && !defined(UNIV_INNOCHECKSUM)
	if (check_lsn && recv_lsn_checks_on) {
		lsn_t	current_lsn;

		/* Since we are going to reset the page LSN during the import
		phase it makes no sense to spam the log with error messages. */

		if (log_peek_lsn(&current_lsn)
		    && current_lsn
		    < mach_read_from_8(read_buf + FIL_PAGE_LSN)) {

			ib_logf(IB_LOG_LEVEL_ERROR,
				"Page %lu log sequence number"
				" " LSN_PF
				" is in the future! Current system"
				" log sequence number " LSN_PF ".",
				(ulong) mach_read_from_4(
					read_buf + FIL_PAGE_OFFSET),
				(lsn_t) mach_read_from_8(
					read_buf + FIL_PAGE_LSN),
				current_lsn);
			ib_logf(IB_LOG_LEVEL_ERROR,
				"Your database may be corrupt or"
				" you may have copied the InnoDB"
				" tablespace but not the InnoDB"
				" log files. %s",
				FORCE_RECOVERY_MSG);

		}
	}
#endif /* !UNIV_HOTBACKUP && !UNIV_INNOCHECKSUM */

	/* Check whether the checksum fields have correct values */

	if (srv_checksum_algorithm == SRV_CHECKSUM_ALGORITHM_NONE) {
		return(FALSE);
	}

	if (page_size.is_compressed()) {
#ifdef UNIV_INNOCHECKSUM
		return(!page_zip_verify_checksum(read_buf,
						 page_size.physical(),
						 page_no, strict_check,
						 is_log_enabled, log_file));
#else
		return(!page_zip_verify_checksum(read_buf,
						 page_size.physical()));
#endif /* UNIV_INNOCHECKSUM */
	}

	checksum_field1 = mach_read_from_4(
		read_buf + FIL_PAGE_SPACE_OR_CHKSUM);

	checksum_field2 = mach_read_from_4(
		read_buf + page_size.logical() - FIL_PAGE_END_LSN_OLD_CHKSUM);

	/* declare empty pages non-corrupted */
	if (checksum_field1 == 0 && checksum_field2 == 0
	    && mach_read_from_4(read_buf + FIL_PAGE_LSN) == 0) {
		/* make sure that the page is really empty */

#ifdef UNIV_INNOCHECKSUM
		ulint	i;

		for (i = 0; i < page_size.logical(); i++) {
			if (read_buf[i] != 0)
				break;
		}

		if (i >= page_size.logical()) {
			if (is_log_enabled) {
				fprintf(log_file, "Page::%" PRIuMAX
					" is empty and uncorrupted\n",
					page_no);
			}
			return(FALSE);
		}
#else
		for (ulint i = 0; i < page_size.logical(); i++) {
			if (read_buf[i] != 0) {
				return(TRUE);
			}
		}

		return(FALSE);
#endif /* UNIV_INNOCHECKSUM */

	}

	switch ((srv_checksum_algorithm_t) srv_checksum_algorithm) {
	case SRV_CHECKSUM_ALGORITHM_STRICT_CRC32:

		crc32 = buf_calc_page_crc32(read_buf);
#ifdef UNIV_INNOCHECKSUM
		if (is_log_enabled) {
			fprintf(log_file, "page::%" PRIuMAX ";"
				" crc32 calculated = %u;"
				" recorded checksum field1 = %lu recorded"
				" checksum field2 =%lu\n", page_no, crc32,
				checksum_field1, checksum_field2);
		}
#endif /* UNIV_INNOCHECKSUM */

		return(checksum_field1 != crc32 || checksum_field2 != crc32);

	case SRV_CHECKSUM_ALGORITHM_STRICT_INNODB:
#ifdef UNIV_INNOCHECKSUM
		if (is_log_enabled) {
			fprintf(log_file, "page::%" PRIuMAX ";"
				" old style: calculated ="
				" %lu; recorded checksum = %lu\n",
				page_no, buf_calc_page_old_checksum(read_buf),
				checksum_field2);
			fprintf(log_file, "page::%" PRIuMAX ";"
				" new style: calculated ="
				" %lu; recorded checksum  = %lu\n",
				page_no, buf_calc_page_new_checksum(read_buf),
				checksum_field1);
		}
#endif /* UNIV_INNOCHECKSUM */

		return(checksum_field1
		       != buf_calc_page_new_checksum(read_buf)
		       || checksum_field2
		       != buf_calc_page_old_checksum(read_buf));

	case SRV_CHECKSUM_ALGORITHM_STRICT_NONE:
#ifdef UNIV_INNOCHECKSUM
		if (is_log_enabled) {
			fprintf(log_file,
				"page::%" PRIuMAX "; none checksum: calculated"
				" = %lu; recorded checksum_field1 = %lu"
				" recorded checksum_field2 = %lu\n",
				page_no, BUF_NO_CHECKSUM_MAGIC,
				checksum_field1, checksum_field2);
		}
#endif /* UNIV_INNOCHECKSUM */

		return(checksum_field1 != BUF_NO_CHECKSUM_MAGIC
		       || checksum_field2 != BUF_NO_CHECKSUM_MAGIC);

	case SRV_CHECKSUM_ALGORITHM_CRC32:
	case SRV_CHECKSUM_ALGORITHM_INNODB:
		/* There are 3 valid formulas for
		checksum_field2 (old checksum field):

		1. Very old versions of InnoDB only stored 8 byte lsn to the
		start and the end of the page.

		2. InnoDB versions before MySQL 5.6.3 store the old formula
		checksum (buf_calc_page_old_checksum()).

		3. InnoDB versions 5.6.3 and newer with
		innodb_checksum_algorithm=strict_crc32|crc32 store CRC32. */

		/* since innodb_checksum_algorithm is not strict_* allow
		any of the algos to match for the old field */

		if (checksum_field2
		    != mach_read_from_4(read_buf + FIL_PAGE_LSN)
		    && checksum_field2 != BUF_NO_CHECKSUM_MAGIC) {

			/* The checksum does not match any of the
			fast to check. First check the selected algorithm
			for writing checksums because we assume that the
			chance of it matching is higher. */

			if (srv_checksum_algorithm
			    == SRV_CHECKSUM_ALGORITHM_CRC32) {

				crc32 = buf_calc_page_crc32(read_buf);
				crc32_inited = TRUE;

				if (checksum_field2 != crc32
				    && checksum_field2
				    != buf_calc_page_old_checksum(read_buf)) {

					return(TRUE);
				}
			} else {
				ut_ad(srv_checksum_algorithm
				     == SRV_CHECKSUM_ALGORITHM_INNODB);
#ifdef UNIV_INNOCHECKSUM
				if (is_log_enabled) {
					fprintf(log_file, "page::%" PRIuMAX ";"
						" old style: calculated = %lu;"
						" recorded = %lu\n", page_no,
						buf_calc_page_old_checksum(
							read_buf),
						checksum_field2);
				}
#endif /* UNIV_INNOCHECKSUM */
				if (checksum_field2
				    != buf_calc_page_old_checksum(read_buf)) {

					crc32 = buf_calc_page_crc32(read_buf);
					crc32_inited = TRUE;

					if (checksum_field2 != crc32) {
#ifdef UNIV_INNOCHECKSUM
						if (is_log_enabled) {
							fprintf(log_file, "Fail"
								"; page %"
								PRIuMAX
								" invalid (fails"
								" old style"
								" checksum)\n",
								page_no);
						}
#endif /* UNIV_INNOCHECKSUM */
						return(TRUE);
					}
				}
			}
		}

		/* old field is fine, check the new field */

		/* InnoDB versions < 4.0.14 and < 4.1.1 stored the space id
		(always equal to 0), to FIL_PAGE_SPACE_OR_CHKSUM */

		if (checksum_field1 != 0
		    && checksum_field1 != BUF_NO_CHECKSUM_MAGIC) {

			/* The checksum does not match any of the
			fast to check. First check the selected algorithm
			for writing checksums because we assume that the
			chance of it matching is higher. */

			if (srv_checksum_algorithm
			    == SRV_CHECKSUM_ALGORITHM_CRC32) {

				if (!crc32_inited) {
					crc32 = buf_calc_page_crc32(read_buf);
					crc32_inited = TRUE;
				}

				if (checksum_field1 != crc32
				    && checksum_field1
				    != buf_calc_page_new_checksum(read_buf)) {

					return(TRUE);
				}
			} else {
				ut_ad(srv_checksum_algorithm
				     == SRV_CHECKSUM_ALGORITHM_INNODB);
#ifdef UNIV_INNOCHECKSUM
				if (is_log_enabled) {
					fprintf(log_file, "page::%" PRIuMAX ";"
						" new style: calculated = %lu;"
						" crc32 = %u; recorded = %lu\n",
						page_no,
						buf_calc_page_new_checksum(
							read_buf),
						buf_calc_page_crc32(read_buf),
						checksum_field1);
				}
#endif /* UNIV_INNOCHECKSUM */
				if (checksum_field1
				    != buf_calc_page_new_checksum(read_buf)) {

					if (!crc32_inited) {
						crc32 = buf_calc_page_crc32(
							read_buf);
						crc32_inited = TRUE;
					}

					if (checksum_field1 != crc32) {
#ifdef UNIV_INNOCHECKSUM
					if (is_log_enabled) {
						fprintf(log_file,"Fail;"
							" page %" PRIuMAX
							" invalid (fails"
							" innodb and"
							" crc32 checksum\n",
							page_no);
					}
#endif /* UNIV_INNOCHECKSUM */

						return(TRUE);
					}
				}
			}
		}

#ifdef UNIV_INNOCHECKSUM
		if (is_log_enabled
			&& (checksum_field1 == BUF_NO_CHECKSUM_MAGIC
			|| checksum_field2 == BUF_NO_CHECKSUM_MAGIC)) {

			fprintf(log_file, "page::%" PRIuMAX "; old style:"
				" calculated = %lu; recorded ="
				" %lu\n", page_no,
				buf_calc_page_old_checksum(read_buf),
				checksum_field2);
			fprintf(log_file, "page::%" PRIuMAX "; new style:"
				" calculated = %lu; crc32 = %u;"
				" recorded = %lu\n", page_no,
				buf_calc_page_new_checksum(read_buf),
				buf_calc_page_crc32(read_buf),
				checksum_field1);
		}
#endif /* UNIV_INNOCHECKSUM */

		/* If CRC32 is stored in at least one of the fields, then the
		other field must also be CRC32 */
		if (crc32_inited
		    && ((checksum_field1 == crc32
			 && checksum_field2 != crc32)
			|| (checksum_field1 != crc32
			    && checksum_field2 == crc32))) {
#ifdef UNIV_INNOCHECKSUM
			if (is_log_enabled) {
				fprintf(log_file, "Fail; page %" PRIuMAX
					" invalid (fails crc32 checksum)\n",
					page_no);
			}
#endif /* UNIV_INNOCHECKSUM */

			return(TRUE);
		}

		break;
	case SRV_CHECKSUM_ALGORITHM_NONE:
		/* should have returned FALSE earlier */
		ut_error;
	/* no default so the compiler will emit a warning if new enum
	is added and not handled here */
	}

	DBUG_EXECUTE_IF("buf_page_is_corrupt_failure", return(TRUE); );

	return(FALSE);
}

#ifndef UNIV_INNOCHECKSUM

/** Prints a page to stderr.
@param[in]	read_buf	a database page
@param[in]	page_size	page size
@param[in]	flags		0 or BUF_PAGE_PRINT_NO_CRASH or
BUF_PAGE_PRINT_NO_FULL */
void
buf_page_print(
	const byte*		read_buf,
	const page_size_t&	page_size,
	ulint			flags)
{
#ifndef UNIV_HOTBACKUP
	dict_index_t*	index;
#endif /* !UNIV_HOTBACKUP */

	if (!(flags & BUF_PAGE_PRINT_NO_FULL)) {
		ib_logf(IB_LOG_LEVEL_INFO,
			"Page dump in ascii and hex (" ULINTPF " bytes):",
			page_size.physical());
		ut_print_buf(stderr, read_buf, page_size.physical());
		fputs("\nInnoDB: End of page dump\n", stderr);
	}

	if (page_size.is_compressed()) {
		/* Print compressed page. */
		ib_logf(IB_LOG_LEVEL_INFO,
			"Compressed page type (" ULINTPF "); stored checksum in"
			" field1 " ULINTPF "; calculated checksums for field1:"
			" %s " UINT32PF ", %s " UINT32PF ", %s " UINT32PF ";"
			" page LSN " LSN_PF "; page number (if stored to page"
			" already) " ULINTPF "; space id (if stored to page"
			" already) " ULINTPF "",
			fil_page_get_type(read_buf),
			mach_read_from_4(read_buf + FIL_PAGE_SPACE_OR_CHKSUM),
			buf_checksum_algorithm_name(
				SRV_CHECKSUM_ALGORITHM_CRC32),
			page_zip_calc_checksum(read_buf, page_size.physical(),
				SRV_CHECKSUM_ALGORITHM_CRC32),
			buf_checksum_algorithm_name(
				SRV_CHECKSUM_ALGORITHM_INNODB),
			page_zip_calc_checksum(read_buf, page_size.physical(),
				SRV_CHECKSUM_ALGORITHM_INNODB),
			buf_checksum_algorithm_name(
				SRV_CHECKSUM_ALGORITHM_NONE),
			page_zip_calc_checksum(read_buf, page_size.physical(),
				SRV_CHECKSUM_ALGORITHM_NONE),
			mach_read_from_8(read_buf + FIL_PAGE_LSN),
			mach_read_from_4(read_buf + FIL_PAGE_OFFSET),
			mach_read_from_4(read_buf
					 + FIL_PAGE_ARCH_LOG_NO_OR_SPACE_ID));
	} else {
		ib_logf(IB_LOG_LEVEL_INFO,
			"Uncompressed page, stored checksum in"
			" field1 " ULINTPF ", calculated checksums for field1:"
			" %s " UINT32PF ", %s " ULINTPF ", %s " ULINTPF ","
			" stored checksum in field2 " ULINTPF ", calculated"
			" checksums for field2: %s " UINT32PF ", %s " ULINTPF ""
			" , %s " ULINTPF ",  page LSN " ULINTPF " " ULINTPF ","
			" low 4 bytes of LSN at page end " ULINTPF ","
			" page number (if stored to page already) " ULINTPF ","
			" space id (if created with >= MySQL-4.1.1"
			" and stored already) %lu",
			mach_read_from_4(read_buf + FIL_PAGE_SPACE_OR_CHKSUM),
			buf_checksum_algorithm_name(SRV_CHECKSUM_ALGORITHM_CRC32),
			buf_calc_page_crc32(read_buf),
			buf_checksum_algorithm_name(SRV_CHECKSUM_ALGORITHM_INNODB),
			buf_calc_page_new_checksum(read_buf),
			buf_checksum_algorithm_name(SRV_CHECKSUM_ALGORITHM_NONE),
			BUF_NO_CHECKSUM_MAGIC,

			mach_read_from_4(read_buf + page_size.logical()
					 - FIL_PAGE_END_LSN_OLD_CHKSUM),
			buf_checksum_algorithm_name(SRV_CHECKSUM_ALGORITHM_CRC32),
			buf_calc_page_crc32(read_buf),
			buf_checksum_algorithm_name(SRV_CHECKSUM_ALGORITHM_INNODB),
			buf_calc_page_old_checksum(read_buf),
			buf_checksum_algorithm_name(SRV_CHECKSUM_ALGORITHM_NONE),
			BUF_NO_CHECKSUM_MAGIC,

			mach_read_from_4(read_buf + FIL_PAGE_LSN),
			mach_read_from_4(read_buf + FIL_PAGE_LSN + 4),
			mach_read_from_4(read_buf + page_size.logical()
					 - FIL_PAGE_END_LSN_OLD_CHKSUM + 4),
			mach_read_from_4(read_buf + FIL_PAGE_OFFSET),
			mach_read_from_4(read_buf
					 + FIL_PAGE_ARCH_LOG_NO_OR_SPACE_ID));
	}

#ifndef UNIV_HOTBACKUP
	if (mach_read_from_2(read_buf + TRX_UNDO_PAGE_HDR + TRX_UNDO_PAGE_TYPE)
	    == TRX_UNDO_INSERT) {
		fprintf(stderr,
			"InnoDB: Page may be an insert undo log page\n");
	} else if (mach_read_from_2(read_buf + TRX_UNDO_PAGE_HDR
				    + TRX_UNDO_PAGE_TYPE)
		   == TRX_UNDO_UPDATE) {
		fprintf(stderr,
			"InnoDB: Page may be an update undo log page\n");
	}
#endif /* !UNIV_HOTBACKUP */

	switch (fil_page_get_type(read_buf)) {
		index_id_t	index_id;
	case FIL_PAGE_INDEX:
		index_id = btr_page_get_index_id(read_buf);
		fprintf(stderr,
			"InnoDB: Page may be an index page where"
			" index id is " IB_ID_FMT "\n",
			index_id);
#ifndef UNIV_HOTBACKUP
		index = dict_index_find_on_id_low(index_id);
		if (index) {
			fputs("InnoDB: (", stderr);
			dict_index_name_print(stderr, NULL, index);
			fputs(")\n", stderr);
		}
#endif /* !UNIV_HOTBACKUP */
		break;
	case FIL_PAGE_INODE:
		fputs("InnoDB: Page may be an 'inode' page\n", stderr);
		break;
	case FIL_PAGE_IBUF_FREE_LIST:
		fputs("InnoDB: Page may be an insert buffer free list page\n",
		      stderr);
		break;
	case FIL_PAGE_TYPE_ALLOCATED:
		fputs("InnoDB: Page may be a freshly allocated page\n",
		      stderr);
		break;
	case FIL_PAGE_IBUF_BITMAP:
		fputs("InnoDB: Page may be an insert buffer bitmap page\n",
		      stderr);
		break;
	case FIL_PAGE_TYPE_SYS:
		fputs("InnoDB: Page may be a system page\n",
		      stderr);
		break;
	case FIL_PAGE_TYPE_TRX_SYS:
		fputs("InnoDB: Page may be a transaction system page\n",
		      stderr);
		break;
	case FIL_PAGE_TYPE_FSP_HDR:
		fputs("InnoDB: Page may be a file space header page\n",
		      stderr);
		break;
	case FIL_PAGE_TYPE_XDES:
		fputs("InnoDB: Page may be an extent descriptor page\n",
		      stderr);
		break;
	case FIL_PAGE_TYPE_BLOB:
		fputs("InnoDB: Page may be a BLOB page\n",
		      stderr);
		break;
	case FIL_PAGE_TYPE_ZBLOB:
	case FIL_PAGE_TYPE_ZBLOB2:
		fputs("InnoDB: Page may be a compressed BLOB page\n",
		      stderr);
		break;
	}

	ut_ad(flags & BUF_PAGE_PRINT_NO_CRASH);
}

#ifndef UNIV_HOTBACKUP

# ifdef PFS_GROUP_BUFFER_SYNC
extern mysql_pfs_key_t	buffer_block_mutex_key;

/********************************************************************//**
This function registers mutexes and rwlocks in buffer blocks with
performance schema. If PFS_MAX_BUFFER_MUTEX_LOCK_REGISTER is
defined to be a value less than chunk->size, then only mutexes
and rwlocks in the first PFS_MAX_BUFFER_MUTEX_LOCK_REGISTER
blocks are registered. */
static
void
pfs_register_buffer_block(
/*======================*/
	buf_chunk_t*	chunk)		/*!< in/out: chunk of buffers */
{
	buf_block_t*    block;
	ulint		num_to_register;

	block = chunk->blocks;

	num_to_register = ut_min(
		chunk->size, PFS_MAX_BUFFER_MUTEX_LOCK_REGISTER);

	for (ulint i = 0; i < num_to_register; i++) {
#  ifdef UNIV_PFS_MUTEX
		BPageMutex*	mutex;

		mutex = &block->mutex;
		mutex->pfs_add(buffer_block_mutex_key);
#  endif /* UNIV_PFS_MUTEX */

		rw_lock_t*	rwlock;

#  ifdef UNIV_PFS_RWLOCK
		rwlock = &block->lock;
		ut_a(!rwlock->pfs_psi);
		rwlock->pfs_psi = (PSI_server)
			? PSI_server->init_rwlock(buf_block_lock_key, rwlock)
			: NULL;

#   ifdef UNIV_SYNC_DEBUG
		rwlock = &block->debug_latch;
		ut_a(!rwlock->pfs_psi);
		rwlock->pfs_psi = (PSI_server)
			? PSI_server->init_rwlock(buf_block_debug_latch_key,
						  rwlock)
			: NULL;
#   endif /* UNIV_SYNC_DEBUG */

#  endif /* UNIV_PFS_RWLOCK */
		block++;
	}
}
# endif /* PFS_GROUP_BUFFER_SYNC */

/********************************************************************//**
Initializes a buffer control block when the buf_pool is created. */
static
void
buf_block_init(
/*===========*/
	buf_pool_t*	buf_pool,	/*!< in: buffer pool instance */
	buf_block_t*	block,		/*!< in: pointer to control block */
	byte*		frame)		/*!< in: pointer to buffer frame */
{
	UNIV_MEM_DESC(frame, UNIV_PAGE_SIZE);

	block->frame = frame;

	block->page.buf_pool_index = buf_pool_index(buf_pool);
	block->page.state = BUF_BLOCK_NOT_USED;
	block->page.buf_fix_count = 0;
	block->page.io_fix = BUF_IO_NONE;

	block->modify_clock = 0;

#if defined UNIV_DEBUG_FILE_ACCESSES || defined UNIV_DEBUG
	block->page.file_page_was_freed = FALSE;
#endif /* UNIV_DEBUG_FILE_ACCESSES || UNIV_DEBUG */

	block->check_index_page_at_flush = FALSE;
	block->index = NULL;

#ifdef UNIV_DEBUG
	block->page.in_page_hash = FALSE;
	block->page.in_zip_hash = FALSE;
	block->page.in_flush_list = FALSE;
	block->page.in_free_list = FALSE;
	block->page.in_LRU_list = FALSE;
	block->in_unzip_LRU_list = FALSE;
#endif /* UNIV_DEBUG */
#if defined UNIV_AHI_DEBUG || defined UNIV_DEBUG
	block->n_pointers = 0;
#endif /* UNIV_AHI_DEBUG || UNIV_DEBUG */
	page_zip_des_init(&block->page.zip);

	mutex_create("buf_block_mutex", &block->mutex);

#if defined PFS_SKIP_BUFFER_MUTEX_RWLOCK || defined PFS_GROUP_BUFFER_SYNC
	/* If PFS_SKIP_BUFFER_MUTEX_RWLOCK is defined, skip registration
	of buffer block rwlock with performance schema.

	If PFS_GROUP_BUFFER_SYNC is defined, skip the registration
	since buffer block rwlock will be registered later in
	pfs_register_buffer_block(). */

	rw_lock_create(PFS_NOT_INSTRUMENTED, &block->lock, SYNC_LEVEL_VARYING);

# ifdef UNIV_SYNC_DEBUG
	rw_lock_create(
		PFS_NOT_INSTRUMENTED,
		&block->debug_latch, SYNC_NO_ORDER_CHECK);
# endif /* UNIV_SYNC_DEBUG */

#else /* PFS_SKIP_BUFFER_MUTEX_RWLOCK || PFS_GROUP_BUFFER_SYNC */

	rw_lock_create(buf_block_lock_key, &block->lock, SYNC_LEVEL_VARYING);

# ifdef UNIV_SYNC_DEBUG

	rw_lock_create(buf_block_debug_latch_key,
		       &block->debug_latch, SYNC_NO_ORDER_CHECK);
# endif /* UNIV_SYNC_DEBUG */

#endif /* PFS_SKIP_BUFFER_MUTEX_RWLOCK || PFS_GROUP_BUFFER_SYNC */

	ut_ad(rw_lock_validate(&(block->lock)));
}

/********************************************************************//**
Allocates a chunk of buffer frames.
@return chunk, or NULL on failure */
static
buf_chunk_t*
buf_chunk_init(
/*===========*/
	buf_pool_t*	buf_pool,	/*!< in: buffer pool instance */
	buf_chunk_t*	chunk,		/*!< out: chunk of buffers */
	ulint		mem_size)	/*!< in: requested size in bytes */
{
	buf_block_t*	block;
	byte*		frame;
	ulint		i;

	/* Round down to a multiple of page size,
	although it already should be. */
	mem_size = ut_2pow_round(mem_size, UNIV_PAGE_SIZE);
	/* Reserve space for the block descriptors. */
	mem_size += ut_2pow_round((mem_size / UNIV_PAGE_SIZE) * (sizeof *block)
				  + (UNIV_PAGE_SIZE - 1), UNIV_PAGE_SIZE);

	chunk->mem_size = mem_size;
	chunk->mem = os_mem_alloc_large(&chunk->mem_size);

	if (UNIV_UNLIKELY(chunk->mem == NULL)) {

		return(NULL);
	}

	/* Allocate the block descriptors from
	the start of the memory block. */
	chunk->blocks = (buf_block_t*) chunk->mem;

	/* Align a pointer to the first frame.  Note that when
	os_large_page_size is smaller than UNIV_PAGE_SIZE,
	we may allocate one fewer block than requested.  When
	it is bigger, we may allocate more blocks than requested. */

	frame = (byte*) ut_align(chunk->mem, UNIV_PAGE_SIZE);
	chunk->size = chunk->mem_size / UNIV_PAGE_SIZE
		- (frame != chunk->mem);

	/* Subtract the space needed for block descriptors. */
	{
		ulint	size = chunk->size;

		while (frame < (byte*) (chunk->blocks + size)) {
			frame += UNIV_PAGE_SIZE;
			size--;
		}

		chunk->size = size;
	}

	/* Init block structs and assign frames for them. Then we
	assign the frames to the first blocks (we already mapped the
	memory above). */

	block = chunk->blocks;

	for (i = chunk->size; i--; ) {

		buf_block_init(buf_pool, block, frame);
		UNIV_MEM_INVALID(block->frame, UNIV_PAGE_SIZE);

		/* Add the block to the free list */
		UT_LIST_ADD_LAST(buf_pool->free, &block->page);

		ut_d(block->page.in_free_list = TRUE);
		ut_ad(buf_pool_from_block(block) == buf_pool);

		block++;
		frame += UNIV_PAGE_SIZE;
	}

#ifdef PFS_GROUP_BUFFER_SYNC
	pfs_register_buffer_block(chunk);
#endif /* PFS_GROUP_BUFFER_SYNC */
	return(chunk);
}

#ifdef UNIV_DEBUG
/*********************************************************************//**
Finds a block in the given buffer chunk that points to a
given compressed page.
@return buffer block pointing to the compressed page, or NULL */
static
buf_block_t*
buf_chunk_contains_zip(
/*===================*/
	buf_chunk_t*	chunk,	/*!< in: chunk being checked */
	const void*	data)	/*!< in: pointer to compressed page */
{
	buf_block_t*	block;
	ulint		i;

	block = chunk->blocks;

	for (i = chunk->size; i--; block++) {
		if (block->page.zip.data == data) {

			return(block);
		}
	}

	return(NULL);
}

/*********************************************************************//**
Finds a block in the buffer pool that points to a
given compressed page.
@return buffer block pointing to the compressed page, or NULL */

buf_block_t*
buf_pool_contains_zip(
/*==================*/
	buf_pool_t*	buf_pool,	/*!< in: buffer pool instance */
	const void*	data)		/*!< in: pointer to compressed page */
{
	ulint		n;
	buf_chunk_t*	chunk = buf_pool->chunks;

	ut_ad(buf_pool);
	ut_ad(buf_pool_mutex_own(buf_pool));
	for (n = buf_pool->n_chunks; n--; chunk++) {

		buf_block_t* block = buf_chunk_contains_zip(chunk, data);

		if (block) {
			return(block);
		}
	}

	return(NULL);
}
#endif /* UNIV_DEBUG */

/*********************************************************************//**
Checks that all file pages in the buffer chunk are in a replaceable state.
@return address of a non-free block, or NULL if all freed */
static
const buf_block_t*
buf_chunk_not_freed(
/*================*/
	buf_chunk_t*	chunk)	/*!< in: chunk being checked */
{
	buf_block_t*	block;
	ulint		i;

	block = chunk->blocks;

	for (i = chunk->size; i--; block++) {
		ibool	ready;

		switch (buf_block_get_state(block)) {
		case BUF_BLOCK_POOL_WATCH:
		case BUF_BLOCK_ZIP_PAGE:
		case BUF_BLOCK_ZIP_DIRTY:
			/* The uncompressed buffer pool should never
			contain compressed block descriptors. */
			ut_error;
			break;
		case BUF_BLOCK_NOT_USED:
		case BUF_BLOCK_READY_FOR_USE:
		case BUF_BLOCK_MEMORY:
		case BUF_BLOCK_REMOVE_HASH:
			/* Skip blocks that are not being used for
			file pages. */
			break;
		case BUF_BLOCK_FILE_PAGE:
			buf_page_mutex_enter(block);
			ready = buf_flush_ready_for_replace(&block->page);
			buf_page_mutex_exit(block);

			if (!ready) {

				return(block);
			}

			break;
		}
	}

	return(NULL);
}

/********************************************************************//**
Set buffer pool size variables after resizing it */
static
void
buf_pool_set_sizes(void)
/*====================*/
{
	ulint	i;
	ulint	curr_size = 0;

	buf_pool_mutex_enter_all();

	for (i = 0; i < srv_buf_pool_instances; i++) {
		buf_pool_t*	buf_pool;

		buf_pool = buf_pool_from_array(i);
		curr_size += buf_pool->curr_pool_size;
	}

	srv_buf_pool_curr_size = curr_size;
	srv_buf_pool_old_size = srv_buf_pool_size;

	buf_pool_mutex_exit_all();
}

/********************************************************************//**
Initialize a buffer pool instance.
@return DB_SUCCESS if all goes well. */

ulint
buf_pool_init_instance(
/*===================*/
	buf_pool_t*	buf_pool,	/*!< in: buffer pool instance */
	ulint		buf_pool_size,	/*!< in: size in bytes */
	ulint		instance_no)	/*!< in: id of the instance */
{
	ulint		i;
	buf_chunk_t*	chunk;

	/* 1. Initialize general fields
	------------------------------- */
	mutex_create("buf_pool", &buf_pool->mutex);

	mutex_create("buf_pool_zip", &buf_pool->zip_mutex);

	buf_pool_mutex_enter(buf_pool);

	if (buf_pool_size > 0) {
		buf_pool->n_chunks = 1;

		buf_pool->chunks = chunk =
			(buf_chunk_t*) ut_zalloc(sizeof *chunk);

		UT_LIST_INIT(buf_pool->LRU, &buf_page_t::LRU);
		UT_LIST_INIT(buf_pool->free, &buf_page_t::list);
		UT_LIST_INIT(buf_pool->flush_list, &buf_page_t::list);
		UT_LIST_INIT(buf_pool->unzip_LRU, &buf_block_t::unzip_LRU);

#if defined UNIV_DEBUG || defined UNIV_BUF_DEBUG
		UT_LIST_INIT(buf_pool->zip_clean, &buf_page_t::list);
#endif /* UNIV_DEBUG || UNIV_BUF_DEBUG */

		for (i = 0; i < UT_ARR_SIZE(buf_pool->zip_free); ++i) {
			UT_LIST_INIT(
				buf_pool->zip_free[i], &buf_buddy_free_t::list);
		}

		if (!buf_chunk_init(buf_pool, chunk, buf_pool_size)) {
			ut_free(chunk);
			ut_free(buf_pool);

			buf_pool_mutex_exit(buf_pool);

			return(DB_ERROR);
		}

		buf_pool->instance_no = instance_no;
		buf_pool->curr_size = chunk->size;
		buf_pool->read_ahead_area
			= ut_min(64, ut_2_power_up(buf_pool->curr_size / 32));
		buf_pool->curr_pool_size = buf_pool->curr_size * UNIV_PAGE_SIZE;

		/* Number of locks protecting page_hash must be a
		power of two */
		srv_n_page_hash_locks = static_cast<ulong>(
			 ut_2_power_up(srv_n_page_hash_locks));
		ut_a(srv_n_page_hash_locks != 0);
		ut_a(srv_n_page_hash_locks <= MAX_PAGE_HASH_LOCKS);

		buf_pool->page_hash = ib_create(
			2 * buf_pool->curr_size, "hash_table_rw_lock",
			srv_n_page_hash_locks, MEM_HEAP_FOR_PAGE_HASH);

		buf_pool->zip_hash = hash_create(2 * buf_pool->curr_size);

		buf_pool->last_printout_time = ut_time();
	}
	/* 2. Initialize flushing fields
	-------------------------------- */

	mutex_create("flush_list", &buf_pool->flush_list_mutex);

	for (i = BUF_FLUSH_LRU; i < BUF_FLUSH_N_TYPES; i++) {
		buf_pool->no_flush[i] = os_event_create(0);
	}

	buf_pool->watch = (buf_page_t*) ut_zalloc(
		sizeof(*buf_pool->watch) * BUF_POOL_WATCH_SIZE);

	/* All fields are initialized by ut_zalloc(). */

	buf_pool->try_LRU_scan = TRUE;

	/* Initialize the hazard pointer for flush_list batches */
	new(&buf_pool->flush_hp)
		FlushHp(buf_pool, &buf_pool->flush_list_mutex);

	/* Initialize the hazard pointer for LRU batches */
	new(&buf_pool->lru_hp) LRUHp(buf_pool, &buf_pool->mutex);

	/* Initialize the iterator for LRU scan search */
	new(&buf_pool->lru_scan_itr) LRUItr(buf_pool, &buf_pool->mutex);

	/* Initialize the iterator for single page scan search */
	new(&buf_pool->single_scan_itr) LRUItr(buf_pool, &buf_pool->mutex);

	buf_pool_mutex_exit(buf_pool);

	return(DB_SUCCESS);
}

/********************************************************************//**
free one buffer pool instance */
static
void
buf_pool_free_instance(
/*===================*/
	buf_pool_t*	buf_pool)	/* in,own: buffer pool instance
					to free */
{
	buf_chunk_t*	chunk;
	buf_chunk_t*	chunks;
	buf_page_t*	bpage;
	buf_page_t*	prev_bpage = 0;

	mutex_free(&buf_pool->mutex);
	mutex_free(&buf_pool->zip_mutex);
	mutex_free(&buf_pool->flush_list_mutex);

	for (bpage = UT_LIST_GET_LAST(buf_pool->LRU);
	     bpage != NULL;
	     bpage = prev_bpage) {

		prev_bpage = UT_LIST_GET_PREV(LRU, bpage);
		buf_page_state	state = buf_page_get_state(bpage);

		ut_ad(buf_page_in_file(bpage));
		ut_ad(bpage->in_LRU_list);

		if (state != BUF_BLOCK_FILE_PAGE) {
			/* We must not have any dirty block except
			when doing a fast shutdown. */
			ut_ad(state == BUF_BLOCK_ZIP_PAGE
			      || srv_fast_shutdown == 2);
			buf_page_free_descriptor(bpage);
		}
	}

	ut_free(buf_pool->watch);
	buf_pool->watch = NULL;

	chunks = buf_pool->chunks;
	chunk = chunks + buf_pool->n_chunks;

	while (--chunk >= chunks) {
		buf_block_t*	block = chunk->blocks;

		for (ulint i = chunk->size; i--; block++) {
			mutex_free(&block->mutex);
			rw_lock_free(&block->lock);
#ifdef UNIV_SYNC_DEBUG
			rw_lock_free(&block->debug_latch);
# endif /* UNIV_SYNC_DEBUG */
		}

		os_mem_free_large(chunk->mem, chunk->mem_size);
	}

	for (ulint i = BUF_FLUSH_LRU; i < BUF_FLUSH_N_TYPES; ++i) {
		os_event_destroy(buf_pool->no_flush[i]);
	}

	ut_free(buf_pool->chunks);
	ha_clear(buf_pool->page_hash);
	hash_table_free(buf_pool->page_hash);
	hash_table_free(buf_pool->zip_hash);
}

/********************************************************************//**
Creates the buffer pool.
@return DB_SUCCESS if success, DB_ERROR if not enough memory or error */

dberr_t
buf_pool_init(
/*==========*/
	ulint	total_size,	/*!< in: size of the total pool in bytes */
	ulint	n_instances)	/*!< in: number of instances */
{
	ulint		i;
	const ulint	size	= total_size / n_instances;

	ut_ad(n_instances > 0);
	ut_ad(n_instances <= MAX_BUFFER_POOLS);
	ut_ad(n_instances == srv_buf_pool_instances);

	buf_pool_ptr = (buf_pool_t*) ut_zalloc(
		n_instances * sizeof *buf_pool_ptr);

	for (i = 0; i < n_instances; i++) {
		buf_pool_t*	ptr	= &buf_pool_ptr[i];

		if (buf_pool_init_instance(ptr, size, i) != DB_SUCCESS) {

			/* Free all the instances created so far. */
			buf_pool_free(i);

			return(DB_ERROR);
		}
	}

	buf_pool_set_sizes();
	buf_LRU_old_ratio_update(100 * 3/ 8, FALSE);

	btr_search_sys_create(buf_pool_get_curr_size() / sizeof(void*) / 64);

	return(DB_SUCCESS);
}

/********************************************************************//**
Frees the buffer pool at shutdown.  This must not be invoked before
freeing all mutexes. */

void
buf_pool_free(
/*==========*/
	ulint	n_instances)	/*!< in: numbere of instances to free */
{
	for (ulint i = 0; i < n_instances; i++) {
		buf_pool_free_instance(buf_pool_from_array(i));
	}

	ut_free(buf_pool_ptr);
	buf_pool_ptr = NULL;
}

/********************************************************************//**
Clears the adaptive hash index on all pages in the buffer pool. */

void
buf_pool_clear_hash_index(void)
/*===========================*/
{
	ulint	p;

#ifdef UNIV_SYNC_DEBUG
	ut_ad(rw_lock_own(&btr_search_latch, RW_LOCK_X));
#endif /* UNIV_SYNC_DEBUG */
	ut_ad(!btr_search_enabled);

	for (p = 0; p < srv_buf_pool_instances; p++) {
		buf_pool_t*	buf_pool = buf_pool_from_array(p);
		buf_chunk_t*	chunks	= buf_pool->chunks;
		buf_chunk_t*	chunk	= chunks + buf_pool->n_chunks;

		while (--chunk >= chunks) {
			buf_block_t*	block	= chunk->blocks;
			ulint		i	= chunk->size;

			for (; i--; block++) {
				dict_index_t*	index	= block->index;

				/* We can set block->index = NULL
				when we have an x-latch on btr_search_latch;
				see the comment in buf0buf.h */

				if (!index) {
					/* Not hashed */
					continue;
				}

				block->index = NULL;
# if defined UNIV_AHI_DEBUG || defined UNIV_DEBUG
				block->n_pointers = 0;
# endif /* UNIV_AHI_DEBUG || UNIV_DEBUG */
			}
		}
	}
}

/********************************************************************//**
Relocate a buffer control block.  Relocates the block on the LRU list
and in buf_pool->page_hash.  Does not relocate bpage->list.
The caller must take care of relocating bpage->list. */
static
void
buf_relocate(
/*=========*/
	buf_page_t*	bpage,	/*!< in/out: control block being relocated;
				buf_page_get_state(bpage) must be
				BUF_BLOCK_ZIP_DIRTY or BUF_BLOCK_ZIP_PAGE */
	buf_page_t*	dpage)	/*!< in/out: destination control block */
{
	buf_page_t*	b;
	buf_pool_t*	buf_pool = buf_pool_from_bpage(bpage);

	ut_ad(buf_pool_mutex_own(buf_pool));
	ut_ad(buf_page_hash_lock_held_x(buf_pool, bpage));
	ut_ad(mutex_own(buf_page_get_mutex(bpage)));
	ut_a(buf_page_get_io_fix(bpage) == BUF_IO_NONE);
	ut_a(bpage->buf_fix_count == 0);
	ut_ad(bpage->in_LRU_list);
	ut_ad(!bpage->in_zip_hash);
	ut_ad(bpage->in_page_hash);
	ut_ad(bpage == buf_page_hash_get_low(buf_pool, bpage->id));

	ut_ad(!buf_pool_watch_is_sentinel(buf_pool, bpage));
#ifdef UNIV_DEBUG
	switch (buf_page_get_state(bpage)) {
	case BUF_BLOCK_POOL_WATCH:
	case BUF_BLOCK_NOT_USED:
	case BUF_BLOCK_READY_FOR_USE:
	case BUF_BLOCK_FILE_PAGE:
	case BUF_BLOCK_MEMORY:
	case BUF_BLOCK_REMOVE_HASH:
		ut_error;
	case BUF_BLOCK_ZIP_DIRTY:
	case BUF_BLOCK_ZIP_PAGE:
		break;
	}
#endif /* UNIV_DEBUG */

	memcpy(dpage, bpage, sizeof *dpage);

	/* Important that we adjust the hazard pointer before
	removing bpage from LRU list. */
	buf_LRU_adjust_hp(buf_pool, bpage);

	ut_d(bpage->in_LRU_list = FALSE);
	ut_d(bpage->in_page_hash = FALSE);

	/* relocate buf_pool->LRU */
	b = UT_LIST_GET_PREV(LRU, bpage);
	UT_LIST_REMOVE(buf_pool->LRU, bpage);

	if (b != NULL) {
		UT_LIST_INSERT_AFTER(buf_pool->LRU, b, dpage);
	} else {
		UT_LIST_ADD_FIRST(buf_pool->LRU, dpage);
	}

	if (UNIV_UNLIKELY(buf_pool->LRU_old == bpage)) {
		buf_pool->LRU_old = dpage;
#ifdef UNIV_LRU_DEBUG
		/* buf_pool->LRU_old must be the first item in the LRU list
		whose "old" flag is set. */
		ut_a(buf_pool->LRU_old->old);
		ut_a(!UT_LIST_GET_PREV(LRU, buf_pool->LRU_old)
		     || !UT_LIST_GET_PREV(LRU, buf_pool->LRU_old)->old);
		ut_a(!UT_LIST_GET_NEXT(LRU, buf_pool->LRU_old)
		     || UT_LIST_GET_NEXT(LRU, buf_pool->LRU_old)->old);
	} else {
		/* Check that the "old" flag is consistent in
		the block and its neighbours. */
		buf_page_set_old(dpage, buf_page_is_old(dpage));
#endif /* UNIV_LRU_DEBUG */
	}

        ut_d(UT_LIST_VALIDATE(buf_pool->LRU, CheckInLRUList()));

	/* relocate buf_pool->page_hash */
	ulint	fold = bpage->id.fold();
	ut_ad(fold == dpage->id.fold());
	HASH_DELETE(buf_page_t, hash, buf_pool->page_hash, fold, bpage);
	HASH_INSERT(buf_page_t, hash, buf_pool->page_hash, fold, dpage);
}

/** Hazard Pointer implementation. */

/** Set current value
@param bpage	buffer block to be set as hp */
void
HazardPointer::set(buf_page_t* bpage)
{
	ut_ad(mutex_own(m_mutex));
	ut_ad(!bpage || buf_pool_from_bpage(bpage) == m_buf_pool);
	ut_ad(!bpage || buf_page_in_file(bpage));

	m_hp = bpage;
}

/** Checks if a bpage is the hp
@param bpage    buffer block to be compared
@return true if it is hp */

bool
HazardPointer::is_hp(const buf_page_t* bpage)
{
	ut_ad(mutex_own(m_mutex));
	ut_ad(!m_hp || buf_pool_from_bpage(m_hp) == m_buf_pool);
	ut_ad(!bpage || buf_pool_from_bpage(bpage) == m_buf_pool);

	return(bpage == m_hp);
}

/** Adjust the value of hp. This happens when some other thread working
on the same list attempts to remove the hp from the list.
@param bpage	buffer block to be compared */

void
FlushHp::adjust(const buf_page_t* bpage)
{
	ut_ad(bpage != NULL);

	/** We only support reverse traversal for now. */
	if (is_hp(bpage)) {
		m_hp = UT_LIST_GET_PREV(list, m_hp);
	}

	ut_ad(!m_hp || m_hp->in_flush_list);
}

/** Adjust the value of hp. This happens when some other thread working
on the same list attempts to remove the hp from the list.
@param bpage	buffer block to be compared */

void
LRUHp::adjust(const buf_page_t* bpage)
{
	ut_ad(bpage);

	/** We only support reverse traversal for now. */
	if (is_hp(bpage)) {
		m_hp = UT_LIST_GET_PREV(LRU, m_hp);
	}

	ut_ad(!m_hp || m_hp->in_LRU_list);
}

/** Selects from where to start a scan. If we have scanned too deep into
the LRU list it resets the value to the tail of the LRU list.
@return buf_page_t from where to start scan. */

buf_page_t*
LRUItr::start()
{
	ut_ad(mutex_own(m_mutex));

	if (!m_hp || m_hp->old) {
		m_hp = UT_LIST_GET_LAST(m_buf_pool->LRU);
	}

	return(m_hp);
}

/** Determine if a block is a sentinel for a buffer pool watch.
@param[in]	buf_pool	buffer pool instance
@param[in]	bpage		block
@return TRUE if a sentinel for a buffer pool watch, FALSE if not */
ibool
buf_pool_watch_is_sentinel(
	const buf_pool_t*	buf_pool,
	const buf_page_t*	bpage)
{
	/* We must also own the appropriate hash lock. */
	ut_ad(buf_page_hash_lock_held_s_or_x(buf_pool, bpage));
	ut_ad(buf_page_in_file(bpage));

	if (bpage < &buf_pool->watch[0]
	    || bpage >= &buf_pool->watch[BUF_POOL_WATCH_SIZE]) {

		ut_ad(buf_page_get_state(bpage) != BUF_BLOCK_ZIP_PAGE
		      || bpage->zip.data != NULL);

		return(FALSE);
	}

	ut_ad(buf_page_get_state(bpage) == BUF_BLOCK_ZIP_PAGE);
	ut_ad(!bpage->in_zip_hash);
	ut_ad(bpage->in_page_hash);
	ut_ad(bpage->zip.data == NULL);
	ut_ad(bpage->buf_fix_count > 0);
	return(TRUE);
}

/** Add watch for the given page to be read in. Caller must have
appropriate hash_lock for the bpage. This function may release the
hash_lock and reacquire it.
@param[in]	page_id		page id
@return NULL if watch set, block if the page is in the buffer pool */
buf_page_t*
buf_pool_watch_set(
	const page_id_t&	page_id)
{
	buf_page_t*	bpage;
	ulint		i;
	buf_pool_t*	buf_pool = buf_pool_get(page_id);
	rw_lock_t*	hash_lock;

	hash_lock = buf_page_hash_lock_get(buf_pool, page_id);

#ifdef UNIV_SYNC_DEBUG
	ut_ad(rw_lock_own(hash_lock, RW_LOCK_X));
#endif /* UNIV_SYNC_DEBUG */

	bpage = buf_page_hash_get_low(buf_pool, page_id);

	if (bpage != NULL) {
page_found:
		if (!buf_pool_watch_is_sentinel(buf_pool, bpage)) {
			/* The page was loaded meanwhile. */
			return(bpage);
		}

		/* Add to an existing watch. */
#ifdef PAGE_ATOMIC_REF_COUNT
		os_atomic_increment_uint32(&bpage->buf_fix_count, 1);
#else
		++bpage->buf_fix_count;
#endif /* PAGE_ATOMIC_REF_COUNT */
		return(NULL);
	}

	/* From this point this function becomes fairly heavy in terms
	of latching. We acquire the buf_pool mutex as well as all the
	hash_locks. buf_pool mutex is needed because any changes to
	the page_hash must be covered by it and hash_locks are needed
	because we don't want to read any stale information in
	buf_pool->watch[]. However, it is not in the critical code path
	as this function will be called only by the purge thread. */


	/* To obey latching order first release the hash_lock. */
	rw_lock_x_unlock(hash_lock);

	buf_pool_mutex_enter(buf_pool);
	hash_lock_x_all(buf_pool->page_hash);

	/* We have to recheck that the page
	was not loaded or a watch set by some other
	purge thread. This is because of the small
	time window between when we release the
	hash_lock to acquire buf_pool mutex above. */

	bpage = buf_page_hash_get_low(buf_pool, page_id);
	if (UNIV_LIKELY_NULL(bpage)) {
		buf_pool_mutex_exit(buf_pool);
		hash_unlock_x_all_but(buf_pool->page_hash, hash_lock);
		goto page_found;
	}

	for (i = 0; i < BUF_POOL_WATCH_SIZE; i++) {
		bpage = &buf_pool->watch[i];

		ut_ad(bpage->access_time == 0);
		ut_ad(bpage->newest_modification == 0);
		ut_ad(bpage->oldest_modification == 0);
		ut_ad(bpage->zip.data == NULL);
		ut_ad(!bpage->in_zip_hash);

		switch (bpage->state) {
		case BUF_BLOCK_POOL_WATCH:
			ut_ad(!bpage->in_page_hash);
			ut_ad(bpage->buf_fix_count == 0);

			/* bpage is pointing to buf_pool->watch[],
			which is protected by buf_pool->mutex.
			Normally, buf_page_t objects are protected by
			buf_block_t::mutex or buf_pool->zip_mutex or both. */

			bpage->state = BUF_BLOCK_ZIP_PAGE;
			bpage->id.copy_from(page_id);
			bpage->buf_fix_count = 1;

			ut_d(bpage->in_page_hash = TRUE);
			HASH_INSERT(buf_page_t, hash, buf_pool->page_hash,
				    page_id.fold(), bpage);

			buf_pool_mutex_exit(buf_pool);
			/* Once the sentinel is in the page_hash we can
			safely release all locks except just the
			relevant hash_lock */
			hash_unlock_x_all_but(buf_pool->page_hash,
						hash_lock);

			return(NULL);
		case BUF_BLOCK_ZIP_PAGE:
			ut_ad(bpage->in_page_hash);
			ut_ad(bpage->buf_fix_count > 0);
			break;
		default:
			ut_error;
		}
	}

	/* Allocation failed.  Either the maximum number of purge
	threads should never exceed BUF_POOL_WATCH_SIZE, or this code
	should be modified to return a special non-NULL value and the
	caller should purge the record directly. */
	ut_error;

	/* Fix compiler warning */
	return(NULL);
}

/** Remove the sentinel block for the watch before replacing it with a
real block. buf_page_watch_clear() or buf_page_watch_occurred() will notice
that the block has been replaced with the real block.
@param[in,out]	buf_pool	buffer pool instance
@param[in,out]	watch		sentinel for watch
@return reference count, to be added to the replacement block */
static
void
buf_pool_watch_remove(
	buf_pool_t*	buf_pool,
	buf_page_t*	watch)
{
#ifdef UNIV_SYNC_DEBUG
	/* We must also own the appropriate hash_bucket mutex. */
	rw_lock_t* hash_lock = buf_page_hash_lock_get(buf_pool, watch->id);
	ut_ad(rw_lock_own(hash_lock, RW_LOCK_X));
#endif /* UNIV_SYNC_DEBUG */

	ut_ad(buf_pool_mutex_own(buf_pool));

	HASH_DELETE(buf_page_t, hash, buf_pool->page_hash, watch->id.fold(),
		    watch);
	ut_d(watch->in_page_hash = FALSE);
	watch->buf_fix_count = 0;
	watch->state = BUF_BLOCK_POOL_WATCH;
}

/** Stop watching if the page has been read in.
buf_pool_watch_set(space,offset) must have returned NULL before.
@param[in]	page_id	page id */
void
buf_pool_watch_unset(
	const page_id_t&	page_id)
{
	buf_page_t*	bpage;
	buf_pool_t*	buf_pool = buf_pool_get(page_id);
	rw_lock_t*	hash_lock = buf_page_hash_lock_get(buf_pool, page_id);

	/* We only need to have buf_pool mutex in case where we end
	up calling buf_pool_watch_remove but to obey latching order
	we acquire it here before acquiring hash_lock. This should
	not cause too much grief as this function is only ever
	called from the purge thread. */
	buf_pool_mutex_enter(buf_pool);

	rw_lock_x_lock(hash_lock);

	/* The page must exist because buf_pool_watch_set()
	increments buf_fix_count. */
	bpage = buf_page_hash_get_low(buf_pool, page_id);

	if (!buf_pool_watch_is_sentinel(buf_pool, bpage)) {

		buf_block_unfix(reinterpret_cast<buf_block_t*>(bpage));
	} else {
		ut_a(bpage->buf_fix_count > 0);

#ifdef PAGE_ATOMIC_REF_COUNT
		os_atomic_decrement_uint32(&bpage->buf_fix_count, 1);
#else
		--bpage->buf_fix_count;
#endif /* PAGE_ATOMIC_REF_COUNT */

		if (bpage->buf_fix_count == 0) {
			buf_pool_watch_remove(buf_pool, bpage);
		}
	}

	buf_pool_mutex_exit(buf_pool);
	rw_lock_x_unlock(hash_lock);
}

/** Check if the page has been read in.
This may only be called after buf_pool_watch_set(space,offset)
has returned NULL and before invoking buf_pool_watch_unset(space,offset).
@param[in]	page_id	page id
@return FALSE if the given page was not read in, TRUE if it was */
ibool
buf_pool_watch_occurred(
	const page_id_t&	page_id)
{
	ibool		ret;
	buf_page_t*	bpage;
	buf_pool_t*	buf_pool = buf_pool_get(page_id);
	rw_lock_t*	hash_lock = buf_page_hash_lock_get(buf_pool, page_id);

	rw_lock_s_lock(hash_lock);

	/* The page must exist because buf_pool_watch_set()
	increments buf_fix_count. */
	bpage = buf_page_hash_get_low(buf_pool, page_id);

	ret = !buf_pool_watch_is_sentinel(buf_pool, bpage);
	rw_lock_s_unlock(hash_lock);

	return(ret);
}

/********************************************************************//**
Moves a page to the start of the buffer pool LRU list. This high-level
function can be used to prevent an important page from slipping out of
the buffer pool. */

void
buf_page_make_young(
/*================*/
	buf_page_t*	bpage)	/*!< in: buffer block of a file page */
{
	buf_pool_t*	buf_pool = buf_pool_from_bpage(bpage);

	buf_pool_mutex_enter(buf_pool);

	ut_a(buf_page_in_file(bpage));

	buf_LRU_make_block_young(bpage);

	buf_pool_mutex_exit(buf_pool);
}

/********************************************************************//**
Moves a page to the start of the buffer pool LRU list if it is too old.
This high-level function can be used to prevent an important page from
slipping out of the buffer pool. */
static
void
buf_page_make_young_if_needed(
/*==========================*/
	buf_page_t*	bpage)		/*!< in/out: buffer block of a
					file page */
{
#ifdef UNIV_DEBUG
	buf_pool_t*	buf_pool = buf_pool_from_bpage(bpage);
	ut_ad(!buf_pool_mutex_own(buf_pool));
#endif /* UNIV_DEBUG */
	ut_a(buf_page_in_file(bpage));

	if (buf_page_peek_if_too_old(bpage)) {
		buf_page_make_young(bpage);
	}
}

#if defined UNIV_DEBUG_FILE_ACCESSES || defined UNIV_DEBUG

/** Sets file_page_was_freed TRUE if the page is found in the buffer pool.
This function should be called when we free a file page and want the
debug version to check that it is not accessed any more unless
reallocated.
@param[in]	page_id	page id
@return control block if found in page hash table, otherwise NULL */
buf_page_t*
buf_page_set_file_page_was_freed(
	const page_id_t&	page_id)
{
	buf_page_t*	bpage;
	buf_pool_t*	buf_pool = buf_pool_get(page_id);
	rw_lock_t*	hash_lock;

	bpage = buf_page_hash_get_s_locked(buf_pool, page_id, &hash_lock);

	if (bpage) {
		BPageMutex*	block_mutex = buf_page_get_mutex(bpage);
		ut_ad(!buf_pool_watch_is_sentinel(buf_pool, bpage));
		mutex_enter(block_mutex);
		rw_lock_s_unlock(hash_lock);
		/* bpage->file_page_was_freed can already hold
		when this code is invoked from dict_drop_index_tree_step() */
		bpage->file_page_was_freed = TRUE;
		mutex_exit(block_mutex);
	}

	return(bpage);
}

/** Sets file_page_was_freed FALSE if the page is found in the buffer pool.
This function should be called when we free a file page and want the
debug version to check that it is not accessed any more unless
reallocated.
@param[in]	page_id	page id
@return control block if found in page hash table, otherwise NULL */
buf_page_t*
buf_page_reset_file_page_was_freed(
	const page_id_t&	page_id)
{
	buf_page_t*	bpage;
	buf_pool_t*	buf_pool = buf_pool_get(page_id);
	rw_lock_t*	hash_lock;

	bpage = buf_page_hash_get_s_locked(buf_pool, page_id, &hash_lock);
	if (bpage) {
		BPageMutex*	block_mutex = buf_page_get_mutex(bpage);
		ut_ad(!buf_pool_watch_is_sentinel(buf_pool, bpage));
		mutex_enter(block_mutex);
		rw_lock_s_unlock(hash_lock);
		bpage->file_page_was_freed = FALSE;
		mutex_exit(block_mutex);
	}

	return(bpage);
}
#endif /* UNIV_DEBUG_FILE_ACCESSES || UNIV_DEBUG */

/** Attempts to discard the uncompressed frame of a compressed page.
The caller should not be holding any mutexes when this function is called.
@param[in]	page_id	page id
@return TRUE if successful, FALSE otherwise. */
static
void
buf_block_try_discard_uncompressed(
	const page_id_t&	page_id)
{
	buf_page_t*	bpage;
	buf_pool_t*	buf_pool = buf_pool_get(page_id);

	/* Since we need to acquire buf_pool mutex to discard
	the uncompressed frame and because page_hash mutex resides
	below buf_pool mutex in sync ordering therefore we must
	first release the page_hash mutex. This means that the
	block in question can move out of page_hash. Therefore
	we need to check again if the block is still in page_hash. */
	buf_pool_mutex_enter(buf_pool);

	bpage = buf_page_hash_get(buf_pool, page_id);

	if (bpage) {
		buf_LRU_free_page(bpage, false);
	}

	buf_pool_mutex_exit(buf_pool);
}

/** Get read access to a compressed page (usually of type
FIL_PAGE_TYPE_ZBLOB or FIL_PAGE_TYPE_ZBLOB2).
The page must be released with buf_page_release_zip().
NOTE: the page is not protected by any latch.  Mutual exclusion has to
be implemented at a higher level.  In other words, all possible
accesses to a given page through this function must be protected by
the same set of mutexes or latches.
@param[in]	page_id		page id
@param[in]	page_size	page size
@return pointer to the block */
buf_page_t*
buf_page_get_zip(
	const page_id_t&	page_id,
	const page_size_t&	page_size)
{
	buf_page_t*	bpage;
	BPageMutex*	block_mutex;
	rw_lock_t*	hash_lock;
	ibool		discard_attempted = FALSE;
	ibool		must_read;
	buf_pool_t*	buf_pool = buf_pool_get(page_id);

	buf_pool->stat.n_page_gets++;

	for (;;) {
lookup:

		/* The following call will also grab the page_hash
		mutex if the page is found. */
		bpage = buf_page_hash_get_s_locked(buf_pool, page_id,
						   &hash_lock);
		if (bpage) {
			ut_ad(!buf_pool_watch_is_sentinel(buf_pool, bpage));
			break;
		}

		/* Page not in buf_pool: needs to be read from file */

		ut_ad(!hash_lock);
		buf_read_page(page_id, page_size);

#if defined UNIV_DEBUG || defined UNIV_BUF_DEBUG
		ut_a(++buf_dbg_counter % 5771 || buf_validate());
#endif /* UNIV_DEBUG || UNIV_BUF_DEBUG */
	}

	ut_ad(buf_page_hash_lock_held_s(buf_pool, bpage));

	if (!bpage->zip.data) {
		/* There is no compressed page. */
err_exit:
		rw_lock_s_unlock(hash_lock);
		return(NULL);
	}

	ut_ad(!buf_pool_watch_is_sentinel(buf_pool, bpage));

	switch (buf_page_get_state(bpage)) {
	case BUF_BLOCK_POOL_WATCH:
	case BUF_BLOCK_NOT_USED:
	case BUF_BLOCK_READY_FOR_USE:
	case BUF_BLOCK_MEMORY:
	case BUF_BLOCK_REMOVE_HASH:
		ut_error;

	case BUF_BLOCK_ZIP_PAGE:
	case BUF_BLOCK_ZIP_DIRTY:
		block_mutex = &buf_pool->zip_mutex;
		mutex_enter(block_mutex);
#ifdef PAGE_ATOMIC_REF_COUNT
		os_atomic_increment_uint32(&bpage->buf_fix_count, 1);
#else
		++bpage->buf_fix_count;
#endif /* PAGE_ATOMIC_REF_COUNT */
		goto got_block;
	case BUF_BLOCK_FILE_PAGE:
		/* Discard the uncompressed page frame if possible. */
		if (!discard_attempted) {
			rw_lock_s_unlock(hash_lock);
			buf_block_try_discard_uncompressed(page_id);
			discard_attempted = TRUE;
			goto lookup;
		}

		block_mutex = &((buf_block_t*) bpage)->mutex;

		mutex_enter(block_mutex);

		buf_block_buf_fix_inc((buf_block_t*) bpage, __FILE__, __LINE__);
		goto got_block;
	}

	ut_error;
	goto err_exit;

got_block:
	must_read = buf_page_get_io_fix(bpage) == BUF_IO_READ;

	rw_lock_s_unlock(hash_lock);
#if defined UNIV_DEBUG_FILE_ACCESSES || defined UNIV_DEBUG
	ut_a(!bpage->file_page_was_freed);
#endif /* defined UNIV_DEBUG_FILE_ACCESSES || defined UNIV_DEBUG */

	buf_page_set_accessed(bpage);

	mutex_exit(block_mutex);

	buf_page_make_young_if_needed(bpage);

#if defined UNIV_DEBUG || defined UNIV_BUF_DEBUG
	ut_a(++buf_dbg_counter % 5771 || buf_validate());
	ut_a(bpage->buf_fix_count > 0);
	ut_a(buf_page_in_file(bpage));
#endif /* UNIV_DEBUG || UNIV_BUF_DEBUG */

	if (must_read) {
		/* Let us wait until the read operation
		completes */

		for (;;) {
			enum buf_io_fix	io_fix;

			mutex_enter(block_mutex);
			io_fix = buf_page_get_io_fix(bpage);
			mutex_exit(block_mutex);

			if (io_fix == BUF_IO_READ) {

				os_thread_sleep(WAIT_FOR_READ);
			} else {
				break;
			}
		}
	}

#ifdef UNIV_IBUF_COUNT_DEBUG
	ut_a(ibuf_count_get(page_id) == 0);
#endif
	return(bpage);
}

/********************************************************************//**
Initialize some fields of a control block. */
UNIV_INLINE
void
buf_block_init_low(
/*===============*/
	buf_block_t*	block)	/*!< in: block to init */
{
	block->check_index_page_at_flush = FALSE;
	block->index		= NULL;

	block->n_hash_helps	= 0;
	block->n_fields		= 1;
	block->left_side	= TRUE;
}
#endif /* !UNIV_HOTBACKUP */

/********************************************************************//**
Decompress a block.
@return TRUE if successful */

ibool
buf_zip_decompress(
/*===============*/
	buf_block_t*	block,	/*!< in/out: block */
	ibool		check)	/*!< in: TRUE=verify the page checksum */
{
	const byte*	frame = block->page.zip.data;
	ulint		size = page_zip_get_size(&block->page.zip);

	ut_ad(block->page.size.is_compressed());
	ut_a(block->page.id.space() != 0);

	if (UNIV_UNLIKELY(check && !page_zip_verify_checksum(frame, size))) {

		ib_logf(IB_LOG_LEVEL_ERROR,
			"Compressed page checksum mismatch"
			" (space %u page %u): stored: %lu, crc32:"
			" " UINT32PF " innodb: " UINT32PF ", none: " UINT32PF,
			block->page.id.space(), block->page.id.page_no(),
			mach_read_from_4(frame + FIL_PAGE_SPACE_OR_CHKSUM),
			page_zip_calc_checksum(frame, size,
					       SRV_CHECKSUM_ALGORITHM_CRC32),
			page_zip_calc_checksum(frame, size,
					       SRV_CHECKSUM_ALGORITHM_INNODB),
			page_zip_calc_checksum(frame, size,
					       SRV_CHECKSUM_ALGORITHM_NONE));
		return(FALSE);
	}

	switch (fil_page_get_type(frame)) {
	case FIL_PAGE_INDEX:
		if (page_zip_decompress(&block->page.zip,
					block->frame, TRUE)) {
			return(TRUE);
		}

		ib_logf(IB_LOG_LEVEL_ERROR,
			"Unable to decompress space " UINT32PF
			" page " UINT32PF,
			block->page.id.space(),
			block->page.id.page_no());
		return(FALSE);

	case FIL_PAGE_TYPE_ALLOCATED:
	case FIL_PAGE_INODE:
	case FIL_PAGE_IBUF_BITMAP:
	case FIL_PAGE_TYPE_FSP_HDR:
	case FIL_PAGE_TYPE_XDES:
	case FIL_PAGE_TYPE_ZBLOB:
	case FIL_PAGE_TYPE_ZBLOB2:
		/* Copy to uncompressed storage. */
		memcpy(block->frame, frame, block->page.size.physical());
		return(TRUE);
	}

	ib_logf(IB_LOG_LEVEL_ERROR,
		"Unknown compressed page type %lu",
		fil_page_get_type(frame));
	return(FALSE);
}

#ifndef UNIV_HOTBACKUP
/*******************************************************************//**
Gets the block to whose frame the pointer is pointing to if found
in this buffer pool instance.
@return pointer to block */

buf_block_t*
buf_block_align_instance(
/*=====================*/
 	buf_pool_t*	buf_pool,	/*!< in: buffer in which the block
					resides */
	const byte*	ptr)		/*!< in: pointer to a frame */
{
	buf_chunk_t*	chunk;
	ulint		i;

	/* TODO: protect buf_pool->chunks with a mutex (it will
	currently remain constant after buf_pool_init()) */
	for (chunk = buf_pool->chunks, i = buf_pool->n_chunks; i--; chunk++) {
		ulint	offs;

		if (UNIV_UNLIKELY(ptr < chunk->blocks->frame)) {

			continue;
		}
		/* else */

		offs = ptr - chunk->blocks->frame;

		offs >>= UNIV_PAGE_SIZE_SHIFT;

		if (UNIV_LIKELY(offs < chunk->size)) {
			buf_block_t*	block = &chunk->blocks[offs];

			/* The function buf_chunk_init() invokes
			buf_block_init() so that block[n].frame ==
			block->frame + n * UNIV_PAGE_SIZE.  Check it. */
			ut_ad(block->frame == page_align(ptr));
#ifdef UNIV_DEBUG
			/* A thread that updates these fields must
			hold buf_pool->mutex and block->mutex.  Acquire
			only the latter. */
			buf_page_mutex_enter(block);

			switch (buf_block_get_state(block)) {
			case BUF_BLOCK_POOL_WATCH:
			case BUF_BLOCK_ZIP_PAGE:
			case BUF_BLOCK_ZIP_DIRTY:
				/* These types should only be used in
				the compressed buffer pool, whose
				memory is allocated from
				buf_pool->chunks, in UNIV_PAGE_SIZE
				blocks flagged as BUF_BLOCK_MEMORY. */
				ut_error;
				break;
			case BUF_BLOCK_NOT_USED:
			case BUF_BLOCK_READY_FOR_USE:
			case BUF_BLOCK_MEMORY:
				/* Some data structures contain
				"guess" pointers to file pages.  The
				file pages may have been freed and
				reused.  Do not complain. */
				break;
			case BUF_BLOCK_REMOVE_HASH:
				/* buf_LRU_block_remove_hashed_page()
				will overwrite the FIL_PAGE_OFFSET and
				FIL_PAGE_ARCH_LOG_NO_OR_SPACE_ID with
				0xff and set the state to
				BUF_BLOCK_REMOVE_HASH. */
# ifndef UNIV_DEBUG_VALGRIND
				/* In buf_LRU_block_remove_hashed() we
				explicitly set those values to 0xff and
				declare them uninitialized with
				UNIV_MEM_INVALID() after that. */
				ut_ad(page_get_space_id(page_align(ptr))
				      == 0xffffffff);
				ut_ad(page_get_page_no(page_align(ptr))
				      == 0xffffffff);
# endif /* UNIV_DEBUG_VALGRIND */
				break;
			case BUF_BLOCK_FILE_PAGE:
				ut_ad(block->page.id.space()
				      == page_get_space_id(page_align(ptr)));
				ut_ad(block->page.id.page_no()
				      == page_get_page_no(page_align(ptr)));
				break;
			}

			buf_page_mutex_exit(block);
#endif /* UNIV_DEBUG */

			return(block);
		}
	}

	return(NULL);
}

/*******************************************************************//**
Gets the block to whose frame the pointer is pointing to.
@return pointer to block, never NULL */

buf_block_t*
buf_block_align(
/*============*/
	const byte*	ptr)	/*!< in: pointer to a frame */
{
	ulint		i;

	for (i = 0; i < srv_buf_pool_instances; i++) {
		buf_block_t*	block;

		block = buf_block_align_instance(
			buf_pool_from_array(i), ptr);
		if (block) {
			return(block);
		}
	}

	/* The block should always be found. */
	ut_error;
	return(NULL);
}

/********************************************************************//**
Find out if a pointer belongs to a buf_block_t. It can be a pointer to
the buf_block_t itself or a member of it. This functions checks one of
the buffer pool instances.
@return TRUE if ptr belongs to a buf_block_t struct */
static
ibool
buf_pointer_is_block_field_instance(
/*================================*/
	buf_pool_t*	buf_pool,	/*!< in: buffer pool instance */
	const void*	ptr)		/*!< in: pointer not dereferenced */
{
	const buf_chunk_t*		chunk	= buf_pool->chunks;
	const buf_chunk_t* const	echunk	= chunk + buf_pool->n_chunks;

	/* TODO: protect buf_pool->chunks with a mutex (it will
	currently remain constant after buf_pool_init()) */
	while (chunk < echunk) {
		if (ptr >= (void*) chunk->blocks
		    && ptr < (void*) (chunk->blocks + chunk->size)) {

			return(TRUE);
		}

		chunk++;
	}

	return(FALSE);
}

/********************************************************************//**
Find out if a pointer belongs to a buf_block_t. It can be a pointer to
the buf_block_t itself or a member of it
@return TRUE if ptr belongs to a buf_block_t struct */

ibool
buf_pointer_is_block_field(
/*=======================*/
	const void*	ptr)	/*!< in: pointer not dereferenced */
{
	ulint	i;

	for (i = 0; i < srv_buf_pool_instances; i++) {
		ibool	found;

		found = buf_pointer_is_block_field_instance(
			buf_pool_from_array(i), ptr);
		if (found) {
			return(TRUE);
		}
	}

	return(FALSE);
}

/********************************************************************//**
Find out if a buffer block was created by buf_chunk_init().
@return TRUE if "block" has been added to buf_pool->free by buf_chunk_init() */
static
ibool
buf_block_is_uncompressed(
/*======================*/
	buf_pool_t*		buf_pool,	/*!< in: buffer pool instance */
	const buf_block_t*	block)		/*!< in: pointer to block,
						not dereferenced */
{
	if ((((ulint) block) % sizeof *block) != 0) {
		/* The pointer should be aligned. */
		return(FALSE);
	}

	return(buf_pointer_is_block_field_instance(buf_pool, (void*) block));
}

#if defined UNIV_DEBUG || defined UNIV_IBUF_DEBUG
/********************************************************************//**
Return true if probe is enabled.
@return true if probe enabled. */
static
bool
buf_debug_execute_is_force_flush()
/*==============================*/
{
	DBUG_EXECUTE_IF("ib_buf_force_flush", return(true); );

	/* This is used during queisce testing, we want to ensure maximum
	buffering by the change buffer. */

	if (srv_ibuf_disable_background_merge) {
		return(true);
	}

	return(false);
}
#endif /* UNIV_DEBUG || UNIV_IBUF_DEBUG */

/** Wait for the block to be read in.
@param[in]	block	The block to check */
static
void
buf_wait_for_read(
	buf_block_t*	block)
{
	/* Note: For the PAGE_ATOMIC_REF_COUNT case:

	We are using the block->lock to check for IO state (and a dirty read).
	We set the IO_READ state under the protection of the hash_lock
	(and block->mutex). This is safe because another thread can only
	access the block (and check for IO state) after the block has been
	added to the page hashtable. */

	if (buf_block_get_io_fix(block) == BUF_IO_READ) {

		/* Wait until the read operation completes */

		BPageMutex*	mutex = buf_page_get_mutex(&block->page);

		for (;;) {
			buf_io_fix	io_fix;

			mutex_enter(mutex);

			io_fix = buf_block_get_io_fix(block);

			mutex_exit(mutex);

			if (io_fix == BUF_IO_READ) {
				/* Wait by temporaly s-latch */
				rw_lock_s_lock(&block->lock);
				rw_lock_s_unlock(&block->lock);
			} else {
				break;
			}
		}
	}
}

/** This is the general function used to get access to a database page.
@param[in]	page_id		page id
@param[in]	rw_latch	RW_S_LATCH, RW_X_LATCH, RW_NO_LATCH
@param[in]	guess		guessed block or NULL
@param[in]	mode		BUF_GET, BUF_GET_IF_IN_POOL,
BUF_PEEK_IF_IN_POOL, BUF_GET_NO_LATCH, or BUF_GET_IF_IN_POOL_OR_WATCH
@param[in]	file		file name
@param[in]	line		line where called
@param[in]	mtr		mini-transaction
@return pointer to the block or NULL */
buf_block_t*
buf_page_get_gen(
	const page_id_t&	page_id,
	const page_size_t&	page_size,
	ulint			rw_latch,
	buf_block_t*		guess,
	ulint			mode,
	const char*		file,
	ulint			line,
	mtr_t*			mtr)
{
	buf_block_t*	block;
	unsigned	access_time;
	rw_lock_t*	hash_lock;
	buf_block_t*	fix_block;
	ulint		retries = 0;
	BPageMutex*	fix_mutex = NULL;
	buf_pool_t*	buf_pool = buf_pool_get(page_id);

	ut_ad(mtr->is_active());
	ut_ad((rw_latch == RW_S_LATCH)
	      || (rw_latch == RW_X_LATCH)
	      || (rw_latch == RW_SX_LATCH)
	      || (rw_latch == RW_NO_LATCH));
#ifdef UNIV_DEBUG
	switch (mode) {
	case BUF_GET_NO_LATCH:
		ut_ad(rw_latch == RW_NO_LATCH);
		break;
	case BUF_GET:
	case BUF_GET_IF_IN_POOL:
	case BUF_PEEK_IF_IN_POOL:
	case BUF_GET_IF_IN_POOL_OR_WATCH:
	case BUF_GET_POSSIBLY_FREED:
		break;
	default:
		ut_error;
	}

	bool			found;
	const page_size_t&	space_page_size
		= fil_space_get_page_size(page_id.space(), &found);

	ut_ad(found);

	ut_ad(page_size.equals_to(space_page_size));
#endif /* UNIV_DEBUG */

	ut_ad(!ibuf_inside(mtr)
	      || ibuf_page_low(page_id, page_size, FALSE, file, line, NULL));

	buf_pool->stat.n_page_gets++;
	hash_lock = buf_page_hash_lock_get(buf_pool, page_id);
loop:
	block = guess;

	rw_lock_s_lock(hash_lock);

	if (block != NULL) {

		/* If the guess is a compressed page descriptor that
		has been allocated by buf_page_alloc_descriptor(),
		it may have been freed by buf_relocate(). */

		if (!buf_block_is_uncompressed(buf_pool, block)
		    || !page_id.equals_to(block->page.id)
		    || buf_block_get_state(block) != BUF_BLOCK_FILE_PAGE) {

			/* Our guess was bogus or things have changed
			since. */
			block = guess = NULL;
		} else {
			ut_ad(!block->page.in_zip_hash);
		}
	}

	if (block == NULL) {
		block = (buf_block_t*) buf_page_hash_get_low(buf_pool, page_id);
	}

	if (!block || buf_pool_watch_is_sentinel(buf_pool, &block->page)) {
		rw_lock_s_unlock(hash_lock);
		block = NULL;
	}

	if (block == NULL) {
		/* Page not in buf_pool: needs to be read from file */

		if (mode == BUF_GET_IF_IN_POOL_OR_WATCH) {
			rw_lock_x_lock(hash_lock);

			block = (buf_block_t*) buf_pool_watch_set(page_id);

			if (block) {
				/* We can release hash_lock after we
				increment the fix count to make
				sure that no state change takes place. */
				fix_block = block;
				buf_block_fix(fix_block);

				/* Now safe to release page_hash mutex */
				rw_lock_x_unlock(hash_lock);
				goto got_block;
			}

			rw_lock_x_unlock(hash_lock);
		}

		if (mode == BUF_GET_IF_IN_POOL
		    || mode == BUF_PEEK_IF_IN_POOL
		    || mode == BUF_GET_IF_IN_POOL_OR_WATCH) {
#ifdef UNIV_SYNC_DEBUG
			ut_ad(!rw_lock_own(hash_lock, RW_LOCK_X));
			ut_ad(!rw_lock_own(hash_lock, RW_LOCK_S));
#endif /* UNIV_SYNC_DEBUG */
			return(NULL);
		}

		if (buf_read_page(page_id, page_size)) {
			buf_read_ahead_random(page_id, page_size,
					      ibuf_inside(mtr));

			retries = 0;
		} else if (retries < BUF_PAGE_READ_MAX_RETRIES) {
			++retries;
			DBUG_EXECUTE_IF(
				"innodb_page_corruption_retries",
				retries = BUF_PAGE_READ_MAX_RETRIES;
			);
		} else {
			ib_logf(IB_LOG_LEVEL_FATAL,
				"Unable to read tablespace " UINT32PF
				" page no " UINT32PF
				" into the buffer pool after %lu attempts."
				" The most probable cause of this error may"
				" be that the table has been corrupted."
				" You can try to fix this problem by using"
				" innodb_force_recovery."
				" Please see " REFMAN " for more"
				" details. Aborting...",
				page_id.space(), page_id.page_no(),
				BUF_PAGE_READ_MAX_RETRIES);
		}

#if defined UNIV_DEBUG || defined UNIV_BUF_DEBUG
		ut_a(++buf_dbg_counter % 5771 || buf_validate());
#endif /* UNIV_DEBUG || UNIV_BUF_DEBUG */
		goto loop;
	} else {
		fix_block = block;
	}

	buf_block_fix(fix_block);

	/* Now safe to release page_hash mutex */
	rw_lock_s_unlock(hash_lock);

got_block:

	fix_mutex = buf_page_get_mutex(&fix_block->page);

	if (mode == BUF_GET_IF_IN_POOL || mode == BUF_PEEK_IF_IN_POOL) {

		bool	must_read;

		{
			buf_page_t*	fix_page = &fix_block->page;

			mutex_enter(fix_mutex);

			buf_io_fix	io_fix = buf_page_get_io_fix(fix_page);

			must_read = (io_fix == BUF_IO_READ);

			mutex_exit(fix_mutex);
		}

		if (must_read) {
			/* The page is being read to buffer pool,
			but we cannot wait around for the read to
			complete. */
			buf_block_unfix(fix_block);

			return(NULL);
		}
	}

	switch (buf_block_get_state(fix_block)) {
		buf_page_t*	bpage;

	case BUF_BLOCK_FILE_PAGE:
		break;

	case BUF_BLOCK_ZIP_PAGE:
	case BUF_BLOCK_ZIP_DIRTY:
		if (mode == BUF_PEEK_IF_IN_POOL) {
			/* This mode is only used for dropping an
			adaptive hash index.  There cannot be an
			adaptive hash index for a compressed-only
			page, so do not bother decompressing the page. */
			buf_block_unfix(fix_block);

			return(NULL);
		}

		bpage = &block->page;

		/* Note: We have already buffer fixed this block. */
		if (bpage->buf_fix_count > 1
		    || buf_page_get_io_fix(bpage) != BUF_IO_NONE) {

			/* This condition often occurs when the buffer
			is not buffer-fixed, but I/O-fixed by
			buf_page_init_for_read(). */
			buf_block_unfix(fix_block);

			/* The block is buffer-fixed or I/O-fixed.
			Try again later. */
			os_thread_sleep(WAIT_FOR_READ);

			goto loop;
		}

		/* Buffer-fix the block so that it cannot be evicted
		or relocated while we are attempting to allocate an
		uncompressed page. */

		block = buf_LRU_get_free_block(buf_pool);

		buf_pool_mutex_enter(buf_pool);

		rw_lock_x_lock(hash_lock);

		/* Buffer-fixing prevents the page_hash from changing. */
		ut_ad(bpage == buf_page_hash_get_low(buf_pool, page_id));

		buf_page_mutex_enter(block);
		mutex_enter(&buf_pool->zip_mutex);

		ut_ad(fix_block->page.buf_fix_count > 0);

#ifdef PAGE_ATOMIC_REF_COUNT
		os_atomic_decrement_uint32(&fix_block->page.buf_fix_count, 1);
#else
		--fix_block->page.buf_fix_count;
#endif /* PAGE_ATOMIC_REF_COUNT */

		fix_block = block;

		if (bpage->buf_fix_count > 0
		    || buf_page_get_io_fix(bpage) != BUF_IO_NONE) {

			mutex_exit(&buf_pool->zip_mutex);
			/* The block was buffer-fixed or I/O-fixed while
			buf_pool->mutex was not held by this thread.
			Free the block that was allocated and retry.
			This should be extremely unlikely, for example,
			if buf_page_get_zip() was invoked. */

			buf_LRU_block_free_non_file_page(block);
			buf_pool_mutex_exit(buf_pool);
			rw_lock_x_unlock(hash_lock);
			buf_page_mutex_exit(block);

			/* Try again */
			goto loop;
		}

		/* Move the compressed page from bpage to block,
		and uncompress it. */

		/* Note: this is the uncompressed block and it is not
		accessible by other threads yet because it is not in
		any list or hash table */
		buf_relocate(bpage, &block->page);

		buf_block_init_low(block);

		/* Set after relocate(). */
		block->page.buf_fix_count = 1;

		block->lock_hash_val = lock_rec_hash(page_id.space(),
						     page_id.page_no());

		UNIV_MEM_DESC(&block->page.zip.data,
			      page_zip_get_size(&block->page.zip));

		if (buf_page_get_state(&block->page) == BUF_BLOCK_ZIP_PAGE) {
#if defined UNIV_DEBUG || defined UNIV_BUF_DEBUG
			UT_LIST_REMOVE(buf_pool->zip_clean, &block->page);
#endif /* UNIV_DEBUG || UNIV_BUF_DEBUG */
			ut_ad(!block->page.in_flush_list);
		} else {
			/* Relocate buf_pool->flush_list. */
			buf_flush_relocate_on_flush_list(bpage, &block->page);
		}

		/* Buffer-fix, I/O-fix, and X-latch the block
		for the duration of the decompression.
		Also add the block to the unzip_LRU list. */
		block->page.state = BUF_BLOCK_FILE_PAGE;

		/* Insert at the front of unzip_LRU list */
		buf_unzip_LRU_add_block(block, FALSE);

		buf_block_set_io_fix(block, BUF_IO_READ);
		rw_lock_x_lock_inline(&block->lock, 0, file, line);

		UNIV_MEM_INVALID(bpage, sizeof *bpage);

		rw_lock_x_unlock(hash_lock);
<<<<<<< HEAD
		buf_pool->n_pend_unzip++;
=======

		++buf_pool->n_pend_unzip;

		mutex_exit(&buf_pool->zip_mutex);
>>>>>>> f032e269
		buf_pool_mutex_exit(buf_pool);

		access_time = buf_page_is_accessed(&block->page);

<<<<<<< HEAD
		buf_page_mutex_exit(block);
		mutex_exit(&buf_pool->zip_mutex);
=======
		buf_block_mutex_exit(block);
>>>>>>> f032e269

		buf_page_free_descriptor(bpage);

		/* Decompress the page while not holding
		buf_pool->mutex or block->mutex. */

		/* Page checksum verification is already done when
		the page is read from disk. Hence page checksum
		verification is not necessary when decompressing the page. */
		{
			bool	success = buf_zip_decompress(block, FALSE);
			ut_a(success);
		}

		if (!recv_no_ibuf_operations) {
			if (access_time) {
#ifdef UNIV_IBUF_COUNT_DEBUG
				ut_a(ibuf_count_get(page_id) == 0);
#endif /* UNIV_IBUF_COUNT_DEBUG */
			} else {
				ibuf_merge_or_delete_for_page(
					block, page_id, &page_size, TRUE);
			}
		}

		buf_pool_mutex_enter(buf_pool);

		buf_page_mutex_enter(fix_block);

		buf_block_set_io_fix(fix_block, BUF_IO_NONE);

		buf_page_mutex_exit(fix_block);

		--buf_pool->n_pend_unzip;

		buf_pool_mutex_exit(buf_pool);

		rw_lock_x_unlock(&block->lock);

		break;

	case BUF_BLOCK_POOL_WATCH:
	case BUF_BLOCK_NOT_USED:
	case BUF_BLOCK_READY_FOR_USE:
	case BUF_BLOCK_MEMORY:
	case BUF_BLOCK_REMOVE_HASH:
		ut_error;
		break;
	}

	ut_ad(block == fix_block);
	ut_ad(fix_block->page.buf_fix_count > 0);

#ifdef UNIV_SYNC_DEBUG
	ut_ad(!rw_lock_own(hash_lock, RW_LOCK_X));
	ut_ad(!rw_lock_own(hash_lock, RW_LOCK_S));
#endif /* UNIV_SYNC_DEBUG */

	ut_ad(buf_block_get_state(fix_block) == BUF_BLOCK_FILE_PAGE);

#if UNIV_WORD_SIZE == 4
	/* On 32-bit systems, there is no padding in buf_page_t.  On
	other systems, Valgrind could complain about uninitialized pad
	bytes. */
	UNIV_MEM_ASSERT_RW(&fix_block->page, sizeof fix_block->page);
#endif
#if defined UNIV_DEBUG || defined UNIV_IBUF_DEBUG

	if ((mode == BUF_GET_IF_IN_POOL || mode == BUF_GET_IF_IN_POOL_OR_WATCH)
	    && (ibuf_debug || buf_debug_execute_is_force_flush())) {

		/* Try to evict the block from the buffer pool, to use the
		insert buffer (change buffer) as much as possible. */

		buf_pool_mutex_enter(buf_pool);

		buf_block_unfix(fix_block);

		/* Now we are only holding the buf_pool->mutex,
		not block->mutex or hash_lock. Blocks cannot be
		relocated or enter or exit the buf_pool while we
		are holding the buf_pool->mutex. */

		if (buf_LRU_free_page(&fix_block->page, true)) {

			buf_pool_mutex_exit(buf_pool);

			rw_lock_x_lock(hash_lock);

			if (mode == BUF_GET_IF_IN_POOL_OR_WATCH) {
				/* Set the watch, as it would have
				been set if the page were not in the
				buffer pool in the first place. */
				block = (buf_block_t*) buf_pool_watch_set(
					page_id);
			} else {
				block = (buf_block_t*) buf_page_hash_get_low(
					buf_pool, page_id);
			}

			rw_lock_x_unlock(hash_lock);

			if (block != NULL) {
				/* Either the page has been read in or
				a watch was set on that in the window
				where we released the buf_pool::mutex
				and before we acquire the hash_lock
				above. Try again. */
				guess = block;

				goto loop;
			}

			ib_logf(IB_LOG_LEVEL_INFO,
				"innodb_change_buffering_debug evict "
				UINT32PF " " UINT32PF,
				page_id.space(), page_id.page_no());

			return(NULL);
		}

		buf_page_mutex_enter(fix_block);

		if (buf_flush_page_try(buf_pool, fix_block)) {

			ib_logf(IB_LOG_LEVEL_INFO,
				"innodb_change_buffering_debug flush "
				UINT32PF " " UINT32PF,
				page_id.space(), page_id.page_no());

			guess = fix_block;

			goto loop;
		}

		buf_page_mutex_exit(fix_block);

		buf_block_fix(fix_block);

		/* Failed to evict the page; change it directly */

		buf_pool_mutex_exit(buf_pool);
	}
#endif /* UNIV_DEBUG || UNIV_IBUF_DEBUG */

	ut_ad(fix_block->page.buf_fix_count > 0);

#ifdef UNIV_SYNC_DEBUG
	/* We have already buffer fixed the page, and we are committed to
	returning this page to the caller. Register for debugging. */
	{
		ibool	ret;
		ret = rw_lock_s_lock_nowait(&fix_block->debug_latch, file, line);
		ut_a(ret);
	}
#endif /* UNIV_SYNC_DEBUG */

#if defined UNIV_DEBUG_FILE_ACCESSES || defined UNIV_DEBUG
	ut_a(mode == BUF_GET_POSSIBLY_FREED
	     || !fix_block->page.file_page_was_freed);
#endif

	/* Check if this is the first access to the page */
	access_time = buf_page_is_accessed(&fix_block->page);

	/* This is a heuristic and we don't care about ordering issues. */
	if (access_time == 0) {
		buf_page_mutex_enter(fix_block);

		buf_page_set_accessed(&fix_block->page);

		buf_page_mutex_exit(fix_block);
	}

	if (mode != BUF_PEEK_IF_IN_POOL) {
		buf_page_make_young_if_needed(&fix_block->page);
	}

#if defined UNIV_DEBUG || defined UNIV_BUF_DEBUG
	ut_a(++buf_dbg_counter % 5771 || buf_validate());
	ut_a(buf_block_get_state(fix_block) == BUF_BLOCK_FILE_PAGE);
#endif /* UNIV_DEBUG || UNIV_BUF_DEBUG */

#ifdef PAGE_ATOMIC_REF_COUNT
	/* We have to wait here because the IO_READ state was set
	under the protection of the hash_lock and not the block->mutex
	and block->lock. */
	buf_wait_for_read(fix_block);
#endif /* PAGE_ATOMIC_REF_COUNT */

	mtr_memo_type_t	fix_type;

	switch (rw_latch) {
	case RW_NO_LATCH:

#ifndef PAGE_ATOMIC_REF_COUNT
		buf_wait_for_read(fix_block);
#endif /* !PAGE_ATOMIC_REF_COUNT */

		fix_type = MTR_MEMO_BUF_FIX;
		break;

	case RW_S_LATCH:
		rw_lock_s_lock_inline(&fix_block->lock, 0, file, line);

		fix_type = MTR_MEMO_PAGE_S_FIX;
		break;

	case RW_SX_LATCH:
		rw_lock_sx_lock_inline(&fix_block->lock, 0, file, line);

		fix_type = MTR_MEMO_PAGE_SX_FIX;
		break;

	default:
		ut_ad(rw_latch == RW_X_LATCH);
		rw_lock_x_lock_inline(&fix_block->lock, 0, file, line);

		fix_type = MTR_MEMO_PAGE_X_FIX;
		break;
	}

	mtr_memo_push(mtr, fix_block, fix_type);

	if (mode != BUF_PEEK_IF_IN_POOL && !access_time) {
		/* In the case of a first access, try to apply linear
		read-ahead */

		buf_read_ahead_linear(page_id, page_size, ibuf_inside(mtr));
	}

#ifdef UNIV_IBUF_COUNT_DEBUG
	ut_a(ibuf_count_get(fix_block->page.id) == 0);
#endif
#ifdef UNIV_SYNC_DEBUG
	ut_ad(!rw_lock_own(hash_lock, RW_LOCK_X));
	ut_ad(!rw_lock_own(hash_lock, RW_LOCK_S));
#endif /* UNIV_SYNC_DEBUG */
	return(fix_block);
}

/********************************************************************//**
This is the general function used to get optimistic access to a database
page.
@return TRUE if success */

ibool
buf_page_optimistic_get(
/*====================*/
	ulint		rw_latch,/*!< in: RW_S_LATCH, RW_X_LATCH */
	buf_block_t*	block,	/*!< in: guessed buffer block */
	ib_uint64_t	modify_clock,/*!< in: modify clock value */
	const char*	file,	/*!< in: file name */
	ulint		line,	/*!< in: line where called */
	mtr_t*		mtr)	/*!< in: mini-transaction */
{
	buf_pool_t*	buf_pool;
	unsigned	access_time;
	ibool		success;

	ut_ad(block);
	ut_ad(mtr);
	ut_ad(mtr->is_active());
	ut_ad((rw_latch == RW_S_LATCH) || (rw_latch == RW_X_LATCH));

	buf_page_mutex_enter(block);

	if (UNIV_UNLIKELY(buf_block_get_state(block) != BUF_BLOCK_FILE_PAGE)) {

		buf_page_mutex_exit(block);

		return(FALSE);
	}

	buf_block_buf_fix_inc(block, file, line);

	access_time = buf_page_is_accessed(&block->page);

	buf_page_set_accessed(&block->page);

	buf_page_mutex_exit(block);

	buf_page_make_young_if_needed(&block->page);

	ut_ad(!ibuf_inside(mtr)
	      || ibuf_page(block->page.id, block->page.size, NULL));

	mtr_memo_type_t	fix_type;

	switch (rw_latch) {
	case RW_S_LATCH:
		success = rw_lock_s_lock_nowait(&block->lock, file, line);

		fix_type = MTR_MEMO_PAGE_S_FIX;
		break;
	case RW_X_LATCH:
		success = rw_lock_x_lock_func_nowait_inline(
			&block->lock, file, line);

		fix_type = MTR_MEMO_PAGE_X_FIX;
		break;
	default:
		ut_error; /* RW_SX_LATCH is not implemented yet */
	}

	if (!success) {
		buf_page_mutex_enter(block);
		buf_block_buf_fix_dec(block);
		buf_page_mutex_exit(block);

		return(FALSE);
	}

	if (modify_clock != block->modify_clock) {

		buf_block_dbg_add_level(block, SYNC_NO_ORDER_CHECK);

		if (rw_latch == RW_S_LATCH) {
			rw_lock_s_unlock(&block->lock);
		} else {
			rw_lock_x_unlock(&block->lock);
		}

		buf_page_mutex_enter(block);
		buf_block_buf_fix_dec(block);
		buf_page_mutex_exit(block);

		return(FALSE);
	}

	mtr_memo_push(mtr, block, fix_type);

#if defined UNIV_DEBUG || defined UNIV_BUF_DEBUG
	ut_a(++buf_dbg_counter % 5771 || buf_validate());
	ut_a(block->page.buf_fix_count > 0);
	ut_a(buf_block_get_state(block) == BUF_BLOCK_FILE_PAGE);
#endif /* UNIV_DEBUG || UNIV_BUF_DEBUG */

#if defined UNIV_DEBUG_FILE_ACCESSES || defined UNIV_DEBUG
	buf_page_mutex_enter(block);
	ut_a(!block->page.file_page_was_freed);
	buf_page_mutex_exit(block);
#endif /* defined UNIV_DEBUG_FILE_ACCESSES || defined UNIV_DEBUG */

	if (!access_time) {
		/* In the case of a first access, try to apply linear
		read-ahead */
		buf_read_ahead_linear(block->page.id, block->page.size,
				      ibuf_inside(mtr));
	}

#ifdef UNIV_IBUF_COUNT_DEBUG
	ut_a(ibuf_count_get(block->page.id) == 0);
#endif
	buf_pool = buf_pool_from_block(block);
	buf_pool->stat.n_page_gets++;

	return(TRUE);
}

/********************************************************************//**
This is used to get access to a known database page, when no waiting can be
done. For example, if a search in an adaptive hash index leads us to this
frame.
@return TRUE if success */

ibool
buf_page_get_known_nowait(
/*======================*/
	ulint		rw_latch,/*!< in: RW_S_LATCH, RW_X_LATCH */
	buf_block_t*	block,	/*!< in: the known page */
	ulint		mode,	/*!< in: BUF_MAKE_YOUNG or BUF_KEEP_OLD */
	const char*	file,	/*!< in: file name */
	ulint		line,	/*!< in: line where called */
	mtr_t*		mtr)	/*!< in: mini-transaction */
{
	buf_pool_t*	buf_pool;
	ibool		success;

	ut_ad(mtr->is_active());
	ut_ad((rw_latch == RW_S_LATCH) || (rw_latch == RW_X_LATCH));

	buf_page_mutex_enter(block);

	if (buf_block_get_state(block) == BUF_BLOCK_REMOVE_HASH) {
		/* Another thread is just freeing the block from the LRU list
		of the buffer pool: do not try to access this page; this
		attempt to access the page can only come through the hash
		index because when the buffer block state is ..._REMOVE_HASH,
		we have already removed it from the page address hash table
		of the buffer pool. */

		buf_page_mutex_exit(block);

		return(FALSE);
	}

	ut_a(buf_block_get_state(block) == BUF_BLOCK_FILE_PAGE);

	buf_block_buf_fix_inc(block, file, line);

	buf_page_set_accessed(&block->page);

	buf_page_mutex_exit(block);

	buf_pool = buf_pool_from_block(block);

	if (mode == BUF_MAKE_YOUNG) {
		buf_page_make_young_if_needed(&block->page);
	}

	ut_ad(!ibuf_inside(mtr) || mode == BUF_KEEP_OLD);

	mtr_memo_type_t	fix_type;

	switch (rw_latch) {
	case RW_S_LATCH:
		success = rw_lock_s_lock_nowait(&block->lock, file, line);
		fix_type = MTR_MEMO_PAGE_S_FIX;
		break;
	case RW_X_LATCH:
		success = rw_lock_x_lock_func_nowait_inline(
			&block->lock, file, line);

		fix_type = MTR_MEMO_PAGE_X_FIX;
		break;
	default:
		ut_error; /* RW_SX_LATCH is not implemented yet */
	}

	if (!success) {
		buf_page_mutex_enter(block);
		buf_block_buf_fix_dec(block);
		buf_page_mutex_exit(block);

		return(FALSE);
	}

	mtr_memo_push(mtr, block, fix_type);

#if defined UNIV_DEBUG || defined UNIV_BUF_DEBUG
	ut_a(++buf_dbg_counter % 5771 || buf_validate());
	ut_a(block->page.buf_fix_count > 0);
	ut_a(buf_block_get_state(block) == BUF_BLOCK_FILE_PAGE);
#endif /* UNIV_DEBUG || UNIV_BUF_DEBUG */
#if defined UNIV_DEBUG_FILE_ACCESSES || defined UNIV_DEBUG
	if (mode != BUF_KEEP_OLD) {
		/* If mode == BUF_KEEP_OLD, we are executing an I/O
		completion routine.  Avoid a bogus assertion failure
		when ibuf_merge_or_delete_for_page() is processing a
		page that was just freed due to DROP INDEX, or
		deleting a record from SYS_INDEXES. This check will be
		skipped in recv_recover_page() as well. */

		buf_page_mutex_enter(block);
		ut_a(!block->page.file_page_was_freed);
		buf_page_mutex_exit(block);
	}
#endif

#ifdef UNIV_IBUF_COUNT_DEBUG
	ut_a((mode == BUF_KEEP_OLD) || ibuf_count_get(block->page.id) == 0);
#endif
	buf_pool->stat.n_page_gets++;

	return(TRUE);
}

/** Given a tablespace id and page number tries to get that page. If the
page is not in the buffer pool it is not loaded and NULL is returned.
Suitable for using when holding the lock_sys_t::mutex.
@param[in]	page_id	page id
@param[in]	file	file name
@param[in]	line	line where called
@param[in]	mtr	mini-transaction
@return pointer to a page or NULL */
const buf_block_t*
buf_page_try_get_func(
	const page_id_t&	page_id,
	const char*		file,
	ulint			line,
	mtr_t*			mtr)
{
	buf_block_t*	block;
	ibool		success;
	buf_pool_t*	buf_pool = buf_pool_get(page_id);
	rw_lock_t*	hash_lock;

	ut_ad(mtr);
	ut_ad(mtr->is_active());

	block = buf_block_hash_get_s_locked(buf_pool, page_id, &hash_lock);

	if (!block || buf_block_get_state(block) != BUF_BLOCK_FILE_PAGE) {
		if (block) {
			rw_lock_s_unlock(hash_lock);
		}
		return(NULL);
	}

	ut_ad(!buf_pool_watch_is_sentinel(buf_pool, &block->page));

	buf_page_mutex_enter(block);
	rw_lock_s_unlock(hash_lock);

#if defined UNIV_DEBUG || defined UNIV_BUF_DEBUG
	ut_a(buf_block_get_state(block) == BUF_BLOCK_FILE_PAGE);
	ut_a(page_id.equals_to(block->page.id));
#endif /* UNIV_DEBUG || UNIV_BUF_DEBUG */

	buf_block_buf_fix_inc(block, file, line);
	buf_page_mutex_exit(block);

	mtr_memo_type_t	fix_type = MTR_MEMO_PAGE_S_FIX;
	success = rw_lock_s_lock_nowait(&block->lock, file, line);

	if (!success) {
		/* Let us try to get an X-latch. If the current thread
		is holding an X-latch on the page, we cannot get an
		S-latch. */

		fix_type = MTR_MEMO_PAGE_X_FIX;
		success = rw_lock_x_lock_func_nowait_inline(&block->lock,
							    file, line);
	}

	if (!success) {
		buf_page_mutex_enter(block);
		buf_block_buf_fix_dec(block);
		buf_page_mutex_exit(block);

		return(NULL);
	}

	mtr_memo_push(mtr, block, fix_type);
#if defined UNIV_DEBUG || defined UNIV_BUF_DEBUG
	ut_a(++buf_dbg_counter % 5771 || buf_validate());
	ut_a(block->page.buf_fix_count > 0);
	ut_a(buf_block_get_state(block) == BUF_BLOCK_FILE_PAGE);
#endif /* UNIV_DEBUG || UNIV_BUF_DEBUG */
#if defined UNIV_DEBUG_FILE_ACCESSES || defined UNIV_DEBUG
	buf_page_mutex_enter(block);
	ut_a(!block->page.file_page_was_freed);
	buf_page_mutex_exit(block);
#endif /* UNIV_DEBUG_FILE_ACCESSES || UNIV_DEBUG */
	buf_block_dbg_add_level(block, SYNC_NO_ORDER_CHECK);

	buf_pool->stat.n_page_gets++;

#ifdef UNIV_IBUF_COUNT_DEBUG
	ut_a(ibuf_count_get(block->page.id) == 0);
#endif

	return(block);
}

/********************************************************************//**
Initialize some fields of a control block. */
UNIV_INLINE
void
buf_page_init_low(
/*==============*/
	buf_page_t*	bpage)	/*!< in: block to init */
{
	bpage->flush_type = BUF_FLUSH_LRU;
	bpage->io_fix = BUF_IO_NONE;
	bpage->buf_fix_count = 0;
	bpage->freed_page_clock = 0;
	bpage->access_time = 0;
	bpage->newest_modification = 0;
	bpage->oldest_modification = 0;
	HASH_INVALIDATE(bpage, hash);
#if defined UNIV_DEBUG_FILE_ACCESSES || defined UNIV_DEBUG
	bpage->file_page_was_freed = FALSE;
#endif /* UNIV_DEBUG_FILE_ACCESSES || UNIV_DEBUG */
}

/** Inits a page to the buffer buf_pool.
@param[in,out]	buf_pool	buffer pool
@param[in]	page_id		page id
@param[in,out]	block		block to init */
static
void
buf_page_init(
	buf_pool_t*		buf_pool,
	const page_id_t&	page_id,
	const page_size_t&	page_size,
	buf_block_t*		block)
{
	buf_page_t*	hash_page;

	ut_ad(buf_pool == buf_pool_get(page_id));
	ut_ad(buf_pool_mutex_own(buf_pool));

	ut_ad(buf_page_mutex_own(block));
	ut_a(buf_block_get_state(block) != BUF_BLOCK_FILE_PAGE);

#ifdef UNIV_SYNC_DEBUG
	ut_ad(rw_lock_own(buf_page_hash_lock_get(buf_pool, page_id),
			  RW_LOCK_X));
#endif /* UNIV_SYNC_DEBUG */

	/* Set the state of the block */
	buf_block_set_file_page(block, page_id);

#ifdef UNIV_DEBUG_VALGRIND
	if (page_id.space() == 0) {
		/* Silence valid Valgrind warnings about uninitialized
		data being written to data files.  There are some unused
		bytes on some pages that InnoDB does not initialize. */
		UNIV_MEM_VALID(block->frame, UNIV_PAGE_SIZE);
	}
#endif /* UNIV_DEBUG_VALGRIND */

	buf_block_init_low(block);

	block->lock_hash_val = lock_rec_hash(page_id.space(),
					     page_id.page_no());

	buf_page_init_low(&block->page);

	/* Insert into the hash table of file pages */

	hash_page = buf_page_hash_get_low(buf_pool, page_id);

	if (hash_page == NULL) {
		/* Block not found in hash table */
	} else if (buf_pool_watch_is_sentinel(buf_pool, hash_page)) {
		/* Preserve the reference count. */
		ib_uint32_t	buf_fix_count = hash_page->buf_fix_count;

		ut_a(buf_fix_count > 0);

#ifdef PAGE_ATOMIC_REF_COUNT
		os_atomic_increment_uint32(&block->page.buf_fix_count,
					   buf_fix_count);
#else
		block->page.buf_fix_count += (ulint) buf_fix_count;
#endif /* PAGE_ATOMIC_REF_COUNT */

		buf_pool_watch_remove(buf_pool, hash_page);
	} else {
		ib_logf(IB_LOG_LEVEL_ERROR,
			"Page " UINT32PF " " UINT32PF
			" already found in the hash table: %p, %p\n",
			page_id.space(),
			page_id.page_no(),
			(const void*) hash_page, (const void*) block);
#if defined UNIV_DEBUG || defined UNIV_BUF_DEBUG
		buf_page_mutex_exit(block);
		buf_pool_mutex_exit(buf_pool);
		buf_print();
		buf_LRU_print();
		buf_validate();
		buf_LRU_validate();
#endif /* UNIV_DEBUG || UNIV_BUF_DEBUG */
		ut_error;
	}

	ut_ad(!block->page.in_zip_hash);
	ut_ad(!block->page.in_page_hash);
	ut_d(block->page.in_page_hash = TRUE);

	block->page.id.copy_from(page_id);
	block->page.size.copy_from(page_size);

	HASH_INSERT(buf_page_t, hash, buf_pool->page_hash,
		    page_id.fold(), &block->page);

	if (page_size.is_compressed()) {
		page_zip_set_size(&block->page.zip, page_size.physical());
	}
}

/** Inits a page for read to the buffer buf_pool. If the page is
(1) already in buf_pool, or
(2) if we specify to read only ibuf pages and the page is not an ibuf page, or
(3) if the space is deleted or being deleted,
then this function does nothing.
Sets the io_fix flag to BUF_IO_READ and sets a non-recursive exclusive lock
on the buffer frame. The io-handler must take care that the flag is cleared
and the lock released later.
@param[out]	err			DB_SUCCESS or DB_TABLESPACE_DELETED
@param[in]	mode			BUF_READ_IBUF_PAGES_ONLY, ...
@param[in]	page_id			page id
@param[in]	unzip			TRUE=request uncompressed page
@param[in]	tablespace_version	prevents reading from a wrong version
of the tablespace in case we have done DISCARD + IMPORT
@return pointer to the block or NULL */
buf_page_t*
buf_page_init_for_read(
	dberr_t*		err,
	ulint			mode,
	const page_id_t&	page_id,
	const page_size_t&	page_size,
	ibool			unzip,
	ib_int64_t		tablespace_version)
{
	buf_block_t*	block;
	buf_page_t*	bpage	= NULL;
	buf_page_t*	watch_page;
	rw_lock_t*	hash_lock;
	mtr_t		mtr;
	ibool		lru	= FALSE;
	void*		data;
	buf_pool_t*	buf_pool = buf_pool_get(page_id);

	ut_ad(buf_pool);

	*err = DB_SUCCESS;

	if (mode == BUF_READ_IBUF_PAGES_ONLY) {
		/* It is a read-ahead within an ibuf routine */

		ut_ad(!ibuf_bitmap_page(page_id, page_size));

		ibuf_mtr_start(&mtr);

		if (!recv_no_ibuf_operations &&
		    !ibuf_page(page_id, page_size, &mtr)) {

			ibuf_mtr_commit(&mtr);

			return(NULL);
		}
	} else {
		ut_ad(mode == BUF_READ_ANY_PAGE);
	}

	if (page_size.is_compressed() && !unzip && !recv_recovery_is_on()) {
		block = NULL;
	} else {
		block = buf_LRU_get_free_block(buf_pool);
		ut_ad(block);
		ut_ad(buf_pool_from_block(block) == buf_pool);
	}

	hash_lock = buf_page_hash_lock_get(buf_pool, page_id);

	buf_pool_mutex_enter(buf_pool);
	rw_lock_x_lock(hash_lock);

	watch_page = buf_page_hash_get_low(buf_pool, page_id);
	if (watch_page && !buf_pool_watch_is_sentinel(buf_pool, watch_page)) {
		/* The page is already in the buffer pool. */
		watch_page = NULL;
err_exit:
		rw_lock_x_unlock(hash_lock);
		if (block) {
			buf_page_mutex_enter(block);
			buf_LRU_block_free_non_file_page(block);
			buf_page_mutex_exit(block);
		}

		bpage = NULL;
		goto func_exit;
	}

	if (fil_tablespace_deleted_or_being_deleted_in_mem(
		    page_id.space(), tablespace_version)) {
		/* The page belongs to a space which has been
		deleted or is being deleted. */
		*err = DB_TABLESPACE_DELETED;

		goto err_exit;
	}

	if (block) {
		bpage = &block->page;

		buf_page_mutex_enter(block);

		ut_ad(buf_pool_from_bpage(bpage) == buf_pool);

		buf_page_init(buf_pool, page_id, page_size, block);

#ifdef PAGE_ATOMIC_REF_COUNT
		/* Note: We are using the hash_lock for protection. This is
		safe because no other thread can lookup the block from the
		page hashtable yet. */

		buf_page_set_io_fix(bpage, BUF_IO_READ);
#endif /* PAGE_ATOMIC_REF_COUNT */

		rw_lock_x_unlock(hash_lock);

		/* The block must be put to the LRU list, to the old blocks */
		buf_LRU_add_block(bpage, TRUE/* to old blocks */);

		/* We set a pass-type x-lock on the frame because then
		the same thread which called for the read operation
		(and is running now at this point of code) can wait
		for the read to complete by waiting for the x-lock on
		the frame; if the x-lock were recursive, the same
		thread would illegally get the x-lock before the page
		read is completed.  The x-lock is cleared by the
		io-handler thread. */

		rw_lock_x_lock_gen(&block->lock, BUF_IO_READ);

#ifndef PAGE_ATOMIC_REF_COUNT
		buf_page_set_io_fix(bpage, BUF_IO_READ);
#endif /* !PAGE_ATOMIC_REF_COUNT */

		if (page_size.is_compressed()) {
			/* buf_pool->mutex may be released and
			reacquired by buf_buddy_alloc().  Thus, we
			must release block->mutex in order not to
			break the latching order in the reacquisition
			of buf_pool->mutex.  We also must defer this
			operation until after the block descriptor has
			been added to buf_pool->LRU and
			buf_pool->page_hash. */
			buf_page_mutex_exit(block);
			data = buf_buddy_alloc(buf_pool, page_size.physical(),
					       &lru);
			buf_page_mutex_enter(block);
			block->page.zip.data = (page_zip_t*) data;

			/* To maintain the invariant
			block->in_unzip_LRU_list
			== buf_page_belongs_to_unzip_LRU(&block->page)
			we have to add this block to unzip_LRU
			after block->page.zip.data is set. */
			ut_ad(buf_page_belongs_to_unzip_LRU(&block->page));
			buf_unzip_LRU_add_block(block, TRUE);
		}

		buf_page_mutex_exit(block);
	} else {
		rw_lock_x_unlock(hash_lock);

		/* The compressed page must be allocated before the
		control block (bpage), in order to avoid the
		invocation of buf_buddy_relocate_block() on
		uninitialized data. */
		data = buf_buddy_alloc(buf_pool, page_size.physical(), &lru);

		rw_lock_x_lock(hash_lock);

		/* If buf_buddy_alloc() allocated storage from the LRU list,
		it released and reacquired buf_pool->mutex.  Thus, we must
		check the page_hash again, as it may have been modified. */
		if (UNIV_UNLIKELY(lru)) {

			watch_page = buf_page_hash_get_low(buf_pool, page_id);

			if (UNIV_UNLIKELY(watch_page
			    && !buf_pool_watch_is_sentinel(buf_pool,
							   watch_page))) {

				/* The block was added by some other thread. */
				rw_lock_x_unlock(hash_lock);
				watch_page = NULL;
				buf_buddy_free(buf_pool, data,
					       page_size.physical());

				bpage = NULL;
				goto func_exit;
			}
		}

		bpage = buf_page_alloc_descriptor();

		/* Initialize the buf_pool pointer. */
		bpage->buf_pool_index = buf_pool_index(buf_pool);

		page_zip_des_init(&bpage->zip);
		page_zip_set_size(&bpage->zip, page_size.physical());
		bpage->zip.data = (page_zip_t*) data;

		bpage->size.copy_from(page_size);

		mutex_enter(&buf_pool->zip_mutex);
		UNIV_MEM_DESC(bpage->zip.data, bpage->size.physical());

		buf_page_init_low(bpage);

		bpage->state = BUF_BLOCK_ZIP_PAGE;
		bpage->id.copy_from(page_id);

#ifdef UNIV_DEBUG
		bpage->in_page_hash = FALSE;
		bpage->in_zip_hash = FALSE;
		bpage->in_flush_list = FALSE;
		bpage->in_free_list = FALSE;
		bpage->in_LRU_list = FALSE;
#endif /* UNIV_DEBUG */

		ut_d(bpage->in_page_hash = TRUE);

		if (watch_page != NULL) {

			/* Preserve the reference count. */
			ib_uint32_t	buf_fix_count;

			buf_fix_count = watch_page->buf_fix_count;

			ut_a(buf_fix_count > 0);

#ifdef PAGE_ATOMIC_REF_COUNT
			os_atomic_increment_uint32(
				&bpage->buf_fix_count, buf_fix_count);
#else
			bpage->buf_fix_count += buf_fix_count;
#endif /* PAGE_ATOMIC_REF_COUNT */

			ut_ad(buf_pool_watch_is_sentinel(buf_pool, watch_page));
			buf_pool_watch_remove(buf_pool, watch_page);
		}

		HASH_INSERT(buf_page_t, hash, buf_pool->page_hash,
			    bpage->id.fold(), bpage);

		rw_lock_x_unlock(hash_lock);

		/* The block must be put to the LRU list, to the old blocks.
		The zip size is already set into the page zip */
		buf_LRU_add_block(bpage, TRUE/* to old blocks */);
#if defined UNIV_DEBUG || defined UNIV_BUF_DEBUG
		buf_LRU_insert_zip_clean(bpage);
#endif /* UNIV_DEBUG || UNIV_BUF_DEBUG */

		buf_page_set_io_fix(bpage, BUF_IO_READ);

		mutex_exit(&buf_pool->zip_mutex);
	}

	buf_pool->n_pend_reads++;
func_exit:
	buf_pool_mutex_exit(buf_pool);

	if (mode == BUF_READ_IBUF_PAGES_ONLY) {

		ibuf_mtr_commit(&mtr);
	}


#ifdef UNIV_SYNC_DEBUG
	ut_ad(!rw_lock_own(hash_lock, RW_LOCK_X));
	ut_ad(!rw_lock_own(hash_lock, RW_LOCK_S));
#endif /* UNIV_SYNC_DEBUG */

	ut_ad(!bpage || buf_page_in_file(bpage));
	return(bpage);
}

/** Initializes a page to the buffer buf_pool. The page is usually not read
from a file even if it cannot be found in the buffer buf_pool. This is one
of the functions which perform to a block a state transition NOT_USED =>
FILE_PAGE (the other is buf_page_get_gen).
@param[in]	page_id		page id
@param[in]	page_size	page size
@param[in]	mtr		mini-transaction
@return pointer to the block, page bufferfixed */
buf_block_t*
buf_page_create(
	const page_id_t&	page_id,
	const page_size_t&	page_size,
	mtr_t*			mtr)
{
	buf_frame_t*	frame;
	buf_block_t*	block;
	buf_block_t*	free_block	= NULL;
	buf_pool_t*	buf_pool = buf_pool_get(page_id);
	rw_lock_t*	hash_lock;

	ut_ad(mtr->is_active());
	ut_ad(page_id.space() != 0 || !page_size.is_compressed());

	free_block = buf_LRU_get_free_block(buf_pool);

	hash_lock = buf_page_hash_lock_get(buf_pool, page_id);

	buf_pool_mutex_enter(buf_pool);
	rw_lock_x_lock(hash_lock);

	block = (buf_block_t*) buf_page_hash_get_low(buf_pool, page_id);

	if (block
	    && buf_page_in_file(&block->page)
	    && !buf_pool_watch_is_sentinel(buf_pool, &block->page)) {
#ifdef UNIV_IBUF_COUNT_DEBUG
		ut_a(ibuf_count_get(page_id) == 0);
#endif
#if defined UNIV_DEBUG_FILE_ACCESSES || defined UNIV_DEBUG
		block->page.file_page_was_freed = FALSE;
#endif /* UNIV_DEBUG_FILE_ACCESSES || UNIV_DEBUG */

		/* Page can be found in buf_pool */
		buf_pool_mutex_exit(buf_pool);
		rw_lock_x_unlock(hash_lock);

		buf_block_free(free_block);

		return(buf_page_get_with_no_latch(page_id, page_size, mtr));
	}

	/* If we get here, the page was not in buf_pool: init it there */

	DBUG_PRINT("ib_buf", ("create page " UINT32PF ":" UINT32PF,
			      page_id.space(), page_id.page_no()));

	block = free_block;

	buf_page_mutex_enter(block);

	buf_page_init(buf_pool, page_id, page_size, block);

	rw_lock_x_unlock(hash_lock);

	/* The block must be put to the LRU list */
	buf_LRU_add_block(&block->page, FALSE);

	buf_block_buf_fix_inc(block, __FILE__, __LINE__);
	buf_pool->stat.n_pages_created++;

	if (page_size.is_compressed()) {
		void*	data;
		ibool	lru;

		/* Prevent race conditions during buf_buddy_alloc(),
		which may release and reacquire buf_pool->mutex,
		by IO-fixing and X-latching the block. */

		buf_page_set_io_fix(&block->page, BUF_IO_READ);
		rw_lock_x_lock(&block->lock);

		buf_page_mutex_exit(block);
		/* buf_pool->mutex may be released and reacquired by
		buf_buddy_alloc().  Thus, we must release block->mutex
		in order not to break the latching order in
		the reacquisition of buf_pool->mutex.  We also must
		defer this operation until after the block descriptor
		has been added to buf_pool->LRU and buf_pool->page_hash. */
		data = buf_buddy_alloc(buf_pool, page_size.physical(), &lru);
		buf_page_mutex_enter(block);
		block->page.zip.data = (page_zip_t*) data;

		/* To maintain the invariant
		block->in_unzip_LRU_list
		== buf_page_belongs_to_unzip_LRU(&block->page)
		we have to add this block to unzip_LRU after
		block->page.zip.data is set. */
		ut_ad(buf_page_belongs_to_unzip_LRU(&block->page));
		buf_unzip_LRU_add_block(block, FALSE);

		buf_page_set_io_fix(&block->page, BUF_IO_NONE);
		rw_lock_x_unlock(&block->lock);
	}

	buf_pool_mutex_exit(buf_pool);

	mtr_memo_push(mtr, block, MTR_MEMO_BUF_FIX);

	buf_page_set_accessed(&block->page);

	buf_page_mutex_exit(block);

	/* Delete possible entries for the page from the insert buffer:
	such can exist if the page belonged to an index which was dropped */
	ibuf_merge_or_delete_for_page(NULL, page_id, &page_size, TRUE);

	frame = block->frame;

	memset(frame + FIL_PAGE_PREV, 0xff, 4);
	memset(frame + FIL_PAGE_NEXT, 0xff, 4);
	mach_write_to_2(frame + FIL_PAGE_TYPE, FIL_PAGE_TYPE_ALLOCATED);

	/* Reset to zero the file flush lsn field in the page; if the first
	page of an ibdata file is 'created' in this function into the buffer
	pool then we lose the original contents of the file flush lsn stamp.
	Then InnoDB could in a crash recovery print a big, false, corruption
	warning if the stamp contains an lsn bigger than the ib_logfile lsn. */

	memset(frame + FIL_PAGE_FILE_FLUSH_LSN, 0, 8);

#if defined UNIV_DEBUG || defined UNIV_BUF_DEBUG
	ut_a(++buf_dbg_counter % 5771 || buf_validate());
#endif /* UNIV_DEBUG || UNIV_BUF_DEBUG */
#ifdef UNIV_IBUF_COUNT_DEBUG
	ut_a(ibuf_count_get(block->page.id) == 0);
#endif
	return(block);
}

/********************************************************************//**
Monitor the buffer page read/write activity, and increment corresponding
counter value if MONITOR_MODULE_BUF_PAGE (module_buf_page) module is
enabled. */
static
void
buf_page_monitor(
/*=============*/
	const buf_page_t*	bpage,	/*!< in: pointer to the block */
	enum buf_io_fix		io_type)/*!< in: io_fix types */
{
	const byte*	frame;
	monitor_id_t	counter;

	/* If the counter module is not turned on, just return */
	if (!MONITOR_IS_ON(MONITOR_MODULE_BUF_PAGE)) {
		return;
	}

	ut_a(io_type == BUF_IO_READ || io_type == BUF_IO_WRITE);

	frame = bpage->zip.data
		? bpage->zip.data
		: ((buf_block_t*) bpage)->frame;

	switch (fil_page_get_type(frame)) {
		ulint	level;

	case FIL_PAGE_INDEX:
		level = btr_page_get_level_low(frame);

		/* Check if it is an index page for insert buffer */
		if (btr_page_get_index_id(frame)
		    == (index_id_t)(DICT_IBUF_ID_MIN + IBUF_SPACE_ID)) {
			if (level == 0) {
				counter = MONITOR_RW_COUNTER(
					io_type, MONITOR_INDEX_IBUF_LEAF_PAGE);
			} else {
				counter = MONITOR_RW_COUNTER(
					io_type,
					MONITOR_INDEX_IBUF_NON_LEAF_PAGE);
			}
		} else {
			if (level == 0) {
				counter = MONITOR_RW_COUNTER(
					io_type, MONITOR_INDEX_LEAF_PAGE);
			} else {
				counter = MONITOR_RW_COUNTER(
					io_type, MONITOR_INDEX_NON_LEAF_PAGE);
			}
		}
		break;

        case FIL_PAGE_UNDO_LOG:
		counter = MONITOR_RW_COUNTER(io_type, MONITOR_UNDO_LOG_PAGE);
		break;

        case FIL_PAGE_INODE:
		counter = MONITOR_RW_COUNTER(io_type, MONITOR_INODE_PAGE);
		break;

        case FIL_PAGE_IBUF_FREE_LIST:
		counter = MONITOR_RW_COUNTER(io_type,
					     MONITOR_IBUF_FREELIST_PAGE);
		break;

        case FIL_PAGE_IBUF_BITMAP:
		counter = MONITOR_RW_COUNTER(io_type,
					     MONITOR_IBUF_BITMAP_PAGE);
		break;

        case FIL_PAGE_TYPE_SYS:
		counter = MONITOR_RW_COUNTER(io_type, MONITOR_SYSTEM_PAGE);
		break;

        case FIL_PAGE_TYPE_TRX_SYS:
		counter = MONITOR_RW_COUNTER(io_type, MONITOR_TRX_SYSTEM_PAGE);
		break;

        case FIL_PAGE_TYPE_FSP_HDR:
		counter = MONITOR_RW_COUNTER(io_type, MONITOR_FSP_HDR_PAGE);
		break;

        case FIL_PAGE_TYPE_XDES:
		counter = MONITOR_RW_COUNTER(io_type, MONITOR_XDES_PAGE);
		break;

        case FIL_PAGE_TYPE_BLOB:
		counter = MONITOR_RW_COUNTER(io_type, MONITOR_BLOB_PAGE);
		break;

        case FIL_PAGE_TYPE_ZBLOB:
		counter = MONITOR_RW_COUNTER(io_type, MONITOR_ZBLOB_PAGE);
		break;

        case FIL_PAGE_TYPE_ZBLOB2:
		counter = MONITOR_RW_COUNTER(io_type, MONITOR_ZBLOB2_PAGE);
		break;

	default:
		counter = MONITOR_RW_COUNTER(io_type, MONITOR_OTHER_PAGE);
	}

	MONITOR_INC_NOCHECK(counter);
}

/********************************************************************//**
Mark a table with the specified space pointed by bpage->id.space() corrupted.
Also remove the bpage from LRU list.
@return TRUE if successful */
static
ibool
buf_mark_space_corrupt(
/*===================*/
	buf_page_t*	bpage)	/*!< in: pointer to the block in question */
{
	buf_pool_t*	buf_pool = buf_pool_from_bpage(bpage);
	const ibool	uncompressed = (buf_page_get_state(bpage)
					== BUF_BLOCK_FILE_PAGE);
	ib_uint32_t	space = bpage->id.space();
	ibool		ret = TRUE;

	/* First unfix and release lock on the bpage */
	buf_pool_mutex_enter(buf_pool);
	mutex_enter(buf_page_get_mutex(bpage));
	ut_ad(buf_page_get_io_fix(bpage) == BUF_IO_READ);
	ut_ad(bpage->buf_fix_count == 0);

	/* Set BUF_IO_NONE before we remove the block from LRU list */
	buf_page_set_io_fix(bpage, BUF_IO_NONE);

	if (uncompressed) {
		rw_lock_x_unlock_gen(
			&((buf_block_t*) bpage)->lock,
			BUF_IO_READ);
	}

	mutex_exit(buf_page_get_mutex(bpage));

	/* Find the table with specified space id, and mark it corrupted */
	if (dict_set_corrupted_by_space(space)) {
		buf_LRU_free_one_page(bpage);
	} else {
		ret = FALSE;
	}

	ut_ad(buf_pool->n_pend_reads > 0);
	buf_pool->n_pend_reads--;

	buf_pool_mutex_exit(buf_pool);

	return(ret);
}

/********************************************************************//**
Completes an asynchronous read or write request of a file page to or from
the buffer pool.
@return true if successful */

bool
buf_page_io_complete(
/*=================*/
	buf_page_t*	bpage,	/*!< in: pointer to the block in question */
	bool		evict)	/*!< in: whether or not to evict the page
				from LRU list. */

{
	enum buf_io_fix	io_type;
	buf_pool_t*	buf_pool = buf_pool_from_bpage(bpage);
	const ibool	uncompressed = (buf_page_get_state(bpage)
					== BUF_BLOCK_FILE_PAGE);

	ut_a(buf_page_in_file(bpage));

	/* We do not need protect io_fix here by mutex to read
	it because this is the only function where we can change the value
	from BUF_IO_READ or BUF_IO_WRITE to some other value, and our code
	ensures that this is the only thread that handles the i/o for this
	block. */

	io_type = buf_page_get_io_fix(bpage);
	ut_ad(io_type == BUF_IO_READ || io_type == BUF_IO_WRITE);

	if (io_type == BUF_IO_READ) {
		ulint	read_page_no;
		ulint	read_space_id;
		byte*	frame;

		if (bpage->size.is_compressed()) {
			frame = bpage->zip.data;
			buf_pool->n_pend_unzip++;
			if (uncompressed
			    && !buf_zip_decompress((buf_block_t*) bpage,
						   FALSE)) {

				buf_pool->n_pend_unzip--;
				goto corrupt;
			}
			buf_pool->n_pend_unzip--;
		} else {
			ut_a(uncompressed);
			frame = ((buf_block_t*) bpage)->frame;
		}

		/* If this page is not uninitialized and not in the
		doublewrite buffer, then the page number and space id
		should be the same as in block. */
		read_page_no = mach_read_from_4(frame + FIL_PAGE_OFFSET);
		read_space_id = mach_read_from_4(
			frame + FIL_PAGE_ARCH_LOG_NO_OR_SPACE_ID);

		if (bpage->id.space() == TRX_SYS_SPACE
		    && buf_dblwr_page_inside(bpage->id.page_no())) {

			ib_logf(IB_LOG_LEVEL_ERROR,
				"Reading page " UINT32PF ", which is in the"
				" doublewrite buffer!",
				bpage->id.page_no());
		} else if (!read_space_id && !read_page_no) {
			/* This is likely an uninitialized page. */
		} else if ((bpage->id.space() != 0
			    && bpage->id.space() != read_space_id)
			   || bpage->id.page_no() != read_page_no) {
			/* We did not compare space_id to read_space_id
			if bpage->space == 0, because the field on the
			page may contain garbage in MySQL < 4.1.1,
			which only supported bpage->space == 0. */

			ib_logf(IB_LOG_LEVEL_ERROR,
				"Space id and page no stored in the page,"
				" read in are %lu:%lu, "
				"should be " UINT32PF ":" UINT32PF,
				(ulong) read_space_id, (ulong) read_page_no,
				bpage->id.space(),
				bpage->id.page_no());
		}

		/* From version 3.23.38 up we store the page checksum
		to the 4 first bytes of the page end lsn field */

		if (buf_page_is_corrupted(true, frame, bpage->size)) {

			/* Not a real corruption if it was triggered by
			error injection */
			DBUG_EXECUTE_IF("buf_page_is_corrupt_failure",
				if (bpage->id.space() > TRX_SYS_SPACE
				    && buf_mark_space_corrupt(bpage)) {
					ib_logf(IB_LOG_LEVEL_INFO,
						"Simulated page corruption");
					return(true);
				}
				goto page_not_corrupt;
				;);
corrupt:
			ib_logf(IB_LOG_LEVEL_ERROR,
				"Database page corruption on disk"
				" or a failed file read of page " UINT32PF "."
				" You may have to recover from a backup.",
				bpage->id.page_no());
			buf_page_print(frame, bpage->size,
				       BUF_PAGE_PRINT_NO_CRASH);
			ib_logf(IB_LOG_LEVEL_ERROR,
				"Database page corruption on disk"
				" or a failed file read of page " UINT32PF "."
				" You may have to recover from a backup.",
				bpage->id.page_no());
			ib_logf(IB_LOG_LEVEL_INFO,
				"It is also possible that your operating"
				" system has corrupted its own file cache and"
				" rebooting your computer removes the error."
				" If the corrupt page is an index page."
				" You can also try to fix the corruption"
				" by dumping, dropping, and reimporting"
				" the corrupt table. You can use CHECK"
				" TABLE to scan your table for corruption. %s",
				FORCE_RECOVERY_MSG);

			if (srv_force_recovery < SRV_FORCE_IGNORE_CORRUPT) {
				/* If page space id is larger than TRX_SYS_SPACE
				(0), we will attempt to mark the corresponding
				table as corrupted instead of crashing server */
				if (bpage->id.space() > TRX_SYS_SPACE
				    && buf_mark_space_corrupt(bpage)) {
					return(false);
				} else {
					ib_logf(IB_LOG_LEVEL_FATAL,
						"Aborting because of a"
						" corrupt database page.");
				}
			}
		}

		DBUG_EXECUTE_IF("buf_page_is_corrupt_failure",
				page_not_corrupt:  bpage = bpage; );

		if (recv_recovery_is_on()) {
			/* Pages must be uncompressed for crash recovery. */
			ut_a(uncompressed);
			recv_recover_page(TRUE, (buf_block_t*) bpage);
		}

		/* If space is being truncated then avoid ibuf operation.
		During re-init we have already freed ibuf entries. */
		if (uncompressed
		    && !recv_no_ibuf_operations
		    && !srv_is_tablespace_truncated(bpage->id.space())) {

			ibuf_merge_or_delete_for_page(
				(buf_block_t*) bpage, bpage->id,
				&bpage->size, TRUE);
		}
	}

	buf_pool_mutex_enter(buf_pool);
	mutex_enter(buf_page_get_mutex(bpage));

#ifdef UNIV_IBUF_COUNT_DEBUG
	if (io_type == BUF_IO_WRITE || uncompressed) {
		/* For BUF_IO_READ of compressed-only blocks, the
		buffered operations will be merged by buf_page_get_gen()
		after the block has been uncompressed. */
		ut_a(ibuf_count_get(bpage->id) == 0);
	}
#endif
	/* Because this thread which does the unlocking is not the same that
	did the locking, we use a pass value != 0 in unlock, which simply
	removes the newest lock debug record, without checking the thread
	id. */

	buf_page_set_io_fix(bpage, BUF_IO_NONE);
	buf_page_monitor(bpage, io_type);

	switch (io_type) {
	case BUF_IO_READ:
		/* NOTE that the call to ibuf may have moved the ownership of
		the x-latch to this OS thread: do not let this confuse you in
		debugging! */

		ut_ad(buf_pool->n_pend_reads > 0);
		buf_pool->n_pend_reads--;
		buf_pool->stat.n_pages_read++;

		if (uncompressed) {
			rw_lock_x_unlock_gen(&((buf_block_t*) bpage)->lock,
					     BUF_IO_READ);
		}

		mutex_exit(buf_page_get_mutex(bpage));

		break;

	case BUF_IO_WRITE:
		/* Write means a flush operation: call the completion
		routine in the flush system */

		buf_flush_write_complete(bpage);

		if (uncompressed) {
			rw_lock_sx_unlock_gen(&((buf_block_t*) bpage)->lock,
					      BUF_IO_WRITE);
		}

		buf_pool->stat.n_pages_written++;

		/* We decide whether or not to evict the page from the
		LRU list based on the flush_type.
		* BUF_FLUSH_LIST: don't evict
		* BUF_FLUSH_LRU: always evict
		* BUF_FLUSH_SINGLE_PAGE: eviction preference is passed
		by the caller explicitly. */
		if (buf_page_get_flush_type(bpage) == BUF_FLUSH_LRU) {
			evict = true;
		}

		if (evict) {
			mutex_exit(buf_page_get_mutex(bpage));
			buf_LRU_free_page(bpage, true);
		} else {
			mutex_exit(buf_page_get_mutex(bpage));
		}

		break;

	default:
		ut_error;
	}


	DBUG_PRINT("ib_buf", ("%s page " UINT32PF ":" UINT32PF,
			      io_type == BUF_IO_READ ? "read" : "wrote",
			      bpage->id.space(), bpage->id.page_no()));

	buf_pool_mutex_exit(buf_pool);

	return(true);
}

/*********************************************************************//**
Asserts that all file pages in the buffer are in a replaceable state.
@return TRUE */
static
ibool
buf_all_freed_instance(
/*===================*/
	buf_pool_t*	buf_pool)	/*!< in: buffer pool instancce */
{
	ulint		i;
	buf_chunk_t*	chunk;

	ut_ad(buf_pool);

	buf_pool_mutex_enter(buf_pool);

	chunk = buf_pool->chunks;

	for (i = buf_pool->n_chunks; i--; chunk++) {

		const buf_block_t* block = buf_chunk_not_freed(chunk);

		if (UNIV_LIKELY_NULL(block)) {
			ib_logf(IB_LOG_LEVEL_FATAL,
				"Page " UINT32PF ":" UINT32PF
				" still fixed or dirty",
				block->page.id.space(),
				block->page.id.page_no());
		}
	}

	buf_pool_mutex_exit(buf_pool);

	return(TRUE);
}

/*********************************************************************//**
Invalidates file pages in one buffer pool instance */
static
void
buf_pool_invalidate_instance(
/*=========================*/
	buf_pool_t*	buf_pool)	/*!< in: buffer pool instance */
{
	ulint		i;

	buf_pool_mutex_enter(buf_pool);

	for (i = BUF_FLUSH_LRU; i < BUF_FLUSH_N_TYPES; i++) {

		/* As this function is called during startup and
		during redo application phase during recovery, InnoDB
		is single threaded (apart from IO helper threads) at
		this stage. No new write batch can be in intialization
		stage at this point. */
		ut_ad(buf_pool->init_flush[i] == FALSE);

		/* However, it is possible that a write batch that has
		been posted earlier is still not complete. For buffer
		pool invalidation to proceed we must ensure there is NO
		write activity happening. */
		if (buf_pool->n_flush[i] > 0) {
			buf_flush_t	type = static_cast<buf_flush_t>(i);

			buf_pool_mutex_exit(buf_pool);
			buf_flush_wait_batch_end(buf_pool, type);
			buf_pool_mutex_enter(buf_pool);
		}
	}

	buf_pool_mutex_exit(buf_pool);

	ut_ad(buf_all_freed_instance(buf_pool));

	buf_pool_mutex_enter(buf_pool);

	while (buf_LRU_scan_and_free_block(buf_pool, true)) {
	}

	ut_ad(UT_LIST_GET_LEN(buf_pool->LRU) == 0);
	ut_ad(UT_LIST_GET_LEN(buf_pool->unzip_LRU) == 0);

	buf_pool->freed_page_clock = 0;
	buf_pool->LRU_old = NULL;
	buf_pool->LRU_old_len = 0;

	memset(&buf_pool->stat, 0x00, sizeof(buf_pool->stat));
	buf_refresh_io_stats(buf_pool);

	buf_pool_mutex_exit(buf_pool);
}

/*********************************************************************//**
Invalidates the file pages in the buffer pool when an archive recovery is
completed. All the file pages buffered must be in a replaceable state when
this function is called: not latched and not modified. */

void
buf_pool_invalidate(void)
/*=====================*/
{
	ulint   i;

	for (i = 0; i < srv_buf_pool_instances; i++) {
		buf_pool_invalidate_instance(buf_pool_from_array(i));
	}
}

#if defined UNIV_DEBUG || defined UNIV_BUF_DEBUG
/*********************************************************************//**
Validates data in one buffer pool instance
@return TRUE */
static
ibool
buf_pool_validate_instance(
/*=======================*/
	buf_pool_t*	buf_pool)	/*!< in: buffer pool instance */
{
	buf_page_t*	b;
	buf_chunk_t*	chunk;
	ulint		i;
	ulint		n_lru_flush	= 0;
	ulint		n_page_flush	= 0;
	ulint		n_list_flush	= 0;
	ulint		n_lru		= 0;
	ulint		n_flush		= 0;
	ulint		n_free		= 0;
	ulint		n_zip		= 0;

	ut_ad(buf_pool);

	buf_pool_mutex_enter(buf_pool);
	hash_lock_x_all(buf_pool->page_hash);

	chunk = buf_pool->chunks;

	/* Check the uncompressed blocks. */

	for (i = buf_pool->n_chunks; i--; chunk++) {

		ulint		j;
		buf_block_t*	block = chunk->blocks;

		for (j = chunk->size; j--; block++) {

			buf_page_mutex_enter(block);

			switch (buf_block_get_state(block)) {
			case BUF_BLOCK_POOL_WATCH:
			case BUF_BLOCK_ZIP_PAGE:
			case BUF_BLOCK_ZIP_DIRTY:
				/* These should only occur on
				zip_clean, zip_free[], or flush_list. */
				ut_error;
				break;

			case BUF_BLOCK_FILE_PAGE:
				ut_a(buf_page_hash_get_low(
						buf_pool, block->page.id)
				     == &block->page);

#ifdef UNIV_IBUF_COUNT_DEBUG
				ut_a(buf_page_get_io_fix(&block->page)
				     == BUF_IO_READ
				     || !ibuf_count_get(block->page.id));
#endif
				switch (buf_page_get_io_fix(&block->page)) {
				case BUF_IO_NONE:
					break;

				case BUF_IO_WRITE:
					switch (buf_page_get_flush_type(
							&block->page)) {
					case BUF_FLUSH_LRU:
						n_lru_flush++;
						goto assert_s_latched;
					case BUF_FLUSH_SINGLE_PAGE:
						n_page_flush++;
assert_s_latched:
						ut_a(rw_lock_is_locked(
							     &block->lock,
								     RW_LOCK_S)
						     || rw_lock_is_locked(
								&block->lock,
								RW_LOCK_SX));
						break;
					case BUF_FLUSH_LIST:
						n_list_flush++;
						break;
					default:
						ut_error;
					}

					break;

				case BUF_IO_READ:

					ut_a(rw_lock_is_locked(&block->lock,
							       RW_LOCK_X));
					break;

				case BUF_IO_PIN:
					break;
				}

				n_lru++;
				break;

			case BUF_BLOCK_NOT_USED:
				n_free++;
				break;

			case BUF_BLOCK_READY_FOR_USE:
			case BUF_BLOCK_MEMORY:
			case BUF_BLOCK_REMOVE_HASH:
				/* do nothing */
				break;
			}

			buf_page_mutex_exit(block);
		}
	}

	mutex_enter(&buf_pool->zip_mutex);

	/* Check clean compressed-only blocks. */

	for (b = UT_LIST_GET_FIRST(buf_pool->zip_clean); b;
	     b = UT_LIST_GET_NEXT(list, b)) {
		ut_a(buf_page_get_state(b) == BUF_BLOCK_ZIP_PAGE);
		switch (buf_page_get_io_fix(b)) {
		case BUF_IO_NONE:
		case BUF_IO_PIN:
			/* All clean blocks should be I/O-unfixed. */
			break;
		case BUF_IO_READ:
			/* In buf_LRU_free_page(), we temporarily set
			b->io_fix = BUF_IO_READ for a newly allocated
			control block in order to prevent
			buf_page_get_gen() from decompressing the block. */
			break;
		default:
			ut_error;
			break;
		}

		/* It is OK to read oldest_modification here because
		we have acquired buf_pool->zip_mutex above which acts
		as the 'block->mutex' for these bpages. */
		ut_a(!b->oldest_modification);
		ut_a(buf_page_hash_get_low(buf_pool, b->id) == b);
		n_lru++;
		n_zip++;
	}

	/* Check dirty blocks. */

	buf_flush_list_mutex_enter(buf_pool);
	for (b = UT_LIST_GET_FIRST(buf_pool->flush_list); b;
	     b = UT_LIST_GET_NEXT(list, b)) {
		ut_ad(b->in_flush_list);
		ut_a(b->oldest_modification);
		n_flush++;

		switch (buf_page_get_state(b)) {
		case BUF_BLOCK_ZIP_DIRTY:
			n_lru++;
			n_zip++;
			switch (buf_page_get_io_fix(b)) {
			case BUF_IO_NONE:
			case BUF_IO_READ:
			case BUF_IO_PIN:
				break;
			case BUF_IO_WRITE:
				switch (buf_page_get_flush_type(b)) {
				case BUF_FLUSH_LRU:
					n_lru_flush++;
					break;
				case BUF_FLUSH_SINGLE_PAGE:
					n_page_flush++;
					break;
				case BUF_FLUSH_LIST:
					n_list_flush++;
					break;
				default:
					ut_error;
				}
				break;
			}
			break;
		case BUF_BLOCK_FILE_PAGE:
			/* uncompressed page */
			break;
		case BUF_BLOCK_POOL_WATCH:
		case BUF_BLOCK_ZIP_PAGE:
		case BUF_BLOCK_NOT_USED:
		case BUF_BLOCK_READY_FOR_USE:
		case BUF_BLOCK_MEMORY:
		case BUF_BLOCK_REMOVE_HASH:
			ut_error;
			break;
		}
		ut_a(buf_page_hash_get_low(buf_pool, b->id) == b);
	}

	ut_a(UT_LIST_GET_LEN(buf_pool->flush_list) == n_flush);

	hash_unlock_x_all(buf_pool->page_hash);
	buf_flush_list_mutex_exit(buf_pool);

	mutex_exit(&buf_pool->zip_mutex);

	if (n_lru + n_free > buf_pool->curr_size + n_zip) {
		ib_logf(IB_LOG_LEVEL_FATAL,
			"n_LRU %lu, n_free %lu, pool %lu zip %lu"
			" Aborting...",
			(ulong) n_lru, (ulong) n_free,
			(ulong) buf_pool->curr_size, (ulong) n_zip);
	}

	ut_a(UT_LIST_GET_LEN(buf_pool->LRU) == n_lru);
	if (UT_LIST_GET_LEN(buf_pool->free) != n_free) {
		ib_logf(IB_LOG_LEVEL_FATAL,
			"Free list len %lu, free blocks %lu  Aborting...",
			(ulong) UT_LIST_GET_LEN(buf_pool->free),
			(ulong) n_free);
	}

	ut_a(buf_pool->n_flush[BUF_FLUSH_LIST] == n_list_flush);
	ut_a(buf_pool->n_flush[BUF_FLUSH_LRU] == n_lru_flush);
	ut_a(buf_pool->n_flush[BUF_FLUSH_SINGLE_PAGE] == n_page_flush);

	buf_pool_mutex_exit(buf_pool);

	ut_a(buf_LRU_validate());
	ut_a(buf_flush_validate(buf_pool));

	return(TRUE);
}

/*********************************************************************//**
Validates the buffer buf_pool data structure.
@return TRUE */

ibool
buf_validate(void)
/*==============*/
{
	ulint	i;

	for (i = 0; i < srv_buf_pool_instances; i++) {
		buf_pool_t*	buf_pool;

		buf_pool = buf_pool_from_array(i);

		buf_pool_validate_instance(buf_pool);
	}
	return(TRUE);
}

#endif /* UNIV_DEBUG || UNIV_BUF_DEBUG */

#if defined UNIV_DEBUG_PRINT || defined UNIV_DEBUG || defined UNIV_BUF_DEBUG
/*********************************************************************//**
Prints info of the buffer buf_pool data structure for one instance. */
static
void
buf_print_instance(
/*===============*/
	buf_pool_t*	buf_pool)
{
	index_id_t*	index_ids;
	ulint*		counts;
	ulint		size;
	ulint		i;
	ulint		j;
	index_id_t	id;
	ulint		n_found;
	buf_chunk_t*	chunk;
	dict_index_t*	index;

	ut_ad(buf_pool);

	size = buf_pool->curr_size;

	index_ids = static_cast<index_id_t*>(
		ut_malloc(size * sizeof *index_ids));

	counts = static_cast<ulint*>(ut_malloc(sizeof(ulint) * size));

	buf_pool_mutex_enter(buf_pool);
	buf_flush_list_mutex_enter(buf_pool);

	ib_logf(IB_LOG_LEVEL_INFO,
		"buf_pool size %lu, database pages %lu,"
		" free pages %lu, modified database pages %lu,"
		" n pending decompressions %lu, n pending reads %lu,"
		" n pending flush LRU %lu list %lu single page %lu,"
		" pages made young %lu, not young %lu,"
		" pages read %lu, created %lu, written %lu",
		(ulong) size,
		(ulong) UT_LIST_GET_LEN(buf_pool->LRU),
		(ulong) UT_LIST_GET_LEN(buf_pool->free),
		(ulong) UT_LIST_GET_LEN(buf_pool->flush_list),
		(ulong) buf_pool->n_pend_unzip,
		(ulong) buf_pool->n_pend_reads,
		(ulong) buf_pool->n_flush[BUF_FLUSH_LRU],
		(ulong) buf_pool->n_flush[BUF_FLUSH_LIST],
		(ulong) buf_pool->n_flush[BUF_FLUSH_SINGLE_PAGE],
		(ulong) buf_pool->stat.n_pages_made_young,
		(ulong) buf_pool->stat.n_pages_not_made_young,
		(ulong) buf_pool->stat.n_pages_read,
		(ulong) buf_pool->stat.n_pages_created,
		(ulong) buf_pool->stat.n_pages_written);

	buf_flush_list_mutex_exit(buf_pool);

	/* Count the number of blocks belonging to each index in the buffer */

	n_found = 0;

	chunk = buf_pool->chunks;

	for (i = buf_pool->n_chunks; i--; chunk++) {
		buf_block_t*	block		= chunk->blocks;
		ulint		n_blocks	= chunk->size;

		for (; n_blocks--; block++) {
			const buf_frame_t* frame = block->frame;

			if (fil_page_get_type(frame) == FIL_PAGE_INDEX) {

				id = btr_page_get_index_id(frame);

				/* Look for the id in the index_ids array */
				j = 0;

				while (j < n_found) {

					if (index_ids[j] == id) {
						counts[j]++;

						break;
					}
					j++;
				}

				if (j == n_found) {
					n_found++;
					index_ids[j] = id;
					counts[j] = 1;
				}
			}
		}
	}

	buf_pool_mutex_exit(buf_pool);

	for (i = 0; i < n_found; i++) {
		index = dict_index_get_if_in_cache(index_ids[i]);

		if (!index) {
			ib_logf(IB_LOG_LEVEL_INFO,
				"Block count for index " IB_ID_FMT
				" in buffer is about %lu",
				index_ids[i],
				(ulong) counts[i]);
		} else {
			ib_logf(IB_LOG_LEVEL_INFO,
				"Block count for index " IB_ID_FMT
				" in buffer is about %lu, index %s of table %s",
				index_ids[i],
				(ulong) counts[i],
				ut_get_name(NULL, FALSE, index->name).c_str(),
				ut_get_name(NULL, TRUE, index->table_name).c_str());
		}
	}

	ut_free(index_ids);
	ut_free(counts);

	ut_a(buf_pool_validate_instance(buf_pool));
}

/*********************************************************************//**
Prints info of the buffer buf_pool data structure. */

void
buf_print(void)
/*===========*/
{
	ulint   i;

	for (i = 0; i < srv_buf_pool_instances; i++) {
		buf_pool_t*	buf_pool;

		buf_pool = buf_pool_from_array(i);
		buf_print_instance(buf_pool);
	}
}
#endif /* UNIV_DEBUG_PRINT || UNIV_DEBUG || UNIV_BUF_DEBUG */

#ifdef UNIV_DEBUG
/*********************************************************************//**
Returns the number of latched pages in the buffer pool.
@return number of latched pages */

ulint
buf_get_latched_pages_number_instance(
/*==================================*/
	buf_pool_t*	buf_pool)	/*!< in: buffer pool instance */
{
	buf_page_t*	b;
	ulint		i;
	buf_chunk_t*	chunk;
	ulint		fixed_pages_number = 0;

	buf_pool_mutex_enter(buf_pool);

	chunk = buf_pool->chunks;

	for (i = buf_pool->n_chunks; i--; chunk++) {
		buf_block_t*	block;
		ulint		j;

		block = chunk->blocks;

		for (j = chunk->size; j--; block++) {
			if (buf_block_get_state(block)
			    != BUF_BLOCK_FILE_PAGE) {

				continue;
			}

			buf_page_mutex_enter(block);

			if (block->page.buf_fix_count != 0
			    || buf_page_get_io_fix(&block->page)
			    != BUF_IO_NONE) {
				fixed_pages_number++;
			}

			buf_page_mutex_exit(block);
		}
	}

	mutex_enter(&buf_pool->zip_mutex);

	/* Traverse the lists of clean and dirty compressed-only blocks. */

	for (b = UT_LIST_GET_FIRST(buf_pool->zip_clean); b;
	     b = UT_LIST_GET_NEXT(list, b)) {
		ut_a(buf_page_get_state(b) == BUF_BLOCK_ZIP_PAGE);
		ut_a(buf_page_get_io_fix(b) != BUF_IO_WRITE);

		if (b->buf_fix_count != 0
		    || buf_page_get_io_fix(b) != BUF_IO_NONE) {
			fixed_pages_number++;
		}
	}

	buf_flush_list_mutex_enter(buf_pool);
	for (b = UT_LIST_GET_FIRST(buf_pool->flush_list); b;
	     b = UT_LIST_GET_NEXT(list, b)) {
		ut_ad(b->in_flush_list);

		switch (buf_page_get_state(b)) {
		case BUF_BLOCK_ZIP_DIRTY:
			if (b->buf_fix_count != 0
			    || buf_page_get_io_fix(b) != BUF_IO_NONE) {
				fixed_pages_number++;
			}
			break;
		case BUF_BLOCK_FILE_PAGE:
			/* uncompressed page */
			break;
		case BUF_BLOCK_POOL_WATCH:
		case BUF_BLOCK_ZIP_PAGE:
		case BUF_BLOCK_NOT_USED:
		case BUF_BLOCK_READY_FOR_USE:
		case BUF_BLOCK_MEMORY:
		case BUF_BLOCK_REMOVE_HASH:
			ut_error;
			break;
		}
	}

	buf_flush_list_mutex_exit(buf_pool);
	mutex_exit(&buf_pool->zip_mutex);
	buf_pool_mutex_exit(buf_pool);

	return(fixed_pages_number);
}

/*********************************************************************//**
Returns the number of latched pages in all the buffer pools.
@return number of latched pages */

ulint
buf_get_latched_pages_number(void)
/*==============================*/
{
	ulint	i;
	ulint	total_latched_pages = 0;

	for (i = 0; i < srv_buf_pool_instances; i++) {
		buf_pool_t*	buf_pool;

		buf_pool = buf_pool_from_array(i);

		total_latched_pages += buf_get_latched_pages_number_instance(
			buf_pool);
	}

	return(total_latched_pages);
}

#endif /* UNIV_DEBUG */

/*********************************************************************//**
Returns the number of pending buf pool read ios.
@return number of pending read I/O operations */

ulint
buf_get_n_pending_read_ios(void)
/*============================*/
{
	ulint	pend_ios = 0;

	for (ulint i = 0; i < srv_buf_pool_instances; i++) {
		pend_ios += buf_pool_from_array(i)->n_pend_reads;
	}

	return(pend_ios);
}

/*********************************************************************//**
Returns the ratio in percents of modified pages in the buffer pool /
database pages in the buffer pool.
@return modified page percentage ratio */

ulint
buf_get_modified_ratio_pct(void)
/*============================*/
{
	ulint		ratio;
	ulint		lru_len = 0;
	ulint		free_len = 0;
	ulint		flush_list_len = 0;

	buf_get_total_list_len(&lru_len, &free_len, &flush_list_len);

	ratio = (100 * flush_list_len) / (1 + lru_len + free_len);

	/* 1 + is there to avoid division by zero */

	return(ratio);
}

/*******************************************************************//**
Aggregates a pool stats information with the total buffer pool stats  */
static
void
buf_stats_aggregate_pool_info(
/*==========================*/
	buf_pool_info_t*	total_info,	/*!< in/out: the buffer pool
						info to store aggregated
						result */
	const buf_pool_info_t*	pool_info)	/*!< in: individual buffer pool
						stats info */
{
	ut_a(total_info && pool_info);

	/* Nothing to copy if total_info is the same as pool_info */
	if (total_info == pool_info) {
		return;
	}

	total_info->pool_size += pool_info->pool_size;
	total_info->lru_len += pool_info->lru_len;
	total_info->old_lru_len += pool_info->old_lru_len;
	total_info->free_list_len += pool_info->free_list_len;
	total_info->flush_list_len += pool_info->flush_list_len;
	total_info->n_pend_unzip += pool_info->n_pend_unzip;
	total_info->n_pend_reads += pool_info->n_pend_reads;
	total_info->n_pending_flush_lru += pool_info->n_pending_flush_lru;
	total_info->n_pending_flush_list += pool_info->n_pending_flush_list;
	total_info->n_pages_made_young += pool_info->n_pages_made_young;
	total_info->n_pages_not_made_young += pool_info->n_pages_not_made_young;
	total_info->n_pages_read += pool_info->n_pages_read;
	total_info->n_pages_created += pool_info->n_pages_created;
	total_info->n_pages_written += pool_info->n_pages_written;
	total_info->n_page_gets += pool_info->n_page_gets;
	total_info->n_ra_pages_read_rnd += pool_info->n_ra_pages_read_rnd;
	total_info->n_ra_pages_read += pool_info->n_ra_pages_read;
	total_info->n_ra_pages_evicted += pool_info->n_ra_pages_evicted;
	total_info->page_made_young_rate += pool_info->page_made_young_rate;
	total_info->page_not_made_young_rate +=
		pool_info->page_not_made_young_rate;
	total_info->pages_read_rate += pool_info->pages_read_rate;
	total_info->pages_created_rate += pool_info->pages_created_rate;
	total_info->pages_written_rate += pool_info->pages_written_rate;
	total_info->n_page_get_delta += pool_info->n_page_get_delta;
	total_info->page_read_delta += pool_info->page_read_delta;
	total_info->young_making_delta += pool_info->young_making_delta;
	total_info->not_young_making_delta += pool_info->not_young_making_delta;
	total_info->pages_readahead_rnd_rate += pool_info->pages_readahead_rnd_rate;
	total_info->pages_readahead_rate += pool_info->pages_readahead_rate;
	total_info->pages_evicted_rate += pool_info->pages_evicted_rate;
	total_info->unzip_lru_len += pool_info->unzip_lru_len;
	total_info->io_sum += pool_info->io_sum;
	total_info->io_cur += pool_info->io_cur;
	total_info->unzip_sum += pool_info->unzip_sum;
	total_info->unzip_cur += pool_info->unzip_cur;
}
/*******************************************************************//**
Collect buffer pool stats information for a buffer pool. Also
record aggregated stats if there are more than one buffer pool
in the server */

void
buf_stats_get_pool_info(
/*====================*/
	buf_pool_t*		buf_pool,	/*!< in: buffer pool */
	ulint			pool_id,	/*!< in: buffer pool ID */
	buf_pool_info_t*	all_pool_info)	/*!< in/out: buffer pool info
						to fill */
{
	buf_pool_info_t*        pool_info;
	time_t			current_time;
	double			time_elapsed;

	/* Find appropriate pool_info to store stats for this buffer pool */
	pool_info = &all_pool_info[pool_id];

	buf_pool_mutex_enter(buf_pool);
	buf_flush_list_mutex_enter(buf_pool);

	pool_info->pool_unique_id = pool_id;

	pool_info->pool_size = buf_pool->curr_size;

	pool_info->lru_len = UT_LIST_GET_LEN(buf_pool->LRU);

	pool_info->old_lru_len = buf_pool->LRU_old_len;

	pool_info->free_list_len = UT_LIST_GET_LEN(buf_pool->free);

	pool_info->flush_list_len = UT_LIST_GET_LEN(buf_pool->flush_list);

	pool_info->n_pend_unzip = UT_LIST_GET_LEN(buf_pool->unzip_LRU);

	pool_info->n_pend_reads = buf_pool->n_pend_reads;

	pool_info->n_pending_flush_lru =
		 (buf_pool->n_flush[BUF_FLUSH_LRU]
		  + buf_pool->init_flush[BUF_FLUSH_LRU]);

	pool_info->n_pending_flush_list =
		 (buf_pool->n_flush[BUF_FLUSH_LIST]
		  + buf_pool->init_flush[BUF_FLUSH_LIST]);

	pool_info->n_pending_flush_single_page =
		 (buf_pool->n_flush[BUF_FLUSH_SINGLE_PAGE]
		  + buf_pool->init_flush[BUF_FLUSH_SINGLE_PAGE]);

	buf_flush_list_mutex_exit(buf_pool);

	current_time = time(NULL);
	time_elapsed = 0.001 + difftime(current_time,
					buf_pool->last_printout_time);

	pool_info->n_pages_made_young = buf_pool->stat.n_pages_made_young;

	pool_info->n_pages_not_made_young =
		buf_pool->stat.n_pages_not_made_young;

	pool_info->n_pages_read = buf_pool->stat.n_pages_read;

	pool_info->n_pages_created = buf_pool->stat.n_pages_created;

	pool_info->n_pages_written = buf_pool->stat.n_pages_written;

	pool_info->n_page_gets = buf_pool->stat.n_page_gets;

	pool_info->n_ra_pages_read_rnd = buf_pool->stat.n_ra_pages_read_rnd;
	pool_info->n_ra_pages_read = buf_pool->stat.n_ra_pages_read;

	pool_info->n_ra_pages_evicted = buf_pool->stat.n_ra_pages_evicted;

	pool_info->page_made_young_rate =
		 (buf_pool->stat.n_pages_made_young
		  - buf_pool->old_stat.n_pages_made_young) / time_elapsed;

	pool_info->page_not_made_young_rate =
		 (buf_pool->stat.n_pages_not_made_young
		  - buf_pool->old_stat.n_pages_not_made_young) / time_elapsed;

	pool_info->pages_read_rate =
		(buf_pool->stat.n_pages_read
		  - buf_pool->old_stat.n_pages_read) / time_elapsed;

	pool_info->pages_created_rate =
		(buf_pool->stat.n_pages_created
		 - buf_pool->old_stat.n_pages_created) / time_elapsed;

	pool_info->pages_written_rate =
		(buf_pool->stat.n_pages_written
		 - buf_pool->old_stat.n_pages_written) / time_elapsed;

	pool_info->n_page_get_delta = buf_pool->stat.n_page_gets
				      - buf_pool->old_stat.n_page_gets;

	if (pool_info->n_page_get_delta) {
		pool_info->page_read_delta = buf_pool->stat.n_pages_read
					     - buf_pool->old_stat.n_pages_read;

		pool_info->young_making_delta =
			buf_pool->stat.n_pages_made_young
			- buf_pool->old_stat.n_pages_made_young;

		pool_info->not_young_making_delta =
			buf_pool->stat.n_pages_not_made_young
			- buf_pool->old_stat.n_pages_not_made_young;
	}
	pool_info->pages_readahead_rnd_rate =
		 (buf_pool->stat.n_ra_pages_read_rnd
		  - buf_pool->old_stat.n_ra_pages_read_rnd) / time_elapsed;


	pool_info->pages_readahead_rate =
		 (buf_pool->stat.n_ra_pages_read
		  - buf_pool->old_stat.n_ra_pages_read) / time_elapsed;

	pool_info->pages_evicted_rate =
		(buf_pool->stat.n_ra_pages_evicted
		 - buf_pool->old_stat.n_ra_pages_evicted) / time_elapsed;

	pool_info->unzip_lru_len = UT_LIST_GET_LEN(buf_pool->unzip_LRU);

	pool_info->io_sum = buf_LRU_stat_sum.io;

	pool_info->io_cur = buf_LRU_stat_cur.io;

	pool_info->unzip_sum = buf_LRU_stat_sum.unzip;

	pool_info->unzip_cur = buf_LRU_stat_cur.unzip;

	buf_refresh_io_stats(buf_pool);
	buf_pool_mutex_exit(buf_pool);
}

/*********************************************************************//**
Prints info of the buffer i/o. */

void
buf_print_io_instance(
/*==================*/
	buf_pool_info_t*pool_info,	/*!< in: buffer pool info */
	FILE*		file)		/*!< in/out: buffer where to print */
{
	ut_ad(pool_info);

	fprintf(file,
		"Buffer pool size   %lu\n"
		"Free buffers       %lu\n"
		"Database pages     %lu\n"
		"Old database pages %lu\n"
		"Modified db pages  %lu\n"
		"Pending reads %lu\n"
		"Pending writes: LRU %lu, flush list %lu, single page %lu\n",
		pool_info->pool_size,
		pool_info->free_list_len,
		pool_info->lru_len,
		pool_info->old_lru_len,
		pool_info->flush_list_len,
		pool_info->n_pend_reads,
		pool_info->n_pending_flush_lru,
		pool_info->n_pending_flush_list,
		pool_info->n_pending_flush_single_page);

	fprintf(file,
		"Pages made young %lu, not young %lu\n"
		"%.2f youngs/s, %.2f non-youngs/s\n"
		"Pages read %lu, created %lu, written %lu\n"
		"%.2f reads/s, %.2f creates/s, %.2f writes/s\n",
		pool_info->n_pages_made_young,
		pool_info->n_pages_not_made_young,
		pool_info->page_made_young_rate,
		pool_info->page_not_made_young_rate,
		pool_info->n_pages_read,
		pool_info->n_pages_created,
		pool_info->n_pages_written,
		pool_info->pages_read_rate,
		pool_info->pages_created_rate,
		pool_info->pages_written_rate);

	if (pool_info->n_page_get_delta) {
		fprintf(file,
			"Buffer pool hit rate %lu / 1000,"
			" young-making rate %lu / 1000 not %lu / 1000\n",
			(ulong) (1000 - (1000 * pool_info->page_read_delta
					 / pool_info->n_page_get_delta)),
			(ulong) (1000 * pool_info->young_making_delta
				 / pool_info->n_page_get_delta),
			(ulong) (1000 * pool_info->not_young_making_delta
				 / pool_info->n_page_get_delta));
	} else {
		fputs("No buffer pool page gets since the last printout\n",
		      file);
	}

	/* Statistics about read ahead algorithm */
	fprintf(file, "Pages read ahead %.2f/s,"
		" evicted without access %.2f/s,"
		" Random read ahead %.2f/s\n",

		pool_info->pages_readahead_rate,
		pool_info->pages_evicted_rate,
		pool_info->pages_readahead_rnd_rate);

	/* Print some values to help us with visualizing what is
	happening with LRU eviction. */
	fprintf(file,
		"LRU len: %lu, unzip_LRU len: %lu\n"
		"I/O sum[%lu]:cur[%lu], unzip sum[%lu]:cur[%lu]\n",
		pool_info->lru_len, pool_info->unzip_lru_len,
		pool_info->io_sum, pool_info->io_cur,
		pool_info->unzip_sum, pool_info->unzip_cur);
}

/*********************************************************************//**
Prints info of the buffer i/o. */

void
buf_print_io(
/*=========*/
	FILE*	file)	/*!< in/out: buffer where to print */
{
	ulint			i;
	buf_pool_info_t*	pool_info;
	buf_pool_info_t*	pool_info_total;

	/* If srv_buf_pool_instances is greater than 1, allocate
	one extra buf_pool_info_t, the last one stores
	aggregated/total values from all pools */
	if (srv_buf_pool_instances > 1) {
		pool_info = (buf_pool_info_t*) ut_zalloc((
			srv_buf_pool_instances + 1) * sizeof *pool_info);

		pool_info_total = &pool_info[srv_buf_pool_instances];
	} else {
		ut_a(srv_buf_pool_instances == 1);

		pool_info_total = pool_info =
			static_cast<buf_pool_info_t*>(
				ut_zalloc(sizeof *pool_info));
	}

	for (i = 0; i < srv_buf_pool_instances; i++) {
		buf_pool_t*	buf_pool;

		buf_pool = buf_pool_from_array(i);

		/* Fetch individual buffer pool info and calculate
		aggregated stats along the way */
		buf_stats_get_pool_info(buf_pool, i, pool_info);

		/* If we have more than one buffer pool, store
		the aggregated stats  */
		if (srv_buf_pool_instances > 1) {
			buf_stats_aggregate_pool_info(pool_info_total,
						      &pool_info[i]);
		}
	}

	/* Print the aggreate buffer pool info */
	buf_print_io_instance(pool_info_total, file);

	/* If there are more than one buffer pool, print each individual pool
	info */
	if (srv_buf_pool_instances > 1) {
		fputs("----------------------\n"
		"INDIVIDUAL BUFFER POOL INFO\n"
		"----------------------\n", file);

		for (i = 0; i < srv_buf_pool_instances; i++) {
			fprintf(file, "---BUFFER POOL %lu\n", i);
			buf_print_io_instance(&pool_info[i], file);
		}
	}

	ut_free(pool_info);
}

/**********************************************************************//**
Refreshes the statistics used to print per-second averages. */

void
buf_refresh_io_stats(
/*=================*/
	buf_pool_t*	buf_pool)	/*!< in: buffer pool instance */
{
	buf_pool->last_printout_time = ut_time();
	buf_pool->old_stat = buf_pool->stat;
}

/**********************************************************************//**
Refreshes the statistics used to print per-second averages. */

void
buf_refresh_io_stats_all(void)
/*==========================*/
{
	for (ulint i = 0; i < srv_buf_pool_instances; i++) {
		buf_pool_t*	buf_pool;

		buf_pool = buf_pool_from_array(i);

		buf_refresh_io_stats(buf_pool);
	}
}

/**********************************************************************//**
Check if all pages in all buffer pools are in a replacable state.
@return FALSE if not */

ibool
buf_all_freed(void)
/*===============*/
{
	for (ulint i = 0; i < srv_buf_pool_instances; i++) {
		buf_pool_t*	buf_pool;

		buf_pool = buf_pool_from_array(i);

		if (!buf_all_freed_instance(buf_pool)) {
			return(FALSE);
		}
	}

	return(TRUE);
}

/*********************************************************************//**
Checks that there currently are no pending i/o-operations for the buffer
pool.
@return number of pending i/o */

ulint
buf_pool_check_no_pending_io(void)
/*==============================*/
{
	ulint		i;
	ulint		pending_io = 0;

	buf_pool_mutex_enter_all();

	for (i = 0; i < srv_buf_pool_instances; i++) {
		const buf_pool_t*	buf_pool;

		buf_pool = buf_pool_from_array(i);

		pending_io += buf_pool->n_pend_reads
			      + buf_pool->n_flush[BUF_FLUSH_LRU]
			      + buf_pool->n_flush[BUF_FLUSH_SINGLE_PAGE]
			      + buf_pool->n_flush[BUF_FLUSH_LIST];

	}

	buf_pool_mutex_exit_all();

	return(pending_io);
}

#if 0
Code currently not used
/*********************************************************************//**
Gets the current length of the free list of buffer blocks.
@return length of the free list */

ulint
buf_get_free_list_len(void)
/*=======================*/
{
	ulint	len;

	buf_pool_mutex_enter(buf_pool);

	len = UT_LIST_GET_LEN(buf_pool->free);

	buf_pool_mutex_exit(buf_pool);

	return(len);
}
#endif

#else /* !UNIV_HOTBACKUP */

/** Inits a page to the buffer buf_pool, for use in ibbackup --restore.
@param[in]	page_id		page id
@param[in]	page_size	page size
@param[in,out]	block		block to init */
void
buf_page_init_for_backup_restore(
	const page_id_t&	page_id,
	const page_size_t&	page_size,
	buf_block_t*		block)
{
	block->page.state = BUF_BLOCK_FILE_PAGE;
	block->page.id = page_id;
	block->page.size.copy_from(page_size);

	page_zip_des_init(&block->page.zip);

	/* We assume that block->page.data has been allocated
	with page_size == univ_page_size. */
	if (page_size.is_compressed()) {
		page_zip_set_size(&block->page.zip, page_size.physical());
		block->page.zip.data = block->frame + page_size.logical();
	} else {
		page_zip_set_size(&block->page.zip, 0);
	}
}
#endif /* !UNIV_HOTBACKUP */
#endif /* !UNIV_INNOCHECKSUM */<|MERGE_RESOLUTION|>--- conflicted
+++ resolved
@@ -2982,24 +2982,13 @@
 		UNIV_MEM_INVALID(bpage, sizeof *bpage);
 
 		rw_lock_x_unlock(hash_lock);
-<<<<<<< HEAD
 		buf_pool->n_pend_unzip++;
-=======
-
-		++buf_pool->n_pend_unzip;
-
 		mutex_exit(&buf_pool->zip_mutex);
->>>>>>> f032e269
 		buf_pool_mutex_exit(buf_pool);
 
 		access_time = buf_page_is_accessed(&block->page);
 
-<<<<<<< HEAD
 		buf_page_mutex_exit(block);
-		mutex_exit(&buf_pool->zip_mutex);
-=======
-		buf_block_mutex_exit(block);
->>>>>>> f032e269
 
 		buf_page_free_descriptor(bpage);
 
