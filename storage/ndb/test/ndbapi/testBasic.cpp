/*
   Copyright (c) 2003, 2011, Oracle and/or its affiliates. All rights reserved.

   This program is free software; you can redistribute it and/or modify
   it under the terms of the GNU General Public License as published by
   the Free Software Foundation; version 2 of the License.

   This program is distributed in the hope that it will be useful,
   but WITHOUT ANY WARRANTY; without even the implied warranty of
   MERCHANTABILITY or FITNESS FOR A PARTICULAR PURPOSE.  See the
   GNU General Public License for more details.

   You should have received a copy of the GNU General Public License
   along with this program; if not, write to the Free Software
   Foundation, Inc., 51 Franklin St, Fifth Floor, Boston, MA 02110-1301  USA
*/

#include <NDBT_Test.hpp>
#include <NDBT_ReturnCodes.h>
#include <HugoTransactions.hpp>
#include <UtilTransactions.hpp>
#include <NdbRestarter.hpp>
#include <signaldata/DictTabInfo.hpp>
#include <Bitmask.hpp>
#include <random.h>
#include <signaldata/DumpStateOrd.hpp>
#include <NdbConfig.hpp>

/**
 * TODO 
 *  dirtyWrite, write, dirtyUpdate
 *  delete should be visible to same transaction
 *  
 */
int runLoadTable2(NDBT_Context* ctx, NDBT_Step* step)
{
  int records = ctx->getNumRecords();
  HugoTransactions hugoTrans(*ctx->getTab());
  if (hugoTrans.loadTable(GETNDB(step), records, 512, false, 0, true) != 0){
    return NDBT_FAILED;
  }
  return NDBT_OK;
}

int runLoadTable(NDBT_Context* ctx, NDBT_Step* step)
{
  int records = ctx->getNumRecords();
  HugoTransactions hugoTrans(*ctx->getTab());
  if (hugoTrans.loadTable(GETNDB(step), records) != 0){
    return NDBT_FAILED;
  }
  return NDBT_OK;
}

int runInsert(NDBT_Context* ctx, NDBT_Step* step){

  int records = ctx->getNumRecords();
  HugoTransactions hugoTrans(*ctx->getTab());
  // Insert records, dont allow any 
  // errors(except temporary) while inserting
  if (hugoTrans.loadTable(GETNDB(step), records, 1, false) != 0){
    return NDBT_FAILED;
  }
  return NDBT_OK;
}

int runInsertTwice(NDBT_Context* ctx, NDBT_Step* step){

  int records = ctx->getNumRecords();
  HugoTransactions hugoTrans(*ctx->getTab());
  // Insert records, expect primary key violation 630
  if (hugoTrans.loadTable(GETNDB(step), records, 1, false) != 630){
    return NDBT_FAILED;
  }
  return NDBT_OK;
}

int runVerifyInsert(NDBT_Context* ctx, NDBT_Step* step){
  int records = ctx->getNumRecords();
  
  HugoTransactions hugoTrans(*ctx->getTab());
  if (hugoTrans.pkDelRecords(GETNDB(step),  records, 1, false) != 0){
    return NDBT_FAILED;
  }
  return NDBT_OK;
}

int runInsertUntilStopped(NDBT_Context* ctx, NDBT_Step* step){
  int records = ctx->getNumRecords();
  int i = 0;
  HugoTransactions hugoTrans(*ctx->getTab());
  while (ctx->isTestStopped() == false) {
    g_info << i << ": ";    
    if (hugoTrans.loadTable(GETNDB(step), records) != 0){
      g_info << endl;
      return NDBT_FAILED;
    }
    i++;
  }
  g_info << endl;
  return NDBT_OK;
}

int runClearTable(NDBT_Context* ctx, NDBT_Step* step){
  int records = ctx->getNumRecords();
  int batchSize = ctx->getProperty("BatchSize", 1);
  
  HugoTransactions hugoTrans(*ctx->getTab());
  if (hugoTrans.pkDelRecords(GETNDB(step),  records, batchSize) != 0){
    return NDBT_FAILED;
  }
  return NDBT_OK;
}

int runPkDelete(NDBT_Context* ctx, NDBT_Step* step){
  int loops = ctx->getNumLoops();
  int records = ctx->getNumRecords();

  int i = 0;
  HugoTransactions hugoTrans(*ctx->getTab());
  while (i<loops) {
    g_info << i << ": ";
    if (hugoTrans.pkDelRecords(GETNDB(step),  records) != 0){
      g_info << endl;
      return NDBT_FAILED;
    }
    // Load table, don't allow any primary key violations
    if (hugoTrans.loadTable(GETNDB(step), records, 512, false) != 0){
      g_info << endl;
      return NDBT_FAILED;
    }
    i++;
  }  
  g_info << endl;
  return NDBT_OK;
}


int runPkRead(NDBT_Context* ctx, NDBT_Step* step){
  int loops = ctx->getNumLoops();
  int records = ctx->getNumRecords();
  int batchSize = ctx->getProperty("BatchSize", 1);
  int lm = ctx->getProperty("LockMode", NdbOperation::LM_Read);
  int i = 0;
  HugoTransactions hugoTrans(*ctx->getTab());
  while (i<loops) {
    g_info << i << ": ";
    if (hugoTrans.pkReadRecords(GETNDB(step), records, batchSize,
                                (NdbOperation::LockMode)lm) != NDBT_OK){
      g_info << endl;
      return NDBT_FAILED;
    }
    i++;
  }
  g_info << endl;
  return NDBT_OK;
}

int runPkReadUntilStopped(NDBT_Context* ctx, NDBT_Step* step){
  int records = ctx->getNumRecords();
  int batchSize = ctx->getProperty("BatchSize", 1);
  int i = 0;
  HugoTransactions hugoTrans(*ctx->getTab());
  while (ctx->isTestStopped() == false) {
    g_info << i << ": ";
    if (hugoTrans.pkReadRecords(GETNDB(step), records, batchSize) != 0){
      g_info << endl;
      return NDBT_FAILED;
    }
    i++;
  }
  g_info << endl;
  return NDBT_OK;
}

int runPkUpdate(NDBT_Context* ctx, NDBT_Step* step){
  int loops = ctx->getNumLoops();
  int records = ctx->getNumRecords();
  int batchSize = ctx->getProperty("BatchSize", 1);
  int i = 0;
  HugoTransactions hugoTrans(*ctx->getTab());
  while (i<loops) {
    g_info << "|- " << i << ": ";
    if (hugoTrans.pkUpdateRecords(GETNDB(step), records, batchSize) != 0){
      g_info << endl;
      return NDBT_FAILED;
    }
    i++;
  }
  g_info << endl;
  return NDBT_OK;
}

int runPkUpdateUntilStopped(NDBT_Context* ctx, NDBT_Step* step){
  int records = ctx->getNumRecords();
  int batchSize = ctx->getProperty("BatchSize", 1);
  int i = 0;
  HugoTransactions hugoTrans(*ctx->getTab());
  while (ctx->isTestStopped()) {
    g_info << i << ": ";
    if (hugoTrans.pkUpdateRecords(GETNDB(step), records, batchSize) != 0){
      g_info << endl;
      return NDBT_FAILED;
    }
    i++;
  }
  g_info << endl;
  return NDBT_OK;
}

int runLocker(NDBT_Context* ctx, NDBT_Step* step){
  int result = NDBT_OK;
  int records = ctx->getNumRecords();
  HugoTransactions hugoTrans(*ctx->getTab());
  
  if (hugoTrans.lockRecords(GETNDB(step), records, 10, 500) != 0){
    result = NDBT_FAILED;
  }
  ctx->stopTest();
  
  return result;
}

int
runInsertOne(NDBT_Context* ctx, NDBT_Step* step){
  
  if(ctx->getProperty("InsertCommitted", (Uint32)0) != 0){
    abort();
  }

  while(ctx->getProperty("Read1Performed", (Uint32)0) == 0){
    NdbSleep_MilliSleep(20);
  }
  
  HugoTransactions hugoTrans(*ctx->getTab());
  
  if (hugoTrans.loadTable(GETNDB(step), 1, 1) != 0){
    return NDBT_FAILED;
  }

  ctx->setProperty("InsertCommitted", 1);

  NdbSleep_SecSleep(2);

  return NDBT_OK;
}

static
int
readOneNoCommit(Ndb* pNdb, NdbConnection* pTrans, 
		const NdbDictionary::Table* tab,NDBT_ResultRow * row){
  int a;
  NdbOperation * pOp = pTrans->getNdbOperation(tab->getName());
  if (pOp == NULL){
    ERR(pTrans->getNdbError());
    return NDBT_FAILED;
  }
  
  HugoTransactions tmp(*tab);

  int check = pOp->readTuple();
  if( check == -1 ) {
    ERR(pTrans->getNdbError());
    return NDBT_FAILED;
  }
  
  // Define primary keys
  for(a = 0; a<tab->getNoOfColumns(); a++){
    if (tab->getColumn(a)->getPrimaryKey() == true){
      if(tmp.equalForAttr(pOp, a, 0) != 0){
	ERR(pTrans->getNdbError());
	return NDBT_FAILED;
      }
    }
  }
  
  // Define attributes to read  
  for(a = 0; a<tab->getNoOfColumns(); a++){
    if((row->attributeStore(a) = 
	pOp->getValue(tab->getColumn(a)->getName())) == 0) {
      ERR(pTrans->getNdbError());
      return NDBT_FAILED;
    }
  }

  check = pTrans->execute(NoCommit);     
  if( check == -1 ) {
    const NdbError err = pTrans->getNdbError(); 
    ERR(err);
    return err.code;
  }
  return NDBT_OK;
}

int
runReadOne(NDBT_Context* ctx, NDBT_Step* step){

  Ndb* pNdb = GETNDB(step);
  const NdbDictionary::Table* tab = ctx->getTab();
  NDBT_ResultRow row1(*tab);
  NDBT_ResultRow row2(*tab);  

  if(ctx->getProperty("Read1Performed", (Uint32)0) != 0){
    abort();
  }

  if(ctx->getProperty("InsertCommitted", (Uint32)0) != 0){
    abort();
  }
  
  NdbConnection * pTrans = pNdb->startTransaction();
  if (pTrans == NULL) {
    abort();
  }    

  // Read a record with NoCommit
  // Since the record isn't inserted yet it wil return 626
  const int res1 = readOneNoCommit(pNdb, pTrans, tab, &row1);
  g_info << "|- res1 = " << res1 << endl;

  ctx->setProperty("Read1Performed", 1);
  
  while(ctx->getProperty("InsertCommitted", (Uint32)0) == 0 && 
	!ctx->isTestStopped()){
    g_info << "|- Waiting for insert" << endl;
    NdbSleep_MilliSleep(20);
  }
  
  if(ctx->isTestStopped()){
    abort();
  }

  // Now the record should have been inserted
  // Read it once again in the same transaction
  // Should also reutrn 626 if reads are consistent

  // NOTE! Currently it's not possible to start a new operation
  // on a transaction that has returned an error code
  // This is wat fail in this test
  // MASV 20030624
  const int res2 = readOneNoCommit(pNdb, pTrans, tab, &row2);

  pTrans->execute(Commit);
  pNdb->closeTransaction(pTrans);
  g_info << "|- res2 = " << res2 << endl;

  if (res2 == 626 && res1 == res2)    
    return NDBT_OK;
  else
    return NDBT_FAILED;
}

int runFillTable(NDBT_Context* ctx, NDBT_Step* step){
  int batch = 512; //4096;
  HugoTransactions hugoTrans(*ctx->getTab());
  if (hugoTrans.fillTable(GETNDB(step), batch ) != 0){
    return NDBT_FAILED;
  }
  return NDBT_OK;
}

int runClearTable2(NDBT_Context* ctx, NDBT_Step* step){
  int records = ctx->getNumRecords();
  
  UtilTransactions utilTrans(*ctx->getTab());
  if (utilTrans.clearTable2(GETNDB(step), records, 240) != 0){
    return NDBT_FAILED;
  }
  return NDBT_OK;
}

#define CHECK(b) if (!(b)) { \
  ndbout << "ERR: "<< step->getName() \
         << " failed on line " << __LINE__ << endl; \
  result = NDBT_FAILED; \
  break; }

int runNoCommitSleep(NDBT_Context* ctx, NDBT_Step* step){
  int result = NDBT_OK;
  HugoOperations hugoOps(*ctx->getTab());
  Ndb* pNdb = GETNDB(step);
  int sleepTime = 100; // ms
  for (int i = 2; i < 8; i++){

    CHECK(hugoOps.startTransaction(pNdb) == 0);
    CHECK(hugoOps.pkReadRecord(pNdb, 1, 1, NdbOperation::LM_Exclusive) == 0);
    CHECK(hugoOps.execute_NoCommit(pNdb) == 0);

    ndbout << i <<": Sleeping for " << sleepTime << " ms" << endl;
    NdbSleep_MilliSleep(sleepTime);

    // Dont care about result of these ops
    hugoOps.pkReadRecord(pNdb, 1, 1, NdbOperation::LM_Exclusive);
    hugoOps.closeTransaction(pNdb);

    sleepTime = sleepTime *i;
  }

  hugoOps.closeTransaction(pNdb);

  return result;
}

int runCommit626(NDBT_Context* ctx, NDBT_Step* step){
  int result = NDBT_OK;
  HugoOperations hugoOps(*ctx->getTab());
  Ndb* pNdb = GETNDB(step);

  do{
    // Commit transaction
    CHECK(hugoOps.startTransaction(pNdb) == 0);
    CHECK(hugoOps.pkReadRecord(pNdb, 1, 1, NdbOperation::LM_Exclusive) == 0);
    CHECK(hugoOps.execute_Commit(pNdb) == 626);
    CHECK(hugoOps.closeTransaction(pNdb) == 0);

    // Commit transaction
    // Multiple operations
    CHECK(hugoOps.startTransaction(pNdb) == 0);
    CHECK(hugoOps.pkReadRecord(pNdb, 1, 1, NdbOperation::LM_Exclusive) == 0);
    CHECK(hugoOps.pkReadRecord(pNdb, 2, 1, NdbOperation::LM_Exclusive) == 0);
    CHECK(hugoOps.pkReadRecord(pNdb, 3, 1, NdbOperation::LM_Exclusive) == 0);
    CHECK(hugoOps.execute_Commit(pNdb) == 626);
  }while(false);

  hugoOps.closeTransaction(pNdb);
  
  return result;
}

int runCommit630(NDBT_Context* ctx, NDBT_Step* step){
  int result = NDBT_OK;
  HugoOperations hugoOps(*ctx->getTab());
  Ndb* pNdb = GETNDB(step);

  do{
    // Commit transaction
    CHECK(hugoOps.startTransaction(pNdb) == 0);
    CHECK(hugoOps.pkInsertRecord(pNdb, 1) == 0);
    CHECK(hugoOps.execute_Commit(pNdb) == 630);
  }while(false);

  hugoOps.closeTransaction(pNdb);

  return result;
}

int runCommit_TryCommit626(NDBT_Context* ctx, NDBT_Step* step){
  int result = NDBT_OK;
  HugoOperations hugoOps(*ctx->getTab());
  Ndb* pNdb = GETNDB(step);

  do{
    // Commit transaction, TryCommit
    CHECK(hugoOps.startTransaction(pNdb) == 0);
    CHECK(hugoOps.pkReadRecord(pNdb, 1, 1, NdbOperation::LM_Exclusive) == 0);
    CHECK(hugoOps.execute_Commit(pNdb, TryCommit) == 626);
    CHECK(hugoOps.closeTransaction(pNdb) == 0);

    // Commit transaction, TryCommit
    // Several operations in one transaction
    // The insert is OK
    CHECK(hugoOps.startTransaction(pNdb) == 0);
    CHECK(hugoOps.pkReadRecord(pNdb, 1, 1, NdbOperation::LM_Exclusive) == 0);
    CHECK(hugoOps.pkReadRecord(pNdb, 2, 1, NdbOperation::LM_Exclusive) == 0);
    CHECK(hugoOps.pkReadRecord(pNdb, 3, 1, NdbOperation::LM_Exclusive) == 0);
    CHECK(hugoOps.pkInsertRecord(pNdb, 1) == 0);
    CHECK(hugoOps.pkReadRecord(pNdb, 4, 1, NdbOperation::LM_Exclusive) == 0);
    CHECK(hugoOps.execute_Commit(pNdb, TryCommit) == 626);
  }while(false);

  hugoOps.closeTransaction(pNdb);

  return result;
}

int runCommit_TryCommit630(NDBT_Context* ctx, NDBT_Step* step){
  int result = NDBT_OK;
  HugoOperations hugoOps(*ctx->getTab());
  Ndb* pNdb = GETNDB(step);
  
  do{
    // Commit transaction, TryCommit
    CHECK(hugoOps.startTransaction(pNdb) == 0);
    CHECK(hugoOps.pkInsertRecord(pNdb, 1) == 0);
    CHECK(hugoOps.execute_Commit(pNdb, TryCommit) == 630);
  }while(false);
  
  hugoOps.closeTransaction(pNdb);
  
  return result;
}

int runCommit_CommitAsMuchAsPossible626(NDBT_Context* ctx, NDBT_Step* step){
  int result = NDBT_OK;
  HugoOperations hugoOps(*ctx->getTab());
  Ndb* pNdb = GETNDB(step);

  do{
    // Commit transaction, CommitAsMuchAsPossible
    CHECK(hugoOps.startTransaction(pNdb) == 0);
    CHECK(hugoOps.pkReadRecord(pNdb, 1, 1, NdbOperation::LM_Exclusive) == 0);
    CHECK(hugoOps.execute_Commit(pNdb, CommitAsMuchAsPossible) == 626);
    CHECK(hugoOps.closeTransaction(pNdb) == 0);

    // Commit transaction, CommitAsMuchAsPossible
    CHECK(hugoOps.startTransaction(pNdb) == 0);
    CHECK(hugoOps.pkReadRecord(pNdb, 2, 1, NdbOperation::LM_Exclusive) == 0);
    CHECK(hugoOps.pkReadRecord(pNdb, 3, 1, NdbOperation::LM_Exclusive) == 0);
    CHECK(hugoOps.pkInsertRecord(pNdb, 1) == 0);
    CHECK(hugoOps.execute_Commit(pNdb, CommitAsMuchAsPossible) == 626);
    CHECK(hugoOps.closeTransaction(pNdb) == 0);

    CHECK(hugoOps.startTransaction(pNdb) == 0);
    CHECK(hugoOps.pkReadRecord(pNdb, 1) == 0);
    CHECK(hugoOps.execute_Commit(pNdb) == 0);
    CHECK(hugoOps.closeTransaction(pNdb) == 0);
  } while(false);

  hugoOps.closeTransaction(pNdb);

  return result;
}

int runCommit_CommitAsMuchAsPossible630(NDBT_Context* ctx, NDBT_Step* step){
  int result = NDBT_OK;
  HugoOperations hugoOps(*ctx->getTab());
  Ndb* pNdb = GETNDB(step);

  do{
    // Commit transaction, CommitAsMuchAsPossible
    CHECK(hugoOps.startTransaction(pNdb) == 0);
    CHECK(hugoOps.pkInsertRecord(pNdb, 1) == 0);
    CHECK(hugoOps.pkDeleteRecord(pNdb, 2) == 0);
    CHECK(hugoOps.execute_Commit(pNdb, CommitAsMuchAsPossible) == 630);
    CHECK(hugoOps.closeTransaction(pNdb) == 0);

    CHECK(hugoOps.startTransaction(pNdb) == 0);
    CHECK(hugoOps.pkReadRecord(pNdb, 2) == 0);
    CHECK(hugoOps.execute_Commit(pNdb) == 626);
  } while(false);

  hugoOps.closeTransaction(pNdb);
  
  return result;
}

int runNoCommit626(NDBT_Context* ctx, NDBT_Step* step){
  int result = NDBT_OK;
  HugoOperations hugoOps(*ctx->getTab());
  Ndb* pNdb = GETNDB(step);

  do{
    // No commit transaction, readTuple
    CHECK(hugoOps.startTransaction(pNdb) == 0);
    CHECK(hugoOps.pkReadRecord(pNdb, 1, 1, NdbOperation::LM_Read) == 0);
    CHECK(hugoOps.execute_NoCommit(pNdb) == 626);
    CHECK(hugoOps.closeTransaction(pNdb) == 0);

    // No commit transaction, readTupleExcluive
    CHECK(hugoOps.startTransaction(pNdb) == 0);
    CHECK(hugoOps.pkReadRecord(pNdb, 1, 1, NdbOperation::LM_Exclusive) == 0);
    CHECK(hugoOps.execute_NoCommit(pNdb) == 626);
  }while(false);

  hugoOps.closeTransaction(pNdb);
  
  return result;
}

int runNoCommit630(NDBT_Context* ctx, NDBT_Step* step){
  int result = NDBT_OK;
  HugoOperations hugoOps(*ctx->getTab());
  Ndb* pNdb = GETNDB(step);

  do{
    // No commit transaction
    CHECK(hugoOps.startTransaction(pNdb) == 0);
    CHECK(hugoOps.pkInsertRecord(pNdb, 1) == 0);
    CHECK(hugoOps.execute_NoCommit(pNdb) == 630);
  }while(false);

  hugoOps.closeTransaction(pNdb);
  
  return result;
}

int runNoCommitRollback626(NDBT_Context* ctx, NDBT_Step* step){
  int result = NDBT_OK;
  HugoOperations hugoOps(*ctx->getTab());
  Ndb* pNdb = GETNDB(step);

  do{
    // No commit transaction, rollback
    CHECK(hugoOps.startTransaction(pNdb) == 0);
    CHECK(hugoOps.pkReadRecord(pNdb, 1, 1, NdbOperation::LM_Exclusive) == 0);
    CHECK(hugoOps.execute_NoCommit(pNdb) == 626);
    CHECK(hugoOps.execute_Rollback(pNdb) == 0);
    CHECK(hugoOps.closeTransaction(pNdb) == 0);

    // No commit transaction, rollback
    // Multiple operations
    CHECK(hugoOps.startTransaction(pNdb) == 0);
    CHECK(hugoOps.pkReadRecord(pNdb, 1, 1, NdbOperation::LM_Exclusive) == 0);
    CHECK(hugoOps.pkReadRecord(pNdb, 2, 1, NdbOperation::LM_Exclusive) == 0);
    CHECK(hugoOps.pkReadRecord(pNdb, 3, 1, NdbOperation::LM_Exclusive) == 0);
    CHECK(hugoOps.pkReadRecord(pNdb, 4, 1, NdbOperation::LM_Exclusive) == 0);
    CHECK(hugoOps.execute_NoCommit(pNdb) == 626);
    CHECK(hugoOps.execute_Rollback(pNdb) == 0);
  }while(false);

  hugoOps.closeTransaction(pNdb);
  
  return result;
}

int runNoCommitRollback630(NDBT_Context* ctx, NDBT_Step* step){
  int result = NDBT_OK;
  HugoOperations hugoOps(*ctx->getTab());
  Ndb* pNdb = GETNDB(step);

  do{
    // No commit transaction, rollback
    CHECK(hugoOps.startTransaction(pNdb) == 0);
    CHECK(hugoOps.pkInsertRecord(pNdb, 1) == 0);
    CHECK(hugoOps.execute_NoCommit(pNdb) == 630);
    CHECK(hugoOps.execute_Rollback(pNdb) == 0);
  }while(false);

  hugoOps.closeTransaction(pNdb);

  return result;
}


int runNoCommitAndClose(NDBT_Context* ctx, NDBT_Step* step){
  int i, result = NDBT_OK;
  HugoOperations hugoOps(*ctx->getTab());
  Ndb* pNdb = GETNDB(step);

  do{
    // Read 
    CHECK(hugoOps.startTransaction(pNdb) == 0);  
    for (i = 0; i < 10; i++)
      CHECK(hugoOps.pkReadRecord(pNdb, i, 1, NdbOperation::LM_Exclusive) == 0);
    CHECK(hugoOps.execute_NoCommit(pNdb) == 0);
    CHECK(hugoOps.closeTransaction(pNdb) == 0);
  
    // Update
    CHECK(hugoOps.startTransaction(pNdb) == 0);  
    for (i = 0; i < 10; i++)
      CHECK(hugoOps.pkUpdateRecord(pNdb, i) == 0);
    CHECK(hugoOps.execute_NoCommit(pNdb) == 0);
    CHECK(hugoOps.closeTransaction(pNdb) == 0);
  
    // Delete
    CHECK(hugoOps.startTransaction(pNdb) == 0);  
    for (i = 0; i < 10; i++)
      CHECK(hugoOps.pkDeleteRecord(pNdb, i) == 0);
    CHECK(hugoOps.execute_NoCommit(pNdb) == 0);
    CHECK(hugoOps.closeTransaction(pNdb) == 0);

    // Try to insert, record should already exist
    CHECK(hugoOps.startTransaction(pNdb) == 0);  
    for (i = 0; i < 10; i++)
      CHECK(hugoOps.pkInsertRecord(pNdb, i) == 0);
    CHECK(hugoOps.execute_Commit(pNdb) == 630);
    CHECK(hugoOps.closeTransaction(pNdb) == 0);

  }while(false);

  hugoOps.closeTransaction(pNdb);

  return result;
}



int runCheckRollbackDelete(NDBT_Context* ctx, NDBT_Step* step){
  int result = NDBT_OK;
  HugoOperations hugoOps(*ctx->getTab());
  Ndb* pNdb = GETNDB(step);

  do{

    // Read value and save it for later
    CHECK(hugoOps.startTransaction(pNdb) == 0);  
    CHECK(hugoOps.pkReadRecord(pNdb, 5) == 0);
    CHECK(hugoOps.execute_Commit(pNdb) == 0);
    CHECK(hugoOps.saveCopyOfRecord() == NDBT_OK);
    CHECK(hugoOps.closeTransaction(pNdb) == 0);

    // Delete record 5
    CHECK(hugoOps.startTransaction(pNdb) == 0);  
    CHECK(hugoOps.pkDeleteRecord(pNdb, 5) == 0);
    CHECK(hugoOps.execute_NoCommit(pNdb) == 0);

    // Check record is deleted
    CHECK(hugoOps.pkReadRecord(pNdb, 5, 1, NdbOperation::LM_Exclusive) == 0);
    CHECK(hugoOps.execute_NoCommit(pNdb) == 626);
    CHECK(hugoOps.execute_Rollback(pNdb) == 0);

    CHECK(hugoOps.closeTransaction(pNdb) == 0);

    // Check record is not deleted
    CHECK(hugoOps.startTransaction(pNdb) == 0);  
    CHECK(hugoOps.pkReadRecord(pNdb, 5, 1, NdbOperation::LM_Exclusive) == 0);
    CHECK(hugoOps.execute_Commit(pNdb) == 0);
    CHECK(hugoOps.closeTransaction(pNdb) == 0);

    // Check record is back to original value
    CHECK(hugoOps.startTransaction(pNdb) == 0);  
    CHECK(hugoOps.pkReadRecord(pNdb, 5, 1, NdbOperation::LM_Exclusive) == 0);
    CHECK(hugoOps.execute_Commit(pNdb) == 0);
    CHECK(hugoOps.compareRecordToCopy() == NDBT_OK);


  }while(false);

  hugoOps.closeTransaction(pNdb);

  return result;
}

int runCheckRollbackUpdate(NDBT_Context* ctx, NDBT_Step* step){
  int result = NDBT_OK;
  HugoOperations hugoOps(*ctx->getTab());
  Ndb* pNdb = GETNDB(step);
  int numRecords = 5;
  do{
    
    // Read value and save it for later
    CHECK(hugoOps.startTransaction(pNdb) == 0);  
    CHECK(hugoOps.pkReadRecord(pNdb, 1, numRecords) == 0);
    CHECK(hugoOps.execute_Commit(pNdb) == 0);
    CHECK(hugoOps.verifyUpdatesValue(0) == NDBT_OK); // Update value 0
    CHECK(hugoOps.closeTransaction(pNdb) == 0);

    // Update  record 5
    CHECK(hugoOps.startTransaction(pNdb) == 0);  
    CHECK(hugoOps.pkUpdateRecord(pNdb, 1, numRecords, 5) == 0);// Updates value 5
    CHECK(hugoOps.execute_NoCommit(pNdb) == 0);
  
    // Check record is updated
    CHECK(hugoOps.pkReadRecord(pNdb, 1, numRecords, NdbOperation::LM_Exclusive) == 0);
    CHECK(hugoOps.execute_NoCommit(pNdb) == 0);
    CHECK(hugoOps.verifyUpdatesValue(5) == NDBT_OK); // Updates value 5
    CHECK(hugoOps.execute_Rollback(pNdb) == 0);

    CHECK(hugoOps.closeTransaction(pNdb) == 0);

    // Check record is back to original value
    CHECK(hugoOps.startTransaction(pNdb) == 0);  
    CHECK(hugoOps.pkReadRecord(pNdb, 1, numRecords, NdbOperation::LM_Exclusive) == 0);
    CHECK(hugoOps.execute_Commit(pNdb) == 0);
    CHECK(hugoOps.verifyUpdatesValue(0) == NDBT_OK); // Updates value 0

  }while(false);

  hugoOps.closeTransaction(pNdb);

  return result;
}

int runCheckRollbackDeleteMultiple(NDBT_Context* ctx, NDBT_Step* step){
  int result = NDBT_OK;
  HugoOperations hugoOps(*ctx->getTab());
  Ndb* pNdb = GETNDB(step);

  do{
    // Read value and save it for later
    CHECK(hugoOps.startTransaction(pNdb) == 0);  
    CHECK(hugoOps.pkReadRecord(pNdb, 5, 10) == 0);
    CHECK(hugoOps.execute_Commit(pNdb) == 0);
    CHECK(hugoOps.verifyUpdatesValue(0) == NDBT_OK);
    CHECK(hugoOps.closeTransaction(pNdb) == 0);
    
    Uint32 updatesValue = 0;
    Uint32 j;
    for(Uint32 i = 0; i<1; i++){
      // Read  record 5 - 10
      CHECK(hugoOps.startTransaction(pNdb) == 0);  
      CHECK(hugoOps.pkReadRecord(pNdb, 5, 10, NdbOperation::LM_Exclusive) == 0);
      CHECK(hugoOps.execute_NoCommit(pNdb) == 0);
      
      for(j = 0; j<10; j++){
	// Update  record 5 - 10
	updatesValue++;
	CHECK(hugoOps.pkUpdateRecord(pNdb, 5, 10, updatesValue) == 0);
	CHECK(hugoOps.execute_NoCommit(pNdb) == 0);

	CHECK(hugoOps.pkReadRecord(pNdb, 5, 10, NdbOperation::LM_Exclusive) == 0);
	CHECK(hugoOps.execute_NoCommit(pNdb) == 0);
	CHECK(hugoOps.verifyUpdatesValue(updatesValue) == 0);
      }      
      
      for(j = 0; j<10; j++){
	// Delete record 5 - 10 times
	CHECK(hugoOps.pkDeleteRecord(pNdb, 5, 10) == 0);
	CHECK(hugoOps.execute_NoCommit(pNdb) == 0);

#if 0
	// Check records are deleted
	CHECK(hugoOps.pkReadRecord(pNdb, 5, 10, NdbOperation::LM_Exclusive) == 0);
	CHECK(hugoOps.execute_NoCommit(pNdb) == 626);
#endif

	updatesValue++;
	CHECK(hugoOps.pkInsertRecord(pNdb, 5, 10, updatesValue) == 0);
	CHECK(hugoOps.execute_NoCommit(pNdb) == 0);
	
	CHECK(hugoOps.pkReadRecord(pNdb, 5, 10, NdbOperation::LM_Exclusive) == 0);
	CHECK(hugoOps.execute_NoCommit(pNdb) == 0);
	CHECK(hugoOps.verifyUpdatesValue(updatesValue) == 0);
      }

      CHECK(hugoOps.pkDeleteRecord(pNdb, 5, 10) == 0);
      CHECK(hugoOps.execute_NoCommit(pNdb) == 0);

      // Check records are deleted
      CHECK(hugoOps.pkReadRecord(pNdb, 5, 10, NdbOperation::LM_Exclusive) == 0);
      CHECK(hugoOps.execute_NoCommit(pNdb) == 626);
      CHECK(hugoOps.execute_Rollback(pNdb) == 0);
      
      CHECK(hugoOps.closeTransaction(pNdb) == 0);
    }
    
    // Check records are not deleted
    // after rollback
    CHECK(hugoOps.startTransaction(pNdb) == 0);  
    CHECK(hugoOps.pkReadRecord(pNdb, 5, 10, NdbOperation::LM_Exclusive) == 0);
    CHECK(hugoOps.execute_Commit(pNdb) == 0);
    CHECK(hugoOps.verifyUpdatesValue(0) == NDBT_OK);
    
  }while(false);

  hugoOps.closeTransaction(pNdb);

  return result;
}


int runCheckImplicitRollbackDelete(NDBT_Context* ctx, NDBT_Step* step){
  int result = NDBT_OK;
  HugoOperations hugoOps(*ctx->getTab());
  Ndb* pNdb = GETNDB(step);

  do{
    // Read  record 5
    CHECK(hugoOps.startTransaction(pNdb) == 0);  
    CHECK(hugoOps.pkReadRecord(pNdb, 5, 1, NdbOperation::LM_Exclusive) == 0);
    CHECK(hugoOps.execute_NoCommit(pNdb) == 0);
    CHECK(hugoOps.closeTransaction(pNdb) == 0);
    
    // Update  record 5
    CHECK(hugoOps.startTransaction(pNdb) == 0);  
    CHECK(hugoOps.pkUpdateRecord(pNdb, 5) == 0);
    CHECK(hugoOps.execute_NoCommit(pNdb) == 0);
    CHECK(hugoOps.closeTransaction(pNdb) == 0);
  
    // Delete record 5
    CHECK(hugoOps.startTransaction(pNdb) == 0);  
    CHECK(hugoOps.pkDeleteRecord(pNdb, 5) == 0);
    CHECK(hugoOps.execute_NoCommit(pNdb) == 0);
    CHECK(hugoOps.closeTransaction(pNdb) == 0);

    // Check record is not deleted
    // Close transaction should have rollbacked
    CHECK(hugoOps.startTransaction(pNdb) == 0);  
    CHECK(hugoOps.pkReadRecord(pNdb, 5, 1, NdbOperation::LM_Exclusive) == 0);
    CHECK(hugoOps.execute_Commit(pNdb) == 0);
  }while(false);

  hugoOps.closeTransaction(pNdb);

  return result;
}

int runCheckCommitDelete(NDBT_Context* ctx, NDBT_Step* step){
  int result = NDBT_OK;
  HugoOperations hugoOps(*ctx->getTab());
  Ndb* pNdb = GETNDB(step);

  do{
    // Read  10 records
    CHECK(hugoOps.startTransaction(pNdb) == 0);  
    CHECK(hugoOps.pkReadRecord(pNdb, 5, 10, NdbOperation::LM_Exclusive) == 0);
    CHECK(hugoOps.execute_NoCommit(pNdb) == 0);
  
    // Update 10 records
    CHECK(hugoOps.pkUpdateRecord(pNdb, 5, 10) == 0);
    CHECK(hugoOps.execute_NoCommit(pNdb) == 0);
  
    // Delete 10 records
    CHECK(hugoOps.pkDeleteRecord(pNdb, 5, 10) == 0);
    CHECK(hugoOps.execute_NoCommit(pNdb) == 0);

    CHECK(hugoOps.execute_Commit(pNdb) == 0);
    CHECK(hugoOps.closeTransaction(pNdb) == 0);

    // Check record's are deleted
    CHECK(hugoOps.startTransaction(pNdb) == 0);  
    CHECK(hugoOps.pkReadRecord(pNdb, 5, 10, NdbOperation::LM_Exclusive) == 0);
    CHECK(hugoOps.execute_Commit(pNdb) == 626);

  }while(false);

  hugoOps.closeTransaction(pNdb);

  return result;
}

int runRollbackNothing(NDBT_Context* ctx, NDBT_Step* step){
  int result = NDBT_OK;
  HugoOperations hugoOps(*ctx->getTab());
  Ndb* pNdb = GETNDB(step);

  do{
    // Delete record 5 - 15
    CHECK(hugoOps.startTransaction(pNdb) == 0);  
    CHECK(hugoOps.pkDeleteRecord(pNdb, 5, 10) == 0);
    // Rollback 
    CHECK(hugoOps.execute_Rollback(pNdb) == 0);
    CHECK(hugoOps.closeTransaction(pNdb) == 0);

    // Check records are not deleted
    CHECK(hugoOps.startTransaction(pNdb) == 0);  
    CHECK(hugoOps.pkReadRecord(pNdb, 5, 10, NdbOperation::LM_Exclusive) == 0);
    CHECK(hugoOps.execute_Commit(pNdb) == 0);
    CHECK(hugoOps.closeTransaction(pNdb) == 0);  

    CHECK(hugoOps.startTransaction(pNdb) == 0);  
    CHECK(hugoOps.execute_Rollback(pNdb) == 0);

  }while(false);

  hugoOps.closeTransaction(pNdb);

  return result;
}

int runMassiveRollback(NDBT_Context* ctx, NDBT_Step* step){

  NdbRestarter restarter;
  const int records = 4 * restarter.getNumDbNodes();

  HugoTransactions hugoTrans(*ctx->getTab());
  if (hugoTrans.loadTable(GETNDB(step), records) != 0){
    return NDBT_FAILED;
  }
  
  int result = NDBT_OK;
  HugoOperations hugoOps(*ctx->getTab());
  Ndb* pNdb = GETNDB(step);

  const Uint32 OPS_PER_TRANS = 256;
  const Uint32 OPS_TOTAL = 4096;

  for(int row = 0; row < records; row++){
    int res;
    CHECK(hugoOps.startTransaction(pNdb) == 0);  
    for(Uint32 i = 0; i<OPS_TOTAL; i += OPS_PER_TRANS){
      for(Uint32 j = 0; j<OPS_PER_TRANS; j++){
	CHECK(hugoOps.pkUpdateRecord(pNdb, row, 1, i) == 0);
      }
      g_info << "Performed " << (i+OPS_PER_TRANS) << " updates on row: " << row
	     << endl;
      if(result != NDBT_OK){
	break;
      }
      res = hugoOps.execute_NoCommit(pNdb);
      if(res != 0){
	NdbError err = pNdb->getNdbError(res);
	CHECK(err.classification == NdbError::TimeoutExpired);
	break;
      }
    }
    if(result != NDBT_OK){
      break;
    }
    g_info << "executeRollback" << endl;
    CHECK(hugoOps.execute_Rollback(pNdb) == 0);
    CHECK(hugoOps.closeTransaction(pNdb) == 0);
  }
  
  hugoOps.closeTransaction(pNdb);
  return result;
}

int
runMassiveRollback2(NDBT_Context* ctx, NDBT_Step* step){

  HugoTransactions hugoTrans(*ctx->getTab());
  if (hugoTrans.loadTable(GETNDB(step), 1) != 0){
    return NDBT_FAILED;
  }

  int result = NDBT_OK;
  HugoOperations hugoOps(*ctx->getTab());
  Ndb* pNdb = GETNDB(step);

  const Uint32 OPS_TOTAL = 4096;
  const Uint32 LOOPS = 10;
  
  for(Uint32 loop = 0; loop<LOOPS; loop++){
    CHECK(hugoOps.startTransaction(pNdb) == 0);  
    for(Uint32 i = 0; i<OPS_TOTAL-1; i ++){
      if((i & 1) == 0){
	CHECK(hugoOps.pkUpdateRecord(pNdb, 0, 1, loop) == 0);
      } else {
	CHECK(hugoOps.pkUpdateRecord(pNdb, 1, 1, loop) == 0);
      }
    }
    CHECK(hugoOps.execute_Commit(pNdb) == 626);
    CHECK(hugoOps.execute_Rollback(pNdb) == 0);
    CHECK(hugoOps.closeTransaction(pNdb) == 0);
  }
  
  hugoOps.closeTransaction(pNdb);
  return result;
}

int
runMassiveRollback3(NDBT_Context* ctx, NDBT_Step* step){

  int result = NDBT_OK;
  HugoOperations hugoOps(*ctx->getTab());
  Ndb* pNdb = GETNDB(step);

  const Uint32 BATCH = 10;
  const Uint32 OPS_TOTAL = 50;
  const Uint32 LOOPS = 100;
  
  for(Uint32 loop = 0; loop<LOOPS; loop++)
  {
    CHECK(hugoOps.startTransaction(pNdb) == 0);  
    bool ok = true;
    for (Uint32 i = 0; i<OPS_TOTAL; i+= BATCH)
    {
      CHECK(hugoOps.pkInsertRecord(pNdb, i, BATCH, 0) == 0);
      if (hugoOps.execute_NoCommit(pNdb) != 0)
      {
	ok = false;
	break;
      }
    }
    hugoOps.execute_Rollback(pNdb);
    CHECK(hugoOps.closeTransaction(pNdb) == 0);
  }
  
  hugoOps.closeTransaction(pNdb);
  return result;
}

int
runMassiveRollback4(NDBT_Context* ctx, NDBT_Step* step){

  int result = NDBT_OK;
  HugoOperations hugoOps(*ctx->getTab());
  Ndb* pNdb = GETNDB(step);

  const Uint32 BATCH = 10;
  const Uint32 OPS_TOTAL = 20;
  const Uint32 LOOPS = 100;
  
  for(Uint32 loop = 0; loop<LOOPS; loop++)
  {
    CHECK(hugoOps.startTransaction(pNdb) == 0);  
    bool ok = true;
    for (Uint32 i = 0; i<OPS_TOTAL; i+= BATCH)
    {
      CHECK(hugoOps.pkInsertRecord(pNdb, i, BATCH, 0) == 0);
      CHECK(hugoOps.pkDeleteRecord(pNdb, i, BATCH) == 0);
      if (hugoOps.execute_NoCommit(pNdb) != 0)
      {
	ok = false;
	break;
      }
    }
    hugoOps.execute_Rollback(pNdb);
    CHECK(hugoOps.closeTransaction(pNdb) == 0);
  }
  
  hugoOps.closeTransaction(pNdb);
  return result;
}

/**
 * TUP errors
 */
struct TupError 
{
  enum Bits {
    TE_VARSIZE  = 0x1,
    TE_MULTI_OP = 0x2,
    TE_DISK     = 0x4,
    TE_REPLICA  = 0x8,
    TE_OI       = 0x10, // Ordered index
    TE_UI       = 0x20  // Unique hash index
  };
  int op;
  int error;
  int bits;
};

static
TupError 
f_tup_errors[] = 
{
  { NdbOperation::InsertRequest, 4014, 0 },       // Out of undo buffer
  { NdbOperation::InsertRequest, 4015, TupError::TE_DISK }, // Out of log space
  { NdbOperation::InsertRequest, 4016, 0 },       // AI Inconsistency
  { NdbOperation::InsertRequest, 4017, 0 },       // Out of memory
  { NdbOperation::InsertRequest, 4018, 0 },       // Null check error
  { NdbOperation::InsertRequest, 4019, TupError::TE_REPLICA }, //Alloc rowid error
  { NdbOperation::InsertRequest, 4020, TupError::TE_MULTI_OP }, // Size change error
  { NdbOperation::InsertRequest, 4021, TupError::TE_DISK },    // Out of disk space
  { NdbOperation::InsertRequest, 4022, TupError::TE_OI },
  { NdbOperation::InsertRequest, 4023, TupError::TE_OI },
  { NdbOperation::UpdateRequest, 4030, TupError::TE_UI },
  { -1, 0, 0 }
};

int
runTupErrors(NDBT_Context* ctx, NDBT_Step* step){

  NdbRestarter restarter;
  HugoTransactions hugoTrans(*ctx->getTab());
  HugoOperations hugoOps(*ctx->getTab());
  Ndb* pNdb = GETNDB(step);
  
  const NdbDictionary::Table * tab = ctx->getTab();
  int i;
  int bits = TupError::TE_MULTI_OP;
  for(i = 0; i<tab->getNoOfColumns(); i++)
  {
    if (tab->getColumn(i)->getArrayType() != NdbDictionary::Column::ArrayTypeFixed)
      bits |= TupError::TE_VARSIZE;
    if (tab->getColumn(i)->getStorageType()!= NdbDictionary::Column::StorageTypeMemory)
      bits |= TupError::TE_DISK;
  }

  if (restarter.getNumDbNodes() >= 2)
  {
    bits |= TupError::TE_REPLICA;
  }

  NdbDictionary::Dictionary::List l;
  pNdb->getDictionary()->listIndexes(l, tab->getName());
  for (i = 0; i<(int)l.count; i++)
  {
    if (DictTabInfo::isOrderedIndex(l.elements[i].type))
      bits |= TupError::TE_OI;
    if (DictTabInfo::isUniqueIndex(l.elements[i].type))
      bits |= TupError::TE_UI;
  }

  /**
   * Insert
   */
  for(i = 0; f_tup_errors[i].op != -1; i++)
  {
    if (f_tup_errors[i].op != NdbOperation::InsertRequest)
    {
      continue;
    }

    if ((f_tup_errors[i].bits & bits) != f_tup_errors[i].bits)
    {
      g_err << "Skipping " << f_tup_errors[i].error
            << " - req bits: " << hex << f_tup_errors[i].bits
            << " bits: " << hex << bits << endl;
      continue;
    }
    
    g_err << "Testing error insert: " << f_tup_errors[i].error << endl;
    restarter.insertErrorInAllNodes(f_tup_errors[i].error);
    if (f_tup_errors[i].bits & TupError::TE_MULTI_OP)
    {
      
    }
    else
    {
      hugoTrans.loadTable(pNdb, 5);
    }
    restarter.insertErrorInAllNodes(0);
    if (hugoTrans.clearTable(pNdb, 5) != 0)
    {
      return NDBT_FAILED;
    }      
  }

  /**
   * update
   */
  hugoTrans.loadTable(pNdb, 5);
  for(i = 0; f_tup_errors[i].op != -1; i++)
  {
    if (f_tup_errors[i].op != NdbOperation::UpdateRequest)
    {
      continue;
    }

    if ((f_tup_errors[i].bits & bits) != f_tup_errors[i].bits)
    {
      g_err << "Skipping " << f_tup_errors[i].error
            << " - req bits: " << hex << f_tup_errors[i].bits
            << " bits: " << hex << bits << endl;
      continue;
    }

    g_err << "Testing error insert: " << f_tup_errors[i].error << endl;
    restarter.insertErrorInAllNodes(f_tup_errors[i].error);
    if (f_tup_errors[i].bits & TupError::TE_MULTI_OP)
    {

    }
    else
    {
      hugoTrans.scanUpdateRecords(pNdb, 5);
    }
    restarter.insertErrorInAllNodes(0);
    if (hugoTrans.scanUpdateRecords(pNdb, 5) != 0)
    {
      return NDBT_FAILED;
    }
  }
  
  return NDBT_OK;
}

int
runInsertError(NDBT_Context* ctx, NDBT_Step* step){

  int result = NDBT_OK;
  HugoOperations hugoOp1(*ctx->getTab());
  HugoOperations hugoOp2(*ctx->getTab());
  Ndb* pNdb = GETNDB(step);

  NdbRestarter restarter;
  restarter.insertErrorInAllNodes(4017);
  const Uint32 LOOPS = 10;
  for (Uint32 i = 0; i<LOOPS; i++)
  {
    CHECK(hugoOp1.startTransaction(pNdb) == 0);  
    CHECK(hugoOp1.pkInsertRecord(pNdb, 1) == 0);
    
    CHECK(hugoOp2.startTransaction(pNdb) == 0);
    CHECK(hugoOp2.pkReadRecord(pNdb, 1, 1) == 0);
    
    CHECK(hugoOp1.execute_async_prepare(pNdb, NdbTransaction::Commit) == 0);
    CHECK(hugoOp2.execute_async_prepare(pNdb, NdbTransaction::Commit) == 0);
    hugoOp1.wait_async(pNdb);
    hugoOp2.wait_async(pNdb);
    CHECK(hugoOp1.closeTransaction(pNdb) == 0);
    CHECK(hugoOp2.closeTransaction(pNdb) == 0);
  }
  
  restarter.insertErrorInAllNodes(0);
  
  return result;
}

int
runInsertError2(NDBT_Context* ctx, NDBT_Step* step){
  int result = NDBT_OK;
  HugoOperations hugoOp1(*ctx->getTab());
  Ndb* pNdb = GETNDB(step);
  
  NdbRestarter restarter;
  restarter.insertErrorInAllNodes(4017);
  
  const Uint32 LOOPS = 1;
  for (Uint32 i = 0; i<LOOPS; i++)
  {
    CHECK(hugoOp1.startTransaction(pNdb) == 0);  
    CHECK(hugoOp1.pkInsertRecord(pNdb, 1) == 0);
    CHECK(hugoOp1.pkDeleteRecord(pNdb, 1) == 0);
    
    hugoOp1.execute_NoCommit(pNdb);
    CHECK(hugoOp1.closeTransaction(pNdb) == 0);
  }
  
  restarter.insertErrorInAllNodes(0);
  return NDBT_OK;
}
  
int
runBug25090(NDBT_Context* ctx, NDBT_Step* step){
  
  Ndb* pNdb = GETNDB(step);
  //NdbDictionary::Dictionary * dict = pNdb->getDictionary();

  HugoOperations ops(*ctx->getTab());
  
  int loops = ctx->getNumLoops();
  //const int rows = ctx->getNumRecords();
  
  while (loops--)
  {
    ops.startTransaction(pNdb);
    ops.pkReadRecord(pNdb, 1, 1);
    ops.execute_Commit(pNdb, AO_IgnoreError);
    sleep(10);
    ops.closeTransaction(pNdb);
  }
  
  return NDBT_OK;
}

int
runDeleteRead(NDBT_Context* ctx, NDBT_Step* step){
  
  Ndb* pNdb = GETNDB(step);

  const NdbDictionary::Table* tab = ctx->getTab();
  NDBT_ResultRow row(*ctx->getTab());
  HugoTransactions tmp(*ctx->getTab());

  int a;
  int loops = ctx->getNumLoops();
  //const int rows = ctx->getNumRecords();
  
  while (loops--)
  {
    NdbTransaction* pTrans = pNdb->startTransaction();
    NdbOperation* pOp = pTrans->getNdbOperation(tab->getName());
    pOp->deleteTuple();
    tmp.equalForRow(pOp, loops);
    
    // Define attributes to read  
    for(a = 0; a<tab->getNoOfColumns(); a++)
    {
      if((row.attributeStore(a) = pOp->getValue(tab->getColumn(a)->getName())) == 0) {
	ERR(pTrans->getNdbError());
	return NDBT_FAILED;
      }
    }

    pTrans->execute(Commit);
    pTrans->close();

    pTrans = pNdb->startTransaction();    
    pOp = pTrans->getNdbOperation(tab->getName());
    pOp->insertTuple();
    tmp.setValues(pOp, loops, 0);

    pOp = pTrans->getNdbOperation(tab->getName());
    pOp->deleteTuple();
    tmp.equalForRow(pOp, loops);
    for(a = 0; a<tab->getNoOfColumns(); a++)
    {
      if((row.attributeStore(a) = pOp->getValue(tab->getColumn(a)->getName())) == 0) 
      {
	ERR(pTrans->getNdbError());
	return NDBT_FAILED;
      }
    }
    if (pTrans->execute(Commit) != 0)
    {
      ERR(pTrans->getNdbError());
      return NDBT_FAILED;
    }

    pTrans->close();    
  }
  
  return NDBT_OK;
}

int
runBug27756(NDBT_Context* ctx, NDBT_Step* step)
{
  
  Ndb* pNdb = GETNDB(step);
  //NdbDictionary::Dictionary * dict = pNdb->getDictionary();
  
  HugoOperations ops(*ctx->getTab());

  int loops = ctx->getNumLoops();
  //const int rows = ctx->getNumRecords();
  
  Vector<Uint64> copies;
  while (loops--)
  {
    ops.startTransaction(pNdb);
    ops.pkInsertRecord(pNdb, 1, 1);
    ops.execute_NoCommit(pNdb);
    
    NdbTransaction* pTrans = ops.getTransaction();
    NdbOperation* op = pTrans->getNdbOperation(ctx->getTab()->getName());
    op->interpretedUpdateTuple();
    ops.equalForRow(op, 1);
    NdbRecAttr* attr = op->getValue(NdbDictionary::Column::COPY_ROWID);
    ops.execute_NoCommit(pNdb);
    
    copies.push_back(attr->u_64_value());
    ndbout_c("copy at: %llx", copies.back());
    ops.execute_NoCommit(pNdb);
    
    ops.pkDeleteRecord(pNdb, 1, 1);
    ops.execute_NoCommit(pNdb);
    
    if (loops & 1)
    {
      ops.execute_Rollback(pNdb);
      ops.closeTransaction(pNdb);
    }
    else
    {
      ops.execute_Commit(pNdb);
      ops.closeTransaction(pNdb);
      ops.clearTable(pNdb, 100);
    }
  }
  
  for (Uint32 i = 0; i<copies.size(); i++)
    if (copies[i] != copies.back())
    {
      ndbout_c("Memleak detected");
      return NDBT_FAILED;
    }
  
  return NDBT_OK;
}

int
runBug28073(NDBT_Context *ctx, NDBT_Step* step)
{
  int result = NDBT_OK;
  const NdbDictionary::Table *table= ctx->getTab();
  HugoOperations hugoOp1(*table);
  HugoOperations hugoOp2(*table);
  Ndb* pNdb = GETNDB(step);
  int loops = ctx->getNumLoops();
  bool inserted= false;

  while (loops--)
  {
    if (!inserted)
    {
      CHECK(hugoOp1.startTransaction(pNdb) == 0);
      CHECK(hugoOp1.pkInsertRecord(pNdb, 1, 1) == 0);
      CHECK(hugoOp1.execute_Commit(pNdb) == 0);
      CHECK(hugoOp1.closeTransaction(pNdb) == 0);
      inserted= 1;
    }

    // Use TC hint to hit the same node in both transactions.
    Uint32 key_val= 0;
    const char *key= (const char *)(&key_val);
    CHECK(hugoOp1.startTransaction(pNdb, table, key, 4) == 0);
    CHECK(hugoOp2.startTransaction(pNdb, table, key, 4) == 0);

    // First take 2*read lock on the tuple in transaction 1.
    for (Uint32 i= 0; i < 2; i++)
    {
      CHECK(hugoOp1.pkReadRecord(pNdb, 1, 1, NdbOperation::LM_Read) == 0);
      CHECK(hugoOp1.pkReadRecord(pNdb, 1, 1, NdbOperation::LM_Read) == 0);
    }
    CHECK(hugoOp1.execute_NoCommit(pNdb) == 0);

    // Now send ops in two transactions, one batch.
    // First 2*read in transaction 2.
    for (Uint32 i= 0; i < 2; i++)
    {
      CHECK(hugoOp2.pkReadRecord(pNdb, 1, 1, NdbOperation::LM_Read) == 0);
      CHECK(hugoOp2.pkReadRecord(pNdb, 1, 1, NdbOperation::LM_Read) == 0);
    }
    CHECK(hugoOp2.execute_async_prepare(pNdb, NdbTransaction::NoCommit) == 0);

    // Second op an update in transaction 1.
    CHECK(hugoOp1.pkUpdateRecord(pNdb, 1, 1) == 0);
    CHECK(hugoOp1.execute_async_prepare(pNdb, NdbTransaction::Commit) == 0);

    // Transaction 1 will now hang waiting on transaction 2 to commit before it
    // can upgrade its read lock to a write lock.
    // With the bug, we get a node failure due to watchdog timeout here.
    CHECK(hugoOp2.wait_async(pNdb) == 0);

    // Now commit transaction 2, we should see transaction 1 finish with the
    // update.
    CHECK(hugoOp2.execute_async_prepare(pNdb, NdbTransaction::Commit) == 0);
    CHECK(hugoOp2.wait_async(pNdb) == 0);
    // No error check, as transaction 1 may have terminated already.
    hugoOp1.wait_async(pNdb);

    CHECK(hugoOp1.closeTransaction(pNdb) == 0);
    CHECK(hugoOp2.closeTransaction(pNdb) == 0);
  }

  return result;
}

int
runBug20535(NDBT_Context* ctx, NDBT_Step* step)
{
  Ndb* pNdb = GETNDB(step);
  const NdbDictionary::Table * tab = ctx->getTab();

  bool hasDefault = false;
  for (Uint32 i = 0; i<(Uint32)tab->getNoOfColumns(); i++)
  {
    if (tab->getColumn(i)->getNullable() ||
        tab->getColumn(i)->getDefaultValue())
    {
      hasDefault = true;
      break;
    }
  }
  
  if (!hasDefault)
    return NDBT_OK;

  HugoTransactions hugoTrans(* tab);
  hugoTrans.loadTable(pNdb, 1);

  NdbTransaction* pTrans = pNdb->startTransaction();
  NdbOperation* pOp = pTrans->getNdbOperation(tab->getName());
  pOp->deleteTuple();
  hugoTrans.equalForRow(pOp, 0);
  if (pTrans->execute(NoCommit) != 0)
    return NDBT_FAILED;

  pOp = pTrans->getNdbOperation(tab->getName());
  pOp->insertTuple();
  hugoTrans.equalForRow(pOp, 0);
  for (Uint32 i = 0; i<(Uint32)tab->getNoOfColumns(); i++)
  {
    if (!tab->getColumn(i)->getPrimaryKey() &&
        !tab->getColumn(i)->getNullable() &&
        !tab->getColumn(i)->getDefaultValue())
    {
      hugoTrans.setValueForAttr(pOp, i, 0, 1);
    }
  }
  
  if (pTrans->execute(Commit) != 0)
    return NDBT_FAILED;
  
  pTrans->close();

  pTrans = pNdb->startTransaction();
  pOp = pTrans->getNdbOperation(tab->getName());
  pOp->readTuple();
  hugoTrans.equalForRow(pOp, 0);
  Vector<NdbRecAttr*> values;
  for (Uint32 i = 0; i<(Uint32)tab->getNoOfColumns(); i++)
  {
    if (!tab->getColumn(i)->getPrimaryKey() &&
        (tab->getColumn(i)->getNullable() ||
         tab->getColumn(i)->getDefaultValue()))
    {
      values.push_back(pOp->getValue(i));
    }
  }
  
  if (pTrans->execute(Commit) != 0)
    return NDBT_FAILED;

  bool defaultOk = true;
  for (unsigned int i = 0; i<values.size(); i++)
  {
    const NdbRecAttr* recAttr = values[i];
    const NdbDictionary::Column* col = recAttr->getColumn();
    unsigned int defaultLen = 0;
    const char* def = (const char*) col->getDefaultValue(&defaultLen);
      
    if (def)
    {
      /* Column has a native default, check that it was set */

      if (!recAttr->isNULL())
      {
        if (memcmp(def, recAttr->aRef(), defaultLen) != 0)
        {
          defaultOk = false;
          ndbout_c("column %s does not have correct default value",
                   recAttr->getColumn()->getName());
        }
      }
      else
      {
        defaultOk = false;
        ndbout_c("column %s is null, should have default value",
                 recAttr->getColumn()->getName());
      }
    }
    else
    {
      /* Column has Null as its default */      
      if (!recAttr->isNULL())
      {
        defaultOk = false;
        ndbout_c("column %s is not NULL", recAttr->getColumn()->getName());
      }
    }
  }
  
  pTrans->close();  
  
  if (defaultOk)
    return NDBT_OK;
  else
    return NDBT_FAILED;
}


int
runDDInsertFailUpdateBatch(NDBT_Context* ctx, NDBT_Step* step)
{
  Ndb* pNdb = GETNDB(step);
  NdbRestarter restarter;
  
  const NdbDictionary::Table * tab = ctx->getTab();
  
  int errCode = 0;
  int expectedError = 0;
  {
    bool tabHasDD = false;
    for(int i = 0; i<tab->getNoOfColumns(); i++)
    {
      tabHasDD |= (tab->getColumn(i)->getStorageType() == 
                   NdbDictionary::Column::StorageTypeDisk);
    }
    
    if (tabHasDD)
    {
      errCode = 4021;
      expectedError = 1601;
    }
    else
    {
      NdbDictionary::Dictionary::List l;
      pNdb->getDictionary()->listIndexes(l, tab->getName());
      for (Uint32 i = 0; i<l.count; i++)
      {
        if (DictTabInfo::isOrderedIndex(l.elements[i].type))
        {
          errCode = 4023;
          expectedError = 9999;
          break;
        }
      }
    }

    if (errCode == 0)
    {
      ndbout_c("Table %s has no disk attributes or ordered indexes, skipping",
               tab->getName());
      return NDBT_OK;
    }
  }

  HugoOperations hugoOps(*ctx->getTab());

  int result = NDBT_OK;
  
  for (Uint32 loop = 0; loop < 100; loop ++)
  {
    restarter.insertErrorInAllNodes(errCode);
    CHECK(hugoOps.startTransaction(pNdb) == 0);
    
    /* Create batch with insert op (which will fail due to disk allocation issue)
     * followed by update op on same pk
     * Transaction will abort due to insert failure, and reason should be
     * disk space exhaustion, not any issue with the update.
     */
    CHECK(hugoOps.pkInsertRecord(pNdb, loop, 1, 0) == 0);
    
    /* Add up to 16 updates after the insert */
    Uint32 numUpdates = 1 + (loop % 15);
    for (Uint32 updateCnt = 0; updateCnt < numUpdates; updateCnt++)
      CHECK(hugoOps.pkUpdateRecord(pNdb, loop, 1, 1+updateCnt) == 0);
    
    CHECK(hugoOps.execute_Commit(pNdb) != 0); /* Expect failure */
    
    NdbError err= hugoOps.getTransaction()->getNdbError();
    
    CHECK(err.code == expectedError);
    
    hugoOps.closeTransaction(pNdb);
  }  

  restarter.insertErrorInAllNodes(0);
  
  return result;
}

// Bug34348

#define chk1(b) \
  if (!(b)) { g_err << "ERR: " << step->getName() << " failed on line " << __LINE__ << endl; result = NDBT_FAILED; continue; }
#define chk2(b, e) \
  if (!(b)) { g_err << "ERR: " << step->getName() << " failed on line " << __LINE__ << ": " << e << endl; result = NDBT_FAILED; continue; }

const char* tabname_bug34348 = "TBug34348";

int
runBug34348insert(NDBT_Context* ctx, NDBT_Step* step,
                  HugoOperations& ops, int i, bool* rangeFull)
{
  const int rangeFullError = 633;
  Ndb* pNdb = GETNDB(step);
  int result = NDBT_OK;
  while (result == NDBT_OK)
  {
    int code = 0;
    chk2(ops.startTransaction(pNdb) == 0, ops.getNdbError());
    chk2(ops.pkInsertRecord(pNdb, i, 1) == 0, ops.getNdbError());
    chk2(ops.execute_Commit(pNdb) == 0 || (code = ops.getNdbError().code) == rangeFullError, ops.getNdbError());
    ops.closeTransaction(pNdb);
    *rangeFull = (code == rangeFullError);
    break;
  }
  return result;
}

int
runBug34348delete(NDBT_Context* ctx, NDBT_Step* step,
                  HugoOperations& ops, int i)
{
  Ndb* pNdb = GETNDB(step);
  int result = NDBT_OK;
  while (result == NDBT_OK)
  {
    chk2(ops.startTransaction(pNdb) == 0, ops.getNdbError());
    chk2(ops.pkDeleteRecord(pNdb, i, 1) == 0, ops.getNdbError());
    chk2(ops.execute_Commit(pNdb) == 0, ops.getNdbError());
    ops.closeTransaction(pNdb);
    break;
  }
  return result;
}

int
runBug34348(NDBT_Context* ctx, NDBT_Step* step)
{
  myRandom48Init((long)NdbTick_CurrentMillisecond());
  Ndb* pNdb = GETNDB(step);
  NdbDictionary::Dictionary* pDict = pNdb->getDictionary();
  NdbRestarter restarter;
  int result = NDBT_OK;
  const int loops = ctx->getNumLoops();
  const int errInsDBACC = 3002;
  const int errInsCLEAR = 0;
  Uint32* rowmask = 0;

  while (result == NDBT_OK)
  {
    chk1(restarter.insertErrorInAllNodes(errInsDBACC) == 0);
    ndbout << "error insert " << errInsDBACC << " done" << endl;

    const NdbDictionary::Table* pTab = 0;
    while (result == NDBT_OK)
    {
      (void)pDict->dropTable(tabname_bug34348);
      NdbDictionary::Table tab(tabname_bug34348);
      {
        NdbDictionary::Column col("a");
        col.setType(NdbDictionary::Column::Unsigned);
        col.setPrimaryKey(true);
        tab.addColumn(col);
      }
      {
        NdbDictionary::Column col("b");
        col.setType(NdbDictionary::Column::Unsigned);
        col.setNullable(false);
        tab.addColumn(col);
      }
      chk2(pDict->createTable(tab) == 0, pDict->getNdbError());
      chk2((pTab = pDict->getTable(tabname_bug34348)) != 0, pDict->getNdbError());
      break;
    }

    HugoOperations ops(*pTab);
    ops.setQuiet();

    int rowmaxprev = 0;
    int loop = 0;
    while (result == NDBT_OK && loop < loops)
    {
      ndbout << "loop:" << loop << endl;
      int rowcnt = 0;

      // fill up
      while (result == NDBT_OK)
      {
        bool rangeFull;
        chk1(runBug34348insert(ctx, step, ops, rowcnt, &rangeFull) == NDBT_OK);
        if (rangeFull)
        {
          // 360449 (1 fragment)
          ndbout << "dir range full at " << rowcnt << endl;
          break;
        }
        rowcnt++;
      }
      chk1(result == NDBT_OK);
      const int rowmax = rowcnt;

      if (loop == 0)
        rowmaxprev = rowmax;
      else
        chk2(rowmaxprev == rowmax, "rowmaxprev:" << rowmaxprev << " rowmax:" << rowmax);

      const int sz = (rowmax + 31) / 32;
      delete [] rowmask;
      rowmask = new Uint32 [sz];
      BitmaskImpl::clear(sz, rowmask);
      {
        int i;
        for (i = 0; i < rowmax; i++)
          BitmaskImpl::set(sz, rowmask, i);
      }

      // random delete until insert succeeds
      while (result == NDBT_OK)
      {
        int i = myRandom48(rowmax);
        if (!BitmaskImpl::get(sz, rowmask, i))
          continue;
        chk1(runBug34348delete(ctx, step, ops, i) == NDBT_OK);
        BitmaskImpl::clear(sz, rowmask, i);
        rowcnt--;
        bool rangeFull;
        chk1(runBug34348insert(ctx, step, ops, rowmax, &rangeFull) == NDBT_OK);
        if (!rangeFull)
        {
          chk1(runBug34348delete(ctx, step, ops, rowmax) == NDBT_OK);
          // 344063 (1 fragment)
          ndbout << "dir range released at " << rowcnt << endl;
          break;
        }
      }
      chk1(result == NDBT_OK);
      assert(BitmaskImpl::count(sz, rowmask)== (Uint32)rowcnt);

      // delete about 1/2 remaining
      while (result == NDBT_OK)
      {
        int i;
        for (i = 0; result == NDBT_OK && i < rowmax; i++)
        {
          if (!BitmaskImpl::get(sz, rowmask, i))
            continue;
          if (myRandom48(100) < 50)
            continue;
          chk1(runBug34348delete(ctx, step, ops, i) == NDBT_OK);
          BitmaskImpl::clear(sz, rowmask, i);
          rowcnt--;
        }
        ndbout << "deleted down to " << rowcnt << endl;
        break;
      }
      chk1(result == NDBT_OK);
      assert(BitmaskImpl::count(sz, rowmask)== (Uint32)rowcnt);

      // insert until full again
      while (result == NDBT_OK)
      {
        int i;
        for (i = 0; result == NDBT_OK && i < rowmax; i++)
        {
          if (BitmaskImpl::get(sz, rowmask, i))
            continue;
          bool rangeFull;
          chk1(runBug34348insert(ctx, step, ops, i, &rangeFull) == NDBT_OK);
          // assume all can be inserted back
          chk2(!rangeFull, "dir range full too early at " << rowcnt);
          BitmaskImpl::set(sz, rowmask, i);
          rowcnt++;
        }
        chk1(result == NDBT_OK);
        ndbout << "inserted all back to " << rowcnt << endl;
        break;
      }
      chk1(result == NDBT_OK);
      assert(BitmaskImpl::count(sz, rowmask)== (Uint32)rowcnt);

      // delete all
      while (result == NDBT_OK)
      {
        int i;
        for (i = 0; result == NDBT_OK && i < rowmax; i++)
        {
          if (!BitmaskImpl::get(sz, rowmask, i))
            continue;
          chk1(runBug34348delete(ctx, step, ops, i) == NDBT_OK);
          BitmaskImpl::clear(sz, rowmask, i);
          rowcnt--;
        }
        ndbout << "deleted all" << endl;
        break;
      }
      chk1(result == NDBT_OK);
      assert(BitmaskImpl::count(sz, rowmask)== (Uint32)rowcnt);
      assert(rowcnt == 0);

      loop++;
    }

    chk2(pDict->dropTable(tabname_bug34348) == 0, pDict->getNdbError());

    chk1(restarter.insertErrorInAllNodes(errInsCLEAR) == 0);
    ndbout << "error insert clear done" << endl;
    break;
  }

  if (result != NDBT_OK && restarter.insertErrorInAllNodes(errInsCLEAR) != 0)
    g_err << "error insert clear failed" << endl;

  delete [] rowmask;
  rowmask = 0;
  return result;
}

#define check(b, e) \
  if (!(b)) { g_err << "ERR: " << step->getName() << " failed on line " << __LINE__ << ": " << e.getNdbError() << endl; return NDBT_FAILED; }

int runUnlocker(NDBT_Context* ctx, NDBT_Step* step){
  int loops = ctx->getNumLoops();
  int records = ctx->getNumRecords();
  int batchSize = ctx->getProperty("Batchsize", 1);
  int doubleUnlock = ctx->getProperty("DoubleUnlock", (Uint32)0);
  int lm = ctx->getProperty("LockMode", NdbOperation::LM_Read);
  int i = 0;
  HugoOperations hugoOps(*ctx->getTab());
  Ndb* ndb = GETNDB(step);

  g_err << "Unlocker : ";
  g_err << "Loops = " << loops << " Records = " << records << " Batchsize = " 
        << batchSize << endl;

  while(i++ < loops) 
  {
    g_err << i << " ";

    check(hugoOps.startTransaction(ndb) == 0, (*ndb));

    const int maxRetries = 10;
    int retryAttempt = 0;
    int r = records;
    Vector<const NdbLockHandle*> lockHandles;

    while(r > 0)
    {
      int batchContents = MIN(r, batchSize);

      check(hugoOps.pkReadRecordLockHandle(ndb,
                                           lockHandles,
                                           records - r,
                                           batchContents,
                                           (NdbOperation::LockMode)lm) == 0, 
            hugoOps);

      r-= batchContents;

      if (hugoOps.execute_NoCommit(ndb) != 0)
      {
        NdbError err = hugoOps.getNdbError();
        if ((err.status == NdbError::TemporaryError) &&
            retryAttempt < maxRetries){
          ERR(err);
          NdbSleep_MilliSleep(50);
          retryAttempt++;
          lockHandles.clear();
          check(hugoOps.closeTransaction(ndb) == 0,
                hugoOps);
          check(hugoOps.startTransaction(ndb) == 0, (*ndb));
          continue;
        }
        ERR(err);
        return NDBT_FAILED;
      }

      check(hugoOps.pkUnlockRecord(ndb,
                                  lockHandles) == 0, 
            hugoOps);
      
      check(hugoOps.execute_NoCommit(ndb) == 0, 
            hugoOps);

      if (doubleUnlock)
      {
        NdbOperation::AbortOption ao;
        switch(rand() % 2)
        {
        case 0:
          ao = NdbOperation::AbortOnError;
          break;
        case 1:
        default:
          ao = NdbOperation::AO_IgnoreError;
          break;
        }

        g_err << "Double unlock, abort option is "
              << ao << endl;

        /* Failure scenario */
        check(hugoOps.pkUnlockRecord(ndb,
                                     lockHandles,
                                     0,    // offset
                                     ~(0), // NumRecords
                                     ao) == 0, 
              hugoOps);
        
        check(hugoOps.execute_NoCommit(ndb,
                                       DefaultAbortOption) != 0, 
              hugoOps);

        /* 417 = Bad operation reference */
        check(hugoOps.getNdbError().code == 417,
              hugoOps);

        
        if (ao == NdbOperation::AbortOnError)
        {
          /* Restart transaction and continue with next loop iteration */
          r = 0;
          lockHandles.clear();
          check(hugoOps.closeTransaction(ndb) == 0,
                hugoOps);
          check(hugoOps.startTransaction(ndb) == 0, (*ndb));
          
          continue;
        }
        /* Otherwise, IgnoreError, so let's attempt to
         * continue
         */
      }
      
      check(hugoOps.releaseLockHandles(ndb,
                                       lockHandles) == 0,
            hugoOps);
      
      lockHandles.clear();
    }
    
    switch(rand() % 3)
    {
    case 0:
      check(hugoOps.execute_Commit(ndb) == 0,
            hugoOps);
      break;
    case 1:
      check(hugoOps.execute_Rollback(ndb) == 0,
            hugoOps);
      break;
    default:
      /* Do nothing, just close */
      break;
    }
    
    check(hugoOps.closeTransaction(ndb) == 0,
          hugoOps);

  }

  g_err << endl;

  return NDBT_OK;
}

template class Vector<NdbRecAttr*>;

int
runBug54986(NDBT_Context* ctx, NDBT_Step* step)
{
  NdbRestarter restarter;
  Ndb* pNdb = GETNDB(step);
  NdbDictionary::Dictionary* pDict = pNdb->getDictionary();
  const NdbDictionary::Table * pTab = ctx->getTab();
  NdbDictionary::Table copy = *pTab;

  BaseString name;
  name.assfmt("%s_COPY", copy.getName());
  copy.setName(name.c_str());
  pDict->createTable(copy);
  const NdbDictionary::Table * copyTab = pDict->getTable(copy.getName());

  HugoTransactions hugoTrans(*pTab);
  hugoTrans.loadTable(pNdb, 20);
  hugoTrans.clearTable(pNdb);

  const Uint32 rows = 5000;

  HugoTransactions hugoTransCopy(*copyTab);
  hugoTransCopy.loadTable(pNdb, rows);

  {
    restarter.getNumDbNodes(); // connect
    int filter[] = { 15, NDB_MGM_EVENT_CATEGORY_CHECKPOINT, 0 };
    NdbLogEventHandle handle =
      ndb_mgm_create_logevent_handle(restarter.handle, filter);
    for (Uint32 i = 0; i<3; i++)
    {
      int dump[] = { DumpStateOrd::DihStartLcpImmediately };

      struct ndb_logevent event;

      restarter.dumpStateAllNodes(dump, 1);
      while(ndb_logevent_get_next(handle, &event, 0) >= 0 &&
            event.type != NDB_LE_LocalCheckpointStarted);
      while(ndb_logevent_get_next(handle, &event, 0) >= 0 &&
            event.type != NDB_LE_LocalCheckpointCompleted);
    }
    ndb_mgm_destroy_logevent_handle(&handle);
  }

  for (int i = 0; i<5; i++)
  {
    int val1 = DumpStateOrd::DihMaxTimeBetweenLCP;
    int val2 = 7099; // Force start

    restarter.dumpStateAllNodes(&val1, 1);
    int val[] = { DumpStateOrd::CmvmiSetRestartOnErrorInsert, 1 };
    restarter.dumpStateAllNodes(val, 2);

    restarter.insertErrorInAllNodes(932); // prevent arbit shutdown

    HugoTransactions hugoTrans(*pTab);
    hugoTrans.loadTable(pNdb, 20);

    restarter.dumpStateAllNodes(&val2, 1);

    NdbSleep_SecSleep(15);
    hugoTrans.clearTable(pNdb);

    hugoTransCopy.pkReadRecords(pNdb, rows);

    HugoOperations hugoOps(*pTab);
    hugoOps.startTransaction(pNdb);
    hugoOps.pkInsertRecord(pNdb, 1);
    hugoOps.execute_NoCommit(pNdb);

    restarter.insertErrorInAllNodes(5056);
    restarter.dumpStateAllNodes(&val2, 1);
    restarter.waitClusterNoStart();
    int vall = 11009;
    restarter.dumpStateAllNodes(&vall, 1);
    restarter.startAll();
    restarter.waitClusterStarted();
  }

  pDict->dropTable(copy.getName());

  // remove 25-page pgman
  restarter.restartAll(false, true, true);
  restarter.waitClusterNoStart();
  restarter.startAll();
  restarter.waitClusterStarted();
  return NDBT_OK;
}

int
runBug54944(NDBT_Context* ctx, NDBT_Step* step)
{
  Ndb* pNdb = GETNDB(step);
  const NdbDictionary::Table * pTab = ctx->getTab();
  NdbRestarter res;
  int databuffer = ctx->getProperty("DATABUFFER");

  for (Uint32 i = 0; i<5; i++)
  {
    Uint32 rows = 5000 + i * 2000;
    HugoOperations hugoOps(*pTab);
    hugoOps.startTransaction(pNdb);

    for (Uint32 r = 0; r < rows; r++)
    {
      for (Uint32 b = 0; b<100; b++, r++)
      {
        hugoOps.pkInsertRecord(pNdb, r);
      }
      hugoOps.execute_NoCommit(pNdb);
    }

    if (!databuffer)
      res.insertErrorInAllNodes(8087);
    else
      res.insertErrorInAllNodes(8096);

    HugoTransactions hugoTrans(*pTab);
    hugoTrans.loadTableStartFrom(pNdb, 50000, 100);

    hugoOps.execute_Rollback(pNdb);
    hugoTrans.clearTable(pNdb);

    res.insertErrorInAllNodes(0);
  }
  return NDBT_OK;
}

int
runBug59496_scan(NDBT_Context* ctx, NDBT_Step* step)
{
  Ndb* pNdb = GETNDB(step);
  const NdbDictionary::Table * pTab = ctx->getTab();
  NdbRestarter res;
  int rowcount = ctx->getProperty("CHECK_ROWCOUNT", Uint32(0));
  int records = ctx->getNumRecords();
  if (rowcount == 0)
    records = 0;

  HugoTransactions hugoTrans(*pTab);
  while (!ctx->isTestStopped())
  {
    if (hugoTrans.scanReadRecords(pNdb,
                                  records, 0, 0,
                                  NdbOperation::LM_CommittedRead,
                                  (int)NdbScanOperation::SF_TupScan) != NDBT_OK)
      return NDBT_FAILED;
  }
  return NDBT_OK;
}

int
runBug59496_case1(NDBT_Context* ctx, NDBT_Step* step)
{
  Ndb* pNdb = GETNDB(step);
  NdbRestarter res;

  int loops = ctx->getNumLoops();
  int records = ctx->getNumRecords();

  HugoOperations hugoOps(*ctx->getTab());
  for (int i = 0; i < loops; i++)
  {
    hugoOps.startTransaction(pNdb);
    hugoOps.pkInsertRecord(pNdb, 0, records, 0);
    hugoOps.execute_NoCommit(pNdb);
    hugoOps.pkUpdateRecord(pNdb, 0, records, rand());
    hugoOps.execute_NoCommit(pNdb);
    hugoOps.pkUpdateRecord(pNdb, 0, records, rand());
    hugoOps.execute_NoCommit(pNdb);
    res.insertErrorInAllNodes(8089);
    hugoOps.execute_Commit(pNdb);
    res.insertErrorInAllNodes(0);
    hugoOps.closeTransaction(pNdb);
    hugoOps.clearTable(pNdb);
  }
  ctx->stopTest();
  return NDBT_OK;
}

int
runBug59496_case2(NDBT_Context* ctx, NDBT_Step* step)
{
  Ndb* pNdb = GETNDB(step);
  NdbRestarter res;

  int loops = ctx->getNumLoops();
  int records = ctx->getNumRecords();

  HugoOperations hugoOps(*ctx->getTab());
  for (int i = 0; i < loops; i++)
  {
    hugoOps.startTransaction(pNdb);
    hugoOps.pkDeleteRecord(pNdb, 0, records);
    hugoOps.execute_NoCommit(pNdb);
    hugoOps.pkInsertRecord(pNdb, 0, records, 0);
    hugoOps.execute_NoCommit(pNdb);

    res.insertErrorInAllNodes(8089);
    hugoOps.execute_Rollback(pNdb);
    res.insertErrorInAllNodes(0);

    hugoOps.closeTransaction(pNdb);
  }
  ctx->stopTest();
  return NDBT_OK;
}

#define CHK_RET_FAILED(x) if (!(x)) { ndbout_c("Failed on line: %u", __LINE__); return NDBT_FAILED; }

int
runTest899(NDBT_Context* ctx, NDBT_Step* step)
{
  Ndb* pNdb = GETNDB(step);
  const NdbDictionary::Table* pTab = ctx->getTab();

  const int rows = ctx->getNumRecords();
  const int loops = ctx->getNumLoops();
  const int batch = ctx->getProperty("Batch", Uint32(50));
  const int until_stopped = ctx->getProperty("UntilStopped");

  const NdbRecord * pRowRecord = pTab->getDefaultRecord();
  CHK_RET_FAILED(pRowRecord != 0);

  const Uint32 len = NdbDictionary::getRecordRowLength(pRowRecord);
  Uint8 * pRow = new Uint8[len];

  int count_ok = 0;
  int count_failed = 0;
  int count_899 = 0;
  for (int i = 0; i < loops || (until_stopped && !ctx->isTestStopped()); i++)
  {
    ndbout_c("loop: %d",i);
    int result = 0;
    for (int rowNo = 0; rowNo < rows;)
    {
      NdbTransaction* pTrans = pNdb->startTransaction();
      CHK_RET_FAILED(pTrans != 0);

      for (int b = 0; rowNo < rows && b < batch; rowNo++, b++)
      {
        bzero(pRow, len);

        HugoCalculator calc(* pTab);

        NdbOperation::OperationOptions opts;
        bzero(&opts, sizeof(opts));

        const NdbOperation* pOp = 0;
        switch(i % 2){
        case 0:
          calc.setValues(pRow, pRowRecord, rowNo, rand());
          pOp = pTrans->writeTuple(pRowRecord, (char*)pRow,
                                   pRowRecord, (char*)pRow,
                                   0,
                                   &opts,
                                   sizeof(opts));
          result = pTrans->execute(NoCommit);
          break;
        case 1:
          calc.setValues(pRow, pRowRecord, rowNo, rand());
          pOp = pTrans->deleteTuple(pRowRecord, (char*)pRow,
                                    pRowRecord, (char*)pRow,
                                    0,
                                    &opts,
                                    sizeof(opts));
          result = pTrans->execute(NoCommit, AO_IgnoreError);
          break;
        }

        CHK_RET_FAILED(pOp != 0);

        if (result != 0)
        {
          goto found_error;
        }
      }
      result = pTrans->execute(Commit);

      if (result != 0)
      {
    found_error:
        count_failed++;
        NdbError err = pTrans->getNdbError();
        if (! (err.status == NdbError::TemporaryError ||
               err.classification == NdbError::NoDataFound ||
               err.classification == NdbError::ConstraintViolation))
        {
          ndbout << err << endl;
        }
        CHK_RET_FAILED(err.status == NdbError::TemporaryError ||
                       err.classification == NdbError::NoDataFound ||
                       err.classification == NdbError::ConstraintViolation);
        if (err.code == 899)
        {
          count_899++;
          ndbout << err << endl;
        }
      }
      else
      {
        count_ok++;
      }
      pTrans->close();
    }
  }

  ndbout_c("count_ok: %d count_failed: %d (899: %d)",
           count_ok, count_failed, count_899);
  delete [] pRow;

  return count_899 == 0 ? NDBT_OK : NDBT_FAILED;
}

int
runInit899(NDBT_Context* ctx, NDBT_Step* step)
{
  NdbRestarter restarter;
  int val = DumpStateOrd::DihMinTimeBetweenLCP;
  restarter.dumpStateAllNodes(&val, 1);

  Ndb* pNdb = GETNDB(step);
  const NdbDictionary::Table* pTab = ctx->getTab();
  const NdbDictionary::Table * pTab2 = pNdb->getDictionary()->
    getTable(pTab->getName());

  int tableId = pTab2->getObjectId();
  int val2[] = { DumpStateOrd::BackupErrorInsert, 10042, tableId };

  for (int i = 0; i < restarter.getNumDbNodes(); i++)
  {
    if (i & 1)
    {
      int nodeId = restarter.getDbNodeId(i);
      ndbout_c("Setting slow LCP of table %d on node %d",
               tableId, nodeId);
      restarter.dumpStateOneNode(nodeId, val2, 3);
    }
  }

  return NDBT_OK;
}

int
runEnd899(NDBT_Context* ctx, NDBT_Step* step)
{
  // reset LCP speed
  NdbRestarter restarter;
  int val[] = { DumpStateOrd::DihMinTimeBetweenLCP, 0 };
  restarter.dumpStateAllNodes(val, 2);

  restarter.insertErrorInAllNodes(0);
  return NDBT_OK;
}


int initSubscription(NDBT_Context* ctx, NDBT_Step* step){
  /* Subscribe to events on the table, and put access
   * to the subscription somewhere handy
   */
  Ndb* pNdb = GETNDB(step);
  const NdbDictionary::Table& tab = *ctx->getTab();
  bool merge_events = false;
  bool report = false;

  char eventName[1024];
  sprintf(eventName,"%s_EVENT",tab.getName());

  NdbDictionary::Dictionary *myDict = pNdb->getDictionary();

  if (!myDict) {
    g_err << "Dictionary not found "
	  << pNdb->getNdbError().code << " "
	  << pNdb->getNdbError().message << endl;
    return NDBT_FAILED;
  }

  myDict->dropEvent(eventName);

  NdbDictionary::Event myEvent(eventName);
  myEvent.setTable(tab.getName());
  myEvent.addTableEvent(NdbDictionary::Event::TE_ALL);
  for(int a = 0; a < tab.getNoOfColumns(); a++){
    myEvent.addEventColumn(a);
  }
  myEvent.mergeEvents(merge_events);

  if (report)
    myEvent.setReport(NdbDictionary::Event::ER_SUBSCRIBE);

  int res = myDict->createEvent(myEvent); // Add event to database

  if (res == 0)
    myEvent.print();
  else if (myDict->getNdbError().classification ==
	   NdbError::SchemaObjectExists)
  {
    g_info << "Event creation failed event exists\n";
    res = myDict->dropEvent(eventName);
    if (res) {
      g_err << "Failed to drop event: "
	    << myDict->getNdbError().code << " : "
	    << myDict->getNdbError().message << endl;
      return NDBT_FAILED;
    }
    // try again
    res = myDict->createEvent(myEvent); // Add event to database
    if (res) {
      g_err << "Failed to create event (1): "
	    << myDict->getNdbError().code << " : "
	    << myDict->getNdbError().message << endl;
      return NDBT_FAILED;
    }
  }
  else
  {
    g_err << "Failed to create event (2): "
	  << myDict->getNdbError().code << " : "
	  << myDict->getNdbError().message << endl;
    return NDBT_FAILED;
  }

  return NDBT_OK;
}

int removeSubscription(NDBT_Context* ctx, NDBT_Step* step){
  /* Remove subscription created above */
  Ndb* pNdb = GETNDB(step);
  const NdbDictionary::Table& tab = *ctx->getTab();

  char eventName[1024];
  sprintf(eventName,"%s_EVENT",tab.getName());

  NdbDictionary::Dictionary *myDict = pNdb->getDictionary();

  if (!myDict) {
    g_err << "Dictionary not found "
	  << pNdb->getNdbError().code << " "
	  << pNdb->getNdbError().message << endl;
    return NDBT_FAILED;
  }

  myDict->dropEvent(eventName);

  return NDBT_OK;
}

int runVerifyRowCount(NDBT_Context* ctx, NDBT_Step* step)
{
  Ndb* ndb = GETNDB(step);

  /* Check that number of results returned by a normal scan
   * and per-fragment rowcount sum are equal
   */
  Uint32 rowCountSum = 0;
  Uint32 rowScanCount = 0;

  int result = NDBT_OK;
  do
  {
    NdbTransaction* trans = ndb->startTransaction();
    CHECK(trans != NULL);

    NdbScanOperation* scan = trans->getNdbScanOperation(ctx->getTab());
    CHECK(scan != NULL);

    CHECK(scan->readTuples(NdbScanOperation::LM_CommittedRead) == 0);

    NdbInterpretedCode code;

    CHECK(code.interpret_exit_last_row() == 0);
    CHECK(code.finalise() == 0);

    NdbRecAttr* rowCountRA = scan->getValue(NdbDictionary::Column::ROW_COUNT);
    CHECK(rowCountRA != NULL);
    CHECK(scan->setInterpretedCode(&code) == 0);

    CHECK(trans->execute(NoCommit) == 0);

    while (scan->nextResult() == 0)
      rowCountSum+= rowCountRA->u_32_value();

    trans->close();

    trans = ndb->startTransaction();
    CHECK(trans != NULL);

    scan = trans->getNdbScanOperation(ctx->getTab());
    CHECK(scan != NULL);

    CHECK(scan->readTuples(NdbScanOperation::LM_CommittedRead) == 0);

    rowCountRA = scan->getValue(NdbDictionary::Column::ROW_COUNT);
    CHECK(rowCountRA != NULL);

    CHECK(trans->execute(NoCommit) == 0);

    while (scan->nextResult() == 0)
      rowScanCount++;

    trans->close();
  }
  while(0);

  if (result == NDBT_OK)
  {
    ndbout_c("Sum of fragment row counts : %u  Number rows scanned : %u",
             rowCountSum,
             rowScanCount);

    if (rowCountSum != rowScanCount)
    {
      ndbout_c("MISMATCH");
      result = NDBT_FAILED;
    }
  }

  return result;
}

enum ApiEventType { Insert, Update, Delete };

template class Vector<ApiEventType>;

struct EventInfo
{
  ApiEventType type;
  int id;
  Uint64 gci;
};
template class Vector<EventInfo>;

int collectEvents(Ndb* ndb,
                  HugoCalculator& calc,
                  const NdbDictionary::Table& tab,
                  Vector<EventInfo>& receivedEvents,
                  int idCol,
                  int updateCol,
                  Vector<NdbRecAttr*>* beforeAttrs,
                  Vector<NdbRecAttr*>* afterAttrs)
{
  int MaxTimeouts = 5;
  while (true)
  {
    int res = ndb->pollEvents(1000);

    if (res > 0)
    {
      NdbEventOperation* pOp;
      while ((pOp = ndb->nextEvent()))
      {
        bool isDelete = (pOp->getEventType() == NdbDictionary::Event::TE_DELETE);
        Vector<NdbRecAttr*>* whichVersion =
          isDelete?
          beforeAttrs :
          afterAttrs;
        int id = (*whichVersion)[idCol]->u_32_value();
        Uint64 gci = pOp->getGCI();
        Uint32 anyValue = pOp->getAnyValue();
        Uint32 scenario = ((anyValue >> 24) & 0xff) -1;
        Uint32 optype = ((anyValue >> 16) & 0xff);
        Uint32 recNum = (anyValue & 0xffff);

        g_err << "# " << receivedEvents.size()
              << " GCI : " << (gci >> 32)
              << "/"
              << (gci & 0xffffffff)
              << " id : "
              << id
              << " scenario : " << scenario
              << " optype : " << optype
              << " record : " << recNum
              << "  ";

        /* Check event has self-consistent data */
        int updatesValue = (*whichVersion)[updateCol]->u_32_value();

        if ((*whichVersion)[updateCol]->isNULL() ||
            (*whichVersion)[idCol]->isNULL())
        {
          g_err << "Null update/id cols : REFRESH of !EXISTS  ";
        }

        g_err << "(Updates val = " << updatesValue << ")";

        for (int i=0; i < (int) whichVersion->size(); i++)
        {
          /* Check PK columns and also other columns for non-delete */
          if (!isDelete ||
              tab.getColumn(i)->getPrimaryKey())
          {
            NdbRecAttr* ra = (*whichVersion)[i];
            if (calc.verifyRecAttr(recNum, updatesValue, ra) != 0)
            {
              g_err << "Verify failed on recNum : " << recNum << " with updates value "
                    << updatesValue << " for column " << ra->getColumn()->getAttrId()
                    << endl;
              return NDBT_FAILED;
            }
          }
        }

        EventInfo ei;

        switch (pOp->getEventType())
        {
        case NdbDictionary::Event::TE_INSERT:
          g_err << " Insert event" << endl;
          ei.type = Insert;
          break;
        case NdbDictionary::Event::TE_DELETE:
          ei.type = Delete;
          g_err << " Delete event" << endl;
          break;
        case NdbDictionary::Event::TE_UPDATE:
          ei.type = Update;
          g_err << " Update event" << endl;
          break;
        default:
          g_err << " Event type : " << pOp->getEventType() << endl;
          abort();
          break;
        }

        ei.id = recNum;
        ei.gci = gci;

        receivedEvents.push_back(ei);
      }
    }
    else
    {
      if (--MaxTimeouts == 0)
      {
        break;
      }
    }
  }

  return NDBT_OK;
}

int verifyEvents(const Vector<EventInfo>& receivedEvents,
                 const Vector<ApiEventType>& expectedEvents,
                 int records)
{
  /* Now verify received events against expected
   * This is messy as events occurring in the same epoch are unordered
   * except via id, so we use id-duplicates to determine which event
   * sequence we're looking at.
   */
  g_err << "Received total of " << receivedEvents.size() << " events" << endl;
  Vector<Uint32> keys;
  Vector<Uint64> gcis;
  Uint32 z = 0;
  Uint64 z2 = 0;
  keys.fill(records, z);
  gcis.fill(records, z2);
  Uint64 currGci = 0;

  for (Uint32 e=0; e < receivedEvents.size(); e++)
  {
    EventInfo ei = receivedEvents[e];

    if (ei.gci != currGci)
    {
      if (ei.gci < currGci)
        abort();

      /* Epoch boundary */
      /* At this point, all id counts must be equal */
      for (int i=0; i < records; i++)
      {
        if (keys[i] != keys[0])
        {
          g_err << "Count for id " << i
                << " is " << keys[i]
                << " but should be " << keys[0] << endl;
          return NDBT_OK;
        }
      }

      currGci = ei.gci;
    }

    Uint32 eventIndex = keys[ei.id];
    keys[ei.id]++;

    ApiEventType et = expectedEvents[eventIndex];

    if (ei.type != et)
    {
      g_err << "Expected event of type " << et
            << " but found " << ei.type
            << " at expectedEvent " << eventIndex
            << " and event num " << e << endl;
      return NDBT_FAILED;
    }
  }

  return NDBT_OK;
}

int runRefreshTuple(NDBT_Context* ctx, NDBT_Step* step){
  int records = ctx->getNumRecords();
  Ndb* ndb = GETNDB(step);

  /* Now attempt to create EventOperation */
  NdbEventOperation* pOp;
  const NdbDictionary::Table& tab = *ctx->getTab();

  char eventName[1024];
  sprintf(eventName,"%s_EVENT",tab.getName());

  pOp = ndb->createEventOperation(eventName);
  if (pOp == NULL)
  {
    g_err << "Failed to create event operation\n";
    return NDBT_FAILED;
  }

  HugoCalculator calc(tab);
  Vector<NdbRecAttr*> eventAfterRecAttr;
  Vector<NdbRecAttr*> eventBeforeRecAttr;
  int updateCol = -1;
  int idCol = -1;

  /* Now request all attributes */
  for (int a = 0; a < tab.getNoOfColumns(); a++)
  {
    eventAfterRecAttr.push_back(pOp->getValue(tab.getColumn(a)->getName()));
    eventBeforeRecAttr.push_back(pOp->getPreValue(tab.getColumn(a)->getName()));
    if (calc.isIdCol(a))
      idCol = a;
    if (calc.isUpdateCol(a))
      updateCol = a;
  }

  /* Now execute the event */
  if (pOp->execute())
  {
    g_err << "Event operation execution failed : " << pOp->getNdbError() << endl;
    return NDBT_FAILED;
  }

  HugoOperations hugoOps(*ctx->getTab());
  int scenario = 0;

  Vector<ApiEventType> expectedEvents;

  for (scenario = 0; scenario < 2; scenario++)
  {
    g_err << "Scenario = " << scenario
          << " ( Refresh "
          << ((scenario == 0)? "before":"after")
          << " operations )" << endl;
    int optype = 0;
    bool done = false;
    int expectedError = 0;
    do
    {
      check(hugoOps.startTransaction(ndb) == 0, hugoOps);

      if (scenario == 0)
      {
        g_err << "Refresh before operations" << endl;
        int anyValue =
          ((1) << 8) |
          optype;
        check(hugoOps.pkRefreshRecord(ndb, 0, records, anyValue) == 0, hugoOps);
      }

      switch(optype)
      {
      case 0:
      {
        /* Refresh with no data present */
        g_err << "  Do nothing" << endl;
        expectedError = 0; /* Single refresh should always be fine */
        expectedEvents.push_back(Delete);
        break;
      }
      case 1:
      {
        /* [Refresh] Insert [Refresh] */
        g_err << "  Insert" << endl;
        check(hugoOps.pkInsertRecord(ndb, 0, records, 1) == 0, hugoOps);
        if (scenario == 0)
        {
          /* Tuple already existed error when we insert after refresh */
          expectedError = 630;
          expectedEvents.push_back(Delete);
        }
        else
        {
          expectedError = 0;
          expectedEvents.push_back(Insert);
        }
        /* Tuple already existed error when we insert after refresh */
        break;
      }
      case 2:
      {
        /* Refresh */
        g_err << "  Refresh" << endl;
        if (scenario == 0)
        {
          expectedEvents.push_back(Delete);
        }
        else
        {
          expectedEvents.push_back(Insert);
        }
        expectedError = 0;
        break;
      }
      case 3:
      {
        /* [Refresh] Update [Refresh] */
        g_err << "  Update" << endl;
        check(hugoOps.pkUpdateRecord(ndb, 0, records, 3) == 0, hugoOps);
        if (scenario == 0)
        {
          expectedError = 920;
          expectedEvents.push_back(Delete);
        }
        else
        {
          expectedError = 0;
          expectedEvents.push_back(Insert);
        }
        break;
      }
      case 4:
      {
        /* [Refresh] Delete [Refresh] */
        g_err << "  [Refresh] Delete [Refresh]" << endl;
        if (scenario == 0)
        {
          expectedError = 920;
          expectedEvents.push_back(Delete);
        }
        else
        {
          expectedError = 0;
          expectedEvents.push_back(Delete);
        }
        check(hugoOps.pkDeleteRecord(ndb, 0, records) == 0, hugoOps);
        break;
      }
      case 5:
      {
        g_err << "  Refresh" << endl;
        expectedError = 0;
        expectedEvents.push_back(Delete);
        /* Refresh with no data present */
        break;
      }
      case 6:
      {
        g_err << "  Double refresh" << endl;
        int anyValue =
          ((2) << 8) |
          optype;
        check(hugoOps.pkRefreshRecord(ndb, 0, records, anyValue) == 0, hugoOps);
        expectedError = 920; /* Row operation defined after refreshTuple() */
        expectedEvents.push_back(Delete);
      }
      default:
        done = true;
        break;
      }

      if (scenario == 1)
      {
        g_err << "Refresh after operations" << endl;
        int anyValue =
          ((4) << 8) |
          optype;
        check(hugoOps.pkRefreshRecord(ndb, 0, records, anyValue) == 0, hugoOps);
      }

      int rc = hugoOps.execute_Commit(ndb, AO_IgnoreError);
      check(rc == expectedError, hugoOps);

      check(hugoOps.closeTransaction(ndb) == 0, hugoOps);

      optype++;


      /* Now check fragment counts vs findable row counts */
      if (runVerifyRowCount(ctx, step) != NDBT_OK)
        return NDBT_FAILED;

    } while (!done);
  } // for scenario...

  /* Now check fragment counts vs findable row counts */
  if (runVerifyRowCount(ctx, step) != NDBT_OK)
    return NDBT_FAILED;

  /* Now let's dump and check the events */
  g_err << "Expecting the following sequence..." << endl;
  for (Uint32 i=0; i < expectedEvents.size(); i++)
  {
    g_err << i << ".  ";
    switch(expectedEvents[i])
    {
    case Insert:
      g_err << "Insert" << endl;
      break;
    case Update:
      g_err << "Update" << endl;
      break;
    case Delete:
      g_err << "Delete" << endl;
      break;
    default:
      abort();
    }
  }

  Vector<EventInfo> receivedEvents;

  int rc = collectEvents(ndb, calc, tab, receivedEvents, idCol, updateCol,
                         &eventBeforeRecAttr,
                         &eventAfterRecAttr);
  if (rc == NDBT_OK)
  {
    rc = verifyEvents(receivedEvents,
                      expectedEvents,
                      records);
  }

  if (ndb->dropEventOperation(pOp) != 0)
  {
    g_err << "Drop Event Operation failed : " << ndb->getNdbError() << endl;
    return NDBT_FAILED;
  }

  return rc;
};

// An 'assert' that is always executed, so that 'cond' may have side effects.
#ifdef NDEBUG
#define ASSERT_ALWAYS(cond) if(!(cond)){abort();}
#else
#define ASSERT_ALWAYS assert
#endif

// Regression test for bug #14208924
static int
runLeakApiConnectObjects(NDBT_Context* ctx, NDBT_Step* step)
{
  NdbRestarter restarter;
  /**
   * This error insert inc ombination with bug #14208924 will 
   * cause TC to leak ApiConnectRecord objects.
   */
  restarter.insertErrorInAllNodes(8094);

  Ndb* const ndb = GETNDB(step);
  Uint32 maxTrans = 0;
  NdbConfig conf;
  ASSERT_ALWAYS(conf.getProperty(conf.getMasterNodeId(),
                                 NODE_TYPE_DB,
                                 CFG_DB_NO_TRANSACTIONS,
                                 &maxTrans));
  ASSERT_ALWAYS(maxTrans > 0);

  HugoOperations hugoOps(*ctx->getTab());
  // One ApiConnectRecord object is leaked for each iteration.
  for (uint i = 0; i < maxTrans+1; i++)
  {
    ASSERT_ALWAYS(hugoOps.startTransaction(ndb) == 0);
    ASSERT_ALWAYS(hugoOps.pkInsertRecord(ndb, i) == 0);
    NdbTransaction* const trans = hugoOps.getTransaction();
    /**
     * The error insert causes trans->execute(Commit) to fail with error code
     * 286 even if the bug is fixed. Therefore, we ignore this error code.
     */
    if (trans->execute(Commit) != 0 && 
        trans->getNdbError().code != 286)
    {
      g_err << "trans->execute() gave unexpected error : " 
            << trans->getNdbError() << endl;
      restarter.insertErrorInAllNodes(0);
      return NDBT_FAILED;
    }
    ASSERT_ALWAYS(hugoOps.closeTransaction(ndb) == 0);
  }
  restarter.insertErrorInAllNodes(0);

  UtilTransactions utilTrans(*ctx->getTab());
  if (utilTrans.clearTable(ndb) != 0){
    return NDBT_FAILED;
  }
  return NDBT_OK;
}

enum PreRefreshOps
{
  PR_NONE,
  PR_INSERT,
  PR_INSERTDELETE,
  PR_DELETE
};

struct RefreshScenario
{
  const char*   name;
  bool          preExist;
  PreRefreshOps preRefreshOps;
};

static RefreshScenario refreshTests[] = {
  { "No row, No pre-ops",        false, PR_NONE         },
  { "No row, Insert pre-op",     false, PR_INSERT       },
  { "No row, Insert-Del pre-op", false, PR_INSERTDELETE },
  { "Row exists, No pre-ops",    true,  PR_NONE         },
  { "Row exists, Delete pre-op", true,  PR_DELETE       }
};

enum OpTypes
{
  OP_READ_C,
  OP_READ_S,
  OP_READ_E,
  OP_INSERT,
  OP_UPDATE,
  OP_WRITE,
  OP_DELETE,
  OP_LAST
};

const char* opTypeNames[] =
{
  "READ_C",
  "READ_S",
  "READ_E",
  "INSERT",
  "UPDATE",
  "WRITE",
  "DELETE"
};


int
runRefreshLocking(NDBT_Context* ctx, NDBT_Step* step)
{
  /* Check that refresh in various situations has the
   * locks we expect it to
   * Scenario combinations :
   *   Now row pre-existing | Row pre-existing
   *   Trans1 : Refresh | Insert-Refresh | Insert-Delete-Refresh
   *            Delete-Refresh
   *   Trans2 : Read [Committed|Shared|Exclusive] | Insert | Update
   *            Write | Delete
   *
   * Expectations : Read committed  always non-blocking
   *                Read committed sees pre-existing row
   *                All other trans2 operations deadlock
   */

  Ndb* ndb = GETNDB(step);
  Uint32 numScenarios = sizeof(refreshTests) / sizeof(refreshTests[0]);
  HugoTransactions hugoTrans(*ctx->getTab());

  for (Uint32 s = 0; s < numScenarios; s++)
  {
    RefreshScenario& scenario = refreshTests[s];

    if (scenario.preExist)
    {
      /* Create pre-existing tuple */
      if (hugoTrans.loadTable(ndb, 1) != 0)
      {
        g_err << "Pre-exist failed : " << hugoTrans.getNdbError() << endl;
        return NDBT_FAILED;
      }
    }

    if (hugoTrans.startTransaction(ndb) != 0)
    {
      g_err << "Start trans failed : " << hugoTrans.getNdbError() << endl;
      return NDBT_FAILED;
    }

    g_err << "Scenario : " << scenario.name << endl;

    /* Do pre-refresh ops */
    switch (scenario.preRefreshOps)
    {
    case PR_NONE:
      break;
    case PR_INSERT:
    case PR_INSERTDELETE:
      if (hugoTrans.pkInsertRecord(ndb, 0) != 0)
      {
        g_err << "Pre insert failed : " << hugoTrans.getNdbError() << endl;
        return NDBT_FAILED;
      }

      if (scenario.preRefreshOps == PR_INSERT)
        break;
    case PR_DELETE:
      if (hugoTrans.pkDeleteRecord(ndb, 0) != 0)
      {
        g_err << "Pre delete failed : " << hugoTrans.getNdbError() << endl;
        return NDBT_FAILED;
      }
      break;
    }

    /* Then refresh */
    if (hugoTrans.pkRefreshRecord(ndb, 0) != 0)
    {
      g_err << "Refresh failed : " << hugoTrans.getNdbError() << endl;
      return NDBT_FAILED;
    }

    /* Now execute */
    if (hugoTrans.execute_NoCommit(ndb) != 0)
    {
      g_err << "Execute failed : " << hugoTrans.getNdbError() << endl;
      return NDBT_FAILED;
    }

    {
      /* Now try ops from another transaction */
      HugoOperations hugoOps(*ctx->getTab());
      Uint32 ot = OP_READ_C;

      while (ot < OP_LAST)
      {
        if (hugoOps.startTransaction(ndb) != 0)
        {
          g_err << "Start trans2 failed : " << hugoOps.getNdbError() << endl;
          return NDBT_FAILED;
        }

        g_err << "Operation type : " << opTypeNames[ot] << endl;
        int res = 0;
        switch (ot)
        {
        case OP_READ_C:
          res = hugoOps.pkReadRecord(ndb,0,1,NdbOperation::LM_CommittedRead);
          break;
        case OP_READ_S:
          res = hugoOps.pkReadRecord(ndb,0,1,NdbOperation::LM_Read);
          break;
        case OP_READ_E:
          res = hugoOps.pkReadRecord(ndb,0,1,NdbOperation::LM_Exclusive);
          break;
        case OP_INSERT:
          res = hugoOps.pkInsertRecord(ndb, 0);
          break;
        case OP_UPDATE:
          res = hugoOps.pkUpdateRecord(ndb, 0);
          break;
        case OP_WRITE:
          res = hugoOps.pkWriteRecord(ndb, 0);
          break;
        case OP_DELETE:
          res = hugoOps.pkDeleteRecord(ndb, 0);
          break;
        case OP_LAST:
          abort();
        }

        hugoOps.execute_Commit(ndb);

        if ((ot == OP_READ_C) && (scenario.preExist))
        {
          if (hugoOps.getNdbError().code == 0)
          {
            g_err << "Read committed succeeded" << endl;
          }
          else
          {
            g_err << "UNEXPECTED : Read committed failed. " << hugoOps.getNdbError() << endl;
            return NDBT_FAILED;
          }
        }
        else
        {
          if (hugoOps.getNdbError().code == 0)
          {
            g_err << opTypeNames[ot] << " succeeded, should not have" << endl;
            return NDBT_FAILED;
          }
        }

        hugoOps.closeTransaction(ndb);

        ot = ot + 1;
      }

    }

    /* Close refresh transaction */
    hugoTrans.closeTransaction(ndb);

    if (scenario.preExist)
    {
      /* Cleanup pre-existing before next iteration */
      if (hugoTrans.pkDelRecords(ndb, 0) != 0)
      {
        g_err << "Delete pre existing failed : " << hugoTrans.getNdbError() << endl;
        return NDBT_FAILED;
      }
    }
  }

  return NDBT_OK;
}

int
<<<<<<< HEAD
runBugXXX_init(NDBT_Context* ctx, NDBT_Step* step)
{
  return NDBT_OK;
}

int
runBugXXX_trans(NDBT_Context* ctx, NDBT_Step* step)
{
  NdbRestarter res;
  while (!ctx->isTestStopped())
  {
    runLoadTable(ctx, step);
    ctx->getPropertyWait("CREATE_INDEX", 1);
    ctx->setProperty("CREATE_INDEX", Uint32(0));
    res.insertErrorInAllNodes(8098); // randomly abort trigger ops with 218
    runClearTable2(ctx, step);
    res.insertErrorInAllNodes(0);
  }

  return NDBT_OK;
}

int
runBugXXX_createIndex(NDBT_Context* ctx, NDBT_Step* step)
{
  NdbRestarter res;
  const int loops = ctx->getNumLoops();

  Ndb* pNdb = GETNDB(step);
  const NdbDictionary::Table* pTab = ctx->getTab();

  BaseString name;
  name.assfmt("%s_PK_IDX", pTab->getName());
  NdbDictionary::Index pIdx(name.c_str());
  pIdx.setTable(pTab->getName());
  pIdx.setType(NdbDictionary::Index::UniqueHashIndex);
  for (int c = 0; c < pTab->getNoOfColumns(); c++)
  {
    const NdbDictionary::Column * col = pTab->getColumn(c);
    if(col->getPrimaryKey())
    {
      pIdx.addIndexColumn(col->getName());
    }
  }
  pIdx.setStoredIndex(false);

  for (int i = 0; i < loops; i++)
  {
    res.insertErrorInAllNodes(18000);
    ctx->setProperty("CREATE_INDEX", 1);
    pNdb->getDictionary()->createIndex(pIdx);
    pNdb->getDictionary()->dropIndex(name.c_str(), pTab->getName());
  }

  ctx->stopTest();
  return NDBT_OK;
}

=======
runBug16834333(NDBT_Context* ctx, NDBT_Step* step)
{
  Ndb* pNdb = GETNDB(step);
  NdbRestarter restarter;

  ndbout_c("restart initial");
  restarter.restartAll(true, /* initial */
                       true, /* nostart */
                       true  /* abort */ );

  ndbout_c("wait nostart");
  restarter.waitClusterNoStart();
  ndbout_c("startAll");
  restarter.startAll();
  ndbout_c("wait started");
  restarter.waitClusterStarted();

  int codes[] = { 5080, 5081 };
  for (int i = 0, j = 0; i < restarter.getNumDbNodes(); i++, j++)
  {
    int code = codes[j % NDB_ARRAY_SIZE(codes)];
    int nodeId = restarter.getDbNodeId(i);
    ndbout_c("error %d node: %d", code, nodeId);
    restarter.insertErrorInNode(nodeId, code);
  }

  ndbout_c("create tab");
  pNdb->getDictionary()->createTable(* ctx->getTab());

  ndbout_c("running big trans");
  HugoOperations ops(* ctx->getTab());
  ops.startTransaction(pNdb);
  ops.pkReadRecord(0, 16384);
  ops.execute_Commit(pNdb, AO_IgnoreError);
  ops.closeTransaction(pNdb);

  restarter.insertErrorInAllNodes(0);
  return NDBT_OK;
}
>>>>>>> 034c11cd

NDBT_TESTSUITE(testBasic);
TESTCASE("PkInsert", 
	 "Verify that we can insert and delete from this table using PK"
	 "NOTE! No errors are allowed!" ){
  INITIALIZER(runInsert);
  VERIFIER(runVerifyInsert);
}
TESTCASE("PkRead", 
	   "Verify that we can insert, read and delete from this table using PK"){
  TC_PROPERTY("LockMode", NdbOperation::LM_Read);
  INITIALIZER(runLoadTable);
  STEP(runPkRead);
  FINALIZER(runClearTable);
}
TESTCASE("PkDirtyRead", 
	 "Verify that we can insert, dirty read and delete from this table using PK"){
  TC_PROPERTY("LockMode", NdbOperation::LM_Dirty);
  INITIALIZER(runLoadTable);
  STEP(runPkRead);
  FINALIZER(runClearTable);
}
TESTCASE("PkSimpleRead", 
	 "Verify that we can insert, simple read and delete from this table using PK"){
  TC_PROPERTY("LockMode", NdbOperation::LM_SimpleRead);
  INITIALIZER(runLoadTable);
  STEP(runPkRead);
  FINALIZER(runClearTable);
}
TESTCASE("PkUpdate", 
	   "Verify that we can insert, update and delete from this table using PK"){
  INITIALIZER(runLoadTable);
  STEP(runPkUpdate);
  FINALIZER(runClearTable);
}
TESTCASE("PkDelete", 
	 "Verify that we can delete from this table using PK"){
  INITIALIZER(runLoadTable);
  STEP(runPkDelete);
  FINALIZER(runClearTable);
}
TESTCASE("UpdateAndRead", 
	 "Verify that we can read and update at the same time"){
  INITIALIZER(runLoadTable);
  STEP(runPkRead);
  STEP(runPkRead);
  STEP(runPkRead);
  STEP(runPkUpdate);  
  STEP(runPkUpdate);
  STEP(runPkUpdate);
  FINALIZER(runClearTable);
}
TESTCASE("PkReadAndLocker", 
	 "Verify that we can read although there are "\
	 " a number of 1 second locks in the table"){
  INITIALIZER(runLoadTable);
  STEP(runPkReadUntilStopped);
  STEP(runLocker);
  FINALIZER(runClearTable);
}
TESTCASE("PkReadAndLocker2", 
	 "Verify that we can read and update although there are "\
	 " a number of 1 second locks in the table"){
  INITIALIZER(runLoadTable);
  STEP(runPkReadUntilStopped);
  STEP(runPkReadUntilStopped);
  STEP(runPkReadUntilStopped);
  STEP(runPkReadUntilStopped);
  STEP(runPkReadUntilStopped);
  STEP(runPkReadUntilStopped);
  STEP(runLocker);
  FINALIZER(runClearTable);
}
TESTCASE("PkReadUpdateAndLocker", 
	 "Verify that we can read and update although there are "\
	 " a number of 1 second locks in the table"){
  INITIALIZER(runLoadTable);
  STEP(runPkReadUntilStopped);
  STEP(runPkReadUntilStopped);
  STEP(runPkUpdateUntilStopped);
  STEP(runPkUpdateUntilStopped);
  STEP(runLocker);
  FINALIZER(runClearTable);
}
TESTCASE("ReadWithLocksAndInserts", 
	 "TR457: This test is added to verify that an insert of a records "\
	 "that is already in the database does not delete the record"){  
  INITIALIZER(runLoadTable);
  STEP(runPkReadUntilStopped);
  STEP(runPkReadUntilStopped);
  STEP(runLocker);
  STEP(runInsertUntilStopped);
  FINALIZER(runClearTable);
}
TESTCASE("PkInsertTwice", 
	 "Verify that we can't insert an already inserted record."
	 "Error should be returned" ){
  INITIALIZER(runLoadTable);
  STEP(runInsertTwice);
  FINALIZER(runClearTable);
}
TESTCASE("NoCommitSleep", 
	 "Verify what happens when a NoCommit transaction is aborted by "
	 "NDB because the application is sleeping" ){
  INITIALIZER(runLoadTable);
  INITIALIZER(runNoCommitSleep);
  FINALIZER(runClearTable2);
}
TESTCASE("Commit626", 
	 "Verify what happens when a Commit transaction is aborted by "
	 "NDB because the record does no exist" ){
  INITIALIZER(runClearTable2);
  INITIALIZER(runCommit626);
  FINALIZER(runClearTable2);
}
TESTCASE("CommitTry626", 
	 "Verify what happens when a Commit(TryCommit) \n"
	 "transaction is aborted by "
	 "NDB because the record does no exist" ){
  INITIALIZER(runClearTable2);
  INITIALIZER(runCommit_TryCommit626);
  FINALIZER(runClearTable2);
}
TESTCASE("CommitAsMuch626", 
	 "Verify what happens when a Commit(CommitAsMuchAsPossible) \n"
	 "transaction is aborted by\n"
	 "NDB because the record does no exist" ){
  INITIALIZER(runClearTable2);
  INITIALIZER(runCommit_CommitAsMuchAsPossible626);
  FINALIZER(runClearTable2);
}
TESTCASE("NoCommit626", 
	 "Verify what happens when a NoCommit transaction is aborted by "
	 "NDB because the record does no exist" ){
  INITIALIZER(runClearTable2);
  INITIALIZER(runNoCommit626);
  FINALIZER(runClearTable2);
}
TESTCASE("NoCommitRollback626", 
	 "Verify what happens when a NoCommit transaction is aborted by "
	 "NDB because the record does no exist and then we try to rollback\n"
	 "the transaction" ){
  INITIALIZER(runClearTable2);
  INITIALIZER(runNoCommitRollback626);
  FINALIZER(runClearTable2);
}
TESTCASE("Commit630", 
	 "Verify what happens when a Commit transaction is aborted by "
	 "NDB because the record already exist" ){
  INITIALIZER(runLoadTable);
  INITIALIZER(runCommit630);
  FINALIZER(runClearTable2);
}
TESTCASE("CommitTry630", 
	 "Verify what happens when a Commit(TryCommit) \n"
	 "transaction is aborted by "
	 "NDB because the record already exist" ){
  INITIALIZER(runLoadTable);
  INITIALIZER(runCommit_TryCommit630);
  FINALIZER(runClearTable2);
}
TESTCASE("CommitAsMuch630", 
	 "Verify what happens when a Commit(CommitAsMuchAsPossible) \n"
	 "transaction is aborted by\n"
	 "NDB because the record already exist" ){
  INITIALIZER(runLoadTable);
  INITIALIZER(runCommit_CommitAsMuchAsPossible630);
  FINALIZER(runClearTable2);
}
TESTCASE("NoCommit630", 
	 "Verify what happens when a NoCommit transaction is aborted by "
	 "NDB because the record already exist" ){
  INITIALIZER(runLoadTable);
  INITIALIZER(runNoCommit630);
  FINALIZER(runClearTable2);
}
TESTCASE("NoCommitRollback630", 
	 "Verify what happens when a NoCommit transaction is aborted by "
	 "NDB because the record already exist and then we try to rollback\n"
	 "the transaction" ){
  INITIALIZER(runLoadTable);
  INITIALIZER(runNoCommitRollback630);
  FINALIZER(runClearTable2);
}
TESTCASE("NoCommitAndClose", 
	 "Verify what happens when a NoCommit transaction is closed "
	 "without rolling back the transaction " ){
  INITIALIZER(runLoadTable);
  INITIALIZER(runNoCommitAndClose);
  FINALIZER(runClearTable2);
}
TESTCASE("RollbackDelete", 
	 "Test rollback of a no committed delete"){
  INITIALIZER(runLoadTable);
  INITIALIZER(runCheckRollbackDelete);
  FINALIZER(runClearTable2);
}
TESTCASE("RollbackUpdate", 
	 "Test rollback of a no committed update"){
  INITIALIZER(runLoadTable);
  INITIALIZER(runCheckRollbackUpdate);
  FINALIZER(runClearTable2);
}
TESTCASE("RollbackDeleteMultiple", 
	 "Test rollback of 10 non committed delete"){
  INITIALIZER(runLoadTable);
  INITIALIZER(runCheckRollbackDeleteMultiple);
  FINALIZER(runClearTable2);
}
TESTCASE("ImplicitRollbackDelete", 
	 "Test close transaction after a no commited delete\n"
	 "this would give an implicit rollback of the delete\n"){
  INITIALIZER(runLoadTable);
  INITIALIZER(runCheckImplicitRollbackDelete);
  FINALIZER(runClearTable2);
}
TESTCASE("CommitDelete", 
	 "Test close transaction after a no commited delete\n"
	 "this would give an implicit rollback of the delete\n"){
  INITIALIZER(runLoadTable);
  INITIALIZER(runCheckCommitDelete);
  FINALIZER(runClearTable2);
}
TESTCASE("RollbackNothing", 
	 "Test rollback of nothing"){
  INITIALIZER(runLoadTable);
  INITIALIZER(runRollbackNothing);
  FINALIZER(runClearTable2);
}
TESTCASE("MassiveRollback", 
	 "Test rollback of 4096 operations"){
  INITIALIZER(runClearTable2);
  INITIALIZER(runMassiveRollback);
  FINALIZER(runClearTable2);
}
TESTCASE("MassiveRollback2", 
	 "Test rollback of 4096 operations"){
  INITIALIZER(runClearTable2);
  INITIALIZER(runMassiveRollback2);
  FINALIZER(runClearTable2);
}
TESTCASE("MassiveRollback3", 
	 "Test rollback of 4096 operations"){
  INITIALIZER(runClearTable2);
  STEP(runMassiveRollback3);
  STEP(runMassiveRollback3);
  FINALIZER(runClearTable2);
}
TESTCASE("MassiveRollback4", 
	 "Test rollback of 4096 operations"){
  INITIALIZER(runClearTable2);
  STEP(runMassiveRollback4);
  STEP(runMassiveRollback4);
  FINALIZER(runClearTable2);
}
TESTCASE("MassiveTransaction",
         "Test very large insert transaction"){
  INITIALIZER(runLoadTable2);
  FINALIZER(runClearTable2);
}
TESTCASE("TupError", 
	 "Verify what happens when we fill the db" ){
  INITIALIZER(runTupErrors);
}
TESTCASE("InsertError", "" ){
  INITIALIZER(runInsertError);
}
TESTCASE("InsertError2", "" ){
  INITIALIZER(runInsertError2);
}
TESTCASE("Fill", 
	 "Verify what happens when we fill the db" ){
  STEP(runFillTable);
}
TESTCASE("Bug25090", 
	 "Verify what happens when we fill the db" ){
  STEP(runBug25090);
}
TESTCASE("DeleteRead", 
	 "Verify Delete+Read" ){
  INITIALIZER(runLoadTable);
  INITIALIZER(runDeleteRead);
  FINALIZER(runClearTable2);
}
TESTCASE("Bug27756", 
	 "Verify what happens when we fill the db" ){
  STEP(runBug27756);
}
TESTCASE("Bug28073", 
	 "Infinite loop in lock queue" ){
  STEP(runBug28073);
}
TESTCASE("Bug20535", 
	 "Verify what happens when we fill the db" ){
  STEP(runBug20535);
}
TESTCASE("DDInsertFailUpdateBatch",
         "Verify DD insert failure effect on other ops in batch on same PK"){
  STEP(runDDInsertFailUpdateBatch);
}

TESTCASE("Bug34348",
         "Test fragment directory range full in ACC.\n"
         "NOTE: If interrupted, must clear error insert 3002 manually"){
  STEP(runBug34348);
}
TESTCASE("UnlockBatch",
         "Test that batched unlock operations work ok"){
  TC_PROPERTY("Batchsize", 33);
  INITIALIZER(runLoadTable);
  STEP(runUnlocker);
  FINALIZER(runClearTable);
}
TESTCASE("DoubleUnlock",
         "Test that batched unlock operations work ok"){
  TC_PROPERTY("DoubleUnlock", 1);
  INITIALIZER(runLoadTable);
  STEP(runUnlocker);
  FINALIZER(runClearTable);
}
TESTCASE("UnlockUpdateBatch",
         "Test Unlock mixed with Update"){
  TC_PROPERTY("Batchsize", 32);
  INITIALIZER(runLoadTable);
  STEP(runUnlocker);
  STEP(runUnlocker);
  STEP(runLocker);
  STEP(runPkUpdate);
  STEP(runPkUpdate);
  STEP(runPkRead);
  FINALIZER(runClearTable);
}
TESTCASE("RefreshTuple",
         "Test refreshTuple() operation properties"){
  INITIALIZER(initSubscription);
  INITIALIZER(runRefreshTuple);
  FINALIZER(removeSubscription);
}
TESTCASE("Bug54986", "")
{
  INITIALIZER(runBug54986);
}
TESTCASE("Bug54944", "")
{
  TC_PROPERTY("DATABUFFER", (Uint32)0);
  INITIALIZER(runBug54944);
}
TESTCASE("Bug54944DATABUFFER", "")
{
  TC_PROPERTY("DATABUFFER", (Uint32)1);
  INITIALIZER(runBug54944);
}
TESTCASE("Bug59496_case1", "")
{
  STEP(runBug59496_case1);
  STEPS(runBug59496_scan, 10);
}
TESTCASE("Bug59496_case2", "")
{
  TC_PROPERTY("CHECK_ROWCOUNT", 1);
  INITIALIZER(runLoadTable);
  STEP(runBug59496_case2);
  STEPS(runBug59496_scan, 10);
}
TESTCASE("899", "")
{
  INITIALIZER(runLoadTable);
  INITIALIZER(runInit899);
  STEP(runTest899);
  FINALIZER(runEnd899);
}
TESTCASE("LeakApiConnectObjects", "")
{
  INITIALIZER(runLeakApiConnectObjects);
}
TESTCASE("RefreshLocking",
         "Test Refresh locking properties")
{
  INITIALIZER(runRefreshLocking);
}
<<<<<<< HEAD
TESTCASE("BugXXX",
         "Test Refresh locking properties")
{
  INITIALIZER(runBugXXX_init);
  STEP(runBugXXX_createIndex);
  STEP(runBugXXX_trans);
=======
TESTCASE("Bug16834333",
         "Test Refresh locking properties")
{
  INITIALIZER(runBug16834333);
>>>>>>> 034c11cd
}
NDBT_TESTSUITE_END(testBasic);

#if 0
TESTCASE("ReadConsistency",
	 "Check that a read within a transaction returns the " \
	 "same result no matter"){
  STEP(runInsertOne);
  STEP(runReadOne);
  FINALIZER(runClearTable2);
}
TESTCASE("Fill", 
	 "Verify what happens when we fill the db" ){
  INITIALIZER(runFillTable);
  INITIALIZER(runPkRead);
  FINALIZER(runClearTable2);
}
#endif

int main(int argc, const char** argv){
  ndb_init();
  NDBT_TESTSUITE_INSTANCE(testBasic);
  return testBasic.execute(argc, argv);
}


<|MERGE_RESOLUTION|>--- conflicted
+++ resolved
@@ -3282,7 +3282,6 @@
 }
 
 int
-<<<<<<< HEAD
 runBugXXX_init(NDBT_Context* ctx, NDBT_Step* step)
 {
   return NDBT_OK;
@@ -3341,7 +3340,7 @@
   return NDBT_OK;
 }
 
-=======
+int
 runBug16834333(NDBT_Context* ctx, NDBT_Step* step)
 {
   Ndb* pNdb = GETNDB(step);
@@ -3381,7 +3380,6 @@
   restarter.insertErrorInAllNodes(0);
   return NDBT_OK;
 }
->>>>>>> 034c11cd
 
 NDBT_TESTSUITE(testBasic);
 TESTCASE("PkInsert", 
@@ -3762,19 +3760,15 @@
 {
   INITIALIZER(runRefreshLocking);
 }
-<<<<<<< HEAD
-TESTCASE("BugXXX",
-         "Test Refresh locking properties")
+TESTCASE("BugXXX","")
 {
   INITIALIZER(runBugXXX_init);
   STEP(runBugXXX_createIndex);
   STEP(runBugXXX_trans);
-=======
-TESTCASE("Bug16834333",
-         "Test Refresh locking properties")
+}
+TESTCASE("Bug16834333","")
 {
   INITIALIZER(runBug16834333);
->>>>>>> 034c11cd
 }
 NDBT_TESTSUITE_END(testBasic);
 
