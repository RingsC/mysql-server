/*
   Copyright (c) 2003, 2010, Oracle and/or its affiliates. All rights reserved.

   This program is free software; you can redistribute it and/or modify
   it under the terms of the GNU General Public License as published by
   the Free Software Foundation; version 2 of the License.

   This program is distributed in the hope that it will be useful,
   but WITHOUT ANY WARRANTY; without even the implied warranty of
   MERCHANTABILITY or FITNESS FOR A PARTICULAR PURPOSE.  See the
   GNU General Public License for more details.

   You should have received a copy of the GNU General Public License
   along with this program; if not, write to the Free Software
   Foundation, Inc., 51 Franklin St, Fifth Floor, Boston, MA 02110-1301  USA
*/

#include <NDBT.hpp>
#include <NDBT_Test.hpp>
#include <HugoTransactions.hpp>
#include <UtilTransactions.hpp>
#include <NdbRestarter.hpp>
#include <NdbRestarts.hpp>
#include <Vector.hpp>
#include <random.h>
#include <NdbTick.h>
#include <my_sys.h>
#include "../../src/ndbapi/SignalSender.hpp"
#include <GlobalSignalNumbers.h>

#define MAX_NDB_OBJECTS 32678

#define CHECK(b) if (!(b)) { \
  ndbout << "ERR: failed on line " << __LINE__ << endl; \
  return -1; } 

#define CHECKE(b) if (!(b)) { \
  errors++; \
  ndbout << "ERR: "<< step->getName() \
         << " failed on line " << __LINE__ << endl; \
  result = NDBT_FAILED; \
  continue; } 

static const char* ApiFailTestRun = "ApiFailTestRun";
static const char* ApiFailTestComplete = "ApiFailTestComplete";
static const char* ApiFailTestsRunning = "ApiFailTestsRunning";
static const char* ApiFailNumberPkSteps = "ApiFailNumberPkSteps";
static const int MAX_STEPS = 10;
static Ndb_cluster_connection* otherConnection = NULL;
static Ndb* stepNdbs[MAX_STEPS];


int runTestMaxNdb(NDBT_Context* ctx, NDBT_Step* step){
  Uint32 loops = ctx->getNumLoops();
  Uint32 l = 0;
  int oldi = 0;
  int result = NDBT_OK;

  while (l < loops && result == NDBT_OK){
    ndbout_c("loop %d", l + 1);
    int errors = 0;
    
    Vector<Ndb*> ndbVector;
    int i = 0;
    int init = 0;
    do {      
      
      Ndb* pNdb = new Ndb(&ctx->m_cluster_connection, "TEST_DB");
      if (pNdb == NULL){
	ndbout << "pNdb == NULL" << endl;      
	errors++;
	continue;
	
      }
      i++;

      ndbVector.push_back(pNdb);
      
      if (pNdb->init()){
	ERR(pNdb->getNdbError());
	errors++;
	continue;
      }
      
      init++;

    } while (errors == 0);
    
    ndbout << i << " ndb objects created" << endl;
    
    if (l > 0 && i != oldi && init != MAX_NDB_OBJECTS){
      ndbout << l << ": not as manyNdb objects created" << endl
	     << i << " != " << oldi << endl;
      result =  NDBT_FAILED;
    }

    oldi = i;
      
    
    for(unsigned j = 0;  j < ndbVector.size(); j++){
      delete ndbVector[j];
      if(((j+1) % 250) == 0){
	ndbout << "Deleted " << (Uint64) j << " ndb objects " << endl;
      }
    }
    ndbVector.clear();

    l++;
  }

  return result;
}

int runTestMaxTransaction(NDBT_Context* ctx, NDBT_Step* step){
  Uint32 loops = ctx->getNumLoops();
  Uint32 l = 0;
  int oldi = 0;
  int result = NDBT_OK;

  Ndb* pNdb = new Ndb(&ctx->m_cluster_connection, "TEST_DB");
  if (pNdb == NULL){
    ndbout << "pNdb == NULL" << endl;      
    return NDBT_FAILED;  
  }
  if (pNdb->init(2048)){
    ERR(pNdb->getNdbError());
    delete pNdb;
    return NDBT_FAILED;
  }

  const NdbDictionary::Table* pTab = ctx->getTab();
  if (pTab == 0) abort();

  while (l < loops && result == NDBT_OK){
    int errors = 0;
    int maxErrors = 5;
    
    Vector<NdbConnection*> conVector;


    int i = 0;
    do {      

      NdbConnection* pCon;
      
      int type = i%2;
      switch (type){
      case 0:
	pCon = pNdb->startTransaction();
	break;
      case 1:
      {
	BaseString key;
	key.appfmt("DATA-%d", i);
	ndbout_c("%s", key.c_str());
	pCon = pNdb->startTransaction(pTab,
				      key.c_str(),
				      key.length());
      }
      break;
      default:
	abort();
      }
      
      if (pCon == NULL){
	ERR(pNdb->getNdbError());
	errors++;
	continue;
      }
	  
      conVector.push_back(pCon);
	        
      i++;      
    } while (errors < maxErrors);

    ndbout << i << " connections created" << endl;

    if (l > 0 && i != oldi){
      ndbout << l << ": not as many transactions created" << endl
	     << i << " != " << oldi << endl;
      result =  NDBT_FAILED;
    }

    oldi = i;
      
    
    for(unsigned j = 0; j < conVector.size(); j++){
      pNdb->closeTransaction(conVector[j]);
    }
    conVector.clear();
    l++;

  }

  // BONUS Test closeTransaction with null trans
  pNdb->closeTransaction(NULL);

  delete pNdb;


  return result;
}

int runTestMaxOperations(NDBT_Context* ctx, NDBT_Step* step){
  Uint32 l = 1;
  int result = NDBT_OK;
  int maxOpsLimit = 1;
  const NdbDictionary::Table* pTab = ctx->getTab();

  Ndb* pNdb = new Ndb(&ctx->m_cluster_connection, "TEST_DB");
  if (pNdb == NULL){
    ndbout << "pNdb == NULL" << endl;      
    return NDBT_FAILED;  
  }
  if (pNdb->init(2048)){
    ERR(pNdb->getNdbError());
    delete pNdb;
    return NDBT_FAILED;
  }

  HugoOperations hugoOps(*pTab);

  bool endTest = false;
  while (!endTest && result == NDBT_OK){
    int errors = 0;
    int maxErrors = 5;

    maxOpsLimit = l*1000;    
       
    if (hugoOps.startTransaction(pNdb) != NDBT_OK){
      delete pNdb;
      return NDBT_FAILED;
    }
    
    int i = 0;
    while (errors < maxErrors){
      
      if(hugoOps.pkReadRecord(pNdb,1, 1) != NDBT_OK){
	errors++;
	continue;
      }
	        
      i++;      

      if (i >= maxOpsLimit){
	errors = maxErrors;
      }
	
    }

    ndbout << i << " operations used" << endl;

    int execResult = hugoOps.execute_Commit(pNdb);
    switch(execResult){
    case NDBT_OK:
      break;
    case 233: // Out of operation records in transaction coordinator      
      // OK - end test
      endTest = true;
      break;
    default:
      result = NDBT_FAILED;
      break;
    }
    
    hugoOps.closeTransaction(pNdb);

    l++;

  }

  delete pNdb;

  return result;
}

int runTestGetValue(NDBT_Context* ctx, NDBT_Step* step){

  int result = NDBT_OK;
  const NdbDictionary::Table* pTab = ctx->getTab();

  Ndb* pNdb = new Ndb(&ctx->m_cluster_connection, "TEST_DB");
  if (pNdb == NULL){
    ndbout << "pNdb == NULL" << endl;      
    return NDBT_FAILED;  
  }
  if (pNdb->init(2048)){
    ERR(pNdb->getNdbError());
    delete pNdb;
    return NDBT_FAILED;
  }

  HugoOperations hugoOps(*pTab);
  
  for (int m = 1; m < 100; m++){
    int errors = 0;
    int maxErrors = 5;
      
    NdbConnection* pCon = pNdb->startTransaction();
    if (pCon == NULL){
      delete pNdb;
      return NDBT_FAILED;
    }
      
    NdbOperation* pOp = pCon->getNdbOperation(pTab->getName());
    if (pOp == NULL){
      pNdb->closeTransaction(pCon);
      delete pNdb;
      return NDBT_FAILED;
    }
      
    if (pOp->readTuple() != 0){
      pNdb->closeTransaction(pCon);
      delete pNdb;
      return NDBT_FAILED;
    }
      
    for(int a = 0; a<pTab->getNoOfColumns(); a++){
      if (pTab->getColumn(a)->getPrimaryKey() == true){
	if(hugoOps.equalForAttr(pOp, a, 1) != 0){
	  ERR(pCon->getNdbError());
	  pNdb->closeTransaction(pCon);
	  delete pNdb;
	  return NDBT_FAILED;
	}
      }
    }
      
    int i = 0;
    int maxLimit = 1000*m;
    do {      
	
      if (pOp->getValue(pTab->getColumn(1)->getName()) == NULL) {
	const NdbError err = pCon->getNdbError();
	ERR(err);
	if (err.code == 0)
	  result = NDBT_FAILED;	
	errors++;
	continue;
      }
	
      i++;             
	
    } while (errors < maxErrors && i < maxLimit);
      
    ndbout << i << " getValues called" << endl;

      
    if (pCon->execute(Commit) != 0){
      const NdbError err = pCon->getNdbError();
      switch(err.code){
      case 880: // TUP - Read too much
      case 823: // TUP - Too much AI
      case 4257: // NDBAPI - Too much AI
      case 4002: // NDBAPI - send problem
	// OK errors
	ERR(pCon->getNdbError());
	break;
      default:
	ERR(pCon->getNdbError());
	ndbout << "Illegal error" << endl;
	result= NDBT_FAILED;
	break;
      }
    }
      
    pNdb->closeTransaction(pCon);

  }// m


  delete pNdb;

  return result;
}

int runTestEqual(NDBT_Context* ctx, NDBT_Step* step){
  Uint32 loops = ctx->getNumLoops();
  Uint32 l = 0;
  int result = NDBT_OK;
  const NdbDictionary::Table* pTab = ctx->getTab();

  Ndb* pNdb = new Ndb(&ctx->m_cluster_connection, "TEST_DB");
  if (pNdb == NULL){
    ndbout << "pNdb == NULL" << endl;      
    return NDBT_FAILED;  
  }
  if (pNdb->init(2048)){
    ERR(pNdb->getNdbError());
    delete pNdb;
    return NDBT_FAILED;
  }

  HugoOperations hugoOps(*pTab);
  
  while (l < loops){
    for(int m = 1; m < 10; m++){
      int errors = 0;
      int maxErrors = 5;
      
      NdbConnection* pCon = pNdb->startTransaction();
      if (pCon == NULL){
	ndbout << "Could not start transaction" << endl;
	delete pNdb;
	return NDBT_FAILED;
      }
      
      NdbOperation* pOp = pCon->getNdbOperation(pTab->getName());
      if (pOp == NULL){
	ERR(pCon->getNdbError());
	pNdb->closeTransaction(pCon);
	delete pNdb;
	return NDBT_FAILED;
      }
      
      if (pOp->readTuple() != 0){
	ERR(pCon->getNdbError());
	pNdb->closeTransaction(pCon);
	delete pNdb;
	return NDBT_FAILED;
      }
      
      int i = 0;
      int maxLimit = 1000*m;      
      do {      
	
	if ((l%2)!=0){
	  // Forward
	  for(int a = 0; a<pTab->getNoOfColumns(); a++){
	    if (pTab->getColumn(a)->getPrimaryKey() == true){
	      if(hugoOps.equalForAttr(pOp, a, 1) != 0){
		const NdbError err = pCon->getNdbError();
		ERR(err);
		if (err.code == 0)
		  result = NDBT_FAILED;
		errors++;
	      }
	    }
	  }
	} else {
	  // Backward
	  for(int a = pTab->getNoOfColumns()-1; a>=0; a--){
	    if (pTab->getColumn(a)->getPrimaryKey() == true){
	      if(hugoOps.equalForAttr(pOp, a, 1) != 0){
		const NdbError err = pCon->getNdbError();
		ERR(err);
		if (err.code == 0)
		  result = NDBT_FAILED;
		errors++;
	      }
	    }
	  }
	}
	
	i++;      
	
      } while (errors < maxErrors && i < maxLimit);
      
      if (pOp->getValue(pTab->getColumn(1)->getName()) == NULL) {
        const NdbError err = pCon->getNdbError();
	ERR(pCon->getNdbError());
	pNdb->closeTransaction(pCon);
	delete pNdb;
        if (err.code == 4225) {
          return NDBT_OK;
        } else {
          return NDBT_FAILED;
        }//if
      }
      
      ndbout << i << " equal called" << endl;
      
      
      int check = pCon->execute(Commit);
      if (check != 0){
	ERR(pCon->getNdbError());
      }
      
      pNdb->closeTransaction(pCon);
      
    }// m
    l++;
    
  }// l
  
  delete pNdb;
  return result;
}

int runTestDeleteNdb(NDBT_Context* ctx, NDBT_Step* step){
  Uint32 loops = ctx->getNumLoops();
  Uint32 l = 0;
  int result = NDBT_OK;
  NdbRestarts restarts;
  Vector<Ndb*> ndbVector;
  const NdbDictionary::Table* pTab = ctx->getTab();
  HugoTransactions hugoTrans(*pTab);
  int records = ctx->getNumRecords();
  
  while (l < loops && result == NDBT_OK){
    
    // Create 5 ndb objects
    for( int i = 0; i < 5; i++){
      Ndb* pNdb = new Ndb(&ctx->m_cluster_connection, "TEST_DB");
      if (pNdb == NULL){
	ndbout << "pNdb == NULL" << endl;      
	result = NDBT_FAILED;	
	goto end_test;
      }
      ndbVector.push_back(pNdb);
      
      if (pNdb->init()){
	ERR(pNdb->getNdbError());
	result = NDBT_FAILED;	
	goto end_test;
      }
      if (pNdb->waitUntilReady() != 0){
	ERR(pNdb->getNdbError());
	result = NDBT_FAILED;	
	goto end_test;
      }
      if (hugoTrans.pkReadRecords(pNdb, records) != 0){
	result = NDBT_FAILED;	
	goto end_test;
      }
    }
    
    if ((l % 2) == 0){
      // Restart random node 
      ndbout << "Restart random node " << endl;
      if(restarts.executeRestart(ctx, "RestartRandomNodeAbort", 120) != 0){
	g_err << "Failed to executeRestart(RestartRandomNode)"<<endl;
	result = NDBT_FAILED;
	goto end_test;
      }
    } else {
      // Restart all nodes
      ndbout << "Restart all nodes " << endl;
      if(restarts.executeRestart(ctx, "RestartAllNodesAbort", 120) != 0){
	g_err << "Failed to executeRestart(RestartAllNodes)"<<endl;
	result = NDBT_FAILED;
	goto end_test;
      }
    }
    
    // Delete the ndb objects
    for(unsigned j = 0;  j < ndbVector.size(); j++)
      delete ndbVector[j];
    ndbVector.clear();
    l++;
  }
  
  
 end_test:
  
  for(unsigned i = 0;  i < ndbVector.size(); i++)
    delete ndbVector[i];
  ndbVector.clear();
  
  return result;
}


int runClearTable(NDBT_Context* ctx, NDBT_Step* step){
  int records = ctx->getNumRecords();
  
  UtilTransactions utilTrans(*ctx->getTab());
  if (utilTrans.clearTable2(GETNDB(step),  records) != 0){
    return NDBT_FAILED;
  }
  return NDBT_OK;
}
int runLoadTable(NDBT_Context* ctx, NDBT_Step* step){

  int records = ctx->getNumRecords();
  HugoTransactions hugoTrans(*ctx->getTab());
  if (hugoTrans.loadTable(GETNDB(step), records) != 0){
    return NDBT_FAILED;
  }
  return NDBT_OK;
}

int runTestWaitUntilReady(NDBT_Context* ctx, NDBT_Step* step){

  Ndb* pNdb = new Ndb(&ctx->m_cluster_connection, "TEST_DB");

  // Forget about calling pNdb->init();

  if (pNdb->waitUntilReady() == 0){
    ndbout << "waitUntilReady returned OK" << endl;
    delete pNdb;
    return NDBT_FAILED;
  }
  const NdbError err = pNdb->getNdbError();
  delete pNdb;

  ERR(err);
  if (err.code != 4256)
    return NDBT_FAILED;
  
  return NDBT_OK;
}

int runGetNdbOperationNoTab(NDBT_Context* ctx, NDBT_Step* step){

  Ndb* pNdb = new Ndb(&ctx->m_cluster_connection, "TEST_DB");
  if (pNdb == NULL){
    ndbout << "pNdb == NULL" << endl;      
    return NDBT_FAILED;  
  }
  if (pNdb->init()){
    ERR(pNdb->getNdbError());
    delete pNdb;
    return NDBT_FAILED;
  }
  
  NdbConnection* pCon = pNdb->startTransaction();
  if (pCon == NULL){
    delete pNdb;
    return NDBT_FAILED;
  }
  
  // Call getNdbOperation on an unknown table
  NdbOperation* pOp = pCon->getNdbOperation("HUPP76");
  if (pOp == NULL){
    NdbError err = pCon->getNdbError();
    ERR(err);
    if (err.code == 0){
      pNdb->closeTransaction(pCon);
      delete pNdb;
      return NDBT_FAILED;
    }    
  }
        
  pNdb->closeTransaction(pCon);
    
  delete pNdb;

  return NDBT_OK;
}

int runBadColNameHandling(NDBT_Context* ctx, NDBT_Step* step){
  int result = NDBT_OK;
  const NdbDictionary::Table* pTab = ctx->getTab();


  Ndb* pNdb = new Ndb(&ctx->m_cluster_connection, "TEST_DB");
  if (pNdb == NULL){
    ndbout << "pNdb == NULL" << endl;      
    return NDBT_FAILED;  
  }
  if (pNdb->init()){
    ERR(pNdb->getNdbError());
    delete pNdb;
    return NDBT_FAILED;
  }
  
  const int CASES= 5;
  int i;

  for (i= 0; i < CASES; i++)
  {
    ndbout << "Case " << i << endl;
    NdbConnection* pCon = pNdb->startTransaction();
    if (pCon == NULL){
      pNdb->closeTransaction(pCon);  
      delete pNdb;
      return NDBT_FAILED;
    }
    
    /* Cases 0-3 use PK ops, 4 + use scans */ 
    NdbOperation* pOp = (i < 4 ? pCon->getNdbOperation(pTab->getName()):
                         pCon->getNdbScanOperation(pTab->getName()));
    if (pOp == NULL){
      ERR(pCon->getNdbError());
      pNdb->closeTransaction(pCon);  
      delete pNdb;
      return NDBT_FAILED;
    }

    bool failed= false;
    int expectedError= 0;
    HugoOperations hugoOps(*pTab);

    switch(i) {
    case 0:
      if (pOp->readTuple() != 0){
        ERR(pCon->getNdbError());
        pNdb->closeTransaction(pCon);
        delete pNdb;
        return NDBT_FAILED;
      }
      
      // getValue should fail, we check that we get correct errors
      // in expected places.
      expectedError= 4004;
      failed= (pOp->getValue("MOST_IMPROBABLE2") == NULL);
      break;

    case 1:
      if (pOp->readTuple() != 0){
        ERR(pCon->getNdbError());
        pNdb->closeTransaction(pCon);
        delete pNdb;
        return NDBT_FAILED;
      }
      
      // equal should fail, we check that we get correct errors
      // in expected places.
      expectedError= 4004;
      failed= (pOp->equal("MOST_IMPROBABLE2", 0) != 0);
      break;

    case 2:
      if (pOp->writeTuple() != 0){
        ERR(pCon->getNdbError());
        pNdb->closeTransaction(pCon);
        delete pNdb;
        return NDBT_FAILED;
      }

      // set equality on pk columns
      for(int a = 0; a<pTab->getNoOfColumns(); a++){
        if (pTab->getColumn(a)->getPrimaryKey() == true){
          if(hugoOps.equalForAttr(pOp, a, 1) != 0){
            const NdbError err = pCon->getNdbError();
            ERR(err);
            pNdb->closeTransaction(pCon);
            delete pNdb;
            return NDBT_FAILED;
          }
        }
      }
      
      // setValue should fail, we check that we get correct errors
      // in expected places.
      expectedError= 4004;
      failed= (pOp->setValue("MOST_IMPROBABLE2", 0) != 0);
      break;

    case 3:
      if (pOp->readTuple() != 0){
        ERR(pCon->getNdbError());
        pNdb->closeTransaction(pCon);
        delete pNdb;
        return NDBT_FAILED;
      }
      
      // getBlobHandle should fail, we check that we get correct errors
      // in expected places.
      expectedError= 4004;
      failed= (pOp->getBlobHandle("MOST_IMPROBABLE2") == NULL);
      break;

    case 4:
    {
      NdbScanOperation* sop= (NdbScanOperation*) pOp;
      if (sop->readTuples() != 0){
        ERR(pCon->getNdbError());
        pNdb->closeTransaction(pCon);
        delete pNdb;
        return NDBT_FAILED;
      }
      
      // getBlobHandle should fail, we check that we get correct errors
      // in expected places.
      expectedError= 4004;
      ndbout << "About to call getBlobHandle" << endl;
      failed= (sop->getBlobHandle("MOST_IMPROBABLE2") == NULL);

      sop->close();
      break;
    } 
    
    default:
      break;
    }

    if (failed)
    {
      const NdbError opErr= pOp->getNdbError();
      const NdbError transErr = pCon->getNdbError();
      ERR(opErr);
      ERR(transErr);
      if (opErr.code != transErr.code) {
        ndbout << "Error reporting mismatch, expected " 
               << expectedError << endl;
        result = NDBT_FAILED;
      }
      if (opErr.code != expectedError){
        ndbout << "No or bad error detected, expected " 
               << expectedError << endl;
        result = NDBT_FAILED;	
      }
    } else {
      ndbout << "Case " << i << " did not fail" << endl;
      result = NDBT_FAILED;
    }

    pNdb->closeTransaction(pCon);

    if (result == NDBT_FAILED)
      break;
  } // for
  
  delete pNdb;

  return result;
}

int runMissingOperation(NDBT_Context* ctx, NDBT_Step* step){
  int result = NDBT_OK;
  const NdbDictionary::Table* pTab = ctx->getTab();


  Ndb* pNdb = new Ndb(&ctx->m_cluster_connection, "TEST_DB");
  if (pNdb == NULL){
    ndbout << "pNdb == NULL" << endl;      
    return NDBT_FAILED;  
  }
  if (pNdb->init()){
    ERR(pNdb->getNdbError());
    delete pNdb;
    return NDBT_FAILED;
  }
  
  NdbConnection* pCon = pNdb->startTransaction();
  if (pCon == NULL){
    pNdb->closeTransaction(pCon);  
    delete pNdb;
    return NDBT_FAILED;
  }
    
  NdbOperation* pOp = pCon->getNdbOperation(pTab->getName());
  if (pOp == NULL){
    ERR(pCon->getNdbError());
    pNdb->closeTransaction(pCon);  
    delete pNdb;
    return NDBT_FAILED;
  }
  
  // Forget about calling pOp->insertTuple();
  
  // Call getValue should not work
  if (pOp->getValue(pTab->getColumn(1)->getName()) == NULL) {
    const NdbError err = pCon->getNdbError();
    ERR(err);
    if (err.code == 0){
      ndbout << "hupp" << endl;
      result = NDBT_FAILED;	
    }
  } else {
      ndbout << "hupp2" << endl;
    result = NDBT_FAILED;
  }
      
  pNdb->closeTransaction(pCon);  
  delete pNdb;

  return result;
}

int runGetValueInUpdate(NDBT_Context* ctx, NDBT_Step* step){
  const NdbDictionary::Table* pTab = ctx->getTab();

  Ndb* pNdb = new Ndb(&ctx->m_cluster_connection, "TEST_DB");
  if (pNdb == NULL){
    ndbout << "pNdb == NULL" << endl;      
    return NDBT_FAILED;  
  }
  if (pNdb->init()){
    ERR(pNdb->getNdbError());
    delete pNdb;
    return NDBT_FAILED;
  }
  
  NdbConnection* pCon = pNdb->startTransaction();
  if (pCon == NULL){
    pNdb->closeTransaction(pCon);  
    delete pNdb;
    return NDBT_FAILED;
  }
    
  NdbOperation* pOp = pCon->getNdbOperation(pTab->getName());
  if (pOp == NULL){
    ERR(pCon->getNdbError());
    pNdb->closeTransaction(pCon);  
    delete pNdb;
    return NDBT_FAILED;
  }
  
  if (pOp->updateTuple() != 0){
    pNdb->closeTransaction(pCon);
    delete pNdb;
    return NDBT_FAILED;
  }
  
  // Call getValue should not work
  if (pOp->getValue(pTab->getColumn(1)->getName()) == NULL) {
    // It didn't work
    const NdbError err = pCon->getNdbError();
    ERR(err);
    if (err.code == 0){
      pNdb->closeTransaction(pCon);  
      delete pNdb;
      return NDBT_FAILED;	
    }
  } else {
    // It worked, not good!
    pNdb->closeTransaction(pCon);  
    delete pNdb;    
    return NDBT_FAILED;
  }

  int check = pCon->execute(Commit);
  if (check != 0){
    ERR(pCon->getNdbError());
  }
  
  pNdb->closeTransaction(pCon);  
  delete pNdb;

  return NDBT_OK;
}

int runUpdateWithoutValues(NDBT_Context* ctx, NDBT_Step* step){
  int result = NDBT_OK;
  const NdbDictionary::Table* pTab = ctx->getTab();

  HugoOperations hugoOps(*pTab);

  Ndb* pNdb = new Ndb(&ctx->m_cluster_connection, "TEST_DB");
  if (pNdb == NULL){
    ndbout << "pNdb == NULL" << endl;      
    return NDBT_FAILED;  
  }
  if (pNdb->init()){
    ERR(pNdb->getNdbError());
    delete pNdb;
    return NDBT_FAILED;
  }
  
  NdbConnection* pCon = pNdb->startTransaction();
  if (pCon == NULL){
    pNdb->closeTransaction(pCon);  
    delete pNdb;
    return NDBT_FAILED;
  }
    
  NdbOperation* pOp = pCon->getNdbOperation(pTab->getName());
  if (pOp == NULL){
    ERR(pCon->getNdbError());
    pNdb->closeTransaction(pCon);  
    delete pNdb;
    return NDBT_FAILED;
  }
  
  if (pOp->updateTuple() != 0){
    pNdb->closeTransaction(pCon);
    ERR(pOp->getNdbError());
    delete pNdb;
    return NDBT_FAILED;
  }

  for(int a = 0; a<pTab->getNoOfColumns(); a++){
    if (pTab->getColumn(a)->getPrimaryKey() == true){
      if(hugoOps.equalForAttr(pOp, a, 1) != 0){
	ERR(pCon->getNdbError());
	pNdb->closeTransaction(pCon);
	delete pNdb;
	return NDBT_FAILED;
      }
    }
  }

  // Dont' call any setValues

  // Execute should work
  int check = pCon->execute(Commit);
  if (check == 0){
    ndbout << "execute worked" << endl;
  } else {
    ERR(pCon->getNdbError());
    result = NDBT_FAILED;
  }
  
  pNdb->closeTransaction(pCon);  
  delete pNdb;

  return result;
}

int runUpdateWithoutKeys(NDBT_Context* ctx, NDBT_Step* step){
  int result = NDBT_OK;
  const NdbDictionary::Table* pTab = ctx->getTab();


  Ndb* pNdb = new Ndb(&ctx->m_cluster_connection, "TEST_DB");
  if (pNdb == NULL){
    ndbout << "pNdb == NULL" << endl;      
    return NDBT_FAILED;  
  }
  if (pNdb->init()){
    ERR(pNdb->getNdbError());
    delete pNdb;
    return NDBT_FAILED;
  }
  
  NdbConnection* pCon = pNdb->startTransaction();
  if (pCon == NULL){
    pNdb->closeTransaction(pCon);  
    delete pNdb;
    return NDBT_FAILED;
  }
    
  NdbOperation* pOp = pCon->getNdbOperation(pTab->getName());
  if (pOp == NULL){
    ERR(pCon->getNdbError());
    pNdb->closeTransaction(pCon);  
    delete pNdb;
    return NDBT_FAILED;
  }
  
  if (pOp->updateTuple() != 0){
    pNdb->closeTransaction(pCon);
    ERR(pOp->getNdbError());
    delete pNdb;
    return NDBT_FAILED;
  }

  // Dont' call any equal or setValues

  // Execute should not work
  int check = pCon->execute(Commit);
  if (check == 0){
    ndbout << "execute worked" << endl;
    result = NDBT_FAILED;
  } else {
    ERR(pCon->getNdbError());
  }
  
  pNdb->closeTransaction(pCon);  
  delete pNdb;

  return result;
}


int runReadWithoutGetValue(NDBT_Context* ctx, NDBT_Step* step){
  int result = NDBT_OK;
  const NdbDictionary::Table* pTab = ctx->getTab();

  HugoOperations hugoOps(*pTab);

  Ndb* pNdb = GETNDB(step);
  Uint32 lm;

  for(Uint32 cm= 0; cm < 2; cm++)
  {
    for(lm= 0; lm <= NdbOperation::LM_CommittedRead; lm++)
    {
      NdbConnection* pCon = pNdb->startTransaction();
      if (pCon == NULL){
	pNdb->closeTransaction(pCon);  
	return NDBT_FAILED;
      }
    
      NdbOperation* pOp = pCon->getNdbOperation(pTab->getName());
      if (pOp == NULL){
	ERR(pCon->getNdbError());
	pNdb->closeTransaction(pCon);  
	return NDBT_FAILED;
      }
  
      if (pOp->readTuple((NdbOperation::LockMode)lm) != 0){
	pNdb->closeTransaction(pCon);
	ERR(pOp->getNdbError());
	return NDBT_FAILED;
      }
    
      for(int a = 0; a<pTab->getNoOfColumns(); a++){
	if (pTab->getColumn(a)->getPrimaryKey() == true){
	  if(hugoOps.equalForAttr(pOp, a, 1) != 0){
	    ERR(pCon->getNdbError());
	    pNdb->closeTransaction(pCon);
	    return NDBT_FAILED;
	  }
	}
      }
    
      // Dont' call any getValues
    
      // Execute should work
      int check = pCon->execute(cm == 0 ? NoCommit : Commit);
      if (check == 0){
	ndbout << "execute worked" << endl;
      } else {
	ERR(pCon->getNdbError());
	result = NDBT_FAILED;
      }
    
      pNdb->closeTransaction(pCon);  
    }
  }

  /**
   * Now test scans
   */
  for(lm= 0; lm <= NdbOperation::LM_CommittedRead; lm++)
  {
    NdbConnection* pCon = pNdb->startTransaction();
    if (pCon == NULL){
      pNdb->closeTransaction(pCon);  
      return NDBT_FAILED;
    }
    
    NdbScanOperation* pOp = pCon->getNdbScanOperation(pTab->getName());
    if (pOp == NULL){
      ERR(pCon->getNdbError());
      pNdb->closeTransaction(pCon);  
      return NDBT_FAILED;
    }
    
    if ((pOp->readTuples((NdbOperation::LockMode)lm)) != 0){
      pNdb->closeTransaction(pCon);
      ERR(pOp->getNdbError());
      return NDBT_FAILED;
    }
    
    
    // Dont' call any getValues
    
    // Execute should work
    int check = pCon->execute(NoCommit);
    if (check == 0){
      ndbout << "execute worked" << endl;
    } else {
      ERR(pCon->getNdbError());
      result = NDBT_FAILED;
    }
  
    int res;
    while((res = pOp->nextResult()) == 0);
    pNdb->closeTransaction(pCon);  
    
    if(res != 1)
      result = NDBT_FAILED;
  }
  
  return result;
}


int runCheckGetNdbErrorOperation(NDBT_Context* ctx, NDBT_Step* step){
  int result = NDBT_OK;
  const NdbDictionary::Table* pTab = ctx->getTab();

  Ndb* pNdb = new Ndb(&ctx->m_cluster_connection, "TEST_DB");
  if (pNdb == NULL){
    ndbout << "pNdb == NULL" << endl;      
    return NDBT_FAILED;  
  }
  if (pNdb->init(2048)){
    ERR(pNdb->getNdbError());
    delete pNdb;
    return NDBT_FAILED;
  }

  HugoOperations hugoOps(*pTab);
  
  
  NdbConnection* pCon = pNdb->startTransaction();
  if (pCon == NULL){
    ndbout << "Could not start transaction" << endl;
    delete pNdb;
    return NDBT_FAILED;
  }
  
  NdbOperation* pOp = pCon->getNdbOperation(pTab->getName());
  if (pOp == NULL){
    ERR(pCon->getNdbError());
    pNdb->closeTransaction(pCon);
    delete pNdb;
    return NDBT_FAILED;
  }
  
  // Dont call readTuple here
  // That's the error!
  
  for(int a = 0; a<pTab->getNoOfColumns(); a++){
    if (pTab->getColumn(a)->getPrimaryKey() == true){
      if(hugoOps.equalForAttr(pOp, a, 1) != 0){
	// An error has occured, check that 
	// it's possible to get the NdbErrorOperation
	const NdbError err = pCon->getNdbError();
	ERR(err);
	if (err.code == 0)
	  result = NDBT_FAILED;

	NdbOperation* pOp2 = pCon->getNdbErrorOperation();
	if (pOp2 == NULL)
	  result = NDBT_FAILED;
	else {
	  const NdbError err2 = pOp2->getNdbError();
	  ERR(err2);
	  if (err.code == 0)
	    result = NDBT_FAILED;
	}
      }
    }
  }
  
  pNdb->closeTransaction(pCon);
    
  delete pNdb;
  return result;
}

#define C2(x) { int _x= (x); if(_x == 0){ ndbout << "line: " << __LINE__ << endl;  return NDBT_FAILED;} }

int runBug_11133(NDBT_Context* ctx, NDBT_Step* step){
  int result = NDBT_OK;
  const NdbDictionary::Table* pTab = ctx->getTab();

  HugoOperations hugoOps(*pTab);

  Ndb* pNdb = GETNDB(step);
  C2(hugoOps.startTransaction(pNdb) == 0);
  C2(hugoOps.pkInsertRecord(pNdb, 0, 1) == 0);
  C2(hugoOps.execute_NoCommit(pNdb) == 0);
  C2(hugoOps.pkDeleteRecord(pNdb, 0, 1) == 0);
  C2(hugoOps.execute_NoCommit(pNdb) == 0);
  C2(hugoOps.pkWriteRecord(pNdb, 0, 1) == 0);
  C2(hugoOps.execute_NoCommit(pNdb) == 0);
  C2(hugoOps.pkWriteRecord(pNdb, 0, 1) == 0);
  C2(hugoOps.execute_NoCommit(pNdb) == 0);
  C2(hugoOps.pkDeleteRecord(pNdb, 0, 1) == 0);
  C2(hugoOps.execute_Commit(pNdb) == 0);
  C2(hugoOps.closeTransaction(pNdb) == 0);

  C2(hugoOps.startTransaction(pNdb) == 0);
  C2(hugoOps.pkInsertRecord(pNdb, 0, 1) == 0);
  C2(hugoOps.execute_NoCommit(pNdb) == 0);
  C2(hugoOps.pkWriteRecord(pNdb, 0, 1) == 0);
  C2(hugoOps.execute_NoCommit(pNdb) == 0);
  C2(hugoOps.pkWriteRecord(pNdb, 0, 1) == 0);
  C2(hugoOps.execute_NoCommit(pNdb) == 0);
  C2(hugoOps.pkDeleteRecord(pNdb, 0, 1) == 0);
  C2(hugoOps.execute_Commit(pNdb) == 0);
  C2(hugoOps.closeTransaction(pNdb) == 0);

  C2(hugoOps.startTransaction(pNdb) == 0);
  C2(hugoOps.pkInsertRecord(pNdb, 0, 1) == 0);
  C2(hugoOps.execute_Commit(pNdb) == 0);
  C2(hugoOps.closeTransaction(pNdb) == 0);

  C2(hugoOps.startTransaction(pNdb) == 0);
  C2(hugoOps.pkReadRecord(pNdb, 0, 1, NdbOperation::LM_Exclusive) == 0);
  C2(hugoOps.execute_NoCommit(pNdb) == 0);
  C2(hugoOps.pkDeleteRecord(pNdb, 0, 1) == 0);
  C2(hugoOps.execute_NoCommit(pNdb) == 0);
  C2(hugoOps.pkWriteRecord(pNdb, 0, 1) == 0);
  C2(hugoOps.execute_NoCommit(pNdb) == 0);
  C2(hugoOps.pkWriteRecord(pNdb, 0, 1) == 0);
  C2(hugoOps.execute_NoCommit(pNdb) == 0);
  C2(hugoOps.pkDeleteRecord(pNdb, 0, 1) == 0);
  C2(hugoOps.execute_Commit(pNdb) == 0);
  C2(hugoOps.closeTransaction(pNdb) == 0);

  Ndb ndb2(&ctx->m_cluster_connection, "TEST_DB");
  C2(ndb2.init() == 0);
  C2(ndb2.waitUntilReady() == 0);
  HugoOperations hugoOps2(*pTab);  

  C2(hugoOps.startTransaction(pNdb) == 0);
  C2(hugoOps.pkInsertRecord(pNdb, 0, 1) == 0);
  C2(hugoOps.execute_NoCommit(pNdb) == 0);
  C2(hugoOps2.startTransaction(&ndb2) == 0);
  C2(hugoOps2.pkWritePartialRecord(&ndb2, 0) == 0);
  C2(hugoOps2.execute_async(&ndb2, NdbTransaction::NoCommit) == 0);
  C2(hugoOps.execute_Commit(pNdb) == 0);
  C2(hugoOps2.wait_async(&ndb2) == 0);
  C2(hugoOps.closeTransaction(pNdb) == 0);
  C2(hugoOps2.closeTransaction(&ndb2) == 0);  

  C2(hugoOps.startTransaction(pNdb) == 0);
  C2(hugoOps.pkDeleteRecord(pNdb, 0, 1) == 0);
  C2(hugoOps.execute_NoCommit(pNdb) == 0);
  C2(hugoOps2.startTransaction(&ndb2) == 0);
  C2(hugoOps2.pkWriteRecord(&ndb2, 0, 1) == 0);
  C2(hugoOps2.execute_async(&ndb2, NdbTransaction::NoCommit) == 0);
  C2(hugoOps.execute_Commit(pNdb) == 0);
  C2(hugoOps2.wait_async(&ndb2) == 0);
  C2(hugoOps2.execute_Commit(pNdb) == 0);
  C2(hugoOps.closeTransaction(pNdb) == 0);
  C2(hugoOps2.closeTransaction(&ndb2) == 0);  

  C2(hugoOps.startTransaction(pNdb) == 0);
  C2(hugoOps.pkUpdateRecord(pNdb, 0, 1) == 0);
  C2(hugoOps.execute_NoCommit(pNdb) == 0);
  C2(hugoOps2.startTransaction(&ndb2) == 0);
  C2(hugoOps2.pkWritePartialRecord(&ndb2, 0) == 0);
  C2(hugoOps2.execute_async(&ndb2, NdbTransaction::NoCommit) == 0);
  C2(hugoOps.execute_Commit(pNdb) == 0);
  C2(hugoOps2.wait_async(&ndb2) == 0);
  C2(hugoOps.closeTransaction(pNdb) == 0);
  C2(hugoOps2.closeTransaction(&ndb2) == 0);  

  C2(hugoOps.startTransaction(pNdb) == 0);
  C2(hugoOps.pkDeleteRecord(pNdb, 0, 1) == 0);
  C2(hugoOps.execute_NoCommit(pNdb) == 0);
  C2(hugoOps2.startTransaction(&ndb2) == 0);
  C2(hugoOps2.pkWritePartialRecord(&ndb2, 0) == 0);
  C2(hugoOps2.execute_async(&ndb2, NdbTransaction::NoCommit) == 0);
  C2(hugoOps.execute_Commit(pNdb) == 0);
  C2(hugoOps2.wait_async(&ndb2) != 0);
  C2(hugoOps.closeTransaction(pNdb) == 0);
  C2(hugoOps2.closeTransaction(&ndb2) == 0);  

  return result;
}

int runBug_WritePartialIgnoreError(NDBT_Context* ctx, NDBT_Step* step){
  int result = NDBT_OK;
  const NdbDictionary::Table* pTab = ctx->getTab();

  HugoOperations hugoOps(*pTab);

  Ndb* pNdb = GETNDB(step);
  C2(hugoOps.startTransaction(pNdb) == 0);
  C2(hugoOps.pkWritePartialRecord(pNdb, 0, 1) == 0);
  C2(hugoOps.execute_Commit(pNdb, AO_IgnoreError) == 839);
  C2(hugoOps.closeTransaction(pNdb) == 0);

  return result;
}

int runScan_4006(NDBT_Context* ctx, NDBT_Step* step){
  int result = NDBT_OK;
  const Uint32 max= 5;
  const NdbDictionary::Table* pTab = ctx->getTab();

  Ndb* pNdb = new Ndb(&ctx->m_cluster_connection, "TEST_DB");
  if (pNdb == NULL){
    ndbout << "pNdb == NULL" << endl;      
    return NDBT_FAILED;  
  }
  if (pNdb->init(max)){
    ERR(pNdb->getNdbError());
    delete pNdb;
    return NDBT_FAILED;
  }
  
  NdbConnection* pCon = pNdb->startTransaction();
  if (pCon == NULL){
    pNdb->closeTransaction(pCon);  
    delete pNdb;
    return NDBT_FAILED;
  }

  Uint32 i;
  Vector<NdbScanOperation*> scans;
  for(i = 0; i<10*max; i++)
  {
    NdbScanOperation* pOp = pCon->getNdbScanOperation(pTab->getName());
    if (pOp == NULL){
      ERR(pCon->getNdbError());
      pNdb->closeTransaction(pCon);  
      delete pNdb;
      return NDBT_FAILED;
    }
    
    if (pOp->readTuples() != 0){
      pNdb->closeTransaction(pCon);
      ERR(pOp->getNdbError());
      delete pNdb;
      return NDBT_FAILED;
    }
    scans.push_back(pOp);
  }

  // Dont' call any equal or setValues

  // Execute should not work
  int check = pCon->execute(NoCommit);
  if (check == 0){
    ndbout << "execute worked" << endl;
  } else {
    ERR(pCon->getNdbError());
  }
  
  for(i= 0; i<scans.size(); i++)
  {
    NdbScanOperation* pOp= scans[i];
    while((check= pOp->nextResult()) == 0);
    if(check != 1)
    {
      ERR(pOp->getNdbError());
      pNdb->closeTransaction(pCon);
      delete pNdb;
      return NDBT_FAILED;
    }
  }
  
  pNdb->closeTransaction(pCon);  

  Vector<NdbConnection*> cons;
  for(i= 0; i<10*max; i++)
  {
    pCon= pNdb->startTransaction();
    if(pCon)
      cons.push_back(pCon);
    else
      break;
  }
  
  for(i= 0; i<cons.size(); i++)
  {
    cons[i]->close();
  }
  
  if(cons.size() != max)
  {
    result= NDBT_FAILED;
  }
  
  delete pNdb;
  
  return result;
}

char pkIdxName[255];

int createPkIndex(NDBT_Context* ctx, NDBT_Step* step){
  bool orderedIndex = ctx->getProperty("OrderedIndex", (unsigned)0);

  const NdbDictionary::Table* pTab = ctx->getTab();
  Ndb* pNdb = GETNDB(step);

  bool logged = ctx->getProperty("LoggedIndexes", 1);

  // Create index    
  BaseString::snprintf(pkIdxName, 255, "IDC_PK_%s", pTab->getName());
  if (orderedIndex)
    ndbout << "Creating " << ((logged)?"logged ": "temporary ") << "ordered index "
	   << pkIdxName << " (";
  else
    ndbout << "Creating " << ((logged)?"logged ": "temporary ") << "unique index "
	   << pkIdxName << " (";

  NdbDictionary::Index pIdx(pkIdxName);
  pIdx.setTable(pTab->getName());
  if (orderedIndex)
    pIdx.setType(NdbDictionary::Index::OrderedIndex);
  else
    pIdx.setType(NdbDictionary::Index::UniqueHashIndex);
  for (int c = 0; c< pTab->getNoOfColumns(); c++){
    const NdbDictionary::Column * col = pTab->getColumn(c);
    if(col->getPrimaryKey()){
      pIdx.addIndexColumn(col->getName());
      ndbout << col->getName() <<" ";
    }
  }
  
  pIdx.setStoredIndex(logged);
  ndbout << ") ";
  if (pNdb->getDictionary()->createIndex(pIdx) != 0){
    ndbout << "FAILED!" << endl;
    const NdbError err = pNdb->getDictionary()->getNdbError();
    ERR(err);
    return NDBT_FAILED;
  }

  ndbout << "OK!" << endl;
  return NDBT_OK;
}

int createPkIndex_Drop(NDBT_Context* ctx, NDBT_Step* step){
  const NdbDictionary::Table* pTab = ctx->getTab();
  Ndb* pNdb = GETNDB(step);

  // Drop index
  ndbout << "Dropping index " << pkIdxName << " ";
  if (pNdb->getDictionary()->dropIndex(pkIdxName, 
				       pTab->getName()) != 0){
    ndbout << "FAILED!" << endl;
    ERR(pNdb->getDictionary()->getNdbError());
    return NDBT_FAILED;
  } else {
    ndbout << "OK!" << endl;
  }
  
  return NDBT_OK;
}

static
int
op_row(NdbTransaction* pTrans, HugoOperations& hugoOps,
       const NdbDictionary::Table* pTab, int op, int row)
{
  NdbOperation * pOp = 0;
  switch(op){
  case 0:
  case 1:
  case 2:
  case 3:
  case 4:
  case 5:
  case 12:
    pOp = pTrans->getNdbOperation(pTab->getName());
    break;
  case 9:
    return 0;
  case 6:
  case 7:
  case 8:
  case 10:
  case 11:
    pOp = pTrans->getNdbIndexOperation(pkIdxName, pTab->getName());
  default:
    break;
  }
  
  switch(op){
  case 0:
  case 6:
    pOp->readTuple();
    break;
  case 1:
  case 7:
    pOp->committedRead();
    break;
  case 2:
  case 8:
    pOp->readTupleExclusive();
    break;
  case 3:
  case 9:
    pOp->insertTuple();
    break;
  case 4:
  case 10:
    pOp->updateTuple();
    break;
  case 5:
  case 11:
    pOp->deleteTuple();
    break;
  case 12:
    CHECK(!pOp->simpleRead());
    break;
  default:
    abort();
  }

  for(int a = 0; a<pTab->getNoOfColumns(); a++){
    if (pTab->getColumn(a)->getPrimaryKey() == true){
      if(hugoOps.equalForAttr(pOp, a, row) != 0){
	return NDBT_FAILED;
      }
    }
  }

  switch(op){
  case 0:
  case 1:
  case 2:
  case 6:
  case 7:
  case 8:
  case 12:
    for(int a = 0; a<pTab->getNoOfColumns(); a++){
      CHECK(pOp->getValue(a));
    }
    break;
  case 3: 
  case 4:
  case 10:
    for(int a = 0; a<pTab->getNoOfColumns(); a++){
      if (pTab->getColumn(a)->getPrimaryKey() == false){
	if(hugoOps.setValueForAttr(pOp, a, row, 2) != 0){
	  return NDBT_FAILED;
	}
      }
    }
    break;
  case 5:
  case 11:
    pOp->deleteTuple();
    break;
  case 9:
  default:
    abort();
  }
  
  return NDBT_OK;
}

static void print(int op)
{
  const char * str = 0;
  switch(op){
  case 0:  str = "pk read-sh"; break;
  case 1:  str = "pk read-nl"; break;
  case 2:  str = "pk read-ex"; break;
  case 3:  str = "pk insert "; break;
  case 4:  str = "pk update "; break;
  case 5:  str = "pk delete "; break;
  case 6:  str = "uk read-sh"; break;
  case 7:  str = "uk read-nl"; break;
  case 8:  str = "uk read-ex"; break;
  case 9:  str = "noop      "; break;
  case 10: str = "uk update "; break;
  case 11: str = "uk delete "; break;
  case 12: str = "pk read-si"; break;

  default:
    abort();
  }
  printf("%s ", str);
}

int
runTestIgnoreError(NDBT_Context* ctx, NDBT_Step* step)
{
  Uint32 loops = ctx->getNumRecords();
  const NdbDictionary::Table* pTab = ctx->getTab();

  HugoOperations hugoOps(*pTab);
  HugoTransactions hugoTrans(*pTab);

  Ndb* pNdb = GETNDB(step);

  struct {
    ExecType et;
    AbortOption ao;
  } tests[] = {
    { Commit, AbortOnError },
    { Commit, AO_IgnoreError },
    { NoCommit, AbortOnError },
    { NoCommit, AO_IgnoreError },
  };

  printf("case: <op1>     <op2>       c/nc ao/ie\n");
  Uint32 tno = 0;
  for (Uint32 op1 = 0; op1 < 13; op1++)
  {
    // NOTE : I get a node crash if the following loop starts from 0!
    for (Uint32 op2 = op1; op2 < 13; op2++)
    {
      int ret;
      NdbTransaction* pTrans = 0;
      
      for (Uint32 i = 0; i<4; i++, tno++)
      {
	if (loops != 1000 && loops != tno)
	  continue;
	ExecType et = tests[i].et;
	AbortOption ao = tests[i].ao;
	
	printf("%.3d : ", tno);
	print(op1);
	print(op2);
	switch(et){
	case Commit: printf("c    "); break;
	case NoCommit: printf("nc   "); break;
        default: printf("bad exectype : %d\n", et); return NDBT_FAILED;
	}
	switch(ao){
	case AbortOnError: printf("aoe  "); break;
	case AO_IgnoreError: printf("ie   "); break;
        default: printf("bad abortoption : %d\n", ao); return NDBT_FAILED;
	}
	printf(": ");
	

	hugoTrans.loadTable(pNdb, 1);
	CHECK(pTrans = pNdb->startTransaction());
	CHECK(!op_row(pTrans, hugoOps, pTab, op1, 0));
	ret = pTrans->execute(et, ao);
	pTrans->close();
	printf("%d ", ret);
	hugoTrans.clearTable(pNdb);

	hugoTrans.loadTable(pNdb, 1);
	CHECK(pTrans = pNdb->startTransaction());
	CHECK(!op_row(pTrans, hugoOps, pTab, op1, 1));
	ret = pTrans->execute(et, ao);
	pTrans->close();
	printf("%d ", ret);
	hugoTrans.clearTable(pNdb);
      
	hugoTrans.loadTable(pNdb, 1);
	CHECK(pTrans = pNdb->startTransaction());
	CHECK(!op_row(pTrans, hugoOps, pTab, op1, 0));
	CHECK(!op_row(pTrans, hugoOps, pTab, op2, 1));
	ret = pTrans->execute(et, ao);
	pTrans->close();
	printf("%d\n", ret);
	hugoTrans.clearTable(pNdb);
	
	hugoTrans.clearTable(pNdb);
      }
    }
  }
  return NDBT_OK;
}

static
Uint32
do_cnt(Ndb_cluster_connection* con)
{
  Uint32 cnt = 0;
  const Ndb* p = 0;
  con->lock_ndb_objects();
  while ((p = con->get_next_ndb_object(p)) != 0) cnt++;
  con->unlock_ndb_objects();
  return cnt;
}

int runCheckNdbObjectList(NDBT_Context* ctx, NDBT_Step* step)
{
  Ndb_cluster_connection* con = &ctx->m_cluster_connection;
  
  Uint32 cnt1 = do_cnt(con);
  Vector<Ndb*> objs;
  for (Uint32 i = 0; i<100; i++)
  {
    Uint32 add = 1 + (rand() % 5);
    for (Uint32 j = 0; j<add; j++)
    {
      Ndb* pNdb = new Ndb(&ctx->m_cluster_connection, "TEST_DB");
      if (pNdb == NULL){
	ndbout << "pNdb == NULL" << endl;      
	return NDBT_FAILED;  
      }
      objs.push_back(pNdb);
    }
    if (do_cnt(con) != (cnt1 + objs.size()))
      return NDBT_FAILED;
  }
  
  for (Uint32 i = 0; i<100 && objs.size(); i++)
  {
    Uint32 sub = 1 + rand() % objs.size();
    for (Uint32 j = 0; j<sub && objs.size(); j++)
    {
      Uint32 idx = rand() % objs.size();
      delete objs[idx];
      objs.erase(idx);
    }
    if (do_cnt(con) != (cnt1 + objs.size()))
      return NDBT_FAILED;
  }
  
  for (Uint32 i = 0; i<objs.size(); i++)
    delete objs[i];
  
  return (cnt1 == do_cnt(con)) ? NDBT_OK : NDBT_FAILED;
}
  
static void
testExecuteAsynchCallback(int res, NdbTransaction *con, void *data_ptr)
{
  int *res_ptr= (int *)data_ptr;

  *res_ptr= res;
}

int runTestExecuteAsynch(NDBT_Context* ctx, NDBT_Step* step){
  /* Test that NdbTransaction::executeAsynch() works (BUG#27495). */
  int result = NDBT_OK;
  const NdbDictionary::Table* pTab = ctx->getTab();

  Ndb* pNdb = new Ndb(&ctx->m_cluster_connection, "TEST_DB");
  if (pNdb == NULL){
    ndbout << "pNdb == NULL" << endl;      
    return NDBT_FAILED;  
  }
  if (pNdb->init(2048)){
    ERR(pNdb->getNdbError());
    delete pNdb;
    return NDBT_FAILED;
  }

  NdbConnection* pCon = pNdb->startTransaction();
  if (pCon == NULL){
    ERR(pNdb->getNdbError());
    delete pNdb;
    return NDBT_FAILED;
  }

  NdbScanOperation* pOp = pCon->getNdbScanOperation(pTab->getName());
  if (pOp == NULL){
    ERR(pOp->getNdbError());
    pNdb->closeTransaction(pCon);
    delete pNdb;
    return NDBT_FAILED;
  }

  if (pOp->readTuples() != 0){
    ERR(pOp->getNdbError());
    pNdb->closeTransaction(pCon);
    delete pNdb;
    return NDBT_FAILED;
  }

  if (pOp->getValue(NdbDictionary::Column::FRAGMENT) == 0){
    ERR(pOp->getNdbError());
    pNdb->closeTransaction(pCon);
    delete pNdb;
    return NDBT_FAILED;
  }
  int res= 42;
  pCon->executeAsynch(NoCommit, testExecuteAsynchCallback, &res);
  while(pNdb->pollNdb(100000) == 0)
    ;
  if (res != 0){
    ERR(pCon->getNdbError());
    ndbout << "Error returned from execute: " << res << endl;
    result= NDBT_FAILED;
  }

  pNdb->closeTransaction(pCon);

  delete pNdb;

  return result;
}

template class Vector<NdbScanOperation*>;

int 
runBug28443(NDBT_Context* ctx, NDBT_Step* step)
{
  int result = NDBT_OK;
  int records = ctx->getNumRecords();
  
  NdbRestarter restarter;

  restarter.insertErrorInAllNodes(9003);

  for (int i = 0; i<ctx->getNumLoops(); i++)
  {
    HugoTransactions hugoTrans(*ctx->getTab());
    if (hugoTrans.loadTable(GETNDB(step), records, 2048) != 0)
    {
      result = NDBT_FAILED;
      goto done;
    }
    if (runClearTable(ctx, step) != 0)
    {
      result = NDBT_FAILED;
      goto done;
    }
  }
  
done:
  restarter.insertErrorInAllNodes(9003);

  return result;
}

int 
runBug37158(NDBT_Context* ctx, NDBT_Step* step)
{
  int result = NDBT_OK;
  Ndb* pNdb = GETNDB(step);

  for (int i = 0; i<ctx->getNumLoops(); i++)
  {
    HugoOperations hugoOps(*ctx->getTab());
    hugoOps.startTransaction(pNdb);
    if (hugoOps.pkWriteRecord(pNdb, 0) != 0)
    {
      result = NDBT_FAILED;
      goto done;
    }
    

    if (hugoOps.pkWritePartialRecord(pNdb, 1) != 0)
    {
      result = NDBT_FAILED;
      goto done;
    }
    
    if (hugoOps.pkWriteRecord(pNdb, 2) != 0)
    {
      result = NDBT_FAILED;
      goto done;
    }
    
    if (hugoOps.pkUpdateRecord(pNdb, 0) != 0)
    {
      result = NDBT_FAILED;
      goto done;
    }
    
    if (hugoOps.execute_Commit(pNdb, AO_IgnoreError) == 4011)
    {
      result = NDBT_FAILED;
      goto done;
    }
    hugoOps.closeTransaction(pNdb);

    if (runClearTable(ctx, step) != 0)
    {
      result = NDBT_FAILED;
      goto done;
    }
  }
  
done:

  return result;
}

int
simpleReadAbortOnError(NDBT_Context* ctx, NDBT_Step* step)
{
  /* Simple read has some error handling issues
   * Setting the operation to be AbortOnError can expose these
   */
  Ndb* pNdb = GETNDB(step);
  const NdbDictionary::Table* pTab= ctx->getTab();
  HugoOperations hugoOps(*pTab);
  NdbRestarter restarter;

  hugoOps.startTransaction(pNdb);
  CHECK(!hugoOps.pkWriteRecord(pNdb,0));
  CHECK(!hugoOps.execute_Commit(pNdb, AbortOnError));

  NdbTransaction* trans;
  
  CHECK(trans= pNdb->startTransaction());

  /* Insert error 5047 which causes next LQHKEYREQ to fail due
   * to 'transporter overload'
   * Error insert is self-clearing
   */
  restarter.insertErrorInAllNodes(5047);

  /* Create SimpleRead on row 0, which exists (though we'll get
   * 'transporter overload for this'
   */
  NdbOperation* op;
  CHECK(op= trans->getNdbOperation(pTab));

  CHECK(!op->simpleRead());

  for(int a = 0; a<pTab->getNoOfColumns(); a++){
    if (pTab->getColumn(a)->getPrimaryKey() == true){
      if(hugoOps.equalForAttr(op, a, 0) != 0){
        restarter.insertErrorInAllNodes(0);  
	return NDBT_FAILED;
      }
    }
  }
  for(int a = 0; a<pTab->getNoOfColumns(); a++){
    CHECK(op->getValue(a));
  }
  
  CHECK(!op->setAbortOption(NdbOperation::AbortOnError));

  /* Create normal read on row 0 which will succeed */
  NdbOperation* op2;
  CHECK(op2= trans->getNdbOperation(pTab));

  CHECK(!op2->readTuple());

  for(int a = 0; a<pTab->getNoOfColumns(); a++){
    if (pTab->getColumn(a)->getPrimaryKey() == true){
      if(hugoOps.equalForAttr(op2, a, 0) != 0){
        restarter.insertErrorInAllNodes(0);  
	return NDBT_FAILED;
      }
    }
  }
  for(int a = 0; a<pTab->getNoOfColumns(); a++){
    CHECK(op2->getValue(a));
  }
  
  CHECK(!op2->setAbortOption(NdbOperation::AbortOnError));


  CHECK(trans->execute(NoCommit) == -1);

  CHECK(trans->getNdbError().code == 1218); // Transporter Overload

  restarter.insertErrorInAllNodes(0);  

  return NDBT_OK;
  
}


int
testNdbRecordPkAmbiguity(NDBT_Context* ctx, NDBT_Step* step)
{
  /* NdbRecord Insert and Write can take 2 record and row ptrs
   * In all cases, the AttrInfo sent to TC for PK columns
   * should be the same as the KeyInfo sent to TC to avoid
   * inconsistency
   * Approach :
   *   1) Use Insert/Write to insert tuple with different 
   *      values for pks in attr row
   *   2) Read back all data, including PKs
   *   3) Verify all values.
   */
  Ndb* pNdb = GETNDB(step);
  const NdbDictionary::Table* pTab= ctx->getTab();
  const NdbRecord* tabRec= pTab->getDefaultRecord();
  const Uint32 sizeOfTabRec= NdbDictionary::getRecordRowLength(tabRec);
  char keyRowBuf[ NDB_MAX_TUPLE_SIZE_IN_WORDS << 2 ];
  char attrRowBuf[ NDB_MAX_TUPLE_SIZE_IN_WORDS << 2 ];
  bzero(keyRowBuf, sizeof(keyRowBuf));
  bzero(attrRowBuf, sizeof(attrRowBuf));

  HugoCalculator calc(*pTab);

  const int numRecords= 100;

  for (int optype=0; optype < 2; optype++)
  {
    /* First, let's calculate the correct Hugo values for this row */

    for (int record=0; record < numRecords; record++)
    {
      int updates= 0;
      for (int col=0; col<pTab->getNoOfColumns(); col++)
      {
        char* valPtr= NdbDictionary::getValuePtr(tabRec,
                                                 keyRowBuf,
                                                 col);
        CHECK(valPtr != NULL);
        
        int len= pTab->getColumn(col)->getSizeInBytes();
        Uint32 real_len;
        bool isNull= (calc.calcValue(record, col, updates, valPtr,
                                     len, &real_len) == NULL);
        if (pTab->getColumn(col)->getNullable())
        {
          NdbDictionary::setNull(tabRec,
                                 keyRowBuf,
                                 col,
                                 isNull);
        }
      }
      
      /* Now copy the values to the Attr record */
      memcpy(attrRowBuf, keyRowBuf, sizeOfTabRec);
      
      Uint32 mippleAttempts= 3;
      
      while (memcmp(keyRowBuf, attrRowBuf, sizeOfTabRec) == 0)
      {
        /* Now doctor the PK values in the Attr record */
        for (int col=0; col<pTab->getNoOfColumns(); col++)
        {
          if (pTab->getColumn(col)->getPrimaryKey())
          {
            char* valPtr= NdbDictionary::getValuePtr(tabRec,
                                                     attrRowBuf,
                                                     col);
            CHECK(valPtr != NULL);
            
            int len= pTab->getColumn(col)->getSizeInBytes();
            Uint32 real_len;
            /* We use the PK value for some other record */
            int badRecord= record + (rand() % 1000);
            bool isNull= (calc.calcValue(badRecord, col, updates, valPtr,
                                         len, &real_len) == NULL);
            CHECK(! isNull);
          }
        }
        
        /* Can try to get variance only a limited number of times */
        CHECK(mippleAttempts-- != 0);
      }
      
      /* Ok, now have key and attr records with different values for
       * PK cols, let's try to insert
       */
      NdbTransaction* trans=pNdb->startTransaction();
      CHECK(trans != 0);
      
      const NdbOperation* op= NULL;
      if (optype == 0)
      {
        // ndbout << "Using insertTuple" << endl;
        op= trans->insertTuple(tabRec,
                               keyRowBuf,
                               tabRec,
                               attrRowBuf);
      }
      else
      {
        // ndbout << "Using writeTuple" << endl;
        op= trans->writeTuple(tabRec,
                              keyRowBuf,
                              tabRec,
                              attrRowBuf);
      }
      CHECK(op != 0);
      
      CHECK(trans->execute(Commit) == 0);
      trans->close();
      
      /* Now read back */
      memset(attrRowBuf, 0, sizeOfTabRec);
      
      Uint32 pkVal= 0;
      memcpy(&pkVal, NdbDictionary::getValuePtr(tabRec,
                                                keyRowBuf,
                                                0),
             sizeof(pkVal));

      trans= pNdb->startTransaction();
      op= trans->readTuple(tabRec,
                           keyRowBuf,
                           tabRec,
                           attrRowBuf);
      CHECK(op != 0);
      CHECK(trans->execute(Commit) == 0);
      CHECK(trans->getNdbError().code == 0);
      trans->close();
      
      /* Verify the values read back */
      for (int col=0; col<pTab->getNoOfColumns(); col++)
      {
        const char* valPtr= NdbDictionary::getValuePtr(tabRec,
                                                       attrRowBuf,
                                                       col);
        CHECK(valPtr != NULL);
        
        char calcBuff[ NDB_MAX_TUPLE_SIZE_IN_WORDS << 2 ];
        int len= pTab->getColumn(col)->getSizeInBytes();
        Uint32 real_len;
        bool isNull= (calc.calcValue(record, col, updates, calcBuff,
                                     len, &real_len) == NULL);
        bool colIsNullable= pTab->getColumn(col)->getNullable();
        if (isNull)
        {
          CHECK(colIsNullable);
          if (!NdbDictionary::isNull(tabRec,
                                     attrRowBuf,
                                     col))
          {
            ndbout << "Error, col " << col 
                   << " (pk=" <<  pTab->getColumn(col)->getPrimaryKey()
                   << ") should be Null, but is not" << endl;
            return NDBT_FAILED;
          }
        }
        else
        {
          if (colIsNullable)
          {
            if (NdbDictionary::isNull(tabRec,
                                      attrRowBuf,
                                      col))
            {
              ndbout << "Error, col " << col 
                     << " (pk=" << pTab->getColumn(col)->getPrimaryKey()
                     << ") should be non-Null but is null" << endl;
              return NDBT_FAILED;
            };
          }
          
          /* Compare actual data read back */
          if( memcmp(calcBuff, valPtr, real_len) != 0 )
          {
            ndbout << "Error, col " << col 
                   << " (pk=" << pTab->getColumn(col)->getPrimaryKey()
                   << ") should be equal, but isn't for record "
                   << record << endl;
            ndbout << "Expected :";
            for (Uint32 i=0; i < real_len; i++)
            {
              ndbout_c("%x ", calcBuff[i]);
            }
            ndbout << endl << "Received :";
            for (Uint32 i=0; i < real_len; i++)
            {
              ndbout_c("%x ", valPtr[i]);
            }
            ndbout << endl;
            
            return NDBT_FAILED;
          }
        }
      }
      
      /* Now delete the tuple */
      trans= pNdb->startTransaction();
      op= trans->deleteTuple(tabRec,
                             keyRowBuf,
                             tabRec);
      CHECK(op != 0);
      CHECK(trans->execute(Commit) == 0);
      
      trans->close();
    }
  }

  return NDBT_OK;
  
}

int
testNdbRecordPKUpdate(NDBT_Context* ctx, NDBT_Step* step)
{
  /* In general, we should be able to update primary key
   * values.  We cannot *change* them, but for cases where
   * a collation maps several discrete values to a single
   * normalised value, it should be possible to modify
   * the discrete value of the key, as the normalised 
   * key value is unchanged.
   * Rather than testing with such a collation here, we 
   * cop out and test for errors with a 'null' change.
   */
  Ndb* pNdb = GETNDB(step);
  const NdbDictionary::Table* pTab= ctx->getTab();
  const NdbRecord* tabRec= pTab->getDefaultRecord();
  char rowBuf[ NDB_MAX_TUPLE_SIZE_IN_WORDS << 2 ];
  char badKeyRowBuf[ NDB_MAX_TUPLE_SIZE_IN_WORDS << 2 ];

  HugoCalculator calc(*pTab);

  const int numRecords= 100;

  /* First, let's calculate the correct Hugo values for this row */
  for (int record=0; record < numRecords; record++)
  {
    int updates= 0;
    for (int col=0; col<pTab->getNoOfColumns(); col++)
    {
      char* valPtr= NdbDictionary::getValuePtr(tabRec,
                                               rowBuf,
                                               col);
      CHECK(valPtr != NULL);
      
      int len= pTab->getColumn(col)->getSizeInBytes();
      Uint32 real_len;
      bool isNull= (calc.calcValue(record, col, updates, valPtr,
                                   len, &real_len) == NULL);
      if (pTab->getColumn(col)->getNullable())
      {
        NdbDictionary::setNull(tabRec,
                               rowBuf,
                               col,
                               isNull);
      }      
    }

    /* Create similar row, but with different id col (different
     * PK from p.o.v. of PK column update
     */
    memcpy(badKeyRowBuf, rowBuf, NDB_MAX_TUPLE_SIZE_IN_WORDS << 2);
    for (int col=0; col<pTab->getNoOfColumns(); col++)
    {
      if (calc.isIdCol(col))
      {
        char* valPtr= NdbDictionary::getValuePtr(tabRec,
                                                 badKeyRowBuf,
                                                 col);
        Uint32 badId= record+333;
        memcpy(valPtr, &badId, sizeof(badId));
      }
    }

    NdbTransaction* trans=pNdb->startTransaction();
    CHECK(trans != 0);
    
    const NdbOperation* op= trans->insertTuple(tabRec,
                                               rowBuf);
    CHECK(op != 0);
    
    CHECK(trans->execute(Commit) == 0);
    trans->close();
    
    /* Now update the PK columns */
    trans= pNdb->startTransaction();
    op= trans->updateTuple(tabRec,
                           rowBuf,
                           tabRec,
                           rowBuf);
    CHECK(op != 0);
    CHECK(trans->execute(Commit) == 0);
    CHECK(trans->getNdbError().code == 0);
    trans->close();

    /* Now update PK with scan takeover op */
    trans= pNdb->startTransaction();

    NdbScanOperation* scanOp=trans->scanTable(tabRec,
                                              NdbOperation::LM_Exclusive);
    CHECK(scanOp != 0);
    
    CHECK(trans->execute(NoCommit) == 0);
    
    /* Now update PK with lock takeover op */
    const char* rowPtr;
    CHECK(scanOp->nextResult(&rowPtr, true, true) == 0);
    
    op= scanOp->updateCurrentTuple(trans,
                                   tabRec,
                                   rowBuf);
    CHECK(op != NULL);
    
    CHECK(trans->execute(Commit) == 0);
    
    trans->close();

    /* Now attempt bad PK update with lock takeover op 
     * This is interesting as NDBAPI normally takes the
     * value of PK columns in an update from the key
     * row - so it's not possible to pass a 'different'
     * value (except when collations are used).
     * Scan Takeover update takes the PK values from the
     * attribute record and so different values can 
     * be supplied.
     * Here we check that different values result in the
     * kernel complaining.
     */
    trans= pNdb->startTransaction();

    scanOp=trans->scanTable(tabRec,
                            NdbOperation::LM_Exclusive);
    CHECK(scanOp != 0);
    
    CHECK(trans->execute(NoCommit) == 0);
    
    /* Now update PK with lock takeover op */
    CHECK(scanOp->nextResult(&rowPtr, true, true) == 0);
    
    op= scanOp->updateCurrentTuple(trans,
                                   tabRec,
                                   badKeyRowBuf);
    CHECK(op != NULL);
    
    CHECK(trans->execute(Commit) == -1);
    CHECK(trans->getNdbError().code == 897);

    trans->close();

    /* Now delete the tuple */
    trans= pNdb->startTransaction();
    op= trans->deleteTuple(tabRec,
                           rowBuf,
                           tabRec);
    CHECK(op != 0);
    CHECK(trans->execute(Commit) == 0);
    
    trans->close();
  }

  return NDBT_OK;
  
}

static 
BaseString getKeyVal(int record, bool upper)
{
  /* Create VARCHAR format key with upper or
   * lower case leading char
   */
  BaseString keyData;
  char c= 'a' + (record % ('z' - 'a'));
  
  keyData.appfmt("%cblahblah%d", c, record);
  
  if (upper)
    keyData.ndb_toupper();

  BaseString varCharKey;
  varCharKey.appfmt("%c%s", keyData.length(), keyData.c_str());
  
  return varCharKey;
}

int
testNdbRecordCICharPKUpdate(NDBT_Context* ctx, NDBT_Step* step)
{
  /* Test a change to a CHAR primary key with a case insensitive
   * collation.
   */
  Ndb* pNdb = GETNDB(step);
  const NdbDictionary::Table* pTab= ctx->getTab();
  
  /* Run as a 'T1' testcase - do nothing for other tables */
  if (strcmp(pTab->getName(), "T1") != 0)
    return NDBT_OK;

  CHARSET_INFO* charset= NULL;
  const char* csname="latin1_general_ci";
  charset= get_charset_by_name(csname, MYF(0));
  
  if (charset == NULL)
  {
    ndbout << "Couldn't get charset " << csname << endl;
    return NDBT_FAILED;
  }

  /* Create table with required schema */
  NdbDictionary::Table tab;
  tab.setName("TAB_CICHARPKUPD");
  
  NdbDictionary::Column pk;
  pk.setName("PK");
  pk.setType(NdbDictionary::Column::Varchar);
  pk.setLength(20);
  pk.setNullable(false);
  pk.setPrimaryKey(true);
  pk.setCharset(charset);
  tab.addColumn(pk);

  NdbDictionary::Column data;
  data.setName("DATA");
  data.setType(NdbDictionary::Column::Unsigned);
  data.setNullable(false);
  data.setPrimaryKey(false);
  tab.addColumn(data);

  pNdb->getDictionary()->dropTable(tab.getName());
  if(pNdb->getDictionary()->createTable(tab) != 0)
  {
    ndbout << "Create table failed with error : "
           << pNdb->getDictionary()->getNdbError().code
           << pNdb->getDictionary()->getNdbError().message
           << endl;
    return NDBT_FAILED;
  }
  
  ndbout << (NDBT_Table&)tab << endl;

  pTab= pNdb->getDictionary()->getTable(tab.getName());
  
  const NdbRecord* tabRec= pTab->getDefaultRecord();
  const Uint32 rowLen= NDB_MAX_TUPLE_SIZE_IN_WORDS << 2;
  char ucRowBuf[ rowLen ];
  char lcRowBuf[ rowLen ];
  char readBuf[ rowLen ];
  char* ucPkPtr= NdbDictionary::getValuePtr(tabRec,
                                            ucRowBuf,
                                            0);
  Uint32* ucDataPtr= (Uint32*) NdbDictionary::getValuePtr(tabRec,
                                                          ucRowBuf,
                                                          1);
  char* lcPkPtr= NdbDictionary::getValuePtr(tabRec,
                                            lcRowBuf,
                                            0);
  Uint32* lcDataPtr= (Uint32*) NdbDictionary::getValuePtr(tabRec,
                                                          lcRowBuf,
                                                          1);

  char* readPkPtr= NdbDictionary::getValuePtr(tabRec,
                                              readBuf,
                                              0);
  Uint32* readDataPtr= (Uint32*) NdbDictionary::getValuePtr(tabRec,
                                                            readBuf,
                                                            1);
    

  const int numRecords= 100;
  BaseString upperKey;
  BaseString lowerKey;

  for (int record=0; record < numRecords; record++)
  {
    upperKey.assign(getKeyVal(record, true).c_str());
    lowerKey.assign(getKeyVal(record, false).c_str());
    
    memcpy(ucPkPtr, upperKey.c_str(), upperKey.length());
    memcpy(lcPkPtr, lowerKey.c_str(), lowerKey.length());
    memcpy(ucDataPtr, &record, sizeof(record));
    memcpy(lcDataPtr, &record, sizeof(record));

    /* Insert with upper case */
    NdbTransaction* trans=pNdb->startTransaction();
    CHECK(trans != 0);
    
    const NdbOperation* op= trans->insertTuple(tabRec,
                                               ucRowBuf);
    CHECK(op != 0);
    
    int rc= trans->execute(Commit);
    if (rc != 0)
      ndbout << "Error " << trans->getNdbError().message << endl;
    CHECK(rc == 0);
    trans->close();

    /* Read with upper case */
    trans=pNdb->startTransaction();
    CHECK(trans != 0);
    op= trans->readTuple(tabRec,
                         ucRowBuf,
                         tabRec,
                         readBuf);
    CHECK(op != 0);
    CHECK(trans->execute(Commit) == 0);
    trans->close();

    /* Check key and data read */
    CHECK(memcmp(ucPkPtr, readPkPtr, ucPkPtr[0]) == 0);
    CHECK(memcmp(ucDataPtr, readDataPtr, sizeof(int)) == 0);
    
    memset(readBuf, 0, NDB_MAX_TUPLE_SIZE_IN_WORDS << 2);

    /* Read with lower case */
    trans=pNdb->startTransaction();
    CHECK(trans != 0);
    op= trans->readTuple(tabRec,
                         lcRowBuf,
                         tabRec,
                         readBuf);
    CHECK(op != 0);
    CHECK(trans->execute(Commit) == 0);
    trans->close();

    /* Check key and data read */
    CHECK(memcmp(ucPkPtr, readPkPtr, ucPkPtr[0]) == 0);
    CHECK(memcmp(ucDataPtr, readDataPtr, sizeof(int)) == 0);
    
    memset(readBuf, 0, NDB_MAX_TUPLE_SIZE_IN_WORDS << 2);

    /* Now update just the PK column to lower case */
    trans= pNdb->startTransaction();
    unsigned char mask[1];
    mask[0]= 1;
    op= trans->updateTuple(tabRec,
                           lcRowBuf,
                           tabRec,
                           lcRowBuf,
                           mask);
    CHECK(op != 0);
    CHECK(trans->execute(Commit) == 0);
    CHECK(trans->getNdbError().code == 0);
    trans->close();

    /* Now check that we can read with the upper case key */
    memset(readBuf, 0, NDB_MAX_TUPLE_SIZE_IN_WORDS << 2);
    
    trans=pNdb->startTransaction();
    CHECK(trans != 0);
    op= trans->readTuple(tabRec,
                         ucRowBuf,
                         tabRec,
                         readBuf);
    CHECK(op != 0);
    CHECK(trans->execute(Commit) == 0);
    trans->close();

    /* Check key and data read */
    CHECK(memcmp(lcPkPtr, readPkPtr, lcPkPtr[0]) == 0);
    CHECK(memcmp(lcDataPtr, readDataPtr, sizeof(int)) == 0);

    /* Now check that we can read with the lower case key */
    memset(readBuf, 0, NDB_MAX_TUPLE_SIZE_IN_WORDS << 2);
    
    trans=pNdb->startTransaction();
    CHECK(trans != 0);
    op= trans->readTuple(tabRec,
                         lcRowBuf,
                         tabRec,
                         readBuf);
    CHECK(op != 0);
    CHECK(trans->execute(Commit) == 0);
    trans->close();

    /* Check key and data read */
    CHECK(memcmp(lcPkPtr, readPkPtr, lcPkPtr[0]) == 0);
    CHECK(memcmp(lcDataPtr, readDataPtr, sizeof(int)) == 0);


    /* Now delete the tuple */
    trans= pNdb->startTransaction();
    op= trans->deleteTuple(tabRec,
                           ucRowBuf,
                           tabRec);
     CHECK(op != 0);
     CHECK(trans->execute(Commit) == 0);
   
     trans->close();
  }

  pNdb->getDictionary()->dropTable(tab.getName());

  return NDBT_OK;
  
}

int
testNdbRecordRowLength(NDBT_Context* ctx, NDBT_Step* step)
{
  /* Bug#43891 ignored null bits at the end of an row
   * when calculating the row length, leading to various
   * problems
   */
  Ndb* pNdb = GETNDB(step);
  const NdbDictionary::Table* pTab= ctx->getTab();
  int numCols= pTab->getNoOfColumns();
  const NdbRecord* defaultRecord= pTab->getDefaultRecord();

  /* Create an NdbRecord structure with all the Null
   * bits at the end - to test that they are included
   * correctly in row length calculations.
   */
  NdbDictionary::RecordSpecification rsArray[ NDB_MAX_ATTRIBUTES_IN_TABLE ];

  bool hasNullable= false;
  Uint32 highestUsed= 9000;
  for (int attrId=0; attrId< numCols; attrId++)
  {
    NdbDictionary::RecordSpecification& rs= rsArray[attrId];
    
    rs.column= pTab->getColumn(attrId);
    CHECK(NdbDictionary::getOffset(defaultRecord,
                                   attrId,
                                   rs.offset));
    CHECK(NdbDictionary::getNullBitOffset(defaultRecord,
                                          attrId,
                                          rs.nullbit_byte_offset,
                                          rs.nullbit_bit_in_byte));
    if (rs.column->getNullable())
    {
      /* Shift null bit(s) to bytes beyond the end of the record */
      hasNullable= true;
      rs.nullbit_byte_offset= highestUsed++;
      rs.nullbit_bit_in_byte= 0;
    }
  }
  
  if (hasNullable)
  {
    printf("Testing");
    const NdbRecord* myRecord= pNdb->getDictionary()->createRecord(pTab,
                                                                   rsArray,
                                                                   numCols,
                                                                   sizeof(NdbDictionary::RecordSpecification));
    CHECK(myRecord != 0);
    Uint32 rowLength= NdbDictionary::getRecordRowLength(myRecord);
    if (rowLength != highestUsed)
    {
      ndbout << "Failure, expected row length " << highestUsed
             << " got row length " << rowLength
             << endl;
      return NDBT_FAILED;
    }
  }
  
  return NDBT_OK;
}

int
runBug44015(NDBT_Context* ctx, NDBT_Step* step)
{
  /* testNdbApi -n WeirdAssertFail
   * Generates phrase "here2" on 6.3 which is 
   * output by DbtupExecQuery::handleReadReq()
   * detecting that the record's tuple checksum
   * is incorrect.
   * Later can generate assertion failure in 
   * prepare_read
   *         ndbassert(src_len >= (dynstart - src_data));
   * resulting in node failure
   */
  Ndb* pNdb = GETNDB(step);
  const NdbDictionary::Table* pTab= ctx->getTab();
  
  int numIterations= 100;
  int numRecords= 1024;
  
  NdbTransaction* trans;
  HugoOperations hugoOps(*pTab);
  
  for (int iter=0; iter < numIterations; iter++)
  {
    ndbout << "Iter : " << iter << endl;
    CHECK((trans= pNdb->startTransaction()) != 0);
    
    CHECK(hugoOps.setTransaction(trans) == 0);
    
    CHECK(hugoOps.pkInsertRecord(pNdb,
                                 0,
                                 numRecords) == 0);
    
    /* Now execute the transaction */
    if ((trans->execute(NdbTransaction::NoCommit) != 0))
    {
      ndbout << "Execute failed, error is " 
             << trans->getNdbError().code << " "
             << trans->getNdbError().message << endl;
      CHECK(0);
    }

    CHECK(trans->getNdbError().code == 0);
    
    /* Now delete the records in the same transaction
     * Need to do this manually as Hugo doesn't support it
     */
    CHECK(hugoOps.pkDeleteRecord(pNdb,
                                 0,
                                 numRecords) == 0);
    
    CHECK(trans->execute(NdbTransaction::NoCommit) == 0);
    CHECK(trans->getNdbError().code == 0);
    
    /* Now abort the transaction by closing it */
    trans->close();

    /* Force Hugo Transaction back to NULL */
    hugoOps.setTransaction(NULL, true);
  }

  ctx->stopTest();

  return NDBT_OK;
}

int runScanReadUntilStopped(NDBT_Context* ctx, NDBT_Step* step){
  int result = NDBT_OK;
  int i = 0;
  int scan_flags = NdbScanOperation::SF_TupScan;
  NdbOperation::LockMode lm = 
    (NdbOperation::LockMode)
    ctx->getProperty("ReadLockMode", (Uint32)NdbOperation::LM_CommittedRead);

  HugoTransactions hugoTrans(*ctx->getTab());
  while (ctx->isTestStopped() == false) {
    g_info << i << ": ";
    if (hugoTrans.scanReadRecords(GETNDB(step), 0, 0, 0,
                                  lm, scan_flags) != 0){
      return NDBT_FAILED;
    }
    i++;
  }
  return result;
}

int
runBug44065_org(NDBT_Context* ctx, NDBT_Step* step)
{
  /* testNdbApi -n WeirdAssertFail2
   * Results in assertion failure in DbtupCommit::execTUP_DEALLOCREQ()
   *   ndbassert(ptr->m_header_bits & Tuple_header::FREE);
   * Results in node failure
   */
  Ndb* pNdb = GETNDB(step);
  const NdbDictionary::Table* pTab= ctx->getTab();
  
  int numOuterIterations= 50;
  int numInnerIterations= 20;
  int numRecords= 200;
  
  NdbTransaction* trans;
  
  for (int outerIter=0; outerIter < numOuterIterations; outerIter++)
  {
    HugoOperations hugoOps(*pTab);

    int offset= (outerIter * numRecords);
    ndbout << "Outer Iter : " << outerIter 
           << " " << offset << "-" << (offset + numRecords - 1) << endl;

    {
      HugoTransactions trans(*pTab);
      CHECK(trans.loadTableStartFrom(pNdb, offset, numRecords) == 0);
    }

    for (int iter=0; iter < numInnerIterations; iter++)
    {
      //ndbout << "Inner Iter : " << iter << endl;
      CHECK((trans= pNdb->startTransaction()) != 0);
      
      CHECK(hugoOps.setTransaction(trans) == 0);
      
      /* Delete the records */
      CHECK(hugoOps.pkDeleteRecord(pNdb,
                                   offset,
                                   numRecords) == 0);
      
      /* Re-insert them */
      CHECK(hugoOps.pkInsertRecord(pNdb,
                                   offset,
                                   numRecords) == 0);
      
      /* Now execute the transaction, with IgnoreError */
      if ((trans->execute(NdbTransaction::NoCommit,
                          NdbOperation::AO_IgnoreError) != 0))
      {
        NdbError err = trans->getNdbError();
        ndbout << "Execute failed, error is " 
               << err.code << " " << endl;
        CHECK((err.classification == NdbError::TemporaryResourceError ||
               err.classification == NdbError::OverloadError ||
               err.classification == NdbError::TimeoutExpired));
        NdbSleep_MilliSleep(50);
      }
      
      /* Now abort the transaction by closing it without committing */
      trans->close();
      
      /* Force Hugo Transaction back to NULL */
      hugoOps.setTransaction(NULL, true);
    }
  }

  ctx->stopTest();

  return NDBT_OK;
}

static volatile int aValue = 0;

void
a_callback(int, NdbTransaction*, void*)
{
  ndbout_c("callback received!");
  aValue = 1;
}

int
runBug44065(NDBT_Context* ctx, NDBT_Step* step)
{
  /* testNdbApi -n WeirdAssertFail2
   * Results in assertion failure in DbtupCommit::execTUP_DEALLOCREQ()
   *   ndbassert(ptr->m_header_bits & Tuple_header::FREE);
   * Results in node failure
   */
  int rowno = 0;
  aValue = 0;
  Ndb* pNdb = GETNDB(step);
  Ndb * pNdb2 = new Ndb(&ctx->m_cluster_connection, "TEST_DB");
  pNdb2->init();
  pNdb2->waitUntilReady();

  const NdbDictionary::Table* pTab= ctx->getTab();
  
  HugoOperations hugoOps1(*pTab);
  CHECK(hugoOps1.startTransaction(pNdb) == 0);
  CHECK(hugoOps1.pkInsertRecord(pNdb, rowno) == 0);
  CHECK(hugoOps1.execute_NoCommit(pNdb) == 0);

  {
    HugoOperations hugoOps2(*pTab);
    CHECK(hugoOps2.startTransaction(pNdb2) == 0);
    
    CHECK(hugoOps2.pkDeleteRecord(pNdb2, rowno) == 0);
    CHECK(hugoOps2.pkInsertRecord(pNdb2, rowno) == 0);
    
    NdbTransaction* trans = hugoOps2.getTransaction();
    aValue = 0;
    
    trans->executeAsynch(NdbTransaction::NoCommit, a_callback, 0);
    pNdb2->sendPreparedTransactions(1);
    CHECK(hugoOps1.execute_Commit(pNdb) == 0);
    ndbout_c("waiting for callback");
    while (aValue == 0)
    {
      pNdb2->pollNdb();
      NdbSleep_MilliSleep(100);
    }
    CHECK(hugoOps2.execute_Rollback(pNdb2) == 0);
  }

  delete pNdb2; // need to delete hugoOps2 before pNdb2
  ctx->stopTest();

  return NDBT_OK;
}

int testApiFailReqImpl(NDBT_Context* ctx, NDBT_Step* step)
{
  /* Setup a separate connection for running PK updates
   * with that will be disconnected without affecting
   * the test framework
   */
  if (otherConnection != NULL)
  {
    ndbout << "Connection not null" << endl;
    return NDBT_FAILED;
  }
  
  char connectString[256];
  ctx->m_cluster_connection.get_connectstring(connectString,
                                              sizeof(connectString));
  
  otherConnection= new Ndb_cluster_connection(connectString);
  
  if (otherConnection == NULL)
  {
    ndbout << "Connection is null" << endl;
    return NDBT_FAILED;
  }
  
  int rc= otherConnection->connect();
  
  if (rc!= 0)
  {
    ndbout << "Connect failed with rc " << rc << endl;
    return NDBT_FAILED;
  }
  
  /* Check that all nodes are alive - if one has failed
   * then probably we exposed bad API_FAILREQ handling
   */
  if (otherConnection->wait_until_ready(10,10) != 0)
  {
    ndbout << "Cluster connection was not ready" << endl;
    return NDBT_FAILED;
  }
  
  for (int i=0; i < MAX_STEPS; i++)
  {
    /* We must create the Ndb objects here as we 
     * are still single threaded
     */
    stepNdbs[i]= new Ndb(otherConnection,
                         "TEST_DB");
    stepNdbs[i]->init();
    int rc= stepNdbs[i]->waitUntilReady(10);
    
    if (rc != 0)
    {
      ndbout << "Ndb " << i << " was not ready" << endl;
      return NDBT_FAILED;
    }
    
  }
  
  /* Now signal the 'worker' threads to start sending Pk
   * reads
   */
  ctx->setProperty(ApiFailTestRun, 1);
  
  /* Wait until all of them are running before proceeding */
  ctx->getPropertyWait(ApiFailTestsRunning, 
                       ctx->getProperty(ApiFailNumberPkSteps));

  if (ctx->isTestStopped())
  {
    return NDBT_OK;
  }
  
  /* Clear the test-run flag so that they'll wait after
   * they hit an error
   */
  ctx->setProperty(ApiFailTestRun, (Uint32)0);

  /* Wait a little */
  sleep(1);

  /* Active more stringent checking of behaviour after
   * API_FAILREQ
   */
  NdbRestarter restarter;
    
  /* Activate 8078 - TCs will abort() if they get a TCKEYREQ
   * from the failed API after an API_FAILREQ message
   */
  ndbout << "Activating 8078" << endl;
  restarter.insertErrorInAllNodes(8078);
  
  /* Wait a little longer */
  sleep(1);
  
  /* Now cause our connection to disconnect
   * This results in TC receiving an API_FAILREQ
   * If there's an issue with API_FAILREQ 'cleanly'
   * stopping further signals, there should be
   * an assertion failure in TC 
   */
  int otherNodeId = otherConnection->node_id();
  
  ndbout << "Forcing disconnect of node " 
         << otherNodeId << endl;
  
  /* All dump 900 <nodeId> */
  int args[2]= {900, otherNodeId};
  
  restarter.dumpStateAllNodes( args, 2 );
  

  /* Now wait for all workers to finish
   * (Running worker count to get down to zero
   */
  ctx->getPropertyWait(ApiFailTestsRunning, (Uint32)0);

  if (ctx->isTestStopped())
  {
    return NDBT_OK;
  }
  
  /* Clean up error insert */
  restarter.insertErrorInAllNodes(0);
  
  /* Clean up allocated resources */
  for (int i= 0; i < MAX_STEPS; i++)
  {
    delete stepNdbs[i];
    stepNdbs[i]= NULL;
  }
  
  delete otherConnection;
  otherConnection= NULL;
  
  return NDBT_OK;
}


int testApiFailReq(NDBT_Context* ctx, NDBT_Step* step)
{  
  /* Perform a number of iterations, connecting,
   * sending lots of PK updates, inserting error
   * and then causing node failure
   */
  Uint32 iterations = 10;
  int rc = NDBT_OK;

  while (iterations --)
  {
    rc= testApiFailReqImpl(ctx, step);
    
    if (rc == NDBT_FAILED)
    {
      break;
    }
  } // while(iterations --)
    
  /* Avoid PkRead worker threads getting stuck */
  ctx->setProperty(ApiFailTestComplete, (Uint32) 1);

  return rc;
}

int runBulkPkReads(NDBT_Context* ctx, NDBT_Step* step)
{
  /* Run batched Pk reads */

  while(true)
  {
    /* Wait to be signalled to start running */
    while ((ctx->getProperty(ApiFailTestRun) == 0) &&
           (ctx->getProperty(ApiFailTestComplete) == 0) &&
           !ctx->isTestStopped())
    {
      ctx->wait_timeout(500); /* 500 millis */
    }

    if (ctx->isTestStopped() ||
        (ctx->getProperty(ApiFailTestComplete) != 0))
    {
      /* Asked to stop by main test thread */
      return NDBT_OK;
    }
    /* Indicate that we're underway */
    ctx->incProperty(ApiFailTestsRunning);
      
    Ndb* otherNdb = stepNdbs[step->getStepNo()];
    HugoOperations hugoOps(*ctx->getTab());
    Uint32 numRecords = ctx->getNumRecords();
    Uint32 batchSize = (1000 < numRecords)? 1000 : numRecords;
    
    ndbout << "Step number " << step->getStepNo()
           << " reading batches of " << batchSize 
           << " rows " << endl;
    
    while(true)
    {
      if (hugoOps.startTransaction(otherNdb) != 0)
      {
        if (otherNdb->getNdbError().code == 4009) 
        {
          /* Api disconnect sometimes manifests as Cluster failure
           * from API's point of view as it cannot seize() a 
           * transaction from any Ndbd node
           * We treat this the same way as the later error cases
           */
          break;
        }
          
        ndbout << "Failed to start transaction.  Error : "
               << otherNdb->getNdbError().message << endl;
        return NDBT_FAILED;
      }
      
      for (Uint32 op = 0; op < batchSize; op++)
      {
        if (hugoOps.pkReadRecord(otherNdb,
                                 op) != 0)
        {
          ndbout << "Failed to define read of record number " << op << endl;
          ndbout << "Error : " << hugoOps.getTransaction()->getNdbError().message 
                 << endl;
          return NDBT_FAILED;
        }
      }
      
      if (hugoOps.execute_Commit(otherNdb) != 0)
      {
        NdbError err = hugoOps.getTransaction()->getNdbError();
        ndbout << "Execute failed with Error : " 
               << err.message
               << endl;
        
        hugoOps.closeTransaction(otherNdb);
        
        if ((err.code == 4002) || // send failed
            (err.code == 4010) || // Node failure
            (err.code == 4025) || // Node failure
            (err.code == 1218))   // Send buffer overload (reading larger tables)
        {
          /* Expected scenario due to injected Api disconnect 
           * If there was a node failure due to assertion failure
           * then we'll detect it when we try to setup a new
           * connection
           */
          break; 
        }
        return NDBT_FAILED;
      }
      
      hugoOps.closeTransaction(otherNdb);
    }

    /* Signal that we've finished running this iteration */
    ctx->decProperty(ApiFailTestsRunning);
  }
 
  return NDBT_OK;
}
  
int runReadColumnDuplicates(NDBT_Context* ctx, NDBT_Step* step){

  int result = NDBT_OK;
  const NdbDictionary::Table* pTab = ctx->getTab();
  HugoCalculator hc(*pTab);
  Uint32 numRecords = ctx->getNumRecords();

  Ndb* pNdb = new Ndb(&ctx->m_cluster_connection, "TEST_DB");
  if (pNdb == NULL){
    ndbout << "pNdb == NULL" << endl;      
    return NDBT_FAILED;  
  }
  if (pNdb->init()){
    ERR(pNdb->getNdbError());
    delete pNdb;
    return NDBT_FAILED;
  }

  HugoOperations hugoOps(*pTab);
  
  for (int m = 1; m < 100; m++){
    Uint32 record = (100 - m) % numRecords;
    NdbConnection* pCon = pNdb->startTransaction();
    if (pCon == NULL){
      delete pNdb;
      return NDBT_FAILED;
    }
      
    NdbOperation* pOp = pCon->getNdbOperation(pTab->getName());
    if (pOp == NULL){
      pNdb->closeTransaction(pCon);
      delete pNdb;
      return NDBT_FAILED;
    }
      
    if (pOp->readTuple() != 0){
      pNdb->closeTransaction(pCon);
      delete pNdb;
      return NDBT_FAILED;
    }
    
    int numCols= pTab->getNoOfColumns();

    for(int a = 0; a < numCols; a++){
      if (pTab->getColumn(a)->getPrimaryKey() == true){
	if(hugoOps.equalForAttr(pOp, a, record) != 0){
	  ERR(pCon->getNdbError());
	  pNdb->closeTransaction(pCon);
	  delete pNdb;
	  return NDBT_FAILED;
	}
      }
    }
      
    int dupColNum = m % numCols;
    int numReads = m + 1;
    
    NdbRecAttr* first = NULL;
    ndbout << "Reading record " 
           << record << " Column "
           << dupColNum << " " << numReads
           << " times" << endl;
    while (numReads--)
    {
      NdbRecAttr* recAttr = pOp->getValue(dupColNum);
      if (recAttr == NULL) {
	const NdbError err = pCon->getNdbError();
	ERR(err);
        result = NDBT_FAILED;
        pNdb->closeTransaction(pCon);	
	break;
      }
      first = (first == NULL) ? recAttr : first;
    };
    
    if (result == NDBT_FAILED)
      break;

    if (pCon->execute(Commit) != 0){
      const NdbError err = pCon->getNdbError();
      ERR(err);
      result = NDBT_FAILED;
      pNdb->closeTransaction(pCon);
      break;
    }

    if (pCon->getNdbError().code != 0)
    {
      NdbError err = pCon->getNdbError();
      if (err.code == 880)
      {
        /* Tried to read too much error - this column
         * is probably too large.
         * Skip to next iteration
         */
        ndbout << "Reading too much in one op, skipping..." << endl;
        pNdb->closeTransaction(pCon);
        continue;
      }
      ndbout << "Error at execute time : " << err.code
             << ":" << err.message << endl;
      pNdb->closeTransaction(pCon);
      result = NDBT_FAILED;
      break;
    }

    /* Let's check the results */

    
    const NdbRecAttr* curr = first;

    for (int c= 0; c < (m+1); c++)
    {
      if (hc.verifyRecAttr(record,
                           0,
                           curr))
      {
        ndbout << "Mismatch on record "
                 << record << " column "
                 << dupColNum << " read number "
                 << c+1 << endl;
        result =  NDBT_FAILED;
        break;
      }

      ndbout << "/";
      
      curr = curr->next();
    }

    ndbout << endl;

    pNdb->closeTransaction(pCon);

    if (result == NDBT_FAILED)
      break;

    if (curr != NULL)
    {
      ndbout << "Error - extra RecAttr(s) found" << endl;
      result = NDBT_FAILED;
      break;
    }

  }// m

  delete pNdb;

  return result;
}

class TransGuard
{
  NdbTransaction* pTrans;
public:
  TransGuard(NdbTransaction * p) : pTrans(p) {}
  ~TransGuard() { if (pTrans) pTrans->close(); pTrans = 0; }
};

int
runBug51775(NDBT_Context* ctx, NDBT_Step* step)
{
  Ndb* pNdb = GETNDB(step);

  NdbTransaction * pTrans1 = pNdb->startTransaction();
  if (pTrans1 == NULL)
  {
    ERR(pNdb->getNdbError());
    return NDBT_FAILED;
  }
  TransGuard g1(pTrans1);

  NdbTransaction * pTrans2 = pNdb->startTransaction();
  if (pTrans2 == NULL)
  {
    pTrans1->close();
    ERR(pNdb->getNdbError());
    return NDBT_FAILED;
  }

  TransGuard g2(pTrans2);

  {
    NdbOperation * pOp = pTrans1->getNdbOperation(ctx->getTab()->getName());
    if (pOp == NULL)
    {
      ERR(pOp->getNdbError());
      return NDBT_FAILED;
    }
    
    if (pOp->insertTuple() != 0)
    {
      ERR(pOp->getNdbError());
      return NDBT_FAILED;
    }
    
    HugoOperations hugoOps(* ctx->getTab());
    hugoOps.setValues(pOp, 0, 0);
  }

  {
    NdbOperation * pOp = pTrans2->getNdbOperation(ctx->getTab()->getName());
    if (pOp == NULL)
    {
      ERR(pOp->getNdbError());
      return NDBT_FAILED;
    }
    
    if (pOp->readTuple() != 0)
    {
      ERR(pOp->getNdbError());
      return NDBT_FAILED;
    }
    
    HugoOperations hugoOps(* ctx->getTab());
    hugoOps.equalForRow(pOp, 0);
    pOp->getValue(NdbDictionary::Column::FRAGMENT);
  }


  pTrans1->execute(NoCommit); // We now have un uncommitted insert

  /**
   * Now send a read...which will get 266
   */
  pTrans2->executeAsynch(NoCommit, 0, 0);
  int res = pNdb->pollNdb(1, 1000);
  ndbout_c("res: %u", res);
  
  NdbSleep_SecSleep(10);
  ndbout_c("pollNdb()");
  while (pNdb->pollNdb() + res == 0);

  return NDBT_OK;
}  

int testFragmentedApiFailImpl(NDBT_Context* ctx, NDBT_Step* step)
{
  /* Setup a separate connection for running scan operations
   * with that will be disconnected without affecting
   * the test framework
   */
  if (otherConnection != NULL)
  {
    ndbout << "FragApiFail : Connection not null" << endl;
    return NDBT_FAILED;
  }
  
  char connectString[256];
  ctx->m_cluster_connection.get_connectstring(connectString,
                                              sizeof(connectString));
  
  otherConnection= new Ndb_cluster_connection(connectString);
  
  if (otherConnection == NULL)
  {
    ndbout << "FragApiFail : Connection is null" << endl;
    return NDBT_FAILED;
  }
  
  int rc= otherConnection->connect();
  
  if (rc!= 0)
  {
    ndbout << "FragApiFail : Connect failed with rc " << rc << endl;
    return NDBT_FAILED;
  }
  
  /* Check that all nodes are alive - if one has failed
   * then probably we exposed bad API_FAILREQ handling
   */
  if (otherConnection->wait_until_ready(10,10) != 0)
  {
    ndbout << "FragApiFail : Cluster connection was not ready" << endl;
    return NDBT_FAILED;
  }
  
  for (int i=0; i < MAX_STEPS; i++)
  {
    /* We must create the Ndb objects here as we 
     * are still single threaded
     */
    stepNdbs[i]= new Ndb(otherConnection,
                         "TEST_DB");
    stepNdbs[i]->init();
    int rc= stepNdbs[i]->waitUntilReady(10);
    
    if (rc != 0)
    {
      ndbout << "FragApiFail : Ndb " << i << " was not ready" << endl;
      return NDBT_FAILED;
    }
    
  }
  
  /* Now signal the 'worker' threads to start sending Pk
   * reads
   */
  ctx->setProperty(ApiFailTestRun, 1);
  
  /* Wait until all of them are running before proceeding */
  ctx->getPropertyWait(ApiFailTestsRunning, 
                       ctx->getProperty(ApiFailNumberPkSteps));

  if (ctx->isTestStopped())
  {
    return NDBT_OK;
  }
  
  /* Clear the test-run flag so that they'll wait after
   * they hit an error
   */
  ctx->setProperty(ApiFailTestRun, (Uint32)0);

  /* Wait a little */
  sleep(1);

  /* Now cause our connection to disconnect
   * This results in NDBD running API failure
   * code and cleaning up any in-assembly fragmented
   * signals
   */
  int otherNodeId = otherConnection->node_id();
  
  ndbout << "FragApiFail : Forcing disconnect of node " 
         << otherNodeId << endl;
  
  /* All dump 900 <nodeId> */
  int args[2]= {900, otherNodeId};
  
  NdbRestarter restarter;
  restarter.dumpStateAllNodes( args, 2 );
  
  /* Now wait for all workers to finish
   * (Running worker count to get down to zero
   */
  ctx->getPropertyWait(ApiFailTestsRunning, (Uint32)0);

  if (ctx->isTestStopped())
  {
    return NDBT_OK;
  }
  
  /* Clean up allocated resources */
  for (int i= 0; i < MAX_STEPS; i++)
  {
    delete stepNdbs[i];
    stepNdbs[i]= NULL;
  }
  
  delete otherConnection;
  otherConnection= NULL;
  
  return NDBT_OK;
}

int testFragmentedApiFail(NDBT_Context* ctx, NDBT_Step* step)
{  
  /* Perform a number of iterations, connecting,
   * sending lots of PK updates, inserting error
   * and then causing node failure
   */
  Uint32 iterations = 10;
  int rc = NDBT_OK;

  while (iterations --)
  {
    rc= testFragmentedApiFailImpl(ctx, step);
    
    if (rc == NDBT_FAILED)
    {
      break;
    }
  } // while(iterations --)
    
  /* Avoid scan worker threads getting stuck */
  ctx->setProperty(ApiFailTestComplete, (Uint32) 1);

  return rc;
}

int runFragmentedScanOtherApi(NDBT_Context* ctx, NDBT_Step* step)
{
  /* We run a loop sending large scan requests that will be
   * fragmented.
   * The requests are so large that they actually fail on 
   * arrival at TUP as there is too much ATTRINFO
   * That doesn't affect this testcase though, as it is
   * testing TC cleanup of fragmented signals from a 
   * failed API
   */
  /* SEND > ((2 * MAX_SEND_MESSAGE_BYTESIZE) + SOME EXTRA) 
   * This way we get at least 3 fragments
   * However, as this is generally > 64kB, it's too much AttrInfo for
   * a ScanTabReq, so the 'success' case returns error 874
   */
  const Uint32 PROG_WORDS= 16500; 
  
  /* Use heap rather than stack as stack is too small in
   * STEP thread
   */
  Uint32* buff= new Uint32[ PROG_WORDS + 10 ]; // 10 extra for final 'return' etc.
  Uint32 stepNo = step->getStepNo();

  while(true)
  {
    /* Wait to be signalled to start running */
    while ((ctx->getProperty(ApiFailTestRun) == 0) &&
           (ctx->getProperty(ApiFailTestComplete) == 0) &&
           !ctx->isTestStopped())
    {
      ctx->wait_timeout(500); /* 500 millis */
    }

    if (ctx->isTestStopped() ||
        (ctx->getProperty(ApiFailTestComplete) != 0))
    {
      ndbout << stepNo << ": Test stopped, exiting thread" << endl;
      /* Asked to stop by main test thread */
      delete[] buff;
      return NDBT_OK;
    }
    /* Indicate that we're underway */
    ctx->incProperty(ApiFailTestsRunning);

    Ndb* otherNdb = stepNdbs[stepNo];
    
    while (true)
    {
      /* Start a transaction */
      NdbTransaction* trans= otherNdb->startTransaction();
      if (!trans)
      {
        ndbout << stepNo << ": Failed to start transaction from Ndb object" 
               << " Error : " 
               << otherNdb->getNdbError().code << " "
               << otherNdb->getNdbError().message << endl;
        
        /* During this test, if we attempt to get a transaction
         * when the API is disconnected, we can get error 4009
         * (Cluster failure).  We treat this similarly to the
         * "Node failure caused abort of transaction" case
         */
        if (otherNdb->getNdbError().code == 4009)
        {
          break;
        }
        delete[] buff;
        return NDBT_FAILED;
      }
      
      NdbScanOperation* scan= trans->getNdbScanOperation(ctx->getTab());
      
      CHECK(scan != NULL);
      
      CHECK(0 == scan->readTuples());
      
      /* Create a large program, to give a large SCANTABREQ */
      NdbInterpretedCode prog(ctx->getTab(), 
                              buff, PROG_WORDS + 10);
      
      for (Uint32 w=0; w < PROG_WORDS; w++)
        CHECK(0 == prog.load_const_null(1));
    
      CHECK(0 == prog.interpret_exit_ok());
      CHECK(0 == prog.finalise());
      
      CHECK(0 == scan->setInterpretedCode(&prog));
      
      CHECK(0 == trans->execute(NdbTransaction::NoCommit));
      
      Uint32 execError= trans->getNdbError().code;
      
      /* Can get success (0), or 874 for too much AttrInfo, depending
       * on timing
       */
      if ((execError != 0) &&
          (execError != 874) && 
          (execError != 4002))
      {
        ndbout_c("%u incorrect error code: %u", __LINE__, execError);
        ERR(trans->getNdbError());
        trans->close();
        delete[] buff;
        return NDBT_FAILED;
      }

      /* nextResult will always fail */  
      CHECK(-1 == scan->nextResult());
      
      NdbError scanError= scan->getNdbError();
      
      /* 'Success case' is 874 for too much AttrInfo */
      if (scanError.code != 874)
      {
       /* When disconnected, we get 
         * 4028 : 'Node failure caused abort of transaction' 
         */
        if (scanError.classification == NdbError::NodeRecoveryError)
        {
          ndbout << stepNo << ": Scan failed due to node failure/disconnect" << endl;
          trans->close();
          break;
        }
        else
        {
          ndbout_c("%u incorrect error code: %u", __LINE__, execError);
          ERR(scan->getNdbError());
          trans->close();
          delete[] buff;
          return NDBT_FAILED;
        }
      }
      
      scan->close();
      
      trans->close();
    } // while (true)
    
    /* Node failure case - as expected */
    ndbout << stepNo << ": Scan thread finished iteration" << endl;

    /* Signal that we've finished running this iteration */
    ctx->decProperty(ApiFailTestsRunning);
  } 

  delete[] buff;
  return NDBT_OK;
}
  
void outputLockMode(NdbOperation::LockMode lm)
{
  switch(lm)
  {
  case NdbOperation::LM_Exclusive:
    ndbout << "LM_Exclusive";
    break;
  case NdbOperation::LM_Read:
    ndbout << "LM_Read";
    break;
  case NdbOperation::LM_SimpleRead:
    ndbout << "LM_SimpleRead";
    break;
  case NdbOperation::LM_CommittedRead:
    ndbout << "LM_CommittedRead";
    break;
  }
}

NdbOperation::LockMode chooseLockMode(bool onlyRealLocks = false)
{
  Uint32 choice;
  
  if (onlyRealLocks)
  {
    choice = rand() % 2;
  }
  else
  {
    choice = rand() % 4;
  }

  NdbOperation::LockMode lm = NdbOperation::LM_Exclusive;

  switch(choice)
  {
  case 0:
    lm = NdbOperation::LM_Exclusive;
    break;
  case 1:
    lm = NdbOperation::LM_Read;
    break;
  case 2:
    lm = NdbOperation::LM_SimpleRead;
    break;
  case 3:
  default:
    lm = NdbOperation::LM_CommittedRead;
    break;
  }

  outputLockMode(lm);
  ndbout << endl;

  return lm;
}

NdbOperation::LockMode chooseConflictingLockMode(NdbOperation::LockMode lm)
{
  NdbOperation::LockMode conflicting = NdbOperation::LM_Exclusive;

  switch (lm) 
  {
  case NdbOperation::LM_Exclusive:
    conflicting = (((rand() % 2) == 0) ? 
                   NdbOperation::LM_Exclusive :
                   NdbOperation::LM_Read);

    break;
  case NdbOperation::LM_Read:
    conflicting = NdbOperation::LM_Exclusive;
    break;
  default:
    abort(); // SimpleRead + CommittedRead can't conflict reliably
  }

  ndbout << "conflicting with ";
  outputLockMode(lm);
  ndbout << " using ";
  outputLockMode(conflicting);
  ndbout << endl;
  return conflicting;
}   

#define CHECKN(c, o, e) { if (!(c)) {                     \
    ndbout << "Failed on line " << __LINE__ << endl;    \
    ndbout << (o)->getNdbError() << endl;               \
    return e; } }

NdbOperation* defineReadAllColsOp(HugoOperations* hugoOps,
                                  NdbTransaction* trans,
                                  const NdbDictionary::Table* pTab,
                                  NdbOperation::LockMode lm,
                                  Uint32 rowNum)
{
  NdbOperation* op = trans->getNdbOperation(pTab);
  CHECKN(op != NULL, trans, NULL);
    
  CHECKN(op->readTuple(lm) == 0, op, NULL);
  
  hugoOps->equalForRow(op, rowNum);
  
  for(int c = 0; c < pTab->getNoOfColumns(); c++)
  {
    if(!pTab->getColumn(c)->getPrimaryKey())
    {
      CHECKN(op->getValue(pTab->getColumn(c)->getName()) != NULL, op, NULL);
    }
  }
  
  return op;
}

bool checkReadRc(HugoOperations* hugoOps,
                 Ndb* ndb,
                 const NdbDictionary::Table* pTab,
                 NdbOperation::LockMode lm,
                 Uint32 rowNum,
                 int expectedRc)
{
  NdbTransaction* trans = ndb->startTransaction();
  CHECKN(trans != NULL, ndb, false);
  
  NdbOperation* readOp = defineReadAllColsOp(hugoOps,
                                             trans,
                                             pTab,
                                             lm,
                                             rowNum);
  CHECKN(readOp != NULL, trans, false);

  int execRc = trans->execute(Commit);
  
  if (expectedRc)
  {
    /* Here we assume that the error is on the transaction
     * which may not be the case for some errors
     */
    if (trans->getNdbError().code != expectedRc)
    {
      ndbout << "Expected " << expectedRc << " at " << __LINE__ << endl;
      ndbout << "Got " << trans->getNdbError() << endl;
      return false;
    }
  }
  else
  {
    CHECKN(execRc == 0, trans, false);
    CHECKN(readOp->getNdbError().code == 0, readOp, false);
  }
  
  trans->close();

  return true;
}

bool checkReadDeadlocks(HugoOperations* hugoOps,
                        Ndb* ndb,
                        const NdbDictionary::Table* pTab,
                        NdbOperation::LockMode lm,
                        Uint32 rowNum)
{
  return checkReadRc(hugoOps, ndb, pTab, lm, rowNum, 266);
}

bool checkReadSucceeds(HugoOperations* hugoOps,
                       Ndb* ndb,
                       const NdbDictionary::Table* pTab,
                       NdbOperation::LockMode lm,
                       Uint32 rowNum)
{
  return checkReadRc(hugoOps, ndb, pTab, lm, rowNum, 0);
}

int runTestUnlockBasic(NDBT_Context* ctx, NDBT_Step* step)
{
  /* Basic tests that we can lock and unlock rows
   * using the unlock mechanism
   * Some minor side-validation that the API rejects
   * readLockInfo for non Exclusive / Shared lock modes
   * and that double-release of the lockhandle is caught
   */
  const NdbDictionary::Table* pTab = ctx->getTab();
  
  HugoOperations hugoOps(*pTab);
  
  const Uint32 iterations = 200;

  for (Uint32 iter = 0; iter < iterations; iter++)
  {
    Uint32 rowNum = iter % ctx->getNumRecords();

    NdbTransaction* trans = GETNDB(step)->startTransaction();
    CHECKN(trans != NULL, GETNDB(step), NDBT_FAILED);
    
    ndbout << "First transaction operation using ";
    NdbOperation::LockMode lm = chooseLockMode();

    NdbOperation* op = defineReadAllColsOp(&hugoOps,
                                           trans,
                                           pTab,
                                           lm,
                                           rowNum);
    CHECKN(op != NULL, trans, NDBT_FAILED);
    
    if (op->getLockHandle() == NULL)
    {
      if ((lm == NdbOperation::LM_CommittedRead) ||
          (lm == NdbOperation::LM_SimpleRead))
      {
        if (op->getNdbError().code == 4549)
        {
          /* As expected, go to next iteration */
          ndbout << "Definition error as expected, moving to next" << endl;
          trans->close();
          continue;
        }
        ndbout << "Expected 4549, got :" << endl;
      }
      ndbout << op->getNdbError() << endl;
      ndbout << " at "<<__FILE__ << ":" <<__LINE__ << endl;
      return NDBT_FAILED;
    }
    
    CHECKN(trans->execute(NoCommit) == 0, trans, NDBT_FAILED);
    
    const NdbLockHandle* lh = op->getLockHandle();
    CHECKN(lh != NULL, op, NDBT_FAILED);

    /* Ok, let's use another transaction to try and get a
     * lock on the row (exclusive or shared)
     */
    NdbTransaction* trans2 = GETNDB(step)->startTransaction();
    CHECKN(trans2 != NULL, GETNDB(step), NDBT_FAILED);


    ndbout << "Second transaction operation using ";
    NdbOperation::LockMode lm2 = chooseLockMode();

    NdbOperation* op2 = defineReadAllColsOp(&hugoOps,
                                            trans2,
                                            pTab,
                                            lm2,
                                            rowNum);
    CHECKN(op2 != NULL, trans2, NDBT_FAILED);

    /* Execute can succeed if both lock modes are LM read
     * otherwise we'll deadlock (266)
     */
    bool expectOk = ((lm2 == NdbOperation::LM_CommittedRead) ||
                     ((lm == NdbOperation::LM_Read) &&
                      ((lm2 == NdbOperation::LM_Read) ||
                       (lm2 == NdbOperation::LM_SimpleRead))));

    /* Exclusive read locks primary only, and SimpleRead locks
     * Primary or Backup, so SimpleRead may or may not succeed
     */
    bool unknownCase = ((lm == NdbOperation::LM_Exclusive) &&
                        (lm2 == NdbOperation::LM_SimpleRead));
    
    if (trans2->execute(NoCommit) != 0)
    {
      if (expectOk ||
          (trans2->getNdbError().code != 266))
      {
        ndbout << trans2->getNdbError() << endl;
        ndbout << " at "<<__FILE__ << ":" <<__LINE__ << endl;
        return NDBT_FAILED;
      }
    }
    else
    {
      if (!expectOk  && !unknownCase)
      {
        ndbout << "Expected deadlock but had success!" << endl;
        return NDBT_FAILED;
      }
    }
    trans2->close();

    /* Now let's try to create an unlockRow operation, and
     * execute it 
     */
    const NdbOperation* unlockOp = trans->unlock(lh);
    
    CHECKN(unlockOp != NULL, trans, NDBT_FAILED);

    CHECKN(trans->execute(NoCommit) == 0, trans, NDBT_FAILED);

    /* Now let's try to get an exclusive lock on the row from
     * another transaction which can only be possible if the
     * original lock has been removed.
     */
    CHECK(checkReadSucceeds(&hugoOps,
                            GETNDB(step),
                            pTab,
                            NdbOperation::LM_Exclusive,
                            rowNum));
    ndbout << "Third transaction operation using LM_Exclusive succeeded" << endl;

    Uint32 choice = rand() % 3;
    switch(choice)
    {
    case 0:
      ndbout << "Closing transaction" << endl;
      trans->close();
      break;
    case 1:
      ndbout << "Releasing handle and closing transaction" << endl;
      CHECKN(trans->releaseLockHandle(lh) == 0, trans, NDBT_FAILED);
      trans->close();
      break;
    case 2:
      ndbout << "Attempting to release the handle twice" << endl;
      CHECKN(trans->releaseLockHandle(lh) == 0, trans, NDBT_FAILED);
      
      if ((trans->releaseLockHandle(lh) != -1) ||
          (trans->getNdbError().code != 4551))
      {
        ndbout << "Expected 4551, but got no error " << endl;
        ndbout << " at "<<__FILE__ << ":" <<__LINE__ << endl;
        return NDBT_FAILED;
      }
      
      trans->close();
      break;
    default:
      abort();
      break;
    } 
  } // for (Uint32 iter

  return NDBT_OK;
}

int runTestUnlockRepeat(NDBT_Context* ctx, NDBT_Step* step)
{
  /* Transaction A locks 2 rows
   * It repeatedly unlocks and re-locks one row, but leaves
   * the other locked
   * Transaction B verifies that it can only lock the unlocked
   * row when it is unlocked, and can never lock the row which
   * is never unlocked!
   */

  const NdbDictionary::Table* pTab = ctx->getTab();
  
  HugoOperations hugoOps(*pTab);

  const Uint32 outerLoops = 2;
  const Uint32 iterations = 10;

  Ndb* ndb = GETNDB(step);

  /* Transaction A will take a lock on otherRowNum and hold it
   * throughout.
   * RowNum will be locked and unlocked each iteration
   */
  Uint32 otherRowNum = ctx->getNumRecords() - 1;
  
  for (Uint32 outerLoop = 0; outerLoop < outerLoops; outerLoop ++)
  {
    NdbTransaction* transA = ndb->startTransaction();
    CHECKN(transA != NULL, ndb, NDBT_FAILED);

    NdbOperation::LockMode lockAOtherMode;
    ndbout << "TransA : Try to lock otherRowNum in mode ";

    switch (outerLoop % 2) {
    case 0:
      ndbout << "LM_Exclusive" << endl;
      lockAOtherMode = NdbOperation::LM_Exclusive;
      break;
    default:
      ndbout << "LM_Read" << endl;
      lockAOtherMode = NdbOperation::LM_Read;
      break;
    }
  
    NdbOperation* lockAOtherRowNum = defineReadAllColsOp(&hugoOps,
                                                         transA,
                                                         pTab,
                                                         lockAOtherMode,
                                                         otherRowNum);
    CHECKN(lockAOtherRowNum != NULL, transA, NDBT_FAILED);

    CHECKN(transA->execute(NoCommit) == 0, transA, NDBT_FAILED);

    ndbout << "TransA : Got initial lock on otherRowNum" << endl;

    for (Uint32 iter = 0; iter < iterations; iter++)
    {
      Uint32 rowNum = iter % (ctx->getNumRecords() - 1);
  
      ndbout << "  TransA : Try to lock rowNum with mode ";
      NdbOperation::LockMode lockAMode = chooseLockMode(true); // Exclusive or LM_Read
  
      /* Transaction A takes a lock on rowNum */
      NdbOperation* lockARowNum = defineReadAllColsOp(&hugoOps,
                                                      transA,
                                                      pTab,
                                                      lockAMode,
                                                      rowNum);
      CHECKN(lockARowNum != NULL, transA, NDBT_FAILED);
    
      const NdbLockHandle* lockAHandle = lockARowNum->getLockHandle();
      CHECKN(lockAHandle != NULL, lockARowNum, NDBT_FAILED);

      CHECKN(transA->execute(NoCommit) == 0, transA, NDBT_FAILED);

      ndbout << "    TransA : Got lock on rowNum" << endl; 

      /* Now transaction B checks that it cannot get a conflicting lock 
       * on rowNum 
       */
      ndbout << "  TransB : Try to lock rowNum by ";

      CHECK(checkReadDeadlocks(&hugoOps,
                               ndb,
                               pTab,
                               chooseConflictingLockMode(lockAMode),
                               rowNum));

      ndbout << "    TransB : Failed to get lock on rowNum as expected" << endl;

      /* Now transaction A unlocks rowNum */
      const NdbOperation* unlockOpA = transA->unlock(lockAHandle);
      CHECKN(unlockOpA != NULL, transA, NDBT_FAILED);

      CHECKN(transA->execute(NoCommit) == 0, transA, NDBT_FAILED);

      ndbout << "  TransA : Unlocked rowNum" << endl;
    
      /* Now transaction B attempts to gain a lock on RowNum */
      NdbTransaction* transB = ndb->startTransaction();
      CHECKN(transB != NULL, ndb, NDBT_FAILED);

      ndbout << "  TransB : Try to lock rowNum with mode ";
      NdbOperation::LockMode lockBMode = chooseLockMode(true);

      NdbOperation* tryLockBRowNum2 = defineReadAllColsOp(&hugoOps,
                                                          transB,
                                                          pTab,
                                                          lockBMode,
                                                          rowNum);
      CHECKN(tryLockBRowNum2 != NULL, transB, NDBT_FAILED);

      CHECKN(transB->execute(NoCommit) == 0, transB, NDBT_FAILED);
    
      ndbout << "    TransB : Got lock on rowNum" << endl;

      ndbout << "  TransB : Try to lock other row by ";
      NdbOperation::LockMode lockBOtherMode = chooseConflictingLockMode(lockAOtherMode);

      /* Now transaction B attempts to gain a lock on OtherRowNum
       * which should fail as transaction A still has it locked
       */
      NdbOperation* tryLockBOtherRowNum = defineReadAllColsOp(&hugoOps,
                                                              transB,
                                                              pTab,
                                                              lockBOtherMode,
                                                              otherRowNum);
      CHECKN(tryLockBOtherRowNum != NULL, transB, NDBT_FAILED);

      CHECKN(transB->execute(NoCommit) == -1, transB, NDBT_FAILED);
    
      if (transB->getNdbError().code != 266)
      {
        ndbout << "Error was expecting 266, but got " << transB->getNdbError() << endl;
        ndbout << "At line " << __LINE__ << endl;
        return NDBT_FAILED;
      }

      ndbout << "    TransB : Failed to get lock on otherRowNum as expected" << endl;

      transB->close();
    }

    transA->close();
  }

  return NDBT_OK;
}


int runTestUnlockMulti(NDBT_Context* ctx, NDBT_Step* step)
{
  const NdbDictionary::Table* pTab = ctx->getTab();

  /* Verifies that a single transaction (or multiple
   * transactions) taking multiple locks on the same
   * row using multiple operations behaves correctly
   * as the operations unlock their locks.
   * 
   * Transaction A will lock the row to depth A
   * Transaction A may use an exclusive lock as its first lock
   * Transaction B will lock the row to depth B
   *   iff transaction A did not use exclusive locks
   * 
   * Once all locks are in place, the locks placed are
   * removed.
   * The code checks that the row remains locked until
   * all locking operations are unlocked
   * The code checks that the row is unlocked when all
   * locking operations are unlocked.
   *
   * Depth A and B and whether A uses exclusive or not
   * are varied.
   */
  
  HugoOperations hugoOps(*pTab);

  const Uint32 MinLocks = 3;
  const Uint32 MaxLocksPerTrans = 20;
  Uint32 rowNum = ctx->getNumRecords() - 1;
  Uint32 numLocksInTransA = rand() % MaxLocksPerTrans;
  numLocksInTransA = (numLocksInTransA > MinLocks) ?
    numLocksInTransA : MinLocks;
  bool useExclusiveInA = ((rand() % 2) == 0);

  Uint32 numLocksInTransB = useExclusiveInA ? 0 :
    (rand() % MaxLocksPerTrans);
  
  Uint32 maxLocks = (numLocksInTransA > numLocksInTransB) ?
    numLocksInTransA : numLocksInTransB;
  
  ndbout << "NumLocksInTransA " << numLocksInTransA 
         << " NumLocksInTransB " << numLocksInTransB
         << " useExclusiveInA " << useExclusiveInA
         << endl;

  NdbOperation* transAOps[ MaxLocksPerTrans ];
  NdbOperation* transBOps[ MaxLocksPerTrans ];

  /* First the lock phase when transA and transB
   * claim locks (with LockHandles)
   * As this occurs, transC attempts to obtain
   * a conflicting lock and fails.
   */
  Ndb* ndb = GETNDB(step);

  NdbTransaction* transA = ndb->startTransaction();
  CHECKN(transA != NULL, ndb, NDBT_FAILED);
  
  NdbTransaction* transB = ndb->startTransaction();
  CHECKN(transB != NULL, ndb, NDBT_FAILED);
  
  ndbout << "Locking phase" << endl << endl;
  for(Uint32 depth=0; depth < maxLocks; depth++)
  {
    ndbout << "Depth " << depth << endl;
    NdbOperation::LockMode lmA;
    /* TransA */
    if (depth < numLocksInTransA)
    {
      ndbout << "  TransA : Locking with mode ";
      if ((depth == 0) && useExclusiveInA)
      {
        lmA = NdbOperation::LM_Exclusive;
        ndbout << "LM_Exclusive" << endl;
      }
      else if (!useExclusiveInA)
      {
        lmA = NdbOperation::LM_Read;
        ndbout << "LM_Read" << endl;
      }
      else
      {
        lmA = chooseLockMode(true); // LM_Exclusive or LM_Read;
      }
      
      NdbOperation* lockA = defineReadAllColsOp(&hugoOps,
                                                transA,
                                                pTab,
                                                lmA,
                                                rowNum);
      CHECKN(lockA != NULL, transA, NDBT_FAILED);
      CHECKN(lockA->getLockHandle() != NULL, lockA, NDBT_FAILED);
      
      transAOps[ depth ] = lockA;
      
      CHECKN(transA->execute(NoCommit) == 0, transA, NDBT_FAILED);
      ndbout << "  TransA : Succeeded" << endl;
    }
    
    /* TransB */
    if (depth < numLocksInTransB)
    {
      ndbout << "  TransB : Locking with mode LM_Read" << endl;
      
      NdbOperation* lockB = defineReadAllColsOp(&hugoOps,
                                                transB,
                                                pTab,
                                                NdbOperation::LM_Read,
                                                rowNum);
      CHECKN(lockB != NULL, transB, NDBT_FAILED);
      CHECKN(lockB->getLockHandle() != NULL, lockB, NDBT_FAILED);
      
      transBOps[ depth ] = lockB;
      
      CHECKN(transB->execute(NoCommit) == 0, transB, NDBT_FAILED);
      ndbout << "  TransB : Succeeded" << endl;
    }
  }

  ndbout << "Unlocking phase" << endl << endl;

  for(Uint32 depth = 0; depth < maxLocks; depth++)
  {
    Uint32 level = maxLocks - depth - 1;

    ndbout << "Depth " << level << endl;

    ndbout << "  TransC : Trying to lock row with lockmode ";
    NdbOperation::LockMode lmC;
    if (useExclusiveInA)
    {
      lmC = chooseLockMode(true); // LM_Exclusive or LM_Read;
    }
    else
    {
      ndbout << "LM_Exclusive" << endl;
      lmC = NdbOperation::LM_Exclusive;
    }

    CHECK(checkReadDeadlocks(&hugoOps,
                             ndb,
                             pTab,
                             lmC,
                             rowNum));

    ndbout << "  TransC failed as expected" << endl;

    if (level < numLocksInTransB)
    {
      const NdbLockHandle* lockHandleB = transBOps[ level ]->getLockHandle();
      CHECKN(lockHandleB != NULL, transBOps[ level ], NDBT_FAILED);

      const NdbOperation* unlockB = transB->unlock(lockHandleB);
      CHECKN(unlockB != NULL, transB, NDBT_FAILED);
      
      CHECKN(transB->execute(NoCommit) == 0, transB, NDBT_FAILED);
      ndbout << "  TransB unlock succeeded" << endl;
    }

    if (level < numLocksInTransA)
    {
      const NdbLockHandle* lockHandleA = transAOps[ level ]->getLockHandle();
      CHECKN(lockHandleA != NULL, transAOps[ level ], NDBT_FAILED);
      
      const NdbOperation* unlockA = transA->unlock(lockHandleA);
      CHECKN(unlockA != NULL, transA, NDBT_FAILED);
      
      CHECKN(transA->execute(NoCommit) == 0, transA, NDBT_FAILED);
      ndbout << "  TransA unlock succeeded" << endl;
    }
  }


  /* Finally, all are unlocked and transC can successfully
   * obtain a conflicting lock
   */
  CHECK(checkReadSucceeds(&hugoOps,
                          ndb,
                          pTab,
                          NdbOperation::LM_Exclusive,
                          rowNum));

  ndbout << "TransC LM_Exclusive lock succeeded" << endl;
  
  transA->close();
  transB->close();

  return NDBT_OK;
}
                    

int runTestUnlockScan(NDBT_Context* ctx, NDBT_Step* step)
{
  /* Performs a table scan with LM_Read or LM_Exclusive 
   * and lock takeovers for a number of the rows returned
   * Validates that some of the taken-over locks are held
   * before unlocking them and validating that they 
   * are released.
   */
  const NdbDictionary::Table* pTab = ctx->getTab();
  
  HugoCalculator calc(*pTab);
  HugoOperations hugoOps(*pTab);

  /* 
     1) Perform scan of the table with LM_Read / LM_Exclusive
     2) Takeover some of the rows with read and lockinfo
     3) Unlock the rows
     4) Check that they are unlocked
  */
  Ndb* ndb = GETNDB(step);
  
  const int iterations = 2;

  const int maxNumTakeovers = 15;
  NdbOperation* takeoverOps[ maxNumTakeovers ];
  Uint32 takeoverColIds[ maxNumTakeovers ];
  
  int numTakeovers = MIN(maxNumTakeovers, ctx->getNumRecords());
  int takeoverMod = ctx->getNumRecords() / numTakeovers;

  ndbout << "numTakeovers is " << numTakeovers
         << " takeoverMod is " << takeoverMod << endl;

  for (int iter = 0; iter < iterations; iter++)
  {
    ndbout << "Scanning table with lock mode : ";
    NdbOperation::LockMode lmScan = chooseLockMode(true); // LM_Exclusive or LM_Read

    NdbTransaction* trans = ndb->startTransaction();
    CHECKN(trans != NULL, ndb, NDBT_FAILED);
    
    /* Define scan */
    NdbScanOperation* scan = trans->getNdbScanOperation(pTab);
    CHECKN(scan != NULL, trans, NDBT_FAILED);

    Uint32 scanFlags = NdbScanOperation::SF_KeyInfo;

    CHECKN(scan->readTuples(lmScan, scanFlags) == 0, scan, NDBT_FAILED);

    NdbRecAttr* idColRecAttr = NULL;

    for(int c = 0; c < pTab->getNoOfColumns(); c++)
    {
      NdbRecAttr* ra = scan->getValue(pTab->getColumn(c)->getName());
      CHECKN(ra != NULL, scan, NDBT_FAILED);
      if (calc.isIdCol(c))
      {
        CHECK(idColRecAttr == NULL);
        idColRecAttr = ra;
      }
    }
    CHECK(idColRecAttr != NULL);

    CHECKN(trans->execute(NoCommit) == 0, trans, NDBT_FAILED);
    
    int rowsRead = 0;
    int rowsTakenover = 0;
    while (scan->nextResult(true) == 0)
    {      
      if ((rowsTakenover < maxNumTakeovers) &&
          (0 == (rowsRead % takeoverMod)))
      {
        /* We're going to take the lock for this row into 
         * a separate operation
         */
        Uint32 rowId = idColRecAttr->u_32_value();
        ndbout << "  Taking over lock on result num " << rowsRead 
               << " row (" << rowId << ")" << endl;
        NdbOperation* readTakeoverOp = scan->lockCurrentTuple();
        CHECKN(readTakeoverOp != NULL, scan, NDBT_FAILED);
        
        CHECKN(readTakeoverOp->getLockHandle() != NULL, readTakeoverOp, NDBT_FAILED);
        takeoverOps[ rowsTakenover ] = readTakeoverOp;
        takeoverColIds[ rowsTakenover ] = rowId;

        CHECKN(trans->execute(NoCommit) == 0, trans, NDBT_FAILED);

        CHECKN(readTakeoverOp->getNdbError().code == 0, readTakeoverOp, NDBT_FAILED);

// // Uncomment to check that takeover keeps lock.
//         if (0 == (rowsTakenover % 7))
//         {
//           ndbout << "  Validating taken-over lock holds on rowid "
//                  << takeoverColIds[ rowsTakenover ] 
//                  << " by ";
//           /* Occasionally validate the lock held by the scan */
//           CHECK(checkReadDeadlocks(&hugoOps,
//                                    ndb,
//                                    pTab,
//                                    chooseConflictingLockMode(lmScan),
//                                    takeoverColIds[ rowsTakenover ]));
//         }
        
        rowsTakenover ++;

      }

      rowsRead ++;
    }
    
    scan->close();

    ndbout << "Scan complete : rows read : " << rowsRead 
           << " rows locked : " << rowsTakenover << endl;

    ndbout << "Now unlocking rows individually" << endl;
    for (int lockedRows = 0; lockedRows < rowsTakenover; lockedRows ++)
    {
      if (0 == (lockedRows % 3))
      {
        ndbout << "  First validating that lock holds on rowid "
               << takeoverColIds[ lockedRows ]
               << " by ";
        /* Occasionally check that the lock held by the scan still holds */
        CHECK(checkReadDeadlocks(&hugoOps,
                                 ndb,
                                 pTab,
                                 chooseConflictingLockMode(lmScan),
                                 takeoverColIds[ lockedRows ]));
        ndbout << "  Lock is held" << endl;
      }

      /* Unlock the row */
      const NdbLockHandle* lockHandle = takeoverOps[ lockedRows ]->getLockHandle();
      CHECKN(lockHandle != NULL, takeoverOps[ lockedRows ], NDBT_FAILED);

      const NdbOperation* unlockOp = trans->unlock(lockHandle);
      CHECKN(unlockOp, trans, NDBT_FAILED);

      CHECKN(trans->execute(NoCommit) == 0, trans, NDBT_FAILED);
      
      /* Now check that the row's unlocked */
      CHECK(checkReadSucceeds(&hugoOps,
                              ndb,
                              pTab,
                              NdbOperation::LM_Exclusive,
                              takeoverColIds[ lockedRows ]));
      ndbout << "  Row " << takeoverColIds[ lockedRows ] 
             << " unlocked successfully" << endl;
    }

    /* Lastly, verify that scan with LM_Exclusive in separate transaction 
     * can scan whole table without locking on anything
     */
    ndbout << "Validating unlocking code with LM_Exclusive table scan" << endl;

    NdbTransaction* otherTrans = ndb->startTransaction();
    CHECKN(otherTrans != NULL, ndb, NDBT_FAILED);

    NdbScanOperation* otherScan = otherTrans->getNdbScanOperation(pTab);
    CHECKN(otherScan != NULL, otherTrans, NDBT_FAILED);

    CHECKN(otherScan->readTuples(NdbOperation::LM_Exclusive) == 0, otherScan, NDBT_FAILED);

    for(int c = 0; c < pTab->getNoOfColumns(); c++)
    {
      NdbRecAttr* ra = otherScan->getValue(pTab->getColumn(c)->getName());
      CHECKN(ra != NULL, otherScan, NDBT_FAILED);
    }

    CHECKN(otherTrans->execute(NoCommit) == 0, trans, NDBT_FAILED);
    
    int nextRc = 0;
    while (0 == (nextRc = otherScan->nextResult(true)))
    {};

    if (nextRc != 1)
    {
      ndbout << "Final scan with lock did not complete successfully" << endl;
      ndbout << otherScan->getNdbError() << endl;
      ndbout << "at line " << __LINE__ << endl;
      return NDBT_FAILED;
    }

    otherScan->close();
    otherTrans->close();

    ndbout << "All locked rows unlocked" << endl;

    trans->close();
  }

  return NDBT_OK;
}

#include <NdbMgmd.hpp>

class NodeIdReservations {
  bool m_ids[MAX_NODES];
  NdbMutex m_mutex;
public:
  void lock(unsigned id)
  {
    assert(id < NDB_ARRAY_SIZE(m_ids));
    NdbMutex_Lock(&m_mutex);
    //ndbout  << "locking nodeid: " << id << endl;
    if (m_ids[id])
    {
      //already locked!
      g_err << "Nodeid " << id << " is already locked! Crashing!" << endl;
      abort();
    }
    m_ids[id] = true;
    NdbMutex_Unlock(&m_mutex);
  }

  void unlock(unsigned id)
  {
    assert(id < NDB_ARRAY_SIZE(m_ids));
    NdbMutex_Lock(&m_mutex);
    //ndbout  << "unlocking nodeid: " << id << endl;
    if (!m_ids[id])
    {
      //already unlocked!
      abort();
    }
    m_ids[id] = false;
    NdbMutex_Unlock(&m_mutex);
  }

  NodeIdReservations() {
    bzero(m_ids, sizeof(m_ids));
    NdbMutex_Init(&m_mutex);
  }

  class Reserve {
    unsigned m_id;
    NodeIdReservations& m_res;

    Reserve(); // Not impl.
    Reserve(const Reserve&); // Not impl.
  public:
    Reserve(NodeIdReservations& res, unsigned id) :
        m_id(id), m_res(res) {
      m_res.lock(m_id);
    }

    void unlock() {
      m_res.unlock(m_id);
      m_id = 0;
    }

    ~Reserve(){
      if (m_id)
      {
        m_res.unlock(m_id);
      }
    }
  };
};

NodeIdReservations g_reservations;


int runNdbClusterConnectInit(NDBT_Context* ctx, NDBT_Step* step)
{
  // Find number of unconnected API nodes slot to use for test
  Uint32 api_nodes = 0;
  {
    NdbMgmd mgmd;

    if (!mgmd.connect())
      return NDBT_FAILED;

    ndb_mgm_node_type
      node_types[2] = { NDB_MGM_NODE_TYPE_API,
                        NDB_MGM_NODE_TYPE_UNKNOWN };

    ndb_mgm_cluster_state *cs = ndb_mgm_get_status2(mgmd.handle(), node_types);
    if (cs == NULL)
    {
      printf("ndb_mgm_get_status2 failed, error: %d - %s\n",
             ndb_mgm_get_latest_error(mgmd.handle()),
             ndb_mgm_get_latest_error_msg(mgmd.handle()));
      return NDBT_FAILED;
    }

    for(int i = 0; i < cs->no_of_nodes; i++ )
    {
      ndb_mgm_node_state *ns = cs->node_states + i;
      assert(ns->node_type == NDB_MGM_NODE_TYPE_API);
      if (ns->node_status == NDB_MGM_NODE_STATUS_CONNECTED)
      {
        // Node is already connected, don't use in test
        continue;
      }
      api_nodes++;
    }
    free(cs);
  }

  if (api_nodes <= 1)
  {
    ndbout << "Too few API node slots available, failing test" << endl;
    return NDBT_FAILED;
  }
  // Don't try to use nodeid allocated by main cluster connection
  api_nodes--;

  ndbout << "Found " << api_nodes << " unconnected API nodes" << endl;
  ctx->setProperty("API_NODES", api_nodes);
  return NDBT_OK;
}


int runNdbClusterConnect(NDBT_Context* ctx, NDBT_Step* step)
{
  const Uint32 api_nodes = ctx->getProperty("API_NODES");
  const Uint32 step_no = step->getStepNo();
  const Uint32 timeout_after_first_alive = ctx->getProperty("TimeoutAfterFirst",
                                                            30);
  if (step_no > api_nodes)
  {
    // Don't run with more threads than API node slots
    return NDBT_OK;
  }

  // Get connectstring from main connection
  char constr[256];
  if (!ctx->m_cluster_connection.get_connectstring(constr,
                                                   sizeof(constr)))
  {
    g_err << "Too short buffer for connectstring" << endl;
    return NDBT_FAILED;
  }

  Uint32 l = 0;
  const Uint32 loops = ctx->getNumLoops();
  while (l < loops && !ctx->isTestStopped())
  {
    g_info << "loop: " << l << endl;
    if (ctx->getProperty("WAIT") > 0)
    {
      ndbout_c("thread %u waiting", step_no);
      ctx->incProperty("WAITING");
      while (ctx->getProperty("WAIT") > 0 && !ctx->isTestStopped())
        NdbSleep_MilliSleep(10);
      ndbout_c("thread %u waiting complete", step_no);
    }
    Ndb_cluster_connection con(constr);

    const int retries = 12;
    const int retry_delay = 5;
    const int verbose = 1;
    if (con.connect(retries, retry_delay, verbose) != 0)
    {
      g_err << "Ndb_cluster_connection.connect failed" << endl;
      return NDBT_FAILED;
    }

    // Check that the connection got a unique nodeid
    NodeIdReservations::Reserve res(g_reservations, con.node_id());

    const int timeout = 30;
    int ret = con.wait_until_ready(timeout, timeout_after_first_alive);
    if (! (ret == 0 || (timeout_after_first_alive == 0 && ret > 0)))
    {
      g_err << "Cluster connection was not ready, nodeid: "
            << con.node_id() << endl;
      abort();
      return NDBT_FAILED;
    }

    // Create and init Ndb object
    Ndb ndb(&con, "TEST_DB");
    if (ndb.init() != 0)
    {
      ERR(ndb.getNdbError());
      return NDBT_FAILED;
    }

    const int max_sleep = 25;
    NdbSleep_MilliSleep(10 + rand() % max_sleep);

    l++;
    res.unlock(); // make sure it's called before ~Ndb_cluster_connection
  }

  ctx->incProperty("runNdbClusterConnect_FINISHED");

  return NDBT_OK;
}

int
runRestarts(NDBT_Context* ctx, NDBT_Step* step)
{
  int result = NDBT_OK;
  Uint32 threads = ctx->getProperty("API_NODES", (unsigned)0);
  Uint32 sr = ctx->getProperty("ClusterRestart", (unsigned)0);
  Uint32 master = ctx->getProperty("Master", (unsigned)0);
  Uint32 slow = ctx->getProperty("SlowNR", (unsigned)0);
  NdbRestarter restarter;

  if (restarter.waitClusterStarted() != 0)
  {
    g_err << "Cluster failed to start" << endl;
    return NDBT_FAILED;
  }

  if (sr == 0 && restarter.getNumDbNodes() < 2)
    return NDBT_OK;

  while (ctx->getProperty("runNdbClusterConnect_FINISHED") < threads
         && !ctx->isTestStopped())
  {
    ndbout_c("%u %u",
             ctx->getProperty("runNdbClusterConnect_FINISHED"),
             threads);
    if (sr == 0)
    {
      int id = rand() % restarter.getNumDbNodes();
      int nodeId = restarter.getDbNodeId(id);
      if (master == 1)
      {
        nodeId = restarter.getMasterNodeId();
      }
      else if (master == 2)
      {
        nodeId = restarter.getRandomNotMasterNodeId(rand());
      }
      ndbout << "Restart node " << nodeId
             << "(master: " << restarter.getMasterNodeId() << ")"
             << endl;
      if (restarter.restartOneDbNode(nodeId, false, true, true) != 0)
      {
        g_err << "Failed to restartNextDbNode" << endl;
        result = NDBT_FAILED;
        break;
      }

      if (restarter.waitNodesNoStart(&nodeId, 1))
      {
        g_err << "Failed to waitNodesNoStart" << endl;
        result = NDBT_FAILED;
        break;
      }

      if (slow)
      {
        /**
         * Block starting node in sp4
         */
        int dump[] = { 71, 4 };
        restarter.dumpStateOneNode(nodeId, dump, NDB_ARRAY_SIZE(dump));
      }

      if (restarter.startNodes(&nodeId, 1))
      {
        g_err << "Failed to start node" << endl;
        result = NDBT_FAILED;
        break;
      }

      if (slow)
      {
        Uint32 blockTime = 3 * 60 * 1000;
        Uint64 end = NdbTick_CurrentMillisecond() + blockTime;
        while (ctx->getProperty("runNdbClusterConnect_FINISHED") < threads
               && !ctx->isTestStopped() &&
               NdbTick_CurrentMillisecond() < end)
        {
          NdbSleep_MilliSleep(100);
        }

        // unblock
        int dump[] = { 71 };
        restarter.dumpStateOneNode(nodeId, dump, NDB_ARRAY_SIZE(dump));
      }
    }
    else
    {
      ndbout << "Blocking threads" << endl;
      ctx->setProperty("WAITING", Uint32(0));
      ctx->setProperty("WAIT", 1);
      while (ctx->getProperty("WAITING") <
             (threads - ctx->getProperty("runNdbClusterConnect_FINISHED")) &&
             !ctx->isTestStopped())
      {
        NdbSleep_MilliSleep(10);
      }

      ndbout << "Restart cluster" << endl;
      if (restarter.restartAll2(Uint32(NdbRestarter::NRRF_NOSTART |
                                       NdbRestarter::NRRF_ABORT)) != 0)
      {
        g_err << "Failed to restartAll" << endl;
        result = NDBT_FAILED;
        break;
      }

      ctx->setProperty("WAITING", Uint32(0));
      ctx->setProperty("WAIT", Uint32(0));

      ndbout << "Starting cluster" << endl;
      restarter.startAll();
    }

    if (restarter.waitClusterStarted() != 0)
    {
      g_err << "Cluster failed to start" << endl;
      result = NDBT_FAILED;
      break;
    }
  }

  return result;
}

int runCheckAllNodesStarted(NDBT_Context* ctx, NDBT_Step* step){
  NdbRestarter restarter;

  if (restarter.waitClusterStarted(1) != 0)
  {
    g_err << "All nodes was not started " << endl;
    return NDBT_FAILED;
  }

  return NDBT_OK;
}



static bool
check_connect_no_such_host()
{
  for (int i = 0; i < 3; i++)
  {
    const char* no_such_host = "no_such_host:1186";
    Ndb_cluster_connection con(no_such_host);

    const int verbose = 1;
    int res = con.connect(i, i, verbose);
    if (res != 1)
    {
      g_err << "Ndb_cluster_connection.connect(" << i << "," << i
            << ", 1) to '" << no_such_host << "' returned " << res
            << " instead of expected 1" << endl;
      return false;
    }
    g_info << "Ndb_cluster_connection.connect(" << i << "," << i
           << ", 1) to '" << no_such_host << "' returned " << res
           << " and message '" << con.get_latest_error_msg() << "'"<< endl;
  }
  return true;
}


static bool
check_connect_until_no_more_nodeid(const char* constr)
{
  bool result = true;
  Vector<Ndb_cluster_connection*> connections;
  while(true)
  {
    Ndb_cluster_connection* con = new Ndb_cluster_connection(constr);
    if (!con)
    {
      g_err << "Failed to create another Ndb_cluster_connection" << endl;
      result = false;
      break;
    }
    connections.push_back(con);
    g_info << "connections: " << connections.size() << endl;

    const int verbose = 1;
    int res = con->connect(0, 0, verbose);
    if (res != 0)
    {
      g_info << "Ndb_cluster_connection.connect(0,0,1) returned " << res
             << " and error message set to : '" << con->get_latest_error_msg()
             << "'" << endl;

      if (res != 1)
      {
        // The error returned should be 1
        g_err << "Unexpected return code " << res << " returned" << endl;
        result = false;
      }
      else if (strstr(con->get_latest_error_msg(),
                      "No free node id found for mysqld(API)") == NULL)
      {
        // The error message should end with "No free node id
        // found for mysqld(API)" since this host is configured in the config
        g_err << "Unexpected error message " << con->get_latest_error_msg()
              << " returned" << endl;
        result = false;
      }
      else
      {
        ndbout << "check_connect_until_no_more_nodeid OK!" << endl;
      }
      break;
    }
  }

  while(connections.size())
  {
    Ndb_cluster_connection* con = connections[0];
    g_info << "releasing connection, size: " << connections.size() << endl;
    delete con;
    connections.erase(0);
  }
  assert(connections.size() == 0);

  return result;
}


int runNdbClusterConnectionConnect(NDBT_Context* ctx, NDBT_Step* step)
{
  // Get connectstring from main connection
  char constr[256];
  if(!ctx->m_cluster_connection.get_connectstring(constr,
                                                  sizeof(constr)))
  {
    g_err << "Too short buffer for connectstring" << endl;
    return NDBT_FAILED;
  }

  if (!check_connect_no_such_host() ||
      !check_connect_until_no_more_nodeid(constr))
  {
    return NDBT_FAILED;
  }

  return NDBT_OK;
}

/* Testing fragmented signal send/receive */

/*
  SectionStore

  Abstraction of long section storage api.
  Used by FragmentAssembler to assemble received long sections
*/
class SectionStore
{
public:
  virtual ~SectionStore() {};
  virtual int appendToSection(Uint32 secId, LinearSectionPtr ptr) = 0;
};

/*
  Basic Section Store

  Naive implementation using malloc.  Real usage might use something better.
*/
class BasicSectionStore : public SectionStore
{
public:
  BasicSectionStore()
  {
    init();
  };

  ~BasicSectionStore()
  {
    freeStorage();
  };

  void init()
  {
    ptrs[0].p = NULL;
    ptrs[0].sz = 0;

    ptrs[2] = ptrs[1] = ptrs[0];
  }

  void freeStorage()
  {
    free(ptrs[0].p);
    free(ptrs[1].p);
    free(ptrs[2].p);
  }

  virtual int appendToSection(Uint32 secId, LinearSectionPtr ptr)
  {
    /* Potentially expensive re-alloc + copy */
    assert(secId < 3);
    
    Uint32 existingSz = ptrs[secId].sz;
    Uint32* existingBuff = ptrs[secId].p;

    Uint32 newSize = existingSz + ptr.sz;
    Uint32* newBuff = (Uint32*) realloc(existingBuff, newSize * 4);

    if (!newBuff)
      return -1;
    
    memcpy(newBuff + existingSz, ptr.p, ptr.sz * 4);
    
    ptrs[secId].p = newBuff;
    ptrs[secId].sz = existingSz + ptr.sz;

    return 0;
  }
    
  LinearSectionPtr ptrs[3];
};



/*
  FragmentAssembler

  Used to assemble sections from multiple fragment signals, and 
  produce a 'normal' signal.
  
  Requires a SectionStore implementation to accumulate the section
  fragments

  Might be useful generic utility, or not.

  Usage : 
    FragmentAssembler fa(ss);
    while (!fa.isComplete())
    {
      sig = waitSignal();
      ss.handleSignal(sig, sections);
    }

    fa.getSignalHeader();
    fa.getSignalBody();
    fa.getSectionStore(); ..

*/
class FragmentAssembler
{
public:
  enum AssemblyError
  {
    NoError = 0,
    FragmentSequence = 1,
    FragmentSource = 2,
    FragmentIdentity = 3,
    SectionAppend = 4
  };

  FragmentAssembler(SectionStore* _secStore):
    secsReceived(0),
    secStore(_secStore),
    complete(false),
    fragId(0),
    sourceNode(0),
    error(NoError)
  {}

  int handleSignal(const SignalHeader* sigHead,
                   const Uint32* sigBody,
                   LinearSectionPtr* sections)
  {
    Uint32 sigLen = sigHead->theLength;
    
    if (fragId == 0)
    {
      switch (sigHead->m_fragmentInfo)
      {
      case 0:
      {
        /* Not fragmented, pass through */
        sh = *sigHead;
        memcpy(signalBody, sigBody, sigLen * 4);
        Uint32 numSecs = sigHead->m_noOfSections;
        for (Uint32 i=0; i<numSecs; i++)
        {
          if (secStore->appendToSection(i, sections[i]) != 0)
          {
            error = SectionAppend;
            return -1;
          }
        }
        complete = true;
        break;
      }
      case 1:
      {
        /* Start of fragmented signal */
        Uint32 incomingFragId;
        Uint32 incomingSourceNode;
        Uint32 numSecsInFragment;
        
        if (handleFragmentSections(sigHead, sigBody, sections,
                                   &incomingFragId, &incomingSourceNode,
                                   &numSecsInFragment) != 0)
          return -1;
        
        assert(incomingFragId != 0);
        fragId = incomingFragId;
        sourceNode = incomingSourceNode;
        assert(numSecsInFragment > 0);
        
        break;
      }
      default:
      {
        /* Error, out of sequence fragment */
        error = FragmentSequence;
        return -1;
        break;
      }
      }
    }
    else
    {
      /* FragId != 0 */
      switch (sigHead->m_fragmentInfo)
      {
      case 0:
      case 1:
      {
        /* Error, out of sequence fragment */
        error = FragmentSequence;
        return -1;
      }
      case 2:
        /* Fall through */
      case 3:
      {
        /* Body fragment */
        Uint32 incomingFragId;
        Uint32 incomingSourceNode;
        Uint32 numSecsInFragment;
        
        if (handleFragmentSections(sigHead, sigBody, sections,
                                   &incomingFragId, &incomingSourceNode,
                                   &numSecsInFragment) != 0)
          return -1;

        if (incomingSourceNode != sourceNode)
        {
          /* Error in source node */
          error = FragmentSource;
          return -1;
        }
        if (incomingFragId != fragId)
        {
          error = FragmentIdentity;
          return -1;
        }
        
        if (sigHead->m_fragmentInfo == 3)
        {
          /* Final fragment, contains actual signal body */
          memcpy(signalBody,
                 sigBody,
                 sigLen * 4);
          sh = *sigHead;
          sh.theLength = sigLen - (numSecsInFragment + 1);
          sh.m_noOfSections = 
            ((secsReceived & 4)? 1 : 0) +
            ((secsReceived & 2)? 1 : 0) +
            ((secsReceived & 1)? 1 : 0);
          sh.m_fragmentInfo = 0;
          
          complete=true;
        }
        break;
      }
      default:
      {
        /* Bad fragmentinfo field */
        error = FragmentSequence;
        return -1;
      }
      }
    }

    return 0;
  }

  int handleSignal(NdbApiSignal* signal,
                   LinearSectionPtr* sections)
  {
    return handleSignal(signal, signal->getDataPtr(), sections);
  }

  bool isComplete()
  {
    return complete;
  }

  /* Valid if isComplete() */
  SignalHeader getSignalHeader()
  {
    return sh;
  }
  
  /* Valid if isComplete() */
  Uint32* getSignalBody()
  {
    return signalBody;
  }

  /* Valid if isComplete() */
  Uint32 getSourceNode()
  {
    return sourceNode;
  }

  SectionStore* getSectionStore()
  {
    return secStore;
  }

  AssemblyError getError() const
  {
    return error;
  }
  
private:
  int handleFragmentSections(const SignalHeader* sigHead,
                             const Uint32* sigBody,
                             LinearSectionPtr* sections,
                             Uint32* incomingFragId,
                             Uint32* incomingSourceNode,
                             Uint32* numSecsInFragment)
  {
    Uint32 sigLen = sigHead->theLength;
    
    *numSecsInFragment = sigHead->m_noOfSections;
    assert(sigLen >= (1 + *numSecsInFragment));
           
    *incomingFragId = sigBody[sigLen - 1];
    *incomingSourceNode = refToNode(sigHead->theSendersBlockRef);
    const Uint32* secIds = &sigBody[sigLen - (*numSecsInFragment) - 1];
    
    for (Uint32 i=0; i < *numSecsInFragment; i++)
    {
      secsReceived |= (1 < secIds[i]);
      
      if (secStore->appendToSection(secIds[i], sections[i]) != 0)
      {
        error = SectionAppend;
        return -1;
      }
    }
    
    return 0;
  }

  Uint32 secsReceived;
  SectionStore* secStore;
  bool complete;
  Uint32 fragId;
  Uint32 sourceNode;
  SignalHeader sh;
  Uint32 signalBody[NdbApiSignal::MaxSignalWords];
  AssemblyError error;
};                 

static const Uint32 MAX_SEND_BYTES=32768; /* Align with TransporterDefinitions.hpp */
static const Uint32 MAX_SEND_WORDS=MAX_SEND_BYTES/4;
static const Uint32 SEGMENT_WORDS= 60; /* Align with SSPool etc */
static const Uint32 SEGMENT_BYTES = SEGMENT_WORDS * 4;
//static const Uint32 MAX_SEGS_PER_SEND=64; /* 6.3 */
static const Uint32 MAX_SEGS_PER_SEND = (MAX_SEND_BYTES / SEGMENT_BYTES) - 2; /* Align with TransporterFacade.cpp */
static const Uint32 MAX_WORDS_PER_SEND = MAX_SEGS_PER_SEND * SEGMENT_WORDS;
static const Uint32 HALF_MAX_WORDS_PER_SEND = MAX_WORDS_PER_SEND / 2;
static const Uint32 THIRD_MAX_WORDS_PER_SEND = MAX_WORDS_PER_SEND / 3;
static const Uint32 MEDIUM_SIZE = 5000;

/* Most problems occurred with sections lengths around the boundary
 * of the max amount sent - MAX_WORDS_PER_SEND, so we define interesting
 * sizes so that we test behavior around these boundaries
 */
static Uint32 interestingSizes[] = 
{
  0,
  1, 
  MEDIUM_SIZE,
  THIRD_MAX_WORDS_PER_SEND -1,
  THIRD_MAX_WORDS_PER_SEND,
  THIRD_MAX_WORDS_PER_SEND +1,
  HALF_MAX_WORDS_PER_SEND -1,
  HALF_MAX_WORDS_PER_SEND,
  HALF_MAX_WORDS_PER_SEND + 1,
  MAX_WORDS_PER_SEND -1, 
  MAX_WORDS_PER_SEND, 
  MAX_WORDS_PER_SEND + 1,
  (2* MAX_SEND_WORDS) + 1,
  1234 /* Random */
};


/* 
   FragSignalChecker

   Class for testing fragmented signal send + receive
*/
class FragSignalChecker
{
public:

  Uint32* buffer;

  FragSignalChecker()
  {
    buffer= NULL;
    init();
  }

  ~FragSignalChecker()
  {
    free(buffer);
  }

  void init()
  {
    buffer = (Uint32*) malloc(getBufferSize());

    if (buffer)
    {
      /* Init to a known pattern */
      for (Uint32 i = 0; i < (getBufferSize()/4); i++)
      {
        buffer[i] = i;
      }
    }
  }

  static Uint32 getNumInterestingSizes()
  {
    return sizeof(interestingSizes) / sizeof(Uint32);
  }

  static Uint32 getNumIterationsRequired()
  {
    /* To get combinatorial coverage, need each of 3
     * sections with each of the interesting sizes
     */
    Uint32 numSizes = getNumInterestingSizes();
    return numSizes * numSizes * numSizes;
  }

  static Uint32 getSecSz(Uint32 secNum, Uint32 iter)
  {
    assert(secNum < 3);
    Uint32 numSizes = getNumInterestingSizes();
    Uint32 divisor = (secNum == 0 ? 1 : 
                      secNum == 1 ? numSizes :
                      numSizes * numSizes);
    /* offset ensures only end sections are 0 length */
    Uint32 index = (iter / divisor) % numSizes;
    if ((index == 0) && (iter >= (divisor * numSizes)))
      index = 1; /* Avoid lower numbered section being empty */
    Uint32 value = interestingSizes[index];
    if(value == 1234)
    {
      value = 1 + (rand() % (2* MAX_WORDS_PER_SEND));
    }
    return value;
  }

  static Uint32 getBufferSize()
  {
    const Uint32 MaxSectionWords = (2 * MAX_SEND_WORDS) + 1;
    const Uint32 MaxTotalSectionsWords = MaxSectionWords * 3;
    return MaxTotalSectionsWords * 4;
  }

  int sendRequest(SignalSender* ss, 
                  Uint32* sizes)
  {
    /* 
     * We want to try out various interactions between the
     * 3 sections and the length of the data sent
     * - All fit in one 'chunk'
     * - None fit in one 'chunk'
     * - Each ends on a chunk boundary
     *
     * Max send size is ~ 32kB
     * Segment size is 60 words / 240 bytes
     *  -> 136 segments / chunk
     *  -> 134 segments / chunk 'normally' sent
     *  -> 32160 bytes
     */
    g_err << "Sending "
          << sizes[0]
          << " " << sizes[1]
          << " " << sizes[2]
          << endl;
    
    const Uint32 numSections = 
      (sizes[0] ? 1 : 0) + 
      (sizes[1] ? 1 : 0) + 
      (sizes[2] ? 1 : 0);
    const Uint32 testType = 40;
    const Uint32 fragmentLength = 1;
<<<<<<< HEAD
    const Uint32 print = 1;
=======
    const Uint32 print = 0;
>>>>>>> d4012067
    const Uint32 len = 5 + numSections;
    SimpleSignal request(false);
    
    Uint32* signalBody = request.getDataPtrSend();
    signalBody[0] = ss->getOwnRef();
    signalBody[1] = testType;
    signalBody[2] = fragmentLength;
    signalBody[3] = print;
    signalBody[4] = 0; /* Return count */
    signalBody[5] = sizes[0];
    signalBody[6] = sizes[1];
    signalBody[7] = sizes[2];
    
    
    request.ptr[0].sz = sizes[0];
    request.ptr[0].p = &buffer[0];
    request.ptr[1].sz = sizes[1];
    request.ptr[1].p = &buffer[sizes[0]];
    request.ptr[2].sz = sizes[2];
    request.ptr[2].p = &buffer[sizes[0] + sizes[1]];
    
    request.header.m_noOfSections= numSections;
    
    int rc = 0;
    ss->lock();
    rc = ss->sendFragmentedSignal(ss->get_an_alive_node(),
                                  request,
                                  CMVMI,
                                  GSN_TESTSIG,
                                  len);
    ss->unlock();
    
    if (rc != 0)
    {
      g_err << "Error sending signal" << endl;
      return rc;
    }
    
    return 0;
  }

  int waitResponse(SignalSender* ss,
                   Uint32* expectedSz)
  {
    /* Here we need to wait for all of the signals which
     * comprise a fragmented send, and check that
     * the data is as expected
     */
    BasicSectionStore bss;
    FragmentAssembler fa(&bss);
    
    while(true)
    {
      ss->lock();
      SimpleSignal* response = ss->waitFor(10000);
      ss->unlock();
      
      if (!response)
      {
        g_err << "Timed out waiting for response" << endl;
        return -1;
      }
      
      //response->print();
      
      if (response->header.theVerId_signalNumber == GSN_TESTSIG)
      {
        if (fa.handleSignal(&response->header,
                            response->getDataPtr(),
                            response->ptr) != 0)
        {
          g_err << "Error assembling fragmented signal."
                << "  Error is "
                << (Uint32) fa.getError()
                << endl;
          return -1;
        }
        
        if (fa.isComplete())
        {
          Uint32 expectedWord = 0;
          for (Uint32 i=0; i < 3; i++)
          {
            if (bss.ptrs[i].sz != expectedSz[i])
            {
              g_err << "Wrong size for section : "
                    << i
                    << " expected " << expectedSz[i]
                    << " but received " << bss.ptrs[i].sz
                    << endl;
              return -1;
            }
            
            for (Uint32 d=0; d < expectedSz[i]; d++)
            {
              if (bss.ptrs[i].p[d] != expectedWord)
              {
                g_err << "Bad data in section "
                      << i
                      << " at word number "
                      << d
                      << ".  Expected "
                      << expectedWord
                      << " but found "
                      << bss.ptrs[i].p[d]
                      << endl;
                return -1;
              }
              expectedWord++;
            }
          }
          
          break;
        }
        
      }
    }
    
    return 0;
  }
  
  int runTest(SignalSender* ss)
  {
    for (Uint32 iter=0; 
         iter < getNumIterationsRequired(); 
         iter++)
    {
      int rc;
      Uint32 sizes[3];
      sizes[0] = getSecSz(0, iter);
      sizes[1] = getSecSz(1, iter);
      sizes[2] = getSecSz(2, iter);
      
      /* Build request, including sections */
      rc = sendRequest(ss, sizes);
      if (rc != 0)
      {
        g_err << "Failed sending request on iteration " << iter 
              << " with rc " << rc << endl;
        return NDBT_FAILED;
      }
      
      /* Wait for response */
      rc = waitResponse(ss, sizes);
      if (rc != 0)
      {
        g_err << "Failed waiting for response on iteration " << iter
              << " with rc " << rc << endl;
        return NDBT_FAILED;
      }
    }
    
    return NDBT_OK;
  }
};


int testFragmentedSend(NDBT_Context* ctx, NDBT_Step* step){
  Ndb* pNdb= GETNDB(step);
  Ndb_cluster_connection* conn = &pNdb->get_ndb_cluster_connection();
  SignalSender ss(conn);
  FragSignalChecker fsc;
  
  return fsc.runTest(&ss);
}



NDBT_TESTSUITE(testNdbApi);
TESTCASE("MaxNdb", 
	 "Create Ndb objects until no more can be created\n"){ 
  INITIALIZER(runTestMaxNdb);
}
TESTCASE("MaxTransactions", 
	 "Start transactions until no more can be created\n"){ 
  INITIALIZER(runTestMaxTransaction);
}
TESTCASE("MaxOperations", 
	"Get operations until no more can be created\n"){ 
  INITIALIZER(runLoadTable);
  INITIALIZER(runTestMaxOperations);
  FINALIZER(runClearTable);
}
TESTCASE("MaxGetValue", 
	"Call getValue loads of time\n"){ 
  INITIALIZER(runLoadTable);
  INITIALIZER(runTestGetValue);
  FINALIZER(runClearTable);
}
TESTCASE("MaxEqual", 
	"Call equal loads of time\n"){ 
  INITIALIZER(runTestEqual);
}
TESTCASE("DeleteNdb", 
	"Make sure that a deleted Ndb object is properly deleted\n"
	"and removed from transporter\n"){ 
  INITIALIZER(runLoadTable);
  INITIALIZER(runTestDeleteNdb);
  FINALIZER(runClearTable);
}
TESTCASE("WaitUntilReady", 
	"Make sure you get an error message when calling waitUntilReady\n"
	"without an init'ed Ndb\n"){ 
  INITIALIZER(runTestWaitUntilReady);
}
TESTCASE("GetOperationNoTab", 
	"Call getNdbOperation on a table that does not exist\n"){ 
  INITIALIZER(runGetNdbOperationNoTab);
}
TESTCASE("BadColNameHandling",
         "Call methods with an invalid column name and check error handling\n"){
  INITIALIZER(runBadColNameHandling);
}
TESTCASE("MissingOperation", 
	"Missing operation request(insertTuple) should give an error code\n"){ 
  INITIALIZER(runMissingOperation);
}
TESTCASE("GetValueInUpdate", 
	"Test that it's not possible to perform getValue in an update\n"){ 
  INITIALIZER(runLoadTable);
  INITIALIZER(runGetValueInUpdate);
  FINALIZER(runClearTable);
}
TESTCASE("UpdateWithoutKeys", 
	"Test that it's not possible to perform update without setting\n"
	 "PKs"){ 
  INITIALIZER(runLoadTable);
  INITIALIZER(runUpdateWithoutKeys);
  FINALIZER(runClearTable);
}
TESTCASE("UpdateWithoutValues", 
	"Test that it's not possible to perform update without setValues\n"){ 
  INITIALIZER(runLoadTable);
  INITIALIZER(runUpdateWithoutValues);
  FINALIZER(runClearTable);
}
TESTCASE("NdbErrorOperation", 
	 "Test that NdbErrorOperation is properly set"){
  INITIALIZER(runCheckGetNdbErrorOperation);
}
TESTCASE("ReadWithoutGetValue", 
	 "Test that it's possible to perform read wo/ getvalue's\n"){ 
  INITIALIZER(runLoadTable);
  INITIALIZER(runReadWithoutGetValue);
  FINALIZER(runClearTable);
}
TESTCASE("Bug_11133", 
	 "Test ReadEx-Delete-Write\n"){ 
  INITIALIZER(runBug_11133);
  FINALIZER(runClearTable);
}
TESTCASE("Bug_WritePartialIgnoreError", 
	 "Test WritePartialIgnoreError\n"){ 
  INITIALIZER(runBug_WritePartialIgnoreError);
  FINALIZER(runClearTable);
}
TESTCASE("Scan_4006", 
	 "Check that getNdbScanOperation does not get 4006\n"){ 
  INITIALIZER(runLoadTable);
  INITIALIZER(runScan_4006);
  FINALIZER(runClearTable);
}
TESTCASE("IgnoreError", ""){
  INITIALIZER(createPkIndex);
  STEP(runTestIgnoreError);
  FINALIZER(runClearTable);
  FINALIZER(createPkIndex_Drop);
}
TESTCASE("CheckNdbObjectList", 
	 ""){ 
  INITIALIZER(runCheckNdbObjectList);
}
TESTCASE("ExecuteAsynch", 
	 "Check that executeAsync() works (BUG#27495)\n"){ 
  INITIALIZER(runTestExecuteAsynch);
}
TESTCASE("Bug28443", 
	 ""){ 
  INITIALIZER(runBug28443);
}
TESTCASE("Bug37158", 
	 ""){ 
  INITIALIZER(runBug37158);
}
TESTCASE("SimpleReadAbortOnError",
         "Test behaviour of Simple reads with Abort On Error"){
  INITIALIZER(simpleReadAbortOnError);
}
TESTCASE("NdbRecordPKAmbiguity",
         "Test behaviour of NdbRecord insert with ambig. pk values"){
  INITIALIZER(testNdbRecordPkAmbiguity);
}
TESTCASE("NdbRecordPKUpdate",
         "Verify that primary key columns can be updated"){
  INITIALIZER(testNdbRecordPKUpdate);
}
TESTCASE("NdbRecordCICharPKUpdate",
         "Verify that a case-insensitive char pk column can be updated"){
  INITIALIZER(testNdbRecordCICharPKUpdate);
}
TESTCASE("NdbRecordRowLength",
         "Verify that the record row length calculation is correct") {
  INITIALIZER(testNdbRecordRowLength);
}
TESTCASE("Bug44015",
         "Rollback insert followed by delete to get corruption") {
  STEP(runBug44015);
  STEPS(runScanReadUntilStopped, 10);
}
TESTCASE("Bug44065_org",
         "Rollback no-change update on top of existing data") {
  INITIALIZER(runBug44065_org);
}
TESTCASE("Bug44065",
         "Rollback no-change update on top of existing data") {
  INITIALIZER(runBug44065);
}
TESTCASE("ApiFailReqBehaviour",
         "Check ApiFailReq cleanly marks Api disconnect") {
  // Some flags to enable the various threads to cooperate
  TC_PROPERTY(ApiFailTestRun, (Uint32)0);
  TC_PROPERTY(ApiFailTestComplete, (Uint32)0);
  TC_PROPERTY(ApiFailTestsRunning, (Uint32)0);
  TC_PROPERTY(ApiFailNumberPkSteps, (Uint32)5); // Num threads below
  INITIALIZER(runLoadTable);
  // 5 threads to increase probability of pending
  // TCKEYREQ after API_FAILREQ
  STEP(runBulkPkReads);
  STEP(runBulkPkReads);
  STEP(runBulkPkReads);
  STEP(runBulkPkReads);
  STEP(runBulkPkReads);
  STEP(testApiFailReq);
  FINALIZER(runClearTable);
}
TESTCASE("ReadColumnDuplicates",
         "Check NdbApi behaves ok when reading same column multiple times") {
  INITIALIZER(runLoadTable);
  STEP(runReadColumnDuplicates);
  FINALIZER(runClearTable);
}
TESTCASE("Bug51775", "")
{
  INITIALIZER(runBug51775);
}
TESTCASE("FragmentedApiFailure",
         "Test in-assembly fragment cleanup code for API failure") {
  // We reuse some of the infrastructure from ApiFailReqBehaviour here
  TC_PROPERTY(ApiFailTestRun, (Uint32)0);
  TC_PROPERTY(ApiFailTestComplete, (Uint32)0);
  TC_PROPERTY(ApiFailTestsRunning, (Uint32)0);
  TC_PROPERTY(ApiFailNumberPkSteps, (Uint32)5); // Num threads below
  // 5 threads to increase probability of fragmented signal being
  // in-assembly when disconnect occurs
  STEP(runFragmentedScanOtherApi);
  STEP(runFragmentedScanOtherApi);
  STEP(runFragmentedScanOtherApi);
  STEP(runFragmentedScanOtherApi);
  STEP(runFragmentedScanOtherApi);
  STEP(testFragmentedApiFail);
};
TESTCASE("UnlockBasic",
         "Check basic op unlock behaviour") {
  INITIALIZER(runLoadTable);
  STEP(runTestUnlockBasic);
  FINALIZER(runClearTable);
}
TESTCASE("UnlockRepeat",
         "Check repeated lock/unlock behaviour") {
  INITIALIZER(runLoadTable);
  STEP(runTestUnlockRepeat);
  FINALIZER(runClearTable);
}
TESTCASE("UnlockMulti",
         "Check unlock behaviour with multiple operations") {
  INITIALIZER(runLoadTable);
  STEP(runTestUnlockMulti);
  FINALIZER(runClearTable);
}
TESTCASE("UnlockScan",
         "Check unlock behaviour with scan lock-takeover") {
  INITIALIZER(runLoadTable);
  STEP(runTestUnlockScan);
  FINALIZER(runClearTable);
}
TESTCASE("NdbClusterConnect",
         "Make sure that every Ndb_cluster_connection get a unique nodeid")
{
  INITIALIZER(runNdbClusterConnectInit);
  STEPS(runNdbClusterConnect, MAX_NODES);
}
TESTCASE("NdbClusterConnectionConnect",
         "Test Ndb_cluster_connection::connect()")
{
  INITIALIZER(runNdbClusterConnectionConnect);
}
TESTCASE("NdbClusterConnectNR",
         "Make sure that every Ndb_cluster_connection get a unique nodeid")
{
  TC_PROPERTY("TimeoutAfterFirst", (Uint32)0);
  INITIALIZER(runNdbClusterConnectInit);
  STEPS(runNdbClusterConnect, MAX_NODES);
  STEP(runRestarts); // Note after runNdbClusterConnect or else counting wrong
}
TESTCASE("NdbClusterConnectNR_master",
         "Make sure that every Ndb_cluster_connection get a unique nodeid")
{
  TC_PROPERTY("Master", 1);
  TC_PROPERTY("TimeoutAfterFirst", (Uint32)0);
  INITIALIZER(runNdbClusterConnectInit);
  STEPS(runNdbClusterConnect, MAX_NODES);
  STEP(runRestarts); // Note after runNdbClusterConnect or else counting wrong
}
TESTCASE("NdbClusterConnectNR_non_master",
         "Make sure that every Ndb_cluster_connection get a unique nodeid")
{
  TC_PROPERTY("Master", 2);
  TC_PROPERTY("TimeoutAfterFirst", (Uint32)0);
  INITIALIZER(runNdbClusterConnectInit);
  STEPS(runNdbClusterConnect, MAX_NODES);
  STEP(runRestarts); // Note after runNdbClusterConnect or else counting wrong
}
TESTCASE("NdbClusterConnectNR_slow",
         "Make sure that every Ndb_cluster_connection get a unique nodeid")
{
  TC_PROPERTY("Master", 2);
  TC_PROPERTY("TimeoutAfterFirst", (Uint32)0);
  TC_PROPERTY("SlowNR", 1);
  INITIALIZER(runNdbClusterConnectInit);
  STEPS(runNdbClusterConnect, MAX_NODES);
  STEP(runRestarts); // Note after runNdbClusterConnect or else counting wrong
}
TESTCASE("NdbClusterConnectSR",
         "Make sure that every Ndb_cluster_connection get a unique nodeid")
{
  TC_PROPERTY("ClusterRestart", (Uint32)1);
  INITIALIZER(runNdbClusterConnectInit);
  STEPS(runNdbClusterConnect, MAX_NODES);
  STEP(runRestarts); // Note after runNdbClusterConnect or else counting wrong
}
TESTCASE("TestFragmentedSend",
         "Test fragmented send behaviour"){
  INITIALIZER(testFragmentedSend);
}
NDBT_TESTSUITE_END(testNdbApi);

int main(int argc, const char** argv){
  ndb_init();
  NDBT_TESTSUITE_INSTANCE(testNdbApi);
  //  TABLE("T1");
  return testNdbApi.execute(argc, argv);
}

template class Vector<Ndb*>;
template class Vector<NdbConnection*>;
template class Vector<Ndb_cluster_connection*>;<|MERGE_RESOLUTION|>--- conflicted
+++ resolved
@@ -5436,11 +5436,7 @@
       (sizes[2] ? 1 : 0);
     const Uint32 testType = 40;
     const Uint32 fragmentLength = 1;
-<<<<<<< HEAD
-    const Uint32 print = 1;
-=======
     const Uint32 print = 0;
->>>>>>> d4012067
     const Uint32 len = 5 + numSections;
     SimpleSignal request(false);
     
