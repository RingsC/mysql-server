--- conflicted
+++ resolved
@@ -1,10 +1,5 @@
 /*
-<<<<<<< HEAD
-   Copyright (C) 2005-2008 MySQL AB, 2009 Sun Microsystems, Inc.
-    All rights reserved. Use is subject to license terms.
-=======
    Copyright (c) 2005, 2014, Oracle and/or its affiliates. All rights reserved.
->>>>>>> 91d37cbe
 
    This program is free software; you can redistribute it and/or modify
    it under the terms of the GNU General Public License as published by
@@ -89,9 +84,6 @@
           ctx->getProperty(NMR_SR) <= NdbMixRestarter::SR_STOPPING)
     {
       if(bank.performTransactions(wait, yield) == NDBT_FAILED)
-<<<<<<< HEAD
-	break;
-=======
       {
         ndbout << "performTransactions FAILED" << endl;
         if (ctx->getProperty(NMR_SR) == NdbMixRestarter::SR_RUNNING)
@@ -99,7 +91,6 @@
         else
           break;  // Possibly retry
       }
->>>>>>> 91d37cbe
     }
     ndbout_c("runBankTransactions is stopped");
     ctx->decProperty(NMR_SR_THREADS_ACTIVE);
@@ -119,15 +110,6 @@
     while(!ctx->isTestStopped() && 
           ctx->getProperty(NMR_SR) <= NdbMixRestarter::SR_STOPPING)
     {
-<<<<<<< HEAD
-      if (bank.performMakeGLs(yield) != NDBT_OK)
-      {
-        Uint32 state = ctx->getProperty(NMR_SR);
-	if(state != NdbMixRestarter::SR_RUNNING)
-	  break;
-	ndbout << "bank.performMakeGLs FAILED: " << state << endl;
-	return NDBT_FAILED;
-=======
       if (bank.performMakeGLs(yield) == NDBT_FAILED)
       {
         ndbout << "bank.performMakeGLs FAILED" << endl;
@@ -135,7 +117,6 @@
           return NDBT_FAILED;
         else
           break;  // Possibly retry
->>>>>>> 91d37cbe
       }
     }
     ndbout_c("runBankGL is stopped");
