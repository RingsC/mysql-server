max-time: 3600
cmd: atrt-mysql-test-run
args: --force

max-time: 600
cmd: atrt-testBackup
args: -n NFMaster T1

max-time: 600
cmd: testBasic
args: -n PkRead T1

max-time: 600
cmd: atrt-testBackup
args: -n NFMasterAsSlave T1

max-time: 600
cmd: testBasic
args: -n PkRead T1

max-time: 600
cmd: atrt-testBackup
args: -n NFSlave T1 

max-time: 600
cmd: testBasic
args: -n PkRead T1

max-time: 600
cmd: atrt-testBackup
args: -n FailMaster T1

max-time: 600
cmd: testBasic
args: -n PkRead T1

max-time: 600
cmd: atrt-testBackup
args: -n FailMasterAsSlave T1

max-time: 600
cmd: testBasic
args: -n PkRead T1

max-time: 600
cmd: atrt-testBackup
args: -n FailSlave T1

max-time: 600
cmd: testBasic
args: -n PkRead T1

max-time: 600
cmd: atrt-testBackup
args: -n BackupOne T1 T6 T3 I3

max-time: 600
cmd: atrt-testBackup
args: -n BackupDDL T1

# BASIC FUNCTIONALITY
max-time: 500
cmd: testBasic
args: -n PkRead

max-time: 500
cmd: testBasic
args: -n PkUpdate 

max-time: 500
cmd: testBasic
args: -n PkDelete 

max-time: 500
cmd: testBasic
args: -n PkInsert 

max-time: 660
cmd: testBasic
args: -n UpdateAndRead 

max-time: 500
cmd: testBasic
args: -n DeleteRead

max-time: 500
cmd: testBasic
args: -n PkReadAndLocker T6 D1 D2

max-time: 500
cmd: testBasic
args: -n PkReadAndLocker2 T6 D1 D2

max-time: 500
cmd: testBasic
args: -n PkReadUpdateAndLocker T6 D1 D2

max-time: 500
cmd: testBasic
args: -n ReadWithLocksAndInserts T6 D1 D2

max-time: 500
cmd: testBasic
args: -n PkInsertTwice T1 T6 T10 D1 D2

max-time: 1500
cmd: testBasic
args: -n Fill T13 

max-time: 1500
cmd: testBasic
args: -n Fill T6 

max-time: 500
cmd: testBasic
args: -n NoCommitSleep T6 D1 D2

max-time: 500
cmd: testBasic
args: -n NoCommit626 T6 D1 D2

max-time: 500
cmd: testBasic
args: -n NoCommitAndClose T6 D1 D2

max-time: 500
cmd: testBasic
args: -n Commit626 T6 D1 D2

max-time: 500
cmd: testBasic
args: -n CommitTry626 T6 D1 D2

max-time: 500
cmd: testBasic
args: -n CommitAsMuch626 T6 D1 D2

max-time: 500
cmd: testBasic
args: -n NoCommit626 T6 D1 D2

max-time: 500
cmd: testBasic
args: -n NoCommitRollback626 T1 T6 D1 D2

max-time: 500
cmd: testBasic
args: -n Commit630 T1 T6 D1 D2

max-time: 500
cmd: testBasic
args: -n CommitTry630 T1 T6 D1 D2

max-time: 500
cmd: testBasic
args: -n CommitAsMuch630 T1 T6 D1 D2

max-time: 500
cmd: testBasic
args: -n NoCommit630 T1 T6 D1 D2

max-time: 500
cmd: testBasic
args: -n NoCommitRollback630 T1 T6 D1 D2 

max-time: 500
cmd: testBasic
args: -n NoCommitAndClose T1 T6 D1 D2 

max-time: 500
cmd: testBasic
args: -n RollbackUpdate T1 T6 D1 D2 

max-time: 500
cmd: testBasic
args: -n RollbackDeleteMultiple T1 T6 D1 D2 

max-time: 500
cmd: testBasic
args: -n ImplicitRollbackDelete T1 T6 D1 D2 

max-time: 500
cmd: testBasic
args: -n CommitDelete T1 T6 D1 D2 

max-time: 500
cmd: testBasic
args: -n RollbackNothing T1 T6 D1 D2 

max-time: 500
cmd: testBasicAsynch
args: -n PkInsertAsynch 

max-time: 500
cmd: testBasicAsynch
args: -n PkReadAsynch 

max-time: 500
cmd: testBasicAsynch
args: -n PkUpdateAsynch 

max-time: 500
cmd: testBasicAsynch
args: -n PkDeleteAsynch 

max-time: 1000
cmd: testBasic
args: -n MassiveRollback T1 T7 D1 D2

max-time: 500
cmd: testBasic
args: -n MassiveRollback2 T1 T7 D1 D2

max-time: 500
cmd: testBasic
args: -n MassiveRollback3 T1 T7 D1 D2

max-time: 500
cmd: testBasic
args: -n MassiveRollback4 T1 T7 D1 D2

max-time: 500
cmd: testBasic
args: -n TupError

max-time: 500
cmd: testBasic
args: -n InsertError T1

max-time: 500
cmd: testBasic
args: -n InsertError2 T1

max-time: 500
cmd: testTimeout
args: T1 

max-time: 500
cmd: testBasic
args: -n Bug25090 T1

max-time: 1000
cmd: testBasic
args: -n Bug27756

max-time: 500
cmd: testBasic
args: -n Bug28073

max-time: 500
cmd: testBasic
args: -n Bug20535

max-time: 500
cmd: testIndex
args: -n Bug25059 -r 3000 T1

# SCAN TESTS
#
max-time: 500
cmd: testScan
args: -n ScanRead16 

max-time: 500
cmd: testScan
args: -n ScanRead240 

max-time: 500
cmd: testScan
args: -n ScanReadCommitted240 

max-time: 500
cmd: testScan
args: -n ScanUpdate 

max-time: 500
cmd: testScan
args: -n ScanUpdate2 T6 D1 D2

max-time: 500
cmd: testScan
args: -n ScanDelete 

max-time: 500
cmd: testScan
args: -n ScanDelete2 T10 D1 D2

max-time: 500
cmd: testScan
args: -n ScanUpdateAndScanRead T6 D1 D2

max-time: 500
cmd: testScan
args: -n ScanReadAndLocker T6 D1 D2

max-time: 500
cmd: testScan
args: -n ScanReadAndPkRead T6 D1 D2

max-time: 500
cmd: testScan
args: -n ScanRead488 -l 10 T6 D1 D2

max-time: 500
cmd: testScan
args: -n ScanRead488O -l 10 T6 D1 D2 

max-time: 1000
cmd: testScan
args: -n ScanRead488T -l 10 T6 D1 D2 

max-time: 1000
cmd: testScan
args: -n ScanRead488_Mixed -l 10 T6 D1 D2

max-time: 500
cmd: testScan
args: -n ScanRead488Timeout -l 10 T6 D1 D2

max-time: 600
cmd: testScan
args: -n ScanRead40 -l 100 T2 D1 D2 

max-time: 1800
cmd: testScan
args: -n ScanRead100 -l 100 T1 D1 D2 

max-time: 600
cmd: testScan
args: -n ScanRead40 -l 100 T1 D1 D2 

max-time: 1800
cmd: testScan
args: -n ScanRead40RandomTable -l 100 T1 

max-time: 3600
cmd: testScan
args: -n ScanRead40RandomTable -l 1000 T2 

max-time: 500
cmd: testScan
args: -n ScanWithLocksAndInserts T6 D1 D2

max-time: 500
cmd: testScan
args: -n ScanReadAbort T6 D1 D2 

max-time: 500
cmd: testScan
args: -n ScanReadAbort15 T6 D1 D2 

max-time: 500
cmd: testScan
args: -n ScanReadAbort240 T6 D1 D2 

max-time: 500
cmd: testScan
args: -n ScanUpdateAbort16 T6 D1 D2 

max-time: 3600
cmd: testScan
args: -n ScanReadRestart T1 T6 T13

max-time: 3600
cmd: testScan
args: -n ScanReadRestart D1 D2

max-time: 1200
cmd: testScan
args: -n ScanUpdateRestart T6

max-time: 1200
cmd: testScan
args: -n ScanUpdateRestart D1 D2 

max-time: 500
cmd: testScan
args: -n CheckGetValue T6 D1 D2 

max-time: 500
cmd: testScan
args: -n CloseWithoutStop T6 D1 D2 

max-time: 500
cmd: testScan
args: -n NextScanWhenNoMore T6 D1 D2 

max-time: 500
cmd: testScan
args: -n ExecuteScanWithoutOpenScan T6 D1 D2 

max-time: 500
cmd: testScan
args: -n OnlyOpenScanOnce T6 D1 D2 

max-time: 500
cmd: testScan
args: -n OnlyOneOpInScanTrans T6 D1 D2 

max-time: 500
cmd: testScan
args: -n OnlyOneOpBeforeOpenScan T6 D1 D2 

max-time: 500
cmd: testScan
args: -n OnlyOneScanPerTrans T6 D1 D2 

max-time: 500
cmd: testScan
args: -n NoCloseTransaction T6 D1 D2 

max-time: 500
cmd: testScan
args: -n CheckInactivityTimeOut T6 D1 D2 

max-time: 500
cmd: testScan
args: -n CheckInactivityBeforeClose T6 D1 D2 

max-time: 500
cmd: testScan
args: -n CheckAfterTerror T6 D1 D2 

max-time: 500
cmd: testScan
args: -n ScanReadError5021 T1 D1 D2 

max-time: 500
cmd: testScan
args: -n ScanReaderror5022 T1 D1 D2 

max-time: 500
cmd: testScan
args: -n ScanReadError5023 T1 D1 D2 

max-time: 500
cmd: testScan
args: -n ScanReadError5024 T1 D1 D2 

max-time: 500
cmd: testScan
args: -n ScanReadError5025 T1 D1 D2 

max-time: 500
cmd: testScan
args: -n ScanReadError5030 T1 D1 D2 

max-time: 500
cmd: testScan
args: -n InsertDelete T1 T6 D1 D2 

max-time: 500
cmd: testScan
args: -n CheckAfterTerror T1 D1 D2 

max-time: 1200
cmd: testScan
args: -n ScanReadWhileNodeIsDown T1

max-time: 1200
cmd: testScan
args: -n ScanReadWhileNodeIsDown D1 D2 

max-time: 500
cmd: testScan
args: -n ScanRestart T1 D1 D2 

max-time: 500
cmd: testScan
args: -l 100 -n Scan-bug8262 T7 D1 D2

max-time: 500
cmd: testScan
args: -n ScanParallelism

max-time: 500
cmd: testScan
args: -n Bug24447 T1

max-time: 1000
cmd: testScan
args: -n ScanVariants

max-time: 1000
cmd: testNodeRestart
args: -n Bug27003 T1

max-time: 300
cmd: testSystemRestart
args: -n Bug29167 T1
<<<<<<< HEAD

max-time: 300
cmd: testSystemRestart
args: -l 2 -n Bug28770 T1
=======
>>>>>>> 5b9e2cb8

max-time: 1000
cmd: testNodeRestart
args: -n Bug27283 T1

max-time: 500
cmd: testNodeRestart
args: -n Bug15587 T1

max-time: 500
cmd: testNodeRestart
args: -n Bug15632 T1

max-time: 500
cmd: testNodeRestart
args: -n Bug15685 T1

max-time: 500
cmd: testNodeRestart
args: -n Bug16772 T1

#max-time: 500
#cmd: testSystemRestart
#args: -n Bug18385 T1
#
max-time: 1000
cmd: testNodeRestart
args: -n Bug18414 T1

max-time: 1000
cmd: testNodeRestart
args: -n Bug18612 T1

max-time: 1000
cmd: testNodeRestart
args: -n Bug18612SR T1

max-time: 1000
cmd: testNodeRestart
args: -n Bug20185 T1

max-time: 1000
cmd: testNodeRestart
args: -n Bug21271 T6

max-time: 1000
cmd: testIndex
args: -n Bug21384

max-time: 1000
cmd: testNodeRestart
args: -n Bug24717 T1

max-time: 1000
cmd: testNodeRestart
args: -n Bug25364 T1

max-time: 1000
cmd: testNodeRestart
args: -n Bug25554 T1

max-time: 3000
cmd: testNodeRestart
args: -n Bug25984

max-time: 1000
cmd: testNodeRestart
args: -n Bug26457 T1

max-time: 1000
cmd: testNodeRestart
args: -n Bug26481 T1

max-time: 1000
cmd: testNodeRestart
args: -n Bug28023 T7 D2

max-time: 1000
cmd: testNodeRestart
args: -n Bug29364 T1

#
# DICT TESTS
max-time: 1500
cmd: testDict
args: -n CreateAndDrop 

max-time: 1000
cmd: testNodeRestart
args: -n Bug28717 T1

max-time: 1500
cmd: testDict
args: -n CreateAndDropAtRandom -l 200 T1

max-time: 1500
cmd: testDict
args: -n CreateAndDropWithData 

max-time: 1500
cmd: testDict
args: -n CreateAndDropDuring T6 T10 D1 D2

max-time: 1500
cmd: testDict
args: -n CreateInvalidTables 

max-time: 1500
cmd: testDict
args: -n CreateTableWhenDbIsFull T6 

max-time: 1500
cmd: testDict
args: -n CreateMaxTables T6 

max-time: 500
cmd: testDict
args: -n FragmentTypeSingle T1 

max-time: 1500
cmd: testDict
args: -n FragmentTypeAllSmall T1 T6 T7 T8 

max-time: 1500
cmd: testDict
args: -n FragmentTypeAllLarge T1 T6 T7 T8 

max-time: 1500
cmd: testDict
args: -n TemporaryTables T1 T6 T7 T8 

max-time: 1500
cmd: testDict
args: -n Restart_NR2 T1 I3

max-time: 500
cmd: testDict
args: -n Bug21755 T1

max-time: 1500
cmd: testDict
args: -l 25 -n DictRestart T1

max-time: 1500
cmd: testDict
args: -n TableAddAttrs T7

max-time: 1500
cmd: testDict
args: -n TableAddAttrsDuring T7

max-time: 500
cmd: testDict
args: -n Bug24631 T1

#
# TEST NDBAPI
#
max-time: 500
cmd: testDataBuffers
args: 

# Testsuite: testNdbApi
# Number of tests: 5
max-time: 500
cmd: testNdbApi
args: -n MaxNdb T6 

max-time: 500
cmd: testNdbApi
args: -n MaxTransactions T1 T6 T7 T8 T13 

max-time: 500
cmd: testNdbApi
args: -n MaxOperations T1 T6 T7 T8 T13 

max-time: 500
cmd: testNdbApi
args: -n MaxGetValue T1 T6 T7 T8 T13 

max-time: 500
cmd: testNdbApi
args: -n MaxEqual 

max-time: 500
cmd: testNdbApi
args: -n DeleteNdb T1 T6 

max-time: 500
cmd: testNdbApi
args: -n WaitUntilReady T1 T6 T7 T8 T13 

max-time: 500
cmd: testNdbApi
args: -n GetOperationNoTab T6 

max-time: 500
cmd: testNdbApi
args: -n NdbErrorOperation T6 

max-time: 500
cmd: testNdbApi
args: -n MissingOperation T6 

max-time: 500
cmd: testNdbApi
args: -n GetValueInUpdate T6 

max-time: 500
cmd: testNdbApi
args: -n UpdateWithoutKeys T6 D1 D2 

max-time: 500
cmd: testNdbApi
args: -n UpdateWithoutValues T6 D1 D2 

max-time: 500
cmd: testNdbApi
args: -n ReadWithoutGetValue D1 D2 

max-time: 500
cmd: testNdbApi
args: -n Bug_11133 T1 D1 D2 

max-time: 500
cmd: testNdbApi
args: -n Scan_4006 T1 D1 D2 

max-time: 500
cmd: testNdbApi
args: -n Bug_WritePartialIgnoreError T1 

max-time: 500
cmd: testNdbApi
args: -n ExecuteAsynch T1

max-time: 1000
cmd: testNdbApi
args: -n Bug28443

#max-time: 500
#cmd: testInterpreter
#args: T1 
#
max-time: 150000
cmd: testOperations
args:

max-time: 15000
cmd: testTransactions
args:

max-time: 1500
cmd: testRestartGci
args: T6 

max-time: 1500
cmd: testBlobs
args: -version 1

max-time: 1500
cmd: testBlobs
args:

max-time: 600
cmd: testBlobs
args: -bug 27018

max-time: 600
cmd: testBlobs
args: -bug 27370

max-time: 5000
cmd: testOIBasic
args: -case abcdefz

max-time: 2000
cmd: testOIBasic
args: -case gz

max-time: 2000
cmd: testOIBasic
args: -case hz

max-time: 2500
cmd: testBitfield
args:

max-time: 2500
cmd: testPartitioning
args:

#
#
# SYSTEM RESTARTS
#
max-time: 1500
cmd: testSystemRestart
args: -n SR1 T1 

max-time: 1500
cmd: testSystemRestart
args: -n SR1 T6 

max-time: 1500
cmd: testSystemRestart
args: -n SR1 T7 

max-time: 1500
cmd: testSystemRestart
args: -n SR1 T8 

max-time: 1500
cmd: testSystemRestart
args: -n SR1 D1

max-time: 1500
cmd: testSystemRestart
args: -n SR1 D2 

max-time: 1500
cmd: testSystemRestart
args: -n SR2 T1 

max-time: 1500
cmd: testSystemRestart
args: -n SR2 T6 

max-time: 1500
cmd: testSystemRestart
args: -n SR2 T7 

max-time: 1500
cmd: testSystemRestart
args: -n SR2 D1

max-time: 1500
cmd: testSystemRestart
args: -n SR2 D2 

max-time: 1500
cmd: testSystemRestart
args: -n SR_UNDO T1 

max-time: 1500
cmd: testSystemRestart
args: -n SR_UNDO T6 

max-time: 1500
cmd: testSystemRestart
args: -n SR_UNDO T7 

max-time: 1500
cmd: testSystemRestart
args: -n SR_UNDO T8 

max-time: 1000
cmd: testSRBank
args: -n SR -l 300 -r 15 T1

max-time: 1000
cmd: testSRBank
args: -n NR -l 300 -r 15 T1

max-time: 1000
cmd: testSRBank
args: -n Mix -l 300 -r 15 T1

max-time: 300
cmd: testNodeRestart
args: -n Bug24543 T1

max-time: 1500
cmd: testSystemRestart
args: -n Bug24664

max-time: 1000
cmd: testNodeRestart
args: -n Bug25468 T1

max-time: 1000
cmd: testNodeRestart
args: -n Bug27466 T1

max-time: 1500
cmd: testSystemRestart
args: -n Bug27434 T1

max-time: 1000
cmd: test_event
args: -l 10 -n Bug27169 T1

# OLD FLEX
max-time: 500
cmd: flexBench
args: -c 25 -t 10 

max-time: 500
cmd: flexHammer
args: -r 5 -t 32 

max-time: 300
cmd: DbCreate
args:

max-time: 180
cmd: DbAsyncGenerator
args: -time 60 -p 1
type: bench

max-time: 180
cmd: DbAsyncGenerator
args: -time 60 -p 25
type: bench

max-time: 180
cmd: DbAsyncGenerator
args: -time 60 -p 100
type: bench

max-time: 180
cmd: DbAsyncGenerator
args: -time 60 -p 200
type: bench

max-time: 180
cmd: DbAsyncGenerator
args: -time 60 -p 1 -proc 25
type: bench

max-time: 120
cmd: testMgm
args: -n ApiSessionFailure T1

max-time: 15
cmd: testMgm
args: -n ApiConnectTimeout T1

max-time: 120
cmd: testMgm
args: -n ApiTimeoutBasic T1

max-time: 120
cmd: testMgm
args: -n ApiSessionFailure T1

max-time: 120
cmd: testMgm
args: -n ApiGetStatusTimeout T1

max-time: 120
cmd: testMgm
args: -n ApiGetConfigTimeout T1

max-time: 120
cmd: testMgm
args: -n ApiMgmEventTimeout T1

max-time: 120
cmd: testMgm
args: -n ApiMgmStructEventTimeout T1
<|MERGE_RESOLUTION|>--- conflicted
+++ resolved
@@ -488,13 +488,10 @@
 max-time: 300
 cmd: testSystemRestart
 args: -n Bug29167 T1
-<<<<<<< HEAD
 
 max-time: 300
 cmd: testSystemRestart
 args: -l 2 -n Bug28770 T1
-=======
->>>>>>> 5b9e2cb8
 
 max-time: 1000
 cmd: testNodeRestart
@@ -555,6 +552,22 @@
 max-time: 1000
 cmd: testNodeRestart
 args: -n Bug25554 T1
+
+max-time: 1000
+cmd: testNodeRestart
+args: -n Bug26457 T1
+
+max-time: 1000
+cmd: testNodeRestart
+args: -n Bug26481 T1
+
+max-time: 1000
+cmd: testNodeRestart
+args: -n Bug29364 T1
+
+max-time: 1000
+cmd: testNodeRestart
+args: -n Bug28023 T7 D2
 
 max-time: 3000
 cmd: testNodeRestart
