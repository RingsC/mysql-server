--- conflicted
+++ resolved
@@ -1321,7 +1321,10 @@
 args: -n Bug45154 D1
 
 max-time: 300
-<<<<<<< HEAD
+cmd: testDict
+args: -n Bug36702 D1
+
+max-time: 300
 cmd: testSystemRestart
 args: -n Bug46651 T1
 
@@ -1329,8 +1332,4 @@
 cmd: testSystemRestart
 args: -n Bug46412 T1
 
-# end of 6.3
-=======
-cmd: testDict
-args: -n Bug36702 D1
->>>>>>> ea84084f
+# end of 6.3