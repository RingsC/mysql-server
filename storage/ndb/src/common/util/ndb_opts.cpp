--- conflicted
+++ resolved
@@ -149,25 +149,6 @@
   return FALSE;
 }
 
-<<<<<<< HEAD
-extern "C"
-int
-ndb_load_defaults(const char* conf_file, const char** groups,
-                  int *argc, char*** argv, MEM_ROOT *mem_root)
-{
-  return my_load_defaults(conf_file ? conf_file : MYSQL_CONFIG_NAME,
-                          groups, argc, argv, mem_root, NULL);
-}
-
-extern "C"
-void
-ndb_free_defaults(MEM_ROOT *mem_root)
-{
-  free_root(mem_root, MYF(0));
-}
-
-=======
->>>>>>> 4c2a89cd
 static Ndb_opts * registeredNdbOpts;
 
 static void ndb_opts_usage()
@@ -207,11 +188,6 @@
 Ndb_opts::~Ndb_opts()
 {
   Ndb_opts::release();
-<<<<<<< HEAD
-  ndb_end(0);  // ndb_end() can safely be called more than once
-=======
-  free_defaults(defaults_argv);
->>>>>>> 4c2a89cd
 }
 
 int Ndb_opts::handle_options(bool (*get_opt_fn)
