--- conflicted
+++ resolved
@@ -276,8 +276,6 @@
   ,{ GSN_LCP_STATUS_CONF, printLCP_STATUS_CONF }
   ,{ GSN_LCP_STATUS_REF, printLCP_STATUS_REF }
 
-<<<<<<< HEAD
-=======
   ,{ GSN_CREATE_FK_REQ, printCREATE_FK_REQ }
   ,{ GSN_CREATE_FK_REF, printCREATE_FK_REF }
   ,{ GSN_CREATE_FK_CONF, printCREATE_FK_CONF }
@@ -285,6 +283,5 @@
   ,{ GSN_DROP_FK_REF, printDROP_FK_REF }
   ,{ GSN_DROP_FK_CONF, printDROP_FK_CONF }
 
->>>>>>> d4012067
   ,{ 0, 0 }
 };
