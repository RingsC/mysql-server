--- conflicted
+++ resolved
@@ -20,12 +20,9 @@
 
 #include <ErrorReporter.hpp>
 
-<<<<<<< HEAD
-=======
 #define JAM_FILE_ID 268
 
 
->>>>>>> d4012067
 /**
  * @class  DataBuffer
  * @brief  Buffer of data words
