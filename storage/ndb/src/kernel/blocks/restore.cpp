--- conflicted
+++ resolved
@@ -3240,24 +3240,11 @@
                            Local_key *rowid_val)
 {
   LqhKeyReq * req = (LqhKeyReq *)signal->getDataPtrSend();
-<<<<<<< HEAD
   /**
    * attrLen is not used for long lqhkeyreq, and should be zero for short
    * lqhkeyreq.
    */
   req->attrLen = 0;
-=======
-  
-  Uint32 hashValue;
-  if (g_key_descriptor_pool.getPtr(tableId)->hasCharAttr)
-    hashValue = calulate_hash(tableId, key_start);
-  else
-    hashValue = md5_hash(key_start, keyLen);
-  
-  Uint32 tmp= 0;
-  LqhKeyReq::setAttrLen(tmp, attrLen);
-  req->attrLen = tmp;
->>>>>>> 41a0ddc4
 
   Uint32 tmp= 0;
   const bool short_lqhkeyreq = (keyLen == 0);
@@ -3306,7 +3293,7 @@
     }
     else
     {
-      req->hashValue = md5_hash((Uint64*)key_start, keyLen);
+      req->hashValue = md5_hash(key_start, keyLen);
     }
   }
   LqhKeyReq::setNoDiskFlag(tmp, 1);
