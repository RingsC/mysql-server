/* Copyright (C) 2006 MySQL AB

   This program is free software; you can redistribute it and/or modify
   it under the terms of the GNU General Public License as published by
   the Free Software Foundation; version 2 of the License.

   This program is distributed in the hope that it will be useful,
   but WITHOUT ANY WARRANTY; without even the implied warranty of
   MERCHANTABILITY or FITNESS FOR A PARTICULAR PURPOSE.  See the
   GNU General Public License for more details.

   You should have received a copy of the GNU General Public License
   along with this program; if not, write to the Free Software
   Foundation, Inc., 51 Franklin St, Fifth Floor, Boston, MA  02110-1301  USA */

#include <signaldata/SignalData.hpp>
#include "diskpage.hpp"
#include <NdbOut.hpp>
#include <version.h>
#include <time.h>

void
File_formats::Zero_page_header::init(File_type ft, 
				     Uint32 node_id, 
				     Uint32 version, 
				     Uint32 now)
{
  memcpy(m_magic, "NDBDISK", 8);
  m_byte_order = 0x12345678;
  m_page_size = File_formats::NDB_PAGE_SIZE;
  m_ndb_version = version;
  m_node_id = node_id;
  m_file_type = ft;
  m_time = now;
}

int
File_formats::Zero_page_header::validate(File_type ft, 
					 Uint32 node_id, 
					 Uint32 version, 
					 Uint32 now)
{
  return 0; // TODO Check header
}

NdbOut&
operator<<(NdbOut& out, const File_formats::Zero_page_header& obj)
{
  char buf[256];
  out << "page size:   " << obj.m_page_size << endl;
  out << "ndb version: " << obj.m_ndb_version << ", " <<
<<<<<<< HEAD
    getVersionString(obj.m_ndb_version, 0, 0, buf, sizeof(buf)) << endl;
=======
    ndbGetVersionString(obj.m_ndb_version, 0, buf, sizeof(buf)) << endl;
>>>>>>> 5795b6a3
  out << "ndb node id: " << obj.m_node_id << endl;
  out << "file type:   " << obj.m_file_type << endl;
  out << "time:        " << obj.m_time << ", " 
      << ctime((time_t*)&obj.m_time)<< endl;
  return out;
}

NdbOut&
operator<<(NdbOut& out, const File_formats::Datafile::Zero_page& obj)
{
  out << obj.m_page_header << endl;
  out << "m_file_no: " << obj.m_file_no << endl;
  out << "m_tablespace_id: " << obj.m_tablespace_id << endl;
  out << "m_tablespace_version: " << obj.m_tablespace_version << endl;
  out << "m_data_pages: " << obj.m_data_pages << endl;
  out << "m_extent_pages: " << obj.m_extent_pages << endl;
  out << "m_extent_size: " << obj.m_extent_size << endl;
  out << "m_extent_count: " << obj.m_extent_count << endl;
  out << "m_extent_headers_per_page: " << obj.m_extent_headers_per_page << endl;
  out << "m_extent_header_words: " << obj.m_extent_header_words << endl;
  out << "m_extent_header_bits_per_page: " << obj.m_extent_header_bits_per_page << endl;

  return out;
}

NdbOut&
operator<<(NdbOut& out, const File_formats::Undofile::Zero_page& obj)
{
  out << obj.m_page_header << endl;
  out << "m_file_id: " << obj.m_file_id << endl;
  out << "m_logfile_group_id: " << obj.m_logfile_group_id << endl;
  out << "m_logfile_group_version: " << obj.m_logfile_group_version << endl;
  out << "m_undo_pages: " << obj.m_undo_pages << endl;
  
  return out;
}
<|MERGE_RESOLUTION|>--- conflicted
+++ resolved
@@ -49,11 +49,7 @@
   char buf[256];
   out << "page size:   " << obj.m_page_size << endl;
   out << "ndb version: " << obj.m_ndb_version << ", " <<
-<<<<<<< HEAD
-    getVersionString(obj.m_ndb_version, 0, 0, buf, sizeof(buf)) << endl;
-=======
-    ndbGetVersionString(obj.m_ndb_version, 0, buf, sizeof(buf)) << endl;
->>>>>>> 5795b6a3
+    ndbGetVersionString(obj.m_ndb_version, 0, 0, buf, sizeof(buf)) << endl;
   out << "ndb node id: " << obj.m_node_id << endl;
   out << "file type:   " << obj.m_file_type << endl;
   out << "time:        " << obj.m_time << ", " 
