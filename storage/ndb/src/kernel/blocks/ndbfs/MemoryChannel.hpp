/*
   Copyright (C) 2003 MySQL AB
    All rights reserved. Use is subject to license terms.

   This program is free software; you can redistribute it and/or modify
   it under the terms of the GNU General Public License as published by
   the Free Software Foundation; version 2 of the License.

   This program is distributed in the hope that it will be useful,
   but WITHOUT ANY WARRANTY; without even the implied warranty of
   MERCHANTABILITY or FITNESS FOR A PARTICULAR PURPOSE.  See the
   GNU General Public License for more details.

   You should have received a copy of the GNU General Public License
   along with this program; if not, write to the Free Software
   Foundation, Inc., 51 Franklin St, Fifth Floor, Boston, MA 02110-1301  USA
*/

#ifndef MemoryChannel_H
#define MemoryChannel_H

//===========================================================================
//
// .DESCRIPTION
//              Pointer based communication channel for communication between two 
//              thread. It does not copy any data in or out the channel so the 
//              item that is put in can not be used untill the other thread has 
//              given it back. There is no support for detecting the return of a 
//              item. The channel is half-duplex. 
//              For comminication between 1 writer and 1 reader use the MemoryChannel
//              class, for comminication between multiple writer and 1 reader use the
//              MemoryChannelMultipleWriter. There is no support for multiple readers.
//
// .TYPICAL USE:
//              to communicate between threads.
//
// .EXAMPLE:
//              See AsyncFile.C
//===========================================================================
//
//
// MemoryChannel( int size= 256);
//   Constuctor
// Parameters:
//      size : amount of pointer it can hold
//
// void operator ++ ();
//   increments the index with one, if size is reached it is set to zero
//
// virtual void write( T *t);
//   Puts the item in the channel if the channel is full an error is reported.
// Parameters:
//      t: pointer to item to put in the channel, after this the item
//                        is shared with the other thread.
// errors
//                      AFS_ERROR_CHANNALFULL, channel is full
//
// T* read();
//      Reads a itemn from the channel, if channel is empty it blocks untill
//              an item can be read.
// return
//                      T : item from the channel
//
// T* tryRead();
//      Reads a item from the channel, if channel is empty it returns zero.
// return
//                      T : item from the channel or zero if channel is empty.
//

#include "ErrorHandlingMacros.hpp"
#include "CircularIndex.hpp"
#include "NdbMutex.h"
#include "NdbCondition.h"
#include <NdbOut.hpp>


template <class T>
class MemoryChannel
{
public:
<<<<<<< HEAD
  // wl4391_todo. adds 4*.  could set per ndb version.  why 512 ?
  MemoryChannel( int size= 4* 512);
  virtual ~MemoryChannel( );
=======
  MemoryChannel();
  virtual ~MemoryChannel();
>>>>>>> ef7976eb

  void writeChannel(T *t);
  void writeChannelNoSignal(T *t);
  T* readChannel();
  T* tryReadChannel();

  /**
   * Should be made class using MemoryChannel
   */
  struct ListMember
  {
    T* m_next;
  };

private:
  Uint32 m_occupancy;
  T* m_head; // First element in list (e.g will be read by readChannel)
  T* m_tail;
  NdbMutex* theMutexPtr;
  NdbCondition* theConditionPtr;

  template<class U>
  friend NdbOut& operator<<(NdbOut& out, const MemoryChannel<U> & chn);
};

template <class T>
NdbOut& operator<<(NdbOut& out, const MemoryChannel<T> & chn)
{
  NdbMutex_Lock(chn.theMutexPtr);
  out << "[ occupancy: " << chn.m_occupancy
      << " ]";
  NdbMutex_Unlock(chn.theMutexPtr);
  return out;
}

template <class T> MemoryChannel<T>::MemoryChannel() :
  m_occupancy(0), m_head(0), m_tail(0)
{
  theMutexPtr = NdbMutex_Create();
  theConditionPtr = NdbCondition_Create();
}

template <class T> MemoryChannel<T>::~MemoryChannel( )
{
  NdbMutex_Destroy(theMutexPtr);
  NdbCondition_Destroy(theConditionPtr);
}

template <class T> void MemoryChannel<T>::writeChannel( T *t)
{
<<<<<<< HEAD

  NdbMutex_Lock(theMutexPtr);
  if(full(theWriteIndex, theReadIndex) || theChannel == NULL) abort();
  theChannel[theWriteIndex]= t;
  ++theWriteIndex;
=======
  writeChannelNoSignal(t);
>>>>>>> ef7976eb
  NdbCondition_Signal(theConditionPtr);
  NdbMutex_Unlock(theMutexPtr);
}

template <class T> void MemoryChannel<T>::writeChannelNoSignal( T *t)
{
  NdbMutex_Lock(theMutexPtr);
  if (m_head == 0)
  {
    assert(m_occupancy == 0);
    m_head = m_tail = t;
  }
  else
  {
    assert(m_tail != 0);
    m_tail->m_mem_channel.m_next = t;
    m_tail = t;
  }
  t->m_mem_channel.m_next = 0;
  m_occupancy++;
  NdbMutex_Unlock(theMutexPtr);
}

template <class T> T* MemoryChannel<T>::readChannel()
{
  NdbMutex_Lock(theMutexPtr);
  while (m_head == 0)
  {
    assert(m_occupancy == 0);
    NdbCondition_Wait(theConditionPtr,
                      theMutexPtr);    
  }
  assert(m_occupancy > 0);
  T* tmp = m_head;
  if (m_head == m_tail)
  {
    assert(m_occupancy == 1);
    m_head = m_tail = 0;
  }
  else
  {
    m_head = m_head->m_mem_channel.m_next;
  }
  m_occupancy--;
  NdbMutex_Unlock(theMutexPtr);
  return tmp;
}

template <class T> T* MemoryChannel<T>::tryReadChannel()
{
  NdbMutex_Lock(theMutexPtr);
  T* tmp = m_head;
  if (m_head != 0)
  {
    assert(m_occupancy > 0);
    if (m_head == m_tail)
    {
      assert(m_occupancy == 1);
      m_head = m_tail = 0;
    }
    else
    {
      m_head = m_head->m_mem_channel.m_next;
    }
    m_occupancy--;
  }
  else
  {
    assert(m_occupancy == 0);
  }
  NdbMutex_Unlock(theMutexPtr);
  return tmp;
}

#endif // MemoryChannel_H
<|MERGE_RESOLUTION|>--- conflicted
+++ resolved
@@ -78,14 +78,8 @@
 class MemoryChannel
 {
 public:
-<<<<<<< HEAD
-  // wl4391_todo. adds 4*.  could set per ndb version.  why 512 ?
-  MemoryChannel( int size= 4* 512);
-  virtual ~MemoryChannel( );
-=======
   MemoryChannel();
   virtual ~MemoryChannel();
->>>>>>> ef7976eb
 
   void writeChannel(T *t);
   void writeChannelNoSignal(T *t);
@@ -136,17 +130,8 @@
 
 template <class T> void MemoryChannel<T>::writeChannel( T *t)
 {
-<<<<<<< HEAD
-
-  NdbMutex_Lock(theMutexPtr);
-  if(full(theWriteIndex, theReadIndex) || theChannel == NULL) abort();
-  theChannel[theWriteIndex]= t;
-  ++theWriteIndex;
-=======
   writeChannelNoSignal(t);
->>>>>>> ef7976eb
   NdbCondition_Signal(theConditionPtr);
-  NdbMutex_Unlock(theMutexPtr);
 }
 
 template <class T> void MemoryChannel<T>::writeChannelNoSignal( T *t)
