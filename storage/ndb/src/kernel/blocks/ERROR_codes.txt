Next QMGR 1
Next NDBCNTR 1002
Next NDBFS 2000
Next DBACC 3002
Next DBTUP 4029
<<<<<<< HEAD
Next DBLQH 5048
Next DBDICT 6008
Next DBDIH 7202
Next DBTC 8057
=======
Next DBLQH 5050
Next DBDICT 6008
Next DBDIH 7195
Next DBTC 8058
>>>>>>> 06c60935
Next CMVMI 9000
Next BACKUP 10038
Next DBUTIL 11002
Next DBTUX 12008
Next SUMA 13034
Next SUMA 13036
Next LGMAN 15001
Next TSMAN 16001

TESTING NODE FAILURE, ARBITRATION
---------------------------------

911 - 919:
Crash president when he starts to run in ArbitState 1-9.

910: Crash new president after node crash

934 : Crash president in ALLOC_NODE_ID_REQ

935 : Crash master on node failure (delayed) 
      and skip sending GSN_COMMIT_FAILREQ to specified node

ERROR CODES FOR TESTING NODE FAILURE, GLOBAL CHECKPOINT HANDLING:
-----------------------------------------------------------------

7000:
Insert system error in master when global checkpoint is idle.

7001:
Insert system error in master after receiving GCP_PREPARE from
all nodes in the cluster.

7002:
Insert system error in master after receiving GCP_NODEFINISH from
all nodes in the cluster.

7003:
Insert system error in master after receiving GCP_SAVECONF from
all nodes in the cluster.

7004:
Insert system error in master after completing global checkpoint with
all nodes in the cluster.

7186:
Master: Dont send GCP_PREPARE to all node(s)...and die after 1s

7187:
Master: Dont send GCP_COMMIT to all node(s)...and die after 1s

7188:
Master: Dont send GCP_SAVE_REQ to all node(s)...and die after 1s

7189:
Master: Dont send COPY_GCIREQ (GCP) to all node(s)...and die after 1s

7190:
Master Dont send SUB_GCP_COMPLETE_REP to all node(s) and dies after 1s

7005:
Insert system error in GCP participant when receiving GCP_PREPARE.

7006:
Insert system error in GCP participant when receiving GCP_COMMIT.

7007:
Insert system error in GCP participant when receiving GCP_TCFINISHED.

7008:
Insert system error in GCP participant when receiving COPY_GCICONF.

5000:
Insert system error in GCP participant when receiving GCP_SAVEREQ.

5007:
Delay GCP_SAVEREQ by 10 secs

7165: Delay INCL_NODE_REQ in starting node yeilding error in GCP_PREPARE

7030: Delay in GCP_PREPARE until node has completed a node failure
7031: Delay in GCP_PREPARE and die 3s later

7177: Delay copying of sysfileData in execCOPY_GCIREQ

7180: Crash master during master-take-over in execMASTER_LCPCONF

7183: Crash when receiving COPY_GCIREQ

7184: Crash before starting next GCP after a node failure

7185: Dont reply to COPY_GCI_REQ where reason == GCP

7193: Dont send LCP_FRAG_ORD to self, and crash when sending first
      LCP_FRAG_ORD(last)

7194: Force removeNodeFromStored to complete in the middle of MASTER_LCPCONF

ERROR CODES FOR TESTING NODE FAILURE, LOCAL CHECKPOINT HANDLING:
-----------------------------------------------------------------

7009:
Insert system error in master when local checkpoint is idle.

7010:
Insert system error in master when local checkpoint is in the
state clcpStatus = CALCULATE_KEEP_GCI.

7011:
Stop local checkpoint in the state CALCULATE_KEEP_GCI.

7012:
Restart local checkpoint after stopping in CALCULATE_KEEP_GCI.

Method:
1) Error 7011 in master, wait until report of stopped.
2) Error xxxx in participant to crash it.
3) Error 7012 in master to start again.

7013:
Insert system error in master when local checkpoint is in the
state clcpStatus = COPY_GCI before sending COPY_GCIREQ.

7014:
Insert system error in master when local checkpoint is in the
state clcpStatus = TC_CLOPSIZE before sending TC_CLOPSIZEREQ.

7015:
Insert system error in master when local checkpoint is in the
state clcpStatus = START_LCP_ROUND before sending START_LCP_ROUND.

7016:
Insert system error in master when local checkpoint is in the
state clcpStatus = START_LCP_ROUND after receiving LCP_REPORT.

7017:
Insert system error in master when local checkpoint is in the
state clcpStatus = TAB_COMPLETED.

7018:
Insert system error in master when local checkpoint is in the
state clcpStatus = TAB_SAVED before sending DIH_LCPCOMPLETE.

7019:
Insert system error in master when local checkpoint is in the
state clcpStatus = IDLE before sending CONTINUEB(ZCHECK_TC_COUNTER).

7020:
Insert system error in local checkpoint participant at reception of
COPY_GCIREQ.

7075: Master
Don't send any LCP_FRAG_ORD(last=true)
And crash when all have "not" been sent

8000: Crash particpant when receiving TCGETOPSIZEREQ
8001: Crash particpant when receiving TC_CLOPSIZEREQ
5010: Crash any when receiving LCP_FRAGORD

7021: Crash in  master when receiving START_LCP_REQ
7022: Crash in !master when receiving START_LCP_REQ

7023: Crash in  master when sending START_LCP_CONF
7024: Crash in !master when sending START_LCP_CONF

7025: Crash in  master when receiving LCP_FRAG_REP
7016: Crash in !master when receiving LCP_FRAG_REP

7026: Crash in  master when changing state to LCP_TAB_COMPLETED 
7017: Crash in !master when changing state to LCP_TAB_COMPLETED 

7027: Crash in  master when changing state to LCP_TAB_SAVED
7018: Crash in  master when changing state to LCP_TAB_SAVED

7191: Crash when receiving LCP_COMPLETE_REP
7192: Crash in setLcpActiveStatusStart - when dead node missed to LCP's

ERROR CODES FOR TESTING NODE FAILURE, FAILURE IN COPY FRAGMENT PROCESS:
-----------------------------------------------------------------------

5002:
Insert node failure in starting node when receiving a tuple copied from the copy node
as part of copy fragment process.
5003:
Insert node failure when receiving ABORT signal.

5004:
Insert node failure handling when receiving COMMITREQ.

5005:
Insert node failure handling when receiving COMPLETEREQ.

5006:
Insert node failure handling when receiving ABORTREQ.

5042:
As 5002, but with specified table (see DumpStateOrd)

These error code can be combined with error codes for testing time-out
handling in DBTC to ensure that node failures are also well handled in
time-out handling. They can also be used to test multiple node failure
handling.

5045: Crash in PREPARE_COPY_FRAG_REQ
5046: Crash if LQHKEYREQ (NrCopy) comes when frag-state is incorrect

ERROR CODES FOR TESTING TIME-OUT HANDLING IN DBLQH
-------------------------------------------------
5011:
Delay execution of COMMIT signal 2 seconds to generate time-out.

5012 (use 5017):
First delay execution of COMMIT signal 2 seconds to generate COMMITREQ.
Delay execution of COMMITREQ signal 2 seconds to generate time-out.

5013:
Delay execution of COMPLETE signal 2 seconds to generate time-out.

5014 (use 5018):
First delay execution of COMPLETE signal 2 seconds to generate COMPLETEREQ.
Delay execution of COMPLETEREQ signal 2 seconds to generate time-out.

5015:
Delay execution of ABORT signal 2 seconds to generate time-out.

5016: (ABORTREQ only as part of take-over)
Delay execution of ABORTREQ signal 2 seconds to generate time-out.

5031: lqhKeyRef, ZNO_TC_CONNECT_ERROR
5032: lqhKeyRef, ZTEMPORARY_REDO_LOG_FAILURE
5033: lqhKeyRef, ZTAIL_PROBLEM_IN_LOG_ERROR

5034: Don't pop scan queue

5035: Delay ACC_CONTOPCONT

5038: Drop LQHKEYREQ + set 5039
5039: Drop ABORT + set 5003

8048: Make TC not choose own node for simple/dirty read
5041: Crash is receiving simple read from other TC on different node

8050: Send TCKEYREF is operation is non local

5100,5101: Drop ABORT req in primary replica
           Crash on "next" ABORT

5047: ZTRANSPORTER_OVERLOADED_ERROR in execLQHKEYREQ

ERROR CODES FOR TESTING TIME-OUT HANDLING IN DBTC
-------------------------------------------------
8040:
Delay execution of ABORTED signal 2 seconds to generate time-out.

8041:
Delay execution of COMMITTED signal 2 seconds to generate time-out.
8042 (use 8046):
Delay execution of COMMITTED signal 2 seconds to generate COMMITCONF.
Delay execution of COMMITCONF signal 2 seconds to generate time-out.

8043:
Delay execution of COMPLETED signal 2 seconds to generate time-out.

8044 (use 8047):
Delay execution of COMPLETED signal 2 seconds to generate COMPLETECONF.
Delay execution of COMPLETECONF signal 2 seconds to generate time-out.

8045: (ABORTCONF only as part of take-over)
Delay execution of ABORTCONF signal 2 seconds to generate time-out.

8050: Send ZABORT_TIMEOUT_BREAK delayed

8053: Crash in timeOutFoundLab, state CS_WAIT_COMMIT_CONF

5048: Crash in execCOMMIT
5049: SET_ERROR_INSERT_VALUE(5048)

ERROR CODES FOR TESTING TIME-OUT HANDLING IN DBTC
-------------------------------------------------

8003: Throw away a LQHKEYCONF in state STARTED
8004: Throw away a LQHKEYCONF in state RECEIVING
8005: Throw away a LQHKEYCONF in state REC_COMMITTING
8006: Throw away a LQHKEYCONF in state START_COMMITTING

8007: Ignore send of LQHKEYREQ in state STARTED
8008: Ignore send of LQHKEYREQ in state START_COMMITTING

8009: Ignore send of LQHKEYREQ+ATTRINFO in state STARTED
8010: Ignore send of LQHKEYREQ+ATTRINFO in state START_COMMITTING

8011: Abort at send of CONTINUEB(ZSEND_ATTRINFO) in state STARTED
8012: Abort at send of CONTINUEB(ZSEND_ATTRINFO) in state START_COMMITTING

8013: Ignore send of CONTINUEB(ZSEND_COMPLETE_LOOP) (should crash eventually)
8014: Ignore send of CONTINUEB(ZSEND_COMMIT_LOOP) (should crash eventually)

8015: Ignore ATTRINFO signal in DBTC in state REC_COMMITTING
8016: Ignore ATTRINFO signal in DBTC in state RECEIVING

8017: Return immediately from DIVERIFYCONF (should crash eventually)
8018: Throw away a COMMITTED signal
8019: Throw away a COMPLETED signal

TESTING TAKE-OVER FUNCTIONALITY IN DBTC
---------------------------------------

8002: Crash when sending LQHKEYREQ
8029: Crash when receiving LQHKEYCONF
8030: Crash when receiving COMMITTED
8031: Crash when receiving COMPLETED
8020: Crash when all COMMITTED has arrived
8021: Crash when all COMPLETED has arrived
8022: Crash when all LQHKEYCONF has arrived

COMBINATION OF TIME-OUT + CRASH
-------------------------------

8023 (use 8024): Ignore LQHKEYCONF and crash when ABORTED signal arrives by setting 8024
8025 (use 8026): Ignore COMMITTED and crash when COMMITCONF signal arrives by setting 8026
8027 (use 8028): Ignore COMPLETED and crash when COMPLETECONF signal arrives by setting 8028

ABORT OF TCKEYREQ
-----------------

8032: No free TC records any more

8037 : Invalid schema version in TCINDXREQ

------

8038 : Simulate API disconnect just after SCAN_TAB_REQ

<<<<<<< HEAD
8055 : Crash in sendApiCommit, disconnect API, and set 8056
8056 : return directly in API_FAILREQ
=======
8057 : Send only 1 COMMIT per timeslice
>>>>>>> 06c60935

8052 : Simulate failure of TransactionBufferMemory allocation for OI lookup

8051 : Simulate failure of allocation for saveINDXKEYINFO


CMVMI
-----
9000 Set RestartOnErrorInsert to restart -n
9998 Enter endless loop (trigger watchdog)
9999 Crash system immediatly

Test Crashes in handling node restarts
--------------------------------------

7121: Crash after receiving permission to start (START_PERMCONF) in starting
      node.
7122: Crash master when receiving request for permission to start (START_PERMREQ).
7123: Crash any non-starting node when receiving information about a starting node
      (START_INFOREQ)
7124: Respond negatively on an info request (START_INFOREQ)
7125: Stop an invalidate Node LCP process in the middle to test if START_INFOREQ
      stopped by long-running processes are handled in a correct manner.
7126: Allow node restarts for all nodes (used in conjunction with 7025)
7127: Crash when receiving a INCL_NODEREQ message.
7128: Crash master after receiving all INCL_NODECONF from all nodes
7129: Crash master after receiving all INCL_NODECONF from all nodes and releasing
      the lock on the dictionary
7130: Crash starting node after receiving START_MECONF
7131: Crash when receiving START_COPYREQ in master node
7132: Crash when receiving START_COPYCONF in starting node

7170: Crash when receiving START_PERMREF (InitialStartRequired)

8039: DBTC delay INCL_NODECONF and kill starting node

7174: Crash starting node before sending DICT_LOCK_REQ
7175: Master sends one fake START_PERMREF (ZNODE_ALREADY_STARTING_ERROR)
7176: Slave NR pretends master does not support DICT lock (rolling upgrade)

DICT:
6000  Crash during NR when receiving DICTSTARTREQ
6001  Crash during NR when receiving SCHEMA_INFO
6002  Crash during NR soon after sending GET_TABINFO_REQ

LQH:
5026  Crash when receiving COPY_ACTIVEREQ
5027  Crash when receiving STAT_RECREQ

5043  Crash starting node, when scan is finished on primary replica

Test Crashes in handling take over
----------------------------------

7133: Crash when receiving START_TOREQ
7134: Crash master after receiving all START_TOCONF
7135: Crash master after copying table 0 to starting node
7136: Crash master after completing copy of tables
7137: Crash master after adding a fragment before copying it
7138: Crash when receiving CREATE_FRAGREQ in prepare phase
7139: Crash when receiving CREATE_FRAGREQ in commit phase
7140: Crash master when receiving all CREATE_FRAGCONF in prepare phase
7141: Crash master when receiving all CREATE_FRAGCONF in commit phase
7142: Crash master when receiving COPY_FRAGCONF
7143: Crash master when receiving COPY_ACTIVECONF
7144: Crash when receiving END_TOREQ
7145: Crash master after receiving first END_TOCONF
7146: Crash master after receiving all END_TOCONF
7147: Crash master after receiving first START_TOCONF
7148: Crash master after receiving first CREATE_FRAGCONF
7152: Crash master after receiving first UPDATE_TOCONF
7153: Crash master after receiving all UPDATE_TOCONF
7154: Crash when receiving UPDATE_TOREQ
7155: Crash master when completing writing start take over info
7156: Crash master when completing writing end take over info

Test failures in various states in take over functionality
----------------------------------------------------------
7157: Block take over at start take over
7158: Block take over at sending of START_TOREQ
7159: Block take over at selecting next fragment
7160: Block take over at creating new fragment
7161: Block take over at sending of CREATE_FRAGREQ in prepare phase
7162: Block take over at sending of CREATE_FRAGREQ in commit phase
7163: Block take over at sending of UPDATE_TOREQ at end of copy frag
7164: Block take over at sending of END_TOREQ
7169: Block take over at sending of UPDATE_TOREQ at end of copy

5008: Crash at reception of EMPTY_LCPREQ (at master take over after NF)
5009: Crash at sending of EMPTY_LCPCONF (at master take over after NF)

Test Crashes in Handling Graceful Shutdown
------------------------------------------
7065: Crash when receiving STOP_PERMREQ in master
7066: Crash when receiving STOP_PERMREQ in slave
7067: Crash when receiving DIH_SWITCH_REPLICA_REQ
7068: Crash when receiving DIH_SWITCH_REPLICA_CONF


Backup Stuff:
------------------------------------------
10001: Crash on NODE_FAILREP in Backup coordinator
10002: Crash on NODE_FAILREP when coordinatorTakeOver
10003: Crash on PREP_CREATE_TRIG_{CONF/REF} (only coordinator)
10004: Crash on START_BACKUP_{CONF/REF} (only coordinator)
10005: Crash on CREATE_TRIG_{CONF/REF} (only coordinator)
10006: Crash on WAIT_GCP_REF (only coordinator)
10007: Crash on WAIT_GCP_CONF (only coordinator)
10008: Crash on WAIT_GCP_CONF during start of backup (only coordinator)
10009: Crash on WAIT_GCP_CONF during stop of backup (only coordinator)
10010: Crash on BACKUP_FRAGMENT_CONF (only coordinator)
10011: Crash on BACKUP_FRAGMENT_REF (only coordinator)
10012: Crash on DROP_TRIG_{CONF/REF} (only coordinator)
10013: Crash on STOP_BACKUP_{CONF/REF} (only coordinator)
10014: Crash on DEFINE_BACKUP_REQ (participant)
10015: Crash on START_BACKUP_REQ (participant)
10016: Crash on BACKUP_FRAGMENT_REQ (participant)
10017: Crash on SCAN_FRAGCONF (participant)
10018: Crash on FSAPPENDCONF (participant)
10019: Crash on TRIG_ATTRINFO (participant)
10020: Crash on STOP_BACKUP_REQ (participant)
10021: Crash on NODE_FAILREP in participant not becoming coordinator

10022: Fake no backup records at DEFINE_BACKUP_REQ (participant)
10023: Abort backup by error at reception of UTIL_SEQUENCE_CONF (code 300)
10024: Abort backup by error at reception of DEFINE_BACKUP_CONF (code 301)
10025: Abort backup by error at reception of CREATE_TRIG_CONF last (code 302)
10026: Abort backup by error at reception of START_BACKUP_CONF (code 303)
10027: Abort backup by error at reception of DEFINE_BACKUP_REQ at master (code 304)
10028: Abort backup by error at reception of BACKUP_FRAGMENT_CONF at master (code 305)
10029: Abort backup by error at reception of FSAPPENDCONF in slave (FileOrScanError = 5)
10030: Simulate buffer full from trigger execution => abort backup
10031: Error 331 for dictCommitTableMutex_locked
10032: backup checkscan
10033: backup checkscan
10034: define backup reply error
10035: Fail to allocate buffers

10036: Halt backup for table >= 2
10037: Resume backup (from 10036)

11001: Send UTIL_SEQUENCE_REF (in master)

5028:  Crash when receiving LQHKEYREQ (in non-master)

Failed Create Table:
--------------------
7173: Create table failed due to not sufficient number of fragment or
      replica records.
3001: Fail create 1st fragment
4007 12001: Fail create 1st fragment
4008 12002: Fail create 2nd fragment
4009 12003: Fail create 1st attribute in 1st fragment
4010 12004: Fail create last attribute in 1st fragment
4011 12005: Fail create 1st attribute in 2nd fragment
4012 12006: Fail create last attribute in 2nd fragment

Drop Table/Index:
-----------------
4001: Crash on REL_TABMEMREQ in TUP
4002: Crash on DROP_TABFILEREQ in TUP
4003: Fail next trigger create in TUP
4004: Fail next trigger drop in TUP
8033: Fail next trigger create in TC
8034: Fail next index create in TC
8035: Fail next trigger drop in TC
8036: Fail next index drop in TC
6006: Crash participant in create index

4013: verify TUP tab descr before and after next DROP TABLE

System Restart:
---------------

5020: Force system to read pages form file when executing prepare operation record
3000: Delay writing of datapages in ACC when LCP is started
4000: Delay writing of datapages in TUP when LCP is started
7070: Set TimeBetweenLcp to min value
7071: Set TimeBetweenLcp to max value
7072: Split START_FRAGREQ into several log nodes
7073: Don't include own node in START_FRAGREQ
7074: 7072 + 7073

Scan:
------

5021: Crash when receiving SCAN_NEXTREQ if sender is own node
5022: Crash when receiving SCAN_NEXTREQ if sender is NOT own node
5023: Drop SCAN_NEXTREQ if sender is own node
5024: Drop SCAN_NEXTREQ if sender is NOT own node
5025: Delay SCAN_NEXTREQ 1 second if sender is NOT own node
5030: Drop all SCAN_NEXTREQ until node is shutdown with SYSTEM_ERROR
      because of scan fragment timeout

Test routing of signals:
-----------------------
4006: Turn on routing of TRANSID_AI signals from TUP
5029: Turn on routing of KEYINFO20 signals from LQH

Ordered index:
--------------
12007: Make next alloc node fail with no memory error

Dbdict:
-------
6003 Crash in participant @ CreateTabReq::Prepare
6004 Crash in participant @ CreateTabReq::Commit
6005 Crash in participant @ CreateTabReq::CreateDrop
6007 Fail on readTableFile for READ_TAB_FILE1 (28770)

Dbtup:
4014 - handleInsert - Out of undo buffer
4015 - handleInsert - Out of log space
4016 - handleInsert - AI Inconsistency
4017 - handleInsert - Out of memory
4018 - handleInsert - Null check error
4019 - handleInsert - Alloc rowid error
4020 - handleInsert - Size change error
4021 - handleInsert - Out of disk space

4022 - addTuxEntries - fail before add of first entry
4023 - addTuxEntries - fail add of last entry (the entry for last index)

4025: Fail all inserts with out of memory
4026: Fail one insert with oom
4027: Fail inserts randomly with oom
4028: Fail one random insert with oom

NDBCNTR:

1000: Crash insertion on SystemError::CopyFragRef
1001: Delay sending NODE_FAILREP (to own node), until error is cleared

LGMAN:
-----
15000: Fail to create log file

TSMAN:
-----
16000: Fail to create data file<|MERGE_RESOLUTION|>--- conflicted
+++ resolved
@@ -3,17 +3,10 @@
 Next NDBFS 2000
 Next DBACC 3002
 Next DBTUP 4029
-<<<<<<< HEAD
-Next DBLQH 5048
+Next DBLQH 5050
 Next DBDICT 6008
 Next DBDIH 7202
-Next DBTC 8057
-=======
-Next DBLQH 5050
-Next DBDICT 6008
-Next DBDIH 7195
 Next DBTC 8058
->>>>>>> 06c60935
 Next CMVMI 9000
 Next BACKUP 10038
 Next DBUTIL 11002
@@ -346,12 +339,9 @@
 
 8038 : Simulate API disconnect just after SCAN_TAB_REQ
 
-<<<<<<< HEAD
 8055 : Crash in sendApiCommit, disconnect API, and set 8056
 8056 : return directly in API_FAILREQ
-=======
 8057 : Send only 1 COMMIT per timeslice
->>>>>>> 06c60935
 
 8052 : Simulate failure of TransactionBufferMemory allocation for OI lookup
 
