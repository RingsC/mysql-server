/*
   Copyright (c) 2003, 2014, Oracle and/or its affiliates. All rights reserved.

   This program is free software; you can redistribute it and/or modify
   it under the terms of the GNU General Public License as published by
   the Free Software Foundation; version 2 of the License.

   This program is distributed in the hope that it will be useful,
   but WITHOUT ANY WARRANTY; without even the implied warranty of
   MERCHANTABILITY or FITNESS FOR A PARTICULAR PURPOSE.  See the
   GNU General Public License for more details.

   You should have received a copy of the GNU General Public License
   along with this program; if not, write to the Free Software
   Foundation, Inc., 51 Franklin St, Fifth Floor, Boston, MA 02110-1301  USA
*/

#define DBTUP_C
#define DBTUP_ABORT_CPP
#include "Dbtup.hpp"
#include <RefConvert.hpp>
#include <ndb_limits.h>
#include <pc.hpp>

#define JAM_FILE_ID 409


/**
 * Abort abort this operation and all after (nextActiveOp's)
 */
void Dbtup::execTUP_ABORTREQ(Signal* signal) 
{
  jamEntry();
  do_tup_abortreq(signal, 0);
}

bool
Dbtup::do_tup_abort_operation(Signal* signal,
                              Tuple_header *tuple_ptr,
                              Operationrec* opPtrP,
                              Fragrecord* fragPtrP,
                              Tablerec* tablePtrP)
{
  bool change = true;

  Uint32 bits= tuple_ptr->m_header_bits;  
  if (opPtrP->op_type != ZDELETE)
  {
    Tuple_header *copy= get_copy_tuple(&opPtrP->m_copy_tuple_location);
    
    if (opPtrP->op_struct.bit_field.m_disk_preallocated)
    {
      jam();
      Local_key key;
      memcpy(&key, copy->get_disk_ref_ptr(tablePtrP), sizeof(key));
      disk_page_abort_prealloc(signal, fragPtrP, &key, key.m_page_idx);
    }

    if(! (bits & Tuple_header::ALLOC))
    {
      jam();
      if(bits & Tuple_header::MM_GROWN)
      {
        jam();
	if (0) ndbout_c("abort grow");
	Ptr<Page> vpage;
	Uint32 idx= opPtrP->m_tuple_location.m_page_idx;
        Uint32 *var_part;
        
	ndbassert(! (tuple_ptr->m_header_bits & Tuple_header::COPY_TUPLE));
	
	Var_part_ref *ref = tuple_ptr->get_var_part_ref_ptr(tablePtrP);
        
        Local_key tmp; 
        ref->copyout(&tmp);
	
        idx= tmp.m_page_idx;
        var_part= get_ptr(&vpage, *ref);
        Var_page* pageP = (Var_page*)vpage.p;
        Uint32 len= pageP->get_entry_len(idx) & ~Var_page::CHAIN;

        /*
          A MM_GROWN tuple was relocated with a bigger size in preparation for
          commit, so we need to shrink it back. The original size is stored in
          the last word of the relocated (oversized) tuple.
        */
        ndbassert(len > 0);
        Uint32 sz= var_part[len-1];
        ndbassert(sz < len);
        if (sz)
        {
          jam();
          ndbassert(fragPtrP->m_varWordsFree >= pageP->free_space);
          fragPtrP->m_varWordsFree -= pageP->free_space;
          pageP->shrink_entry(idx, sz);
          // Adds the new free space value for the page to the fragment total.
          update_free_page_list(fragPtrP, vpage);
        }
        else
        {
          jam();
          free_var_part(fragPtrP, vpage, tmp.m_page_idx);
          tmp.m_page_no = RNIL;
          ref->assign(&tmp);
          bits &= ~(Uint32)Tuple_header::VAR_PART;
        }
        tuple_ptr->m_header_bits= bits & ~Tuple_header::MM_GROWN;
        change = true;
      } 
      else if(bits & Tuple_header::MM_SHRINK)
      {
        jam();
	if (0) ndbout_c("abort shrink");
      }
    }
    else if (opPtrP->is_first_operation())
    {
      jam();
      /**
       * Aborting last operation that performed ALLOC
       */
      change = true;
      tuple_ptr->m_header_bits &= ~(Uint32)Tuple_header::ALLOC;
      tuple_ptr->m_header_bits |= Tuple_header::FREED;
    }
  }
  else if (opPtrP->is_first_operation())
  {
    jam();
    if (bits & Tuple_header::ALLOC)
    {
      jam();
      change = true;
      tuple_ptr->m_header_bits &= ~(Uint32)Tuple_header::ALLOC;
      tuple_ptr->m_header_bits |= Tuple_header::FREED;
    }
  }
  return change;
}

void Dbtup::do_tup_abortreq(Signal* signal, Uint32 flags)
{
  OperationrecPtr regOperPtr;
  FragrecordPtr regFragPtr;
  TablerecPtr regTabPtr;

  regOperPtr.i = signal->theData[0];
  c_operation_pool.getPtr(regOperPtr);
  TransState trans_state= get_trans_state(regOperPtr.p);
  ndbrequire((trans_state == TRANS_STARTED) ||
             (trans_state == TRANS_TOO_MUCH_AI) ||
             (trans_state == TRANS_ERROR_WAIT_TUPKEYREQ) ||
             (trans_state == TRANS_IDLE));
  if (regOperPtr.p->op_type == ZREAD) {
    jam();
    initOpConnection(regOperPtr.p);
    return;
  }//if

  regFragPtr.i = regOperPtr.p->fragmentPtr;
  ptrCheckGuard(regFragPtr, cnoOfFragrec, fragrecord);

  regTabPtr.i = regFragPtr.p->fragTableId;
  ptrCheckGuard(regTabPtr, cnoOfTablerec, tablerec);

  PagePtr page;
  Tuple_header *tuple_ptr= (Tuple_header*)
    get_ptr(&page, &regOperPtr.p->m_tuple_location, regTabPtr.p);

  if (get_tuple_state(regOperPtr.p) == TUPLE_PREPARED)
  {
    jam();

    /**
     * abort all TUX entries first...if present
     */
    if (!regTabPtr.p->tuxCustomTriggers.isEmpty() && 
        ! (flags & ZSKIP_TUX_TRIGGERS))
    {
      jam();
      executeTuxAbortTriggers(signal,
                              regOperPtr.p,
                              regFragPtr.p,
                              regTabPtr.p);

      OperationrecPtr loopOpPtr;
      loopOpPtr.i = regOperPtr.p->nextActiveOp;
      while (loopOpPtr.i != RNIL) 
      {
        jam();
        c_operation_pool.getPtr(loopOpPtr);
        if (get_tuple_state(loopOpPtr.p) != TUPLE_ALREADY_ABORTED)
        {
          jam();
          executeTuxAbortTriggers(signal,
                                  loopOpPtr.p,
                                  regFragPtr.p,
                                  regTabPtr.p);
        }
        loopOpPtr.i = loopOpPtr.p->nextActiveOp;
      }
    }

    /**
     * Then abort all data changes
     */
    {
      bool change = do_tup_abort_operation(signal, 
                                           tuple_ptr,
                                           regOperPtr.p,
                                           regFragPtr.p,
                                           regTabPtr.p);
      
      OperationrecPtr loopOpPtr;
      loopOpPtr.i = regOperPtr.p->nextActiveOp;
      while (loopOpPtr.i != RNIL) 
      {
        jam();
        c_operation_pool.getPtr(loopOpPtr);
        if (get_tuple_state(loopOpPtr.p) != TUPLE_ALREADY_ABORTED)
        {
          jam();
          change |= do_tup_abort_operation(signal,
                                           tuple_ptr,
                                           loopOpPtr.p,
                                           regFragPtr.p,
                                           regTabPtr.p);
          set_tuple_state(loopOpPtr.p, TUPLE_ALREADY_ABORTED);      
        }
        loopOpPtr.i = loopOpPtr.p->nextActiveOp;
      }
    
      if (change && (regTabPtr.p->m_bits & Tablerec::TR_Checksum)) 
      {
        jam();
        setChecksum(tuple_ptr, regTabPtr.p);
      }
    }
  }

  bool first_and_last = false;
  if (regOperPtr.p->is_first_operation() && regOperPtr.p->is_last_operation())
  {
    jam();
    /* Abort of only (remaining) op on this row */
    first_and_last = true;
    if (regOperPtr.p->m_undo_buffer_space)
    {
      jam();
      D("Logfile_client - do_tup_abortreq");
      Logfile_client lgman(this, c_lgman, regFragPtr.p->m_logfile_group_id);
      lgman.free_log_space(regOperPtr.p->m_undo_buffer_space);
    }
  }

  removeActiveOpList(regOperPtr.p, tuple_ptr);

  if (first_and_last &&
      (flags & ZABORT_DEALLOC) &&
      (tuple_ptr->m_header_bits & Tuple_header::FREED))
  {
    jam();
    /* Free var and fixed records for this row */
    Local_key tmp = regOperPtr.p->m_tuple_location;
    if (regTabPtr.p->m_attributes[MM].m_no_of_varsize +
        regTabPtr.p->m_attributes[MM].m_no_of_dynamic)
    {
      jam();
      free_var_rec(regFragPtr.p, regTabPtr.p, &tmp, page);
    }
    else
    {
      jam();
      free_fix_rec(regFragPtr.p, regTabPtr.p, &tmp, (Fix_page*)page.p);
    }
    regOperPtr.p->m_tuple_location.setNull();
  }

  initOpConnection(regOperPtr.p);
}

/* **************************************************************** */
/* ********************** TRANSACTION ERROR MODULE **************** */
/* **************************************************************** */
int Dbtup::TUPKEY_abort(KeyReqStruct * req_struct, int error_type)
{
  switch(error_type) {
  case 1:
//tmupdate_alloc_error:
    terrorCode= ZMEM_NOMEM_ERROR;
    jam();
    break;

  case 15:
    jam();
    terrorCode = ZREGISTER_INIT_ERROR;
    break;

  case 16:
    jam();
    terrorCode = ZTRY_TO_UPDATE_ERROR;
    break;

  case 17:
    jam();
    terrorCode = ZNO_ILLEGAL_NULL_ATTR;
    break;

  case 19:
    jam();
    terrorCode = ZTRY_TO_UPDATE_ERROR;
    break;

  case 20:
    jam();
    terrorCode = ZREGISTER_INIT_ERROR;
    break;

  case 22:
    jam();
    terrorCode = ZTOTAL_LEN_ERROR;
    break;

  case 23:
    jam();
    terrorCode = ZREGISTER_INIT_ERROR;
    break;

  case 24:
    jam();
    terrorCode = ZREGISTER_INIT_ERROR;
    break;

  case 26:
    jam();
    terrorCode = ZREGISTER_INIT_ERROR;
    break;

  case 27:
    jam();
    terrorCode = ZREGISTER_INIT_ERROR;
    break;

  case 28:
    jam();
    terrorCode = ZREGISTER_INIT_ERROR;
    break;

  case 29:
    jam();
    break;

  case 30:
    jam();
    terrorCode = ZCALL_ERROR;
    break;

  case 31:
    jam();
    terrorCode = ZSTACK_OVERFLOW_ERROR;
    break;

  case 32:
    jam();
    terrorCode = ZSTACK_UNDERFLOW_ERROR;
    break;

  case 33:
    jam();
    terrorCode = ZNO_INSTRUCTION_ERROR;
    break;

  case 34:
    jam();
    terrorCode = ZOUTSIDE_OF_PROGRAM_ERROR;
    break;

  case 35:
    jam();
    terrorCode = ZTOO_MANY_INSTRUCTIONS_ERROR;
    break;

  case 38:
    jam();
    terrorCode = ZTEMPORARY_RESOURCE_FAILURE;
    break;

  case 39:
    if (get_trans_state(req_struct->operPtrP) == TRANS_TOO_MUCH_AI) {
      jam();
      terrorCode = ZTOO_MUCH_ATTRINFO_ERROR;
    } else if (get_trans_state(req_struct->operPtrP) == TRANS_ERROR_WAIT_TUPKEYREQ) {
      jam();
      terrorCode = ZSEIZE_ATTRINBUFREC_ERROR;
    } else {
      ndbrequire(false);
    }//if
    break;
  case 40:
    jam();
    terrorCode = ZUNSUPPORTED_BRANCH;
    break;
  default:
    ndbrequire(false);
    break;
  }//switch
  tupkeyErrorLab(req_struct);
  return -1;
}

void Dbtup::early_tupkey_error(KeyReqStruct* req_struct)
{
  Operationrec * const regOperPtr = req_struct->operPtrP;
  ndbrequire(!regOperPtr->op_struct.bit_field.in_active_list);
  set_trans_state(regOperPtr, TRANS_IDLE);
  set_tuple_state(regOperPtr, TUPLE_PREPARED);
  initOpConnection(regOperPtr);
  send_TUPKEYREF(req_struct->signal, regOperPtr);
}

void Dbtup::tupkeyErrorLab(KeyReqStruct* req_struct)
{
  Operationrec * const regOperPtr = req_struct->operPtrP;
  set_trans_state(regOperPtr, TRANS_IDLE);
  set_tuple_state(regOperPtr, TUPLE_PREPARED);

  FragrecordPtr fragPtr;
  fragPtr.i= regOperPtr->fragmentPtr;
  ptrCheckGuard(fragPtr, cnoOfFragrec, fragrecord);

  TablerecPtr tabPtr;
  tabPtr.i= fragPtr.p->fragTableId;
  ptrCheckGuard(tabPtr, cnoOfTablerec, tablerec);

  if (regOperPtr->m_undo_buffer_space &&
      (regOperPtr->is_first_operation() && regOperPtr->is_last_operation()))
  {
    jam();
    D("Logfile_client - tupkeyErrorLab");
    Logfile_client lgman(this, c_lgman, fragPtr.p->m_logfile_group_id);
    lgman.free_log_space(regOperPtr->m_undo_buffer_space);
  }

  Uint32 *ptr = 0;
  if (!regOperPtr->m_tuple_location.isNull())
  {
    PagePtr tmp;
    ptr= get_ptr(&tmp, &regOperPtr->m_tuple_location, tabPtr.p);
  }


  removeActiveOpList(regOperPtr, (Tuple_header*)ptr);
  initOpConnection(regOperPtr);
  send_TUPKEYREF(req_struct->signal, regOperPtr);
}

void Dbtup::send_TUPKEYREF(Signal* signal,
                           Operationrec* const regOperPtr)
{
  TupKeyRef * const tupKeyRef = (TupKeyRef *)signal->getDataPtrSend();  
  tupKeyRef->userRef = regOperPtr->userpointer;
  tupKeyRef->errorCode = terrorCode;
}

/**
 * Unlink one operation from the m_operation_ptr_i list in the tuple.
 */
void Dbtup::removeActiveOpList(Operationrec*  const regOperPtr,
                               Tuple_header *tuple_ptr)
{
  OperationrecPtr nextOperPtr;
  OperationrecPtr prevOperPtr;

  if(!regOperPtr->m_copy_tuple_location.isNull())
  {
    jam();
    c_undo_buffer.free_copy_tuple(&regOperPtr->m_copy_tuple_location);
  }

<<<<<<< HEAD
  if (regOperPtr->op_struct.bit_field.in_active_list) {
    regOperPtr->op_struct.bit_field.in_active_list= false;
    if (regOperPtr->nextActiveOp != RNIL) {
=======
  if (regOperPtr->op_struct.in_active_list)
  {
    nextOperPtr.i = regOperPtr->nextActiveOp;
    prevOperPtr.i = regOperPtr->prevActiveOp;
    regOperPtr->op_struct.in_active_list= false;
    if (nextOperPtr.i != RNIL)
    {
>>>>>>> f0a9e4c4
      jam();
      c_operation_pool.getPtr(nextOperPtr);
      nextOperPtr.p->prevActiveOp = prevOperPtr.i;
    }
    else
    {
      jam();
      tuple_ptr->m_operation_ptr_i = prevOperPtr.i;
    }
    if (prevOperPtr.i != RNIL)
    {
      jam();
      c_operation_pool.getPtr(prevOperPtr);
      prevOperPtr.p->nextActiveOp = nextOperPtr.i;
      if (nextOperPtr.i == RNIL)
      {
        jam();
        /**
         * We are the leader in the list of the operations on this row.
         * There is more operations behind us, so thus we are the leader
         * in a group of more than one operation. This means that we
         * to transfer the leader functionality to the second in line.
         */
        prevOperPtr.p->op_struct.m_load_diskpage_on_commit =
          regOperPtr->op_struct.m_load_diskpage_on_commit;
        prevOperPtr.p->op_struct.m_wait_log_buffer =
          regOperPtr->op_struct.m_wait_log_buffer;
      }
    }
    regOperPtr->prevActiveOp= RNIL;
    regOperPtr->nextActiveOp= RNIL;
  }
}<|MERGE_RESOLUTION|>--- conflicted
+++ resolved
@@ -477,19 +477,13 @@
     c_undo_buffer.free_copy_tuple(&regOperPtr->m_copy_tuple_location);
   }
 
-<<<<<<< HEAD
-  if (regOperPtr->op_struct.bit_field.in_active_list) {
-    regOperPtr->op_struct.bit_field.in_active_list= false;
-    if (regOperPtr->nextActiveOp != RNIL) {
-=======
-  if (regOperPtr->op_struct.in_active_list)
+  if (regOperPtr->op_struct.bit_field.in_active_list)
   {
     nextOperPtr.i = regOperPtr->nextActiveOp;
     prevOperPtr.i = regOperPtr->prevActiveOp;
-    regOperPtr->op_struct.in_active_list= false;
+    regOperPtr->op_struct.bit_field.in_active_list= false;
     if (nextOperPtr.i != RNIL)
     {
->>>>>>> f0a9e4c4
       jam();
       c_operation_pool.getPtr(nextOperPtr);
       nextOperPtr.p->prevActiveOp = prevOperPtr.i;
@@ -513,10 +507,10 @@
          * in a group of more than one operation. This means that we
          * to transfer the leader functionality to the second in line.
          */
-        prevOperPtr.p->op_struct.m_load_diskpage_on_commit =
-          regOperPtr->op_struct.m_load_diskpage_on_commit;
-        prevOperPtr.p->op_struct.m_wait_log_buffer =
-          regOperPtr->op_struct.m_wait_log_buffer;
+        prevOperPtr.p->op_struct.bit_field.m_load_diskpage_on_commit =
+          regOperPtr->op_struct.bit_field.m_load_diskpage_on_commit;
+        prevOperPtr.p->op_struct.bit_field.m_wait_log_buffer =
+          regOperPtr->op_struct.bit_field.m_wait_log_buffer;
       }
     }
     regOperPtr->prevActiveOp= RNIL;
