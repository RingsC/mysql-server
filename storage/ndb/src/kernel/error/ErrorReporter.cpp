--- conflicted
+++ resolved
@@ -54,16 +54,6 @@
   if (path == NULL)
     return NULL;
 
-<<<<<<< HEAD
-static
-const char *
-ndb_basename(const char * path)
-{
-  if (path == NULL)
-    return NULL;
-
-=======
->>>>>>> d4012067
   const char separator = '/';
   const char * p = path + strlen(path);
   while (p > path && p[0] != separator)
@@ -255,15 +245,12 @@
   }
   
   WriteMessage(messageID, ndb_basename(problemData), objRef, nst);
-<<<<<<< HEAD
-=======
 
   if (problemData == NULL)
   {
     ndbd_exit_classification cl;
     problemData = ndbd_exit_message(messageID, &cl);
   }
->>>>>>> d4012067
 
   g_eventLogger->info("%s", problemData);
   g_eventLogger->info("%s", objRef);
