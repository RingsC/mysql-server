--- conflicted
+++ resolved
@@ -1,9 +1,5 @@
 /*
-<<<<<<< HEAD
-   Copyright (c) 2003, 2010, 2013, Oracle and/or its affiliates. All rights reserved.
-=======
    Copyright (c) 2003, 2013, Oracle and/or its affiliates. All rights reserved.
->>>>>>> 871dd169
 
    This program is free software; you can redistribute it and/or modify
    it under the terms of the GNU General Public License as published by
@@ -122,11 +118,6 @@
   ndb_usage(short_usage_sub, load_default_groups, my_long_options);
 }
 
-<<<<<<< HEAD
-=======
-extern int g_ndb_init_need_monotonic;
-
->>>>>>> 871dd169
 /**
  * C++ Standard 3.6.1/3:
  *  The function main shall not be used (3.2) within a program.
