--- conflicted
+++ resolved
@@ -1346,7 +1346,6 @@
     "0",
     STR_VALUE(MAX_INT_RNIL) },
   
-<<<<<<< HEAD
   { 
     CFG_DB_BACKUP_REPORT_FREQUENCY,
     "BackupReportFrequency",
@@ -1359,7 +1358,6 @@
     "0",
     STR_VALUE(MAX_INT_RNIL) },
   
-=======
   {
     CFG_DB_O_DIRECT,
     "ODirect",
@@ -1372,7 +1370,6 @@
     "false",
     "true"},
 
->>>>>>> 8fd5212a
   /***************************************************************************
    * API
    ***************************************************************************/
