/*
   Copyright (c) 2003, 2011, Oracle and/or its affiliates. All rights reserved.

   This program is free software; you can redistribute it and/or modify
   it under the terms of the GNU General Public License as published by
   the Free Software Foundation; version 2 of the License.

   This program is distributed in the hope that it will be useful,
   but WITHOUT ANY WARRANTY; without even the implied warranty of
   MERCHANTABILITY or FITNESS FOR A PARTICULAR PURPOSE.  See the
   GNU General Public License for more details.

   You should have received a copy of the GNU General Public License
   along with this program; if not, write to the Free Software
   Foundation, Inc., 51 Franklin St, Fifth Floor, Boston, MA 02110-1301  USA
*/

#include <ndb_global.h>

#include "MgmtSrvr.hpp"
#include "ndb_mgmd_error.h"
#include "Services.hpp"
#include "ConfigManager.hpp"

#include <NdbOut.hpp>
#include <NdbApiSignal.hpp>
#include <kernel_types.h>
#include <GlobalSignalNumbers.h>
#include <signaldata/TestOrd.hpp>
#include <signaldata/TamperOrd.hpp>
#include <signaldata/StartOrd.hpp>
#include <signaldata/ApiVersion.hpp>
#include <signaldata/ResumeReq.hpp>
#include <signaldata/SetLogLevelOrd.hpp>
#include <signaldata/EventSubscribeReq.hpp>
#include <signaldata/EventReport.hpp>
#include <signaldata/DumpStateOrd.hpp>
#include <signaldata/BackupSignalData.hpp>
#include <signaldata/NFCompleteRep.hpp>
#include <signaldata/NodeFailRep.hpp>
#include <signaldata/AllocNodeId.hpp>
#include <signaldata/SchemaTrans.hpp>
#include <signaldata/CreateNodegroup.hpp>
#include <signaldata/DropNodegroup.hpp>
#include <signaldata/DbinfoScan.hpp>
#include <signaldata/Sync.hpp>
#include <NdbSleep.h>
#include <portlib/NdbDir.hpp>
#include <EventLogger.hpp>
#include <DebuggerNames.hpp>
#include <ndb_version.h>

#include <SocketServer.hpp>
#include <NdbConfig.h>

#include <NdbAutoPtr.hpp>
#include <NdbDir.hpp>
#include <ndberror.h>

#include <mgmapi.h>
#include <mgmapi_configuration.hpp>
#include <mgmapi_config_parameters.h>

#include <SignalSender.hpp>

int g_errorInsert;
#define ERROR_INSERTED(x) (g_errorInsert == x)

#define INIT_SIGNAL_SENDER(ss,nodeId) \
  SignalSender ss(theFacade); \
  ss.lock(); /* lock will be released on exit */ \
  {\
    int result = okToSendTo(nodeId, true);\
    if (result != 0) {\
      return result;\
    }\
  }

extern "C" my_bool opt_core;

void *
MgmtSrvr::logLevelThread_C(void* m)
{
  MgmtSrvr *mgm = (MgmtSrvr*)m;
  mgm->logLevelThreadRun();
  return 0;
}

extern EventLogger * g_eventLogger;

#ifdef NOT_USED
static NdbOut&
operator<<(NdbOut& out, const LogLevel & ll)
{
  out << "[LogLevel: ";
  for(size_t i = 0; i<LogLevel::LOGLEVEL_CATEGORIES; i++)
    out << ll.getLogLevel((LogLevel::EventCategory)i) << " ";
  out << "]";
  return out;
}
#endif

void
MgmtSrvr::logLevelThreadRun() 
{
  while (!_isStopThread) 
  {
    Vector<NodeId> failed_started_nodes;
    Vector<EventSubscribeReq> failed_log_level_requests;

    /**
     * Handle started nodes
     */
    m_started_nodes.lock();
    if (m_started_nodes.size() > 0)
    {
      // calculate max log level
      EventSubscribeReq req;
      {
        LogLevel tmp;
        m_event_listner.lock();
        for(int i = m_event_listner.m_clients.size() - 1; i >= 0; i--)
          tmp.set_max(m_event_listner[i].m_logLevel);
        m_event_listner.unlock();
        req.assign(tmp);
      }
      req.blockRef = _ownReference;
      while (m_started_nodes.size() > 0)
      {
        Uint32 node = m_started_nodes[0];
        m_started_nodes.erase(0, false);
        m_started_nodes.unlock();

        if (setEventReportingLevelImpl(node, req))
        {
          failed_started_nodes.push_back(node);
        }
        else
        {
          SetLogLevelOrd ord;
          ord.assign(m_nodeLogLevel[node]);
          setNodeLogLevelImpl(node, ord);
        }
        m_started_nodes.lock();
      }
    }
    m_started_nodes.unlock();
    
    m_log_level_requests.lock();
    while (m_log_level_requests.size() > 0)
    {
      EventSubscribeReq req = m_log_level_requests[0];
      m_log_level_requests.erase(0, false);
      m_log_level_requests.unlock();

      if(req.blockRef == 0)
      {
        req.blockRef = _ownReference;
        if (setEventReportingLevelImpl(0, req))
        {
          failed_log_level_requests.push_back(req);
        }
      } 
      else 
      {
        SetLogLevelOrd ord;
        ord.assign(req);
        if (setNodeLogLevelImpl(req.blockRef, ord))
        {
          failed_log_level_requests.push_back(req);
        }
      }
      m_log_level_requests.lock();
    }      
    m_log_level_requests.unlock();

    if(!ERROR_INSERTED(10000))
      m_event_listner.check_listeners();

    Uint32 sleeptime = _logLevelThreadSleep;
    if (failed_started_nodes.size())
    {
      m_started_nodes.lock();
      for (Uint32 i = 0; i<failed_started_nodes.size(); i++)
        m_started_nodes.push_back(failed_started_nodes[i], false);
      m_started_nodes.unlock();
      failed_started_nodes.clear();
      sleeptime = 100;
    }

    if (failed_log_level_requests.size())
    {
      m_log_level_requests.lock();
      for (Uint32 i = 0; i<failed_log_level_requests.size(); i++)
        m_log_level_requests.push_back(failed_log_level_requests[i], false);
      m_log_level_requests.unlock();
      failed_log_level_requests.clear();
      sleeptime = 100;
    }

    NdbSleep_MilliSleep(sleeptime);
  }
}


static int
translateStopRef(Uint32 errCode)
{
  switch(errCode){
  case StopRef::NodeShutdownInProgress:
    return NODE_SHUTDOWN_IN_PROGESS;
    break;
  case StopRef::SystemShutdownInProgress:
    return SYSTEM_SHUTDOWN_IN_PROGRESS;
    break;
  case StopRef::NodeShutdownWouldCauseSystemCrash:
    return NODE_SHUTDOWN_WOULD_CAUSE_SYSTEM_CRASH;
    break;
  case StopRef::UnsupportedNodeShutdown:
    return UNSUPPORTED_NODE_SHUTDOWN;
    break;
  }
  return 4999;
}


MgmtSrvr::MgmtSrvr(const MgmtOpts& opts) :
  m_opts(opts),
  _blockNumber(-1),
  _ownNodeId(0),
  m_port(0),
  m_local_config(NULL),
  _ownReference(0),
  m_config_manager(NULL),
  m_need_restart(false),
  theFacade(NULL),
  _isStopThread(false),
  _logLevelThreadSleep(500),
  m_event_listner(this),
  m_master_node(0),
  _logLevelThread(NULL),
  m_version_string(ndbGetOwnVersionString())
{
  DBUG_ENTER("MgmtSrvr::MgmtSrvr");

  m_local_config_mutex= NdbMutex_Create();
  m_node_id_mutex = NdbMutex_Create();
  if (!m_local_config_mutex || !m_node_id_mutex)
  {
    g_eventLogger->error("Failed to create MgmtSrvr mutexes");
    require(false);
  }

  /* Init node arrays */
  for(Uint32 i = 0; i<MAX_NODES; i++) {
    nodeTypes[i] = (enum ndb_mgm_node_type)-1;
    m_connect_address[i].s_addr= 0;
  }

  /* Setup clusterlog as client[0] in m_event_listner */
  {
    Ndb_mgmd_event_service::Event_listener se;
    my_socket_invalidate(&(se.m_socket));
    for(size_t t = 0; t<LogLevel::LOGLEVEL_CATEGORIES; t++){
      se.m_logLevel.setLogLevel((LogLevel::EventCategory)t, 7);
    }
    se.m_logLevel.setLogLevel(LogLevel::llError, 15);
    se.m_logLevel.setLogLevel(LogLevel::llConnection, 8);
    se.m_logLevel.setLogLevel(LogLevel::llBackup, 15);
    m_event_listner.m_clients.push_back(se);
    m_event_listner.m_logLevel = se.m_logLevel;
  }

  DBUG_VOID_RETURN;
}


/*
  check_configdir

  Make sure configdir exist and try to create it if not

*/

const char*
MgmtSrvr::check_configdir() const
{
  if (m_opts.configdir &&
      strcmp(m_opts.configdir, MYSQLCLUSTERDIR) != 0)
  {
    // Specified on commmand line
    if (access(m_opts.configdir, F_OK))
    {
      g_eventLogger->error("Directory '%s' specified with --configdir " \
                           "does not exist. Either create it or pass " \
                           "the path to an already existing directory.",
                           m_opts.configdir);
      return NULL;
    }
    return m_opts.configdir;
  }
  else
  {
    // Compiled in path MYSQLCLUSTERDIR
    if (access(MYSQLCLUSTERDIR, F_OK))
    {
      g_eventLogger->info("The default config directory '%s' "            \
                          "does not exist. Trying to create it...",
                          MYSQLCLUSTERDIR);

      if (!NdbDir::create(MYSQLCLUSTERDIR) ||
          access(MYSQLCLUSTERDIR, F_OK))
      {
        g_eventLogger->error("Could not create directory '%s'. "        \
                             "Either create it manually or "            \
                             "specify a different directory with "      \
                             "--configdir=<path>",
                             MYSQLCLUSTERDIR);
        return NULL;
      }

      g_eventLogger->info("Sucessfully created config directory");
    }
    return MYSQLCLUSTERDIR;
  }
}


bool
MgmtSrvr::init()
{
  DBUG_ENTER("MgmtSrvr::init");

  const char* configdir;
  if (!(configdir= check_configdir()))
    DBUG_RETURN(false);

  if (!(m_config_manager= new ConfigManager(m_opts, configdir)))
  {
    g_eventLogger->error("Failed to create ConfigManager");
    DBUG_RETURN(false);
  }

  if (m_config_manager->add_config_change_subscriber(this) < 0)
  {
    g_eventLogger->error("Failed to add MgmtSrvr as config change subscriber");
    DBUG_RETURN(false);
  }

  if (!m_config_manager->init())
  {
    DBUG_RETURN(false);
  }

  /* 'config_changed' should have been called from 'init' */
  require(m_local_config != 0);

  if (m_opts.print_full_config)
  {
    print_config();
    DBUG_RETURN(false);
  }

  assert(_ownNodeId);

  /* Reserve the node id with ourself */
  NodeId nodeId= _ownNodeId;
  int error_code;
  BaseString error_string;
  if (!alloc_node_id(&nodeId, NDB_MGM_NODE_TYPE_MGM,
                     0, 0, /* client_addr, len */
                     error_code, error_string,
                     0 /* log_event */ ))
  {
    g_eventLogger->error("INTERNAL ERROR: Could not allocate nodeid: %d, " \
                         "error: %d, '%s'",
                         _ownNodeId, error_code, error_string.c_str());
    DBUG_RETURN(false);
  }

  if (nodeId != _ownNodeId)
  {
    g_eventLogger->error("INTERNAL ERROR: Nodeid %d allocated " \
                         "when %d was requested",
                         nodeId, _ownNodeId);
    DBUG_RETURN(false);
  }

  DBUG_RETURN(true);
}


bool
MgmtSrvr::start_transporter(const Config* config)
{
  DBUG_ENTER("MgmtSrvr::start_transporter");

  theFacade= new TransporterFacade(0);
  if (theFacade == 0)
  {
    g_eventLogger->error("Could not create TransporterFacade.");
    DBUG_RETURN(false);
  }

  assert(_blockNumber == -1); // Blocknumber shouldn't been allocated yet

  /*
    Register ourself at TransporterFacade to be able to receive signals
    and to be notified when a database process has died.
  */
  Uint32 res;
  if ((res = open(theFacade)) == 0)
  {
    g_eventLogger->error("Failed to open block in TransporterFacade");
    theFacade->stop_instance();
    delete theFacade;
    theFacade = 0;
    DBUG_RETURN(false);
  }
  _blockNumber = refToBlock(res);

  /**
   * Need to call ->open() prior to actually starting TF
   */
  m_config_manager->set_facade(theFacade);

  if (theFacade->start_instance(_ownNodeId,
                                config->m_configValues) < 0)
  {
    g_eventLogger->error("Failed to start transporter");
    delete theFacade;
    theFacade = 0;
    DBUG_RETURN(false);
  }

  _ownReference = numberToRef(_blockNumber, _ownNodeId);

  /*
    set api reg req frequency quite high:

    100 ms interval to make sure we have fairly up-to-date
    info from the nodes.  This to make sure that this info
    is not dependent on heartbeat settings in the
    configuration
  */
  theFacade->ext_set_max_api_reg_req_interval(100);

  DBUG_RETURN(true);
}


bool
MgmtSrvr::start_mgm_service(const Config* config)
{
  DBUG_ENTER("MgmtSrvr::start_mgm_service");

  assert(m_port == 0);
  {
    // Find the portnumber to use for mgm service
    ConfigIter iter(config, CFG_SECTION_NODE);

    if(iter.find(CFG_NODE_ID, _ownNodeId) != 0){
      g_eventLogger->error("Could not find node %d in config", _ownNodeId);
      DBUG_RETURN(false);
    }

    unsigned type;
    if(iter.get(CFG_TYPE_OF_SECTION, &type) != 0 ||
       type != NODE_TYPE_MGM){
      g_eventLogger->error("Node %d is not defined as management server",
                           _ownNodeId);
      DBUG_RETURN(false);
    }

    if(iter.get(CFG_MGM_PORT, &m_port) != 0){
      g_eventLogger->error("PortNumber not defined for node %d", _ownNodeId);
      DBUG_RETURN(false);
    }
  }

  unsigned short port= m_port;
  DBUG_PRINT("info", ("Using port %d", port));
  if (port == 0)
  {
    g_eventLogger->error("Could not find out which port to use"\
                        " for management service");
    DBUG_RETURN(false);
  }

  {
    int count= 5; // no of retries for tryBind
    while(!m_socket_server.tryBind(port, m_opts.bind_address))
    {
      if (--count > 0)
      {
	NdbSleep_SecSleep(1);
	continue;
      }
      g_eventLogger->error("Unable to bind management service port: %s:%d!\n"
                           "Please check if the port is already used,\n"
                           "(perhaps a ndb_mgmd is already running),\n"
                           "and if you are executing on the correct computer",
                           (m_opts.bind_address ? m_opts.bind_address : "*"),
                           port);
      DBUG_RETURN(false);
    }
  }

  {
    MgmApiService * mapi = new MgmApiService(*this);
    if (mapi == NULL)
    {
      g_eventLogger->error("Could not allocate MgmApiService");
      DBUG_RETURN(false);
    }

    if(!m_socket_server.setup(mapi, &port, m_opts.bind_address))
    {
      delete mapi; // Will be deleted by SocketServer in all other cases
      g_eventLogger->error("Unable to setup management service port: %s:%d!\n"
                           "Please check if the port is already used,\n"
                           "(perhaps a ndb_mgmd is already running),\n"
                           "and if you are executing on the correct computer",
                           (m_opts.bind_address ? m_opts.bind_address : "*"),
                           port);
      DBUG_RETURN(false);
    }

    if (port != m_port)
    {
      g_eventLogger->error("Couldn't start management service on the "\
                           "requested port: %d. Got port: %d instead",
                          m_port, port);
      DBUG_RETURN(false);
    }
  }

  m_socket_server.startServer();

  g_eventLogger->info("Id: %d, Command port: %s:%d",
                      _ownNodeId,
                      m_opts.bind_address ? m_opts.bind_address : "*",
                      port);
  DBUG_RETURN(true);
}


bool
MgmtSrvr::start()
{
  DBUG_ENTER("MgmtSrvr::start");

  Guard g(m_local_config_mutex);

  /* Start transporter */
  if(!start_transporter(m_local_config))
  {
    g_eventLogger->error("Failed to start transporter!");
    DBUG_RETURN(false);
  }

  /* Start mgm service */
  if (!start_mgm_service(m_local_config))
  {
    g_eventLogger->error("Failed to start mangement service!");
    DBUG_RETURN(false);
  }

  /* Use local MGM port for TransporterRegistry */
  if(!connect_to_self())
  {
    g_eventLogger->error("Failed to connect to ourself!");
    DBUG_RETURN(false);
  }

  /* Start config manager */
  if (!m_config_manager->start())
  {
    g_eventLogger->error("Failed to start ConfigManager");
    DBUG_RETURN(false);
  }

  /* Loglevel thread */
  assert(_isStopThread == false);
  _logLevelThread = NdbThread_Create(logLevelThread_C,
				     (void**)this,
                                     0, // default stack size
				     "MgmtSrvr_Loglevel",
				     NDB_THREAD_PRIO_LOW);

  DBUG_RETURN(true);
}


void
MgmtSrvr::setClusterLog(const Config* config)
{
  DBUG_ASSERT(_ownNodeId);

  ConfigIter iter(config, CFG_SECTION_NODE);
  require(iter.find(CFG_NODE_ID, _ownNodeId) == 0);

  // Update DataDir from config
  const char *datadir;
  require(iter.get(CFG_NODE_DATADIR, &datadir) == 0);
  NdbConfig_SetPath(datadir);

  if (NdbDir::chdir(NdbConfig_get_path(NULL)) != 0)
  {
    g_eventLogger->warning("Cannot change directory to '%s', error: %d",
                           NdbConfig_get_path(NULL), errno);
    // Ignore error
  }

  // Get log destination from config
  BaseString logdest;
  const char *value;
  if(iter.get(CFG_LOG_DESTINATION, &value) == 0){
    logdest.assign(value);
  }

  bool logdest_configured = true;
  if(logdest.length() == 0 || logdest == "") {
    // No LogDestination set, use default settings
    char *clusterLog= NdbConfig_ClusterLogFileName(_ownNodeId);
    logdest.assfmt("FILE:filename=%s,maxsize=1000000,maxfiles=6",
		   clusterLog);
    free(clusterLog);
    logdest_configured = false;
  }

  g_eventLogger->close();

  int err= 0;
  char errStr[100]= {0};
  if(!g_eventLogger->addHandler(logdest, &err, sizeof(errStr), errStr)) {
    ndbout << "Warning: could not add log destination '"
           << logdest.c_str() << "'. Reason: ";
    if(err)
      ndbout << strerror(err);
    if(err && errStr[0]!='\0')
      ndbout << ", ";
    if(errStr[0]!='\0')
      ndbout << errStr;
    ndbout << endl;
  }

  if (logdest_configured == false &&
      m_opts.non_interactive)
  {
    g_eventLogger->createConsoleHandler();
  }

#ifdef _WIN32
  /* Output to Windows event log */
  g_eventLogger->createEventLogHandler("MySQL Cluster Management Server");
#endif

  if (m_opts.verbose)
    g_eventLogger->enable(Logger::LL_DEBUG);
}


void
MgmtSrvr::config_changed(NodeId node_id, const Config* new_config)
{
  DBUG_ENTER("MgmtSrvr::config_changed");

  Guard g(m_local_config_mutex);

  // Don't allow nodeid to change, once it's been set
  require(_ownNodeId == 0 || _ownNodeId == node_id);

  _ownNodeId= node_id;

  if (m_local_config)
    delete m_local_config;

  m_local_config= new Config(new_config); // Copy
  require(m_local_config != 0);

  /* Rebuild node arrays */
  ConfigIter iter(m_local_config, CFG_SECTION_NODE);
  for(Uint32 i = 0; i<MAX_NODES; i++) {

    m_connect_address[i].s_addr= 0;

    if (iter.first())
      continue;

    if (iter.find(CFG_NODE_ID, i) == 0){
      unsigned type;
      require(iter.get(CFG_TYPE_OF_SECTION, &type) == 0);

      switch(type){
      case NODE_TYPE_DB:
        nodeTypes[i] = NDB_MGM_NODE_TYPE_NDB;
        break;
      case NODE_TYPE_API:
        nodeTypes[i] = NDB_MGM_NODE_TYPE_API;
        break;
      case NODE_TYPE_MGM:
        nodeTypes[i] = NDB_MGM_NODE_TYPE_MGM;
        break;
      default:
        break;
      }
    }
    else
    {
      nodeTypes[i] = (enum ndb_mgm_node_type)-1;
    }

  }

  // Setup cluster log
  setClusterLog(m_local_config);

  if (theFacade)
  {
    if (!theFacade->configure(_ownNodeId,
                              m_local_config->m_configValues))
    {
      g_eventLogger->warning("Could not reconfigure everything online, "
                             "this node need a restart");
      m_need_restart= true;
    }
  }

  DBUG_VOID_RETURN;
}


bool
MgmtSrvr::get_packed_config(ndb_mgm_node_type node_type,
                            BaseString& buf64, BaseString& error)
{
  return m_config_manager->get_packed_config(node_type, &buf64, error);
}


MgmtSrvr::~MgmtSrvr()
{
  /* Stop log level thread */
  void* res = 0;
  _isStopThread = true;

  if (_logLevelThread != NULL) {
    NdbThread_WaitFor(_logLevelThread, &res);
    NdbThread_Destroy(&_logLevelThread);
  }

  /* Stop mgm service, don't allow new connections */
  m_socket_server.stopServer();

  /* Stop all active session */
  if (!m_socket_server.stopSessions(true,
                                    2 * MgmApiSession::SOCKET_TIMEOUT))
  {
    g_eventLogger->error("Failed to wait for all sessions to stop, "
                         "continuing with shutdown anyway.");
  }

  /* Stop config manager */
  if (m_config_manager != 0)
  {
    m_config_manager->stop();
    delete m_config_manager;
    m_config_manager= 0;
  }

  this->close(); // close trp_client before stopping TransporterFacade

  // Stop transporter
  if(theFacade != 0){
    theFacade->stop_instance();
    delete theFacade;
    theFacade = 0;
  }

  delete m_local_config;

  NdbMutex_Destroy(m_local_config_mutex);
  NdbMutex_Destroy(m_node_id_mutex);
}


//****************************************************************************
//****************************************************************************

int MgmtSrvr::okToSendTo(NodeId nodeId, bool unCond) 
{
  if(nodeId == 0 || getNodeType(nodeId) != NDB_MGM_NODE_TYPE_NDB)
    return WRONG_PROCESS_TYPE;
  // Check if we have contact with it
  if(unCond){
    if (getNodeInfo(nodeId).is_confirmed())
      return 0;
  }
  else if (getNodeInfo(nodeId).m_alive == true)
    return 0;
  return NO_CONTACT_WITH_PROCESS;
}

void
MgmtSrvr::report_unknown_signal(SimpleSignal *signal)
{
  signal->print();
  g_eventLogger->error("Unknown signal received. SignalNumber: "
                       "%i from (%d, 0x%x)",
                       signal->readSignalNumber(),
                       refToNode(signal->header.theSendersBlockRef),
                       refToBlock(signal->header.theSendersBlockRef));
  assert(false);
}

/*****************************************************************************
 * Starting and stopping database nodes
 ****************************************************************************/

int 
MgmtSrvr::start(int nodeId)
{
  INIT_SIGNAL_SENDER(ss,nodeId);
  
  SimpleSignal ssig;
  StartOrd* const startOrd = CAST_PTR(StartOrd, ssig.getDataPtrSend());
  ssig.set(ss,TestOrd::TraceAPI, CMVMI, GSN_START_ORD, StartOrd::SignalLength);
  startOrd->restartInfo = 0;
  
  return ss.sendSignal(nodeId, &ssig) == SEND_OK ? 0 : SEND_OR_RECEIVE_FAILED;
}

/*****************************************************************************
 * Version handling
 *****************************************************************************/

int 
MgmtSrvr::versionNode(int nodeId, Uint32 &version, Uint32& mysql_version,
		      const char **address)
{
  version= 0;
  mysql_version = 0;
  if (getOwnNodeId() == nodeId)
  {
    /**
     * If we're inquiring about our own node id,
     * We know what version we are (version implies connected for mgm)
     * but would like to find out from elsewhere what address they're using
     * to connect to us. This means that secondary mgm servers
     * can list ip addresses for mgm servers.
     *
     * If we don't get an address (i.e. no db nodes),
     * we get the address from the configuration.
     */
    sendVersionReq(nodeId, version, mysql_version, address);
    version= NDB_VERSION;
    mysql_version = NDB_MYSQL_VERSION_D;
    if(!*address)
    {
      Guard g(m_local_config_mutex);
      ConfigIter iter(m_local_config, CFG_SECTION_NODE);
      unsigned tmp= 0;
      for(iter.first();iter.valid();iter.next())
      {
	if(iter.get(CFG_NODE_ID, &tmp)) require(false);
	if((unsigned)nodeId!=tmp)
	  continue;
	if(iter.get(CFG_NODE_HOST, address)) require(false);
	break;
      }
    }
  }
  else if (getNodeType(nodeId) == NDB_MGM_NODE_TYPE_NDB)
  {
    trp_node node = getNodeInfo(nodeId);
    if(node.is_connected())
    {
      version= node.m_info.m_version;
      mysql_version = node.m_info.m_mysql_version;
    }
    *address= get_connect_address(nodeId);
  }
  else if (getNodeType(nodeId) == NDB_MGM_NODE_TYPE_API ||
	   getNodeType(nodeId) == NDB_MGM_NODE_TYPE_MGM)
  {
    return sendVersionReq(nodeId, version, mysql_version, address);
  }

  return 0;
}


int
MgmtSrvr::sendVersionReq(int v_nodeId,
			 Uint32 &version,
			 Uint32& mysql_version,
			 const char **address)
{
  SignalSender ss(theFacade);
  ss.lock();

  SimpleSignal ssig;
  ApiVersionReq* req = CAST_PTR(ApiVersionReq, ssig.getDataPtrSend());
  req->senderRef = ss.getOwnRef();
  req->nodeId = v_nodeId;
  ssig.set(ss, TestOrd::TraceAPI, QMGR,
           GSN_API_VERSION_REQ, ApiVersionReq::SignalLength);

  NodeId nodeId;
  int do_send = 1;
  while(true)
  {
    if (do_send)
    {
      nodeId = ss.get_an_alive_node();
      if (nodeId == 0)
      {
        return NO_CONTACT_WITH_DB_NODES;
      }

      if (ss.sendSignal(nodeId, &ssig) != SEND_OK)
      {
        return SEND_OR_RECEIVE_FAILED;
      }

      do_send = 0;
    }

    SimpleSignal *signal = ss.waitFor();

    switch (signal->readSignalNumber()) {
    case GSN_API_VERSION_CONF: {
      const ApiVersionConf * const conf =
	CAST_CONSTPTR(ApiVersionConf, signal->getDataPtr());

      assert((int) conf->nodeId == v_nodeId);

      version = conf->version;
      mysql_version = conf->mysql_version;
      if (version < NDBD_SPLIT_VERSION)
	mysql_version = 0;
      struct in_addr in;
      in.s_addr= conf->inet_addr;
      *address= inet_ntoa(in);

      return 0;
    }

    case GSN_NF_COMPLETEREP:{
      const NFCompleteRep * const rep =
	CAST_CONSTPTR(NFCompleteRep, signal->getDataPtr());
      if (rep->failedNodeId == nodeId)
	do_send = 1; // retry with other node
      continue;
    }

    case GSN_NODE_FAILREP:{
      const NodeFailRep * const rep =
	CAST_CONSTPTR(NodeFailRep, signal->getDataPtr());
      if (NdbNodeBitmask::get(rep->theNodes,nodeId))
	do_send = 1; // retry with other node
      continue;
    }
    case GSN_API_REGCONF:
    case GSN_TAKE_OVERTCCONF:
    case GSN_CONNECT_REP:
      // Ignore
      continue;
    default:
      report_unknown_signal(signal);
      return SEND_OR_RECEIVE_FAILED;
    }
  }

  // Should never come here
  require(false);
  return -1;
}


int MgmtSrvr::sendStopMgmd(NodeId nodeId,
			   bool abort,
			   bool stop,
			   bool restart,
			   bool nostart,
			   bool initialStart)
{
  const char* hostname;
  Uint32 port;
  BaseString connect_string;

  {
    Guard g(m_local_config_mutex);
    {
      ConfigIter iter(m_local_config, CFG_SECTION_NODE);

      if(iter.first())                       return SEND_OR_RECEIVE_FAILED;
      if(iter.find(CFG_NODE_ID, nodeId))     return SEND_OR_RECEIVE_FAILED;
      if(iter.get(CFG_NODE_HOST, &hostname)) return SEND_OR_RECEIVE_FAILED;
    }
    {
      ConfigIter iter(m_local_config, CFG_SECTION_NODE);

      if(iter.first())                   return SEND_OR_RECEIVE_FAILED;
      if(iter.find(CFG_NODE_ID, nodeId)) return SEND_OR_RECEIVE_FAILED;
      if(iter.get(CFG_MGM_PORT, &port))  return SEND_OR_RECEIVE_FAILED;
    }
    if( strlen(hostname) == 0 )
      return SEND_OR_RECEIVE_FAILED;

  }
  connect_string.assfmt("%s:%u",hostname,port);

  DBUG_PRINT("info",("connect string: %s",connect_string.c_str()));

  NdbMgmHandle h= ndb_mgm_create_handle();
  if ( h && connect_string.length() > 0 )
  {
    ndb_mgm_set_connectstring(h,connect_string.c_str());
    if(ndb_mgm_connect(h,1,0,0))
    {
      DBUG_PRINT("info",("failed ndb_mgm_connect"));
      ndb_mgm_destroy_handle(&h);
      return SEND_OR_RECEIVE_FAILED;
    }
    if(!restart)
    {
      int nodes[1];
      nodes[0]= (int)nodeId;
      if(ndb_mgm_stop(h, 1, nodes) < 0)
      {
        ndb_mgm_destroy_handle(&h);
        return SEND_OR_RECEIVE_FAILED;
      }
    }
    else
    {
      int nodes[1];
      nodes[0]= (int)nodeId;
      if(ndb_mgm_restart2(h, 1, nodes, initialStart, nostart, abort) < 0)
      {
        ndb_mgm_destroy_handle(&h);
        return SEND_OR_RECEIVE_FAILED;
      }
    }
  }
  ndb_mgm_destroy_handle(&h);

  return 0;
}

/**
 * send STOP_REQ to all DB-nodes
 *   and wait for them to stop or refuse
 *
 */
int
MgmtSrvr::sendall_STOP_REQ(NodeBitmask &stoppedNodes,
                           bool abort,
                           bool stop,
                           bool restart,
                           bool nostart,
                           bool initialStart)
{
  int error = 0;
  DBUG_ENTER("MgmtSrvr::sendall_STOP_REQ");
  DBUG_PRINT("enter", ("abort: %d  stop: %d  restart: %d  "
                       "nostart: %d  initialStart: %d",
                       abort, stop, restart, nostart, initialStart));

  stoppedNodes.clear();

  SignalSender ss(theFacade);
  ss.lock(); // lock will be released on exit

  SimpleSignal ssig;
  StopReq* const stopReq = CAST_PTR(StopReq, ssig.getDataPtrSend());
  ssig.set(ss, TestOrd::TraceAPI, NDBCNTR, GSN_STOP_REQ, StopReq::SignalLength);

  stopReq->requestInfo = 0;
  stopReq->apiTimeout = 5000;
  stopReq->transactionTimeout = 1000;
  stopReq->readOperationTimeout = 1000;
  stopReq->operationTimeout = 1000;
  stopReq->senderData = 12;
  stopReq->senderRef = ss.getOwnRef();
  stopReq->singleuser = 0;
  StopReq::setSystemStop(stopReq->requestInfo, stop);
  StopReq::setPerformRestart(stopReq->requestInfo, restart);
  StopReq::setStopAbort(stopReq->requestInfo, abort);
  StopReq::setNoStart(stopReq->requestInfo, nostart);
  StopReq::setInitialStart(stopReq->requestInfo, initialStart);

  // send the signals
  int failed = 0;
  NodeBitmask nodes;
  {
    NodeId nodeId = 0;
    while(getNextNodeId(&nodeId, NDB_MGM_NODE_TYPE_NDB))
    {
      if (okToSendTo(nodeId, true) == 0)
      {
	SendStatus result = ss.sendSignal(nodeId, &ssig);
	if (result == SEND_OK)
	  nodes.set(nodeId);
        else
          failed++;
      }
      else
      {
        failed++;
      }
    }
  }

  if (nodes.isclear() && failed > 0)
  {
    DBUG_RETURN(SEND_OR_RECEIVE_FAILED);
  }

  // now wait for the replies
  while (!nodes.isclear())
  {
    SimpleSignal *signal = ss.waitFor();
    int gsn = signal->readSignalNumber();
    switch (gsn) {
    case GSN_STOP_REF:
    {
      const StopRef * const ref = CAST_CONSTPTR(StopRef, signal->getDataPtr());
      const NodeId nodeId = refToNode(signal->header.theSendersBlockRef);
#ifdef VM_TRACE
      ndbout_c("Node %d refused stop", nodeId);
#endif
      assert(nodes.get(nodeId));
      nodes.clear(nodeId);
      error = translateStopRef(ref->errorCode);
      break;
    }
    case GSN_STOP_CONF:
    {
      const NodeId nodeId = refToNode(signal->header.theSendersBlockRef);
      assert(nodes.get(nodeId));
      nodes.clear(nodeId);
      break;
    }
    case GSN_NF_COMPLETEREP:
    {
      const NFCompleteRep * rep = CAST_CONSTPTR(NFCompleteRep,
                                                signal->getDataPtr());
      nodes.clear(rep->failedNodeId); // clear the failed node
      stoppedNodes.set(rep->failedNodeId);
      break;
    }
    case GSN_NODE_FAILREP:
    {
      const NodeFailRep * rep = CAST_CONSTPTR(NodeFailRep,
                                              signal->getDataPtr());
      NodeBitmask mask;
      mask.assign(NdbNodeBitmask::Size, rep->theNodes);
      nodes.bitANDC(mask);
      stoppedNodes.bitOR(mask);
      break;
    }
    case GSN_API_REGCONF:
    case GSN_TAKE_OVERTCCONF:
    case GSN_CONNECT_REP:
      continue;
    default:
      report_unknown_signal(signal);
      DBUG_RETURN(SEND_OR_RECEIVE_FAILED);
    }
  }

  DBUG_RETURN(error);
}

int
MgmtSrvr::guess_master_node(SignalSender& ss)
{
  /**
   * First check if m_master_node is started
   */
  NodeId guess = m_master_node;
  if (guess != 0)
  {
    trp_node node = ss.getNodeInfo(guess);
    if (node.m_state.startLevel == NodeState::SL_STARTED)
      return guess;
  }

  /**
   * Check for any started node
   */
  guess = 0;
  while(getNextNodeId(&guess, NDB_MGM_NODE_TYPE_NDB))
  {
    trp_node node = ss.getNodeInfo(guess);
    if (node.m_state.startLevel == NodeState::SL_STARTED)
    {
      return guess;
    }
  }

  /**
   * Check any confirmed node
   */
  guess = 0;
  while(getNextNodeId(&guess, NDB_MGM_NODE_TYPE_NDB))
  {
    trp_node node = ss.getNodeInfo(guess);
    if (node.is_confirmed())
    {
      return guess;
    }
  }

  /**
   * Check any connected node
   */
  guess = 0;
  while(getNextNodeId(&guess, NDB_MGM_NODE_TYPE_NDB))
  {
    trp_node node = ss.getNodeInfo(guess);
    if (node.is_connected())
    {
      return guess;
    }
  }

  return 0; // give up
}

/*
 * Common method for handeling all STOP_REQ signalling that
 * is used by Stopping, Restarting and Single user commands
 *
 * In the event that we need to stop a mgmd, we create a mgm
 * client connection to that mgmd and stop it that way.
 * This allows us to stop mgm servers when there isn't any real
 * distributed communication up.
 *
 * node_ids.size()==0 means to stop all DB nodes.
 *                    MGM nodes will *NOT* be stopped.
 *
 * If we work out we should be stopping or restarting ourselves,
 * we return <0 in stopSelf for restart, >0 for stop
 * and 0 for do nothing.
 */

int MgmtSrvr::sendSTOP_REQ(const Vector<NodeId> &node_ids,
			   NodeBitmask &stoppedNodes,
			   bool abort,
			   bool stop,
			   bool restart,
			   bool nostart,
			   bool initialStart,
                           int* stopSelf)
{
  int error = 0;
  DBUG_ENTER("MgmtSrvr::sendSTOP_REQ");
  DBUG_PRINT("enter", ("no of nodes: %d "
                       "abort: %d  stop: %d  restart: %d  "
                       "nostart: %d  initialStart: %d",
                       node_ids.size(),
                       abort, stop, restart, nostart, initialStart));

  stoppedNodes.clear();
  *stopSelf= 0;

  NodeBitmask ndb_nodes_to_stop;
  NodeBitmask mgm_nodes_to_stop;

  SignalSender ss(theFacade);
  ss.lock(); // lock will be released on exit

  /**
   * First verify arguments
   */
  for (unsigned i = 0; i < node_ids.size(); i++)
  {
    switch(getNodeType(node_ids[i])){
    case NDB_MGM_NODE_TYPE_MGM:
      mgm_nodes_to_stop.set(node_ids[i]);
      break;
    case NDB_MGM_NODE_TYPE_NDB:
      ndb_nodes_to_stop.set(node_ids[i]);
      break;
    default:
      DBUG_RETURN(WRONG_PROCESS_TYPE);
    }
  }

  /**
   * Process ndb_mgmd
   */
  for (Uint32 i = mgm_nodes_to_stop.find(0);
       i != mgm_nodes_to_stop.NotFound;
       i = mgm_nodes_to_stop.find(i + 1))
  {
    if (i != getOwnNodeId())
    {
      error= sendStopMgmd(i, abort, stop, restart,
                          nostart, initialStart);
      if (error == 0)
      {
        stoppedNodes.set(i);
      }
    }
    else
    {
      g_eventLogger->info("Stopping this node");
      * stopSelf = (restart)? -1 : 1;
      stoppedNodes.set(i);
    }
  }

  /**
   * Process ndbd
   */
  SimpleSignal ssig;
  StopReq* const stopReq = CAST_PTR(StopReq, ssig.getDataPtrSend());
  ssig.set(ss, TestOrd::TraceAPI, NDBCNTR, GSN_STOP_REQ, StopReq::SignalLength);

  stopReq->requestInfo = 0;
  stopReq->apiTimeout = 5000;
  stopReq->transactionTimeout = 1000;
  stopReq->readOperationTimeout = 1000;
  stopReq->operationTimeout = 1000;
  stopReq->senderData = 12;
  stopReq->senderRef = ss.getOwnRef();
  stopReq->singleuser = 0;
  StopReq::setSystemStop(stopReq->requestInfo, stop);
  StopReq::setPerformRestart(stopReq->requestInfo, restart);
  StopReq::setStopAbort(stopReq->requestInfo, abort);
  StopReq::setNoStart(stopReq->requestInfo, nostart);
  StopReq::setInitialStart(stopReq->requestInfo, initialStart);

  int use_master_node = 0;
  int do_send = 0;
  if (ndb_nodes_to_stop.count() > 1)
  {
    do_send = 1;
    use_master_node = 1;
    ndb_nodes_to_stop.copyto(NdbNodeBitmask::Size, stopReq->nodes);
    StopReq::setStopNodes(stopReq->requestInfo, 1);
  }
  else if (ndb_nodes_to_stop.count() == 1)
  {
    Uint32 nodeId = ndb_nodes_to_stop.find(0);
    if (okToSendTo(nodeId, true) == 0)
    {
      SendStatus result = ss.sendSignal(nodeId, &ssig);
      if (result != SEND_OK)
      {
        DBUG_RETURN(SEND_OR_RECEIVE_FAILED);
      }
    }
    else
    {
      DBUG_RETURN(SEND_OR_RECEIVE_FAILED);
    }
  }


  // now wait for the replies
  Uint32 sendNodeId = ndb_nodes_to_stop.find(0);
  while (!stoppedNodes.contains(ndb_nodes_to_stop))
  {
    if (do_send)
    {
      assert(use_master_node);
      sendNodeId = guess_master_node(ss);
      if (okToSendTo(sendNodeId, true) != 0)
      {
        DBUG_RETURN(SEND_OR_RECEIVE_FAILED);
      }

      if (ss.sendSignal(sendNodeId, &ssig) != SEND_OK)
      {
        DBUG_RETURN(SEND_OR_RECEIVE_FAILED);
      }
      do_send = 0;
    }

    SimpleSignal *signal = ss.waitFor();
    int gsn = signal->readSignalNumber();
    switch (gsn) {
    case GSN_STOP_REF:{
      const StopRef * const ref = CAST_CONSTPTR(StopRef, signal->getDataPtr());
      const NodeId nodeId = refToNode(signal->header.theSendersBlockRef);
      assert(nodeId == sendNodeId);
      if (ref->errorCode == StopRef::MultiNodeShutdownNotMaster)
      {
        assert(use_master_node);
        m_master_node= ref->masterNodeId;
        do_send = 1;
        continue;
      }
      DBUG_RETURN(translateStopRef(ref->errorCode));
      break;
    }
    case GSN_STOP_CONF:{
#ifdef NOT_USED
      const StopConf * const ref = CAST_CONSTPTR(StopConf, signal->getDataPtr());
#endif
      const NodeId nodeId = refToNode(signal->header.theSendersBlockRef);
      assert(nodeId == sendNodeId);
      stoppedNodes.bitOR(ndb_nodes_to_stop);
      break;
    }
    case GSN_NF_COMPLETEREP:{
      const NFCompleteRep * const rep =
	CAST_CONSTPTR(NFCompleteRep, signal->getDataPtr());
      stoppedNodes.set(rep->failedNodeId);
      break;
    }
    case GSN_NODE_FAILREP:{
      const NodeFailRep * const rep =
	CAST_CONSTPTR(NodeFailRep, signal->getDataPtr());
      NodeBitmask mask;
      mask.assign(NdbNodeBitmask::Size, rep->theNodes);
      stoppedNodes.bitOR(mask);
      break;
    }
    case GSN_API_REGCONF:
    case GSN_TAKE_OVERTCCONF:
    case GSN_CONNECT_REP:
      continue;
    default:
      report_unknown_signal(signal);
      DBUG_RETURN(SEND_OR_RECEIVE_FAILED);
    }
  }
  if (error && *stopSelf)
  {
    *stopSelf= 0;
  }
  DBUG_RETURN(error);
}

/*
 * Stop one nodes
 */

int MgmtSrvr::stopNodes(const Vector<NodeId> &node_ids,
                        int *stopCount, bool abort, bool force,
                        int* stopSelf)
{
  if (force || abort)
    ; // Skip node state checks
  else if (is_any_node_starting())
  {
    /* Refuse to stop since some node(s) are starting */
    return OPERATION_NOT_ALLOWED_START_STOP;
  }

  NodeBitmask nodes;
  int ret = 0;
  if (node_ids.size() > 0)
  {
    ret = sendSTOP_REQ(node_ids, nodes,
                       abort, false, false, false, false,
                       stopSelf);
  }
  else
  {
    ret = sendall_STOP_REQ(nodes,
                           abort, false, false, false, false);
  }

  if (stopCount)
    *stopCount= nodes.count();
  return ret;
}

int MgmtSrvr::shutdownMGM(int *stopCount, bool abort, int *stopSelf)
{
  NodeId nodeId = 0;
  int error;

  while(getNextNodeId(&nodeId, NDB_MGM_NODE_TYPE_MGM))
  {
    if(nodeId==getOwnNodeId())
      continue;
    error= sendStopMgmd(nodeId, abort, true, false,
                        false, false);
    if (error == 0)
      *stopCount++;
  }

  *stopSelf= 1;
  *stopCount++;

  return 0;
}

/*
 * Perform DB nodes shutdown.
 * MGM servers are left in their current state
 */

int MgmtSrvr::shutdownDB(int * stopCount, bool abort)
{
  NodeBitmask nodes;

  int ret = sendall_STOP_REQ(nodes,
                             abort,
                             true,
                             false,
                             false,
                             false);

  if (stopCount)
    *stopCount = nodes.count();
  return ret;
}

/*
 * Enter single user mode on all live nodes
 */

int MgmtSrvr::enterSingleUser(int * stopCount, Uint32 apiNodeId)
{
  if (getNodeType(apiNodeId) != NDB_MGM_NODE_TYPE_API)
    return NODE_NOT_API_NODE;

  // Init
  if (stopCount)
  {
    * stopCount = 0;
  }

  SignalSender ss(theFacade);
  ss.lock(); // lock will be released on exit

  SimpleSignal ssig;
  StopReq* const stopReq = CAST_PTR(StopReq, ssig.getDataPtrSend());
  ssig.set(ss, TestOrd::TraceAPI, NDBCNTR, GSN_STOP_REQ, StopReq::SignalLength);

  stopReq->requestInfo = 0;
  stopReq->apiTimeout = 5000;
  stopReq->transactionTimeout = 1000;
  stopReq->readOperationTimeout = 1000;
  stopReq->operationTimeout = 1000;
  stopReq->senderData = 12;
  stopReq->senderRef = ss.getOwnRef();
  stopReq->singleuser = 1;
  stopReq->singleUserApi = apiNodeId;
  StopReq::setSystemStop(stopReq->requestInfo, false);
  StopReq::setPerformRestart(stopReq->requestInfo, false);
  StopReq::setStopAbort(stopReq->requestInfo, false);

  NodeBitmask nodes;
  {
    NodeId nodeId = 0;
    Uint32 failed = 0;
    while (getNextNodeId(&nodeId, NDB_MGM_NODE_TYPE_NDB))
    {
      if (okToSendTo(nodeId, true) == 0)
      {
	SendStatus result = ss.sendSignal(nodeId, &ssig);
	if (result == SEND_OK)
	  nodes.set(nodeId);
        else
          failed++;
      }
      else
      {
        failed++;
      }
    }
    if (nodes.isclear())
    {
      if (failed)
      {
        return SEND_OR_RECEIVE_FAILED;
      }
      return NO_CONTACT_WITH_DB_NODES;
    }
  }

  int error = 0;
  int ok = 0;
  while (!nodes.isclear())
  {
    SimpleSignal *signal = ss.waitFor();
    int gsn = signal->readSignalNumber();
    switch (gsn) {
    case GSN_STOP_REF:
    {
      const StopRef * const ref = CAST_CONSTPTR(StopRef, signal->getDataPtr());
      nodes.clear(refToNode(signal->header.theSendersBlockRef));
      error = translateStopRef(ref->errorCode);
      break;
    }
    case GSN_STOP_CONF:
    {
      ok++;
      nodes.clear(refToNode(signal->header.theSendersBlockRef));
      break;
    }
    case GSN_NF_COMPLETEREP:
    {
      const NFCompleteRep * rep = CAST_CONSTPTR(NFCompleteRep,
                                                signal->getDataPtr());
      nodes.clear(rep->failedNodeId);
      break;
    }

    case GSN_NODE_FAILREP:
    {
      const NodeFailRep * rep = CAST_CONSTPTR(NodeFailRep,
                                              signal->getDataPtr());
      NodeBitmask mask;
      mask.assign(NdbNodeBitmask::Size, rep->theNodes);
      nodes.bitANDC(mask);
      break;
    }
    case GSN_API_REGCONF:
    case GSN_TAKE_OVERTCCONF:
    case GSN_CONNECT_REP:
      continue;

    default:
      report_unknown_signal(signal);
      return SEND_OR_RECEIVE_FAILED;
    }
  }

  if (stopCount)
  {
    * stopCount = ok;
  }

  return error;
}

/*
 * Perform node restart
 */

bool MgmtSrvr::is_any_node_stopping()
{
  NodeId nodeId = 0;
  trp_node node;
  while(getNextNodeId(&nodeId, NDB_MGM_NODE_TYPE_NDB))
  {
    node = getNodeInfo(nodeId);
    if((node.m_state.startLevel == NodeState::SL_STOPPING_1) || 
       (node.m_state.startLevel == NodeState::SL_STOPPING_2) || 
       (node.m_state.startLevel == NodeState::SL_STOPPING_3) || 
       (node.m_state.startLevel == NodeState::SL_STOPPING_4))
      return true; // At least one node was stopping
  }
  return false; // No node was stopping
}

bool MgmtSrvr::is_any_node_starting()
{
  NodeId nodeId = 0;
  trp_node node;
  while(getNextNodeId(&nodeId, NDB_MGM_NODE_TYPE_NDB))
  {
    node = getNodeInfo(nodeId);
    if((node.m_state.startLevel == NodeState::SL_STARTING))
      return true; // At least one node was starting
  }
  return false; // No node was starting
}

bool MgmtSrvr::is_cluster_single_user()
{
  NodeId nodeId = 0;
  trp_node node;
  while(getNextNodeId(&nodeId, NDB_MGM_NODE_TYPE_NDB))
  {
    node = getNodeInfo(nodeId);
    if((node.m_state.startLevel == NodeState::SL_SINGLEUSER))
      return true; // Cluster is in single user modes
  }
  return false; // Cluster is not in single user mode
}

int MgmtSrvr::restartNodes(const Vector<NodeId> &node_ids,
                           int * stopCount, bool nostart,
                           bool initialStart, bool abort,
                           bool force,
                           int *stopSelf)
{
  if (is_cluster_single_user())
  {
    /*
      Refuse to restart since cluster is in single user mode
      and when the node is restarting it would not be allowed to
      join cluster, see BUG#31056
    */
    return OPERATION_NOT_ALLOWED_START_STOP;
  }

  if (force || abort)
    ; // Skip node state checks
  else if (is_any_node_starting())
  {
    /* Refuse to restart since some node(s) are starting */
    return OPERATION_NOT_ALLOWED_START_STOP;
  }

  NodeBitmask nodes;
  int ret = 0;
  if (node_ids.size() > 0)
  {
    ret = sendSTOP_REQ(node_ids, nodes,
                       abort, false, true, true, initialStart,
                       stopSelf);
  }
  else
  {
    ret = sendall_STOP_REQ(nodes,
                           abort, false, true, true, initialStart);
  }

  if (ret)
    return ret;

  if (stopCount)
    *stopCount = nodes.count();
  
  // start up the nodes again
  const NDB_TICKS waitTime = 12000;
  const NDB_TICKS startTime = NdbTick_CurrentMillisecond();
  for (unsigned i = 0; i < node_ids.size(); i++)
  {
    NodeId nodeId= node_ids[i];
    enum ndb_mgm_node_status s;
    s = NDB_MGM_NODE_STATUS_NO_CONTACT;
#ifdef VM_TRACE
    ndbout_c("Waiting for %d not started", nodeId);
#endif
    while (s != NDB_MGM_NODE_STATUS_NOT_STARTED &&
           (NdbTick_CurrentMillisecond() - startTime) < waitTime)
    {
      Uint32 startPhase = 0, version = 0, dynamicId = 0, nodeGroup = 0;
      Uint32 mysql_version = 0;
      Uint32 connectCount = 0;
      bool system;
      const char *address= NULL;
      status(nodeId, &s, &version, &mysql_version, &startPhase, 
             &system, &dynamicId, &nodeGroup, &connectCount, &address);
      NdbSleep_MilliSleep(100);  
    }
  }

  if (nostart)
    return 0;

  /*
    verify that no nodes are stopping before starting as this would cause
    the starting node to shutdown
  */
  int retry= 600*10;
  for (;is_any_node_stopping();)
  {
    if (--retry)
      break;
    NdbSleep_MilliSleep(100);
  }

  /*
    start the nodes
  */
  for (unsigned i = 0; i < node_ids.size(); i++)
  {
    (void) start(node_ids[i]);
  }
  return 0;
}

/*
 * Perform restart of all DB nodes
 */

int MgmtSrvr::restartDB(bool nostart, bool initialStart,
                        bool abort, int * stopCount)
{
  NodeBitmask nodes;

  int ret = sendall_STOP_REQ(nodes,
                             abort,
                             true,
                             true,
                             true,
                             initialStart);

  if (ret)
    return ret;

  if (stopCount)
    *stopCount = nodes.count();

#ifdef VM_TRACE
    ndbout_c("Stopped %d nodes", nodes.count());
#endif
  /**
   * Here all nodes were correctly stopped,
   * so we wait for all nodes to be contactable
   */
  NodeId nodeId = 0;
  const NDB_TICKS waitTime = 12000;
  const NDB_TICKS startTime = NdbTick_CurrentMillisecond();

  while(getNextNodeId(&nodeId, NDB_MGM_NODE_TYPE_NDB)) {
    if (!nodes.get(nodeId))
      continue;
    enum ndb_mgm_node_status s;
    s = NDB_MGM_NODE_STATUS_NO_CONTACT;
#ifdef VM_TRACE
    ndbout_c("Waiting for %d not started", nodeId);
#endif
    while (s != NDB_MGM_NODE_STATUS_NOT_STARTED &&
           (NdbTick_CurrentMillisecond() - startTime) < waitTime)
    {
      Uint32 startPhase = 0, version = 0, dynamicId = 0, nodeGroup = 0;
      Uint32 mysql_version = 0;
      Uint32 connectCount = 0;
      bool system;
      const char *address;
      status(nodeId, &s, &version, &mysql_version, &startPhase, 
	     &system, &dynamicId, &nodeGroup, &connectCount, &address);
      NdbSleep_MilliSleep(100);  
    }
  }
  
  if(nostart)
    return 0;
  
  /**
   * Now we start all database nodes (i.e. we make them non-idle)
   * We ignore the result we get from the start command.
   */
  nodeId = 0;
  while(getNextNodeId(&nodeId, NDB_MGM_NODE_TYPE_NDB)) {
    if (!nodes.get(nodeId))
      continue;
    int result;
    result = start(nodeId);
    g_eventLogger->debug("Started node %d with result %d", nodeId, result);
    /**
     * Errors from this call are deliberately ignored.
     * Maybe the user only wanted to restart a subset of the nodes.
     * It is also easy for the user to check which nodes have 
     * started and which nodes have not.
     */
  }
  
  return 0;
}

int
MgmtSrvr::exitSingleUser(int * stopCount, bool abort)
{
  NodeId nodeId = 0;
  int count = 0;

  SignalSender ss(theFacade);
  ss.lock(); // lock will be released on exit

  SimpleSignal ssig;
  ResumeReq* const resumeReq = 
    CAST_PTR(ResumeReq, ssig.getDataPtrSend());

  ssig.set(ss,TestOrd::TraceAPI, NDBCNTR, GSN_RESUME_REQ, 
	   ResumeReq::SignalLength);
  resumeReq->senderData = 12;
  resumeReq->senderRef = ss.getOwnRef();

  while(getNextNodeId(&nodeId, NDB_MGM_NODE_TYPE_NDB)){
    if(okToSendTo(nodeId, true) == 0){
      SendStatus result = ss.sendSignal(nodeId, &ssig);
      if (result == SEND_OK)
	count++;
    }
  }

  if(stopCount != 0)
    * stopCount = count;

  return 0;
}

/*****************************************************************************
 * Status
 ****************************************************************************/

void
MgmtSrvr::updateStatus()
{
  theFacade->ext_forceHB();
}

int 
MgmtSrvr::status(int nodeId, 
                 ndb_mgm_node_status * _status, 
		 Uint32 * version,
		 Uint32 * mysql_version,
		 Uint32 * _phase, 
		 bool * _system,
		 Uint32 * dynamic,
		 Uint32 * nodegroup,
		 Uint32 * connectCount,
		 const char **address)
{
  if (getNodeType(nodeId) == NDB_MGM_NODE_TYPE_API ||
      getNodeType(nodeId) == NDB_MGM_NODE_TYPE_MGM) {
    versionNode(nodeId, *version, *mysql_version, address);
  } else {
    *address= get_connect_address(nodeId);
  }

  const trp_node node = getNodeInfo(nodeId);

  if(!node.is_connected()){
    * _status = NDB_MGM_NODE_STATUS_NO_CONTACT;
    return 0;
  }
  
  if (getNodeType(nodeId) == NDB_MGM_NODE_TYPE_NDB) {
    * version = node.m_info.m_version;
    * mysql_version = node.m_info.m_mysql_version;
  }

  * dynamic = node.m_state.dynamicId;
  * nodegroup = node.m_state.nodeGroup;
  * connectCount = node.m_info.m_connectCount;
  
  switch(node.m_state.startLevel){
  case NodeState::SL_CMVMI:
    * _status = NDB_MGM_NODE_STATUS_NOT_STARTED;
    * _phase = 0;
    return 0;
    break;
  case NodeState::SL_STARTING:
    * _status     = NDB_MGM_NODE_STATUS_STARTING;
    * _phase = node.m_state.starting.startPhase;
    return 0;
    break;
  case NodeState::SL_STARTED:
    * _status = NDB_MGM_NODE_STATUS_STARTED;
    * _phase = 0;
    return 0;
    break;
  case NodeState::SL_STOPPING_1:
    * _status = NDB_MGM_NODE_STATUS_SHUTTING_DOWN;
    * _phase = 1;
    * _system = node.m_state.stopping.systemShutdown != 0;
    return 0;
    break;
  case NodeState::SL_STOPPING_2:
    * _status = NDB_MGM_NODE_STATUS_SHUTTING_DOWN;
    * _phase = 2;
    * _system = node.m_state.stopping.systemShutdown != 0;
    return 0;
    break;
  case NodeState::SL_STOPPING_3:
    * _status = NDB_MGM_NODE_STATUS_SHUTTING_DOWN;
    * _phase = 3;
    * _system = node.m_state.stopping.systemShutdown != 0;
    return 0;
    break;
  case NodeState::SL_STOPPING_4:
    * _status = NDB_MGM_NODE_STATUS_SHUTTING_DOWN;
    * _phase = 4;
    * _system = node.m_state.stopping.systemShutdown != 0;
    return 0;
    break;
  case NodeState::SL_SINGLEUSER:
    * _status = NDB_MGM_NODE_STATUS_SINGLEUSER;
    * _phase  = 0;
    return 0;
    break;
  default:
    * _status = NDB_MGM_NODE_STATUS_UNKNOWN;
    * _phase = 0;
    return 0;
  }
  
  return -1;
}

int 
MgmtSrvr::setEventReportingLevelImpl(int nodeId_arg, 
				     const EventSubscribeReq& ll)
{
  SignalSender ss(theFacade);
  NdbNodeBitmask nodes;
  nodes.clear();
  while (1)
  {
    Uint32 nodeId, max;
    ss.lock();
    SimpleSignal ssig;
    EventSubscribeReq * dst = 
      CAST_PTR(EventSubscribeReq, ssig.getDataPtrSend());
    ssig.set(ss,TestOrd::TraceAPI, CMVMI, GSN_EVENT_SUBSCRIBE_REQ,
             EventSubscribeReq::SignalLength);
    *dst = ll;

    if (nodeId_arg == 0)
    {
      // all nodes
      nodeId = 1;
      max = MAX_NDB_NODES;
    }
    else
    {
      // only one node
      max = nodeId = nodeId_arg;
    }
    // first make sure nodes are sendable
    for(; nodeId <= max; nodeId++)
    {
      if (nodeTypes[nodeId] != NODE_TYPE_DB)
        continue;
      if (okToSendTo(nodeId, true))
      {
        if (getNodeInfo(nodeId).is_connected()  == false)
        {
          // node not connected we can safely skip this one
          continue;
        }
        // api_reg_conf not recevied yet, need to retry
        return SEND_OR_RECEIVE_FAILED;
      }
    }

    if (nodeId_arg == 0)
    {
      // all nodes
      nodeId = 1;
      max = MAX_NDB_NODES;
    }
    else
    {
      // only one node
      max = nodeId = nodeId_arg;
    }
    // now send to all sendable nodes nodes
    // note, lock is held, so states have not changed
    for(; (Uint32) nodeId <= max; nodeId++)
    {
      if (nodeTypes[nodeId] != NODE_TYPE_DB)
        continue;
      if (getNodeInfo(nodeId).is_connected()  == false)
        continue; // node is not connected, skip
      if (ss.sendSignal(nodeId, &ssig) == SEND_OK)
        nodes.set(nodeId);
      else if (max == nodeId)
      {
        return SEND_OR_RECEIVE_FAILED;
      }
    }
    break;
  }

  if (nodes.isclear())
  {
    return SEND_OR_RECEIVE_FAILED;
  }
  
  int error = 0;
  while (!nodes.isclear())
  {
    Uint32 nodeId;
    SimpleSignal *signal = ss.waitFor();
    int gsn = signal->readSignalNumber();
    nodeId = refToNode(signal->header.theSendersBlockRef);
    switch (gsn) {
    case GSN_EVENT_SUBSCRIBE_CONF:{
      nodes.clear(nodeId);
      break;
    }
    case GSN_EVENT_SUBSCRIBE_REF:{
      nodes.clear(nodeId);
      error = 1;
      break;
    }
      // Since sending okToSend(true), 
      // there is no guarantee that NF_COMPLETEREP will come
      // i.e listen also to NODE_FAILREP
    case GSN_NODE_FAILREP: {
      const NodeFailRep * const rep =
	CAST_CONSTPTR(NodeFailRep, signal->getDataPtr());
      NdbNodeBitmask mask;
      mask.assign(NdbNodeBitmask::Size, rep->theNodes);
      nodes.bitANDC(mask);
      break;
    }
      
    case GSN_NF_COMPLETEREP:{
      const NFCompleteRep * const rep =
	CAST_CONSTPTR(NFCompleteRep, signal->getDataPtr());
      nodes.clear(rep->failedNodeId);
      break;
    }
    case GSN_API_REGCONF:
    case GSN_TAKE_OVERTCCONF:
    case GSN_CONNECT_REP:
      continue;
    default:
      report_unknown_signal(signal);
      return SEND_OR_RECEIVE_FAILED;
    }
  }
  if (error)
    return SEND_OR_RECEIVE_FAILED;
  return 0;
}

//****************************************************************************
//****************************************************************************
int 
MgmtSrvr::setNodeLogLevelImpl(int nodeId, const SetLogLevelOrd & ll)
{
  INIT_SIGNAL_SENDER(ss,nodeId);

  SimpleSignal ssig;
  ssig.set(ss,TestOrd::TraceAPI, CMVMI, GSN_SET_LOGLEVELORD,
	   SetLogLevelOrd::SignalLength);
  SetLogLevelOrd* const dst = CAST_PTR(SetLogLevelOrd, ssig.getDataPtrSend());
  *dst = ll;
  
  return ss.sendSignal(nodeId, &ssig) == SEND_OK ? 0 : SEND_OR_RECEIVE_FAILED;
}

//****************************************************************************
//****************************************************************************

int 
MgmtSrvr::insertError(int nodeId, int errorNo) 
{
  int block;

  if (errorNo < 0) {
    return INVALID_ERROR_NUMBER;
  }

  SignalSender ss(theFacade);
  ss.lock(); /* lock will be released on exit */

  if(getNodeType(nodeId) == NDB_MGM_NODE_TYPE_NDB)
  {
    block= CMVMI;
  }
  else if(nodeId == _ownNodeId)
  {
    g_errorInsert= errorNo;
    return 0;
  }
  else if(getNodeType(nodeId) == NDB_MGM_NODE_TYPE_MGM)
    block= _blockNumber;
  else
    return WRONG_PROCESS_TYPE;

  SimpleSignal ssig;
  ssig.set(ss,TestOrd::TraceAPI, block, GSN_TAMPER_ORD, 
	   TamperOrd::SignalLength);
  TamperOrd* const tamperOrd = CAST_PTR(TamperOrd, ssig.getDataPtrSend());
  tamperOrd->errorNo = errorNo;

  int res = ss.sendSignal(nodeId, &ssig) == SEND_OK ? 0 :SEND_OR_RECEIVE_FAILED;

  if (res == 0)
  {
    /**
     * In order to make NDB_TAMPER (almost) syncronous,
     *   make a syncronous request *after* the NDB_TAMPER
     */
    make_sync_req(ss, Uint32(nodeId));
  }

  return res;
}


int
MgmtSrvr::startSchemaTrans(SignalSender& ss, NodeId & out_nodeId,
                           Uint32 transId, Uint32 & out_transKey)
{
  SimpleSignal ssig;

  ssig.set(ss, 0, DBDICT, GSN_SCHEMA_TRANS_BEGIN_REQ,
           SchemaTransBeginReq::SignalLength);

  SchemaTransBeginReq* req =
    CAST_PTR(SchemaTransBeginReq, ssig.getDataPtrSend());

  req->clientRef =  ss.getOwnRef();
  req->transId = transId;
  req->requestInfo = 0;

  NodeId nodeId = ss.get_an_alive_node();

retry:
  if (ss.get_node_alive(nodeId) == false)
  {
    nodeId = ss.get_an_alive_node();
  }

  if (ss.sendSignal(nodeId, &ssig) != SEND_OK)
  {
    return SEND_OR_RECEIVE_FAILED;
  }

  while (true)
  {
    SimpleSignal *signal = ss.waitFor();
    int gsn = signal->readSignalNumber();
    switch (gsn) {
    case GSN_SCHEMA_TRANS_BEGIN_CONF: {
      const SchemaTransBeginConf * conf =
        CAST_CONSTPTR(SchemaTransBeginConf, signal->getDataPtr());
      out_transKey = conf->transKey;
      out_nodeId = nodeId;
      return 0;
    }
    case GSN_SCHEMA_TRANS_BEGIN_REF: {
      const SchemaTransBeginRef * ref =
        CAST_CONSTPTR(SchemaTransBeginRef, signal->getDataPtr());

      switch(ref->errorCode){
      case SchemaTransBeginRef::NotMaster:
        nodeId = ref->masterNodeId;
        // Fall-through
      case SchemaTransBeginRef::Busy:
      case SchemaTransBeginRef::BusyWithNR:
        goto retry;
      default:
        return ref->errorCode;
      }
    }
    case GSN_NF_COMPLETEREP:
      // ignore
      break;
    case GSN_NODE_FAILREP:{
      const NodeFailRep * const rep =
        CAST_CONSTPTR(NodeFailRep, signal->getDataPtr());
      if (NdbNodeBitmask::get(rep->theNodes, nodeId))
      {
        nodeId++;
        goto retry;
      }
      break;
    }
    case GSN_API_REGCONF:
    case GSN_TAKE_OVERTCCONF:
    case GSN_CONNECT_REP:
      break;
    default:
      report_unknown_signal(signal);
      return SEND_OR_RECEIVE_FAILED;
    }
  }
}

int
MgmtSrvr::endSchemaTrans(SignalSender& ss, NodeId nodeId,
                         Uint32 transId, Uint32 transKey,
                         Uint32 flags)
{
  SimpleSignal ssig;

  ssig.set(ss, 0, DBDICT, GSN_SCHEMA_TRANS_END_REQ,
           SchemaTransEndReq::SignalLength);

  SchemaTransEndReq* req =
    CAST_PTR(SchemaTransEndReq, ssig.getDataPtrSend());

  req->clientRef =  ss.getOwnRef();
  req->transId = transId;
  req->requestInfo = 0;
  req->transKey = transKey;
  req->flags = flags;

  if (ss.sendSignal(nodeId, &ssig) != SEND_OK)
  {
    return SEND_OR_RECEIVE_FAILED;
  }

  while (true)
  {
    SimpleSignal *signal = ss.waitFor();
    int gsn = signal->readSignalNumber();
    switch (gsn) {
    case GSN_SCHEMA_TRANS_END_CONF: {
      return 0;
    }
    case GSN_SCHEMA_TRANS_END_REF: {
      const SchemaTransEndRef * ref =
        CAST_CONSTPTR(SchemaTransEndRef, signal->getDataPtr());
      return ref->errorCode;
    }
    case GSN_NF_COMPLETEREP:
      // ignore
      break;
    case GSN_NODE_FAILREP:{
      const NodeFailRep * const rep =
        CAST_CONSTPTR(NodeFailRep, signal->getDataPtr());
      if (NdbNodeBitmask::get(rep->theNodes, nodeId))
      {
        return -1;
      }
      break;
    }
    case GSN_API_REGCONF:
    case GSN_TAKE_OVERTCCONF:
    case GSN_CONNECT_REP:
      break;
    default:
      report_unknown_signal(signal);
      return SEND_OR_RECEIVE_FAILED;
    }
  }
}

int
MgmtSrvr::createNodegroup(int *nodes, int count, int *ng)
{
  int res;
  SignalSender ss(theFacade);
  ss.lock();

  Uint32 transId = rand();
  Uint32 transKey;
  NodeId nodeId;

  if ((res = startSchemaTrans(ss, nodeId, transId, transKey)))
  {
    return res;
  }

  SimpleSignal ssig;
  ssig.set(ss, 0, DBDICT, GSN_CREATE_NODEGROUP_REQ,
           CreateNodegroupReq::SignalLength);

  CreateNodegroupReq* req =
    CAST_PTR(CreateNodegroupReq, ssig.getDataPtrSend());

  req->transId = transId;
  req->transKey = transKey;
  req->nodegroupId = RNIL;
  req->senderData = 77;
  req->senderRef = ss.getOwnRef();
  bzero(req->nodes, sizeof(req->nodes));

  if (ng)
  {
    if (* ng != -1)
    {
      req->nodegroupId = * ng;
    }
  }
  for (int i = 0; i<count && i<(int)NDB_ARRAY_SIZE(req->nodes); i++)
  {
    req->nodes[i] = nodes[i];
  }

  if (ss.sendSignal(nodeId, &ssig) != SEND_OK)
  {
    return SEND_OR_RECEIVE_FAILED;
  }

  bool wait = true;
  while (wait)
  {
    SimpleSignal *signal = ss.waitFor();
    int gsn = signal->readSignalNumber();
    switch (gsn) {
    case GSN_CREATE_NODEGROUP_CONF: {
      const CreateNodegroupConf * conf =
        CAST_CONSTPTR(CreateNodegroupConf, signal->getDataPtr());

      if (ng)
      {
        * ng = conf->nodegroupId;
      }

      wait = false;
      break;
    }
    case GSN_CREATE_NODEGROUP_REF:{
      const CreateNodegroupRef * ref =
        CAST_CONSTPTR(CreateNodegroupRef, signal->getDataPtr());
      Uint32 err = ref->errorCode;
      endSchemaTrans(ss, nodeId, transId, transKey,
                     SchemaTransEndReq::SchemaTransAbort);
      return err;
    }
    case GSN_NF_COMPLETEREP:
      // ignore
      break;
    case GSN_NODE_FAILREP:{
      const NodeFailRep * const rep =
        CAST_CONSTPTR(NodeFailRep, signal->getDataPtr());
      if (NdbNodeBitmask::get(rep->theNodes, nodeId))
      {
        return SchemaTransBeginRef::Nodefailure;
      }
      break;
    }
    case GSN_API_REGCONF:
    case GSN_TAKE_OVERTCCONF:
    case GSN_CONNECT_REP:
      break;
    default:
      report_unknown_signal(signal);
      return SEND_OR_RECEIVE_FAILED;
    }
  }

  return endSchemaTrans(ss, nodeId, transId, transKey, 0);
}

int
MgmtSrvr::dropNodegroup(int ng)
{
  int res;
  SignalSender ss(theFacade);
  ss.lock();

  Uint32 transId = rand();
  Uint32 transKey;
  NodeId nodeId;

  if ((res = startSchemaTrans(ss, nodeId, transId, transKey)))
  {
    return res;
  }

  SimpleSignal ssig;
  ssig.set(ss, 0, DBDICT, GSN_DROP_NODEGROUP_REQ, DropNodegroupReq::SignalLength);

  DropNodegroupReq* req =
    CAST_PTR(DropNodegroupReq, ssig.getDataPtrSend());

  req->transId = transId;
  req->transKey = transKey;
  req->nodegroupId = ng;
  req->senderData = 77;
  req->senderRef = ss.getOwnRef();

  if (ss.sendSignal(nodeId, &ssig) != SEND_OK)
  {
    return SEND_OR_RECEIVE_FAILED;
  }

  bool wait = true;
  while (wait)
  {
    SimpleSignal *signal = ss.waitFor();
    int gsn = signal->readSignalNumber();
    switch (gsn) {
    case GSN_DROP_NODEGROUP_CONF: {
      wait = false;
      break;
    }
    case GSN_DROP_NODEGROUP_REF:
    {
      const DropNodegroupRef * ref =
        CAST_CONSTPTR(DropNodegroupRef, signal->getDataPtr());
      endSchemaTrans(ss, nodeId, transId, transKey,
                     SchemaTransEndReq::SchemaTransAbort);
      return ref->errorCode;
    }
    case GSN_NF_COMPLETEREP:
      // ignore
      break;
    case GSN_NODE_FAILREP:{
      const NodeFailRep * const rep =
        CAST_CONSTPTR(NodeFailRep, signal->getDataPtr());
      if (NdbNodeBitmask::get(rep->theNodes, nodeId))
      {
        return SchemaTransBeginRef::Nodefailure;
      }
      break;
    }
    case GSN_API_REGCONF:
    case GSN_TAKE_OVERTCCONF:
    case GSN_CONNECT_REP:
      break;
    default:
      report_unknown_signal(signal);
      return SEND_OR_RECEIVE_FAILED;
    }
  }

  return endSchemaTrans(ss, nodeId, transId, transKey, 0);
}


//****************************************************************************
//****************************************************************************

int 
MgmtSrvr::setTraceNo(int nodeId, int traceNo)
{
  if (traceNo < 0) {
    return INVALID_TRACE_NUMBER;
  }

  INIT_SIGNAL_SENDER(ss,nodeId);

  SimpleSignal ssig;
  ssig.set(ss,TestOrd::TraceAPI, CMVMI, GSN_TEST_ORD, TestOrd::SignalLength);
  TestOrd* const testOrd = CAST_PTR(TestOrd, ssig.getDataPtrSend());
  testOrd->clear();
  // Assume TRACE command causes toggling. Not really defined... ? TODO
  testOrd->setTraceCommand(TestOrd::Toggle, 
			   (TestOrd::TraceSpecification)traceNo);

  return ss.sendSignal(nodeId, &ssig) == SEND_OK ? 0 : SEND_OR_RECEIVE_FAILED;
}

//****************************************************************************
//****************************************************************************

int 
MgmtSrvr::getBlockNumber(const BaseString &blockName) 
{
  short bno = getBlockNo(blockName.c_str());
  if(bno != 0)
    return bno;
  return -1;
}

//****************************************************************************
//****************************************************************************

int 
MgmtSrvr::setSignalLoggingMode(int nodeId, LogMode mode, 
			       const Vector<BaseString>& blocks)
{
  INIT_SIGNAL_SENDER(ss,nodeId);

  // Convert from MgmtSrvr format...

  TestOrd::Command command;
  if (mode == Off) {
    command = TestOrd::Off;
  }
  else {
    command = TestOrd::On;
  }

  TestOrd::SignalLoggerSpecification logSpec;
  switch (mode) {
  case In:
    logSpec = TestOrd::InputSignals;
    break;
  case Out:
    logSpec = TestOrd::OutputSignals;
    break;
  case InOut:
    logSpec = TestOrd::InputOutputSignals;
    break;
  case Off:
    // In MgmtSrvr interface it's just possible to switch off all logging, both
    // "in" and "out" (this should probably be changed).
    logSpec = TestOrd::InputOutputSignals;
    break;
  default:
    ndbout_c("Unexpected value %d, MgmtSrvr::setSignalLoggingMode, line %d",
	     (unsigned)mode, __LINE__);
    assert(false);
    return -1;
  }

  SimpleSignal ssig;
  ssig.set(ss,TestOrd::TraceAPI, CMVMI, GSN_TEST_ORD, TestOrd::SignalLength);

  TestOrd* const testOrd = CAST_PTR(TestOrd, ssig.getDataPtrSend());
  testOrd->clear();
  
  if (blocks.size() == 0 || blocks[0] == "ALL") {
    // Logg command for all blocks
    testOrd->addSignalLoggerCommand(command, logSpec);
  } else {
    for(unsigned i = 0; i < blocks.size(); i++){
      int blockNumber = getBlockNumber(blocks[i]);
      if (blockNumber == -1) {
        return INVALID_BLOCK_NAME;
      }
      testOrd->addSignalLoggerCommand(blockNumber, command, logSpec);
    } // for
  } // else

  return ss.sendSignal(nodeId, &ssig) == SEND_OK ? 0 : SEND_OR_RECEIVE_FAILED;
}

/*****************************************************************************
 * Signal tracing
 *****************************************************************************/
int MgmtSrvr::startSignalTracing(int nodeId)
{
  INIT_SIGNAL_SENDER(ss,nodeId);
  
  SimpleSignal ssig;
  ssig.set(ss,TestOrd::TraceAPI, CMVMI, GSN_TEST_ORD, TestOrd::SignalLength);

  TestOrd* const testOrd = CAST_PTR(TestOrd, ssig.getDataPtrSend());
  testOrd->clear();
  testOrd->setTestCommand(TestOrd::On);

  return ss.sendSignal(nodeId, &ssig) == SEND_OK ? 0 : SEND_OR_RECEIVE_FAILED;
}

int 
MgmtSrvr::stopSignalTracing(int nodeId) 
{
  INIT_SIGNAL_SENDER(ss,nodeId);

  SimpleSignal ssig;
  ssig.set(ss,TestOrd::TraceAPI, CMVMI, GSN_TEST_ORD, TestOrd::SignalLength);
  TestOrd* const testOrd = CAST_PTR(TestOrd, ssig.getDataPtrSend());
  testOrd->clear();
  testOrd->setTestCommand(TestOrd::Off);

  return ss.sendSignal(nodeId, &ssig) == SEND_OK ? 0 : SEND_OR_RECEIVE_FAILED;
}


/*****************************************************************************
 * Dump state
 *****************************************************************************/

int
MgmtSrvr::dumpState(int nodeId, const char* args)
{
  // Convert the space separeted args 
  // string to an int array
  Uint32 args_array[25];
  Uint32 numArgs = 0;

  char buf[10];  
  int b  = 0;
  memset(buf, 0, 10);
  for (size_t i = 0; i <= strlen(args); i++){
    if (args[i] == ' ' || args[i] == 0){
      args_array[numArgs] = atoi(buf);
      numArgs++;
      memset(buf, 0, 10);
      b = 0;
    } else {
      buf[b] = args[i];
      b++;
    }    
  }
  
  return dumpState(nodeId, args_array, numArgs);
}

int
MgmtSrvr::dumpState(int nodeId, const Uint32 args[], Uint32 no)
{
  INIT_SIGNAL_SENDER(ss,nodeId);

  const Uint32 len = no > 25 ? 25 : no;
  
  SimpleSignal ssig;
  DumpStateOrd * const dumpOrd = 
    CAST_PTR(DumpStateOrd, ssig.getDataPtrSend());
  ssig.set(ss,TestOrd::TraceAPI, CMVMI, GSN_DUMP_STATE_ORD, len);
  for(Uint32 i = 0; i<25; i++){
    if (i < len)
      dumpOrd->args[i] = args[i];
    else
      dumpOrd->args[i] = 0;
  }
  
  int res = ss.sendSignal(nodeId, &ssig) == SEND_OK ? 0 :SEND_OR_RECEIVE_FAILED;

  if (res == 0)
  {
    /**
     * In order to make DUMP (almost) syncronous,
     *   make a syncronous request *after* the NDB_TAMPER
     */
    make_sync_req(ss, Uint32(nodeId));
  }

  return res;

}


//****************************************************************************
//****************************************************************************

const char* MgmtSrvr::getErrorText(int errorCode, char *buf, int buf_sz)
{
  ndb_error_string(errorCode, buf, buf_sz);
  buf[buf_sz-1]= 0;
  return buf;
}


void
MgmtSrvr::trp_deliver_signal(const NdbApiSignal* signal,
                             const LinearSectionPtr ptr[3])
{
  int gsn = signal->readSignalNumber();

  switch (gsn) {
  case GSN_EVENT_REP:
  {
    eventReport(signal->getDataPtr(), signal->getLength());
    break;
  }

  case GSN_NF_COMPLETEREP:
    break;
  case GSN_TAMPER_ORD:
    ndbout << "TAMPER ORD" << endl;
    break;
  case GSN_API_REGCONF:
  case GSN_TAKE_OVERTCCONF:
    break;
  case GSN_CONNECT_REP:{
    Uint32 nodeId = signal->getDataPtr()[0];

    union {
      Uint32 theData[25];
      EventReport repData;
    };
    EventReport * rep = &repData;
    theData[1] = nodeId;
    rep->setEventType(NDB_LE_Connected);

    if (nodeTypes[nodeId] == NODE_TYPE_DB)
    {
      m_started_nodes.push_back(nodeId);
    }
    rep->setEventType(NDB_LE_Connected);
    rep->setNodeId(_ownNodeId);
    eventReport(theData, 1);
    return;
  }
  case GSN_NODE_FAILREP:
  {
    union {
      Uint32 theData[25];
      EventReport repData;
    };
    EventReport * event = &repData;
    event->setEventType(NDB_LE_Disconnected);
    event->setNodeId(_ownNodeId);

    const NodeFailRep *rep = CAST_CONSTPTR(NodeFailRep,
                                           signal->getDataPtr());
    for (Uint32 i = NdbNodeBitmask::find_first(rep->theNodes);
         i != NdbNodeBitmask::NotFound;
         i = NdbNodeBitmask::find_next(rep->theNodes, i + 1))
    {
      theData[1] = i;
      eventReport(theData, 1);
    }
    return;
  }
  default:
    g_eventLogger->error("Unknown signal received. SignalNumber: "
                         "%i from (%d, 0x%x)",
                         gsn,
                         refToNode(signal->theSendersBlockRef),
                         refToBlock(signal->theSendersBlockRef));
    assert(false);
  }
}


void
MgmtSrvr::trp_node_status(Uint32 nodeId, Uint32 _event)
{
}

enum ndb_mgm_node_type 
MgmtSrvr::getNodeType(NodeId nodeId) const 
{
  if(nodeId >= MAX_NODES)
    return (enum ndb_mgm_node_type)-1;
  
  return nodeTypes[nodeId];
}

const char *MgmtSrvr::get_connect_address(Uint32 node_id)
{
  if (m_connect_address[node_id].s_addr == 0 &&
      theFacade &&
      getNodeType(node_id) == NDB_MGM_NODE_TYPE_NDB) 
  {
    const trp_node &node= getNodeInfo(node_id);
    if (node.is_connected())
    {
      m_connect_address[node_id] = theFacade->ext_get_connect_address(node_id);
    }
  }
  return inet_ntoa(m_connect_address[node_id]);  
}

void
MgmtSrvr::get_connected_nodes(NodeBitmask &connected_nodes) const
{
  if (theFacade)
  {
    for(Uint32 i = 0; i < MAX_NDB_NODES; i++)
    {
      if (getNodeType(i) == NDB_MGM_NODE_TYPE_NDB)
      {
	const trp_node &node= getNodeInfo(i);
	connected_nodes.bitOR(node.m_state.m_connected_nodes);
      }
    }
  }
}

int
MgmtSrvr::alloc_node_id_req(NodeId free_node_id,
                            enum ndb_mgm_node_type type,
                            Uint32 timeout_ms)
{
  SignalSender ss(theFacade);
  ss.lock(); // lock will be released on exit

  SimpleSignal ssig;
  AllocNodeIdReq* req = CAST_PTR(AllocNodeIdReq, ssig.getDataPtrSend());
  ssig.set(ss, TestOrd::TraceAPI, QMGR, GSN_ALLOC_NODEID_REQ,
           AllocNodeIdReq::SignalLength);
  
  req->senderRef = ss.getOwnRef();
  req->senderData = 19;
  req->nodeId = free_node_id;
  req->nodeType = type;
  req->timeout = timeout_ms;

  int do_send = 1;
  NodeId nodeId = 0;
  while (1)
  {
    if (nodeId == 0)
    {
      bool next;
      while((next = getNextNodeId(&nodeId, NDB_MGM_NODE_TYPE_NDB)) == true &&
            getNodeInfo(nodeId).m_alive == false);
      if (!next)
        return NO_CONTACT_WITH_DB_NODES;
      do_send = 1;
    }
    if (do_send)
    {
      if (ss.sendSignal(nodeId, &ssig) != SEND_OK) {
        return SEND_OR_RECEIVE_FAILED;
      }
      do_send = 0;
    }
    
    SimpleSignal *signal = ss.waitFor();

    int gsn = signal->readSignalNumber();
    switch (gsn) {
    case GSN_ALLOC_NODEID_CONF:
    {
#ifdef NOT_USED
      const AllocNodeIdConf * const conf =
        CAST_CONSTPTR(AllocNodeIdConf, signal->getDataPtr());
#endif
      return 0;
    }
    case GSN_ALLOC_NODEID_REF:
    {
      const AllocNodeIdRef * const ref =
        CAST_CONSTPTR(AllocNodeIdRef, signal->getDataPtr());
      if (ref->errorCode == AllocNodeIdRef::NotMaster ||
          ref->errorCode == AllocNodeIdRef::Busy ||
          ref->errorCode == AllocNodeIdRef::NodeFailureHandlingNotCompleted)
      {
        do_send = 1;
        nodeId = refToNode(ref->masterRef);
	if (!getNodeInfo(nodeId).m_alive)
	  nodeId = 0;
        if (ref->errorCode != AllocNodeIdRef::NotMaster)
        {
          /* sleep for a while (100ms) before retrying */
          ss.unlock();
          NdbSleep_MilliSleep(100);  
          ss.lock();
        }
        continue;
      }
      return ref->errorCode;
    }
    case GSN_NF_COMPLETEREP:
    {
      continue;
    }
    case GSN_NODE_FAILREP:{
      /**
       * ok to trap using NODE_FAILREP
       *   as we don't really wait on anything interesting
       */
      const NodeFailRep * const rep =
	CAST_CONSTPTR(NodeFailRep, signal->getDataPtr());
      if (NdbNodeBitmask::get(rep->theNodes, nodeId))
      {
        do_send = 1;
        nodeId = 0;
      }
      continue;
    }
    case GSN_API_REGCONF:
    case GSN_TAKE_OVERTCCONF:
    case GSN_CONNECT_REP:
      continue;
    default:
      report_unknown_signal(signal);
      return SEND_OR_RECEIVE_FAILED;
    }
  }
  return 0;
}

static int
match_hostname(const struct sockaddr *clnt_addr,
               const char *config_hostname)
{
  struct in_addr config_addr= {0};
  if (clnt_addr)
  {
    const struct in_addr *clnt_in_addr = &((sockaddr_in*)clnt_addr)->sin_addr;

    if (Ndb_getInAddr(&config_addr, config_hostname) != 0
        || memcmp(&config_addr, clnt_in_addr, sizeof(config_addr)) != 0)
    {
      struct in_addr tmp_addr;
      if (Ndb_getInAddr(&tmp_addr, "localhost") != 0
          || memcmp(&tmp_addr, clnt_in_addr, sizeof(config_addr)) != 0)
      {
        // not localhost
        return -1;
      }

      // connecting through localhost
      // check if config_hostname is local
      if (!SocketServer::tryBind(0, config_hostname))
        return -1;
    }
  }
  else
  {
    if (!SocketServer::tryBind(0, config_hostname))
      return -1;
  }
  return 0;
}

int
MgmtSrvr::find_node_type(unsigned node_id, enum ndb_mgm_node_type type,
                         const struct sockaddr *client_addr,
                         NodeBitmask &nodes,
                         NodeBitmask &exact_nodes,
                         Vector<struct nodeid_and_host> &nodes_info,
                         int &error_code, BaseString &error_string)
{
  const char *found_config_hostname= 0;
  unsigned type_c= (unsigned)type;

  Guard g(m_local_config_mutex);

  ConfigIter iter(m_local_config, CFG_SECTION_NODE);
  for(iter.first(); iter.valid(); iter.next())
  {
    unsigned id;
    if (iter.get(CFG_NODE_ID, &id))
      require(false);
    if (node_id && node_id != id)
      continue;
    if (iter.get(CFG_TYPE_OF_SECTION, &type_c))
      require(false);
    if (type_c != (unsigned)type)
    {
      if (!node_id)
        continue;
      goto error;
    }
    const char *config_hostname= 0;
    if (iter.get(CFG_NODE_HOST, &config_hostname))
      require(false);
    if (config_hostname == 0 || config_hostname[0] == 0)
    {
      config_hostname= "";
    }
    else
    {
      found_config_hostname= config_hostname;
      if (match_hostname(client_addr, config_hostname))
      {
        if (!node_id)
          continue;
        goto error;
      }
      exact_nodes.set(id);
    }
    nodes.set(id);
    struct nodeid_and_host a= {id, config_hostname};
    nodes_info.push_back(a);
    if (node_id)
      break;
  }
  if (nodes_info.size() != 0)
  {
    return 0;
  }

 error:
  /*
    lock on m_configMutex held because found_config_hostname may have
    reference inot config structure
  */
  error_code= NDB_MGM_ALLOCID_CONFIG_MISMATCH;
  if (node_id)
  {
    if (type_c != (unsigned) type)
    {
      BaseString type_string, type_c_string;
      const char *alias, *str;
      alias= ndb_mgm_get_node_type_alias_string(type, &str);
      type_string.assfmt("%s(%s)", alias, str);
      alias= ndb_mgm_get_node_type_alias_string((enum ndb_mgm_node_type)type_c,
                                                &str);
      type_c_string.assfmt("%s(%s)", alias, str);
      error_string.appfmt("Id %d configured as %s, connect attempted as %s.",
                          node_id, type_c_string.c_str(),
                          type_string.c_str());
      return -1;
    }
    if (found_config_hostname)
    {
      struct in_addr config_addr= {0};
      int r_config_addr= Ndb_getInAddr(&config_addr, found_config_hostname);
      error_string.appfmt("Connection with id %d done from wrong host ip %s,",
                          node_id, inet_ntoa(((struct sockaddr_in *)
                                              (client_addr))->sin_addr));
      error_string.appfmt(" expected %s(%s).", found_config_hostname,
                          r_config_addr ?
                          "lookup failed" : inet_ntoa(config_addr));
      return -1;
    }
    error_string.appfmt("No node defined with id=%d in config file.", node_id);
    return -1;
  }

  // node_id == 0 and nodes_info.size() == 0
  if (found_config_hostname)
  {
    error_string.appfmt("Connection done from wrong host ip %s.",
                        (client_addr)?
                        inet_ntoa(((struct sockaddr_in *)
                                   (client_addr))->sin_addr):"");
    return -1;
  }

  error_string.append("No nodes defined in config file.");
  return -1;
}

int
MgmtSrvr::try_alloc(unsigned id, const char *config_hostname,
                    enum ndb_mgm_node_type type,
                    const struct sockaddr *client_addr,
                    Uint32 timeout_ms)
{
  if (theFacade && theFacade->ext_isConnected(id))
  {
    return -1;
  }
  if (client_addr != 0)
  {
    int res = alloc_node_id_req(id, type, timeout_ms);
    switch (res)
    {
    case 0:
      // ok continue
      break;
    case NO_CONTACT_WITH_DB_NODES:
      // ok continue
      break;
    default:
      // something wrong
      return -1;
    }
  }

  DBUG_PRINT("info", ("allocating node id %d",id));
  {
    int r= 0;
    if (client_addr)
    {
      m_connect_address[id]= ((struct sockaddr_in *)client_addr)->sin_addr;
    }
    else if (config_hostname)
    {
      r= Ndb_getInAddr(&(m_connect_address[id]), config_hostname);
    }
    else
    {
      char name[256];
      r= gethostname(name, sizeof(name));
      if (r == 0)
      {
        name[sizeof(name)-1]= 0;
        r= Ndb_getInAddr(&(m_connect_address[id]), name);
      }
    }
    if (r)
    {
      m_connect_address[id].s_addr= 0;
    }
  }
  if (theFacade && id != theFacade->ownId())
  {
    /**
     * Make sure we're ready to accept connections from this node
     */
    theFacade->ext_doConnect(id);
  }

  g_eventLogger->info("Mgmt server state: nodeid %d reserved for ip %s, "
                      "m_reserved_nodes %s.",
                      id, get_connect_address(id),
                      BaseString::getPrettyText(m_reserved_nodes).c_str());

  return 0;
}

bool
MgmtSrvr::alloc_node_id(NodeId * nodeId,
			enum ndb_mgm_node_type type,
			const struct sockaddr *client_addr,
			SOCKET_SIZE_TYPE *client_addr_len,
			int &error_code, BaseString &error_string,
                        int log_event,
                        int timeout_s)
{
  DBUG_ENTER("MgmtSrvr::alloc_node_id");
  DBUG_PRINT("enter", ("nodeid: %d  type: %d  client_addr: 0x%ld",
		       *nodeId, type, (long) client_addr));
  if (m_opts.no_nodeid_checks) {
    if (*nodeId == 0) {
      error_string.appfmt("no-nodeid-checks set in management server. "
			  "node id must be set explicitly in connectstring");
      error_code = NDB_MGM_ALLOCID_CONFIG_MISMATCH;
      DBUG_RETURN(false);
    }
    DBUG_RETURN(true);
  }

  Uint32 timeout_ms = Uint32(1000 * timeout_s);
  Uint64 stop = NdbTick_CurrentMillisecond() + timeout_ms;
  BaseString getconfig_message;
  while (!m_config_manager->get_packed_config(type, 0, getconfig_message))
  {
    /**
     * Wait for config to get confirmed before allocating node id
     */
    if (NdbTick_CurrentMillisecond() > stop)
    {
      error_code = NDB_MGM_ALLOCID_ERROR;
      error_string.append("Unable to allocate nodeid as configuration"
                          " not yet confirmed");
      DBUG_RETURN(false);
    }

    NdbSleep_MilliSleep(20);
  }

  Guard g(m_node_id_mutex);

  NodeBitmask connected_nodes;
  get_connected_nodes(connected_nodes);

  NodeBitmask nodes, exact_nodes;
  Vector<struct nodeid_and_host> nodes_info;

  /* find all nodes with correct type */
  if (find_node_type(*nodeId, type, client_addr, nodes, exact_nodes, nodes_info,
                     error_code, error_string))
    goto error;

  // nodes_info.size() == 0 handled inside find_node_type
  DBUG_ASSERT(nodes_info.size() != 0);

  if (type == NDB_MGM_NODE_TYPE_MGM && nodes_info.size() > 1)
  {
    // mgmt server may only have one match
    error_string.appfmt("Ambiguous node id's %d and %d. "
                        "Suggest specifying node id in connectstring, "
                        "or specifying unique host names in config file.",
                        nodes_info[0].id, nodes_info[1].id);
    error_code= NDB_MGM_ALLOCID_CONFIG_MISMATCH;
    goto error;
  }

  /* remove connected and reserved nodes from possible nodes to allocate */
  nodes.bitANDC(connected_nodes);
  nodes.bitANDC(m_reserved_nodes);

  /* first try all nodes with exact match of hostname */
  for (Uint32 i = 0; i < nodes_info.size(); i++)
  {
    unsigned id= nodes_info[i].id;
    if (!nodes.get(id))
      continue;

    if (!exact_nodes.get(id))
      continue;

    const char *config_hostname= nodes_info[i].host.c_str();
    /**
     * set bit as reserved, release mutex, try-alloc reaquire mutex
     * and clear bit if alloc failed
     */
    m_reserved_nodes.set(id);
    NdbMutex_Unlock(m_node_id_mutex);
    if (!try_alloc(id, config_hostname, type, client_addr, timeout_ms))
    {
      NdbMutex_Lock(m_node_id_mutex);
      // success
      *nodeId= id;
      DBUG_RETURN(true);
    }
    NdbMutex_Lock(m_node_id_mutex);
    m_reserved_nodes.clear(id);
  }

  /* now try the open nodes */
  for (Uint32 i = 0; i < nodes_info.size(); i++)
  {
    unsigned id= nodes_info[i].id;
    if (!nodes.get(id))
      continue;

    /**
     * exact node tried in loop above
     */
    if (exact_nodes.get(id))
      continue;

    /**
     * set bit as reserved, release mutex, try-alloc reaquire mutex
     * and clear bit if alloc failed
     */
    m_reserved_nodes.set(id);
    NdbMutex_Unlock(m_node_id_mutex);
    if (!try_alloc(id, NULL, type, client_addr, timeout_ms))
    {
      NdbMutex_Lock(m_node_id_mutex);
      // success
      *nodeId= id;
      DBUG_RETURN(true);
    }
    NdbMutex_Lock(m_node_id_mutex);
    m_reserved_nodes.clear(id);
  }

  /*
    there are nodes with correct type available but
    allocation failed for some reason
  */
  if (*nodeId)
  {
    error_string.appfmt("Id %d already allocated by another node.",
                        *nodeId);
  }
  else
  {
    const char *alias, *str;
    alias= ndb_mgm_get_node_type_alias_string(type, &str);
    error_string.appfmt("No free node id found for %s(%s).",
                        alias, str);
  }
  error_code = NDB_MGM_ALLOCID_ERROR;

 error:
  if (error_code != NDB_MGM_ALLOCID_CONFIG_MISMATCH)
  {
    // we have a temporary error which might be due to that
    // we have got the latest connect status from db-nodes.  Force update.
    updateStatus();
  }

  if (log_event || error_code == NDB_MGM_ALLOCID_CONFIG_MISMATCH)
  {
    g_eventLogger->warning("Allocate nodeid (%d) failed. Connection from ip %s."
			   " Returned error string \"%s\"",
			   *nodeId,
			   client_addr != 0
			   ? inet_ntoa(((struct sockaddr_in *)
					(client_addr))->sin_addr)
			   : "<none>",
			   error_string.c_str());

    BaseString tmp_connected, tmp_not_connected;
    for(Uint32 i = 0; i < MAX_NODES; i++)
    {
      if (connected_nodes.get(i))
      {
        if (!m_reserved_nodes.get(i))
        {
          tmp_connected.appfmt("%d ", i);
        }
      }
      else if (m_reserved_nodes.get(i))
      {
        tmp_not_connected.appfmt("%d ", i);
      }
    }

    if (tmp_connected.length() > 0)
    {
      g_eventLogger->info
        ("Mgmt server state: node id's %sconnected but not reserved",
         tmp_connected.c_str());
    }

    if (tmp_not_connected.length() > 0)
    {
      g_eventLogger->info
        ("Mgmt server state: node id's %snot connected but reserved",
         tmp_not_connected.c_str());
    }
  }
  DBUG_RETURN(false);
}


bool
MgmtSrvr::getNextNodeId(NodeId * nodeId, enum ndb_mgm_node_type type) const 
{
  NodeId tmp = * nodeId;

  tmp++;
  while(nodeTypes[tmp] != type && tmp < MAX_NODES)
    tmp++;
  
  if(tmp == MAX_NODES){
    return false;
  }

  * nodeId = tmp;
  return true;
}

#include "Services.hpp"

void
MgmtSrvr::eventReport(const Uint32 * theData, Uint32 len)
{
  const EventReport * const eventReport = (EventReport *)&theData[0];
  
  NodeId nodeId = eventReport->getNodeId();
  Ndb_logevent_type type = eventReport->getEventType();
  // Log event
  g_eventLogger->log(type, theData, len, nodeId, 
                     &m_event_listner[0].m_logLevel);
  m_event_listner.log(type, theData, len, nodeId);
}

/***************************************************************************
 * Backup
 ***************************************************************************/

int
MgmtSrvr::startBackup(Uint32& backupId, int waitCompleted, Uint32 input_backupId, Uint32 backuppoint)
{
  SignalSender ss(theFacade);
  ss.lock(); // lock will be released on exit

  NodeId nodeId = m_master_node;
  if (okToSendTo(nodeId, false) != 0)
  {
    bool next;
    nodeId = m_master_node = 0;
    while((next = getNextNodeId(&nodeId, NDB_MGM_NODE_TYPE_NDB)) == true &&
          okToSendTo(nodeId, false) != 0);
    if(!next)
      return NO_CONTACT_WITH_DB_NODES;
  }

  SimpleSignal ssig;
  BackupReq* req = CAST_PTR(BackupReq, ssig.getDataPtrSend());
  /*
   * Single-threaded backup.  Set instance key 1.  In the kernel
   * this maps to main instance 0 or worker instance 1 (if MT LQH).
   */
  BlockNumber backupBlockNo = numberToBlock(BACKUP, 1);
  if(input_backupId > 0)
  {
    ssig.set(ss, TestOrd::TraceAPI, backupBlockNo, GSN_BACKUP_REQ,
	     BackupReq::SignalLength);
    req->inputBackupId = input_backupId;
  }
  else
    ssig.set(ss, TestOrd::TraceAPI, backupBlockNo, GSN_BACKUP_REQ,
	     BackupReq::SignalLength - 1);
  
  req->senderData = 19;
  req->backupDataLen = 0;
  assert(waitCompleted < 3);
  req->flags = waitCompleted & 0x3;
  if(backuppoint == 1)
    req->flags |= BackupReq::USE_UNDO_LOG;

  int do_send = 1;
  while (1) {
    if (do_send)
    {
      if (ss.sendSignal(nodeId, &ssig) != SEND_OK) {
	return SEND_OR_RECEIVE_FAILED;
      }
      if (waitCompleted == 0)
	return 0;
      do_send = 0;
    }
    SimpleSignal *signal = ss.waitFor();

    int gsn = signal->readSignalNumber();
    switch (gsn) {
    case GSN_BACKUP_CONF:{
      const BackupConf * const conf = 
	CAST_CONSTPTR(BackupConf, signal->getDataPtr());
#ifdef VM_TRACE
      ndbout_c("Backup(%d) master is %d", conf->backupId,
	       refToNode(signal->header.theSendersBlockRef));
#endif
      backupId = conf->backupId;
      if (waitCompleted == 1)
	return 0;
      // wait for next signal
      break;
    }
    case GSN_BACKUP_COMPLETE_REP:{
      const BackupCompleteRep * const rep = 
	CAST_CONSTPTR(BackupCompleteRep, signal->getDataPtr());
#ifdef VM_TRACE
      ndbout_c("Backup(%d) completed", rep->backupId);
#endif
      backupId = rep->backupId;
      return 0;
    }
    case GSN_BACKUP_REF:{
      const BackupRef * const ref = 
	CAST_CONSTPTR(BackupRef, signal->getDataPtr());
      if(ref->errorCode == BackupRef::IAmNotMaster){
	m_master_node = nodeId = refToNode(ref->masterRef);
#ifdef VM_TRACE
	ndbout_c("I'm not master resending to %d", nodeId);
#endif
	do_send = 1; // try again
	if (!getNodeInfo(nodeId).m_alive)
	  m_master_node = nodeId = 0;
	continue;
      }
      return ref->errorCode;
    }
    case GSN_BACKUP_ABORT_REP:{
      const BackupAbortRep * const rep = 
	CAST_CONSTPTR(BackupAbortRep, signal->getDataPtr());
#ifdef VM_TRACE
      ndbout_c("Backup %d aborted", rep->backupId);
#endif
      return rep->reason;
    }
    case GSN_NF_COMPLETEREP:{
      const NFCompleteRep * const rep =
	CAST_CONSTPTR(NFCompleteRep, signal->getDataPtr());
#ifdef VM_TRACE
      ndbout_c("Node %d fail completed", rep->failedNodeId);
#endif
      if (rep->failedNodeId == nodeId ||
	  waitCompleted == 1)
	return 1326;
      // wait for next signal
      // master node will report aborted backup
      break;
    }
    case GSN_NODE_FAILREP:{
      const NodeFailRep * const rep =
	CAST_CONSTPTR(NodeFailRep, signal->getDataPtr());
      if (NdbNodeBitmask::get(rep->theNodes,nodeId) ||
	  waitCompleted == 1)
	return 1326;
      // wait for next signal
      // master node will report aborted backup
      break;
    }
    case GSN_API_REGCONF:
    case GSN_TAKE_OVERTCCONF:
    case GSN_CONNECT_REP:
      continue;
    default:
      report_unknown_signal(signal);
      return SEND_OR_RECEIVE_FAILED;
    }
  }
}

int 
MgmtSrvr::abortBackup(Uint32 backupId)
{
  SignalSender ss(theFacade);
  ss.lock(); // lock will be released on exit

  bool next;
  NodeId nodeId = 0;
  while((next = getNextNodeId(&nodeId, NDB_MGM_NODE_TYPE_NDB)) == true &&
	getNodeInfo(nodeId).m_alive == false);
  
  if(!next){
    return NO_CONTACT_WITH_DB_NODES;
  }
  
  SimpleSignal ssig;

  AbortBackupOrd* ord = CAST_PTR(AbortBackupOrd, ssig.getDataPtrSend());
  /*
   * Single-threaded backup.  Set instance key 1.  In the kernel
   * this maps to main instance 0 or worker instance 1 (if MT LQH).
   */
  BlockNumber backupBlockNo = numberToBlock(BACKUP, 1);
  ssig.set(ss, TestOrd::TraceAPI, backupBlockNo, GSN_ABORT_BACKUP_ORD, 
	   AbortBackupOrd::SignalLength);
  
  ord->requestType = AbortBackupOrd::ClientAbort;
  ord->senderData = 19;
  ord->backupId = backupId;
  
  return ss.sendSignal(nodeId, &ssig) == SEND_OK ? 0 : SEND_OR_RECEIVE_FAILED;
}


MgmtSrvr::Allocated_resources::Allocated_resources(MgmtSrvr &m)
  : m_mgmsrv(m)
{
  m_reserved_nodes.clear();
  m_alloc_timeout= 0;
}

MgmtSrvr::Allocated_resources::~Allocated_resources()
{
  if (m_reserved_nodes.isclear())
  {
    /**
     * No need to aquire mutex if we didn't have any reservation in
     * our sesssion
     */
    return;
  }

  Guard g(m_mgmsrv.m_node_id_mutex);
  m_mgmsrv.m_reserved_nodes.bitANDC(m_reserved_nodes);

  // node has been reserved, force update signal to ndb nodes
  m_mgmsrv.updateStatus();

  g_eventLogger->
    info("Mgmt server state: nodeid %d freed, m_reserved_nodes %s.",
         get_nodeid(),
         BaseString::getPrettyText(m_mgmsrv.m_reserved_nodes).c_str());
}

void
MgmtSrvr::Allocated_resources::reserve_node(NodeId id, NDB_TICKS timeout)
{
  m_reserved_nodes.set(id);
  m_alloc_timeout= NdbTick_CurrentMillisecond() + timeout;
}

bool
MgmtSrvr::Allocated_resources::is_timed_out(NDB_TICKS tick)
{
  if (m_alloc_timeout && tick > m_alloc_timeout)
  {
    g_eventLogger->info("Mgmt server state: nodeid %d timed out.",
                        get_nodeid());
    return true;
  }
  return false;
}

NodeId
MgmtSrvr::Allocated_resources::get_nodeid() const
{
  for(Uint32 i = 0; i < MAX_NODES; i++)
  {
    if (m_reserved_nodes.get(i))
      return i;
  }
  return 0;
}

int
MgmtSrvr::setDbParameter(int node, int param, const char * value,
			 BaseString& msg)
{

  Guard g(m_local_config_mutex);

  /**
   * Check parameter
   */
  ConfigIter iter(m_local_config, CFG_SECTION_NODE);
  if(iter.first() != 0){
    msg.assign("Unable to find node section (iter.first())");
    return -1;
  }

  Uint32 type = NODE_TYPE_DB + 1;
  if(node != 0){
    // Set parameter only in the specified node
    if(iter.find(CFG_NODE_ID, node) != 0){
      msg.assign("Unable to find node (iter.find())");
      return -1;
    }
    if(iter.get(CFG_TYPE_OF_SECTION, &type) != 0){
      msg.assign("Unable to get node type(iter.get(CFG_TYPE_OF_SECTION))");
      return -1;
    }
  } else {
    // Set parameter in all DB nodes
    do {
      if(iter.get(CFG_TYPE_OF_SECTION, &type) != 0){
	msg.assign("Unable to get node type(iter.get(CFG_TYPE_OF_SECTION))");
	return -1;
      }
      if(type == NODE_TYPE_DB)
	break;
    } while(iter.next() == 0);
  }

  if(type != NODE_TYPE_DB){
    msg.assfmt("Invalid node type or no such node (%d %d)", 
	       type, NODE_TYPE_DB);
    return -1;
  }

  int p_type;
  unsigned val_32;
  Uint64 val_64;
  const char * val_char;
  do {
    p_type = 0;
    if(iter.get(param, &val_32) == 0){
      val_32 = atoi(value);
      break;
    }

    p_type++;
    if(iter.get(param, &val_64) == 0){
      val_64 = strtoll(value, 0, 10);
      break;
    }
    p_type++;
    if(iter.get(param, &val_char) == 0){
      val_char = value;
      break;
    }
    msg.assign("Could not get parameter");
    return -1;
  } while(0);

  bool res = false;
  do {
    int ret = iter.get(CFG_TYPE_OF_SECTION, &type);
    assert(ret == 0);

    if(type != NODE_TYPE_DB)
      continue;

    Uint32 node;
    ret = iter.get(CFG_NODE_ID, &node);
    assert(ret == 0);

    ConfigValues::Iterator i2(m_local_config->m_configValues->m_config, 
			      iter.m_config);
    switch(p_type){
    case 0:
      res = i2.set(param, val_32);
      ndbout_c("Updating node %d param: %d to %d",  node, param, val_32);
      break;
    case 1:
      res = i2.set(param, val_64);
      ndbout_c("Updating node %d param: %d to %u",  node, param, val_32);
      break;
    case 2:
      res = i2.set(param, val_char);
      ndbout_c("Updating node %d param: %d to %s",  node, param, val_char);
      break;
    default:
      require(false);
    }
    assert(res);
  } while(node == 0 && iter.next() == 0);

  msg.assign("Success");
  return 0;
}


int
MgmtSrvr::setConnectionDbParameter(int node1, int node2,
                                   int param, int value,
                                   BaseString& msg)
{
  DBUG_ENTER("MgmtSrvr::setConnectionDbParameter");
  DBUG_PRINT("enter", ("node1: %d, node2: %d, param: %d, value: %d",
                       node1, node2, param, value));

  // This function only supports setting dynamic ports
  if (param != CFG_CONNECTION_SERVER_PORT)
  {
    msg.assign("Only param CFG_CONNECTION_SERVER_PORT can be set");
    DBUG_RETURN(-1);
  }

  if (!m_config_manager->set_dynamic_port(node1, node2, value, msg))
    DBUG_RETURN(-1);

  DBUG_PRINT("exit", ("Set parameter(%d) to %d for %d -> %d",
                      param, value, node1, node2));
  DBUG_RETURN(1);
}


int
MgmtSrvr::getConnectionDbParameter(int node1, int node2,
                                   int param, int *value,
                                   BaseString& msg)
{
  DBUG_ENTER("MgmtSrvr::getConnectionDbParameter");
  DBUG_PRINT("enter", ("node1: %d, node2: %d, param: %d",
                       node1, node2, param));

  // This function only supports asking about dynamic ports
  if (param != CFG_CONNECTION_SERVER_PORT)
  {
    msg.assign("Only param CFG_CONNECTION_SERVER_PORT can be retrieved");
    DBUG_RETURN(-1);
  }

  if (!m_config_manager->get_dynamic_port(node1, node2, value, msg))
    DBUG_RETURN(-1);

  DBUG_PRINT("exit", ("Return parameter(%d): %u for %d -> %d, msg: %s",
                      param, *value, node1, node2, msg.c_str()));
  DBUG_RETURN(1);
}


bool
MgmtSrvr::transporter_connect(NDB_SOCKET_TYPE sockfd,
                                   BaseString& errormsg)
{
  DBUG_ENTER("MgmtSrvr::transporter_connect");
  TransporterRegistry* tr= theFacade->get_registry();
  if (!tr->connect_server(sockfd, errormsg))
    DBUG_RETURN(false);

  /*
    Force an update_connections() so that the
    ClusterMgr and TransporterFacade is up to date
    with the new connection.
    Important for correct node id reservation handling
  */
  theFacade->ext_update_connections();

  DBUG_RETURN(true);
}

<<<<<<< HEAD

bool MgmtSrvr::connect_to_self()
=======
int MgmtSrvr::connect_to_self(const char * bindaddress)
>>>>>>> 183dd08a
{
  BaseString buf;
  NdbMgmHandle mgm_handle= ndb_mgm_create_handle();

  buf.assfmt("%s:%u",
             m_opts.bind_address ? m_opts.bind_address : "localhost",
             m_port);
  ndb_mgm_set_connectstring(mgm_handle, buf.c_str());

  if(ndb_mgm_connect(mgm_handle, 0, 0, 0) < 0)
  {
    g_eventLogger->warning("%d %s",
                           ndb_mgm_get_latest_error(mgm_handle),
                           ndb_mgm_get_latest_error_desc(mgm_handle));
    ndb_mgm_destroy_handle(&mgm_handle);
    return false;
  }
  // TransporterRegistry now owns the handle and will destroy it.
  theFacade->get_registry()->set_mgm_handle(mgm_handle);

  return true;
}


bool
MgmtSrvr::change_config(Config& new_config, BaseString& msg)
{
  SignalSender ss(theFacade);
  ss.lock();

  SimpleSignal ssig;
  UtilBuffer buf;
  new_config.pack(buf);
  ssig.ptr[0].p = (Uint32*)buf.get_data();
  ssig.ptr[0].sz = (buf.length() + 3) / 4;
  ssig.header.m_noOfSections = 1;

  ConfigChangeReq *req= CAST_PTR(ConfigChangeReq, ssig.getDataPtrSend());
  req->length = buf.length();

  NodeBitmask mgm_nodes;
  m_local_config->get_nodemask(mgm_nodes, NDB_MGM_NODE_TYPE_MGM);

  NodeId nodeId= ss.find_confirmed_node(mgm_nodes);
  if (nodeId == 0)
  {
    msg = "INTERNAL ERROR Could not find any mgmd!";
    return false;
  }

  if (ss.sendFragmentedSignal(nodeId, ssig,
                              MGM_CONFIG_MAN, GSN_CONFIG_CHANGE_REQ,
                              ConfigChangeReq::SignalLength) != 0)
  {
    msg.assfmt("Could not start configuration change, send to "
               "node %d failed", nodeId);
    return false;
  }
  mgm_nodes.clear(nodeId);

  bool done = false;
  while(!done)
  {
    SimpleSignal *signal= ss.waitFor();

    switch(signal->readSignalNumber()){
    case GSN_CONFIG_CHANGE_CONF:
      done= true;
      break;
    case GSN_CONFIG_CHANGE_REF:
    {
      const ConfigChangeRef * const ref =
        CAST_CONSTPTR(ConfigChangeRef, signal->getDataPtr());
      g_eventLogger->debug("Got CONFIG_CHANGE_REF, error: %d", ref->errorCode);
      switch(ref->errorCode)
      {
      case ConfigChangeRef::NotMaster:{
        // Retry with next node if any
        NodeId nodeId= ss.find_confirmed_node(mgm_nodes);
        if (nodeId == 0)
        {
          msg = "INTERNAL ERROR Could not find any mgmd!";
          return false;
        }

        if (ss.sendFragmentedSignal(nodeId, ssig,
                                    MGM_CONFIG_MAN, GSN_CONFIG_CHANGE_REQ,
                                    ConfigChangeReq::SignalLength) != 0)
        {
          msg.assfmt("Could not start configuration change, send to "
                     "node %d failed", nodeId);
          return false;
        }
        mgm_nodes.clear(nodeId);
        break;
      }

      default:
        msg = ConfigChangeRef::errorMessage(ref->errorCode);
        return false;
      }

      break;
    }

    case GSN_API_REGCONF:
    case GSN_TAKE_OVERTCCONF:
    case GSN_CONNECT_REP:
      // Ignore;
      break;


    case GSN_NODE_FAILREP:
      // ignore, NF_COMPLETEREP will come
      break;

    case GSN_NF_COMPLETEREP:
    {
      NodeId nodeId = refToNode(signal->header.theSendersBlockRef);
      msg.assign("Node %d failed uring configuration change", nodeId);
      return false;
      break;
    }

    default:
      report_unknown_signal(signal);
      return false;

    }
  }

  g_eventLogger->info("Config change completed");

  return true;
}


void
MgmtSrvr::print_config(const char* section_filter, NodeId nodeid_filter,
                       const char* param_filter,
                       NdbOut& out)
{
  Guard g(m_local_config_mutex);
  m_local_config->print(section_filter, nodeid_filter,
                        param_filter, out);
}


bool
MgmtSrvr::reload_config(const char* config_filename, bool mycnf,
                        BaseString& msg)
{
  if (config_filename && mycnf)
  {
    msg = "ERROR: Both mycnf and config_filename is not supported";
    return false;
  }

  if (config_filename)
  {
    if (m_opts.mycnf)
    {
      msg.assfmt("ERROR: Can't switch to use config.ini '%s' when "
                 "node was started from my.cnf", config_filename);
      return false;
    }
  }
  else
  {
    if (mycnf)
    {
      // Reload from my.cnf
      if (!m_opts.mycnf)
      {
        if (m_opts.config_filename)
        {
          msg.assfmt("ERROR: Can't switch to use my.cnf when "
                     "node was started from '%s'", m_opts.config_filename);
          return false;
        }
      }
    }
    else
    {
      /* No config file name supplied and not told to use mycnf */
      if (m_opts.config_filename)
      {
        g_eventLogger->info("No config file name supplied, using '%s'",
                            m_opts.config_filename);
        config_filename = m_opts.config_filename;
      }
      else
      {
        msg = "ERROR: Neither config file name or mycnf available";
        return false;
      }
    }
  }

  Config* new_conf_ptr;
  if ((new_conf_ptr= ConfigManager::load_config(config_filename,
                                                mycnf, msg)) == NULL)
    return false;
  Config new_conf(new_conf_ptr);

  {
    Guard g(m_local_config_mutex);

    /* Copy the necessary values from old to new config */
    if (!new_conf.setGeneration(m_local_config->getGeneration()) ||
        !new_conf.setName(m_local_config->getName()) ||
        !new_conf.setPrimaryMgmNode(m_local_config->getPrimaryMgmNode()))
    {
      msg = "Failed to initialize reloaded config";
      return false;
    }
  }

  if (!change_config(new_conf, msg))
    return false;
  return true;
}

void
MgmtSrvr::show_variables(NdbOut& out)
{
  out << "daemon: " << yes_no(m_opts.daemon) << endl;
  out << "non_interactive: " << yes_no(m_opts.non_interactive) << endl;
  out << "interactive: " << yes_no(m_opts.interactive) << endl;
  out << "config_filename: " << str_null(m_opts.config_filename) << endl;
  out << "mycnf: " << yes_no(m_opts.mycnf) << endl;
  out << "bind_address: " << str_null(m_opts.bind_address) << endl;
  out << "no_nodeid_checks: " << yes_no(m_opts.no_nodeid_checks) << endl;
  out << "print_full_config: " << yes_no(m_opts.print_full_config) << endl;
  out << "configdir: " << str_null(m_opts.configdir) << endl;
  out << "verbose: " << yes_no(m_opts.verbose) << endl;
  out << "reload: " << yes_no(m_opts.reload) << endl;

  out << "nodeid: " << _ownNodeId << endl;
  out << "blocknumber: " << hex <<_blockNumber << endl;
  out << "own_reference: " << hex << _ownReference << endl;
  out << "port: " << m_port << endl;
  out << "need_restart: " << m_need_restart << endl;
  out << "is_stop_thread: " << _isStopThread << endl;
  out << "log_level_thread_sleep: " << _logLevelThreadSleep << endl;
  out << "master_node: " << m_master_node << endl;
}

void
MgmtSrvr::make_sync_req(SignalSender& ss, Uint32 nodeId)
{
  const trp_node node = ss.getNodeInfo(nodeId);
  if (!ndbd_sync_req_support(node.m_info.m_version))
  {
    /* The node hasn't got SYNC_REQ support */
    return;
  }

  /**
   * This subroutine is used to make a async request(error insert/dump)
   *   "more" syncronous, i.e increasing the likelyhood that
   *   the async request has really reached the destination
   *   before returning to the api
   *
   * I.e it's a work-around...
   *
   */
  SimpleSignal ssig;
  SyncReq* req = CAST_PTR(SyncReq, ssig.getDataPtrSend());
  req->senderRef = ss.getOwnRef();
  req->senderData = 12;
  req->prio = 1; // prio b
  ssig.set(ss,TestOrd::TraceAPI, CMVMI, GSN_SYNC_REQ, SyncReq::SignalLength);
  
  if (ss.sendSignal(nodeId, &ssig) != SEND_OK)
  {
    return;
  }

  while (true)
  {
    SimpleSignal *signal = ss.waitFor();
    
    int gsn = signal->readSignalNumber();
    switch (gsn) {
    case GSN_SYNC_REF:
    case GSN_SYNC_CONF:
      return;
      
    case GSN_NF_COMPLETEREP:{
      const NFCompleteRep * const rep =
        CAST_CONSTPTR(NFCompleteRep, signal->getDataPtr());
      if (rep->failedNodeId == nodeId)
        return;
      break;
    }
      
    case GSN_NODE_FAILREP:{
      const NodeFailRep * const rep =
	CAST_CONSTPTR(NodeFailRep, signal->getDataPtr());
      if (NdbNodeBitmask::get(rep->theNodes,nodeId))
	return;
      break;
    }
    case GSN_API_REGCONF:
    case GSN_TAKE_OVERTCCONF:
    case GSN_CONNECT_REP:
      break;
    default:
      return;
    }
  }
}


bool
MgmtSrvr::request_events(NdbNodeBitmask nodes, Uint32 reports_per_node,
                         Uint32 dump_type,
                         Vector<SimpleSignal>& events)
{
  int nodes_counter[MAX_NDB_NODES];
  SignalSender ss(theFacade);
  ss.lock();

  // Send the dump command to all requested NDB nodes
  const bool all = nodes.isclear();
  for (int i = 1; i < MAX_NDB_NODES; i++)
  {
    // Check if node should be involved
    if (!all && !nodes.get(i))
      continue;

    // Only request from confirmed DB nodes
    const trp_node node = ss.getNodeInfo(i);
    if (node.m_info.getType() != NodeInfo::DB ||
        !node.is_confirmed())
    {
      nodes.clear(i);
      continue;
    }

    SimpleSignal ssig;
    DumpStateOrd * const dumpOrd = (DumpStateOrd*)ssig.getDataPtrSend();

    dumpOrd->args[0] = dump_type;
    dumpOrd->args[1] = ss.getOwnRef(); // Return to sender

    if (ss.sendSignal(i, ssig, CMVMI, GSN_DUMP_STATE_ORD, 2) == SEND_OK)
    {
      nodes.set(i);
      nodes_counter[i] = (int)reports_per_node;
    }
  }


  while (true)
  {
    // Check if all nodes are done
    if (nodes.isclear())
      break;

    SimpleSignal *signal = ss.waitFor();
    switch (signal->readSignalNumber()) {
    case GSN_EVENT_REP:{
      const NodeId nodeid = refToNode(signal->header.theSendersBlockRef);
      const EventReport * const event =
        (const EventReport*)signal->getDataPtr();

      if (!nodes.get(nodeid))
      {
        // The reporting node was not expected
        assert(false);
        return false;
      }

      if (event->getEventType() == NDB_LE_SavedEvent &&
          signal->getDataPtr()[1] == 0)
      {
        nodes_counter[nodeid] = 1;
      }
      else
      {
        // Save signal
        events.push_back(SimpleSignal(*signal));
      }

      // Check if node is done
      nodes_counter[nodeid]--;
      if (nodes_counter[nodeid] == 0)
        nodes.clear(nodeid);

      break;
    }

    case GSN_NODE_FAILREP:{
      const NodeFailRep * const rep =
        (const NodeFailRep*)signal->getDataPtr();
      for (NodeId i = 1; i < MAX_NDB_NODES; i++)
      {
        if (NdbNodeBitmask::get(rep->theNodes, i))
        {
          nodes.clear(i);

          // Remove any previous reports from this node
          // it should not be reported
          for (unsigned j = 0; j < events.size(); j++)
          {
            const SimpleSignal& ssig = events[j];
            const NodeId nodeid = refToNode(ssig.header.theSendersBlockRef);
            if (nodeid == i)
            {
              events.erase(j);
              j--;
            }
          }
        }
      }
      break;
    }

    default:
      // Ignore all other signals
      break;
    }
  }
  ss.unlock();

  return true;
}

template class MutexVector<NodeId>;
template class MutexVector<Ndb_mgmd_event_service::Event_listener>;
template class Vector<EventSubscribeReq>;
template class MutexVector<EventSubscribeReq>;
template class Vector< Vector<BaseString> >;
template class Vector<MgmtSrvr::nodeid_and_host>;
template class Vector<Defragger::DefragBuffer*>;<|MERGE_RESOLUTION|>--- conflicted
+++ resolved
@@ -3764,12 +3764,11 @@
 
 
 bool
-MgmtSrvr::transporter_connect(NDB_SOCKET_TYPE sockfd,
-                                   BaseString& errormsg)
+MgmtSrvr::transporter_connect(NDB_SOCKET_TYPE sockfd, BaseString& msg)
 {
   DBUG_ENTER("MgmtSrvr::transporter_connect");
   TransporterRegistry* tr= theFacade->get_registry();
-  if (!tr->connect_server(sockfd, errormsg))
+  if (!tr->connect_server(sockfd, msg))
     DBUG_RETURN(false);
 
   /*
@@ -3783,12 +3782,8 @@
   DBUG_RETURN(true);
 }
 
-<<<<<<< HEAD
 
 bool MgmtSrvr::connect_to_self()
-=======
-int MgmtSrvr::connect_to_self(const char * bindaddress)
->>>>>>> 183dd08a
 {
   BaseString buf;
   NdbMgmHandle mgm_handle= ndb_mgm_create_handle();
