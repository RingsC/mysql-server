/*
   Copyright (C) 2003 MySQL AB
    All rights reserved. Use is subject to license terms.

   This program is free software; you can redistribute it and/or modify
   it under the terms of the GNU General Public License as published by
   the Free Software Foundation; version 2 of the License.

   This program is distributed in the hope that it will be useful,
   but WITHOUT ANY WARRANTY; without even the implied warranty of
   MERCHANTABILITY or FITNESS FOR A PARTICULAR PURPOSE.  See the
   GNU General Public License for more details.

   You should have received a copy of the GNU General Public License
   along with this program; if not, write to the Free Software
   Foundation, Inc., 51 Franklin St, Fifth Floor, Boston, MA 02110-1301  USA
*/

#include <ndb_global.h>
#include <mgmapi.h>
#include <mgmapi_internal.h>

#include <NdbOut.hpp>
#include <Properties.hpp>
#include <InputStream.hpp>
#include <NdbTick.h>

#include <debugger/EventLogger.hpp>
#include <kernel/NodeBitmask.hpp>

#include "ndb_logevent.hpp"

extern
int ndb_mgm_listen_event_internal(NdbMgmHandle, const int filter[],
                                  int, NDB_SOCKET_TYPE*);

struct ndb_logevent_error_msg {
  enum ndb_logevent_handle_error code;
  const char *msg;
};

struct ndb_logevent_error_msg ndb_logevent_error_messages[]= {
  { NDB_LEH_READ_ERROR,              "Read error" },
  { NDB_LEH_MISSING_EVENT_SPECIFIER, "Missing event specifier" },
  { NDB_LEH_UNKNOWN_EVENT_VARIABLE,  "Unknown event variable" },
  { NDB_LEH_UNKNOWN_EVENT_TYPE,      "Unknown event type" },
  { NDB_LEH_INTERNAL_ERROR,          "Unknown internal error" },
  { NDB_LEH_NO_ERROR,0}
};

struct ndb_logevent_handle {
  NDB_SOCKET_TYPE socket;
  enum ndb_logevent_handle_error m_error;
};

/*
  Create a new NdbLogEventHandle for reading events from
  the same socket as the NdbMgmHandle
*/

NdbLogEventHandle
ndb_mgm_create_logevent_handle_same_socket(NdbMgmHandle mh)
{
  NdbLogEventHandle h=
    (NdbLogEventHandle)malloc(sizeof(ndb_logevent_handle));
  if (!h)
    return NULL;

  h->socket= _ndb_mgm_get_socket(mh);

  return h;
}

extern "C"
NdbLogEventHandle
ndb_mgm_create_logevent_handle(NdbMgmHandle mh,
			       const int filter[])
{
  NdbLogEventHandle h=
    (NdbLogEventHandle)malloc(sizeof(ndb_logevent_handle));
  if (!h)
    return NULL;

  NDB_SOCKET_TYPE sock;
  if(ndb_mgm_listen_event_internal(mh, filter, 1, &sock) < 0)
  {
    free(h);
    return 0;
  }

  h->socket= sock;

  return h;
}

extern "C"
#ifdef NDB_WIN
SOCKET
ndb_logevent_get_fd(const NdbLogEventHandle h)
{
  return h->socket.s;
}
#else
int
ndb_logevent_get_fd(const NdbLogEventHandle h)
{
  return h->socket.fd;
}
#endif

extern "C"
void ndb_mgm_destroy_logevent_handle(NdbLogEventHandle * h)
{
  if( !h )
    return;

  if ( *h )
    my_socket_close((*h)->socket);

<<<<<<< HEAD
  my_free(* h);
=======
  free(*h);
>>>>>>> 911d9c36
  * h = 0;
}

#define ROW(a,b,c,d) \
{ NDB_LE_ ## a,  b, c, 0, offsetof(struct ndb_logevent, a.d), \
  sizeof(((struct ndb_logevent *)0)->a.d) }

#define ROW_FN(a,b,c,d,e) \
{ NDB_LE_ ## a,  b, c, e, offsetof(struct ndb_logevent, a.d), \
  sizeof(((struct ndb_logevent *)0)->a.d) }

static int ref_to_node(int ref){
  return ref & 0xFFFF;
}

struct Ndb_logevent_body_row ndb_logevent_body[]= {

  // Connection
  ROW( Connected,           "node",          1, node),

  ROW( Disconnected,        "node",          1, node),

  ROW( CommunicationClosed, "node",          1, node),

  ROW( CommunicationOpened, "node",          1, node),

  ROW( ConnectedApiVersion, "node",          1, node),
  ROW( ConnectedApiVersion, "version",       2, version),

      /* CHECKPOINT */

  ROW( GlobalCheckpointStarted, "gci", 1, gci),

  ROW( GlobalCheckpointCompleted, "gci", 1, gci),

  ROW( LocalCheckpointStarted, "lci",         1, lci),
  ROW( LocalCheckpointStarted, "keep_gci",    2, keep_gci),
  ROW( LocalCheckpointStarted, "restore_gci", 3, restore_gci),

  ROW( LocalCheckpointCompleted, "lci", 1, lci),

  ROW( LCPStoppedInCalcKeepGci, "data", 1, data),

  ROW( LCPFragmentCompleted, "node",        1, node),
  ROW( LCPFragmentCompleted, "table_id",    2, table_id),
  ROW( LCPFragmentCompleted, "fragment_id", 3, fragment_id),

  ROW( UndoLogBlocked, "acc_count", 1, acc_count),
  ROW( UndoLogBlocked, "tup_count", 2, tup_count),

      /* STARTUP */
  ROW( NDBStartStarted, "version", 1, version),

  ROW( NDBStartCompleted, "version", 1, version),

//  ROW( STTORRYRecieved),

  ROW( StartPhaseCompleted, "phase",     1, phase),
  ROW( StartPhaseCompleted, "starttype", 2, starttype),

  ROW( CM_REGCONF, "own_id",       1, own_id),
  ROW( CM_REGCONF, "president_id", 2, president_id),
  ROW( CM_REGCONF, "dynamic_id",   3, dynamic_id),

  ROW( CM_REGREF, "own_id",   1, own_id),
  ROW( CM_REGREF, "other_id", 2, other_id),
  ROW( CM_REGREF, "cause",    3, cause),

  ROW( FIND_NEIGHBOURS, "own_id",     1, own_id),
  ROW( FIND_NEIGHBOURS, "left_id",    3, left_id),
  ROW( FIND_NEIGHBOURS, "right_id",   3, right_id),
  ROW( FIND_NEIGHBOURS, "dynamic_id", 4, dynamic_id),

  ROW( NDBStopStarted, "stoptype", 1, stoptype),

  ROW( NDBStopCompleted, "action",         1, action),
  ROW( NDBStopCompleted, "signum",         2, signum),

  ROW( NDBStopForced, "action",         1, action),
  ROW( NDBStopForced, "signum",         2, signum),
  ROW( NDBStopForced, "error",          3, error),
  ROW( NDBStopForced, "sphase",         4, sphase),
  ROW( NDBStopForced, "extra",          5, extra),

//  ROW( NDBStopAborted),

  ROW( StartREDOLog, "node",           1, node),
  ROW( StartREDOLog, "keep_gci",       2, keep_gci),
  ROW( StartREDOLog, "completed_gci",  3, completed_gci),
  ROW( StartREDOLog, "restorable_gci", 4, restorable_gci),

  ROW( StartLog, "log_part", 1, log_part),
  ROW( StartLog, "start_mb", 2, start_mb),
  ROW( StartLog, "stop_mb",  3, stop_mb),
  ROW( StartLog, "gci",      4, gci),

  ROW( UNDORecordsExecuted, "block", 1, block),
  ROW( UNDORecordsExecuted, "data1", 2, data1),
  ROW( UNDORecordsExecuted, "data2", 3, data2),
  ROW( UNDORecordsExecuted, "data3", 4, data3),
  ROW( UNDORecordsExecuted, "data4", 5, data4),
  ROW( UNDORecordsExecuted, "data5", 6, data5),
  ROW( UNDORecordsExecuted, "data6", 7, data6),
  ROW( UNDORecordsExecuted, "data7", 8, data7),
  ROW( UNDORecordsExecuted, "data8", 9, data8),
  ROW( UNDORecordsExecuted, "data9", 10, data9),
  ROW( UNDORecordsExecuted, "data10", 11, data10),
  
      /* NODERESTART */
//  ROW( NR_CopyDict),

//  ROW( NR_CopyDistr),

  ROW( NR_CopyFragsStarted, "dest_node", 1, dest_node),

  ROW( NR_CopyFragDone, "dest_node",   1, dest_node),
  ROW( NR_CopyFragDone, "table_id",    2, table_id),
  ROW( NR_CopyFragDone, "fragment_id", 3, fragment_id),

  ROW( NR_CopyFragsCompleted, "dest_node", 1, dest_node),

  ROW( NodeFailCompleted, "block",           1, block), /* 0 = all */
  ROW( NodeFailCompleted, "failed_node",     2, failed_node),
  ROW( NodeFailCompleted, "completing_node", 3, completing_node), /* 0 = all */

  ROW( NODE_FAILREP, "failed_node",   1, failed_node),
  ROW( NODE_FAILREP, "failure_state", 2, failure_state),

	/* TODO */
  ROW( ArbitState,   "code",          1, code),
  ROW( ArbitState,   "arbit_node",    2, arbit_node),
  ROW( ArbitState,   "ticket_0",      3, ticket_0),
  ROW( ArbitState,   "ticket_1",      4, ticket_1),

	/* TODO */
  ROW( ArbitResult,  "code",          1, code),
  ROW( ArbitResult,  "arbit_node",    2, arbit_node),
  ROW( ArbitResult,  "ticket_0",      3, ticket_0),
  ROW( ArbitResult,  "ticket_1",      4, ticket_1),

//  ROW( GCP_TakeoverStarted),

//  ROW( GCP_TakeoverCompleted),

//  ROW( LCP_TakeoverStarted),

  ROW( LCP_TakeoverCompleted, "state", 1, state),

      /* STATISTIC */
  ROW( TransReportCounters, "trans_count",       1, trans_count),
  ROW( TransReportCounters, "commit_count",      2, commit_count),
  ROW( TransReportCounters, "read_count",        3, read_count),
  ROW( TransReportCounters, "simple_read_count", 4, simple_read_count),
  ROW( TransReportCounters, "write_count",       5, write_count),
  ROW( TransReportCounters, "attrinfo_count",    6, attrinfo_count),
  ROW( TransReportCounters, "conc_op_count",     7, conc_op_count),
  ROW( TransReportCounters, "abort_count",       8, abort_count),
  ROW( TransReportCounters, "scan_count",        9, scan_count),
  ROW( TransReportCounters, "range_scan_count", 10, range_scan_count),

  ROW( OperationReportCounters, "ops", 1, ops),

  ROW( TableCreated, "table_id", 1, table_id),

  ROW( JobStatistic, "mean_loop_count", 1, mean_loop_count),

  ROW( SendBytesStatistic, "to_node",         1, to_node),
  ROW( SendBytesStatistic, "mean_sent_bytes", 2, mean_sent_bytes),

  ROW( ReceiveBytesStatistic, "from_node",           1, from_node),
  ROW( ReceiveBytesStatistic, "mean_received_bytes", 2, mean_received_bytes),

  ROW( MemoryUsage, "gth",          1, gth),
  ROW( MemoryUsage, "page_size_bytes", 2, page_size_bytes),
  ROW( MemoryUsage, "pages_used",   3, pages_used),
  ROW( MemoryUsage, "pages_total",  4, pages_total),
  ROW( MemoryUsage, "block",        5, block),

  ROW( MTSignalStatistics, "mt_deliver_thread", 1, thr_no),
  ROW( MTSignalStatistics, "mt_prioa_count", 2, prioa_count),
  ROW( MTSignalStatistics, "mt_prioa_size", 3, prioa_size),
  ROW( MTSignalStatistics, "mt_priob_count", 4, priob_count),
  ROW( MTSignalStatistics, "mt_priob_size", 5, priob_size),

      /* ERROR */
  ROW( TransporterError, "to_node", 1, to_node),
  ROW( TransporterError, "code",    2, code),

  ROW( TransporterWarning, "to_node", 1, to_node),
  ROW( TransporterWarning, "code",    2, code),

  ROW( MissedHeartbeat, "node",  1, node),
  ROW( MissedHeartbeat, "count", 2, count),

  ROW( DeadDueToHeartbeat, "node", 1, node),

	/* TODO */
//  ROW( WarningEvent),

      /* INFO */
  ROW( SentHeartbeat, "node", 1, node),

  ROW( CreateLogBytes, "node", 1, node),

	/* TODO */
//  ROW( InfoEvent),

  ROW( EventBufferStatus, "usage",        1, usage),
  ROW( EventBufferStatus, "alloc",        2, alloc),
  ROW( EventBufferStatus, "max",          3, max),
  ROW( EventBufferStatus, "apply_gci_l",  4, apply_gci_l),
  ROW( EventBufferStatus, "apply_gci_h",  5, apply_gci_h),
  ROW( EventBufferStatus, "latest_gci_l", 6, latest_gci_l),
  ROW( EventBufferStatus, "latest_gci_h", 7, latest_gci_h),

  // Backup
  ROW_FN( BackupStarted,    "starting_node", 1, starting_node, ref_to_node),
  ROW( BackupStarted,       "backup_id",     2, backup_id),

  ROW_FN(BackupFailedToStart,"starting_node",1, starting_node, ref_to_node),
  ROW( BackupFailedToStart, "error",         2, error),

  ROW_FN( BackupCompleted,  "starting_node", 1, starting_node, ref_to_node),
  ROW( BackupCompleted,     "backup_id",     2, backup_id), 
  ROW( BackupCompleted,     "start_gci",     3, start_gci),
  ROW( BackupCompleted,     "stop_gci",      4, stop_gci),
  ROW( BackupCompleted,     "n_bytes",       5, n_bytes),
  ROW( BackupCompleted,     "n_records",     6, n_records), 
  ROW( BackupCompleted,     "n_log_bytes",   7, n_log_bytes),
  ROW( BackupCompleted,     "n_log_records", 8, n_log_records),
  ROW( BackupCompleted,     "n_bytes_hi",    9+NdbNodeBitmask::Size, n_bytes_hi),
  ROW( BackupCompleted,     "n_records_hi", 10+NdbNodeBitmask::Size, n_records_hi), 
  ROW( BackupCompleted,     "n_log_bytes_hi",   11+NdbNodeBitmask::Size, n_log_bytes_hi),
  ROW( BackupCompleted,     "n_log_records_hi", 12+NdbNodeBitmask::Size, n_log_records_hi), 

  ROW_FN( BackupStatus,     "starting_node",    1, starting_node, ref_to_node),
  ROW( BackupStatus,        "backup_id",        2, backup_id), 
  ROW( BackupStatus,        "n_bytes_lo",       3, n_bytes_lo),
  ROW( BackupStatus,        "n_bytes_hi",       4, n_bytes_hi),
  ROW( BackupStatus,        "n_records_lo",     5, n_records_lo), 
  ROW( BackupStatus,        "n_records_hi",     6, n_records_hi), 
  ROW( BackupStatus,        "n_log_bytes_lo",   7, n_log_bytes_lo),
  ROW( BackupStatus,        "n_log_bytes_hi",   8, n_log_bytes_hi),
  ROW( BackupStatus,        "n_log_records_lo", 9, n_log_records_lo),
  ROW( BackupStatus,        "n_log_records_hi",10, n_log_records_hi),

  ROW_FN( BackupAborted,    "starting_node", 1, starting_node, ref_to_node),
  ROW( BackupAborted,       "backup_id",     2, backup_id),
  ROW( BackupAborted,       "error",         3, error),

  ROW( RestoreStarted,      "backup_id",     1, backup_id),
  ROW( RestoreStarted,      "node_id",       2, node_id),

  ROW( RestoreMetaData,     "backup_id",     1, backup_id),
  ROW( RestoreMetaData,     "node_id",       2, node_id),
  ROW( RestoreMetaData,     "n_tables",      3, n_tables),
  ROW( RestoreMetaData,     "n_tablespaces", 4, n_tablespaces),
  ROW( RestoreMetaData,     "n_logfilegroups", 5, n_logfilegroups),
  ROW( RestoreMetaData,     "n_datafiles",   6, n_datafiles),
  ROW( RestoreMetaData,     "n_undofiles",   7, n_undofiles),

  ROW( RestoreData,         "backup_id",     1, backup_id),
  ROW( RestoreData,         "node_id",       2, node_id),
  ROW( RestoreData,         "n_records_lo",  3, n_records_lo),
  ROW( RestoreData,         "n_records_hi",  4, n_records_hi),
  ROW( RestoreData,         "n_bytes_lo",    5, n_bytes_lo),
  ROW( RestoreData,         "n_bytes_hi",    6, n_bytes_hi),

  ROW( RestoreLog,          "backup_id",     1, backup_id),
  ROW( RestoreLog,          "node_id",       2, node_id),
  ROW( RestoreLog,          "n_records_lo",  3, n_records_lo),
  ROW( RestoreLog,          "n_records_hi",  4, n_records_hi),
  ROW( RestoreLog,          "n_bytes_lo",    5, n_bytes_lo),
  ROW( RestoreLog,          "n_bytes_hi",    6, n_bytes_hi),

  ROW( RestoreCompleted,    "backup_id",     1, backup_id),
  ROW( RestoreCompleted,    "node_id",       2, node_id),

  ROW( SingleUser,          "type",	     1, type),
  ROW( SingleUser,          "node_id",	     2, node_id),

  ROW( LogFileInitStatus,   "node_id",       1, node_id ),
  ROW( LogFileInitStatus,   "total_files",   2, total_files),
  ROW( LogFileInitStatus,   "file_done",     3, file_done),
  ROW( LogFileInitStatus,   "total_mbytes",  4, total_mbytes),
  ROW( LogFileInitStatus,   "mbytes_done",   5, mbytes_done),

  { NDB_LE_ILLEGAL_TYPE, 0, 0, 0, 0, 0}
};

struct Ndb_logevent_header_row {
  const char            *token;    // token to use for text transfer
  int                    offset;   // offset into struct ndb_logevent
  int                    size;
};

#define ROW2(a,b) \
{ a, offsetof(struct ndb_logevent, b), \
  sizeof(((struct ndb_logevent *)0)->b) }

struct Ndb_logevent_header_row ndb_logevent_header[]= {
  ROW2( "type",          type),
  ROW2( "time",          time),
  ROW2( "source_nodeid", source_nodeid),
  { 0, 0, 0 }
};

static int
insert_row(const char * pair, Properties & p){
  BaseString tmp(pair);
  
  tmp.trim(" \t\n\r");
  Vector<BaseString> split;
  tmp.split(split, ":=", 2);
  if(split.size() != 2)
    return -1;
  p.put(split[0].trim().c_str(), split[1].trim().c_str());

  return 0;
}

static
int memcpy_atoi(void *dst, const char *str, int sz)
{
  switch (sz)
  {
  case 1:
  {
    Int8 val= atoi(str);
    memcpy(dst,&val,sz);
    return 0;
  }
  case 2:
  {
    Int16 val= atoi(str);
    memcpy(dst,&val,sz);
    return 0;
  }
  case 4:
  {
    Int32 val= atoi(str);
    memcpy(dst,&val,sz);
    return 0;
  }
  case 8:
  {
    Int64 val= atoi(str);
    memcpy(dst,&val,sz);
    return 0;
  }
  default:
  {
    return -1;
  }
  }
}

extern "C"
int ndb_logevent_get_next(const NdbLogEventHandle h,
			  struct ndb_logevent *dst,
			  unsigned timeout_in_milliseconds)
{
  if (timeout_in_milliseconds == 0)
  {
    int res;
    while ((res = ndb_logevent_get_next(h, dst, 60000))==0);
    return res;
  }

  SocketInputStream in(h->socket, timeout_in_milliseconds);

  /*
    Read log event header until header received
    or timeout expired. The MGM server will continusly
    send <PING>'s that should be ignored.
  */
  char buf[1024];
  NDB_TICKS start = NdbTick_CurrentMillisecond();
  while(1)
  {
    if (in.gets(buf,sizeof(buf)) == 0)
    {
      h->m_error= NDB_LEH_READ_ERROR;
      return -1;
    }
    if ( buf[0] == 0 )
    {
      // timed out
      return 0;
    }

    if ( strcmp("log event reply\n", buf) == 0 )
      break;

    if ( strcmp("<PING>\n", buf) )
      ndbout_c("skipped: %s", buf);

    if(in.timedout())
        return 0;

    if ((NdbTick_CurrentMillisecond() - start) > timeout_in_milliseconds)
      return 0;

  };

  /* Read name-value pairs until empty new line */
  Properties p;
  while (1)
  {
    if (in.gets(buf,sizeof(buf)) == 0)
    {
      h->m_error= NDB_LEH_READ_ERROR;
      return -1;
    }
    if (in.timedout())
      return 0;

    if ( buf[0] == '\n' )
    {
      break;
    }
    if (insert_row(buf,p))
    {
      h->m_error= NDB_LEH_READ_ERROR;
      return -1;
    }
  }

  int i;
  const char *val;

  dst->type= (enum Ndb_logevent_type)-1;
  /* fill in header info from p*/
  for (i= 0; ndb_logevent_header[i].token; i++)
  {
    if ( p.get(ndb_logevent_header[i].token, &val) == 0 )
    {
      ndbout_c("missing: %s\n", ndb_logevent_header[i].token);
      h->m_error= NDB_LEH_MISSING_EVENT_SPECIFIER;
      return -1;
    }
    if ( memcpy_atoi((char *)dst+ndb_logevent_header[i].offset, val,
		     ndb_logevent_header[i].size) )
    {
      h->m_error= NDB_LEH_INTERNAL_ERROR;
      return -1;
    }
  }

  Uint32                             level;
  LogLevel::EventCategory            category;
  Logger::LoggerLevel                severity;
  EventLoggerBase::EventTextFunction text_fn;

  /* fill in rest of header info event_lookup */
  if (EventLoggerBase::event_lookup(dst->type,category,level,severity,text_fn))
  {
    ndbout_c("unknown type: %d\n", dst->type);
    h->m_error= NDB_LEH_UNKNOWN_EVENT_TYPE;
    return -1;
  }
  dst->category= (enum ndb_mgm_event_category)category;
  dst->severity= (enum ndb_mgm_event_severity)severity;
  dst->level=    level;

  /* fill in header info from p */
  for (i= 0; ndb_logevent_body[i].token; i++)
  {
    if ( ndb_logevent_body[i].type == dst->type )
      break;
  }

  if (ndb_logevent_body[i].token)
  {
    do {

      if ( p.get(ndb_logevent_body[i].token, &val) == 0 )
      {
        h->m_error= NDB_LEH_UNKNOWN_EVENT_VARIABLE;
        return -1;
      }
      if ( memcpy_atoi((char *)dst+ndb_logevent_body[i].offset, val,
                       ndb_logevent_body[i].size) )
      {
        h->m_error= NDB_LEH_INTERNAL_ERROR;
        return -1;
      }
    } while (ndb_logevent_body[++i].type == dst->type);
  }
  else
  {
    if (!p.get("data", &val))
    {
      h->m_error= NDB_LEH_UNKNOWN_EVENT_VARIABLE;
      return -1;
    }
    BaseString tmp(val);
    Vector<BaseString> list;
    tmp.split(list);
    for (size_t j = 0; j<list.size(); j++)
    {
      dst->Data[j] = atoi(list[j].c_str());
    }
  }
  return 1;
}

extern "C"
int ndb_logevent_get_latest_error(const NdbLogEventHandle h)
{
  return h->m_error;
}

extern "C"
const char *ndb_logevent_get_latest_error_msg(const NdbLogEventHandle h)
{
  for (int i= 0; ndb_logevent_error_messages[i].msg; i++)
    if (ndb_logevent_error_messages[i].code == h->m_error)
      return ndb_logevent_error_messages[i].msg;
  return "<unknown error msg>";
}<|MERGE_RESOLUTION|>--- conflicted
+++ resolved
@@ -117,11 +117,7 @@
   if ( *h )
     my_socket_close((*h)->socket);
 
-<<<<<<< HEAD
-  my_free(* h);
-=======
   free(*h);
->>>>>>> 911d9c36
   * h = 0;
 }
 
