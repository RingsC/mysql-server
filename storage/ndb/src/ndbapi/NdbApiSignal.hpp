--- conflicted
+++ resolved
@@ -53,6 +53,8 @@
 #include <signaldata/DropFilegroup.hpp>
 #include <signaldata/CreateFilegroup.hpp>
 #include <signaldata/WaitGCP.hpp>
+#include <signaldata/SchemaTrans.hpp>
+#include <signaldata/CreateHashMap.hpp>
 
 /**
  * A NdbApiSignal : public SignalHeader
@@ -116,11 +118,8 @@
   /**
    * Only used when creating a signal in the api
    */
-<<<<<<< HEAD
-  Uint32 theData[MaxSignalWords];
-=======
   union {
-    Uint32 theData[25];
+    Uint32 theData[MaxSignalWords];
     WaitGCPReq _WaitGCPReq;
     GetTabInfoReq _GetTabInfoReq;
     ListTablesReq _ListTablesReq;
@@ -138,8 +137,10 @@
     CreateEvntReq _CreateEvntReq;
     DropEvntReq _DropEvntReq;
     SubGcpCompleteAck _SubGcpCompleteAck;
+    CreateHashMapReq _CreateHashMapReq;
+    SchemaTransBeginReq _SchemaTransBeginReq;
+    SchemaTransEndReq _SchemaTransEndReq;
   };
->>>>>>> 20a39ed7
   NdbApiSignal *theNextSignal;
   Uint32 *theRealData;
 };
