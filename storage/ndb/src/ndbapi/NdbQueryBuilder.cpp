/*
   Copyright (C) 2009 Sun Microsystems Inc
    All rights reserved. Use is subject to license terms.

   This program is free software; you can redistribute it and/or modify
   it under the terms of the GNU General Public License as published by
   the Free Software Foundation; version 2 of the License.

   This program is distributed in the hope that it will be useful,
   but WITHOUT ANY WARRANTY; without even the implied warranty of
   MERCHANTABILITY or FITNESS FOR A PARTICULAR PURPOSE.  See the
   GNU General Public License for more details.

   You should have received a copy of the GNU General Public License
   along with this program; if not, write to the Free Software
   Foundation, Inc., 51 Franklin St, Fifth Floor, Boston, MA 02110-1301  USA
*/

#include "NdbQueryBuilder.hpp"
#include "NdbQueryBuilderImpl.hpp"
#include <ndb_global.h>
#include <Vector.hpp>
#include "signaldata/QueryTree.hpp"

#include "Ndb.hpp"
#include "NdbDictionary.hpp"
#include "NdbDictionaryImpl.hpp"
#include "NdbRecord.hpp"
#include "AttributeHeader.hpp"
#include "NdbIndexScanOperation.hpp"
#include "NdbOut.hpp"

/**
 * Implementation of all QueryBuilder objects are hidden from
 * both the API interface and other internals in the NDBAPI using the
 * pimpl idiom.
 *
 * The object hierarch visible through the interface has its 'Impl'
 * counterparts inside this module. Some classes are
 * even subclassed further as part of the implementation.
 * (Particular the ConstOperant in order to implement multiple datatypes)
 *
 * In order to avoid allocating both an interface object and its particular
 * Impl object, all 'final' Impl objects 'has a' interface object 
 * which is accessible through the virtual method ::getInterface.
 *
 * ::getImpl() methods has been defined for convenient access 
 * to all available Impl classes.
 * 
 */

/* Various error codes that are not specific to NdbQuery. */
STATIC_CONST(Err_MemoryAlloc = 4000);

static void
setErrorCode(NdbQueryBuilderImpl* qb, int aErrorCode)
{ qb->setErrorCode(aErrorCode);
}

static void
setErrorCode(NdbQueryBuilder* qb, int aErrorCode)
{ qb->getImpl().setErrorCode(aErrorCode);
}


//////////////////////////////////////////////////////////////////
// Convenient macro for returning specific errorcodes if
// 'cond' does not evaluate to true.
//////////////////////////////////////////////////////////////////
#define returnErrIf(cond,err)		\
  if (unlikely((cond)))			\
  { ::setErrorCode(this,err);		\
    return NULL;			\
  }


//////////////////////////////////////////////
// Implementation of NdbQueryOperand interface
//
// The common baseclass 'class NdbQueryOperandImpl',
// and its 'const', 'linked' and 'param' subclasses are
// defined in "NdbQueryBuilderImpl.hpp"
// The 'const' operand subclass is a pure virtual baseclass
// which has different type specific subclasses defined below:
//////////////////////////////////////////////////////////////

//////////////////////////////////////////////////
// Implements different const datatypes by further
// subclassing of the baseclass NdbConstOperandImpl.
//////////////////////////////////////////////////
class NdbInt64ConstOperandImpl : public NdbConstOperandImpl
{
public:
  explicit NdbInt64ConstOperandImpl (Int64 value) : 
    NdbConstOperandImpl(), 
    m_value(value) {}

private:
  int convertInt8();
  int convertUint8();
  int convertInt16();
  int convertUint16();
  int convertInt24();
  int convertUint24();
  int convertInt32();
  int convertUint32();
  int convertInt64();
  int convertUint64();

  const Int64 m_value;
};

class NdbDoubleConstOperandImpl : public NdbConstOperandImpl
{
public:
  explicit NdbDoubleConstOperandImpl (double value) : 
    NdbConstOperandImpl(), 
    m_value(value) {}

private:
  int convertDouble();
  int convertFloat();
private:
  const double m_value;
};

class NdbCharConstOperandImpl : public NdbConstOperandImpl
{
public:
  explicit NdbCharConstOperandImpl (const char* value) : 
    NdbConstOperandImpl(), m_value(value) {}

private:
  int convertChar();
  int convertVChar();
//int convertLVChar();
private:
  const char* const m_value;
};

class NdbGenericConstOperandImpl : public NdbConstOperandImpl
{
public:
  explicit NdbGenericConstOperandImpl (const void* value,
                                       Uint32 len)
  : NdbConstOperandImpl(),
    m_value(value),
    m_len(len)
  {}

private:
  int convert2ColumnType();

  const void* const m_value;
  const Uint32 m_len;
};

////////////////////////////////////////////////
// Implementation of NdbQueryOperation interface
////////////////////////////////////////////////

// Common Baseclass 'class NdbQueryOperationDefImpl' is 
// defined in "NdbQueryBuilderImpl.hpp"

class NdbQueryLookupOperationDefImpl : public NdbQueryOperationDefImpl
{
  friend class NdbQueryBuilder;  // Allow privat access from builder interface

public:
  virtual const NdbQueryOperandImpl* const* getKeyOperands() const
  { return m_keys; }
 
protected:
  virtual ~NdbQueryLookupOperationDefImpl() {}

  explicit NdbQueryLookupOperationDefImpl (
                           const NdbTableImpl& table,
                           const NdbQueryOperand* const keys[],
                           const NdbQueryOptionsImpl& options,
                           const char* ident,
                           Uint32      ix);

  virtual const NdbQueryLookupOperationDef& getInterface() const
  { return m_interface; }

  // Append pattern for creating lookup key to serialized code 
  Uint32 appendKeyPattern(Uint32Buffer& serializedDef) const;

  virtual bool isScanOperation() const
  { return false; }

protected:
  NdbQueryLookupOperationDef m_interface;
  NdbQueryOperandImpl* m_keys[MAX_ATTRIBUTES_IN_INDEX+1];

}; // class NdbQueryLookupOperationDefImpl

class NdbQueryPKLookupOperationDefImpl : public NdbQueryLookupOperationDefImpl
{
  friend class NdbQueryBuilder;  // Allow privat access from builder interface

public:
  virtual int serializeOperation(Uint32Buffer& serializedDef);

private:
  virtual ~NdbQueryPKLookupOperationDefImpl() {}

  explicit NdbQueryPKLookupOperationDefImpl (
                           const NdbTableImpl& table,
                           const NdbQueryOperand* const keys[],
                           const NdbQueryOptionsImpl& options,
                           const char* ident,
                           Uint32      ix)
  : NdbQueryLookupOperationDefImpl(table,keys,options,ident,ix)
  {}

  virtual NdbQueryOperationDef::Type getType() const
  { return NdbQueryOperationDef::PrimaryKeyAccess; }

}; // class NdbQueryPKLookupOperationDefImpl


class NdbQueryIndexOperationDefImpl : public NdbQueryLookupOperationDefImpl
{
  friend class NdbQueryBuilder;  // Allow privat access from builder interface

public:
  virtual const NdbIndexImpl* getIndex() const
  { return &m_index; }

  virtual int serializeOperation(Uint32Buffer& serializedDef);

private:
  virtual ~NdbQueryIndexOperationDefImpl() {}
  explicit NdbQueryIndexOperationDefImpl (
                           const NdbIndexImpl& index,
                           const NdbTableImpl& table,
                           const NdbQueryOperand* const keys[],
                           const NdbQueryOptionsImpl& options,
                           const char* ident,
                           Uint32      ix)
  : NdbQueryLookupOperationDefImpl(table,keys,options,ident,ix),
    m_index(index)
  {}

  virtual NdbQueryOperationDef::Type getType() const
  { return NdbQueryOperationDef::UniqueIndexAccess; }

private:
  const NdbIndexImpl& m_index;

}; // class NdbQueryIndexOperationDefImpl


class NdbQueryTableScanOperationDefImpl : public NdbQueryScanOperationDefImpl
{
  friend class NdbQueryBuilder;  // Allow privat access from builder interface

public:
  virtual int serializeOperation(Uint32Buffer& serializedDef);

  virtual const NdbQueryTableScanOperationDef& getInterface() const
  { return m_interface; }

  virtual NdbQueryOperationDef::Type getType() const
  { return NdbQueryOperationDef::TableScan; }

private:
  virtual ~NdbQueryTableScanOperationDefImpl() {}
  explicit NdbQueryTableScanOperationDefImpl (
                           const NdbTableImpl& table,
                           const NdbQueryOptionsImpl& options,
                           const char* ident,
                           Uint32      ix)
    : NdbQueryScanOperationDefImpl(table,options,ident,ix),
      m_interface(*this) 
  {}

  NdbQueryTableScanOperationDef m_interface;

}; // class NdbQueryTableScanOperationDefImpl




///////////////////////////////////////////////////
/////// End 'Impl' class declarations /////////////
///////////////////////////////////////////////////

NdbQueryDef::NdbQueryDef(NdbQueryDefImpl& impl) : m_impl(impl)
{}
NdbQueryDef::~NdbQueryDef()
{}

Uint32
NdbQueryDef::getNoOfOperations() const
{ return m_impl.getNoOfOperations();
}

const NdbQueryOperationDef*
NdbQueryDef::getQueryOperation(Uint32 index) const
{ return &m_impl.getQueryOperation(index).getInterface();
}

const NdbQueryOperationDef*
NdbQueryDef::getQueryOperation(const char* ident) const
{ const NdbQueryOperationDefImpl *opDef = m_impl.getQueryOperation(ident);
  return (opDef!=NULL) ? &opDef->getInterface() : NULL;
}

bool
NdbQueryDef::isScanQuery() const
{ return m_impl.isScanQuery();
}

NdbQueryDefImpl& 
NdbQueryDef::getImpl() const{
  return m_impl;
}

void 
NdbQueryDef::release() const
{
  delete &getImpl();
}

/*************************************************************************
 * Glue layer between NdbQueryOperand interface and its Impl'ementation.
 ************************************************************************/

NdbQueryOperand::NdbQueryOperand(NdbQueryOperandImpl& impl) : m_impl(impl)
{}
NdbConstOperand::NdbConstOperand(NdbQueryOperandImpl& impl) : NdbQueryOperand(impl)
{}
NdbParamOperand::NdbParamOperand(NdbQueryOperandImpl& impl) : NdbQueryOperand(impl)
{}
NdbLinkedOperand::NdbLinkedOperand(NdbQueryOperandImpl& impl) : NdbQueryOperand(impl)
{}

// D'tors
NdbQueryOperand::~NdbQueryOperand()
{}
NdbConstOperand::~NdbConstOperand()
{}
NdbParamOperand::~NdbParamOperand()
{}
NdbLinkedOperand::~NdbLinkedOperand()
{}
NdbQueryOperandImpl::~NdbQueryOperandImpl()
{}

/**
 * Get'ers for NdbQueryOperand...Impl object.
 * Functions overridden to supply 'impl' casted to the correct '...OperandImpl' type
 * for each available interface class.
 */
inline NdbQueryOperandImpl&
NdbQueryOperand::getImpl() const
{ return m_impl;
}
inline static
NdbQueryOperandImpl& getImpl(const NdbQueryOperand& op)
{ return op.getImpl();
}
inline static
NdbConstOperandImpl& getImpl(const NdbConstOperand& op)
{ return static_cast<NdbConstOperandImpl&>(op.getImpl());
}
inline static
NdbParamOperandImpl& getImpl(const NdbParamOperand& op)
{ return static_cast<NdbParamOperandImpl&>(op.getImpl());
}
inline static
NdbLinkedOperandImpl& getImpl(const NdbLinkedOperand& op)
{ return static_cast<NdbLinkedOperandImpl&>(op.getImpl());
}

/**
 * BEWARE: Return 'NULL' Until the operand has been bound to an operation.
 */
const NdbDictionary::Column*
NdbQueryOperand::getColumn() const
{
  return ::getImpl(*this).getColumn();
}

const char*
NdbParamOperand::getName() const
{
  return ::getImpl(*this).getName();
}

Uint32
NdbParamOperand::getEnum() const
{
  return ::getImpl(*this).getParamIx();
}

/****************************************************************************
 * Implementation of NdbQueryOptions.
 * Because of the simplicity of this class, the implementation has *not*
 * been split into methods in the Impl class with a glue layer to the
 * outside interface. 
 ****************************************************************************/
static NdbQueryOptionsImpl defaultOptions;

NdbQueryOptions::NdbQueryOptions()
: m_pimpl(&defaultOptions)
{}

NdbQueryOptions::~NdbQueryOptions()
{
  if (m_pimpl!=&defaultOptions)
    delete m_pimpl;
}

const NdbQueryOptionsImpl& 
NdbQueryOptions::getImpl() const
{
  return *m_pimpl;
}

int
NdbQueryOptions::setOrdering(ScanOrdering ordering)
{
  if (m_pimpl==&defaultOptions)
  {
    m_pimpl = new NdbQueryOptionsImpl;
  }
  m_pimpl->m_scanOrder = ordering;
  return 0;
}

int
NdbQueryOptions::setMatchType(MatchType matchType)
{
  if (m_pimpl==&defaultOptions)
  {
    m_pimpl = new NdbQueryOptionsImpl;
  }
  m_pimpl->m_matchType = matchType;
  return 0;
}

/****************************************************************************
 * Glue layer between NdbQueryOperationDef interface and its Impl'ementation.
 ****************************************************************************/
NdbQueryOperationDef::NdbQueryOperationDef(NdbQueryOperationDefImpl& impl) : m_impl(impl)
{}
NdbQueryLookupOperationDef::NdbQueryLookupOperationDef(NdbQueryOperationDefImpl& impl) : NdbQueryOperationDef(impl) 
{}
NdbQueryScanOperationDef::NdbQueryScanOperationDef(NdbQueryOperationDefImpl& impl) : NdbQueryOperationDef(impl) 
{}
NdbQueryTableScanOperationDef::NdbQueryTableScanOperationDef(NdbQueryOperationDefImpl& impl) : NdbQueryScanOperationDef(impl) 
{}
NdbQueryIndexScanOperationDef::NdbQueryIndexScanOperationDef(NdbQueryOperationDefImpl& impl) : NdbQueryScanOperationDef(impl) 
{}


// D'tors
NdbQueryOperationDef::~NdbQueryOperationDef()
{}
NdbQueryLookupOperationDef::~NdbQueryLookupOperationDef()
{}
NdbQueryScanOperationDef::~NdbQueryScanOperationDef()
{}
NdbQueryTableScanOperationDef::~NdbQueryTableScanOperationDef()
{}
NdbQueryIndexScanOperationDef::~NdbQueryIndexScanOperationDef()
{}
NdbQueryOperationDefImpl::~NdbQueryOperationDefImpl()
{}
NdbQueryScanOperationDefImpl::~NdbQueryScanOperationDefImpl()
{}


/**
 * Get'ers for QueryOperation...DefImpl object.
 * Functions overridden to supply 'impl' casted to the correct '...DefImpl' type
 * for each available interface class.
 */ 
NdbQueryOperationDefImpl&
NdbQueryOperationDef::getImpl() const
{ return m_impl;
}
inline static
NdbQueryOperationDefImpl& getImpl(const NdbQueryOperationDef& op)
{ return op.getImpl();
}
inline static
NdbQueryLookupOperationDefImpl& getImpl(const NdbQueryLookupOperationDef& op)
{ return static_cast<NdbQueryLookupOperationDefImpl&>(op.getImpl());
}
inline static
NdbQueryTableScanOperationDefImpl& getImpl(const NdbQueryTableScanOperationDef& op)
{ return static_cast<NdbQueryTableScanOperationDefImpl&>(op.getImpl());
}
inline static
NdbQueryIndexScanOperationDefImpl& getImpl(const NdbQueryIndexScanOperationDef& op)
{ return static_cast<NdbQueryIndexScanOperationDefImpl&>(op.getImpl());
}



Uint32
NdbQueryOperationDef::getNoOfParentOperations() const
{
  return ::getImpl(*this).getNoOfParentOperations();
}

const NdbQueryOperationDef*
NdbQueryOperationDef::getParentOperation(Uint32 i) const
{
  return &::getImpl(*this).getParentOperation(i).getInterface();
}

Uint32 
NdbQueryOperationDef::getNoOfChildOperations() const
{
  return ::getImpl(*this).getNoOfChildOperations();
}

const NdbQueryOperationDef* 
NdbQueryOperationDef::getChildOperation(Uint32 i) const
{
  return &::getImpl(*this).getChildOperation(i).getInterface();
}

const char* 
NdbQueryOperationDef::getTypeName(Type type)
{
  switch(type)
  {
  case PrimaryKeyAccess:
    return "PrimaryKeyAccess";
  case UniqueIndexAccess:
    return "UniqueIndexAccess";
  case TableScan:
    return "TableScan";
  case OrderedIndexScan:
    return "OrderedIndexScan";
  default:
    return "<Invalid NdbQueryOperationDef::Type value>";
  }
}


NdbQueryOperationDef::Type
NdbQueryOperationDef::getType() const
{
  return ::getImpl(*this).getType();
}

const NdbDictionary::Table*
NdbQueryOperationDef::getTable() const
{
  return &::getImpl(*this).getTable();
}

const NdbDictionary::Index*
NdbQueryOperationDef::getIndex() const
{
  return ::getImpl(*this).getIndex();
}

/*******************************************
 * Implementation of NdbQueryBuilder factory
 ******************************************/
NdbQueryBuilder::NdbQueryBuilder(Ndb& ndb)
: m_pimpl(new NdbQueryBuilderImpl(ndb))
{}

NdbQueryBuilder::~NdbQueryBuilder()
{ delete m_pimpl;
}

inline NdbQueryBuilderImpl&
NdbQueryBuilder::getImpl() const
{ return *m_pimpl;
}

const NdbError&
NdbQueryBuilder::getNdbError() const
{
  return m_pimpl->getNdbError();
}

//////////////////////////////////////////////////
// Implements different const datatypes by further
// subclassing of NdbConstOperand.
/////////////////////////////////////////////////
NdbConstOperand* 
NdbQueryBuilder::constValue(const char* value)
{
  returnErrIf(value==0,QRY_REQ_ARG_IS_NULL);
  NdbConstOperandImpl* constOp = new NdbCharConstOperandImpl(value);
  returnErrIf(constOp==0,Err_MemoryAlloc);

  m_pimpl->m_operands.push_back(constOp);
  return &constOp->m_interface;
}
NdbConstOperand* 
NdbQueryBuilder::constValue(const void* value, Uint32 len)
{
  returnErrIf(value == 0, QRY_REQ_ARG_IS_NULL);
  NdbConstOperandImpl* constOp = new NdbGenericConstOperandImpl(value,len);
  returnErrIf(constOp==0,Err_MemoryAlloc);

  m_pimpl->m_operands.push_back(constOp);
  return &constOp->m_interface;
}
NdbConstOperand* 
NdbQueryBuilder::constValue(Int32 value)
{
  NdbConstOperandImpl* constOp = new NdbInt64ConstOperandImpl(value);
  returnErrIf(constOp==0,Err_MemoryAlloc);

  m_pimpl->m_operands.push_back(constOp);
  return &constOp->m_interface;
}
NdbConstOperand* 
NdbQueryBuilder::constValue(Uint32 value)
{
  NdbConstOperandImpl* constOp = new NdbInt64ConstOperandImpl(value);
  returnErrIf(constOp==0,Err_MemoryAlloc);

  m_pimpl->m_operands.push_back(constOp);
  return &constOp->m_interface;
}
NdbConstOperand* 
NdbQueryBuilder::constValue(Int64 value)
{
  NdbConstOperandImpl* constOp = new NdbInt64ConstOperandImpl(value);
  returnErrIf(constOp==0,Err_MemoryAlloc);

  m_pimpl->m_operands.push_back(constOp);
  return &constOp->m_interface;
}
NdbConstOperand* 
NdbQueryBuilder::constValue(Uint64 value)
{
  NdbConstOperandImpl* constOp = new NdbInt64ConstOperandImpl(value);
  returnErrIf(constOp==0,Err_MemoryAlloc);

  m_pimpl->m_operands.push_back(constOp);
  return &constOp->m_interface;
}
NdbConstOperand* 
NdbQueryBuilder::constValue(double value)
{
  NdbConstOperandImpl* constOp = new NdbDoubleConstOperandImpl(value);
  returnErrIf(constOp==0,Err_MemoryAlloc);

  m_pimpl->m_operands.push_back(constOp);
  return &constOp->m_interface;
}
NdbParamOperand* 
NdbQueryBuilder::paramValue(const char* name)
{
  NdbParamOperandImpl* paramOp = new NdbParamOperandImpl(name,getImpl().m_paramCnt++);
  returnErrIf(paramOp==0,Err_MemoryAlloc);

  m_pimpl->m_operands.push_back(paramOp);
  return &paramOp->m_interface;
}

NdbLinkedOperand* 
NdbQueryBuilder::linkedValue(const NdbQueryOperationDef* parent, const char* attr)
{
  // Required non-NULL arguments
  returnErrIf(parent==0 || attr==0, QRY_REQ_ARG_IS_NULL);
  NdbQueryOperationDefImpl& parentImpl = parent->getImpl();

  // Parent should be a OperationDef contained in this query builder context
  returnErrIf(!m_pimpl->contains(&parentImpl), QRY_UNKONWN_PARENT);

  // 'attr' should refer a column from the underlying table in parent:
  const NdbColumnImpl* column = parentImpl.getTable().getColumn(attr);
  returnErrIf(column==0, QRY_UNKNOWN_COLUMN); // Unknown column

  // Locate refered parrent column in parent operations SPJ projection list;
  // Add if not already present
  Uint32 colIx = parentImpl.addColumnRef(column);

  NdbLinkedOperandImpl* linkedOp = new NdbLinkedOperandImpl(parentImpl,colIx);
  returnErrIf(linkedOp==0, Err_MemoryAlloc);

  m_pimpl->m_operands.push_back(linkedOp);
  return &linkedOp->m_interface;
}

const NdbQueryLookupOperationDef*
NdbQueryBuilder::readTuple(const NdbDictionary::Table* table,    // Primary key lookup
                           const NdbQueryOperand* const keys[],  // Terminated by NULL element 
                           const NdbQueryOptions* options,
                           const char* ident)
{
  int i;
  if (m_pimpl->hasError())
    return NULL;

  returnErrIf(table==0 || keys==0, QRY_REQ_ARG_IS_NULL);

  const NdbTableImpl& tableImpl = NdbTableImpl::getImpl(*table);

  // All column values being part of primary key should be specified:
  int keyfields = table->getNoOfPrimaryKeys();
  int colcount = table->getNoOfColumns();

  // Check: keys[] are specified for all fields in PK
  for (i=0; i<keyfields; ++i)
  {
    // A 'Key' value is undefined
    returnErrIf(keys[i]==NULL, QRY_TOO_FEW_KEY_VALUES);
  }
  // Check for propper NULL termination of keys[] spec
  returnErrIf(keys[keyfields]!=NULL, QRY_TOO_MANY_KEY_VALUES);

  NdbQueryPKLookupOperationDefImpl* op =
    new NdbQueryPKLookupOperationDefImpl(tableImpl,
                                       keys, 
                                       options ? options->getImpl() : defaultOptions,
                                       ident,
                                       m_pimpl->m_operations.size());
  returnErrIf(op==0, Err_MemoryAlloc);

  Uint32 keyindex = 0;
  for (i=0; i<colcount; ++i)
  {
    const NdbColumnImpl *col = tableImpl.getColumn(i);
    if (col->getPrimaryKey())
    {
      assert (keyindex==col->m_keyInfoPos);
      int error = op->m_keys[col->m_keyInfoPos]->bindOperand(*col,*op);
      if (unlikely(error))
      { m_pimpl->setErrorCode(error);
        delete op;
        return NULL;
      }

      keyindex++;
      if (keyindex >= static_cast<Uint32>(keyfields))
        break;  // Seen all PK fields
    }
  }
  
  m_pimpl->m_operations.push_back(op);
  return &op->m_interface;
}


const NdbQueryLookupOperationDef*
NdbQueryBuilder::readTuple(const NdbDictionary::Index* index,    // Unique key lookup w/ index
                           const NdbDictionary::Table* table,    // Primary key lookup
                           const NdbQueryOperand* const keys[],  // Terminated by NULL element 
                           const NdbQueryOptions* options,
                           const char* ident)
{
  int i;

  if (m_pimpl->hasError())
    return NULL;
  returnErrIf(table==0 || index==0 || keys==0, QRY_REQ_ARG_IS_NULL);

  const NdbIndexImpl& indexImpl = NdbIndexImpl::getImpl(*index);
  const NdbTableImpl& tableImpl = NdbTableImpl::getImpl(*table);

  // TODO: Restrict to only table_version_major() mismatch?
  returnErrIf(indexImpl.m_table_id 
              != static_cast<Uint32>(table->getObjectId()) ||
              indexImpl.m_table_version 
              != static_cast<Uint32>(table->getObjectVersion()), 
              QRY_UNRELATED_INDEX);

  // Only 'UNIQUE' indexes may be used for lookup operations:
  returnErrIf(index->getType()!=NdbDictionary::Index::UniqueHashIndex,
              QRY_WRONG_INDEX_TYPE);

  // Check: keys[] are specified for all fields in 'index'
  int inxfields = index->getNoOfColumns();
  for (i=0; i<inxfields; ++i)
  {
    // A 'Key' value is undefined
    returnErrIf(keys[i]==NULL, QRY_TOO_FEW_KEY_VALUES);
  }
  // Check for propper NULL termination of keys[] spec
  returnErrIf(keys[inxfields]!=NULL, QRY_TOO_MANY_KEY_VALUES);

  NdbQueryIndexOperationDefImpl* op = 
    new NdbQueryIndexOperationDefImpl(indexImpl, tableImpl,
                                       keys,
                                       options ? options->getImpl() : defaultOptions,
                                       ident,
                                       m_pimpl->m_operations.size());
  returnErrIf(op==0, Err_MemoryAlloc);

  // Bind to Column and check type compatibility
  for (i=0; i<inxfields; ++i)
  {
    const NdbColumnImpl& col = NdbColumnImpl::getImpl(*indexImpl.getColumn(i));
    assert (col.getColumnNo() == i);

    int error = keys[i]->getImpl().bindOperand(col,*op);
    if (unlikely(error))
    { m_pimpl->setErrorCode(error);
      delete op;
      return NULL;
    }
  }

  m_pimpl->m_operations.push_back(op);
  return &op->m_interface;
}


const NdbQueryTableScanOperationDef*
NdbQueryBuilder::scanTable(const NdbDictionary::Table* table,
                           const NdbQueryOptions* options,
                           const char* ident)
{
  if (m_pimpl->hasError())
    return NULL;
  returnErrIf(table==0, QRY_REQ_ARG_IS_NULL);  // Required non-NULL arguments

  NdbQueryTableScanOperationDefImpl* op =
    new NdbQueryTableScanOperationDefImpl(NdbTableImpl::getImpl(*table),
                                          options ? options->getImpl() : defaultOptions,
                                          ident,
                                          m_pimpl->m_operations.size());
  returnErrIf(op==0, Err_MemoryAlloc);

  m_pimpl->m_operations.push_back(op);
  return &op->m_interface;
}


const NdbQueryIndexScanOperationDef*
NdbQueryBuilder::scanIndex(const NdbDictionary::Index* index, 
	                   const NdbDictionary::Table* table,
                           const NdbQueryIndexBound* bound,
                           const NdbQueryOptions* options,
                           const char* ident)
{
  if (m_pimpl->hasError())
    return NULL;
  // Required non-NULL arguments
  returnErrIf(table==0 || index==0, QRY_REQ_ARG_IS_NULL);

  const NdbIndexImpl& indexImpl = NdbIndexImpl::getImpl(*index);
  const NdbTableImpl& tableImpl = NdbTableImpl::getImpl(*table);

  // TODO: Restrict to only table_version_major() mismatch?
  returnErrIf(indexImpl.m_table_id 
              != static_cast<Uint32>(table->getObjectId()) ||
              indexImpl.m_table_version 
              != static_cast<Uint32>(table->getObjectVersion()), 
              QRY_UNRELATED_INDEX);

  // Only ordered indexes may be used in scan operations:
  returnErrIf(index->getType()!=NdbDictionary::Index::OrderedIndex,
              QRY_WRONG_INDEX_TYPE);

  NdbQueryIndexScanOperationDefImpl* op =
    new NdbQueryIndexScanOperationDefImpl(indexImpl, tableImpl,
                                          bound,
                                          options ? options->getImpl() : defaultOptions,
                                          ident,
                                          m_pimpl->m_operations.size());
  returnErrIf(op==0, Err_MemoryAlloc);

  if (unlikely(op->m_bound.lowKeys  > indexImpl.getNoOfColumns() ||
               op->m_bound.highKeys > indexImpl.getNoOfColumns()))
  { m_pimpl->setErrorCode(QRY_TOO_MANY_KEY_VALUES);
    delete op;
    return NULL;
  }

  // Bind lowKeys, and if applicable, highKeys to the column being refered
  Uint32 i;
  for (i=0; i<op->m_bound.lowKeys; ++i)
  {
    const NdbColumnImpl& col = NdbColumnImpl::getImpl(*indexImpl.getColumn(i));

    const int error = (i<op->m_bound.highKeys && op->m_bound.high[i]!=op->m_bound.low[i])
       ? op->m_bound.low[i]->bindOperand(col,*op) || op->m_bound.high[i]->bindOperand(col,*op)
       : op->m_bound.low[i]->bindOperand(col,*op);

    if (unlikely(error))
    { m_pimpl->setErrorCode(error);
      delete op;
      return NULL;
    }
  }

  // Bind any remaining highKeys past '#lowKeys'
  for (; i<op->m_bound.highKeys; ++i)
  {
    const NdbColumnImpl& col = NdbColumnImpl::getImpl(*indexImpl.getColumn(i));
    const int error = op->m_bound.high[i]->bindOperand(col,*op);
    if (unlikely(error))
    { m_pimpl->setErrorCode(error);
      delete op;
      return NULL;
    }
  }

  m_pimpl->m_operations.push_back(op);
  return &op->m_interface;
}

const NdbQueryDef*
NdbQueryBuilder::prepare()
{
  const NdbQueryDefImpl* def = m_pimpl->prepare();
  return (def) ? &def->getInterface() : NULL;
}

////////////////////////////////////////
// The (hidden) Impl of NdbQueryBuilder
////////////////////////////////////////

NdbQueryBuilderImpl::NdbQueryBuilderImpl(Ndb& ndb)
: m_ndb(ndb), m_error(),
  m_operations(),
  m_operands(),
  m_paramCnt(0)
{}

NdbQueryBuilderImpl::~NdbQueryBuilderImpl()
{
  Uint32 i;

  // Delete all operand and operator in Vector's
  for (i=0; i<m_operations.size(); ++i)
  { delete m_operations[i];
  }
  for (i=0; i<m_operands.size(); ++i)
  { delete m_operands[i];
  }
}


bool 
NdbQueryBuilderImpl::contains(const NdbQueryOperationDefImpl* opDef)
{
  for (Uint32 i=0; i<m_operations.size(); ++i)
  { if (m_operations[i] == opDef)
      return true;
  }
  return false;
}


const NdbQueryDefImpl*
NdbQueryBuilderImpl::prepare()
{
  int error;
  NdbQueryDefImpl* def = new NdbQueryDefImpl(m_operations, m_operands, error);
  m_operations.clear();
  m_operands.clear();
  m_paramCnt = 0;

  returnErrIf(def==0, Err_MemoryAlloc);
  if(unlikely(error!=0)){
    delete def;
    setErrorCode(error);
    return NULL;
  }

  return def;
}

///////////////////////////////////
// The (hidden) Impl of NdbQueryDef
///////////////////////////////////
NdbQueryDefImpl::
NdbQueryDefImpl(const Vector<NdbQueryOperationDefImpl*>& operations,
                const Vector<NdbQueryOperandImpl*>& operands,
                int& error)
 : m_interface(*this), 
   m_operations(operations),
   m_operands(operands)
{
  Uint32 nodeId = 0;

  /* Grab first word, such that serialization of operation 0 will start from 
   * offset 1, leaving space for the length field to be updated later
   */
  m_serializedDef.append(0); 
  for(Uint32 i = 0; i<m_operations.size(); i++){
    NdbQueryOperationDefImpl* op =  m_operations[i];
    op->assignQueryOperationId(nodeId);
    error = op->serializeOperation(m_serializedDef);
    if(unlikely(error != 0)){
      return;
    }
  }
  assert (nodeId >= m_operations.size());

  // Set length and number of nodes in tree.
  Uint32 cntLen;
  QueryTree::setCntLen(cntLen, 
		       nodeId,
		       m_serializedDef.getSize());
  m_serializedDef.put(0,cntLen);

#ifdef __TRACE_SERIALIZATION
  ndbout << "Serialized tree : ";
  for(Uint32 i = 0; i < m_serializedDef.getSize(); i++){
    char buf[12];
    sprintf(buf, "%.8x", m_serializedDef.get(i));
    ndbout << buf << " ";
  }
  ndbout << endl;
#endif
}

NdbQueryDefImpl::~NdbQueryDefImpl()
{
  // Release all NdbQueryOperations
  for (Uint32 i=0; i<m_operations.size(); ++i)
  { delete m_operations[i];
  }
  for (Uint32 i=0; i<m_operands.size(); ++i)
  { delete m_operands[i];
  }
}

const NdbQueryOperationDefImpl*
NdbQueryDefImpl::getQueryOperation(const char* ident) const
{
  if (ident==NULL)
    return NULL;

  Uint32 sz = m_operations.size();
  const NdbQueryOperationDefImpl* const* opDefs = m_operations.getBase();
  for(Uint32 i = 0; i<sz; i++, opDefs++){
    const char* opName = (*opDefs)->getName();
    if(opName!=NULL && strcmp(opName, ident) == 0)
      return *opDefs;
  }
  return NULL;
}

////////////////////////////////////////////////////////////////
// The (hidden) Impl of NdbQueryOperand (w/ various subclasses)
////////////////////////////////////////////////////////////////

/* Implicit typeconversion between related datatypes: */
int NdbInt64ConstOperandImpl::convertUint8()
{
  if (unlikely(m_value < 0 || m_value > 0xFF))
    return QRY_NUM_OPERAND_RANGE;
  m_converted.val.uint8 = (Uint8)m_value;
  m_converted.len = static_cast<Uint32>(sizeof(m_converted.val.uint8));
  return 0;
}
int NdbInt64ConstOperandImpl::convertInt8()
{
  if (unlikely(m_value < -0x80L || m_value > 0x7F))
    return QRY_NUM_OPERAND_RANGE;
  m_converted.val.int8 = (Int8)m_value;
  m_converted.len = static_cast<Uint32>(sizeof(m_converted.val.int8));
  return 0;
}
int NdbInt64ConstOperandImpl::convertUint16()
{
  if (unlikely(m_value < 0 || m_value > 0xFFFF))
    return QRY_NUM_OPERAND_RANGE;
  m_converted.val.uint16 = (Uint16)m_value;
  m_converted.len = static_cast<Uint32>(sizeof(m_converted.val.uint16));
  return 0;
}
int NdbInt64ConstOperandImpl::convertInt16()
{
  if (unlikely(m_value < -0x8000L || m_value > 0x7FFF))
    return QRY_NUM_OPERAND_RANGE;
  m_converted.val.int16 = (Int16)m_value;
  m_converted.len = static_cast<Uint32>(sizeof(m_converted.val.int16));
  return 0;
}
int NdbInt64ConstOperandImpl::convertUint24()
{
  if (unlikely(m_value < 0 || m_value > 0xFFFFFF))
    return QRY_NUM_OPERAND_RANGE;
  m_converted.val.uint32 = (Uint32)m_value;
  m_converted.len = static_cast<Uint32>(sizeof(m_converted.val.uint32));
  return 0;
}
int NdbInt64ConstOperandImpl::convertInt24()
{
  if (unlikely(m_value < -0x800000L || m_value > 0x7FFFFF))
    return QRY_NUM_OPERAND_RANGE;
  m_converted.val.int32 = (Int32)m_value;
  m_converted.len = static_cast<Uint32>(sizeof(m_converted.val.int32));
  return 0;
}
int NdbInt64ConstOperandImpl::convertUint32()
{
  if (unlikely(m_value < 0 || m_value > 0xFFFFFFFF))
    return QRY_NUM_OPERAND_RANGE;
  m_converted.val.uint32 = (Uint32)m_value;
  m_converted.len = static_cast<Uint32>(sizeof(m_converted.val.uint32));
  return 0;
}
int NdbInt64ConstOperandImpl::convertInt32()
{
  if (unlikely(m_value < -((Int64)0x80000000L) || m_value > 0x7FFFFFFF))
    return QRY_NUM_OPERAND_RANGE;
  m_converted.val.int32 = (Int32)m_value;
  m_converted.len = static_cast<Uint32>(sizeof(m_converted.val.int32));
  return 0;
}
int NdbInt64ConstOperandImpl::convertInt64()
{
  m_converted.val.int64 = m_value;
  m_converted.len = static_cast<Uint32>(sizeof(m_converted.val.int64));
  return 0;
}
int NdbInt64ConstOperandImpl::convertUint64()
{
  m_converted.val.uint64 = (Uint64)m_value;
  m_converted.len = static_cast<Uint32>(sizeof(m_converted.val.uint64));
  return 0;
}

int NdbDoubleConstOperandImpl::convertFloat()
{
  m_converted.val.flt = (float)m_value;
  m_converted.len = static_cast<Uint32>(sizeof(m_converted.val.flt));
  return 0;
}
int NdbDoubleConstOperandImpl::convertDouble()
{
  m_converted.val.dbl = m_value;
  m_converted.len = static_cast<Uint32>(sizeof(m_converted.val.dbl));
  return 0;
}

int NdbCharConstOperandImpl::convertChar()
{
  Uint32 len = m_column->getLength();
  Uint32 srclen = (m_value) ? static_cast<Uint32>(strlen(m_value)) : 0;
  if (unlikely(srclen > len)) {
    // TODO: Truncates: May silently remove trailing spaces:
    return QRY_CHAR_OPERAND_TRUNCATED;
    srclen = len;
  }

  char* dst = m_converted.getCharBuffer(len);
  if (unlikely(dst==NULL))
    return Err_MemoryAlloc;

  memcpy (dst, m_value, srclen);
  if (unlikely(srclen < len)) {
    memset (dst+srclen, ' ', len-srclen);
  }
  return 0;
} //NdbCharConstOperandImpl::convertChar


int NdbCharConstOperandImpl::convertVChar()
{
  Uint32 maxlen = m_column->getLength();
  Uint32 len = (m_value) ? static_cast<Uint32>(strlen(m_value)) : 0;
  if (unlikely(len > maxlen)) {
    // TODO: Truncates: May silently remove trailing spaces:
    return QRY_CHAR_OPERAND_TRUNCATED;
    len = maxlen;
  }

  char* dst = m_converted.getCharBuffer(len);
  if (unlikely(dst==NULL))
    return Err_MemoryAlloc;

  memcpy (dst, m_value, len);
  return 0;
} //NdbCharConstOperandImpl::convertVChar


/**
 * GenericConst is 'raw data' with minimal type checking and conversion capability.
 */
int
NdbGenericConstOperandImpl::convert2ColumnType()
{
  Uint32 len = m_len;
  Uint32 maxSize = m_column->getSizeInBytes();

  char* dst = NULL;

  if (likely(m_column->m_arrayType == NDB_ARRAYTYPE_FIXED))
  {
    if (unlikely(len != maxSize))
      return QRY_OPERAND_HAS_WRONG_TYPE;

    dst = m_converted.getCharBuffer(len);
    if (unlikely(dst==NULL))
      return Err_MemoryAlloc;
  }
  else if (m_column->m_arrayType == NDB_ARRAYTYPE_SHORT_VAR)
  {
    if (unlikely(len+1 > maxSize))
      return QRY_CHAR_OPERAND_TRUNCATED;

    dst = m_converted.getCharBuffer(len+1);
    if (unlikely(dst==NULL))
      return Err_MemoryAlloc;

    *(Uint8*)dst++ = (Uint8)len;
  }
  else if (m_column->m_arrayType == NDB_ARRAYTYPE_MEDIUM_VAR)
  {
    if (unlikely(len+2 > maxSize))
      return QRY_CHAR_OPERAND_TRUNCATED;

    dst = m_converted.getCharBuffer(len+2);
    if (unlikely(dst==NULL))
      return Err_MemoryAlloc;

    *(Uint8*)dst++ = (Uint8)(len & 0xFF);
    *(Uint8*)dst++ = (Uint8)(len >> 8);
  }
  else
  {
    DBUG_ASSERT(0);
  }

  memcpy (dst, m_value, len);
  return 0;
}  //NdbGenericConstOperandImpl::convert2ColumnType


int
NdbConstOperandImpl::convert2ColumnType()
{
  switch(m_column->getType()) {
    case NdbDictionary::Column::Tinyint:         return convertInt8();
    case NdbDictionary::Column::Tinyunsigned:    return convertUint8();
    case NdbDictionary::Column::Smallint:        return convertInt16();
    case NdbDictionary::Column::Smallunsigned:   return convertUint16();
    case NdbDictionary::Column::Mediumint:       return convertInt24();
    case NdbDictionary::Column::Mediumunsigned:  return convertUint24();
    case NdbDictionary::Column::Int:             return convertInt32();
    case NdbDictionary::Column::Unsigned:        return convertUint32();
    case NdbDictionary::Column::Bigint:          return convertInt64();
    case NdbDictionary::Column::Bigunsigned:     return convertUint64();
    case NdbDictionary::Column::Float:           return convertFloat();
    case NdbDictionary::Column::Double:          return convertDouble();

    case NdbDictionary::Column::Decimal:         return convertDec();
    case NdbDictionary::Column::Decimalunsigned: return convertUDec();

    case NdbDictionary::Column::Char:            return convertChar();
    case NdbDictionary::Column::Varchar:         return convertVChar();
    case NdbDictionary::Column::Longvarchar:     return convertLVChar();
    case NdbDictionary::Column::Binary:          return convertBin();
    case NdbDictionary::Column::Varbinary:       return convertVBin();
    case NdbDictionary::Column::Longvarbinary:   return convertLVBin();
    case NdbDictionary::Column::Bit:             return convertBit();

    case NdbDictionary::Column::Date:            return convertDate();
    case NdbDictionary::Column::Time:            return convertTime();
    case NdbDictionary::Column::Datetime:        return convertDatetime();
    case NdbDictionary::Column::Timestamp:       return convertTimestamp();
    case NdbDictionary::Column::Year:            return convertYear();

    // Type conversion intentionally not supported (yet)
    case NdbDictionary::Column::Olddecimal:
    case NdbDictionary::Column::Olddecimalunsigned: 
    case NdbDictionary::Column::Blob:
    case NdbDictionary::Column::Text: 
      // Fall through:

    default:
    case NdbDictionary::Column::Undefined:    return QRY_OPERAND_HAS_WRONG_TYPE;
  }

  return 0;
} //NdbConstOperandImpl::convert2ColumnType


int
NdbConstOperandImpl::bindOperand(
                           const NdbColumnImpl& column,
                           NdbQueryOperationDefImpl& operation)
{
  const int error = NdbQueryOperandImpl::bindOperand(column,operation);
  if (unlikely(error))
    return error;

  return convert2ColumnType();
}


int
NdbLinkedOperandImpl::bindOperand(
                           const NdbColumnImpl& column,
                           NdbQueryOperationDefImpl& operation)
{
  const NdbColumnImpl& parentColumn = getParentColumn();
  
  if (unlikely(column.m_type      != parentColumn.m_type ||
               column.m_precision != parentColumn.m_precision ||
               column.m_scale     != parentColumn.m_scale ||
               column.m_length    != parentColumn.m_length ||
               column.m_cs        != parentColumn.m_cs))
    return QRY_OPERAND_HAS_WRONG_TYPE;  // Incompatible datatypes

  if (unlikely(column.m_type == NdbDictionary::Column::Blob ||
               column.m_type == NdbDictionary::Column::Text))
    return QRY_OPERAND_HAS_WRONG_TYPE;  // BLOB/CLOB datatypes intentionally not supported

  // TODO: Allow and autoconvert compatible datatypes

  // Register parent/child operation relations
  const int error = operation.linkWithParent(&this->m_parentOperation);
  if (unlikely(error))
    return error;

  return NdbQueryOperandImpl::bindOperand(column,operation);
}


int
NdbParamOperandImpl::bindOperand(
                           const NdbColumnImpl& column,
                           NdbQueryOperationDefImpl& operation)
{
  if (unlikely(column.m_type == NdbDictionary::Column::Blob ||
               column.m_type == NdbDictionary::Column::Text))
    return QRY_OPERAND_HAS_WRONG_TYPE;  // BLOB/CLOB datatypes intentionally not supported

  operation.addParamRef(this);
  return NdbQueryOperandImpl::bindOperand(column,operation);
}


/////////////////////////////////////////////////////////////////
// The (hidden) Impl of NdbQueryOperation (w/ various subclasses)
///////////////////////>/////////////////////////////////////////

NdbQueryLookupOperationDefImpl::NdbQueryLookupOperationDefImpl (
                           const NdbTableImpl& table,
                           const NdbQueryOperand* const keys[],
                           const NdbQueryOptionsImpl& options,
                           const char* ident,
                           Uint32      ix)
 : NdbQueryOperationDefImpl(table,options,ident,ix),
   m_interface(*this)
{
  int i;
  for (i=0; i<MAX_ATTRIBUTES_IN_INDEX; ++i)
  { if (keys[i] == NULL)
      break;
    m_keys[i] = &keys[i]->getImpl();
  }
  assert (i > 0);
  assert (keys[i] == NULL);
  m_keys[i] = NULL;
}

NdbQueryIndexScanOperationDefImpl::NdbQueryIndexScanOperationDefImpl (
                           const NdbIndexImpl& index,
                           const NdbTableImpl& table,
                           const NdbQueryIndexBound* bound,
                           const NdbQueryOptionsImpl& options,
                           const char* ident,
                           Uint32      ix)
: NdbQueryScanOperationDefImpl(table,options,ident,ix),
  m_interface(*this), 
  m_index(index), 
  m_hasBound(bound != NULL),
  m_bound()
{
  if (bound!=NULL) {

    if (bound->m_low!=NULL) {
      int i;
      for (i=0; bound->m_low[i] != NULL; ++i)
      { assert (i<MAX_ATTRIBUTES_IN_INDEX);
        m_bound.low[i] = &bound->m_low[i]->getImpl();
      }
      m_bound.lowKeys = i;
    } else {
      m_bound.lowKeys = 0;
    }

    if (bound->m_high!=NULL) {
      int i;
      for (i=0; bound->m_high[i] != NULL; ++i)
      { assert (i<MAX_ATTRIBUTES_IN_INDEX);
        m_bound.high[i] = &bound->m_high[i]->getImpl();
      }
      m_bound.highKeys = i;
    } else {
      m_bound.highKeys = 0;
    }

    m_bound.lowIncl = bound->m_lowInclusive;
    m_bound.highIncl = bound->m_highInclusive;
  }
  else {
    m_bound.lowKeys = m_bound.highKeys = 0;
    m_bound.lowIncl = m_bound.highIncl = true;
  }
}


int
NdbQueryIndexScanOperationDefImpl::checkPrunable(
                              const Uint32Buffer& keyInfo,
			      Uint32  shortestBound,
                              bool&   isPruned,
                              Uint32& hashValue) const  // 'hashValue' only defined if 'isPruned'
{ 
  /**
   * Determine if scan may be pruned to a single partition:
   */
  isPruned = false;
  const NdbRecord* const tableRecord = getTable().getDefaultRecord();
  const NdbRecord* const indexRecord = m_index.getDefaultRecord();
  /**
   * This is the prefix (in number of fields) of the index key that will contain
   * all the distribution key fields.
   */
  const Uint32 prefixLength = indexRecord->m_min_distkey_prefix_length;

  if (indexRecord->m_no_of_distribution_keys != tableRecord->m_no_of_distribution_keys)
  {
    return 0; // Index does not contain all fields in the distribution key.
  } 
  else if (m_hasBound && 
           (m_bound.lowKeys < prefixLength || m_bound.highKeys < prefixLength)) 
  {
    // Bounds set on query definition are to short to contain full dist key.
    return 0; 
  }
  else if (shortestBound < prefixLength)
  {
    // Bounds set on query instance are to short to contain full dist key.
    return 0; 
  }

  /** 
   * The scan will be prunable if all upper and lower bound pairs are equal
   * for the prefix containing the distribution key, and if all bounds
   * give the same hash value for the distribution key.
   */
  Uint32 keyPos = 0;

  // Loop over all bounds.
  Uint32 boundNo = 0;
  while (keyPos < keyInfo.getSize())
  {
    const Uint32 keyEnd = keyPos + (keyInfo.get(keyPos) >> 16);
    Ndb::Key_part_ptr distKey[NDB_MAX_NO_OF_ATTRIBUTES_IN_KEY+1]
      = {{NULL, 0}};
    
    // Loop over the fields in each bound.
    Uint32 keyPartNo = 0;
    Uint32 distKeyPartNo = 0;
    while (keyPos < keyEnd)
    {
      const NdbIndexScanOperation::BoundType type = 
        static_cast<NdbIndexScanOperation::BoundType>
        (keyInfo.get(keyPos) & 0xF);
      const AttributeHeader attHead1(keyInfo.get(keyPos+1));
      const Ndb::Key_part_ptr keyPart1 = { keyInfo.addr(keyPos+2),
                                           attHead1.getByteSize() };
  
      keyPos += 1+1+attHead1.getDataSize();  // Skip data read above.

      const NdbColumnImpl& column 
        = NdbColumnImpl::getImpl(*m_index.getColumn(keyPartNo));

      switch (type)
      {
      case NdbIndexScanOperation::BoundEQ:
        break;
      case NdbIndexScanOperation::BoundGE:
      case NdbIndexScanOperation::BoundGT:
        /**
         * We have a one-sided limit for this field, which is part of
         * the prefix containing the distribution key. We thus cannot prune. 
         */
        return 0;
      case NdbIndexScanOperation::BoundLE:
      case NdbIndexScanOperation::BoundLT:
        /**
         * If keyPart1 is a lower limit for this column, there may be an upper 
         * limit also.
         */
        if (keyPos == keyEnd ||
            ((keyInfo.get(keyPos) & 0xF) != NdbIndexScanOperation::BoundGE &&
             (keyInfo.get(keyPos) & 0xF) != NdbIndexScanOperation::BoundGT))
        {
          /**
           * We have a one-sided limit for this field, which is part of
           * the prefix containing the distribution key. We thus cannot prune. 
           */
          return 0;
        }
        else // There is an upper limit.
        {
          const AttributeHeader attHeadHigh(keyInfo.get(keyPos+1));
          const Ndb::Key_part_ptr highKeyPart = { keyInfo.addr(keyPos+2),
                                                  attHeadHigh.getByteSize() };
  
          keyPos += 1+1+attHeadHigh.getDataSize();  // Skip data read above.
  
          /**
           * We must compare key parts in the prefix that contains the 
           * distribution key. Even if subseqent parts should be different,
           * all matching tuples must have the same (distribution) hash.
           *
           * For example, assume there is a ordered index on {a, dist_key, b}.
           * Then any tuple in the range {a=c1, <dist key=c2>, b=c3} to 
           * {a=c1, dist_key=c2, b=c4} will have dist_key=c2.
           * Then consider a range where fields before the distribution key are 
           * different, e.g. {a=c6, <dist key=c7>, b=c8} to 
           * {a=c9, <dist key=c7>, b=c8} then matching tuples can have any value 
           * for the distribution key as long as c6 <= a <= c9, so there can be 
           * no pruning.
           */
          assert(column.m_keyInfoPos < tableRecord->noOfColumns);
          const NdbRecord::Attr& recAttr = tableRecord->columns[column.m_keyInfoPos];
          const int res=
            (*recAttr.compare_function)(recAttr.charset_info,
                                        keyPart1.ptr, keyPart1.len,
                                        highKeyPart.ptr, highKeyPart.len, 
                                        true);
          if (res!=0)
          {  // Not equal
            assert(res != NdbSqlUtil::CmpUnknown);
            return 0;
          }
        } // if (keyPos == keyEnd ||
        break;
      default:
        assert(false);
      } // switch (type)

      // If this field is part of the distribution key:
      // Keep the key value for later use by Ndb::computeHash.
      if (getTable().m_columns[column.m_keyInfoPos]->m_distributionKey)
      {
        /* Find the proper place for this field in the distribution key.*/
        Ndb::Key_part_ptr* distKeyPtr = distKey;
        for (Uint32 i = 0; i < column.m_keyInfoPos; i++)
        {
          if (getTable().m_columns[i]->m_distributionKey)
          {
            distKeyPtr++;
          }
        }
          
        assert(distKeyPtr->len == 0 && distKeyPtr->ptr == NULL);
        *distKeyPtr = keyPart1;
        distKeyPartNo++;
      }

      keyPartNo++;
      if (keyPartNo == prefixLength)
      {
        /** 
         * Skip key parts after the prefix containing the distribution key,
         * as these do not affect prunability.
         */
        keyPos = keyEnd;
      }
    } // while (keyPos < keyEnd)
    
    assert(distKeyPartNo == tableRecord->m_no_of_distribution_keys);
    
    // hi/low are equal and prunable bounds.
    Uint32 newHashValue = 0;
    const int error = Ndb::computeHash(&newHashValue, &getTable(), distKey, 
                                       NULL, 0);
    if (unlikely(error))
      return error;

    if (boundNo == 0)
    {
      hashValue = newHashValue;
    }
    else if (hashValue != newHashValue)
    {
      /* This bound does not have the same hash value as the previous one. 
       * So we make the pessimistic assumtion that it will not hash to the 
       * same node. (See also comments in 
       * NdbScanOperation::getPartValueFromInfo()).
       */
      return 0;
    }

    boundNo++;
  } // while (keyPos < keyInfo.getSize())

  isPruned = true;
  return 0;
} // NdbQueryIndexScanOperationDefImpl::checkPrunable


NdbQueryOperationDefImpl::NdbQueryOperationDefImpl (
                                     const NdbTableImpl& table,
                                     const NdbQueryOptionsImpl& options,
                                     const char* ident,
                                     Uint32      ix)
  :m_isPrepared(false), 
   m_diskInChildProjection(false), 
   m_table(table), 
   m_ident(ident), 
   m_ix(ix), m_id(ix),
   m_options(options),
   m_parent(NULL), 
   m_children(), 
   m_params(),
   m_spjProjection() 
{}

  
void
NdbQueryOperationDefImpl::addChild(NdbQueryOperationDefImpl* childOp)
{
  for (Uint32 i=0; i<m_children.size(); ++i)
  { if (m_children[i] == childOp)
      return;
  }
  m_children.push_back(childOp);
}

void
NdbQueryOperationDefImpl::removeChild(const NdbQueryOperationDefImpl* childOp)
{
  for (unsigned i=0; i<m_children.size(); ++i)
  {
    if (m_children[i] == childOp)
    {
      m_children.erase(i);
      return;
    }
  }
}

bool
NdbQueryOperationDefImpl::isChildOf(const NdbQueryOperationDefImpl* parentOp) const
{
  if (m_parent != NULL)
  { if (this->m_parent == parentOp)
    {
#ifndef NDEBUG
      // Assert that parentOp also refer 'this' as a child.
      for (Uint32 j=0; j<parentOp->getNoOfChildOperations(); j++)
      { if (&parentOp->getChildOperation(j) == this)
          return true;
      }
      assert(false);
#endif
      return true;
    }
    else if (m_parent->isChildOf(parentOp))
    {
      return true;
    }
  }
  return false;
}

int
NdbQueryOperationDefImpl::linkWithParent(NdbQueryOperationDefImpl* parentOp)
{
  if (this->isChildOf(parentOp))
  {
    // There should only be a single parent/child relationship registered.
    return 0;
  }

  if (m_parent != NULL)
  {
    /**
     * Multiple parental relationship not allowed.
     * It is likely that the conflict is due to one of the
     * parent actually being a grand parent.
     * This can be resolved if existing parent actually was a grandparent.
     * Then register new parentOp as the real parrent.
     */
    if (parentOp->isChildOf(m_parent))
    { // Remove existing grandparent linkage being replaced by parentOp.
      m_parent->removeChild(this);
      m_parent = NULL;
    }
    else
    { // This is a real multiparent error.
      return QRY_MULTIPLE_PARENTS;
    }
  }
  m_parent = parentOp;
  parentOp->addChild(this);
  return 0;
}


// Register a linked reference to a column available from this operation
Uint32
NdbQueryOperationDefImpl::addColumnRef(const NdbColumnImpl* column)
{
  Uint32 spjRef;
  for (spjRef=0; spjRef<m_spjProjection.size(); ++spjRef)
  { if (m_spjProjection[spjRef] == column)
      return spjRef;
  }

  // Add column if not already available
  m_spjProjection.push_back(column);
  if (column->getStorageType() == NDB_STORAGETYPE_DISK)
  {
    m_diskInChildProjection = true;
  }
  return spjRef;
}


/** This class is used for serializing sequences of 16 bit integers,
 * where the first 16 bit integer specifies the length of the sequence.
 */
class Uint16Sequence{
public:
  explicit Uint16Sequence(Uint32Buffer& buffer, Uint32 size):
    m_seq(NULL),
    m_size(size),
    m_pos(0),
    m_finished(false)
 {
    if (size > 0) {
      m_seq = buffer.alloc(1 + size/2);
      assert (size <= 0xFFFF);
      m_seq[0] = size;
    }
  }

  ~Uint16Sequence()
  { assert(m_finished);
  }

  /** Add an item to the sequence.*/
  void append(Uint16 value) {
    assert(m_pos < m_size);
    assert(m_seq);
    m_pos++;
    if ((m_pos & 1) == 1) {
      m_seq[m_pos/2] |= (value<<16);
    } else {
      m_seq[m_pos/2] = value;
    }
  }


  /** End the sequence and pad possibly unused Int16 word at end. */
  void finish() {
    assert(m_pos == m_size);
    assert(!m_finished);
    m_finished = true;
    if (m_pos>0) {
      if ((m_pos & 1) == 0) {
	m_seq[m_pos/2] |= (0xBABE<<16);
      }
    }
  }

private:
  /** Should not be copied.*/
  Uint16Sequence(Uint16Sequence&);
  /** Should not be assigned.*/
  Uint16Sequence& operator=(Uint16Sequence&);

  Uint32*       m_seq;      // Preallocated buffer to append Uint16's into
  const Uint32  m_size;     // Uint16 words available in m_seq
  Uint32        m_pos;      // Current Uint16 word to fill in
  bool          m_finished; // Debug assert of correct call convention
};


Uint32
NdbQueryOperationDefImpl::appendParentList(Uint32Buffer& serializedDef) const
{
<<<<<<< HEAD
  if (getNoOfParentOperations() > 0)
  {
    Uint16Sequence parentSeq(serializedDef, getNoOfParentOperations());
    // Multiple parents not yet supported.
    assert(getNoOfParentOperations()==1);
    for (Uint32 i = 0; i < getNoOfParentOperations(); i++)
    {
      assert (getParentOperation(i).getQueryOperationId() < getQueryOperationId());
      parentSeq.append(getParentOperation(i).getQueryOperationId());
    }
    parentSeq.finish();
    return DABits::NI_HAS_PARENT;
  }
  return 0;
} // NdbQueryOperationDefImpl::appendParentList


/* Add the projection that should be send to the SPJ block such that 
 * child operations can be instantiated.
 */
Uint32
NdbQueryOperationDefImpl::appendChildProjection(Uint32Buffer& serializedDef) const
{
  Uint32 requestInfo = 0;
  assert ((getNoOfChildOperations() > 0) == (m_spjProjection.size()>0));

  if (m_spjProjection.size() > 0)
  {
    requestInfo |= DABits::NI_LINKED_ATTR;
    Uint16Sequence spjProjSeq(serializedDef, m_spjProjection.size());
    for (Uint32 i = 0; i<m_spjProjection.size(); i++)
    {
      spjProjSeq.append(m_spjProjection[i]->getColumnNo());
    }
    spjProjSeq.finish();

    if (m_diskInChildProjection)
    {
      requestInfo |= DABits::NI_LINKED_DISK;
    }
  }
  return requestInfo;
} // NdbQueryOperationDefImpl::appendChildProjection

=======
  if (getParentOperation() != NULL)
  {
    Uint16Sequence parentSeq(serializedDef, 1);
    assert (getParentOperation()->getQueryOperationId() < getQueryOperationId());
    parentSeq.append(getParentOperation()->getQueryOperationId());
    parentSeq.finish();
  }
}
>>>>>>> 5f7308ad

Uint32
NdbQueryLookupOperationDefImpl::appendKeyPattern(Uint32Buffer& serializedDef) const
{
  Uint32 appendedPattern = 0;

  /**
   * Key value for root operation is constructed when query is instantiated with
   * NdbQueryOperationImpl::prepareIndexKeyInfo()
   */
  if (getQueryOperationIx() == 0)
    return 0;

  if (m_keys[0]!=NULL)
  {
    Uint32 startPos = serializedDef.getSize();
    serializedDef.append(0);     // Grab first word for length field, updated at end
    int paramCnt = 0;
    int keyNo = 0;
    const NdbQueryOperandImpl* key = m_keys[0];
    do
    {
      switch(key->getKind()){
      case NdbQueryOperandImpl::Linked:
      {
        appendedPattern |= DABits::NI_KEY_LINKED;
        const NdbLinkedOperandImpl& linkedOp = *static_cast<const NdbLinkedOperandImpl*>(key);
        const NdbQueryOperationDefImpl* parent = getParentOperation();
        uint32 levels = 0;
        while (parent != &linkedOp.getParentOperation())
        {
          if (parent->getType() == NdbQueryOperationDef::UniqueIndexAccess)  // Represented with two nodes in QueryTree
            levels+=2;
          else
            levels+=1;
          parent = parent->getParentOperation();
          assert(parent != NULL);
        }
        if (levels > 0)
        {
          serializedDef.append(QueryPattern::parent(levels));
        }
        serializedDef.append(QueryPattern::col(linkedOp.getLinkedColumnIx()));
        break;
      }
      case NdbQueryOperandImpl::Const:
      {
        appendedPattern |= DABits::NI_KEY_CONSTS;
        const NdbConstOperandImpl& constOp = *static_cast<const NdbConstOperandImpl*>(key);
     
        // No of words needed for storing the constant data.
        const Uint32 wordCount =  AttributeHeader::getDataSize(constOp.getSizeInBytes());
        // Set type and length in words of key pattern field. 
        serializedDef.append(QueryPattern::data(wordCount));
        serializedDef.append(constOp.getAddr(),constOp.getSizeInBytes());
        break;
      }
      case NdbQueryOperandImpl::Param:
      {
        appendedPattern |= DABits::NI_KEY_PARAMS;
        serializedDef.append(QueryPattern::param(paramCnt++));
        break;
      }
      default:
        assert(false);
      }
      key = m_keys[++keyNo];
    } while (key!=NULL);

    // Set total length of key pattern.
    Uint32 len = serializedDef.getSize() - startPos -1;
    serializedDef.put(startPos, (paramCnt << 16) | (len));
  }

  return appendedPattern;
} // NdbQueryLookupOperationDefImpl::appendKeyPattern


Uint32
NdbQueryIndexScanOperationDefImpl::appendBoundValue(
                                 Uint32Buffer& serializedDef,
                                 NdbIndexScanOperation::BoundType type,
                                 const NdbQueryOperandImpl* value,
                                 int& paramCnt) const
{
  Uint32 appendedPattern = 0;

  // Append BoundType as a constant value
  serializedDef.append(QueryPattern::data(1));
  serializedDef.append(type);

  switch(value->getKind())
  {
    case NdbQueryOperandImpl::Linked:
    {
      appendedPattern |= DABits::NI_KEY_LINKED;
      const NdbLinkedOperandImpl& linkedOp = *static_cast<const NdbLinkedOperandImpl*>(value);
      const NdbQueryOperationDefImpl* parent = &getParentOperation(0);
      uint32 levels = 0;
      while (parent != &linkedOp.getParentOperation())
      {
        if (parent->getType() == NdbQueryOperationDef::UniqueIndexAccess)  // Represented with two nodes in QueryTree
          levels+=2;
        else
          levels+=1;
        assert(parent->getNoOfParentOperations() > 0);
        parent = &parent->getParentOperation(0);
      }
      if (levels > 0)
      {
        serializedDef.append(QueryPattern::parent(levels));
      }
//    serializedDef.append(QueryPattern::col(linkedOp.getLinkedColumnIx()));
      serializedDef.append(QueryPattern::attrInfo(linkedOp.getLinkedColumnIx())); // col w/ AttributeHeader
      break;
    }
    case NdbQueryOperandImpl::Const:
    {
      appendedPattern |= DABits::NI_KEY_CONSTS;
      const NdbConstOperandImpl& constOp = *static_cast<const NdbConstOperandImpl*>(value);
     
      // No of words needed for storing the constant data.
      const Uint32 wordCount =  AttributeHeader::getDataSize(constOp.getSizeInBytes());

      // Build the AttributeHeader for const value
      // (AttributeId is later filled in by SPJ in Dbspj::scanIndex_fixupBound())
      AttributeHeader ah(0, constOp.getSizeInBytes());

      // Constant is then appended as AttributeHeader + const-value
      serializedDef.append(QueryPattern::data(1+ah.getDataSize()));
      serializedDef.append(ah.m_value);
      serializedDef.append(constOp.getAddr(),constOp.getSizeInBytes());
      break;
    }
    case NdbQueryOperandImpl::Param:
    {
      appendedPattern |= DABits::NI_KEY_PARAMS;
//    serializedDef.append(QueryPattern::param(paramCnt++));
      serializedDef.append(QueryPattern::paramHeader(paramCnt++));
      break;
    }
    default:
      assert(false);
  }

  return appendedPattern;
} // NdbQueryIndexScanOperationDefImpl::appendBoundValue


/**
 * Append the complete patterns for hi & low bound for an index range scan
 * Each bound may consist of multiple values which in turn are
 * added with NdbQueryIndexScanOperationDefImpl::appendBoundPattern()
 */
Uint32
NdbQueryIndexScanOperationDefImpl::appendBoundPattern(Uint32Buffer& serializedDef) const
{
  Uint32 appendedPattern = 0;

  /**
   * Bound value for root operation is constructed when query is instantiated with
   * NdbQueryOperationImpl::prepareIndexKeyInfo()
   */
  if (getQueryOperationIx() == 0)
    return 0;

  if (m_bound.lowKeys>0 || m_bound.highKeys>0)
  {
    int paramCnt = 0;
    Uint32 startPos = serializedDef.getSize();
    serializedDef.append(0);     // Grab first word for length field, updated at end

    const uint key_count = 
       (m_bound.lowKeys >= m_bound.highKeys) ? m_bound.lowKeys : m_bound.highKeys;

    for (uint keyNo=0; keyNo<key_count; ++keyNo)
    {
      NdbIndexScanOperation::BoundType bound_type;

      /* If upper and lower limits are equal, a single BoundEQ is sufficient */
      if (keyNo < m_bound.lowKeys  &&
          keyNo < m_bound.highKeys &&
          m_bound.low[keyNo] == m_bound.high[keyNo])
      {
        /* Inclusive if defined, or matching rows can include this value */
        bound_type= NdbIndexScanOperation::BoundEQ;

        appendedPattern |=
          appendBoundValue(serializedDef, bound_type, m_bound.low[keyNo], paramCnt);

      } else {

        /* If key is part of lower bound */
        if (keyNo < m_bound.lowKeys)
        {
          /* Inclusive if defined, or matching rows can include this value */
          bound_type= m_bound.lowIncl || keyNo+1 < m_bound.lowKeys ?
              NdbIndexScanOperation::BoundLE : NdbIndexScanOperation::BoundLT;

          appendedPattern |=
            appendBoundValue(serializedDef, bound_type, m_bound.low[keyNo], paramCnt);
        }

        /* If key is part of upper bound */
        if (keyNo < m_bound.highKeys)
        {
          /* Inclusive if defined, or matching rows can include this value */
          bound_type= m_bound.highIncl || keyNo+1 < m_bound.highKeys ?
              NdbIndexScanOperation::BoundGE : NdbIndexScanOperation::BoundGT;

          appendedPattern |=
            appendBoundValue(serializedDef, bound_type, m_bound.high[keyNo], paramCnt);
        }
      }
    } // for 'all bound values'

    // Set total length of key pattern.
    Uint32 len = serializedDef.getSize() - startPos -1;
    serializedDef.put(startPos, (paramCnt << 16) | (len));
  }

  return appendedPattern;
} // NdbQueryIndexScanOperationDefImpl::appendPattern


int
NdbQueryPKLookupOperationDefImpl
::serializeOperation(Uint32Buffer& serializedDef)
{
  assert (m_keys[0]!=NULL);
  // This method should only be invoked once.
  assert (!m_isPrepared);
  m_isPrepared = true;

  // Reserve memory for LookupNode, fill in contents later when
  // 'length' and 'requestInfo' has been calculated.
  Uint32 startPos = serializedDef.getSize();
  serializedDef.alloc(QN_LookupNode::NodeSize);
  Uint32 requestInfo = 0;

  /**
   * NOTE: Order of sections within the optional part is fixed as:
   *    Part1:  'NI_HAS_PARENT'
   *    Part2:  'NI_KEY_PARAMS, NI_KEY_LINKED, NI_KEY_CONST'
   *    PART3:  'NI_LINKED_ATTR ++
   */

  // Optional part1: Make list of parent nodes.
  requestInfo |= appendParentList (serializedDef);

  // Part2: Append m_keys[] values specifying lookup key.
  requestInfo |= appendKeyPattern(serializedDef);

  // Part3: Columns required by SPJ to instantiate further child operations.
  requestInfo |= appendChildProjection(serializedDef);

  // Fill in LookupNode contents (Already allocated, 'startPos' is our handle:
  QN_LookupNode* node = reinterpret_cast<QN_LookupNode*>(serializedDef.addr(startPos));
  if (unlikely(node==NULL)) {
    return Err_MemoryAlloc;
  }
  node->tableId = getTable().getObjectId();
  node->tableVersion = getTable().getObjectVersion();
  node->requestInfo = requestInfo;
  const Uint32 length = serializedDef.getSize() - startPos;
  if (unlikely(length > 0xFFFF)) {
    return QRY_DEFINITION_TOO_LARGE; //Query definition too large.
  } else {
    QueryNode::setOpLen(node->len, QueryNode::QN_LOOKUP, length);
  }

#ifdef __TRACE_SERIALIZATION
  ndbout << "Serialized node " << getQueryOperationId() << " : ";
  for (Uint32 i = startPos; i < serializedDef.getSize(); i++) {
    char buf[12];
    sprintf(buf, "%.8x", serializedDef.get(i));
    ndbout << buf << " ";
  }
  ndbout << endl;
#endif

  return 0;
} // NdbQueryPKLookupOperationDefImpl::serializeOperation


int
NdbQueryIndexOperationDefImpl
::serializeOperation(Uint32Buffer& serializedDef)
{
  assert (m_keys[0]!=NULL);
  // This method should only be invoked once.
  assert (!m_isPrepared);
  m_isPrepared = true;

  /**
   * Serialize unique index as a seperate lookupNode
   */
  {
    // Reserve memory for Index LookupNode, fill in contents later when
    // 'length' and 'requestInfo' has been calculated.
    Uint32 startPos = serializedDef.getSize();
    serializedDef.alloc(QN_LookupNode::NodeSize);
    Uint32 requestInfo = QN_LookupNode::L_UNIQUE_INDEX;

    // Optional part1: Make list of parent nodes.
    assert (getQueryOperationId() > 0);
    requestInfo |= appendParentList (serializedDef);

    // Part2: m_keys[] are the keys to be used for index
    requestInfo |= appendKeyPattern(serializedDef);

    /* Basetable is executed as child operation of index:
     * Add projection of (only) NDB$PK column which is hidden *after* last index column.
     */
    {
      requestInfo |= DABits::NI_LINKED_ATTR;
      Uint16Sequence spjProjSeq(serializedDef,1);
      spjProjSeq.append(getIndex()->getNoOfColumns());
      spjProjSeq.finish();
    }

    // Fill in LookupNode contents (Already allocated, 'startPos' is our handle:
    QN_LookupNode* node = reinterpret_cast<QN_LookupNode*>(serializedDef.addr(startPos));
    if (unlikely(node==NULL)) {
      return Err_MemoryAlloc;
    }
    node->tableId = getIndex()->getObjectId();
    node->tableVersion = getIndex()->getObjectVersion();
    node->requestInfo = requestInfo;
    const Uint32 length = serializedDef.getSize() - startPos;
    if (unlikely(length > 0xFFFF)) {
      return QRY_DEFINITION_TOO_LARGE; //Query definition too large.
    } else {
      QueryNode::setOpLen(node->len, QueryNode::QN_LOOKUP, length);
    }

#ifdef __TRACE_SERIALIZATION
    ndbout << "Serialized index " << getQueryOperationId()-1 << " : ";
    for (Uint32 i = startPos; i < serializedDef.getSize(); i++){
      char buf[12];
      sprintf(buf, "%.8x", serializedDef.get(i));
      ndbout << buf << " ";
    }
    ndbout << endl;
#endif
  } // End: Serialize unique index access

  // Reserve memory for LookupNode, fill in contents later when
  // 'length' and 'requestInfo' has been calculated.
  Uint32 startPos = serializedDef.getSize();
  serializedDef.alloc(QN_LookupNode::NodeSize);
  Uint32 requestInfo = 0;

  /**
   * NOTE: Order of sections within the optional part is fixed as:
   *    Part1:  'NI_HAS_PARENT'
   *    Part2:  'NI_KEY_PARAMS, NI_KEY_LINKED, NI_KEY_CONST'
   *    PART3:  'NI_LINKED_ATTR ++
   */

  // Optional part1: Append index as (single) parent op..
  { requestInfo |= DABits::NI_HAS_PARENT;
    Uint16Sequence parentSeq(serializedDef,1);
    parentSeq.append(getQueryOperationId()-1);
    parentSeq.finish();
  }

  // Part2: Append projected NDB$PK column as index -> table linkage
  {
    requestInfo |= DABits::NI_KEY_LINKED;
    serializedDef.append(1U); // Length: Key pattern contains only the single PK column
    serializedDef.append(QueryPattern::colPk(0));
  }

  // Part3: Columns required by SPJ to instantiate descendant child operations.
  requestInfo |= appendChildProjection(serializedDef);

  // Fill in LookupNode contents (Already allocated, 'startPos' is our handle:
  QN_LookupNode* node = reinterpret_cast<QN_LookupNode*>(serializedDef.addr(startPos)); 
  if (unlikely(node==NULL)) {
    return Err_MemoryAlloc;
  }
  node->tableId = getTable().getObjectId();
  node->tableVersion = getTable().getObjectVersion();
  node->requestInfo = requestInfo;
  const Uint32 length = serializedDef.getSize() - startPos;
  if (unlikely(length > 0xFFFF)) {
    return QRY_DEFINITION_TOO_LARGE; //Query definition too large.
  } else {
    QueryNode::setOpLen(node->len, QueryNode::QN_LOOKUP, length);
  }

#ifdef __TRACE_SERIALIZATION
  ndbout << "Serialized node " << getQueryOperationId() << " : ";
  for (Uint32 i = startPos; i < serializedDef.getSize(); i++) {
    char buf[12];
    sprintf(buf, "%.8x", serializedDef.get(i));
    ndbout << buf << " ";
  }
  ndbout << endl;
#endif

  return 0;
} // NdbQueryIndexOperationDefImpl::serializeOperation


int
NdbQueryScanOperationDefImpl::serialize(Uint32Buffer& serializedDef,
                                        const NdbTableImpl& tableOrIndex)
{
  bool isRoot = (getQueryOperationIx()==0);

  // This method should only be invoked once.
  assert (!m_isPrepared);
  m_isPrepared = true;
  // Reserve memory for ScanFragNode, fill in contents later when
  // 'length' and 'requestInfo' has been calculated.
  Uint32 startPos = serializedDef.getSize();
  assert (QN_ScanFragNode::NodeSize==QN_ScanIndexNode::NodeSize);
  serializedDef.alloc(QN_ScanFragNode::NodeSize);
  Uint32 requestInfo = 0;

  // Optional part1: Make list of parent nodes.
  requestInfo |= appendParentList (serializedDef);

  // Part2: Append pattern for building upper/lower bounds.
  requestInfo |= appendBoundPattern(serializedDef);

  // Part3: Columns required by SPJ to instantiate descendant child operations.
  requestInfo |= appendChildProjection(serializedDef);

  const Uint32 length = serializedDef.getSize() - startPos;
  if (unlikely(length > 0xFFFF))
  {
    return QRY_DEFINITION_TOO_LARGE; //Query definition too large.
  }
  // Fill in ScanFragNode/ScanIndexNode contents (Already allocated, 'startPos' is our handle:
  if (isRoot)
  {
    QN_ScanFragNode* node = reinterpret_cast<QN_ScanFragNode*>(serializedDef.addr(startPos)); 
    if (unlikely(node==NULL)) {
      return Err_MemoryAlloc;
    }
    node->tableId = tableOrIndex.getObjectId();
    node->tableVersion = tableOrIndex.getObjectVersion();
    node->requestInfo = requestInfo;
    QueryNode::setOpLen(node->len, QueryNode::QN_SCAN_FRAG, length);
  }
  else 
  {
    QN_ScanIndexNode* node = reinterpret_cast<QN_ScanIndexNode*>(serializedDef.addr(startPos)); 
    if (unlikely(node==NULL)) {
      return Err_MemoryAlloc;
    }
    node->tableId = tableOrIndex.getObjectId();
    node->tableVersion = tableOrIndex.getObjectVersion();
    node->requestInfo = requestInfo;
    QueryNode::setOpLen(node->len, QueryNode::QN_SCAN_INDEX, length);
  }

#ifdef __TRACE_SERIALIZATION
  ndbout << "Serialized node " << getQueryOperationId() << " : ";
  for(Uint32 i = startPos; i < serializedDef.getSize(); i++){
    char buf[12];
    sprintf(buf, "%.8x", serializedDef.get(i));
    ndbout << buf << " ";
  }
  ndbout << endl;
#endif
  return 0;
} // NdbQueryScanOperationDefImpl::serialize


int
NdbQueryTableScanOperationDefImpl
::serializeOperation(Uint32Buffer& serializedDef)
{
  return NdbQueryScanOperationDefImpl::serialize(serializedDef, getTable());
} // NdbQueryTableScanOperationDefImpl::serializeOperation


int
NdbQueryIndexScanOperationDefImpl
::serializeOperation(Uint32Buffer& serializedDef)
{
  return NdbQueryScanOperationDefImpl::serialize(serializedDef, *m_index.getIndexTable());
} // NdbQueryIndexScanOperationDefImpl::serializeOperation


// Instantiate Vector templates
template class Vector<NdbQueryOperationDefImpl*>;
template class Vector<NdbQueryOperandImpl*>;

template class Vector<const NdbParamOperandImpl*>;
template class Vector<const NdbColumnImpl*>;

#if 0
/**********************************************
 * Simple hack for module test & experimenting
 **********************************************/
#include <stdio.h>
#include <assert.h>

int
main(int argc, const char** argv)
{
  printf("Hello, I am the unit test for NdbQueryBuilder\n");

  printf("sizeof(NdbQueryOperationDef): %d\n", sizeof(NdbQueryOperationDef));
  printf("sizeof(NdbQueryLookupOperationDef): %d\n", sizeof(NdbQueryLookupOperationDef));

  // Assert that interfaces *only* contain the pimpl pointer:
  assert (sizeof(NdbQueryOperationDef) == sizeof(NdbQueryOperationDefImpl*));
  assert (sizeof(NdbQueryLookupOperationDef) == sizeof(NdbQueryOperationDefImpl*));
  assert (sizeof(NdbQueryTableScanOperationDef) == sizeof(NdbQueryOperationDefImpl*));
  assert (sizeof(NdbQueryIndexScanOperationDef) == sizeof(NdbQueryOperationDefImpl*));

  assert (sizeof(NdbQueryOperand) == sizeof(NdbQueryOperandImpl*));
  assert (sizeof(NdbConstOperand) == sizeof(NdbQueryOperandImpl*));
  assert (sizeof(NdbParamOperand) == sizeof(NdbQueryOperandImpl*));
  assert (sizeof(NdbLinkedOperand) == sizeof(NdbQueryOperandImpl*));

  Ndb *myNdb = 0;
  NdbQueryBuilder myBuilder(*myNdb);

  const NdbDictionary::Table *manager = (NdbDictionary::Table*)0xDEADBEAF;
//  const NdbDictionary::Index *ix = (NdbDictionary::Index*)0x11223344;

  NdbQueryDef* q1 = 0;
  {
    NdbQueryBuilder* qb = &myBuilder; //myDict->getQueryBuilder();

    const NdbQueryOperand* managerKey[] =  // Manager is indexed om {"dept_no", "emp_no"}
    {  qb->constValue("d005"),             // dept_no = "d005"
       qb->constValue(110567),             // emp_no  = 110567
       0
    };

    const NdbQueryLookupOperationDef *readManager = qb->readTuple(manager, managerKey);
//  if (readManager == NULL) APIERROR(myNdb.getNdbError());
    assert (readManager);

    printf("readManager : %p\n", readManager);
    printf("Index : %p\n", readManager->getIndex());
    printf("Table : %p\n", readManager->getTable());

    q1 = qb->prepare();
//  if (q1 == NULL) APIERROR(qb->getNdbError());
    assert (q1);

    // Some operations are intentionally disallowed through private declaration 
//  delete readManager;
//  NdbQueryLookupOperationDef illegalAssign = *readManager;
//  NdbQueryLookupOperationDef *illegalCopy1 = new NdbQueryLookupOperationDef(*readManager);
//  NdbQueryLookupOperationDef illegalCopy2(*readManager);
  }
}

#endif<|MERGE_RESOLUTION|>--- conflicted
+++ resolved
@@ -1784,17 +1784,11 @@
 Uint32
 NdbQueryOperationDefImpl::appendParentList(Uint32Buffer& serializedDef) const
 {
-<<<<<<< HEAD
-  if (getNoOfParentOperations() > 0)
-  {
-    Uint16Sequence parentSeq(serializedDef, getNoOfParentOperations());
-    // Multiple parents not yet supported.
-    assert(getNoOfParentOperations()==1);
-    for (Uint32 i = 0; i < getNoOfParentOperations(); i++)
-    {
-      assert (getParentOperation(i).getQueryOperationId() < getQueryOperationId());
-      parentSeq.append(getParentOperation(i).getQueryOperationId());
-    }
+  if (getParentOperation() != NULL)
+  {
+    Uint16Sequence parentSeq(serializedDef, 1);
+    assert (getParentOperation()->getQueryOperationId() < getQueryOperationId());
+    parentSeq.append(getParentOperation()->getQueryOperationId());
     parentSeq.finish();
     return DABits::NI_HAS_PARENT;
   }
@@ -1829,16 +1823,6 @@
   return requestInfo;
 } // NdbQueryOperationDefImpl::appendChildProjection
 
-=======
-  if (getParentOperation() != NULL)
-  {
-    Uint16Sequence parentSeq(serializedDef, 1);
-    assert (getParentOperation()->getQueryOperationId() < getQueryOperationId());
-    parentSeq.append(getParentOperation()->getQueryOperationId());
-    parentSeq.finish();
-  }
-}
->>>>>>> 5f7308ad
 
 Uint32
 NdbQueryLookupOperationDefImpl::appendKeyPattern(Uint32Buffer& serializedDef) const
@@ -1936,7 +1920,7 @@
     {
       appendedPattern |= DABits::NI_KEY_LINKED;
       const NdbLinkedOperandImpl& linkedOp = *static_cast<const NdbLinkedOperandImpl*>(value);
-      const NdbQueryOperationDefImpl* parent = &getParentOperation(0);
+      const NdbQueryOperationDefImpl* parent = getParentOperation();
       uint32 levels = 0;
       while (parent != &linkedOp.getParentOperation())
       {
@@ -1944,8 +1928,8 @@
           levels+=2;
         else
           levels+=1;
-        assert(parent->getNoOfParentOperations() > 0);
-        parent = &parent->getParentOperation(0);
+        parent = parent->getParentOperation();
+        assert(parent != NULL);
       }
       if (levels > 0)
       {
