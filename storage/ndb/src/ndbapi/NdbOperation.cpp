--- conflicted
+++ resolved
@@ -179,15 +179,11 @@
   tcKeyReq->scanInfo = 0;
   theKEYINFOptr = &tcKeyReq->keyInfo[0];
   theATTRINFOptr = &tcKeyReq->attrInfo[0];
-<<<<<<< HEAD
-  if (theReceiver.init(NdbReceiver::NDB_OPERATION, this))
+  if (theReceiver.init(NdbReceiver::NDB_OPERATION, useRec, this))
   {
     // theReceiver sets the error code of its owner
     return -1;
   }
-=======
-  theReceiver.init(NdbReceiver::NDB_OPERATION, useRec, this);
->>>>>>> 36ea77b2
   return 0;
 }
 
