/*
   Copyright (c) 2003, 2016, Oracle and/or its affiliates. All rights reserved.

   This program is free software; you can redistribute it and/or modify
   it under the terms of the GNU General Public License as published by
   the Free Software Foundation; version 2 of the License.

   This program is distributed in the hope that it will be useful,
   but WITHOUT ANY WARRANTY; without even the implied warranty of
   MERCHANTABILITY or FITNESS FOR A PARTICULAR PURPOSE.  See the
   GNU General Public License for more details.

   You should have received a copy of the GNU General Public License
   along with this program; if not, write to the Free Software
   Foundation, Inc., 51 Franklin St, Fifth Floor, Boston, MA 02110-1301  USA
*/


#include <ndb_global.h>
#include <kernel_types.h>

#include "API.hpp"
#include <NdbOut.hpp>

#include <signaldata/CreateEvnt.hpp>
#include <signaldata/SumaImpl.hpp>
#include <SimpleProperties.hpp>
#include <Bitmask.hpp>
#include <AttributeHeader.hpp>
#include <AttributeList.hpp>
#include <NdbError.hpp>
#include <BaseString.hpp>
#include <UtilBuffer.hpp>
#include <signaldata/AlterTable.hpp>
#include "ndb_internal.hpp"

#include <EventLogger.hpp>
extern EventLogger * g_eventLogger;

/**
 * Page allocation of memory (mmap) depends on MAP_ANONYMOUS being available
 * on the platform, else plain malloc will be used (Windows, osx).
 */
#if defined(MAP_ANONYMOUS)
#define USE_MMAP 1
#endif

#define TOTAL_BUCKETS_INIT (1U << 15)

static const Uint32 MEM_BLOCK_SMALL  = 128*1024;
static const Uint32 MEM_BLOCK_LARGE  = 512*1024;

const MonotonicEpoch MonotonicEpoch::min( Uint32(0), Uint64(0));
const MonotonicEpoch MonotonicEpoch::max(~Uint32(0),~Uint64(0));

#define NULL_EPOCH MonotonicEpoch::min
#define MAX_EPOCH  MonotonicEpoch::max

#if defined(VM_TRACE) && defined(NOT_USED)
static void
print_std(const SubTableData * sdata, LinearSectionPtr ptr[3])
{
  printf("addr=%p gci{hi/lo}hi=%u/%u op=%d\n", (void*)sdata,
         sdata->gci_hi, sdata->gci_lo,
	 SubTableData::getOperation(sdata->requestInfo));
  for (int i = 0; i <= 2; i++) {
    printf("sec=%d addr=%p sz=%d\n", i, (void*)ptr[i].p, ptr[i].sz);
    for (int j = 0; (uint) j < ptr[i].sz; j++)
      printf("%08x ", ptr[i].p[j]);
    printf("\n");
  }
}
#endif


/*
 * Class NdbEventOperationImpl
 *
 *
 */

// todo handle several ndb objects
// todo free allocated data when closing NdbEventBuffer

NdbEventOperationImpl::NdbEventOperationImpl(NdbEventOperation &f,
					     Ndb *theNdb, 
					     const char* eventName) :
  NdbEventOperation(*this),
  m_facade(&f),
  m_ndb(theNdb),
  m_state(EO_ERROR),
  m_oid(~(Uint32)0),
  m_stop_gci(),
  m_allow_empty_update(false)
{
  DBUG_ENTER("NdbEventOperationImpl::NdbEventOperationImpl");

  assert(m_ndb != NULL);
  NdbDictionary::Dictionary *myDict = m_ndb->getDictionary();
  assert(myDict != NULL);

  const NdbDictionary::Event *myEvnt = myDict->getEvent(eventName);
  if (!myEvnt)
  {
    m_error.code= myDict->getNdbError().code;
    DBUG_VOID_RETURN;
  }

  init(myEvnt->m_impl);
  DBUG_VOID_RETURN;
}

NdbEventOperationImpl::NdbEventOperationImpl(Ndb *theNdb,
                                             NdbEventImpl& evnt) :
  NdbEventOperation(*this),
  m_facade(this),
  m_ndb(theNdb),
  m_state(EO_ERROR),
  m_oid(~(Uint32)0),
  m_stop_gci(),
  m_allow_empty_update(false)
{
  DBUG_ENTER("NdbEventOperationImpl::NdbEventOperationImpl [evnt]");
  init(evnt);
  DBUG_VOID_RETURN;
}

void
NdbEventOperationImpl::init(NdbEventImpl& evnt)
{
  DBUG_ENTER("NdbEventOperationImpl::init");

  m_magic_number = 0;
  mi_type = 0;
  m_change_mask = 0;
#ifdef VM_TRACE
  m_data_done_count = 0;
  m_data_count = 0;
#endif
  m_next = 0;
  m_prev = 0;

  m_eventId = 0;
  theFirstPkAttrs[0] = NULL;
  theCurrentPkAttrs[0] = NULL;
  theFirstPkAttrs[1] = NULL;
  theCurrentPkAttrs[1] = NULL;
  theFirstDataAttrs[0] = NULL;
  theCurrentDataAttrs[0] = NULL;
  theFirstDataAttrs[1] = NULL;
  theCurrentDataAttrs[1] = NULL;

  theBlobList = NULL;
  theBlobOpList = NULL;
  theMainOp = NULL;
  theBlobVersion = 0;

  m_data_item= NULL;
  m_eventImpl = NULL;

  m_custom_data= 0;
  m_has_error= 1;

  // we should lookup id in Dictionary, TODO
  // also make sure we only have one listener on each event

  m_eventImpl = &evnt;

  m_eventId = m_eventImpl->m_eventId;

  m_oid= m_ndb->theImpl->theNdbObjectIdMap.map(this);

  m_state= EO_CREATED;

#ifdef ndb_event_stores_merge_events_flag
  m_mergeEvents = m_eventImpl->m_mergeEvents;
#else
  m_mergeEvents = false;
#endif
  m_ref_count = 0;
  DBUG_PRINT("info", ("m_ref_count = 0 for op: 0x%lx", (long) this));

  m_has_error= 0;

  DBUG_PRINT("exit",("this: 0x%lx  oid: %u", (long) this, m_oid));
  DBUG_VOID_RETURN;
}

NdbEventOperationImpl::~NdbEventOperationImpl()
{
  DBUG_ENTER("NdbEventOperationImpl::~NdbEventOperationImpl");
  m_magic_number= 0;

#ifndef NDEBUG
  m_state = (NdbEventOperation::State)0xDead;
#endif

  if (m_oid == ~(Uint32)0)
    DBUG_VOID_RETURN;

  stop();
  
  if (theMainOp == NULL)
  {
    NdbEventOperationImpl* tBlobOp = theBlobOpList;
    while (tBlobOp != NULL)
    {
      NdbEventOperationImpl *op = tBlobOp;
      tBlobOp = tBlobOp->m_next;
      delete op;
    }
  }

  m_ndb->theImpl->theNdbObjectIdMap.unmap(m_oid, this);
  DBUG_PRINT("exit",("this: %p/%p oid: %u main: %p",
             this, m_facade, m_oid, theMainOp));

  if (m_eventImpl)
  {
    delete m_eventImpl->m_facade;
    m_eventImpl= 0;
  }

  DBUG_VOID_RETURN;
}

NdbEventOperation::State
NdbEventOperationImpl::getState()
{
  return m_state;
}

NdbRecAttr*
NdbEventOperationImpl::getValue(const char *colName, char *aValue, int n)
{
  DBUG_ENTER("NdbEventOperationImpl::getValue");
  if (m_state != EO_CREATED) {
    ndbout_c("NdbEventOperationImpl::getValue may only be called between "
	     "instantiation and execute()");
    DBUG_RETURN(NULL);
  }

  NdbColumnImpl *tAttrInfo = m_eventImpl->m_tableImpl->getColumn(colName);

  if (tAttrInfo == NULL) {
    ndbout_c("NdbEventOperationImpl::getValue attribute %s not found",colName);
    DBUG_RETURN(NULL);
  }

  DBUG_RETURN(NdbEventOperationImpl::getValue(tAttrInfo, aValue, n));
}

NdbRecAttr*
NdbEventOperationImpl::getValue(const NdbColumnImpl *tAttrInfo, char *aValue, int n)
{
  DBUG_ENTER("NdbEventOperationImpl::getValue");
  // Insert Attribute Id into ATTRINFO part. 

  NdbRecAttr **theFirstAttr;
  NdbRecAttr **theCurrentAttr;

  if (tAttrInfo->getPrimaryKey())
  {
    theFirstAttr = &theFirstPkAttrs[n];
    theCurrentAttr = &theCurrentPkAttrs[n];
  }
  else
  {
    theFirstAttr = &theFirstDataAttrs[n];
    theCurrentAttr = &theCurrentDataAttrs[n];
  }

  /************************************************************************
   *	Get a Receive Attribute object and link it into the operation object.
   ************************************************************************/
  NdbRecAttr *tAttr = m_ndb->getRecAttr();
  if (tAttr == NULL) { 
    exit(-1);
    //setErrorCodeAbort(4000);
    DBUG_RETURN(NULL);
  }

  /**********************************************************************
   * Now set the attribute identity and the pointer to the data in 
   * the RecAttr object
   * Also set attribute size, array size and attribute type
   ********************************************************************/
  if (tAttr->setup(tAttrInfo, aValue)) {
    //setErrorCodeAbort(4000);
    m_ndb->releaseRecAttr(tAttr);
    exit(-1);
    DBUG_RETURN(NULL);
  }
  //theErrorLine++;

  tAttr->setUNDEFINED();
  
  // We want to keep the list sorted to make data insertion easier later

  if (*theFirstAttr == NULL) {
    *theFirstAttr = tAttr;
    *theCurrentAttr = tAttr;
    tAttr->next(NULL);
  } else {
    Uint32 tAttrId = tAttrInfo->m_attrId;
    if (tAttrId > (*theCurrentAttr)->attrId()) { // right order
      (*theCurrentAttr)->next(tAttr);
      tAttr->next(NULL);
      *theCurrentAttr = tAttr;
    } else if ((*theFirstAttr)->next() == NULL ||    // only one in list
	       (*theFirstAttr)->attrId() > tAttrId) {// or first 
      tAttr->next(*theFirstAttr);
      *theFirstAttr = tAttr;
    } else { // at least 2 in list and not first and not last
      NdbRecAttr *p = *theFirstAttr;
      NdbRecAttr *p_next = p->next();
      while (tAttrId > p_next->attrId()) {
	p = p_next;
	p_next = p->next();
      }
      if (tAttrId == p_next->attrId()) { // Using same attribute twice
	tAttr->release(); // do I need to do this?
	m_ndb->releaseRecAttr(tAttr);
	exit(-1);
	DBUG_RETURN(NULL);
      }
      // this is it, between p and p_next
      p->next(tAttr);
      tAttr->next(p_next);
    }
  }
  DBUG_RETURN(tAttr);
}

NdbBlob*
NdbEventOperationImpl::getBlobHandle(const char *colName, int n)
{
  DBUG_ENTER("NdbEventOperationImpl::getBlobHandle (colName)");

  assert(m_mergeEvents);

  if (m_state != EO_CREATED) {
    ndbout_c("NdbEventOperationImpl::getBlobHandle may only be called between "
	     "instantiation and execute()");
    DBUG_RETURN(NULL);
  }

  NdbColumnImpl *tAttrInfo = m_eventImpl->m_tableImpl->getColumn(colName);

  if (tAttrInfo == NULL) {
    ndbout_c("NdbEventOperationImpl::getBlobHandle attribute %s not found",colName);
    DBUG_RETURN(NULL);
  }

  NdbBlob* bh = getBlobHandle(tAttrInfo, n);
  DBUG_RETURN(bh);
}

NdbBlob*
NdbEventOperationImpl::getBlobHandle(const NdbColumnImpl *tAttrInfo, int n)
{
  DBUG_ENTER("NdbEventOperationImpl::getBlobHandle");
  DBUG_PRINT("info", ("attr=%s post/pre=%d", tAttrInfo->m_name.c_str(), n));
  
  // as in NdbOperation, create only one instance
  NdbBlob* tBlob = theBlobList;
  NdbBlob* tLastBlob = NULL;
  while (tBlob != NULL) {
    if (tBlob->theColumn == tAttrInfo && tBlob->theEventBlobVersion == n)
      DBUG_RETURN(tBlob);
    tLastBlob = tBlob;
    tBlob = tBlob->theNext;
  }

  NdbEventOperationImpl* tBlobOp = NULL;

  const bool is_tinyblob = (tAttrInfo->getPartSize() == 0);
  assert(is_tinyblob == (tAttrInfo->m_blobTable == NULL));

  if (! is_tinyblob) {
    // blob event name
    char bename[MAX_TAB_NAME_SIZE];
    NdbBlob::getBlobEventName(bename, m_eventImpl, tAttrInfo);

    // find blob event op if any (it serves both post and pre handles)
    tBlobOp = theBlobOpList;
    NdbEventOperationImpl* tLastBlopOp = NULL;
    while (tBlobOp != NULL) {
      if (strcmp(tBlobOp->m_eventImpl->m_name.c_str(), bename) == 0) {
        break;
      }
      tLastBlopOp = tBlobOp;
      tBlobOp = tBlobOp->m_next;
    }

    DBUG_PRINT("info", ("%s blob event op for %s",
                        tBlobOp ? " reuse" : " create", bename));

    // create blob event op if not found
    if (tBlobOp == NULL) {
      // get blob event
      NdbDictionaryImpl& dict =
        NdbDictionaryImpl::getImpl(*m_ndb->getDictionary());
      NdbEventImpl* blobEvnt =
        dict.getBlobEvent(*this->m_eventImpl, tAttrInfo->m_column_no);
      if (blobEvnt == NULL) {
        m_error.code = dict.m_error.code;
        DBUG_RETURN(NULL);
      }

      // create blob event operation
      tBlobOp =
        m_ndb->theEventBuffer->createEventOperationImpl(*blobEvnt, m_error);
      if (tBlobOp == NULL)
        DBUG_RETURN(NULL);

      // pointer to main table op
      tBlobOp->theMainOp = this;
      tBlobOp->m_mergeEvents = m_mergeEvents;
      tBlobOp->theBlobVersion = tAttrInfo->m_blobVersion;

      // to hide blob op it is linked under main op, not under m_ndb
      if (tLastBlopOp == NULL)
        theBlobOpList = tBlobOp;
      else
        tLastBlopOp->m_next = tBlobOp;
      tBlobOp->m_next = NULL;
    }
  }

  tBlob = m_ndb->getNdbBlob();
  if (tBlob == NULL) {
    m_error.code = m_ndb->getNdbError().code;
    DBUG_RETURN(NULL);
  }

  // calls getValue on inline and blob part
  if (tBlob->atPrepare(this, tBlobOp, tAttrInfo, n) == -1) {
    m_error.code = tBlob->getNdbError().code;
    m_ndb->releaseNdbBlob(tBlob);
    DBUG_RETURN(NULL);
  }

  // add to list end
  if (tLastBlob == NULL)
    theBlobList = tBlob;
  else
    tLastBlob->theNext = tBlob;
  tBlob->theNext = NULL;
  DBUG_RETURN(tBlob);
}

Uint32
NdbEventOperationImpl::get_blob_part_no(bool hasDist)
{
  assert(theBlobVersion == 1 || theBlobVersion == 2);
  assert(theMainOp != NULL);
  const NdbTableImpl* mainTable = theMainOp->m_eventImpl->m_tableImpl;
  assert(m_data_item != NULL);
  LinearSectionPtr (&ptr)[3] = m_data_item->ptr;

  uint pos = 0; // PK and possibly DIST to skip

  if (unlikely(theBlobVersion == 1)) {
    pos += AttributeHeader(ptr[0].p[0]).getDataSize();
    assert(hasDist);
    pos += AttributeHeader(ptr[0].p[1]).getDataSize();
  } else {
    uint n = mainTable->m_noOfKeys;
    uint i;
    for (i = 0; i < n; i++) {
      pos += AttributeHeader(ptr[0].p[i]).getDataSize();
    }
    if (hasDist)
      pos += AttributeHeader(ptr[0].p[n]).getDataSize();
  }

  assert(pos < ptr[1].sz);
  Uint32 no = ptr[1].p[pos];
  return no;
}

int
NdbEventOperationImpl::readBlobParts(char* buf, NdbBlob* blob,
                                     Uint32 part, Uint32 count, Uint16* lenLoc)
{
  DBUG_ENTER_EVENT("NdbEventOperationImpl::readBlobParts");
  DBUG_PRINT_EVENT("info", ("part=%u count=%u post/pre=%d",
                      part, count, blob->theEventBlobVersion));

  NdbEventOperationImpl* blob_op = blob->theBlobEventOp;
  const bool hasDist = (blob->theStripeSize != 0);

  DBUG_PRINT_EVENT("info", ("m_data_item=%p", m_data_item));
  assert(m_data_item != NULL);

  // search for blob parts list head
  EventBufData* head;
  assert(m_data_item != NULL);
  head = m_data_item->m_next_blob;
  while (head != NULL)
  {
    if (head->m_event_op == blob_op)
    {
      DBUG_PRINT_EVENT("info", ("found blob parts head %p", head));
      break;
    }
    head = head->m_next_blob;
  }

  Uint32 nparts = 0;
  Uint32 noutside = 0;
  EventBufData* data = head;
  // XXX optimize using part no ordering
  while (data != NULL)
  {
    /*
     * Hack part no directly out of buffer since it is not returned
     * in pre data (PK buglet).  For part data use receive_event().
     * This means extra copy. XXX fix
     */
    blob_op->m_data_item = data;
    int r = blob_op->receive_event();
    require(r > 0);
    // XXX should be: no = blob->theBlobEventPartValue
    Uint32 no = blob_op->get_blob_part_no(hasDist);

    DBUG_PRINT_EVENT("info", ("part_data=%p part no=%u part", data, no));

    if (part <= no && no < part + count)
    {
      DBUG_PRINT_EVENT("info", ("part within read range"));

      const char* src = blob->theBlobEventDataBuf.data;
      Uint32 sz = 0;
      if (blob->theFixedDataFlag) {
        sz = blob->thePartSize;
      } else {
        const uchar* p = (const uchar*)blob->theBlobEventDataBuf.data;
        sz = p[0] + (p[1] << 8);
        src += 2;
      }
      memcpy(buf + (no - part) * sz, src, sz);
      nparts++;
      if (lenLoc != NULL) {
        assert(count == 1);
        *lenLoc = sz;
      } else {
        assert(sz == blob->thePartSize);
      }
    }
    else
    {
      DBUG_PRINT_EVENT("info", ("part outside read range"));
      noutside++;
    }
    data = data->m_next;
  }
  if (unlikely(nparts != count))
  {
    ndbout_c("nparts: %u count: %u noutside: %u", nparts, count, noutside);
  }
  assert(nparts == count);

  DBUG_RETURN_EVENT(0);
}

int
NdbEventOperationImpl::execute()
{
  DBUG_ENTER("NdbEventOperationImpl::execute");
  m_ndb->theEventBuffer->add_drop_lock();
  int r = execute_nolock();
  m_ndb->theEventBuffer->add_drop_unlock();
  DBUG_RETURN(r);
}

int
NdbEventOperationImpl::execute_nolock()
{
  DBUG_ENTER("NdbEventOperationImpl::execute_nolock");
  DBUG_PRINT("info", ("this=%p type=%s", this, !theMainOp ? "main" : "blob"));

  NdbDictionary::Dictionary *myDict = m_ndb->getDictionary();
  if (!myDict) {
    m_error.code= m_ndb->getNdbError().code;
    DBUG_RETURN(-1);
  }

  bool schemaTrans = false;
  if (m_ndb->theEventBuffer->m_prevent_nodegroup_change)
  {
    /*
     * Since total count of sub data streams (Suma buckets)
     * are initially set when the first subscription are setup,
     * a dummy schema transaction are used to stop add or drop
     * node to occur for first subscription.  Otherwise count may
     * change before we are in a state to detect that correctly.
     * This should not be needed since the handling of
     * SUB_GCP_COMPLETE_REP in recevier thread(s) should handle
     * this, but until sure this behaviour is kept.
     */
    int res = NdbDictionaryImpl::getImpl(* myDict).beginSchemaTrans(false);
    if (res != 0)
    {
      switch(myDict->getNdbError().code){
      case 711:
      case 763:
        // ignore;
        break;
      default:
        m_error.code= myDict->getNdbError().code;
        DBUG_RETURN(-1);
      }
    }
    else
    {
      schemaTrans = true;
    }
  }

  if (theFirstPkAttrs[0] == NULL && 
      theFirstDataAttrs[0] == NULL) { // defaults to get all
  }

  m_magic_number= NDB_EVENT_OP_MAGIC_NUMBER;
  m_state= EO_EXECUTING;
  mi_type= m_eventImpl->mi_type;
  // add kernel reference
  // removed on TE_STOP, TE_CLUSTER_FAILURE, or error below
  m_ref_count++;
  m_stop_gci= MAX_EPOCH;
  DBUG_PRINT("info", ("m_ref_count: %u for op: %p", m_ref_count, this));
  int r= NdbDictionaryImpl::getImpl(*myDict).executeSubscribeEvent(*this);
  if (r == 0) 
  {
    m_ndb->theEventBuffer->m_prevent_nodegroup_change = false;
    if (schemaTrans)
    {
      schemaTrans = false;
      myDict->endSchemaTrans(1);
    }

    if (theMainOp == NULL) {
      DBUG_PRINT("info", ("execute blob ops"));
      NdbEventOperationImpl* blob_op = theBlobOpList;
      while (blob_op != NULL) {
        r = blob_op->execute_nolock();
        if (r != 0) {
          // since main op is running and possibly some blob ops as well
          // we can't just reset the main op.  Instead return with error,
          // main op (and blob ops) will be cleaned up when user calls
          // dropEventOperation
          m_error.code= myDict->getNdbError().code;
          DBUG_RETURN(r);
        }
        blob_op = blob_op->m_next;
      }
    }
    if (r == 0)
    {
      DBUG_RETURN(0);
    }
  }
  // Error
  // remove kernel reference
  // added above
  m_ref_count--;
  m_stop_gci = NULL_EPOCH;
  DBUG_PRINT("info", ("m_ref_count: %u for op: %p", m_ref_count, this));
  m_state= EO_ERROR;
  mi_type= 0;
  m_magic_number= 0;
  m_error.code= myDict->getNdbError().code;

  if (schemaTrans)
  {
    schemaTrans = false;
    myDict->endSchemaTrans(1);
  }

  DBUG_RETURN(r);
}

int
NdbEventOperationImpl::stop()
{
  DBUG_ENTER("NdbEventOperationImpl::stop");
  int i;

  for (i=0 ; i<2; i++) {
    NdbRecAttr *p = theFirstPkAttrs[i];
    while (p) {
      NdbRecAttr *p_next = p->next();
      m_ndb->releaseRecAttr(p);
      p = p_next;
    }
    theFirstPkAttrs[i]= 0;
  }
  for (i=0 ; i<2; i++) {
    NdbRecAttr *p = theFirstDataAttrs[i];
    while (p) {
      NdbRecAttr *p_next = p->next();
      m_ndb->releaseRecAttr(p);
      p = p_next;
    }
    theFirstDataAttrs[i]= 0;
  }

  if (m_state != EO_EXECUTING)
  {
    DBUG_RETURN(-1);
  }

  NdbDictionary::Dictionary *myDict = m_ndb->getDictionary();
  if (!myDict) {
    m_error.code= m_ndb->getNdbError().code;
    DBUG_RETURN(-1);
  }

  m_ndb->theEventBuffer->add_drop_lock();
  /**
   * Note, that there is a deadlock risk both in the call to
   * stopSubscribeEvent and the NdbMutex_Lock below, both using
   * the trp_client lock, which could already be taken if this
   * function is called from NdbEventOperationImpl destructor
   * invoked in deleteUsedEventOperations via nextEvents*() and
   * pollEvents*().
   */
  Uint64 stop_gci = 0;
  const int r= NdbDictionaryImpl::getImpl(*myDict).stopSubscribeEvent(*this,stop_gci);
  /**
   * remove_op decrements the active event operation counter.
   * This enables later cleanup of obsolete receiver threads data.
   * To guarantee that this is only called once per event
   * operation unsubscription it is called here in client thread.
   */
  NdbMutex_Lock(m_ndb->theEventBuffer->m_mutex);
  m_ndb->theEventBuffer->remove_op();
  NdbMutex_Unlock(m_ndb->theEventBuffer->m_mutex);
  m_state= EO_DROPPED;
  mi_type= 0;
  if (r == 0) {
    if (stop_gci == 0)
    {
      // response from old kernel
      stop_gci= m_ndb->theEventBuffer->m_highest_sub_gcp_complete_GCI;
      if (stop_gci)
      {
        // calculate a "safe" gci in the future to remove event op.
        stop_gci += (Uint64(3) << 32);
      }
      else
      {
        // set highest value to ensure that operation does not get dropped
        // too early. Note '-1' as ~Uint64(0) indicates active event
        stop_gci = ~Uint64(0)-1;
      }
    }
    NdbMutex_Lock(m_ndb->theEventBuffer->m_mutex);
    if (m_stop_gci == MAX_EPOCH) //A CLUSTER_FAILURE could happen inbetween
    {
      m_stop_gci = MonotonicEpoch(m_ndb->theEventBuffer->m_epoch_generation, stop_gci);
    }
    NdbMutex_Unlock(m_ndb->theEventBuffer->m_mutex);
    m_ndb->theEventBuffer->add_drop_unlock();
    DBUG_RETURN(0);
  }
  //Error
  m_error.code= NdbDictionaryImpl::getImpl(*myDict).m_error.code;
  m_state= EO_ERROR;
  m_ndb->theEventBuffer->add_drop_unlock();
  DBUG_RETURN(r);
}

bool NdbEventOperationImpl::tableNameChanged() const
{
  return (bool)AlterTableReq::getNameFlag(m_change_mask);
}

bool NdbEventOperationImpl::tableFrmChanged() const
{
  return (bool)AlterTableReq::getFrmFlag(m_change_mask);
}

bool NdbEventOperationImpl::tableFragmentationChanged() const
{
  return (bool)AlterTableReq::getFragDataFlag(m_change_mask);
}

bool NdbEventOperationImpl::tableRangeListChanged() const
{
  return (bool)AlterTableReq::getRangeListFlag(m_change_mask);
}

Uint64
NdbEventOperationImpl::getGCI() const
{
  return m_data_item->getGCI();
}

Uint64
EventBufData::getGCI() const
{
  const Uint32 gci_hi = sdata->gci_hi;
  const Uint32 gci_lo = sdata->gci_lo;
  return gci_lo | (Uint64(gci_hi) << 32);
}

bool
NdbEventOperationImpl::isErrorEpoch(NdbDictionary::Event::TableEvent *error_type)
{
  const NdbDictionary::Event::TableEvent type = getEventType2();
  // Error types are defined from TE_INCONSISTENT
  if (type >= NdbDictionary::Event::TE_INCONSISTENT)
  {
    if (error_type)
      *error_type = type;
    return true;
  }
  return false;
}

bool
NdbEventOperationImpl::isEmptyEpoch()
{
  const Uint32 type = getEventType2();
  if (type == NdbDictionary::Event::TE_EMPTY)
    return true;
  return false;
}

Uint32
NdbEventOperationImpl::getAnyValue() const
{
  return m_data_item->sdata->anyValue;
}

Uint64
NdbEventOperationImpl::getLatestGCI()
{
  return m_ndb->theEventBuffer->getLatestGCI();
}

Uint64
NdbEventOperationImpl::getTransId() const
{
  /* Return 64 bit composite */
  Uint32 transId1 = m_data_item->sdata->transId1;
  Uint32 transId2 = m_data_item->sdata->transId2;
  return Uint64(transId1) << 32 | transId2;
}

bool
NdbEventOperationImpl::execSUB_TABLE_DATA(const NdbApiSignal * signal,
                                          const LinearSectionPtr ptr[3])
{
  DBUG_ENTER("NdbEventOperationImpl::execSUB_TABLE_DATA");
  const SubTableData * const sdata=
    CAST_CONSTPTR(SubTableData, signal->getDataPtr());

  if(signal->isFirstFragment()){
    m_fragmentId = signal->getFragmentId();
    m_buffer.grow(4 * sdata->totalLen);
  } else {
    if(m_fragmentId != signal->getFragmentId()){
      abort();
    }
  }

  const Uint32 i = SubTableData::DICT_TAB_INFO;
  DBUG_PRINT("info", ("Accumulated %u bytes for fragment %u", 
                      4 * ptr[i].sz, m_fragmentId));
  m_buffer.append(ptr[i].p, 4 * ptr[i].sz);
  
  if(!signal->isLastFragment()){
    DBUG_RETURN(FALSE);
  }  
  
  DBUG_RETURN(TRUE);
}


int
NdbEventOperationImpl::receive_event()
{
  Uint32 operation= 
    SubTableData::getOperation(m_data_item->sdata->requestInfo);
  if (unlikely(operation >= NdbDictionary::Event::_TE_FIRST_NON_DATA_EVENT))
  {
    DBUG_ENTER("NdbEventOperationImpl::receive_event");
    DBUG_PRINT("info",("sdata->operation %u  this: %p", operation, this));
    m_ndb->theImpl->incClientStat(Ndb::NonDataEventsRecvdCount, 1);
    if (operation == NdbDictionary::Event::_TE_ALTER)
    {
      // Parse the new table definition and
      // create a table object
      NdbDictInterface::Tx tx_unused;
      NdbError error;
      int warn;
      NdbDictInterface dif(tx_unused, error, warn);
      NdbTableImpl *at;
      m_change_mask = m_data_item->sdata->changeMask;
      error.code = dif.parseTableInfo(&at,
                                      (Uint32*)m_buffer.get_data(), 
                                      m_buffer.length() / 4, 
                                      true);
      m_buffer.clear();
      if (unlikely(error.code))
      {
        DBUG_PRINT("info", ("Failed to parse DictTabInfo error %u", 
                                  error.code));
        ndbout_c("Failed to parse DictTabInfo error %u", error.code);
        DBUG_RETURN(1);
      }
      at->buildColumnHash();
      
      NdbTableImpl *tmp_table_impl= m_eventImpl->m_tableImpl;
      m_eventImpl->m_tableImpl = at;
      
      DBUG_PRINT("info", ("switching table impl 0x%lx -> 0x%lx",
                          (long) tmp_table_impl, (long) at));
      
      // change the rec attrs to refer to the new table object
      int i;
      for (i = 0; i < 2; i++)
      {
        NdbRecAttr *p = theFirstPkAttrs[i];
        while (p)
        {
          int no = p->getColumn()->getColumnNo();
          NdbColumnImpl *tAttrInfo = at->getColumn(no);
          DBUG_PRINT("info", ("rec_attr: 0x%lx  "
                              "switching column impl 0x%lx -> 0x%lx",
                              (long) p, (long) p->m_column, (long) tAttrInfo));
          p->m_column = tAttrInfo;
          p = p->next();
        }
      }
      for (i = 0; i < 2; i++)
      {
        NdbRecAttr *p = theFirstDataAttrs[i];
        while (p)
        {
          int no = p->getColumn()->getColumnNo();
          NdbColumnImpl *tAttrInfo = at->getColumn(no);
          DBUG_PRINT("info", ("rec_attr: 0x%lx  "
                              "switching column impl 0x%lx -> 0x%lx",
                              (long) p, (long) p->m_column, (long) tAttrInfo));
          p->m_column = tAttrInfo;
          p = p->next();
        }
      }
      // change the blobHandle's to refer to the new table object.
      NdbBlob *p = theBlobList;
      while (p)
      {
        int no = p->getColumn()->getColumnNo();
        NdbColumnImpl *tAttrInfo = at->getColumn(no);
        DBUG_PRINT("info", ("blob_handle: 0x%lx  "
                            "switching column impl 0x%lx -> 0x%lx",
                            (long) p, (long) p->theColumn, (long) tAttrInfo));
        p->theColumn = tAttrInfo;
        p = p->next();
      }
      if (tmp_table_impl) 
        delete tmp_table_impl;
    }
    DBUG_RETURN(1);
  }

  DBUG_ENTER_EVENT("NdbEventOperationImpl::receive_event");
  DBUG_PRINT_EVENT("info",("sdata->operation %u  this: %p", operation, this));
  // now move the data into the RecAttrs
  m_ndb->theImpl->incClientStat(Ndb::DataEventsRecvdCount, 1);

  int is_insert= operation == NdbDictionary::Event::_TE_INSERT;

  Uint32 *aAttrPtr = m_data_item->ptr[0].p;
  Uint32 *aAttrEndPtr = aAttrPtr + m_data_item->ptr[0].sz;
  Uint32 *aDataPtr = m_data_item->ptr[1].p;

  DBUG_DUMP_EVENT("after",(char*)m_data_item->ptr[1].p, m_data_item->ptr[1].sz*4);
  DBUG_DUMP_EVENT("before",(char*)m_data_item->ptr[2].p, m_data_item->ptr[2].sz*4);

  // copy data into the RecAttr's
  // we assume that the respective attribute lists are sorted

  // first the pk's
  {
    NdbRecAttr *tAttr= theFirstPkAttrs[0];
    NdbRecAttr *tAttr1= theFirstPkAttrs[1];
    while(tAttr)
    {
      assert(aAttrPtr < aAttrEndPtr);
      unsigned tDataSz= AttributeHeader(*aAttrPtr).getByteSize();
      assert(tAttr->attrId() ==
	     AttributeHeader(*aAttrPtr).getAttributeId());
      receive_data(tAttr, aDataPtr, tDataSz);
      if (!is_insert)
	receive_data(tAttr1, aDataPtr, tDataSz);
      else
        tAttr1->setUNDEFINED(); // do not leave unspecified
      tAttr1= tAttr1->next();
      // next
      aAttrPtr++;
      aDataPtr+= (tDataSz + 3) >> 2;
      tAttr= tAttr->next();
    }
  }
  
  NdbRecAttr *tWorkingRecAttr = theFirstDataAttrs[0];
  Uint32 tRecAttrId;
  Uint32 tAttrId;
  Uint32 tDataSz;
  int hasSomeData= (operation != NdbDictionary::Event::_TE_UPDATE) ||
    m_allow_empty_update;
  while ((aAttrPtr < aAttrEndPtr) && (tWorkingRecAttr != NULL)) {
    tRecAttrId = tWorkingRecAttr->attrId();
    tAttrId = AttributeHeader(*aAttrPtr).getAttributeId();
    tDataSz = AttributeHeader(*aAttrPtr).getByteSize();
    
    while (tAttrId > tRecAttrId) {
      DBUG_PRINT_EVENT("info",("undef [%u] %u 0x%x [%u] 0x%x",
                               tAttrId, tDataSz, *aDataPtr, tRecAttrId, aDataPtr));
      tWorkingRecAttr->setUNDEFINED();
      tWorkingRecAttr = tWorkingRecAttr->next();
      if (tWorkingRecAttr == NULL)
	break;
      tRecAttrId = tWorkingRecAttr->attrId();
    }
    if (tWorkingRecAttr == NULL)
      break;
    
    if (tAttrId == tRecAttrId) {
      hasSomeData=1;
      
      DBUG_PRINT_EVENT("info",("set [%u] %u 0x%x [%u] 0x%x",
                               tAttrId, tDataSz, *aDataPtr, tRecAttrId, aDataPtr));
      
      receive_data(tWorkingRecAttr, aDataPtr, tDataSz);
      tWorkingRecAttr = tWorkingRecAttr->next();
    }
    aAttrPtr++;
    aDataPtr += (tDataSz + 3) >> 2;
  }
    
  while (tWorkingRecAttr != NULL) {
    tRecAttrId = tWorkingRecAttr->attrId();
    //printf("set undefined [%u] %u %u [%u]\n",
    //       tAttrId, tDataSz, *aDataPtr, tRecAttrId);
    tWorkingRecAttr->setUNDEFINED();
    tWorkingRecAttr = tWorkingRecAttr->next();
  }
  
  tWorkingRecAttr = theFirstDataAttrs[1];
  aDataPtr = m_data_item->ptr[2].p;
  Uint32 *aDataEndPtr = aDataPtr + m_data_item->ptr[2].sz;
  while ((aDataPtr < aDataEndPtr) && (tWorkingRecAttr != NULL)) {
    tRecAttrId = tWorkingRecAttr->attrId();
    tAttrId = AttributeHeader(*aDataPtr).getAttributeId();
    tDataSz = AttributeHeader(*aDataPtr).getByteSize();
    aDataPtr++;
    while (tAttrId > tRecAttrId) {
      tWorkingRecAttr->setUNDEFINED();
      tWorkingRecAttr = tWorkingRecAttr->next();
      if (tWorkingRecAttr == NULL)
	break;
      tRecAttrId = tWorkingRecAttr->attrId();
    }
    if (tWorkingRecAttr == NULL)
      break;
    if (tAttrId == tRecAttrId) {
      assert(!m_eventImpl->m_tableImpl->getColumn(tRecAttrId)->getPrimaryKey());
      hasSomeData=1;
      
      receive_data(tWorkingRecAttr, aDataPtr, tDataSz);
      tWorkingRecAttr = tWorkingRecAttr->next();
    }
    aDataPtr += (tDataSz + 3) >> 2;
  }
  while (tWorkingRecAttr != NULL) {
    tWorkingRecAttr->setUNDEFINED();
    tWorkingRecAttr = tWorkingRecAttr->next();
  }
  
  if (hasSomeData)
  {
    DBUG_RETURN_EVENT(1);
  }

  DBUG_RETURN_EVENT(0);
}

NdbDictionary::Event::TableEvent 
NdbEventOperationImpl::getEventType2()
{
  return (NdbDictionary::Event::TableEvent)
    (1U << SubTableData::getOperation(m_data_item->sdata->requestInfo));
}



void
NdbEventOperationImpl::print()
{
  int i;
  ndbout << "EventId " << m_eventId << "\n";

  for (i = 0; i < 2; i++) {
    NdbRecAttr *p = theFirstPkAttrs[i];
    ndbout << " %u " << i;
    while (p) {
      ndbout << " : " << p->attrId() << " = " << *p;
      p = p->next();
    }
    ndbout << "\n";
  }
  for (i = 0; i < 2; i++) {
    NdbRecAttr *p = theFirstDataAttrs[i];
    ndbout << " %u " << i;
    while (p) {
      ndbout << " : " << p->attrId() << " = " << *p;
      p = p->next();
    }
    ndbout << "\n";
  }
}

void
NdbEventOperationImpl::printAll()
{
  Uint32 *aAttrPtr = m_data_item->ptr[0].p;
  Uint32 *aAttrEndPtr = aAttrPtr + m_data_item->ptr[0].sz;
  Uint32 *aDataPtr = m_data_item->ptr[1].p;

  //tRecAttr->setup(tAttrInfo, aValue)) {

  Uint32 tAttrId;
  Uint32 tDataSz;
  for (; aAttrPtr < aAttrEndPtr; ) {
    tAttrId = AttributeHeader(*aAttrPtr).getAttributeId();
    tDataSz = AttributeHeader(*aAttrPtr).getDataSize();

    aAttrPtr++;
    aDataPtr += tDataSz;
  }
}

EventBufferManager::EventBufferManager(const Ndb* const ndb) :
  m_ndb(ndb),
  m_pre_gap_epoch(0), // equivalent to setting state COMPLETELY_BUFFERING
  m_begin_gap_epoch(0),
  m_end_gap_epoch(0),
  m_max_buffered_epoch(0),
  m_max_received_epoch(0),
  m_free_percent(20),
  m_event_buffer_manager_state(EBM_COMPLETELY_BUFFERING)
{}

unsigned
EventBufferManager::get_eventbuffer_free_percent()
{
  return m_free_percent;
}

void
EventBufferManager::set_eventbuffer_free_percent(unsigned free)
{
  m_free_percent = free;
}

void
EventBufferManager::onBufferingEpoch(Uint64 received_epoch)
{
  if (m_max_buffered_epoch < received_epoch)
    m_max_buffered_epoch = received_epoch;
}

ReportReason
EventBufferManager::onEventDataReceived(Uint32 memory_usage_percent,
                                        Uint64 received_epoch)
{
  ReportReason report_reason = NO_REPORT;

  if (isCompletelyBuffering())
  {
    if (memory_usage_percent >= 100)
    {
      // Transition COMPLETELY_BUFFERING -> PARTIALLY_DISCARDING.
      m_pre_gap_epoch = m_max_buffered_epoch;
      m_event_buffer_manager_state = EBM_PARTIALLY_DISCARDING;
      report_reason = PARTIALLY_DISCARDING;
    }
  }
  else if (isCompletelyDiscarding())
  {
    if (memory_usage_percent < 100 - m_free_percent)
    {
      // Transition COMPLETELY_DISCARDING -> PARTIALLY_BUFFERING
      m_end_gap_epoch = m_max_received_epoch;
      m_event_buffer_manager_state = EBM_PARTIALLY_BUFFERING;
      report_reason = PARTIALLY_BUFFERING;
    }
  }
  else if (isPartiallyBuffering())
  {
    if (memory_usage_percent >= 100)
    {
      // New gap is starting before the on-going gap ends.
      report_reason = PARTIALLY_BUFFERING;

      g_eventLogger->warning("Ndb 0x%x %s: Event Buffer: Ending gap epoch %u/%u (%llu) lacks event buffer memory. Overbuffering.",
              m_ndb->getReference(), m_ndb->getNdbObjectName(),
              Uint32(m_begin_gap_epoch >> 32), Uint32(m_begin_gap_epoch),
              m_begin_gap_epoch);
      g_eventLogger->warning("Check how many epochs the eventbuffer_free_percent memory can accommodate.\n");
      g_eventLogger->warning("Increase eventbuffer_free_percent, eventbuffer memory or both accordingly.\n");
    }
  }
  /**
   * else: transition from PARTIALLY_DISCARDING to COMPLETELY_DISCARDING
   * and PARTIALLY_BUFFERING to COMPLETELY_BUFFERING
   * will be handled in execSUB_GCP_COMPLETE()
   */

  // Any new epoch received after memory becomes available will be buffered
  if (m_max_received_epoch < received_epoch)
    m_max_received_epoch = received_epoch;

  return report_reason;
}

bool
EventBufferManager::isEventDataToBeDiscarded(Uint64 received_epoch)
{
  DBUG_ENTER_EVENT("EventBufferManager::isEventDataToBeDiscarded");
  /* Discard event data received via SUB_TABLE_DATA during gap period,
   * m_pre_gap_epoch > 0 : gap will start at the next epoch
   * m_end_gap_epoch == 0 : gap has not ended
   * received_epoch <= m_end_gap_epoch : gap has ended at m_end_gap_epoch
   */
  if (m_pre_gap_epoch > 0 && received_epoch > m_pre_gap_epoch &&
      (m_end_gap_epoch == 0 || received_epoch <= m_end_gap_epoch ))
  {
    assert(isInDiscardingState());
    DBUG_PRINT_EVENT("info", ("Discarding SUB_TABLE_DATA for epoch %u/%u (%llu) > begin_gap epoch %u/%u (%llu)",
                              Uint32(received_epoch >> 32),
                              Uint32(received_epoch),
                              received_epoch,
                              Uint32(m_pre_gap_epoch >> 32),
                              Uint32(m_pre_gap_epoch),
                              m_pre_gap_epoch));
    if (m_end_gap_epoch > 0)
    {
      DBUG_PRINT_EVENT("info", (" and <= end_gap epoch %u/%u (%llu)",
                                Uint32(m_end_gap_epoch >> 32),
                                Uint32(m_end_gap_epoch),
                                m_end_gap_epoch));
    }
    DBUG_RETURN_EVENT(true);
  }
  DBUG_RETURN_EVENT(false);
}

ReportReason
EventBufferManager::onEpochCompleted(Uint64 completed_epoch, bool& gap_begins)
{
  ReportReason report_reason = NO_REPORT;

  if (isPartiallyDiscarding() && completed_epoch > m_pre_gap_epoch)
  {
    /**
     * No on-going gap. This should be the first completed epoch after
     * a transition to PARTIALLY_DISCARDING (the first completed epoch
     * after m_pre_gap_epoch). Mark this as the beginning of a new gap.
     * Transition PARTIALLY_DISCARDING -> COMPLETELY_DISCARDING:
     */
    m_begin_gap_epoch = completed_epoch;
    m_event_buffer_manager_state = EBM_COMPLETELY_DISCARDING;
    gap_begins = true;
    report_reason = COMPLETELY_DISCARDING;
    g_eventLogger->warning("Ndb 0x%x %s: Event Buffer: New gap begins at epoch : %u/%u (%llu)",
                           m_ndb->getReference(), m_ndb->getNdbObjectName(),
                           (Uint32)(m_begin_gap_epoch >> 32),
                           (Uint32)m_begin_gap_epoch, m_begin_gap_epoch);
  }
  else if (isPartiallyBuffering() && completed_epoch > m_end_gap_epoch)
  {
    // The completed_epoch marks the first completely buffered post_gap epoch
    // Transition PARTIALLY_BUFFERNG -> COMPLETELY_BUFFERING
    g_eventLogger->warning("Ndb 0x%x %s: Event Buffer : Gap began at epoch : %u/%u (%llu) ends at epoch %u/%u (%llu)",
                           m_ndb->getReference(),
                           m_ndb->getNdbObjectName(),
                           (Uint32)(m_begin_gap_epoch >> 32),
                           (Uint32)m_begin_gap_epoch, m_begin_gap_epoch,
                           (Uint32)(completed_epoch >> 32),
                           (Uint32)completed_epoch, completed_epoch);
    m_pre_gap_epoch = 0;
    m_begin_gap_epoch = 0;
    m_end_gap_epoch = 0;
    m_event_buffer_manager_state = EBM_COMPLETELY_BUFFERING;
    report_reason = COMPLETELY_BUFFERING;
  }
  /**
   * else: transition from COMPLETELY_BUFFERING to PARTIALLY_DISCARDING
   * and COMPLETELY_DISCARDING to PARTIALLY_BUFFERING
   * are handled in insertDataL
   */
  return report_reason;
}

bool
EventBufferManager::isGcpCompleteToBeDiscarded(Uint64 completed_epoch)
{
  DBUG_ENTER_EVENT("EventBufferManager::isGcpCompleteToBeDiscarded");
  /* Discard SUB_GCP_COMPLETE during gap period,
   * m_begin_gap_epoch > 0 : gap has started at m_begin_gap_epoch
   * m_end_gap_epoch == 0 : gap has not ended
   * received_epoch <= m_end_gap_epoch : gap has ended at m_end_gap_epoch
   */

  // for m_begin_gap_epoch < completed_epoch <= m_end_gap_epoch

  if (m_begin_gap_epoch > 0 && completed_epoch > m_begin_gap_epoch &&
      (m_end_gap_epoch == 0 || completed_epoch <= m_end_gap_epoch ))
  {
    assert(isInDiscardingState());
    DBUG_PRINT_EVENT("info", ("Discarding SUB_GCP_COMPLETE_REP for epoch %u/%u (%llu) > begin_gap epoch %u/%u (%llu)",
                              Uint32(completed_epoch >> 32),
                              Uint32(completed_epoch),
                              completed_epoch,
                              Uint32(m_begin_gap_epoch >> 32),
                              Uint32(m_begin_gap_epoch),
                              m_begin_gap_epoch));
    if (m_end_gap_epoch > 0)
    {
      DBUG_PRINT_EVENT("info", (" and <= end_gap epoch %u/%u (%llu)",
                                Uint32(m_end_gap_epoch >> 32),
                                Uint32(m_end_gap_epoch),
                                m_end_gap_epoch));
    }
    DBUG_RETURN_EVENT(true);
  }
  DBUG_RETURN_EVENT(false);
}

/*
 * Class NdbEventBuffer
 * Each Ndb object has a Object.
 */
NdbEventBuffer::NdbEventBuffer(Ndb *ndb) :
  m_total_buckets(TOTAL_BUCKETS_INIT), 
  m_min_gci_index(0),
  m_max_gci_index(0),
  m_known_gci(),
  m_active_gci(),
  m_ndb(ndb),
  m_epoch_generation(0),
  m_latestGCI(0), m_latest_complete_GCI(0),
  m_highest_sub_gcp_complete_GCI(0),
  m_latest_poll_GCI(),
  m_latest_consumed_epoch(0),
  m_buffered_epochs(0),
  m_failure_detected(false),
  m_prevent_nodegroup_change(true),
  m_mutex(NULL),
  m_complete_data(),
  m_event_queue(),
  m_current_data(NULL),
  m_total_alloc(0),
  m_max_alloc(0),
  m_event_buffer_manager(ndb),
  m_free_thresh(0),
  m_min_free_thresh(0),
  m_max_free_thresh(0),
  m_gci_slip_thresh(0),
  m_last_log_time(NdbTick_getCurrentTicks()),
  m_mem_block_head(NULL), m_mem_block_tail(NULL),
  m_mem_block_free(NULL), m_mem_block_free_sz(0),
  m_queue_empty_epoch(false),
  m_dropped_ev_op(0),
  m_active_op_count(0),
  m_add_drop_mutex(NULL),
  m_alive_node_bit_mask()
{
#ifdef VM_TRACE
  m_latest_command= "NdbEventBuffer::NdbEventBuffer";
  m_flush_gci = 0;
#endif

  // get reference to mutex managed by current connection
  m_add_drop_mutex= 
    m_ndb->theImpl->m_ndb_cluster_connection.m_event_add_drop_mutex;

  // initialize lists
  init_gci_containers();
  bzero(&m_sub_data_streams, sizeof(m_sub_data_streams));
}

NdbEventBuffer::~NdbEventBuffer()
{
  // client should not have any active subscriptions
  assert(m_active_op_count == 0);
  // todo lock?  what if receive thread writes here?
  NdbEventOperationImpl* op= m_dropped_ev_op;  
  while ((op = m_dropped_ev_op))
  {
    m_dropped_ev_op = m_dropped_ev_op->m_next;
    delete op->m_facade;
  }

  EventMemoryBlock *mem_block;
  while ((mem_block = m_mem_block_head) != NULL)
  {
    const Uint32 unmap_sz = mem_block->alloced_size();
    m_total_alloc -= unmap_sz;
    m_mem_block_head = mem_block->m_next;
#ifndef NDEBUG
    memset(mem_block, 0x11, unmap_sz);
#endif

#if defined(USE_MMAP)
    require(my_munmap(mem_block, unmap_sz) == 0);
#else
    free(mem_block);
#endif
  }
  while ((mem_block = m_mem_block_free) != NULL)
  {
    const Uint32 unmap_sz = mem_block->alloced_size();
    m_total_alloc -= unmap_sz;
    m_mem_block_free = mem_block->m_next;
    m_mem_block_free_sz -= mem_block->get_size();
#ifndef NDEBUG
    memset(mem_block, 0x11, unmap_sz);
#endif

#if defined(USE_MMAP)
    require(my_munmap(mem_block, unmap_sz) == 0);
#else
    free(mem_block);
#endif
  }
  assert(m_mem_block_free_sz == 0);
  assert(m_total_alloc == 0);
}

unsigned
NdbEventBuffer::get_eventbuffer_free_percent()
{
  return m_event_buffer_manager.get_eventbuffer_free_percent();
}

void
NdbEventBuffer::set_eventbuffer_free_percent(unsigned free)
{
  m_event_buffer_manager.set_eventbuffer_free_percent(free);
}

void
NdbEventBuffer::add_op()
{
  /*
   * When m_active_op_count is zero, SUB_GCP_COMPLETE_REP is
   * ignored and no event data will reach application.
   * Positive values will enable event data to reach application.
   */
  m_active_op_count++;
}

void
NdbEventBuffer::remove_op()
{
  assert(m_active_op_count > 0);
  m_active_op_count--;
}

/**
 * Init the *receiver thread* part of the event buffers.
 *
 * NOTE:
 *  ::consume_all() is the propper way to empty the client
 *  side buffers.
 */
void
NdbEventBuffer::init_gci_containers()
{
  Gci_container_pod empty_gci_container;
  new(&empty_gci_container) Gci_container(this);

  m_startup_hack = true;
  m_active_gci.clear();
  m_active_gci.fill(3, empty_gci_container);
  m_min_gci_index = m_max_gci_index = 1;
  Uint64 gci = 0;
  m_known_gci.clear();
  m_known_gci.fill(7, gci);
  // No 'out of order' epoch in the containers.
  m_latest_complete_GCI = 0;
}

/**
 * Discard all buffered events in the client thread.
 */
void NdbEventBuffer::consume_all()   //Need m_mutex locked
{
  m_current_data = NULL;

  // Check the total #buffered epochs is consistent with the queues
  assert(m_buffered_epochs == count_buffered_epochs());

  // Drop all buffered epochs with event data
  m_complete_data.clear();
  m_event_queue.clear();

  m_buffered_epochs = 0;

  /* Clean up deleted event_op and memory blocks which expired.
   * In case we consume across a failure event, include the
   * (now monotonic) GCIs across the restart.
   */ 
  remove_consumed(MonotonicEpoch(m_epoch_generation,m_latestGCI));
}

int
NdbEventBuffer::pollEvents(Uint64 *highestQueuedEpoch)
{
  int ret= 1;
#ifdef VM_TRACE
  const char *m_latest_command_save= m_latest_command;
  m_latest_command= "NdbEventBuffer::pollEvents";
#endif

  NdbMutex_Lock(m_mutex);
  EventBufData *ev_data= move_data();
  m_latest_poll_GCI= MonotonicEpoch(m_epoch_generation,m_latestGCI);
#ifdef VM_TRACE
  if (ev_data && ev_data->m_event_op)
  {
    NdbEventOperationImpl *ev_op= ev_data->m_event_op;
    // m_mutex is locked
    // update event ops data counters
    ev_op->m_data_count-= ev_op->m_data_done_count;
    ev_op->m_data_done_count= 0;
  }
  m_latest_command= m_latest_command_save;
#endif
  if (unlikely(ev_data == NULL))
  {
    ret= 0; // applicable for both aMillisecondNumber >= 0
    /*
      Events consumed or ignored including m_latest_poll_GCI.
      We can free all event-data, gci_ops, memory-blocks and
      stopped event operations, upto m_latest_poll_GCI inclusive.
    */
    remove_consumed(m_latest_poll_GCI);
    m_current_data = NULL;
  }
  NdbMutex_Unlock(m_mutex); // we have moved the data

  if (highestQueuedEpoch)
    *highestQueuedEpoch= m_latest_poll_GCI.getGCI();

  return ret;
}

int
NdbEventBuffer::flushIncompleteEvents(Uint64 gci)
{
  /**
   *  Find min complete gci
   */
  Uint64 * array = m_known_gci.getBase();
  Uint32 mask = m_known_gci.size() - 1;
  Uint32 minpos = m_min_gci_index;
  Uint32 maxpos = m_max_gci_index;

  g_eventLogger->info("Flushing incomplete GCI:s < %u/%u",
                      Uint32(gci >> 32), Uint32(gci));
  while (minpos != maxpos && array[minpos] < gci)
  {
    Gci_container* tmp = find_bucket(array[minpos]);
    assert(tmp);
    assert(maxpos == m_max_gci_index);
    tmp->clear();
    minpos = (minpos + 1) & mask;
  }

  m_min_gci_index = minpos;

#ifdef VM_TRACE
  m_flush_gci = gci;
#endif

  return 0;
}

bool
NdbEventBuffer::is_exceptional_epoch(EventBufData *data)
{
  Uint32 type = SubTableData::getOperation(data->sdata->requestInfo);

  if (type == NdbDictionary::Event::_TE_EMPTY ||
      type >= NdbDictionary::Event::_TE_INCONSISTENT)
  {
    if (type != NdbDictionary::Event::_TE_EMPTY)
    {
      DBUG_PRINT_EVENT("info",
                       ("detected excep. gci %u/%u (%u) 0x%x 0x%x %s",
                        Uint32(gci >> 32), Uint32(gci),
                        data->sdata->gci_lo|(Uint64(data->sdata->gci_hi) << 32),
                        type,
                        m_ndb->getReference(), m_ndb->getNdbObjectName()));
    }
    DBUG_RETURN_EVENT(true);
  }
  DBUG_RETURN_EVENT(false);
}

#ifndef NDEBUG
Uint32
NdbEventBuffer::count_buffered_epochs() const  //Need m_mutex locked
{
  Uint32 total_buffered_epochs = 0;
  EpochData *epoch = m_complete_data.first_epoch();
  while (epoch)
  {
    total_buffered_epochs++;
    epoch = epoch->m_next;
  }

  epoch = m_event_queue.first_epoch();
  while (epoch)
  {
    total_buffered_epochs++;
    epoch = epoch->m_next;
  }
  return total_buffered_epochs;
}
#endif

void
NdbEventBuffer::remove_consumed_epoch_data(MonotonicEpoch consumedGci)
{
  EpochData *epoch = m_event_queue.first_epoch();
  while (epoch && epoch->m_gci <= consumedGci)
  {
    assert(m_buffered_epochs > 0);
    m_buffered_epochs--;

    epoch = m_event_queue.next_epoch();
  }
}

/**
 * Specified epoch has been completely consumed.
 * Release any resources allocated to it and prepare to start
 * consuming from next epoch.
 */
void
NdbEventBuffer::remove_consumed(MonotonicEpoch consumedGci)  //Need m_mutex locked
{
  remove_consumed_epoch_data(consumedGci);
  remove_consumed_memory(consumedGci);
  deleteUsedEventOperations(consumedGci);

  assert(consumedGci <= MonotonicEpoch(m_epoch_generation,m_latestGCI));
  m_latest_consumed_epoch = consumedGci.getGCI();
}

/**
 * Return the next EventData deliverable to the client.
 * EpochData belonging to consumed epochs are deleted.
 */
EventBufData *
NdbEventBuffer::nextEventData()
{
  /**
   * 'current' is now consumed. If that completed an epoch,
   * we do garbage collection of expired data.
   */
  m_current_data = NULL;

  // Garbage collect when an epoch has been consumed
  if (m_event_queue.m_head != NULL  && 
      m_event_queue.m_head->m_data == NULL)  //Consumed last EventData in epoch
  {
    const MonotonicEpoch consumedGci = m_event_queue.m_head->m_gci;
    NdbMutex_Lock(m_mutex);
    remove_consumed(consumedGci);
    NdbMutex_Unlock(m_mutex);
  }

  EventBufData *data = m_event_queue.consume_first_event_data();
  m_current_data = data;
  return data;
}

NdbEventOperation *
NdbEventBuffer::nextEvent2()
{
  DBUG_ENTER_EVENT("NdbEventBuffer::nextEvent2");
#ifdef VM_TRACE
  const char *m_latest_command_save= m_latest_command;
  m_latest_command= "NdbEventBuffer::nextEvent2";
#endif

  while (EventBufData *data= nextEventData())
  {
    m_ndb->theImpl->incClientStat(Ndb::EventBytesRecvdCount, data->get_size());

    NdbEventOperationImpl *op= data->m_event_op;
    // Check event_op magic state to detect destructed
    assert(!(op && op->m_state == (NdbEventOperation::State)0xDead));

    /*
     * Exceptional events are not yet associated with an event operation,
     * Pick one, which one is not important, to tuck the ex-event onto.
     */
    assert((op == NULL) == (is_exceptional_epoch(data)));
    if (is_exceptional_epoch(data))
    {
      DBUG_PRINT_EVENT("info", ("detected inconsistent gci %u 0x%x %s",
                                data->getGCI(), m_ndb->getReference(),
                                m_ndb->getNdbObjectName()));

      // If all event operations are dropped, ignore exceptional-event
      op = m_ndb->theImpl->m_ev_op;
      if (op == NULL)
        continue;

      data->m_event_op = op;
      op->m_data_item = data;
      DBUG_RETURN_EVENT(op->m_facade);
    }

    DBUG_PRINT_EVENT("info", ("available data=%p op=%p 0x%x %s",
                              data, op, m_ndb->getReference(),
                              m_ndb->getNdbObjectName()));

    /*
     * If merge is on, blob part sub-events must not be seen on this level.
     * If merge is not on, there are no blob part sub-events.
     */
    assert(op->theMainOp == NULL);

    // set NdbEventOperation data
    op->m_data_item= data;

#ifdef VM_TRACE
    op->m_data_done_count++;
#endif

    if (op->m_state == NdbEventOperation::EO_EXECUTING)
    {
      int r= op->receive_event();
      if (r > 0)
      {
#ifdef VM_TRACE
	 m_latest_command= m_latest_command_save;
#endif
         NdbBlob* tBlob = op->theBlobList;
         while (tBlob != NULL)
         {
           (void)tBlob->atNextEvent();
           tBlob = tBlob->theNext;
         }

         // to return TE_NUL it should be made into data event
         if (SubTableData::getOperation(data->sdata->requestInfo) ==
	   NdbDictionary::Event::_TE_NUL)
         {
           DBUG_PRINT_EVENT("info", ("skip _TE_NUL 0x%x %s",
                                     m_ndb->getReference(),
                                     m_ndb->getNdbObjectName()));
           continue;
         }
         DBUG_RETURN_EVENT(op->m_facade);
       }
       // the next event belonged to an event op that is no
       // longer valid, skip to next
      continue;
    }
#ifdef VM_TRACE
    m_latest_command= m_latest_command_save;
#endif
  }
  m_error.code= 0;
#ifdef VM_TRACE
  m_latest_command= m_latest_command_save;
#endif

  // All available events and its gci_ops should have been consumed
  assert(m_event_queue.is_empty());
  assert(m_current_data == NULL);

  /*
   * Event consumed up until m_latest_poll_GCI.
   * Free all dropped event operations stopped up until that gci
   */
  if (m_dropped_ev_op)
  {
    NdbMutex_Lock(m_mutex);
    deleteUsedEventOperations(m_latest_poll_GCI);
    NdbMutex_Unlock(m_mutex);
  }
  DBUG_RETURN_EVENT(0);
}

bool
NdbEventBuffer::isConsistent(Uint64& gci)
{
  DBUG_ENTER("NdbEventBuffer::isConsistent");
  EpochData *epoch = m_event_queue.first_epoch();
  while (epoch)
  {
    if (epoch->m_error == NdbDictionary::Event::_TE_INCONSISTENT)
    {
      gci = epoch->m_gci.getGCI();
      DBUG_RETURN(false);
    }
    epoch = epoch->m_next;
  }

  DBUG_RETURN(true);
}

bool
NdbEventBuffer::isConsistentGCI(Uint64 gci)
{
  DBUG_ENTER("NdbEventBuffer::isConsistentGCI");
  EpochData *epoch = m_event_queue.first_epoch();
  while (epoch)
  {
    if (epoch->m_gci.getGCI() == gci &&
        epoch->m_error == NdbDictionary::Event::_TE_INCONSISTENT)
      DBUG_RETURN(false);
    epoch = epoch->m_next;
  }

  DBUG_RETURN(true);
}

NdbEventOperationImpl*
NdbEventBuffer::getGCIEventOperations(Uint32* iter, Uint32* event_types)
{
  DBUG_ENTER("NdbEventBuffer::getGCIEventOperations");
  EpochData *epoch = m_event_queue.first_epoch();
  if (*iter < epoch->m_gci_op_count)
  {
    Gci_op g = epoch->m_gci_op_list[(*iter)++];
    if (event_types != NULL)
      *event_types = g.event_types;
    DBUG_PRINT("info", ("gci: %u  g.op: 0x%lx  g.event_types: 0x%lx 0x%x %s",
                        (unsigned)epoch->m_gci.getGCI(), (long) g.op,
                        (long) g.event_types, m_ndb->getReference(),
                        m_ndb->getNdbObjectName()));
    DBUG_RETURN(g.op);
  }
  DBUG_RETURN(NULL);
}

void
NdbEventBuffer::deleteUsedEventOperations(MonotonicEpoch last_consumed_gci)
{
  NdbEventOperationImpl *op= m_dropped_ev_op;
  while (op && op->m_stop_gci != NULL_EPOCH)
  {
    /**
     * NOTE: We likely could have deleted including 'last_consumed_gci'.
     * However, as events can be resent after a node failure, we keep
     * the dropped eventOp for an extra epoch as an extra precaution.
     */
    if (last_consumed_gci > op->m_stop_gci)
    {
      while (op)
      {
        NdbEventOperationImpl *next_op= op->m_next;
        op->m_stop_gci = NULL_EPOCH;
        op->m_ref_count--;
        if (op->m_ref_count == 0)
        {
          if (op->m_next)
            op->m_next->m_prev = op->m_prev;
          if (op->m_prev)
            op->m_prev->m_next = op->m_next;
          else
            m_dropped_ev_op = op->m_next;
          delete op->m_facade;
        }
        op = next_op;
      }
      break;
    }
    op = op->m_next;
  }
}

#ifdef VM_TRACE

NdbOut&
operator<<(NdbOut& out, const MonotonicEpoch& gci)
{
  out << (gci.getGCI() >> 32) << "/" << (gci.getGCI() & 0xFFFFFFFF);
  out << "(" << gci.m_seq << ")";
  return out;
}

static
NdbOut&
operator<<(NdbOut& out, const EpochData& epoch)
{
  out << "[ GCI: " << epoch.m_gci << "]";
  return out;
}

static
NdbOut&
operator<<(NdbOut& out, const EpochDataList& epochs)
{
  out << "  head: " << hex << epochs.m_head;
  if (epochs.m_head)
    out << *epochs.m_head;

  out << "  tail: " << hex << epochs.m_tail;
  if (epochs.m_tail != epochs.m_head)
    out << *epochs.m_tail;
  return out;
}

static
NdbOut&
operator<<(NdbOut& out, const Gci_container& bucket)
{
  out << "[ GCI: " << bucket.m_gci
      << "  state: " << hex << bucket.m_state 
      << "  head: " << hex << bucket.m_head
      << "  tail: " << hex << bucket.m_tail
      << " gcp: " << dec << bucket.m_gcp_complete_rep_count 
      << "]";
  return out;
}

static
NdbOut&
operator<<(NdbOut& out, const Gci_container_pod& gci)
{
  Gci_container* ptr = (Gci_container*)&gci;
  out << *ptr;
  return out;
}
#endif

void
NdbEventBuffer::resize_known_gci()
{
  Uint32 minpos = m_min_gci_index;
  Uint32 maxpos = m_max_gci_index;
  Uint32 mask = m_known_gci.size() - 1;

  Uint64 fill = 0;
  Uint32 newsize = 2 * (mask + 1);
  m_known_gci.fill(newsize - 1, fill);
  Uint64 * array = m_known_gci.getBase();

  if (0)
  {
    printf("before (%u): ", minpos);
    for (Uint32 i = minpos; i != maxpos; i = (i + 1) & mask)
      printf("%u/%u ",
             Uint32(array[i] >> 32),
             Uint32(array[i]));
    printf("\n");
  }

  Uint32 idx = mask + 1; // Store eveything in "new" part of buffer
  if (0) printf("swapping ");
  while (minpos != maxpos)
  {
    if (0) printf("%u-%u ", minpos, idx);
    Uint64 tmp = array[idx];
    array[idx] = array[minpos];
    array[minpos] = tmp;

    idx++;
    minpos = (minpos + 1) & mask; // NOTE old mask
  }
  if (0) printf("\n");

  minpos = m_min_gci_index = mask + 1;
  maxpos = m_max_gci_index = idx;
  assert(minpos < maxpos);

  if (0)
  {
    ndbout_c("resize_known_gci from %u to %u", (mask + 1), newsize);
    printf("after: ");
    for (Uint32 i = minpos; i < maxpos; i++)
    {
      printf("%u/%u ",
             Uint32(array[i] >> 32),
             Uint32(array[i]));
    }
    printf("\n");
  }

#ifdef VM_TRACE
  Uint64 gci = array[minpos];
  for (Uint32 i = minpos + 1; i<maxpos; i++)
  {
    assert(array[i] > gci);
    gci = array[i];
  }
#endif
}

#ifdef VM_TRACE
void
NdbEventBuffer::verify_known_gci(bool allowempty)
{
  Uint32 minpos = m_min_gci_index;
  Uint32 maxpos = m_max_gci_index;
  Uint32 mask = m_known_gci.size() - 1;

  Uint32 line;
#define MMASSERT(x) { if (!(x)) { line = __LINE__; goto fail; }}
  if (m_min_gci_index == m_max_gci_index)
  {
    MMASSERT(allowempty);
    for (Uint32 i = 0; i<m_active_gci.size(); i++)
      MMASSERT(((Gci_container*)(m_active_gci.getBase()+i))->m_gci == 0);
    return;
  }

  {
    Uint64 last = m_known_gci[minpos];
    MMASSERT(last > m_latestGCI);
    MMASSERT(find_bucket(last) != 0);
    MMASSERT(maxpos == m_max_gci_index);

    minpos = (minpos + 1) & mask;
    while (minpos != maxpos)
    {
      MMASSERT(m_known_gci[minpos] > last);
      last = m_known_gci[minpos];
      MMASSERT(find_bucket(last) != 0);
      MMASSERT(maxpos == m_max_gci_index);
      minpos = (minpos + 1) & mask;
    }
  }

  {
    Gci_container* buckets = (Gci_container*)(m_active_gci.getBase());
    for (Uint32 i = 0; i<m_active_gci.size(); i++)
    {
      if (buckets[i].m_gci)
      {
        bool found = false;
        for (Uint32 j = m_min_gci_index; j != m_max_gci_index;
             j = (j + 1) & mask)
        {
          if (m_known_gci[j] == buckets[i].m_gci)
          {
            found = true;
            break;
          }
        }
        if (!found)
          ndbout_c("%u/%u not found",
                   Uint32(buckets[i].m_gci >> 32),
                   Uint32(buckets[i].m_gci));
        MMASSERT(found == true);
      }
    }
  }

  return;
fail:
  ndbout_c("assertion at %d", line);
  printf("known gci: ");
  for (Uint32 i = m_min_gci_index; i != m_max_gci_index; i = (i + 1) & mask)
  {
    printf("%u/%u ", Uint32(m_known_gci[i] >> 32), Uint32(m_known_gci[i]));
  }

  printf("\nContainers");
  for (Uint32 i = 0; i<m_active_gci.size(); i++)
    ndbout << m_active_gci[i] << endl;
  abort();
}
#endif

Gci_container*
NdbEventBuffer::find_bucket_chained(Uint64 gci)
{
  if (0)
    printf("find_bucket_chained(%u/%u) ", Uint32(gci >> 32), Uint32(gci));
  if (unlikely(gci <= m_latestGCI))
  {
    /**
     * an already complete GCI
     */
    if (0)
      ndbout_c("already complete (%u/%u)",
               Uint32(m_latestGCI >> 32),
               Uint32(m_latestGCI));
    return 0;
  }

  if (m_event_buffer_manager.isGcpCompleteToBeDiscarded(gci))
  {
    return 0; // gci belongs to a gap
  }

  if (unlikely(m_total_buckets == 0))
  {
    return 0;
  }

  Uint32 pos = Uint32(gci & ACTIVE_GCI_MASK);
  Uint32 size = m_active_gci.size();
  Gci_container *buckets = (Gci_container*)(m_active_gci.getBase());
  while (pos < size)
  {
    Uint64 cmp = (buckets + pos)->m_gci;
    if (cmp == gci)
    {
      if (0)
        ndbout_c("found pos: %u", pos);
      return buckets + pos;
    }

    if (cmp == 0)
    {
      if (0)
        ndbout_c("empty(%u) ", pos);
      Uint32 search = pos + ACTIVE_GCI_DIRECTORY_SIZE;
      while (search < size)
      {
        if ((buckets + search)->m_gci == gci)
        {
          memcpy(buckets + pos, buckets + search, sizeof(Gci_container));
          buckets[search].clear();
          if (0)
            printf("moved from %u to %u", search, pos);
          if (search == size - 1)
          {
            m_active_gci.erase(search);
            if (0)
              ndbout_c(" shrink");
          }
          else
          {
            if (0)
              printf("\n");
          }
          return buckets + pos;
        }
        search += ACTIVE_GCI_DIRECTORY_SIZE;
      }
      goto newbucket;
    }
    pos += ACTIVE_GCI_DIRECTORY_SIZE;
  }

  /**
   * This is a new bucket...likely close to start
   */
  if (0)
    ndbout_c("new (with expand) ");

  Gci_container_pod empty_gci_container;
  new(&empty_gci_container) Gci_container(this);
  m_active_gci.fill(pos, empty_gci_container);
  buckets = (Gci_container*)(m_active_gci.getBase());

newbucket:
  Gci_container* bucket = buckets + pos;
  bucket->m_gci = gci;
  bucket->m_gcp_complete_rep_count = m_total_buckets;

  Uint32 mask = m_known_gci.size() - 1;
  Uint64 * array = m_known_gci.getBase();

  Uint32 minpos = m_min_gci_index;
  Uint32 maxpos = m_max_gci_index;
  bool full = ((maxpos + 1) & mask) == minpos;
  if (unlikely(full))
  {
    resize_known_gci();
    minpos = m_min_gci_index;
    maxpos = m_max_gci_index;
    mask = m_known_gci.size() - 1;
    array = m_known_gci.getBase();
  }

  Uint32 maxindex = (maxpos - 1) & mask;
  Uint32 newmaxpos = (maxpos + 1) & mask;
  m_max_gci_index = newmaxpos;
  if (likely(minpos == maxpos || gci > array[maxindex]))
  {
    array[maxpos] = gci;
#ifdef VM_TRACE
    verify_known_gci(false);
#endif
    return bucket;
  }

  for (pos = minpos; pos != maxpos; pos = (pos + 1) & mask)
  {
    if (array[pos] > gci)
      break;
  }

  if (0)
    ndbout_c("insert %u/%u (max %u/%u) at pos %u (min: %u max: %u)",
             Uint32(gci >> 32),
             Uint32(gci),
             Uint32(array[maxindex] >> 32),
             Uint32(array[maxindex]),
             pos,
             m_min_gci_index, m_max_gci_index);

  assert(pos != maxpos);
  Uint64 oldgci;
  do {
    oldgci = array[pos];
    array[pos] = gci;
    gci = oldgci;
    pos = (pos + 1) & mask;
  } while (pos != maxpos);
  array[pos] = gci;

#ifdef VM_TRACE
  verify_known_gci(false);
#endif
  return bucket;
}

void
NdbEventBuffer::crash_on_invalid_SUB_GCP_COMPLETE_REP(const Gci_container* bucket,
				      const SubGcpCompleteRep * const rep,
                                      Uint32 replen,
                                      Uint32 remcnt,
                                      Uint32 repcnt) const
{
  ndbout_c("INVALID SUB_GCP_COMPLETE_REP");
  // SubGcpCompleteRep
  ndbout_c("signal length: %u", replen);
  ndbout_c("gci: %u/%u", rep->gci_hi, rep->gci_lo);
  ndbout_c("senderRef: x%x", rep->senderRef);
  ndbout_c("count: %u", rep->gcp_complete_rep_count);
  ndbout_c("flags: x%x", rep->flags);
  if (rep->flags & rep->ON_DISK) ndbout_c("\tON_DISK");
  if (rep->flags & rep->IN_MEMORY) ndbout_c("\tIN_MEMORY");
  if (rep->flags & rep->MISSING_DATA) ndbout_c("\tMISSING_DATA");
  if (rep->flags & rep->ADD_CNT) ndbout_c("\tADD_CNT %u", rep->flags>>16);
  if (rep->flags & rep->SUB_CNT) ndbout_c("\tSUB_CNT %u", rep->flags>>16);
  if (rep->flags & rep->SUB_DATA_STREAMS_IN_SIGNAL) 
  {
    ndbout_c("\tSUB_DATA_STREAMS_IN_SIGNAL");
    // Expected signal size with two stream id per word
    const Uint32 explen = rep->SignalLength + (rep->gcp_complete_rep_count + 1)/2;
    if (replen != explen)
    {
      ndbout_c("ERROR: Signal length %d words does not match expected %d! Corrupt signal?", replen, explen);
    }
    // Protect against corrupt signal length, max signal size is 25 words
    if (replen > 25) replen = 25;
    if (replen > rep->SignalLength)
    {
      const int words = replen - rep->SignalLength;
      for (int i=0; i < words; i++)
      {
        ndbout_c("\t\t%04x\t%04x", Uint32(rep->sub_data_streams[i]), Uint32(rep->sub_data_streams[i]>>16));
      }
    }
  }
  ndbout_c("remaining count: %u", remcnt);
  ndbout_c("report count (without duplicates): %u", repcnt);
  // Gci_container
  ndbout_c("bucket gci: %u/%u", Uint32(bucket->m_gci>>32), Uint32(bucket->m_gci));
  ndbout_c("bucket state: x%x", bucket->m_state);
  if (bucket->m_state & bucket->GC_COMPLETE) ndbout_c("\tGC_COMPLETE");
  if (bucket->m_state & bucket->GC_INCONSISTENT) ndbout_c("\tGC_INCONSISTENT");
  if (bucket->m_state & bucket->GC_CHANGE_CNT) ndbout_c("\tGC_CHANGE_CNT");
  if (bucket->m_state & bucket->GC_OUT_OF_MEMORY) ndbout_c("\tGC_OUT_OF_MEMORY");
  ndbout_c("bucket remain count: %u", bucket->m_gcp_complete_rep_count);
  ndbout_c("total buckets: %u", m_total_buckets);
  ndbout_c("startup hack: %u", m_startup_hack);
  for (int i=0; i < MAX_SUB_DATA_STREAMS; i++)
  {
    Uint16 id = m_sub_data_streams[i];
    if (id == 0) continue;
    ndbout_c("stream: idx %u, id %04x, counted %d", i, id, bucket->m_gcp_complete_rep_sub_data_streams.get(i));
  }
  abort();
}

EpochData*
NdbEventBuffer::create_empty_exceptional_epoch(Uint64 gci, Uint32 type)
{
  EventBufData *exceptional_event_data= alloc_data();

  /** Add gci and event type to the inconsistent epoch event data,
   * such that nextEvent handles it correctly and makes it visible
   * to the consumer, such that consumer will be able to handle it.
   */
  LinearSectionPtr ptr[3];
  for (int i = 0; i < 3; i++)
  {
    ptr[i].p = NULL;
    ptr[i].sz = 0;
  }
  alloc_mem(exceptional_event_data, ptr);

  SubTableData *sdata = exceptional_event_data->sdata;
  assert(sdata);
  sdata->tableId = ~0;
  sdata->requestInfo = 0;
  sdata->gci_hi = Uint32(gci >> 32);
  sdata->gci_lo = Uint32(gci);
  SubTableData::setOperation(sdata->requestInfo, type);

  // NOTE:
  // We do not yet assign an m_event_op to the exceptional event:
  // Whatever event we assigned now, could later be dropped before
  // nextEvent() reads it. nextEvent() will later find a suitable op.

  // Create EpochData for error epoch events to make the search for
  // inconsistent(Uint64& gci) to be effective (backward compatibility)
  void* memptr = alloc(sizeof(EpochData));
  assert(memptr != NULL);  // alloc failure catched in ::alloc()
  const MonotonicEpoch epoch(m_epoch_generation,gci);
  EpochData *newEpochData = new(memptr) EpochData(epoch, NULL, 0,
                                                  exceptional_event_data);
  if (type >= NdbDictionary::Event::_TE_INCONSISTENT)
  {
    newEpochData->m_error = type;
  }
  return newEpochData;
}

void
NdbEventBuffer::complete_bucket(Gci_container* bucket)
{
  const Uint64 gci = bucket->m_gci;

  if (0)
  {
    Gci_container* buckets = (Gci_container*)m_active_gci.getBase();
    ndbout_c("complete %u/%u pos: %u", Uint32(gci >> 32), Uint32(gci),
             Uint32(bucket - buckets));
  }
#ifdef VM_TRACE
  verify_known_gci(false);
#endif

  /*
   * There could be a error condition, causing the bucket
   * to be missing data, probably due to kernel running out
   * of event_buffer during node failure. In such cases we
   * ignore the partially-received event data and create an
   * empty epoch with only the exceptional event.
   */
  EpochData *completed_epoch = NULL;
  if (unlikely(bucket->m_state & Gci_container::GC_INCONSISTENT))
  {
    completed_epoch = create_empty_exceptional_epoch(gci,
                        NdbDictionary::Event::_TE_INCONSISTENT);
  }
  else if (unlikely(bucket->m_state & Gci_container::GC_OUT_OF_MEMORY))
  {
    completed_epoch = create_empty_exceptional_epoch(gci,
                        NdbDictionary::Event::_TE_OUT_OF_MEMORY);
  }
  else if (bucket->is_empty())
  {
    assert(bucket->m_gci_op_count == 0);
    if (m_queue_empty_epoch)
    {
      completed_epoch = create_empty_exceptional_epoch(gci,
                          NdbDictionary::Event::_TE_EMPTY);
    }
  }
  else
  {
    // Bucket is complete and consistent: Create the epoch
    completed_epoch = bucket->createEpochData(gci);
  }

  // Add completed epoch to complete_data list, recycle bucket slot
  if (completed_epoch != NULL)
  {
    m_complete_data.append(completed_epoch);
    m_buffered_epochs++;
  }

  bucket->clear();
  Uint32 minpos = m_min_gci_index;
  Uint32 mask = m_known_gci.size() - 1;
  assert((mask & (mask + 1)) == 0);
  m_min_gci_index = (minpos + 1) & mask;

#ifdef VM_TRACE
  verify_known_gci(true);
#endif
}

void
NdbEventBuffer::execSUB_START_CONF(const SubStartConf * const rep,
                                   Uint32 len)
{
  Uint32 buckets;
  if (len >= SubStartConf::SignalLength)
  {
    buckets = rep->bucketCount;
  }
  else
  {
    /*
     * Pre-7.0 kernel nodes do not return the number of buckets
     * Assume it's == theNoOfDBnodes as was the case in 6.3
     */
    buckets = m_ndb->theImpl->theNoOfDBnodes;
  }

  set_total_buckets(buckets);

  add_op();
}

void
NdbEventBuffer::execSUB_GCP_COMPLETE_REP(const SubGcpCompleteRep * const rep,
                                         Uint32 len, int complete_cluster_failure)
{
  Uint32 gci_hi = rep->gci_hi;
  Uint32 gci_lo = rep->gci_lo;

  if (unlikely(len < SubGcpCompleteRep::SignalLength))
  {
    gci_lo = 0;
  }

  const Uint64 gci= gci_lo | (Uint64(gci_hi) << 32);
  if (gci > m_highest_sub_gcp_complete_GCI)
    m_highest_sub_gcp_complete_GCI = gci;

  if (!complete_cluster_failure)
  {
    m_alive_node_bit_mask.set(refToNode(rep->senderRef));
    // Reset cluster failure marker
    m_failure_detected= false;

    if (unlikely(m_active_op_count == 0))
    {
      return;
    }
  }
  
  DBUG_ENTER_EVENT("NdbEventBuffer::execSUB_GCP_COMPLETE_REP");

  Uint32 cnt= rep->gcp_complete_rep_count;

  Gci_container *bucket = find_bucket(gci);

  if (0)
    ndbout_c("execSUB_GCP_COMPLETE_REP(%u/%u) cnt: %u from %x flags: 0x%x",
             Uint32(gci >> 32), Uint32(gci), cnt, rep->senderRef,
             rep->flags);

  if (unlikely(rep->flags & (SubGcpCompleteRep::ADD_CNT |
                             SubGcpCompleteRep::SUB_CNT)))
  {
    handle_change_nodegroup(rep);
  }

  if (unlikely(bucket == 0))
  {
    if (unlikely(gci <= m_latestGCI))
    {
    /**
     * Already completed GCI...
     *   Possible in case of resend during NF handling
     */
#ifdef VM_TRACE
    Uint64 minGCI = m_known_gci[m_min_gci_index];
    ndbout_c("bucket == 0, gci: %u/%u minGCI: %u/%u m_latestGCI: %u/%u",
             Uint32(gci >> 32), Uint32(gci),
             Uint32(minGCI >> 32), Uint32(minGCI),
             Uint32(m_latestGCI >> 32), Uint32(m_latestGCI));
    ndbout << " complete: " << m_complete_data << endl;
    for(Uint32 i = 0; i<m_active_gci.size(); i++)
    {
      if (((Gci_container*)(&m_active_gci[i]))->m_gci)
        ndbout << i << " - " << m_active_gci[i] << endl;
    }
#endif
    }
    else
    {
      DBUG_PRINT_EVENT("info", ("bucket == 0 due to an ongoing gap, completed epoch: %u/%u (%llu)",
                                Uint32(gci >> 32), Uint32(gci), gci));
    }
    DBUG_VOID_RETURN_EVENT;
  }

  if (rep->flags & SubGcpCompleteRep::SUB_DATA_STREAMS_IN_SIGNAL)
  {
    Uint32 already_counted = 0;
    for(Uint32 i = 0; i < cnt; i ++)
    {
      Uint16 sub_data_stream;
      if ((i & 1) == 0)
      {
        sub_data_stream = rep->sub_data_streams[i / 2] & 0xFFFF;
      }
      else
      {
        sub_data_stream = (rep->sub_data_streams[i / 2] >> 16);
      }
      Uint32 sub_data_stream_number = find_sub_data_stream_number(sub_data_stream);
      if (bucket->m_gcp_complete_rep_sub_data_streams.get(sub_data_stream_number))
      {
        // Received earlier. This must be a duplicate from the takeover node.
        already_counted ++;
      }
      else
      {
        bucket->m_gcp_complete_rep_sub_data_streams.set(sub_data_stream_number);
      }
    }
    assert(already_counted <= cnt);
    if (already_counted <= cnt)
    {
      cnt -= already_counted;
      if (cnt == 0)
      {
        // All sub data streams are already reported as completed for epoch
        // So data for all streams reported in this signal have been sent
        // twice but from two different nodes.  Ignore this duplicate report.
        DBUG_VOID_RETURN_EVENT;
      }
    }
  }

  if (rep->flags & SubGcpCompleteRep::MISSING_DATA)
  {
    bucket->m_state = Gci_container::GC_INCONSISTENT;
  }

  Uint32 old_cnt = bucket->m_gcp_complete_rep_count;
  if(unlikely(old_cnt == ~(Uint32)0))
  {
    old_cnt = m_total_buckets;
  }
  
  if (unlikely(! (old_cnt >= cnt)))
  {
    crash_on_invalid_SUB_GCP_COMPLETE_REP(bucket, rep, len, old_cnt, cnt);
  }
  bucket->m_gcp_complete_rep_count = old_cnt - cnt;
  
  if(old_cnt == cnt)
  {
    Uint64 minGCI = m_known_gci[m_min_gci_index];
    if(likely(minGCI == 0 || gci == minGCI))
    {
  do_complete:
      m_startup_hack = false;
      bool gapBegins = false;

      // if there is a gap, mark the gap boundary
<<<<<<< HEAD
       ReportReason reason_to_report =
         m_event_buffer_manager.onEpochCompleted(gci, gapBegins);
=======
      if (m_event_buffer_manager.onEpochCompleted(gci, gapBegins))
        reportStatus();
>>>>>>> c07828c6

      // if a new gap begins, mark the bucket.
      if (gapBegins)
        bucket->m_state |= Gci_container::GC_OUT_OF_MEMORY;

      complete_bucket(bucket);
      m_latestGCI = gci; // before reportStatus
      reportStatus(reason_to_report);
      
      if(unlikely(m_latest_complete_GCI > gci))
      {
	complete_outof_order_gcis();
      }
    }
    else
    {
      if (unlikely(m_startup_hack))
      {
        flushIncompleteEvents(gci);
        bucket = find_bucket(gci);
        assert(bucket);
        assert(bucket->m_gci == gci);
        goto do_complete;
      }
      /** out of order something */
      g_eventLogger->info("out of order bucket: %d gci: %u/%u minGCI: %u/%u m_latestGCI: %u/%u",
                          (int)(bucket-(Gci_container*)m_active_gci.getBase()),
                          Uint32(gci >> 32), Uint32(gci),
                          Uint32(minGCI >> 32), Uint32(minGCI),
                          Uint32(m_latestGCI >> 32), Uint32(m_latestGCI));
      bucket->m_state = Gci_container::GC_COMPLETE;
      m_latest_complete_GCI = gci;
    }
  }
  
  DBUG_VOID_RETURN_EVENT;
}

void
NdbEventBuffer::complete_outof_order_gcis()
{
#ifdef VM_TRACE
  verify_known_gci(false);
#endif

  Uint64 * array = m_known_gci.getBase();
  Uint32 mask = m_known_gci.size() - 1;
  Uint32 minpos = m_min_gci_index;
  Uint32 maxpos = m_max_gci_index;
  Uint64 stop_gci = m_latest_complete_GCI;

  Uint64 start_gci = array[minpos];
  g_eventLogger->info("complete_outof_order_gcis from: %u/%u(%u) to: %u/%u(%u)",
                      Uint32(start_gci >> 32), Uint32(start_gci), minpos,
                      Uint32(stop_gci >> 32), Uint32(stop_gci), maxpos);

  assert(start_gci <= stop_gci);
  do
  {
    start_gci = array[minpos];
    Gci_container* bucket = find_bucket(start_gci);
    assert(bucket);
    assert(maxpos == m_max_gci_index);
    if (!(bucket->m_state & Gci_container::GC_COMPLETE)) // Not complete
    {
#ifdef VM_TRACE
      verify_known_gci(false);
#endif
      return;
    }

#ifdef VM_TRACE
    ndbout_c("complete_outof_order_gcis - completing %u/%u rows: %u",
             Uint32(start_gci >> 32), Uint32(start_gci), bucket->count_event_data());
#else
    ndbout_c("complete_outof_order_gcis - completing %u/%u",
             Uint32(start_gci >> 32), Uint32(start_gci));
#endif
    
    complete_bucket(bucket);
    m_latestGCI = start_gci;

#ifdef VM_TRACE
    verify_known_gci(true);
#endif
    minpos = (minpos + 1) & mask;
  } while (start_gci != stop_gci);
}

void
NdbEventBuffer::insert_event(NdbEventOperationImpl* impl,
                             SubTableData &data,
                             LinearSectionPtr *ptr,
                             Uint32 &oid_ref)
{
  DBUG_PRINT("info", ("gci{hi/lo}: %u/%u 0x%x %s",
                      data.gci_hi, data.gci_lo, m_ndb->getReference(),
                      m_ndb->getNdbObjectName()));
  do
  {
    if (impl->m_stop_gci == MAX_EPOCH)
    {
      oid_ref = impl->m_oid;
      insertDataL(impl, &data, SubTableData::SignalLength, ptr);
    }
    NdbEventOperationImpl* blob_op = impl->theBlobOpList;
    while (blob_op != NULL)
    {
      if (blob_op->m_stop_gci == MAX_EPOCH)
      {
        oid_ref = blob_op->m_oid;
        insertDataL(blob_op, &data, SubTableData::SignalLength, ptr);
      }
      blob_op = blob_op->m_next;
    }
  } while((impl = impl->m_next));
}

bool
NdbEventBuffer::find_max_known_gci(Uint64 * res) const
{
  const Uint64 * array = m_known_gci.getBase();
  Uint32 mask = m_known_gci.size() - 1;
  Uint32 minpos = m_min_gci_index;
  Uint32 maxpos = m_max_gci_index;

  if (minpos == maxpos)
    return false;

  if (res)
  {
    * res = array[(maxpos - 1) & mask];
  }

  return true;
}

void
NdbEventBuffer::handle_change_nodegroup(const SubGcpCompleteRep* rep)
{
  Uint64 gci = (Uint64(rep->gci_hi) << 32) | rep->gci_lo;
  Uint32 cnt = (rep->flags >> 16);
  Uint64 * array = m_known_gci.getBase();
  Uint32 mask = m_known_gci.size() - 1;
  Uint32 minpos = m_min_gci_index;
  Uint32 maxpos = m_max_gci_index;

  if (rep->flags & SubGcpCompleteRep::ADD_CNT)
  {
    ndbout_c("handle_change_nodegroup(add, cnt=%u,gci=%u/%u)",
             cnt, Uint32(gci >> 32), Uint32(gci));

    Uint32 found = 0;
    Uint32 pos = minpos;
    for (; pos != maxpos; pos = (pos + 1) & mask)
    {
      if (array[pos] == gci)
      {
        Gci_container* tmp = find_bucket(array[pos]);
        if (tmp->m_state & Gci_container::GC_CHANGE_CNT)
        {
          found = 1;
          ndbout_c(" - gci %u/%u already marked complete",
                   Uint32(tmp->m_gci >> 32), Uint32(tmp->m_gci));
          break;
        }
        else
        {
          found = 2;
          ndbout_c(" - gci %u/%u marking (and increasing)",
                   Uint32(tmp->m_gci >> 32), Uint32(tmp->m_gci));
          tmp->m_state |= Gci_container::GC_CHANGE_CNT;
          tmp->m_gcp_complete_rep_count += cnt;
          break;
        }
      }
      else
      {
        ndbout_c(" - ignore %u/%u",
                 Uint32(array[pos] >> 32), Uint32(array[pos]));
      }
    }

    if (found == 0)
    {
      ndbout_c(" - NOT FOUND (total: %u cnt: %u)", m_total_buckets, cnt);
      return;
    }

    if (found == 1)
    {
      return; // Nothing todo
    }

    m_total_buckets += cnt;

    pos = (pos + 1) & mask;
    for (; pos != maxpos; pos = (pos + 1) & mask)
    {
      assert(array[pos] > gci);
      Gci_container* tmp = find_bucket(array[pos]);
      assert((tmp->m_state & Gci_container::GC_CHANGE_CNT) == 0);
      tmp->m_gcp_complete_rep_count += cnt;
      ndbout_c(" - increasing cnt on %u/%u by %u",
               Uint32(tmp->m_gci >> 32), Uint32(tmp->m_gci), cnt);
    }
  }
  else if (rep->flags & SubGcpCompleteRep::SUB_CNT)
  {
    ndbout_c("handle_change_nodegroup(sub, cnt=%u,gci=%u/%u)",
             cnt, Uint32(gci >> 32), Uint32(gci));

    Uint32 found = 0;
    Uint32 pos = minpos;
    for (; pos != maxpos; pos = (pos + 1) & mask)
    {
      if (array[pos] == gci)
      {
        Gci_container* tmp = find_bucket(array[pos]);
        if (tmp->m_state & Gci_container::GC_CHANGE_CNT)
        {
          found = 1;
          ndbout_c(" - gci %u/%u already marked complete",
                   Uint32(tmp->m_gci >> 32), Uint32(tmp->m_gci));
          break;
        }
        else
        {
          found = 2;
          ndbout_c(" - gci %u/%u marking",
                   Uint32(tmp->m_gci >> 32), Uint32(tmp->m_gci));
          tmp->m_state |= Gci_container::GC_CHANGE_CNT;
          break;
        }
      }
      else
      {
        ndbout_c(" - ignore %u/%u",
                 Uint32(array[pos] >> 32), Uint32(array[pos]));
      }
    }

    if (found == 0)
    {
      ndbout_c(" - NOT FOUND");
      return;
    }

    if (found == 1)
    {
      return; // Nothing todo
    }

    m_total_buckets -= cnt;

    pos = (pos + 1) & mask;
    for (; pos != maxpos; pos = (pos + 1) & mask)
    {
      assert(array[pos] > gci);
      Gci_container* tmp = find_bucket(array[pos]);
      assert((tmp->m_state & Gci_container::GC_CHANGE_CNT) == 0);
      tmp->m_gcp_complete_rep_count -= cnt;
      ndbout_c(" - decreasing cnt on %u/%u by %u to: %u",
               Uint32(tmp->m_gci >> 32), Uint32(tmp->m_gci), 
               cnt,
               tmp->m_gcp_complete_rep_count);
    }
  }
}

Uint16
NdbEventBuffer::find_sub_data_stream_number(Uint16 sub_data_stream)
{
  /*
   * The stream_index calculated will be the one returned unless
   * Suma have been changed to calculate stream identifiers in a
   * non compatible way.  In that case a linear search in the
   * fixed size hash table will resolve the correct index.
   */
  const Uint16 stream_index = (sub_data_stream % 256) + MAX_SUB_DATA_STREAMS_PER_GROUP * (sub_data_stream / 256 - 1);
  const Uint16 num0 = stream_index % NDB_ARRAY_SIZE(m_sub_data_streams);
  Uint32 num = num0;
  while (m_sub_data_streams[num] != sub_data_stream)
  {
    if (m_sub_data_streams[num] == 0)
    {
      m_sub_data_streams[num] = sub_data_stream;
      break;
    }
    num = (num + 1) % NDB_ARRAY_SIZE(m_sub_data_streams);
    require(num != num0);
  }
  return num;
}


/**
 * Initially we do not know the number of SUB_GCP_COMPLETE_REP 
 * to expect from the datanodes before the epoch can be considered
 * completed from all datanodes. Thus we init m_total_buckets
 * to a high initial value, and later use ::set_total_buckets()
 * to set the correct 'cnt' as recieved as part of SUB_START_CONF.
 *
 * As there is a possible race between SUB_START_CONF from SUMA and 
 * GSN_SUB_TABLE_DATA & SUB_GCP_COMPLETE_REP arriving from the
 * datanodes, we have to update any Gci_container's already
 * containing data, and possibly complete them if all 
 * SUB_GCP_COMPLETE_REP's had been received.
 */
void
NdbEventBuffer::set_total_buckets(Uint32 cnt)
{
  if (m_total_buckets == cnt)
    return;

  assert(m_total_buckets == TOTAL_BUCKETS_INIT);
  m_total_buckets = cnt;

  // The delta between initial 'unknown' and real #buckets
  const Uint32 delta = TOTAL_BUCKETS_INIT - cnt;

  const Uint64 * array = m_known_gci.getBase();
  const Uint32 mask = m_known_gci.size() - 1;
  const Uint32 minpos = m_min_gci_index;
  const Uint32 maxpos = m_max_gci_index;

  for (Uint32 pos = minpos; pos != maxpos; pos = (pos + 1) & mask)
  {
    const Uint64 gci = array[pos];
    Gci_container* tmp = find_bucket(gci);
    if (delta >= tmp->m_gcp_complete_rep_count)
    {
      if (0)
        ndbout_c("set_total_buckets(%u) complete %u/%u",
                 cnt, Uint32(tmp->m_gci >> 32), Uint32(tmp->m_gci));
      tmp->m_gcp_complete_rep_count = 0;
      complete_bucket(tmp);
      m_latestGCI = gci;
    }
    else
    {
      assert(tmp->m_gcp_complete_rep_count > delta);
      tmp->m_gcp_complete_rep_count -= delta;
    }
  }
}

void
NdbEventBuffer::report_node_failure_completed(Uint32 node_id)
{
  assert(node_id < 32 * m_alive_node_bit_mask.Size); // only data-nodes
  if (! (node_id < 32 * m_alive_node_bit_mask.Size))
    return;

  m_alive_node_bit_mask.clear(node_id);

  NdbEventOperation* op= m_ndb->getEventOperation(0);
  if (op == 0)
    return;

  DBUG_ENTER("NdbEventBuffer::report_node_failure_completed");
  SubTableData data;
  LinearSectionPtr ptr[3];
  bzero(&data, sizeof(data));
  bzero(ptr, sizeof(ptr));

  data.tableId = ~0;
  data.requestInfo = 0;
  SubTableData::setOperation(data.requestInfo, 
			     NdbDictionary::Event::_TE_NODE_FAILURE);
  SubTableData::setReqNodeId(data.requestInfo, node_id);
  SubTableData::setNdbdNodeId(data.requestInfo, node_id);
  data.flags = SubTableData::LOG;

  Uint64 gci = Uint64((m_latestGCI >> 32) + 1) << 32;
  find_max_known_gci(&gci);

  data.gci_hi = Uint32(gci >> 32);
  data.gci_lo = Uint32(gci);

  /**
   * Insert this event for each operation
   */
  // no need to lock()/unlock(), receive thread calls this
  insert_event(&op->m_impl, data, ptr, data.senderData);

  if (!m_alive_node_bit_mask.isclear())
    DBUG_VOID_RETURN;

  /*
   * Cluster failure
   */

  DBUG_PRINT("info", ("Cluster failure 0x%x %s", m_ndb->getReference(),
                      m_ndb->getNdbObjectName()));

  gci = Uint64((m_latestGCI >> 32) + 1) << 32;
  bool found = find_max_known_gci(&gci);

  Uint64 * array = m_known_gci.getBase();
  Uint32 mask = m_known_gci.size() - 1;
  Uint32 minpos = m_min_gci_index;
  Uint32 maxpos = m_max_gci_index;

  /**
   * Incompleted and/or 'out-of-order' Gci_containers should be cleared after
   * a failure. (Nothing more will ever arrive for whatever remaing there)
   * Temporary keep the last one, the failure-event will complete it.
   */
  while (minpos != maxpos && array[minpos] != gci)
  {
    Gci_container* tmp = find_bucket(array[minpos]);
    assert(tmp);
    assert(maxpos == m_max_gci_index);
    tmp->clear();
    minpos = (minpos + 1) & mask;
  }
  m_min_gci_index = minpos;
  m_latest_complete_GCI = 0; //Cleared any 'out of order' epoch

  if (found)
  {
    assert(((minpos + 1) & mask) == maxpos);
  }
  else
  {
    assert(minpos == maxpos);
  }

  /**
   * Inject new event
   */
  data.tableId = ~0;
  data.requestInfo = 0;
  SubTableData::setOperation(data.requestInfo,
			     NdbDictionary::Event::_TE_CLUSTER_FAILURE);

  /**
   * Insert this event for each operation
   */
  // no need to lock()/unlock(), receive thread calls this
  insert_event(&op->m_impl, data, ptr, data.senderData);

  /**
   * Mark that event buffer is containing a failure event
   */
  m_failure_detected= true;

#ifdef VM_TRACE
  m_flush_gci = 0;
#endif
  
  /**
   * And finally complete this GCI
   */
  Gci_container* tmp = find_bucket(gci);
  assert(tmp);
  if (found)
  {
    assert(m_max_gci_index == maxpos); // shouldnt have changed...
  }
  else
  {
    assert(m_max_gci_index == ((maxpos + 1) & mask));
  }
  Uint32 cnt = tmp->m_gcp_complete_rep_count;
  
  SubGcpCompleteRep rep;
  rep.gci_hi= (Uint32)(gci >> 32);
  rep.gci_lo= (Uint32)(gci & 0xFFFFFFFF);
  rep.gcp_complete_rep_count= cnt;
  rep.flags = 0;
  execSUB_GCP_COMPLETE_REP(&rep, SubGcpCompleteRep::SignalLength, 1);

  /**
   * We have now cleaned up all Gci_containers which were
   * incomplete at time of failure, assert that.
   * As the failure possible resets the GCI-sequence, we 
   * do the same to avoid false duplicate rejection.
   */
  //init_gci_containers(); //Known to already be empty
  assert(m_min_gci_index == m_max_gci_index);
  assert(m_latest_complete_GCI == 0);
  m_latestGCI = 0;

  m_epoch_generation++;
  DBUG_VOID_RETURN;
}

Uint64
NdbEventBuffer::getLatestGCI()
{
  /*
   * TODO: Fix data race with m_latestGCI.
   * m_latestGCI is changed by receiver thread, and getLatestGCI
   * is called from application thread.
   */
  return m_latestGCI;
}

Uint64
NdbEventBuffer::getHighestQueuedEpoch()
{
  return m_latest_poll_GCI.getGCI();
}

void
NdbEventBuffer::setEventBufferQueueEmptyEpoch(bool queue_empty_epoch)
{
  NdbMutex_Lock(m_mutex);
  m_queue_empty_epoch = queue_empty_epoch;
  NdbMutex_Unlock(m_mutex);
}

int
NdbEventBuffer::insertDataL(NdbEventOperationImpl *op,
			    const SubTableData * const sdata, 
                            Uint32 len,
			    LinearSectionPtr ptr[3])
{
  DBUG_ENTER_EVENT("NdbEventBuffer::insertDataL");
  const Uint32 ri = sdata->requestInfo;
  const Uint32 operation = SubTableData::getOperation(ri);
  Uint32 gci_hi = sdata->gci_hi;
  Uint32 gci_lo = sdata->gci_lo;

  if (unlikely(len < SubTableData::SignalLength))
  {
    gci_lo = 0;
  }

  Uint64 gci= gci_lo | (Uint64(gci_hi) << 32);
  const bool is_data_event = 
    operation < NdbDictionary::Event::_TE_FIRST_NON_DATA_EVENT;

  if (!is_data_event)
  {
    if (operation == NdbDictionary::Event::_TE_CLUSTER_FAILURE)
    {
      /*
        Mark event as stopping.  Subsequent dropEventOperation
        will add the event to the dropped list for delete
      */
      op->m_stop_gci = MonotonicEpoch(m_epoch_generation,gci);
    }
    else if (operation == NdbDictionary::Event::_TE_ACTIVE)
    {
      // internal event, do not relay to user
      DBUG_PRINT("info",
                 ("_TE_ACTIVE: m_ref_count: %u for op: %p id: %u 0x%x %s",
                  op->m_ref_count, op, SubTableData::getNdbdNodeId(ri),
                  m_ndb->getReference(), m_ndb->getNdbObjectName()));
      DBUG_RETURN_EVENT(0);
    }
    else if (operation == NdbDictionary::Event::_TE_STOP)
    {
      // internal event, do not relay to user
      DBUG_PRINT("info",
                 ("_TE_STOP: m_ref_count: %u for op: %p id: %u 0x%x %s",
                  op->m_ref_count, op, SubTableData::getNdbdNodeId(ri),
                  m_ndb->getReference(), m_ndb->getNdbObjectName()));
      DBUG_RETURN_EVENT(0);
    }
  }
  
  const Uint32 used_data_sz = get_used_data_sz();
  const Uint32 memory_usage = (m_max_alloc == 0) ? 0 :
    (Uint32)((100 * (Uint64)used_data_sz) / m_max_alloc);

  ReportReason reason_to_report =
    m_event_buffer_manager.onEventDataReceived(memory_usage, gci);
  if (reason_to_report != NO_REPORT)
    reportStatus(reason_to_report);

  if (m_event_buffer_manager.isEventDataToBeDiscarded(gci))
  {
    DBUG_RETURN_EVENT(0);
  }

  if ( likely((Uint32)op->mi_type & (1U << operation)))
  {
    Gci_container* bucket= find_bucket(gci);
    
    DBUG_PRINT_EVENT("info", ("data insertion in eventId %d 0x%x %s",
                              op->m_eventId, m_ndb->getReference(),
                              m_ndb->getNdbObjectName()));
    DBUG_PRINT_EVENT("info", ("gci=%d tab=%d op=%d node=%d",
                              sdata->gci, sdata->tableId, 
			      SubTableData::getOperation(sdata->requestInfo),
                              SubTableData::getReqNodeId(sdata->requestInfo)));

    if (unlikely(bucket == 0))
    {
      /**
       * Already completed GCI...
       *   Possible in case of resend during NF handling
       */
      DBUG_RETURN_EVENT(0);
    }
    
    const bool is_blob_event = (op->theMainOp != NULL);
    const bool use_hash =  op->m_mergeEvents && is_data_event;

    if (! is_data_event && is_blob_event)
    {
      // currently subscribed to but not used
      DBUG_PRINT_EVENT("info", ("ignore non-data event on blob table 0x%x %s",
                                m_ndb->getReference(), m_ndb->getNdbObjectName()));
      DBUG_RETURN_EVENT(0);
    }
    
    // find position in bucket hash table
    EventBufData* data = 0;
    EventBufData_hash::Pos hpos;
    if (use_hash)
    {
      bucket->m_data_hash.search(hpos, op, ptr);
      data = hpos.data;
    }
    
    if (data == 0)
    {
      // allocate new result buffer
      data = alloc_data();  // alloc_data crashes if allocation fails.

      m_event_buffer_manager.onBufferingEpoch(gci);

      if (unlikely(copy_data(sdata, len, ptr, data)))
      {
        crashMemAllocError("insertDataL : copy_data failed.");
      }
      data->m_event_op = op;
      if (! is_blob_event || ! is_data_event)
      {
        bucket->append_data(data);
      }
      else
      {
        // find or create main event for this blob event
        EventBufData_hash::Pos main_hpos;
        int ret = get_main_data(bucket, main_hpos, data);
        if (ret == -1)
        {
          crashMemAllocError("insertDataL : get_main_data failed.");
        }

        EventBufData* main_data = main_hpos.data;
        if (ret != 0) // main event was created
        {
          main_data->m_event_op = op->theMainOp;
          bucket->append_data(main_data);
          if (use_hash)
          {
            main_data->m_pkhash = main_hpos.pkhash;
            bucket->m_data_hash.append(main_hpos, main_data);
          }
        }
        // link blob event under main event
        add_blob_data(bucket, main_data, data);
      }
      if (use_hash)
      {
        data->m_pkhash = hpos.pkhash;
        bucket->m_data_hash.append(hpos, data);
      }
#ifdef VM_TRACE
      op->m_data_count++;
#endif
    }
    else
    {
      // event with same op, PK found, merge into old buffer
      if (unlikely(merge_data(sdata, len, ptr, data)))
      {
        crashMemAllocError("insertDataL : merge_data failed.");
      }

      // merge is on so we do not report blob part events
      if (! is_blob_event) {
        // report actual operation and the composite
        // there is no way to "fix" the flags for a composite op
        // since the flags represent multiple ops on multiple PKs
        // XXX fix by doing merge at end of epoch (extra mem cost)
        {
          Gci_op g = { op, (1U << operation) };
          bucket->add_gci_op(g);
        }
        {
          Gci_op g = { op, 
                       (1U << SubTableData::getOperation(data->sdata->requestInfo))};
          bucket->add_gci_op(g);
        }
      }
    }
    DBUG_RETURN_EVENT(0);
  }
  
#ifdef VM_TRACE
  if ((Uint32)op->m_eventImpl->mi_type & (1U << operation))
  {
    DBUG_PRINT_EVENT("info",("Data arrived before ready eventId %d 0x%x %s",
                             op->m_eventId, m_ndb->getReference(),
                             m_ndb->getNdbObjectName()));
    DBUG_RETURN_EVENT(0);
  }
  else {
    DBUG_PRINT_EVENT("info",("skipped 0x%x %s", m_ndb->getReference(),
                             m_ndb->getNdbObjectName()));
    DBUG_RETURN_EVENT(0);
  }
#else
  DBUG_RETURN_EVENT(0);
#endif
}

void
NdbEventBuffer::crashMemAllocError(const char *error_text)
{
  g_eventLogger->error("Ndb Event Buffer 0x%x %s", m_ndb->getReference(),
	  m_ndb->getNdbObjectName());
  g_eventLogger->error("Ndb Event Buffer : %s", error_text);
  g_eventLogger->error("Ndb Event Buffer : Fatal error.");
  exit(-1);
}

// allocate EventBufData
EventBufData*
NdbEventBuffer::alloc_data()
{
  DBUG_ENTER_EVENT("alloc_data");
  void* memptr = alloc(sizeof(EventBufData));
  assert(memptr != NULL);  // Alloc failures catched in ::alloc()
  EventBufData* data = new(memptr) EventBufData();
  DBUG_RETURN_EVENT(data);
}

// Allocate memory area for storing event data associated to the given
// meta EventBufData. Takes sizes from given ptr and sets up data->ptr
int
NdbEventBuffer::alloc_mem(EventBufData* data,
                          LinearSectionPtr ptr[3])
{
  DBUG_ENTER("NdbEventBuffer::alloc_mem");
  DBUG_PRINT("info", ("ptr sz %u + %u + %u 0x%x %s",
                      ptr[0].sz, ptr[1].sz, ptr[2].sz, m_ndb->getReference(),
                      m_ndb->getNdbObjectName()));

  Uint32 sz4 = (sizeof(SubTableData) + 3) >> 2;
  Uint32 alloc_size = (sz4 + ptr[0].sz + ptr[1].sz + ptr[2].sz) << 2;

  assert(data->memory == NULL);
  data->memory = (Uint32*)alloc(alloc_size);
  assert(data->memory != NULL);  // Alloc failures catched in ::alloc

  Uint32* memptr = data->memory + sz4;
  for (int i = 0; i <= 2; i++)
  {
    data->ptr[i].p = memptr;
    data->ptr[i].sz = ptr[i].sz;
    memptr += ptr[i].sz;
  }
  DBUG_RETURN(0);
}

void*
NdbEventBuffer::alloc(Uint32 sz)
{
  DBUG_ENTER("alloc");

  /* Always allocate from 'tail' block, if none allocate it */
  EventMemoryBlock *mem_block = m_mem_block_tail;
  if (unlikely(mem_block == NULL))
  {
    assert(m_total_alloc == 0);
    mem_block = expand_memory_blocks();
    assert(mem_block != NULL); //Will crashMemAllocError if failed.
  }

  void* memptr = mem_block->alloc(sz);
  if (unlikely(memptr == NULL))  //mem_block is full
  {
    /** Completed alloc from current MemoryBlock */
    Uint64 gci = m_latestGCI;
    find_max_known_gci(&gci);
    assert(gci >= m_latestGCI);
    complete_memory_block(MonotonicEpoch(m_epoch_generation,gci));

    mem_block = expand_memory_blocks();
    assert(mem_block != NULL); //Will crashMemAllocError if failed.

    reportStatus();
    memptr = mem_block->alloc(sz);
    if (unlikely(memptr == NULL))
    {
      // Expect to always be able to alloc from empty mem block
      crashMemAllocError("::alloc(): alloc from empty MemoryBlock failed");
      DBUG_RETURN(NULL);
    }
  }

  DBUG_RETURN(memptr);
}

/**
 * Tag MemoryBlock with highest epoch seen intil now.
 * It can then be released when we have consumed all events
 * including that epoch.
 */
void
NdbEventBuffer::complete_memory_block(MonotonicEpoch highest_epoch)
{
  if (likely(m_mem_block_tail != NULL))
  {
    EventMemoryBlock *mem_block = m_mem_block_tail;
    mem_block->m_expiry_epoch = highest_epoch;
    mem_block->m_used = mem_block->m_size;
  }
}

Uint32
NdbEventBuffer::get_free_data_sz() const
{
#if defined(VM_TRACE)
  {
    Uint32 free = 0;
    EventMemoryBlock *mem_block = m_mem_block_free;
    while (mem_block != NULL)
    {
      free += mem_block->get_size();
      mem_block = mem_block->m_next;
    }
    assert(free == m_mem_block_free_sz);
  }
#endif

  // Only tail block might have additional free data:
  if (likely(m_mem_block_tail != NULL))
  {
    return m_mem_block_free_sz + m_mem_block_tail->get_free();
  }
  else
  {
    return m_mem_block_free_sz;
  }
}

Uint32
NdbEventBuffer::get_used_data_sz() const
{
  assert(m_total_alloc >= get_free_data_sz());
  return m_total_alloc - get_free_data_sz();
}

EventMemoryBlock*
NdbEventBuffer::expand_memory_blocks()
{
  EventMemoryBlock *new_block;
  if (m_mem_block_free != NULL)
  {
    new_block = m_mem_block_free;
    assert(m_mem_block_free_sz >= new_block->get_size());
    m_mem_block_free_sz -= new_block->get_size();
    m_mem_block_free = new_block->m_next;
    new_block->init();
  }
  else  //Allocate new EventMemoryBlock */
  {
    /* Allocate new EventMemoryBlock, adapt block size to current usage */
    const Uint32 sz = (m_total_alloc < 1024*1024)
                      ? MEM_BLOCK_SMALL
                      : MEM_BLOCK_LARGE;
    /**
     * Prefer page alloc, as that allows us to completely return memory
     * to the OS when we free it. my_mmap() will use malloc if page alloc
     * not available at this OS.
     */
#if defined(USE_MMAP)
    void *memptr = my_mmap(NULL, sz, PROT_READ|PROT_WRITE,
                           MAP_PRIVATE|MAP_ANONYMOUS, -1, 0);
    if (unlikely(memptr == MAP_FAILED))
#else
    void *memptr = malloc(sz);
    if (unlikely(memptr == NULL))
#endif
    {
#ifdef VM_TRACE
      printf("m_latest_command: %s 0x%x %s\n",
             m_latest_command, m_ndb->getReference(), m_ndb->getNdbObjectName());
      printf("no free data, m_latestGCI %u/%u\n",
             (Uint32)(m_latestGCI << 32), (Uint32)m_latestGCI);
      printf("m_total_alloc %d\n", m_total_alloc);
 
      const Uint64 gci_head = m_event_queue.m_head?m_event_queue.m_head->m_gci.getGCI():0;
      const Uint64 gci_tail = m_event_queue.m_tail?m_event_queue.m_tail->m_gci.getGCI():0;
      printf("m_event_queue_count %d first gci{hi/lo} %u/%u last gci{hi/lo} %u/%u\n",
             m_event_queue.count_event_data(),
             Uint32(gci_head >> 32), Uint32(gci_head),
             Uint32(gci_tail >> 32), Uint32(gci_tail));
#endif
      crashMemAllocError("Attempt to allocate MemoryBlock from OS failed");
      return NULL;
    }
    m_total_alloc += sz;
    new_block = new(memptr) EventMemoryBlock(sz);
  }

  /* new_block is added as 'tail' */
  if (likely(m_mem_block_tail != NULL))
    m_mem_block_tail->m_next = new_block;
  else
    m_mem_block_head = new_block;
  m_mem_block_tail = new_block;

  return new_block;
}

void NdbEventBuffer::remove_consumed_memory(MonotonicEpoch consumed_epoch)  //Need m_mutex locked
{
  MonotonicEpoch prev_highest_epoch(MonotonicEpoch::min);

  // Memory blocks are ordered on 'expiry-epoch', search from 'head'
  while (m_mem_block_head != NULL)
  {
    EventMemoryBlock *mem_block = m_mem_block_head;
    if (mem_block->m_expiry_epoch > consumed_epoch)
    {
      break;  //mem_block not expired yet
    }

    // mem_block is recycled to m_mem_block_free-list
    m_mem_block_head = mem_block->m_next;
    if (m_mem_block_head == NULL)
      m_mem_block_tail = NULL;

    // mem_block should be in ascending expiry_epoch order
    assert(mem_block->m_expiry_epoch >= prev_highest_epoch);
    prev_highest_epoch = mem_block->m_expiry_epoch;

    // Link mem_block into m_mem_block_free-list
    mem_block->m_next = m_mem_block_free;
    m_mem_block_free = mem_block;
    m_mem_block_free_sz += mem_block->get_size();
  }

  /**
   * Possibly reduce the number of MemoryBlock we keep in the
   * free list. As the EventBuffer memory usage may fluctate
   * a lot over time, we are quite aggresive in avoiding keeping
   * unused free space too long.
   */
  if (prev_highest_epoch != MonotonicEpoch::min)  //Released memory block(s)
  {
    while (m_mem_block_free != NULL)
    {
      // Keep a maximum of 20% of total allocated memory as free_data
      // ... Pluss an aditional 3 'small memory blocks'.
      const Uint32 max_free_data_sz = (3*MEM_BLOCK_SMALL) + (m_total_alloc / 5);
      if (get_free_data_sz() <= max_free_data_sz)
      {
        break;
      }

      // Too much in free-list, release first free memory block
      EventMemoryBlock *mem_block = m_mem_block_free;
      m_mem_block_free = mem_block->m_next;
      assert(m_mem_block_free_sz >= mem_block->get_size());
      m_mem_block_free_sz -= mem_block->get_size();

      const Uint32 alloced_sz = mem_block->alloced_size();
      assert(m_total_alloc >= alloced_sz);
      m_total_alloc -= alloced_sz;
#ifndef NDEBUG
      memset(mem_block, 0x11, alloced_sz);
#endif

#if defined(USE_MMAP)
      require(my_munmap(mem_block, alloced_sz) == 0);
#else
      free(mem_block);
#endif
    }
  }
}

int 
NdbEventBuffer::copy_data(const SubTableData * const sdata, Uint32 len,
                          LinearSectionPtr ptr[3],
                          EventBufData* data)
{
  DBUG_ENTER_EVENT("NdbEventBuffer::copy_data");

  if (alloc_mem(data, ptr) != 0)
    DBUG_RETURN_EVENT(-1);
  memcpy(data->sdata, sdata, sizeof(SubTableData));

  if (unlikely(len < SubTableData::SignalLength))
  {
    data->sdata->gci_lo = 0;
  }
  if (len < SubTableData::SignalLengthWithTransId)
  {
    /* No TransId, set to uninit value */
    data->sdata->transId1 = ~Uint32(0);
    data->sdata->transId2 = ~Uint32(0);
  }

  int i;
  for (i = 0; i <= 2; i++)
    memcpy(data->ptr[i].p, ptr[i].p, ptr[i].sz << 2);
  DBUG_RETURN_EVENT(0);
}

static struct Ev_t {
  enum {
    enum_INS = NdbDictionary::Event::_TE_INSERT,
    enum_DEL = NdbDictionary::Event::_TE_DELETE,
    enum_UPD = NdbDictionary::Event::_TE_UPDATE,
    enum_NUL = NdbDictionary::Event::_TE_NUL,
    enum_IDM = 254,     // idempotent op possibly allowed on NF
    enum_ERR = 255      // always impossible
  };
  int t1, t2, t3;
} ev_t[] = {
  { Ev_t::enum_INS, Ev_t::enum_INS, Ev_t::enum_IDM },
  { Ev_t::enum_INS, Ev_t::enum_DEL, Ev_t::enum_NUL }, //ok
  { Ev_t::enum_INS, Ev_t::enum_UPD, Ev_t::enum_INS }, //ok
  { Ev_t::enum_DEL, Ev_t::enum_INS, Ev_t::enum_UPD }, //ok
  { Ev_t::enum_DEL, Ev_t::enum_DEL, Ev_t::enum_IDM },
  { Ev_t::enum_DEL, Ev_t::enum_UPD, Ev_t::enum_ERR },
  { Ev_t::enum_UPD, Ev_t::enum_INS, Ev_t::enum_ERR },
  { Ev_t::enum_UPD, Ev_t::enum_DEL, Ev_t::enum_DEL }, //ok
  { Ev_t::enum_UPD, Ev_t::enum_UPD, Ev_t::enum_UPD }  //ok
};

/*
 *   | INS            | DEL              | UPD
 * 0 | pk ah + all ah | pk ah            | pk ah + new ah 
 * 1 | pk ad + all ad | old pk ad        | new pk ad + new ad 
 * 2 | empty          | old non-pk ah+ad | old ah+ad
 */

static AttributeHeader
copy_head(Uint32& i1, Uint32* p1, Uint32& i2, const Uint32* p2,
          Uint32 flags)
{
  AttributeHeader ah(p2[i2]);
  bool do_copy = (flags & 1);
  if (do_copy)
    p1[i1] = p2[i2];
  i1++;
  i2++;
  return ah;
}

static void
copy_attr(AttributeHeader ah,
          Uint32& j1, Uint32* p1, Uint32& j2, const Uint32* p2,
          Uint32 flags)
{
  bool do_copy = (flags & 1);
  bool with_head = (flags & 2);
  Uint32 n = with_head + ah.getDataSize();
  if (do_copy)
  {
    Uint32 k;
    for (k = 0; k < n; k++)
      p1[j1 + k] = p2[j2 + k];
  }
  j1 += n;
  j2 += n;
}

int 
NdbEventBuffer::merge_data(const SubTableData * const sdata, Uint32 len,
                           LinearSectionPtr ptr2[3],
                           EventBufData* data)
{
  DBUG_ENTER_EVENT("NdbEventBuffer::merge_data");
  int result = 0;

  /* TODO : Consider how/if to merge multiple events/key with different
   * transid
   * Same consideration probably applies to AnyValue!
   */

  Uint32 nkey = data->m_event_op->m_eventImpl->m_tableImpl->m_noOfKeys;

  int t1 = SubTableData::getOperation(data->sdata->requestInfo);
  int t2 = SubTableData::getOperation(sdata->requestInfo);

  // save old data
  EventBufData olddata = *data;
  data->memory = NULL;

  if (t1 == Ev_t::enum_NUL)
  {
    result = copy_data(sdata, len, ptr2, data);
    DBUG_RETURN_EVENT(result);
  }

  Ev_t* tp = 0;
  int i;
  for (i = 0; (uint) i < sizeof(ev_t)/sizeof(ev_t[0]); i++) {
    if (ev_t[i].t1 == t1 && ev_t[i].t2 == t2) {
      tp = &ev_t[i];
      break;
    }
  }
  assert(tp != 0 && tp->t3 != Ev_t::enum_ERR);

  if (tp->t3 == Ev_t::enum_IDM) {
    LinearSectionPtr (&ptr1)[3] = data->ptr;

    /*
     * TODO
     * - can get data in INS ptr2[2] which is supposed to be empty
     * - can get extra data in DEL ptr2[2]
     * - why does DBUG_PRINT not work in this file ???
     *
     * replication + bug#19872 can ignore this since merge is on
     * only for tables with explicit PK and before data is not used
     */
    const int maxsec = 1; // ignore section 2

    int i;
    for (i = 0; i <= maxsec; i++) {
      if (ptr1[i].sz != ptr2[i].sz ||
          memcmp(ptr1[i].p, ptr2[i].p, ptr1[i].sz << 2) != 0) {
        DBUG_PRINT("info", ("idempotent op %d*%d data differs in sec %d 0x%x %s",
                            tp->t1, tp->t2, i, m_ndb->getReference(),
                            m_ndb->getNdbObjectName()));
        assert(false);
        DBUG_RETURN_EVENT(-1);
      }
    }
    DBUG_PRINT("info", ("idempotent op %d*%d data ok 0x%x %s",
                        tp->t1, tp->t2, m_ndb->getReference(),
                        m_ndb->getNdbObjectName()));
    *data = olddata;
    DBUG_RETURN_EVENT(0);
  }

  // compose ptr1 o ptr2 = ptr
  LinearSectionPtr (&ptr1)[3] = olddata.ptr;
  LinearSectionPtr (&ptr)[3] = data->ptr;

  // loop twice where first loop only sets sizes
  int loop;
  for (loop = 0; loop <= 1; loop++)
  {
    if (loop == 1)
    {
      if (alloc_mem(data, ptr) != 0)
      {
        result = -1;
        goto end;
      }
      *data->sdata = *sdata;
      SubTableData::setOperation(data->sdata->requestInfo, tp->t3);
    }

    ptr[0].sz = ptr[1].sz = ptr[2].sz = 0;

    // copy pk from new version
    {
      AttributeHeader ah;
      Uint32 i = 0;
      Uint32 j = 0;
      Uint32 i2 = 0;
      Uint32 j2 = 0;
      while (i < nkey)
      {
        ah = copy_head(i, ptr[0].p, i2, ptr2[0].p, loop);
        copy_attr(ah, j, ptr[1].p, j2, ptr2[1].p, loop);
      }
      ptr[0].sz = i;
      ptr[1].sz = j;
    }

    // merge after values, new version overrides
    if (tp->t3 != Ev_t::enum_DEL)
    {
      AttributeHeader ah;
      Uint32 i = ptr[0].sz;
      Uint32 j = ptr[1].sz;
      Uint32 i1 = 0;
      Uint32 j1 = 0;
      Uint32 i2 = nkey;
      Uint32 j2 = ptr[1].sz;
      while (i1 < nkey)
      {
        j1 += AttributeHeader(ptr1[0].p[i1++]).getDataSize();
      }
      while (1)
      {
        bool b1 = (i1 < ptr1[0].sz);
        bool b2 = (i2 < ptr2[0].sz);
        if (b1 && b2)
        {
          Uint32 id1 = AttributeHeader(ptr1[0].p[i1]).getAttributeId();
          Uint32 id2 = AttributeHeader(ptr2[0].p[i2]).getAttributeId();
          if (id1 < id2)
            b2 = false;
          else if (id1 > id2)
            b1 = false;
          else
          {
            j1 += AttributeHeader(ptr1[0].p[i1++]).getDataSize();
            b1 = false;
          }
        }
        if (b1)
        {
          ah = copy_head(i, ptr[0].p, i1, ptr1[0].p, loop);
          copy_attr(ah, j, ptr[1].p, j1, ptr1[1].p, loop);
        }
        else if (b2)
        {
          ah = copy_head(i, ptr[0].p, i2, ptr2[0].p, loop);
          copy_attr(ah, j, ptr[1].p, j2, ptr2[1].p, loop);
        }
        else
          break;
      }
      ptr[0].sz = i;
      ptr[1].sz = j;
    }

    // merge before values, old version overrides
    if (tp->t3 != Ev_t::enum_INS)
    {
      AttributeHeader ah;
      Uint32 k = 0;
      Uint32 k1 = 0;
      Uint32 k2 = 0;
      while (1)
      {
        bool b1 = (k1 < ptr1[2].sz);
        bool b2 = (k2 < ptr2[2].sz);
        if (b1 && b2)
        {
          Uint32 id1 = AttributeHeader(ptr1[2].p[k1]).getAttributeId();
          Uint32 id2 = AttributeHeader(ptr2[2].p[k2]).getAttributeId();
          if (id1 < id2)
            b2 = false;
          else if (id1 > id2)
            b1 = false;
          else
          {
            k2 += 1 + AttributeHeader(ptr2[2].p[k2]).getDataSize();
            b2 = false;
          }
        }
        if (b1)
        {
          ah = AttributeHeader(ptr1[2].p[k1]);
          copy_attr(ah, k, ptr[2].p, k1, ptr1[2].p, loop | 2);
        }
        else if (b2)
        {
          ah = AttributeHeader(ptr2[2].p[k2]);
          copy_attr(ah, k, ptr[2].p, k2, ptr2[2].p, loop | 2);
        }
        else
          break;
      }
      ptr[2].sz = k;
    }
  }

end:
  DBUG_RETURN_EVENT(result);
}
 
/*
 * Given blob part event, find main table event on inline part.  It
 * should exist (force in TUP) but may arrive later.  If so, create
 * NUL event on main table.  The real event replaces it later.
 */

int
NdbEventBuffer::get_main_data(Gci_container* bucket,
                              EventBufData_hash::Pos& hpos,
                              EventBufData* blob_data)
{
  DBUG_ENTER_EVENT("NdbEventBuffer::get_main_data");

  int blobVersion = blob_data->m_event_op->theBlobVersion;
  assert(blobVersion == 1 || blobVersion == 2);

  NdbEventOperationImpl* main_op = blob_data->m_event_op->theMainOp;
  assert(main_op != NULL);
  const NdbTableImpl* mainTable = main_op->m_eventImpl->m_tableImpl;

  // create LinearSectionPtr for main table key
  LinearSectionPtr ptr[3];

  Uint32 pk_ah[NDB_MAX_NO_OF_ATTRIBUTES_IN_KEY];
  Uint32* pk_data = blob_data->ptr[1].p;
  Uint32 pk_size = 0;

  if (unlikely(blobVersion == 1)) {
    /*
     * Blob PK attribute 0 is concatenated table PK null padded
     * to fixed maximum size.  The actual size and attributes of
     * table PK must be discovered.
     */
    Uint32 max_size = AttributeHeader(blob_data->ptr[0].p[0]).getDataSize();

    Uint32 sz = 0; // words parsed so far
    Uint32 n = 0;
    Uint32 i;
    for (i = 0; n < mainTable->m_noOfKeys; i++) {
      const NdbColumnImpl* c = mainTable->getColumn(i);
      assert(c != NULL);
      if (! c->m_pk)
        continue;

      Uint32 bytesize = c->m_attrSize * c->m_arraySize;
      Uint32 lb, len;
      require(sz < max_size);
      bool ok = NdbSqlUtil::get_var_length(c->m_type, &pk_data[sz],
                                           bytesize, lb, len);
      if (!ok)
      {
        DBUG_RETURN_EVENT(-1);
      }

      AttributeHeader ah(i, lb + len);
      pk_ah[n] = ah.m_value;
      sz += ah.getDataSize();
      n++;
    }
    assert(n == mainTable->m_noOfKeys);
    require(sz <= max_size);
    pk_size = sz;
  } else {
    /*
     * Blob PK starts with separate table PKs.  Total size must be
     * counted and blob attribute ids changed to table attribute ids.
     */
    Uint32 sz = 0; // count size
    Uint32 n = 0;
    Uint32 i;
    for (i = 0; n < mainTable->m_noOfKeys; i++) {
      const NdbColumnImpl* c = mainTable->getColumn(i);
      assert(c != NULL);
      if (! c->m_pk)
        continue;

      AttributeHeader ah(blob_data->ptr[0].p[n]);
      ah.setAttributeId(i);
      pk_ah[n] = ah.m_value;
      sz += ah.getDataSize();
      n++;
    }
    assert(n == mainTable->m_noOfKeys);
    pk_size = sz;
  }

  ptr[0].sz = mainTable->m_noOfKeys;
  ptr[0].p = pk_ah;
  ptr[1].sz = pk_size;
  ptr[1].p = pk_data;
  ptr[2].sz = 0;
  ptr[2].p = 0;

  DBUG_DUMP_EVENT("ah", (char*)ptr[0].p, ptr[0].sz << 2);
  DBUG_DUMP_EVENT("pk", (char*)ptr[1].p, ptr[1].sz << 2);

  // search for main event buffer
  bucket->m_data_hash.search(hpos, main_op, ptr);
  if (hpos.data != NULL)
    DBUG_RETURN_EVENT(0);

  // not found, create a place-holder
  EventBufData* main_data = alloc_data();
  if (main_data == NULL)
    DBUG_RETURN_EVENT(-1);
  SubTableData sdata = *blob_data->sdata;
  sdata.tableId = main_op->m_eventImpl->m_tableImpl->m_id;
  SubTableData::setOperation(sdata.requestInfo, NdbDictionary::Event::_TE_NUL);
  if (copy_data(&sdata, SubTableData::SignalLength, ptr, main_data) != 0)
    DBUG_RETURN_EVENT(-1);
  hpos.data = main_data;

  DBUG_RETURN_EVENT(1);
}

void
NdbEventBuffer::add_blob_data(Gci_container* bucket,
                              EventBufData* main_data,
                              EventBufData* blob_data)
{
  DBUG_ENTER_EVENT("NdbEventBuffer::add_blob_data");
  DBUG_PRINT_EVENT("info", ("main_data=%p blob_data=%p 0x%x %s",
                            main_data, blob_data, m_ndb->getReference(),
                            m_ndb->getNdbObjectName()));
  EventBufData* head;
  head = main_data->m_next_blob;
  while (head != NULL)
  {
    if (head->m_event_op == blob_data->m_event_op)
      break;
    head = head->m_next_blob;
  }
  if (head == NULL)
  {
    head = blob_data;
    head->m_next_blob = main_data->m_next_blob;
    main_data->m_next_blob = head;
  }
  else
  {
    blob_data->m_next = head->m_next;
    head->m_next = blob_data;
  }
  DBUG_VOID_RETURN_EVENT;
}

EventBufData *
NdbEventBuffer::move_data()
{
  // handle received data
  if (!m_complete_data.is_empty())
  {
    // move this list to last in m_event_queue
    m_event_queue.append_list(&m_complete_data);
    m_complete_data.clear();
  }

  if (!m_event_queue.is_empty())
  {
    DBUG_ENTER_EVENT("NdbEventBuffer::move_data");
#ifdef VM_TRACE
    DBUG_PRINT_EVENT("exit",("m_event_queue_count %u 0x%x %s",
                             m_event_queue.count_event_data(),
                             m_ndb->getReference(), m_ndb->getNdbObjectName()));
#endif
    DBUG_RETURN_EVENT(m_event_queue.get_first_event_data());
  }
  return 0;
}

void
Gci_container::append_data(EventBufData *data)
{
  Gci_op g = {data->m_event_op,
              1U << SubTableData::getOperation(data->sdata->requestInfo)};
  add_gci_op(g);

  data->m_next = NULL;
  if (m_tail)
    m_tail->m_next = data;
  else
    m_head = data;

  m_tail = data;
}

void
Gci_container::add_gci_op(Gci_op g)
{
  DBUG_ENTER_EVENT("Gci_container::add_gci_op");
  DBUG_PRINT_EVENT("info", ("p.op: %p  g.event_types: %x", g.op, g.event_types));
  assert(g.op != NULL && g.op->theMainOp == NULL); // as in nextEvent
  Uint32 i;
  for (i = 0; i < m_gci_op_count; i++) {
    if (m_gci_op_list[i].op == g.op)
      break;
  }
  if (i < m_gci_op_count) {
    m_gci_op_list[i].event_types |= g.event_types;
  } else {
    if (m_gci_op_count == m_gci_op_alloc) {
      Uint32 n = 1 + 2 * m_gci_op_alloc;
      Gci_op* old_list = m_gci_op_list;

      void* memptr = m_event_buffer->alloc(n*sizeof(Gci_op));
      assert(memptr != NULL);  // alloc failure catched in ::alloc()
      m_gci_op_list = new(memptr) Gci_op[n];

      if (m_gci_op_alloc != 0) {
        Uint32 bytes = m_gci_op_alloc * sizeof(Gci_op);
        memcpy(m_gci_op_list, old_list, bytes);
        DBUG_PRINT_EVENT("info", ("this: %p  delete m_gci_op_list: %p",
                                  this, old_list));
      }
      else
        assert(old_list == 0);
      DBUG_PRINT_EVENT("info", ("this: %p  new m_gci_op_list: %p",
                                this, m_gci_op_list));
      m_gci_op_alloc = n;
    }
    assert(m_gci_op_count < m_gci_op_alloc);
#ifndef DBUG_OFF
    i = m_gci_op_count;
#endif
    m_gci_op_list[m_gci_op_count++] = g;
  }
  DBUG_PRINT_EVENT("exit", ("m_gci_op_list[%u].event_types: %x", i, m_gci_op_list[i].event_types));
  DBUG_VOID_RETURN_EVENT;
}

EpochData*
Gci_container::createEpochData(Uint64 gci)
{
  DBUG_ENTER_EVENT("Gci_container::createEpochData");
  DBUG_PRINT_EVENT("info", ("this: %p  gci: %u/%u",
                            this, (Uint32)(gci >> 32), (Uint32)gci));
  assert(gci != 0);
  assert(gci == m_gci);
  assert(m_head);

  void* memptr = m_event_buffer->alloc(sizeof(EpochData));
  assert(memptr != NULL);  // alloc failure catched in ::alloc()
  const MonotonicEpoch epoch(m_event_buffer->m_epoch_generation,gci);
  EpochData *newEpochData = new(memptr) EpochData(epoch, m_gci_op_list,
                                                  m_gci_op_count,
                                                  m_head);

  DBUG_PRINT_EVENT("info", ("created EpochData: %p  m_gci_op_list: %p",
                      newEpochData, m_gci_op_list));

  m_head = m_tail = NULL;
  m_gci_op_list = NULL;
  m_gci_op_count = 0;
  m_gci_op_alloc = 0;
  DBUG_RETURN_EVENT(newEpochData);
}



NdbEventOperation*
NdbEventBuffer::createEventOperation(const char* eventName,
				     NdbError &theError)
{
  DBUG_ENTER("NdbEventBuffer::createEventOperation");

  if (m_ndb->theImpl->m_ev_op == NULL)
  {
    //Any buffered events should have been discarded
    //when we dropped last event op - Prior to this create:
    assert(m_event_queue.is_empty());
  }

  NdbEventOperation* tOp= new NdbEventOperation(m_ndb, eventName);
  if (tOp == 0)
  {
    theError.code= 4000;
    DBUG_RETURN(NULL);
  }
  if (tOp->getState() != NdbEventOperation::EO_CREATED) {
    theError.code= tOp->getNdbError().code;
    delete tOp;
    DBUG_RETURN(NULL);
  }
  // add user reference
  // removed in dropEventOperation
  getEventOperationImpl(tOp)->m_ref_count = 1;
  DBUG_PRINT("info", ("m_ref_count: %u for op: %p 0x%x %s",
                      getEventOperationImpl(tOp)->m_ref_count,
                      getEventOperationImpl(tOp), m_ndb->getReference(),
                      m_ndb->getNdbObjectName()));
  DBUG_RETURN(tOp);
}

NdbEventOperationImpl*
NdbEventBuffer::createEventOperationImpl(NdbEventImpl& evnt,
                                         NdbError &theError)
{
  DBUG_ENTER("NdbEventBuffer::createEventOperationImpl");
  NdbEventOperationImpl* tOp= new NdbEventOperationImpl(m_ndb, evnt);
  if (tOp == 0)
  {
    theError.code= 4000;
    DBUG_RETURN(NULL);
  }
  if (tOp->getState() != NdbEventOperation::EO_CREATED) {
    theError.code= tOp->getNdbError().code;
    delete tOp;
    DBUG_RETURN(NULL);
  }
  DBUG_RETURN(tOp);
}

void
NdbEventBuffer::dropEventOperation(NdbEventOperation* tOp)
{
  DBUG_ENTER("NdbEventBuffer::dropEventOperation");
  NdbEventOperationImpl* op= getEventOperationImpl(tOp);

  op->stop();
  // stop blob event ops
  if (op->theMainOp == NULL)
  {
    MonotonicEpoch max_stop_gci = op->m_stop_gci;
    NdbEventOperationImpl* tBlobOp = op->theBlobOpList;
    while (tBlobOp != NULL)
    {
      tBlobOp->stop();
      MonotonicEpoch stop_gci = tBlobOp->m_stop_gci;
      if (stop_gci > max_stop_gci)
        max_stop_gci = stop_gci;
      tBlobOp = tBlobOp->m_next;
    }
    tBlobOp = op->theBlobOpList;
    while (tBlobOp != NULL)
    {
      tBlobOp->m_stop_gci = max_stop_gci;
      tBlobOp = tBlobOp->m_next;
    }
    op->m_stop_gci = max_stop_gci;
  }

  /**
   * Needs mutex lock as report_node_XXX accesses list...
   */
  NdbMutex_Lock(m_mutex);

  // release blob handles now, further access is user error
  if (op->theMainOp == NULL)
  {
    while (op->theBlobList != NULL)
    {
      NdbBlob* tBlob = op->theBlobList;
      op->theBlobList = tBlob->theNext;
      m_ndb->releaseNdbBlob(tBlob);
    }
  }

  if (op->m_next)
    op->m_next->m_prev= op->m_prev;
  if (op->m_prev)
    op->m_prev->m_next= op->m_next;
  else
    m_ndb->theImpl->m_ev_op= op->m_next;
  
  assert(m_ndb->theImpl->m_ev_op == 0 || m_ndb->theImpl->m_ev_op->m_prev == 0);
  
  DBUG_ASSERT(op->m_ref_count > 0);
  // remove user reference
  // added in createEventOperation
  // user error to use reference after this
  op->m_ref_count--;
  DBUG_PRINT("info", ("m_ref_count: %u for op: %p 0x%x %s",
                      op->m_ref_count, op, m_ndb->getReference(),
                      m_ndb->getNdbObjectName()));
  if (op->m_ref_count == 0)
  {
    DBUG_PRINT("info", ("deleting op: %p 0x%x %s",
                        op, m_ndb->getReference(), m_ndb->getNdbObjectName()));
    delete op->m_facade;
  }
  else
  {
    op->m_next= m_dropped_ev_op;
    op->m_prev= 0;
    if (m_dropped_ev_op)
      m_dropped_ev_op->m_prev= op;
    m_dropped_ev_op= op;
  }

  if (m_active_op_count == 0)
  {
    /**
     * Client dropped all event operations. Thus, all buffered, polled
     * and unpolled, (completed) events can now safely be discarded.
     */
    consume_all();

    /* Clean up obsolete receiver thread data. */
    init_gci_containers();
  }

  NdbMutex_Unlock(m_mutex);
  DBUG_VOID_RETURN;
}

void
NdbEventBuffer::reportStatus(ReportReason reason)
{
  if (reason != NO_REPORT)
    goto send_report;

  if (m_free_thresh)
  {
    const Uint64 free_data_sz = get_free_data_sz();
    if (100*free_data_sz < m_min_free_thresh*(Uint64)m_total_alloc &&
        m_total_alloc > 1024*1024)
    {
      /* report less free buffer than m_free_thresh,
         next report when more free than 2 * m_free_thresh
      */
      m_min_free_thresh= 0;
      m_max_free_thresh= 2 * m_free_thresh;
      reason = LOW_FREE_EVENTBUFFER;
      goto send_report;
    }
  
    if (100*free_data_sz > m_max_free_thresh*(Uint64)m_total_alloc &&
        m_total_alloc > 1024*1024)
    {
      /* report more free than 2 * m_free_thresh
         next report when less free than m_free_thresh
      */
      m_min_free_thresh= m_free_thresh;
      m_max_free_thresh= 100;
      reason = ENOUGH_FREE_EVENTBUFFER;
      goto send_report;
    }
  }

  if (m_gci_slip_thresh &&
      (m_buffered_epochs >= m_gci_slip_thresh) &&
      NdbTick_Elapsed(m_last_log_time, NdbTick_getCurrentTicks()).milliSec() >= 1000)
  {
    m_last_log_time = NdbTick_getCurrentTicks();
    reason = BUFFERED_EPOCHS_OVER_THRESHOLD;
    goto send_report;
  }

  return;

send_report:
  Uint32 data[10];
  data[0]= NDB_LE_EventBufferStatus2;
  data[1]= get_used_data_sz();
  data[2]= m_total_alloc;
  data[3]= m_max_alloc;
  data[4]= (Uint32)(m_latest_consumed_epoch);
  data[5]= (Uint32)(m_latest_consumed_epoch >> 32);
  data[6]= (Uint32)(m_latestGCI);
  data[7]= (Uint32)(m_latestGCI >> 32);
  data[8]= (Uint32)(m_ndb->getReference());
  data[9]= (Uint32)(reason);
  Ndb_internal::send_event_report(true, m_ndb, data, 10);
}

void
NdbEventBuffer::get_event_buffer_memory_usage(Ndb::EventBufferMemoryUsage& usage)
{
  const Uint32 used_data_sz = get_used_data_sz();

  usage.allocated_bytes = m_total_alloc;
  usage.used_bytes = used_data_sz;

  // If there's no configured max limit then
  // the percentage is a fraction of the total allocated.

  Uint32 ret = 0;
  // m_max_alloc == 0 ==> unlimited usage,
  if (m_max_alloc > 0)
    ret = (Uint32)((100 * (Uint64)used_data_sz) / m_max_alloc);
  else if (m_total_alloc > 0)
    ret = (Uint32)((100 * (Uint64)used_data_sz) / m_total_alloc);

  usage.usage_percent = ret;
}

Uint32
EventBufData::get_size() const
{
  // Calc size in aligned Uint32 words
  Uint32 size = (sizeof(SubTableData) + 3) >> 2;
  size += ptr[0].sz + ptr[1].sz + ptr[2].sz;

  // Convert to bytes;
  size <<= 2;

  // Add length of blob fragments.
  // Possibly multiple BLOBs are chained with 'next_blob' and
  // added by get_size() being recursively
  EventBufData* blob = m_next_blob;
  while (blob)
  {
    size += blob->get_size();
    blob = blob->m_next;
  }
  return size;
}

Uint32
EventBufData::get_count() const
{
  Uint32 count = 1;
  EventBufData* blob = m_next_blob;
  while (blob)
  {
    count += blob->get_count();
    blob = blob->m_next;
  }
  return count;
}

Uint32
Gci_container::count_event_data() const
{
  Uint32 count = 0;
  EventBufData* data = m_head;
  while (data != NULL)
  {
    count += data->get_count();
    data = data->m_next;
  }
  return count;
}

Uint32
EpochData::count_event_data() const
{
  Uint32 count = 0;
  EventBufData* data = m_data;
  while (data != NULL)
  {
    count += data->get_count();
    data = data->m_next;
  }
  return count;
}
 
Uint32
EpochDataList::count_event_data() const
{
  Uint32 count = 0;
  EpochData* epoch = m_head;
  while (epoch != NULL)
  {
    count += epoch->count_event_data();
    epoch = epoch->m_next;
  }
  return count;
}


// hash table routines

// could optimize the all-fixed case
Uint32
EventBufData_hash::getpkhash(NdbEventOperationImpl* op,
                             LinearSectionPtr ptr[3])
{
  DBUG_ENTER_EVENT("EventBufData_hash::getpkhash");
  DBUG_DUMP_EVENT("ah", (char*)ptr[0].p, ptr[0].sz << 2);
  DBUG_DUMP_EVENT("pk", (char*)ptr[1].p, ptr[1].sz << 2);

  const NdbTableImpl* tab = op->m_eventImpl->m_tableImpl;

  // in all cases ptr[0] = pk ah.. ptr[1] = pk ad..
  // for pk update (to equivalent pk) post/pre values give same hash
  Uint32 nkey = tab->m_noOfKeys;
  assert(nkey != 0 && nkey <= ptr[0].sz);
  const Uint32* hptr = ptr[0].p;
  const uchar* dptr = (uchar*)ptr[1].p;

  // hash registers
  ulong nr1 = 0;
  ulong nr2 = 0;
  while (nkey-- != 0)
  {
    AttributeHeader ah(*hptr++);
    Uint32 bytesize = ah.getByteSize();
    assert(dptr + bytesize <= (uchar*)(ptr[1].p + ptr[1].sz));

    Uint32 i = ah.getAttributeId();
    const NdbColumnImpl* col = tab->getColumn(i);
    require(col != 0);

    Uint32 lb, len;
    bool ok = NdbSqlUtil::get_var_length(col->m_type, dptr, bytesize, lb, len);
    require(ok);

    CHARSET_INFO* cs = col->m_cs ? col->m_cs : &my_charset_bin;
    (*cs->coll->hash_sort)(cs, dptr + lb, len, &nr1, &nr2);
    dptr += ((bytesize + 3) / 4) * 4;
  }
  DBUG_PRINT_EVENT("info", ("hash result=%08x", nr1));
  DBUG_RETURN_EVENT(nr1);
}

bool
EventBufData_hash::getpkequal(NdbEventOperationImpl* op,
                              LinearSectionPtr ptr1[3],
                              LinearSectionPtr ptr2[3])
{
  DBUG_ENTER_EVENT("EventBufData_hash::getpkequal");
  DBUG_DUMP_EVENT("ah1", (char*)ptr1[0].p, ptr1[0].sz << 2);
  DBUG_DUMP_EVENT("pk1", (char*)ptr1[1].p, ptr1[1].sz << 2);
  DBUG_DUMP_EVENT("ah2", (char*)ptr2[0].p, ptr2[0].sz << 2);
  DBUG_DUMP_EVENT("pk2", (char*)ptr2[1].p, ptr2[1].sz << 2);

  const NdbTableImpl* tab = op->m_eventImpl->m_tableImpl;

  Uint32 nkey = tab->m_noOfKeys;
  assert(nkey != 0 && nkey <= ptr1[0].sz && nkey <= ptr2[0].sz);
  const Uint32* hptr1 = ptr1[0].p;
  const Uint32* hptr2 = ptr2[0].p;
  const uchar* dptr1 = (uchar*)ptr1[1].p;
  const uchar* dptr2 = (uchar*)ptr2[1].p;

  bool equal = true;

  while (nkey-- != 0)
  {
    AttributeHeader ah1(*hptr1++);
    AttributeHeader ah2(*hptr2++);
    // sizes can differ on update of varchar endspace
    Uint32 bytesize1 = ah1.getByteSize();
    Uint32 bytesize2 = ah2.getByteSize();
    assert(dptr1 + bytesize1 <= (uchar*)(ptr1[1].p + ptr1[1].sz));
    assert(dptr2 + bytesize2 <= (uchar*)(ptr2[1].p + ptr2[1].sz));

    assert(ah1.getAttributeId() == ah2.getAttributeId());
    Uint32 i = ah1.getAttributeId();
    const NdbColumnImpl* col = tab->getColumn(i);
    assert(col != 0);

    Uint32 lb1, len1;
    bool ok1 = NdbSqlUtil::get_var_length(col->m_type, dptr1, bytesize1, lb1, len1);
    Uint32 lb2, len2;
    bool ok2 = NdbSqlUtil::get_var_length(col->m_type, dptr2, bytesize2, lb2, len2);
    require(ok1 && ok2 && lb1 == lb2);

    CHARSET_INFO* cs = col->m_cs ? col->m_cs : &my_charset_bin;
    int res = (cs->coll->strnncollsp)(cs, dptr1 + lb1, len1, dptr2 + lb2, len2, false);
    if (res != 0)
    {
      equal = false;
      break;
    }
    dptr1 += ((bytesize1 + 3) / 4) * 4;
    dptr2 += ((bytesize2 + 3) / 4) * 4;
  }

  DBUG_PRINT_EVENT("info", ("equal=%s", equal ? "true" : "false"));
  DBUG_RETURN_EVENT(equal);
}

void
EventBufData_hash::search(Pos& hpos,
                          NdbEventOperationImpl* op,
                          LinearSectionPtr ptr[3])
{
  DBUG_ENTER_EVENT("EventBufData_hash::search");
  Uint32 pkhash = getpkhash(op, ptr);
  Uint32 index = (op->m_oid ^ pkhash) % GCI_EVENT_HASH_SIZE;
  EventBufData* data = m_hash[index];
  while (data != 0)
  {
    if (data->m_event_op == op &&
        data->m_pkhash == pkhash &&
        getpkequal(op, data->ptr, ptr))
      break;
    data = data->m_next_hash;
  }
  hpos.index = index;
  hpos.data = data;
  hpos.pkhash = pkhash;
  DBUG_PRINT_EVENT("info", ("search result=%p", data));
  DBUG_VOID_RETURN_EVENT;
}

template class Vector<Gci_container_pod>;<|MERGE_RESOLUTION|>--- conflicted
+++ resolved
@@ -2572,13 +2572,8 @@
       bool gapBegins = false;
 
       // if there is a gap, mark the gap boundary
-<<<<<<< HEAD
-       ReportReason reason_to_report =
-         m_event_buffer_manager.onEpochCompleted(gci, gapBegins);
-=======
-      if (m_event_buffer_manager.onEpochCompleted(gci, gapBegins))
-        reportStatus();
->>>>>>> c07828c6
+      ReportReason reason_to_report =
+        m_event_buffer_manager.onEpochCompleted(gci, gapBegins);
 
       // if a new gap begins, mark the bucket.
       if (gapBegins)
