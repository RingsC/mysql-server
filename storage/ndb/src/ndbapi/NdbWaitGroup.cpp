/*
   Copyright (c) 2013 Oracle and/or its affiliates. All rights reserved.

   This program is free software; you can redistribute it and/or modify
   it under the terms of the GNU General Public License as published by
   the Free Software Foundation; version 2 of the License.

   This program is distributed in the hope that it will be useful,
   but WITHOUT ANY WARRANTY; without even the implied warranty of
   MERCHANTABILITY or FITNESS FOR A PARTICULAR PURPOSE.  See the
   GNU General Public License for more details.

   You should have received a copy of the GNU General Public License
   along with this program; if not, write to the Free Software
   Foundation, Inc., 51 Franklin St, Fifth Floor, Boston, MA 02110-1301  USA
*/
#include <stdlib.h>
#include <ndb_global.h>
#include "NdbWaitGroup.hpp"
#include "WakeupHandler.hpp"
#include "ndb_cluster_connection.hpp"
#include "TransporterFacade.hpp"
#include "ndb_cluster_connection_impl.hpp"
#include "NdbImpl.hpp"


int round_up(int num, int factor)
{
  return num + factor - 1 - (num - 1) % factor;
}


NdbWaitGroup::NdbWaitGroup(Ndb_cluster_connection *_conn, int ndbs) :
  m_pos_new(0),
  m_pos_wait(0),
  m_pos_ready(0),
  m_multiWaitHandler(0),
  m_pos_overflow(0),
  m_nodeId(0),
  m_active_version(0),
  m_conn(_conn)
{
  const int pointers_per_cache_line = NDB_CL / sizeof(Ndb *);

  /* round array size up to a whole cache line */
  m_array_size = round_up(ndbs, pointers_per_cache_line);

  /* m_pos is used in the version 1 api */
  m_pos = m_array_size;

  /* overflow list is 1/8 of array, also rounded up */
  m_overflow_size = m_array_size / 8;
  m_overflow_size = round_up(m_overflow_size, pointers_per_cache_line);

  /* Return point is somewhere in the array */
  m_pos_return = m_array_size / 3;
  
  /* Allocate the main array and the overflow list */
  m_array = (Ndb **) calloc(m_array_size, sizeof(Ndb *));
  m_overflow = (Ndb **) calloc(m_overflow_size, sizeof(Ndb *));

  /* Call into the TransporterFacade to set up wakeups */
  bool rc = m_conn->m_impl.m_transporter_facade->setupWakeup();
  assert(rc);

  /* Get a new Ndb object to be the dedicated "wakeup object" for the group */
  m_wakeNdb = new Ndb(m_conn);
  assert(m_wakeNdb);
  m_wakeNdb->init(1);
  m_nodeId = m_wakeNdb->theNode;

  /* Get a wakeup handler */
  m_multiWaitHandler = new MultiNdbWakeupHandler(m_wakeNdb);
}


NdbWaitGroup::~NdbWaitGroup()
{
<<<<<<< HEAD
=======
  if(m_active_version == 1) 
  {
    while (m_pos < (int) m_array_size)
    {
      m_multiWaitHandler->unregisterNdb(m_array[m_pos++]);
    }
  }

>>>>>>> 05a7f252
  delete m_multiWaitHandler;
  delete m_wakeNdb;
  free(m_array);
  free(m_overflow);
}


void NdbWaitGroup::wakeup()
{
  m_conn->m_impl.m_transporter_facade->requestWakeup();
}


/*  Old-API addNdb() 
*/
bool NdbWaitGroup::addNdb(Ndb *ndb)
{
  if(unlikely(ndb->theNode != Uint32(m_nodeId)))
  {
    return false; // Ndb belongs to wrong ndb_cluster_connection
  }

  if(unlikely(m_pos == 0))
  {
    return false; // array is full
  }

<<<<<<< HEAD
  for (int i = 0; i < m_count; i++)
=======
  if(unlikely(m_multiWaitHandler->ndbIsRegistered(ndb)))
>>>>>>> 05a7f252
  {
    if (ndb == m_array[topDownIdx(i)])
      return false; // duplicate of item already in group
  }

  m_array[--m_pos] = ndb;
  return true;
}


/*  Old-API version of wait().
    It is single-threaded without any concurrent push().
*/
int NdbWaitGroup::wait(Ndb ** & arrayHead    /* out */,
                       Uint32 timeout_millis,
                       int min_ndbs)
{
  int nready;
  int nwait = m_array_size - m_pos;
  Ndb ** ndblist = m_array + m_pos;
  arrayHead = NULL;
  m_active_version = 1;
  int wait_rc;
  {
<<<<<<< HEAD
    wait_rc = m_multiWaitHandler->waitForInput(ndblist,
                                               m_count,
                                               min_ndbs,
                                               timeout_millis,
                                               &nready);

    if (wait_rc == 0)
    {
      arrayHead = ndblist;    // success
      /* Remove from m_array by moving index */
      m_count -= nready;
=======
    PollGuard pg(* m_wakeNdb->theImpl);   // get ready to poll
    wait_rc = m_multiWaitHandler->waitForInput(ndblist, 
                                               nwait, 
                                               min_ndbs,
                                               & pg, 
                                               timeout_millis);
    nready = m_multiWaitHandler->getNumReadyNdbs();

    if (wait_rc == 0)
    {
      arrayHead = ndblist;   // success
      for(int i = 0 ; i < nready ; i++)  // remove ready Ndbs from group
      {
        m_multiWaitHandler->unregisterNdb(m_array[m_pos + i]);
      }
      m_pos += nready;
>>>>>>> 05a7f252
    }
  }
  return wait_rc ? -1 : nready;
<<<<<<< HEAD
}
=======
}


/* Version 2 API */

/* 
    QUEUE 

    A = Array                                                       m_array
    MAX = Array Size                                                m_array_size 
    RETURNPOINT = Some point between 0 and MAX                      m_pos_return
    N = New (recently pushed to list)       NC = New Cursor         m_pos_new
    W = Waiting (on NDB network i/o)        WC = Waiting Cursor     m_pos_wait
    R = Returned (from NDB, ready to poll)  RC = Returned Cursor    m_pos_ready

    init:  NC = WC = RC = 0.    

    push:  A[NC] = X
           NC += 1                      # NC is index of next new item
           If(NC == MAX) List is full
    
    wait:  # Maintenance tasks:
              (1) If list is full, resize
              (2) If NC > RETURNPOINT, shift list downwad so A[WC] becomes A[0]
           # Wait for all the newly arrived items
           nwait = NC - WC
           nready = waitForInput(WC, nwait)
           WC += nready                 # WC is start index of the next wait
    
    pop:   IF (RC != WC)
             RETURNVAL = A[RC]
             RC += 1                    # RC is index of next ready item
                
    Many threads can push and pop; only one thread can use wait.
*/

int NdbWaitGroup::push(Ndb *ndb) 
{
  if(unlikely(ndb->theNode != Uint32(m_nodeId)))
  {
    return -1;
  }

  assert(! m_multiWaitHandler->ndbIsRegistered(ndb));

  lock();
  if(unlikely(m_pos_new == m_array_size))  // array is full
  {
    if(unlikely(m_pos_overflow == m_overflow_size))  // overflow list is full
    {
      m_overflow_size *= 2;
      assert(m_overflow_size < NDBWAITGROUP_MAX_SIZE);
      m_overflow = (Ndb **) realloc(m_overflow, m_overflow_size * sizeof(Ndb*));
    }
    m_overflow[m_pos_overflow++] = ndb;
  }
  else 
  {
    m_array[m_pos_new++] = ndb;   // common case
  }
  unlock();

  return 0;
}


/* wait() takes the lock before and after wait (not during).
*/
int NdbWaitGroup::wait(Uint32 timeout_millis, int pct_ready) 
{
  int nready, nwait;
  m_active_version = 2;
  assert(pct_ready >=0 && pct_ready <= 100);

  lock();

  /* Resize list if full */
  if(unlikely(m_pos_new == m_array_size))
  {
    resize_list();
  }

  /* On last pop, if list has advanced past return point, shift back to 0 */
  if(m_pos_ready &&                  /* Not at zero */
     m_pos_ready == m_pos_wait &&    /* Cannot currently pop */
     m_pos_new > m_pos_return)       /* NC > RETURNPOINT */
  {
    /* hold transpporter lock while messing with array */
    PollGuard pg(* m_wakeNdb->theImpl); 
    for(Uint32 i = m_pos_wait; i < m_pos_new; i++)
    {
      m_multiWaitHandler->unregisterNdb(m_array[i]);
      m_array[i - m_pos_wait] = m_array[i];      
    }
    m_pos_new -= m_pos_wait;
    m_pos_ready = m_pos_wait = 0;         
  }  

  /* Number of items to wait for */
  nwait = m_pos_new - m_pos_wait;
  unlock();

  /********** ENTER WAIT **********/
  {
    PollGuard pg(* m_wakeNdb->theImpl);   // get ready to poll
    int min_ndbs = nwait * pct_ready / 100 ;
    if(min_ndbs == 0 && pct_ready > 0) min_ndbs = 1;
    Ndb ** arrayHead = m_array + m_pos_wait;
    m_multiWaitHandler->waitForInput(arrayHead,
                                     nwait,
                                     min_ndbs,
                                     & pg, 
                                     timeout_millis);
    nready = m_multiWaitHandler->getNumReadyNdbs();                    
  }  /* release pollguard */
  /********** EXIT WAIT *********/

  lock();
  m_pos_wait += nready;
  unlock();
  
  return nready;
}


Ndb * NdbWaitGroup::pop()
{
  Ndb * r = 0;

  lock();
  if(m_pos_ready < m_pos_wait) 
  {
    r = m_array[m_pos_ready++];
    m_multiWaitHandler->unregisterNdb(r);
  }
  unlock();

  return r;
}


/* Private internal methods */

void NdbWaitGroup::resize_list() 
{
  PollGuard pg(* m_wakeNdb->theImpl); /* hold transporter lock */
  Uint32 size_required = m_array_size + m_pos_overflow + 1;
  while(m_array_size < size_required)
  {  
    m_array_size *= 2;
    m_pos_return *= 2; 
  }
  assert(m_array_size < NDBWAITGROUP_MAX_SIZE);

  /* Reallocate */
  m_array = (Ndb **) realloc(m_array, m_array_size * sizeof(Ndb *));
  
  /* Copy from the overflow list to the new list. */
  while(m_pos_overflow) 
  {
    m_array[m_pos_new++] = m_overflow[--m_pos_overflow];
  }    
}
>>>>>>> 05a7f252
<|MERGE_RESOLUTION|>--- conflicted
+++ resolved
@@ -76,17 +76,6 @@
 
 NdbWaitGroup::~NdbWaitGroup()
 {
-<<<<<<< HEAD
-=======
-  if(m_active_version == 1) 
-  {
-    while (m_pos < (int) m_array_size)
-    {
-      m_multiWaitHandler->unregisterNdb(m_array[m_pos++]);
-    }
-  }
-
->>>>>>> 05a7f252
   delete m_multiWaitHandler;
   delete m_wakeNdb;
   free(m_array);
@@ -112,16 +101,6 @@
   if(unlikely(m_pos == 0))
   {
     return false; // array is full
-  }
-
-<<<<<<< HEAD
-  for (int i = 0; i < m_count; i++)
-=======
-  if(unlikely(m_multiWaitHandler->ndbIsRegistered(ndb)))
->>>>>>> 05a7f252
-  {
-    if (ndb == m_array[topDownIdx(i)])
-      return false; // duplicate of item already in group
   }
 
   m_array[--m_pos] = ndb;
@@ -141,44 +120,18 @@
   Ndb ** ndblist = m_array + m_pos;
   arrayHead = NULL;
   m_active_version = 1;
-  int wait_rc;
-  {
-<<<<<<< HEAD
-    wait_rc = m_multiWaitHandler->waitForInput(ndblist,
-                                               m_count,
-                                               min_ndbs,
-                                               timeout_millis,
-                                               &nready);
-
-    if (wait_rc == 0)
-    {
-      arrayHead = ndblist;    // success
-      /* Remove from m_array by moving index */
-      m_count -= nready;
-=======
-    PollGuard pg(* m_wakeNdb->theImpl);   // get ready to poll
-    wait_rc = m_multiWaitHandler->waitForInput(ndblist, 
-                                               nwait, 
-                                               min_ndbs,
-                                               & pg, 
-                                               timeout_millis);
-    nready = m_multiWaitHandler->getNumReadyNdbs();
-
-    if (wait_rc == 0)
-    {
-      arrayHead = ndblist;   // success
-      for(int i = 0 ; i < nready ; i++)  // remove ready Ndbs from group
-      {
-        m_multiWaitHandler->unregisterNdb(m_array[m_pos + i]);
-      }
-      m_pos += nready;
->>>>>>> 05a7f252
-    }
+  int wait_rc = m_multiWaitHandler->waitForInput(ndblist,
+                                                 nwait,
+                                                 min_ndbs,
+                                                 timeout_millis,
+                                                 &nready);
+  if(wait_rc == 0) 
+  {
+    arrayHead = ndblist; 
+    m_pos += nready;
+    return nready;
   }
   return wait_rc ? -1 : nready;
-<<<<<<< HEAD
-}
-=======
 }
 
 
@@ -222,8 +175,6 @@
     return -1;
   }
 
-  assert(! m_multiWaitHandler->ndbIsRegistered(ndb));
-
   lock();
   if(unlikely(m_pos_new == m_array_size))  // array is full
   {
@@ -246,6 +197,9 @@
 
 
 /* wait() takes the lock before and after wait (not during).
+   In 7.2, shifting or resizing the list requires a PollGuard,
+   but in 7.3, the underlying wakeupHandler will only touch the 
+   array during wait() so no lock is needed.
 */
 int NdbWaitGroup::wait(Uint32 timeout_millis, int pct_ready) 
 {
@@ -266,12 +220,9 @@
      m_pos_ready == m_pos_wait &&    /* Cannot currently pop */
      m_pos_new > m_pos_return)       /* NC > RETURNPOINT */
   {
-    /* hold transpporter lock while messing with array */
-    PollGuard pg(* m_wakeNdb->theImpl); 
     for(Uint32 i = m_pos_wait; i < m_pos_new; i++)
     {
-      m_multiWaitHandler->unregisterNdb(m_array[i]);
-      m_array[i - m_pos_wait] = m_array[i];      
+      m_array[i - m_pos_wait] = m_array[i];
     }
     m_pos_new -= m_pos_wait;
     m_pos_ready = m_pos_wait = 0;         
@@ -282,18 +233,14 @@
   unlock();
 
   /********** ENTER WAIT **********/
-  {
-    PollGuard pg(* m_wakeNdb->theImpl);   // get ready to poll
-    int min_ndbs = nwait * pct_ready / 100 ;
-    if(min_ndbs == 0 && pct_ready > 0) min_ndbs = 1;
-    Ndb ** arrayHead = m_array + m_pos_wait;
-    m_multiWaitHandler->waitForInput(arrayHead,
-                                     nwait,
-                                     min_ndbs,
-                                     & pg, 
-                                     timeout_millis);
-    nready = m_multiWaitHandler->getNumReadyNdbs();                    
-  }  /* release pollguard */
+  int min_ndbs = nwait * pct_ready / 100 ;
+  if(min_ndbs == 0 && pct_ready > 0) min_ndbs = 1;
+  Ndb ** arrayHead = m_array + m_pos_wait;
+  m_multiWaitHandler->waitForInput(arrayHead,
+                                   nwait,
+                                   min_ndbs,
+                                   timeout_millis,
+                                   &nready);
   /********** EXIT WAIT *********/
 
   lock();
@@ -312,7 +259,6 @@
   if(m_pos_ready < m_pos_wait) 
   {
     r = m_array[m_pos_ready++];
-    m_multiWaitHandler->unregisterNdb(r);
   }
   unlock();
 
@@ -324,7 +270,6 @@
 
 void NdbWaitGroup::resize_list() 
 {
-  PollGuard pg(* m_wakeNdb->theImpl); /* hold transporter lock */
   Uint32 size_required = m_array_size + m_pos_overflow + 1;
   while(m_array_size < size_required)
   {  
@@ -342,4 +287,3 @@
     m_array[m_pos_new++] = m_overflow[--m_pos_overflow];
   }    
 }
->>>>>>> 05a7f252
