--- conflicted
+++ resolved
@@ -115,16 +115,9 @@
  ADD_DEFINITIONS(-DNDB_WITHOUT_MAKE_DB_LIST)
 ENDIF()
 
-<<<<<<< HEAD
-=======
-# Online alter table currently not supported in trunk-cluster
-# in preparation for inplace alter table
-ADD_DEFINITIONS(-DNDB_WITHOUT_ONLINE_ALTER)
-
 # NDB needs replication
 ADD_DEFINITIONS(-DHAVE_REPLICATION)
 
->>>>>>> 4d1c8863
 # NDB is DEFAULT plugin in MySQL Cluster
 SET(is_default_plugin "")
 OPTION(WITH_NDB_DEFAULT_PLUGIN_DETECT
