--- conflicted
+++ resolved
@@ -30,80 +30,7 @@
     ${CMAKE_SOURCE_DIR}/storage/ndb/cmake)
 INCLUDE(ndb_add_target_property)
 INCLUDE(ndb_add_test)
-<<<<<<< HEAD
 INCLUDE(ndb_add_executable)
-=======
-
-MESSAGE(STATUS "Using cmake version ${CMAKE_VERSION}")
-
-# Check if this is MySQL Cluster build i.e the MySQL Server
-# version string ends in -ndb-Y.Y.Y[-status]
-MACRO(NDB_CHECK_MYSQL_CLUSTER version_string)
-
-  IF(${version_string} MATCHES "(.*)-ndb-(.*)")
-    SET(mysql_version ${CMAKE_MATCH_1})
-    SET(cluster_version ${CMAKE_MATCH_2})
-
-    # Sanity check that the mysql_version matches precalcuated
-    # values from higher level scripts
-    IF(NOT ${mysql_version} EQUAL "${MYSQL_NO_DASH_VERSION}")
-      MESSAGE(FATAL_ERROR "Sanity check of version_string failed!")
-    ENDIF()
-
-    # Split the cluster_version further into Y.Y.Y subcomponents
-    IF(${cluster_version} MATCHES "([0-9]+)\\.([0-9]+)\\.([0-9]+)")
-      SET(MYSQL_CLUSTER_VERSION_MAJOR ${CMAKE_MATCH_1})
-      SET(MYSQL_CLUSTER_VERSION_MINOR ${CMAKE_MATCH_2})
-      SET(MYSQL_CLUSTER_VERSION_BUILD ${CMAKE_MATCH_3})
-    ENDIF()
-
-    MESSAGE(STATUS  "This is MySQL Cluster ${cluster_version}")
-    # Finally set MYSQL_CLUSTER_VERSION to be used as an indicator
-    # that this is a MySQL Cluster build, yay!
-    SET(MYSQL_CLUSTER_VERSION ${cluster_version})
-  ENDIF()
-ENDMACRO()
-
-NDB_CHECK_MYSQL_CLUSTER(${VERSION})
-
-# Disable specific types of warnings for storage/ndb
-# if the compiler supports the flag
-IF(CMAKE_COMPILER_IS_GNUCXX)
-  INCLUDE(CheckCXXCompilerFlag)
-
-  FOREACH(warning
-      "class-memaccess"
-      )
-    STRING(REPLACE "-" "_" warning_ ${warning})
-    STRING(TOUPPER ${warning_} WARNING)
-    CHECK_CXX_COMPILER_FLAG("-W${warning}" HAVE_${WARNING})
-    IF(HAVE_${WARNING})
-      MESSAGE(STATUS "Disabling -W${warning} warning for building NDB")
-      SET(CMAKE_CXX_FLAGS "${CMAKE_CXX_FLAGS} -Wno-${warning}")
-    ENDIF()
-  ENDFOREACH()
-
-  FOREACH(warning
-      "strict-aliasing"
-      "unused-but-set-variable"
-      # Downgrade -Werror to warning for "may be used uninitialized"
-      # and "is used uninitialized in this function"
-      "error=maybe-uninitialized"
-      "error=uninitialized"
-      # Downgrade placement-new as part of Bug #24822203
-      "error=placement-new"
-      )
-    STRING(REPLACE "-" "_" warning_ ${warning})
-    STRING(TOUPPER ${warning_} WARNING)
-    CHECK_CXX_COMPILER_FLAG("-W${warning}" HAVE_${WARNING})
-    IF(HAVE_${WARNING})
-      MESSAGE(STATUS "Disabling -W${warning} warning for building NDB")
-      SET(CMAKE_CXX_FLAGS "${CMAKE_CXX_FLAGS} -Wno-${warning}")
-      SET(CMAKE_C_FLAGS "${CMAKE_C_FLAGS} -Wno-${warning}")
-    ENDIF()
-  ENDFOREACH()
-ENDIF()
->>>>>>> cf6a6008
 
 #
 # Add the ndbcluster plugin
@@ -245,7 +172,7 @@
     MESSAGE(STATUS "Building NDB test programs for improved gcov coverage")
     SET(WITH_NDB_TEST ON)
     MESSAGE(STATUS "Building NdbApi examples for improved gcov coverage")
-    SET(WITH_NDBAPI_EXAMPLES ON)
+    SET(WITH_NDBAPI_EXAMPLES_DEFAULT ON)
   ENDIF()
   # Turn on NDB tests automatically for valgrind builds
   IF(WITH_VALGRIND)
@@ -268,7 +195,7 @@
     MESSAGE(STATUS "Building NDB test programs for \"-werror\" build")
     SET(WITH_NDB_TEST ON)
     MESSAGE(STATUS "Building NdbApi examples for \"-werror\" build")
-    SET(WITH_NDBAPI_EXAMPLES ON)
+    SET(WITH_NDBAPI_EXAMPLES_DEFAULT ON)
   ENDIF()
 ENDIF()
 
@@ -474,7 +401,6 @@
   ADD_SUBDIRECTORY(clusterj)
 ENDIF()
 
-<<<<<<< HEAD
 SET(WITH_NDB_NODEJS_DEFAULT ON)
 
 # Check if the default for WITH_NDB_NODEJS should be overriden
@@ -491,11 +417,8 @@
   ADD_SUBDIRECTORY(nodejs)
 ENDIF(WITH_NDB_NODEJS)
 
-OPTION(WITH_NDBAPI_EXAMPLES "Build the NdbApi example programs" OFF)
-=======
 OPTION(WITH_NDBAPI_EXAMPLES
   "Build the NdbApi example programs" ${WITH_NDBAPI_EXAMPLES_DEFAULT})
->>>>>>> cf6a6008
 IF(WITH_NDBAPI_EXAMPLES)
   MESSAGE(STATUS "Building the NdbApi example programs")
   ADD_SUBDIRECTORY(ndbapi-examples)
