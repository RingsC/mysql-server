--- conflicted
+++ resolved
@@ -336,11 +336,7 @@
   {
     // clear error insert
     m_error_insert = 0;
-<<<<<<< HEAD
-    m_buffer_sz = 64*1024;
-=======
     m_buffer_sz = BUFFER_SIZE;
->>>>>>> 0920cfc8
   }
 #endif  
   return tabCount;
