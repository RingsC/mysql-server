--- conflicted
+++ resolved
@@ -286,13 +286,8 @@
 }
 
 
-<<<<<<< HEAD
-static void _ftb_parse_query(FTB *ftb, uchar *query, uint len,
-                             struct st_mysql_ftparser *parser)
-=======
-static int _ftb_parse_query(FTB *ftb, byte *query, uint len,
+static int _ftb_parse_query(FTB *ftb, uchar *query, uint len,
                             struct st_mysql_ftparser *parser)
->>>>>>> 06cba627
 {
   MYSQL_FTPARSER_PARAM *param;
   MY_FTB_PARAM ftb_param;
