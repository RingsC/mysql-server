--- conflicted
+++ resolved
@@ -60,17 +60,7 @@
   if (mysql_file_chsize(info->dfile, 0, 0, MYF(MY_WME)) ||
       mysql_file_chsize(share->kfile, share->base.keystart, 0, MYF(MY_WME)))
     goto err;
-<<<<<<< HEAD
   (void) _mi_writeinfo(info,WRITEINFO_UPDATE_KEYFILE);
-#ifdef HAVE_MMAP
-  /* Map again */
-  if (share->file_map)
-    mi_dynmap_file(info, (my_off_t) 0);
-#endif
-=======
-  VOID(_mi_writeinfo(info,WRITEINFO_UPDATE_KEYFILE));
-  allow_break();			/* Allow SIGHUP & SIGINT */
->>>>>>> ccd019dd
   DBUG_RETURN(0);
 
 err:
