--- conflicted
+++ resolved
@@ -47,11 +47,7 @@
   Current index in Stat array where new record is to be inserted.
   index 0 is reserved for "all else" case when entire array is full.
 */
-<<<<<<< HEAD
-static PFS_ALIGNED PFS_cacheline_uint32 digest_index;
-=======
 static PFS_ALIGNED PFS_cacheline_uint32 digest_monotonic_index;
->>>>>>> 807891a9
 bool digest_full= false;
 
 LF_HASH digest_hash;
@@ -69,11 +65,7 @@
   */
   digest_max= param->m_digest_sizing;
   digest_lost= 0;
-<<<<<<< HEAD
-  digest_index.m_u32= 1;
-=======
   PFS_atomic::store_u32(& digest_monotonic_index.m_u32, 1);
->>>>>>> 807891a9
   digest_full= false;
 
   if (digest_max == 0)
@@ -227,10 +219,6 @@
     memcpy(hash_key.m_schema_name, schema_name, schema_name_length);
 
   int res;
-<<<<<<< HEAD
-  size_t safe_index;
-=======
->>>>>>> 807891a9
   uint retry_count= 0;
   const uint retry_max= 3;
   size_t safe_index;
@@ -271,12 +259,7 @@
     return & pfs->m_stat;
   }
 
-<<<<<<< HEAD
-  safe_index= PFS_atomic::add_u32(& digest_index.m_u32, 1);
-  if (safe_index >= digest_max)
-=======
   while (++attempts <= digest_max)
->>>>>>> 807891a9
   {
     safe_index= PFS_atomic::add_u32(& digest_monotonic_index.m_u32, 1) % digest_max;
     if (safe_index == 0)
@@ -409,10 +392,6 @@
     Reset index which indicates where the next calculated digest information
     to be inserted in statements_digest_stat_array.
   */
-<<<<<<< HEAD
-  digest_index.m_u32= 1;
-=======
   PFS_atomic::store_u32(& digest_monotonic_index.m_u32, 1);
->>>>>>> 807891a9
   digest_full= false;
 }
