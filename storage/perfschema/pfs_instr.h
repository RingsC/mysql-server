/* Copyright (c) 2008, 2010, Oracle and/or its affiliates. All rights reserved.

  This program is free software; you can redistribute it and/or modify
  it under the terms of the GNU General Public License as published by
  the Free Software Foundation; version 2 of the License.

  This program is distributed in the hope that it will be useful,
  but WITHOUT ANY WARRANTY; without even the implied warranty of
  MERCHANTABILITY or FITNESS FOR A PARTICULAR PURPOSE.  See the
  GNU General Public License for more details.

  You should have received a copy of the GNU General Public License
  along with this program; if not, write to the Free Software Foundation,
  51 Franklin Street, Suite 500, Boston, MA 02110-1335 USA */

#ifndef PFS_INSTR_H
#define PFS_INSTR_H

/**
  @file storage/perfschema/pfs_instr.h
  Performance schema instruments (declarations).
*/

struct PFS_mutex_class;
struct PFS_rwlock_class;
struct PFS_cond_class;
struct PFS_file_class;
struct PFS_table_share;
struct PFS_thread_class;

#include "pfs_lock.h"
#include "pfs_stat.h"
#include "pfs_instr_class.h"
#include "pfs_events_waits.h"
#include "pfs_server.h"
#include "lf.h"

/**
  @addtogroup Performance_schema_buffers
  @{
*/

struct PFS_thread;

struct PFS_instr
{
  /** Internal lock. */
  pfs_lock m_lock;
  /** Instrument wait statistics. */
  PFS_single_stat m_wait_stat;
};

/** Instrumented mutex implementation. @see PSI_mutex. */
struct PFS_mutex : public PFS_instr
{
  /** Mutex identity, typically a pthread_mutex_t. */
  const void *m_identity;
  /** Mutex class. */
  PFS_mutex_class *m_class;
  /**
    Mutex lock usage statistics.
    This statistic is not exposed in user visible tables yet.
  */
  PFS_single_stat m_lock_stat;
  /** Current owner. */
  PFS_thread *m_owner;
  /**
    Timestamp of the last lock.
    This statistic is not exposed in user visible tables yet.
  */
  ulonglong m_last_locked;
};

/** Instrumented rwlock implementation. @see PSI_rwlock. */
struct PFS_rwlock : public PFS_instr
{
  /** RWLock identity, typically a pthread_rwlock_t. */
  const void *m_identity;
  /** RWLock class. */
  PFS_rwlock_class *m_class;
  /**
    RWLock read lock usage statistics.
    This statistic is not exposed in user visible tables yet.
  */
  PFS_single_stat m_read_lock_stat;
  /**
    RWLock write lock usage statistics.
    This statistic is not exposed in user visible tables yet.
  */
  PFS_single_stat m_write_lock_stat;
  /** Current writer thread. */
  PFS_thread *m_writer;
  /** Current count of readers. */
  uint m_readers;
  /**
    Timestamp of the last write.
    This statistic is not exposed in user visible tables yet.
  */
  ulonglong m_last_written;
  /**
    Timestamp of the last read.
    This statistic is not exposed in user visible tables yet.
  */
  ulonglong m_last_read;
};

/** Instrumented cond implementation. @see PSI_cond. */
struct PFS_cond : public PFS_instr
{
  /** Condition identity, typically a pthread_cond_t. */
  const void *m_identity;
  /** Condition class. */
  PFS_cond_class *m_class;
  /** Condition instance usage statistics. */
  PFS_cond_stat m_cond_stat;
};

/** Instrumented File and FILE implementation. @see PSI_file. */
struct PFS_file : public PFS_instr
{
  /** File name. */
  char m_filename[FN_REFLEN];
  /** File name length in bytes. */
  uint m_filename_length;
  /** File class. */
  PFS_file_class *m_class;
  /** File usage statistics. */
  PFS_file_stat m_file_stat;
};

/** Instrumented table implementation. @see PSI_table. */
struct PFS_table
{
  /** Internal lock. */
  pfs_lock m_lock;
  /** Owner. */
  PFS_thread *m_opening_thread;
  /** Table share. */
  PFS_table_share *m_share;
  /** Table identity, typically a handler. */
  const void *m_identity;
  /** Table statistics. */
  PFS_table_stat m_table_stat;
};

/**
  @def WAIT_STACK_SIZE
  Maximum number of nested waits.
*/
#define WAIT_STACK_SIZE 3

/**
  @def PFS_MAX_ALLOC_RETRY
  Maximum number of times the code attempts to allocate an item
  from internal buffers, before giving up.
*/
#define PFS_MAX_ALLOC_RETRY 1000

#define PFS_MAX_SCAN_PASS 2

/**
  Helper to scan circular buffers.
  Given a buffer of size [0, max_size - 1],
  and a random starting point in the buffer,
  this helper returns up to two [first, last -1] intervals that:
  - fit into the [0, max_size - 1] range,
  - have a maximum combined length of at most PFS_MAX_ALLOC_RETRY.
*/
struct PFS_scan
{
public:
  void init(uint random, uint max_size);

  bool has_pass() const
  { return (m_pass < m_pass_max); }

  void next_pass()
  { m_pass++; }
  
  uint first() const
  { return m_first[m_pass]; }

  uint last() const
  { return m_last[m_pass]; }

private:
  uint m_pass;
  uint m_pass_max;
  uint m_first[PFS_MAX_SCAN_PASS];
  uint m_last[PFS_MAX_SCAN_PASS];
};


/** Instrumented thread implementation. @see PSI_thread. */
struct PFS_thread
{
  static PFS_thread* get_current_thread(void);

  /** Internal lock. */
  pfs_lock m_lock;
  /** Pins for filename_hash. */
  LF_PINS *m_filename_hash_pins;
  /** Pins for table_share_hash. */
  LF_PINS *m_table_share_hash_pins;
  /** Pins for setup_actor_hash. */
  LF_PINS *m_setup_actor_hash_pins;
  /** Pins for setup_object_hash. */
  LF_PINS *m_setup_object_hash_pins;
  /** Event ID counter */
  ulonglong m_event_id;
  /** Thread instrumentation flag. */
  bool m_enabled;
  /** Internal thread identifier, unique. */
  ulong m_thread_internal_id;
  /** Parent internal thread identifier. */
  ulong m_parent_thread_internal_id;
  /** External (SHOW PROCESSLIST) thread identifier, not unique. */
  ulong m_thread_id;
  /** Thread class. */
  PFS_thread_class *m_class;
  /** Size of @c m_events_waits_stack. */
  uint m_events_waits_count;
  /**
    Stack of events waits.
    This member holds the data for the table
    PERFORMANCE_SCHEMA.EVENTS_WAITS_CURRENT.
    For most locks, only 1 wait locker is used at a given time.
    For composite locks, several records are needed:
    - 1 for a 'logical' wait (for example on the GLOBAL READ LOCK state)
    - 1 for a 'physical' wait (for example on COND_refresh)
  */
  PFS_events_waits m_events_waits_stack[WAIT_STACK_SIZE];
  /** True if the circular buffer @c m_waits_history is full. */
  bool m_waits_history_full;
  /** Current index in the circular buffer @c m_waits_history. */
  uint m_waits_history_index;
  /**
    Waits history circular buffer.
    This member holds the data for the table
    PERFORMANCE_SCHEMA.EVENTS_WAITS_HISTORY.
  */
  PFS_events_waits *m_waits_history;
  /**
    Per thread waits aggregated statistics.
    This member holds the data for the table
    PERFORMANCE_SCHEMA.EVENTS_WAITS_SUMMARY_BY_THREAD_BY_EVENT_NAME.
  */
  PFS_single_stat *m_instr_class_wait_stats;

  /** User name. */
  char m_username[USERNAME_LENGTH];
  /** Length of @c m_username. */
  uint m_username_length;
  /** Host name. */
  char m_hostname[HOSTNAME_LENGTH];
  /** Length of @c m_hostname. */
  uint m_hostname_length;
  /** Database name. */
  char m_dbname[NAME_LEN];
  /** Length of @c m_dbname. */
  uint m_dbname_length;
  /** Current command. */
  int m_command;
  /** Start time. */
  time_t m_start_time;
  /** Processlist state. */
  const char *m_processlist_state_ptr;
  /** Length of @c m_processlist_state_ptr. */
  uint m_processlist_state_length;
  /** Processlist info. */
  const char *m_processlist_info_ptr;
  /** Length of @c m_processlist_info_length. */
  uint m_processlist_info_length;
};

<<<<<<< HEAD
PFS_thread *sanitize_thread(PFS_thread *unsafe);
const char *sanitize_file_name(const char *unsafe);

PFS_single_stat_chain*
find_per_thread_mutex_class_wait_stat(PFS_thread *thread,
                                      PFS_mutex_class *klass);

PFS_single_stat_chain*
find_per_thread_rwlock_class_wait_stat(PFS_thread *thread,
                                       PFS_rwlock_class *klass);
=======
extern PFS_single_stat *global_instr_class_waits_array;
>>>>>>> 0da5773f

PFS_mutex *sanitize_mutex(PFS_mutex *unsafe);
PFS_rwlock *sanitize_rwlock(PFS_rwlock *unsafe);
PFS_cond *sanitize_cond(PFS_cond *unsafe);
PFS_thread *sanitize_thread(PFS_thread *unsafe);
PFS_file *sanitize_file(PFS_file *unsafe);

int init_instruments(const PFS_global_param *param);
void cleanup_instruments();
int init_file_hash();
void cleanup_file_hash();
PFS_mutex* create_mutex(PFS_mutex_class *mutex_class, const void *identity);
void destroy_mutex(PFS_mutex *pfs);
PFS_rwlock* create_rwlock(PFS_rwlock_class *klass, const void *identity);
void destroy_rwlock(PFS_rwlock *pfs);
PFS_cond* create_cond(PFS_cond_class *klass, const void *identity);
void destroy_cond(PFS_cond *pfs);

PFS_thread* create_thread(PFS_thread_class *klass, const void *identity,
                          ulong thread_id);

void destroy_thread(PFS_thread *pfs);

PFS_file* find_or_create_file(PFS_thread *thread, PFS_file_class *klass,
                              const char *filename, uint len);

void release_file(PFS_file *pfs);
void destroy_file(PFS_thread *thread, PFS_file *pfs);
PFS_table* create_table(PFS_table_share *share, PFS_thread *opening_thread,
                        const void *identity);
void destroy_table(PFS_table *pfs);

/* For iterators and show status. */

extern ulong mutex_max;
extern ulong mutex_lost;
extern ulong rwlock_max;
extern ulong rwlock_lost;
extern ulong cond_max;
extern ulong cond_lost;
extern ulong thread_max;
extern ulong thread_lost;
extern ulong file_max;
extern ulong file_lost;
extern long file_handle_max;
extern ulong file_handle_lost;
extern ulong table_max;
extern ulong table_lost;
extern ulong events_waits_history_per_thread;
extern ulong locker_lost;

/* Exposing the data directly, for iterators. */

extern PFS_mutex *mutex_array;
extern PFS_rwlock *rwlock_array;
extern PFS_cond *cond_array;
extern PFS_thread *thread_array;
extern PFS_file *file_array;
extern PFS_file **file_handle_array;
extern PFS_table *table_array;

void reset_events_waits_by_instance();
void reset_per_thread_wait_stat();
void reset_file_instance_io();

void reset_global_wait_stat(void);

void aggregate_all_event_names(PFS_single_stat *from_array,
                               PFS_single_stat *to_array);
void aggregate_all_event_names(PFS_single_stat *from_array,
                               PFS_single_stat *to_array_1,
                               PFS_single_stat *to_array_2);

void aggregate_thread(PFS_thread *thread);

/** @} */
#endif
<|MERGE_RESOLUTION|>--- conflicted
+++ resolved
@@ -273,25 +273,13 @@
   uint m_processlist_info_length;
 };
 
-<<<<<<< HEAD
-PFS_thread *sanitize_thread(PFS_thread *unsafe);
-const char *sanitize_file_name(const char *unsafe);
-
-PFS_single_stat_chain*
-find_per_thread_mutex_class_wait_stat(PFS_thread *thread,
-                                      PFS_mutex_class *klass);
-
-PFS_single_stat_chain*
-find_per_thread_rwlock_class_wait_stat(PFS_thread *thread,
-                                       PFS_rwlock_class *klass);
-=======
 extern PFS_single_stat *global_instr_class_waits_array;
->>>>>>> 0da5773f
 
 PFS_mutex *sanitize_mutex(PFS_mutex *unsafe);
 PFS_rwlock *sanitize_rwlock(PFS_rwlock *unsafe);
 PFS_cond *sanitize_cond(PFS_cond *unsafe);
 PFS_thread *sanitize_thread(PFS_thread *unsafe);
+const char *sanitize_file_name(const char *unsafe);
 PFS_file *sanitize_file(PFS_file *unsafe);
 
 int init_instruments(const PFS_global_param *param);
