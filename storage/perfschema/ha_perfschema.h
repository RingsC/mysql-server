--- conflicted
+++ resolved
@@ -1,8 +1,4 @@
-<<<<<<< HEAD
-/* Copyright (c) 2008, 2011, Oracle and/or its affiliates. All rights reserved.
-=======
 /* Copyright (c) 2008, 2014, Oracle and/or its affiliates. All rights reserved.
->>>>>>> 5c10db73
 
   This program is free software; you can redistribute it and/or modify
   it under the terms of the GNU General Public License as published by
@@ -227,7 +223,7 @@
 
      This API acts as a late filter for the above mentioned cases.
 
-     For ROW format, @see Rows_log_event::do_apply_event
+     For ROW format, @see Rows_log_event::do_apply_event()
 
   */
   bool is_executed_by_slave() const
