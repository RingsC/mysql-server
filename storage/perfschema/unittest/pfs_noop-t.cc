/* Copyright (c) 2013, 2016, Oracle and/or its affiliates. All rights reserved.

  This program is free software; you can redistribute it and/or modify
  it under the terms of the GNU General Public License as published by
  the Free Software Foundation; version 2 of the License.

  This program is distributed in the hope that it will be useful,
  but WITHOUT ANY WARRANTY; without even the implied warranty of
  MERCHANTABILITY or FITNESS FOR A PARTICULAR PURPOSE.  See the
  GNU General Public License for more details.

  You should have received a copy of the GNU General Public License
  along with this program; if not, write to the Free Software Foundation,
  51 Franklin Street, Suite 500, Boston, MA 02110-1335 USA */

#include <my_global.h>
#include <my_thread.h>
#include <pfs_server.h>
#include <pfs_instr_class.h>
#include <pfs_instr.h>
#include <pfs_global.h>
#include <tap.h>

#include "mysql/psi/psi_transaction.h"

#include <string.h>
#include <memory.h>

#include "stub_print_error.h"
#include "stub_pfs_defaults.h"

static void test_noop()
{
  PSI_mutex *mutex;
  PSI_rwlock *rwlock;
  PSI_cond *cond;
  PSI_socket *socket;
  PSI_table_share *table_share;
  PSI_table *table;
  PSI_file *file;
  PSI_thread *thread;
  PSI_file_locker *file_locker;
  PSI_idle_locker *idle_locker;
  PSI_mutex_locker *mutex_locker;
  PSI_rwlock_locker *rwlock_locker;
  PSI_cond_locker *cond_locker;
  PSI_table_locker *table_locker;
  PSI_statement_locker *statement_locker;
  PSI_transaction_locker *transaction_locker;
  PSI_socket_locker *socket_locker;
  PSI_digest_locker *digest_locker;
  PSI_sp_locker *sp_locker;
  PSI_sp_share *sp_share;
  PSI_memory_key memory_key;
  PSI_metadata_lock *metadata_lock;
  PSI_metadata_locker *metadata_locker;
  PSI_thread *owner;

  diag("test_noop");

  psi_mutex_service->register_mutex(NULL, NULL, 0);
  psi_rwlock_service->register_rwlock(NULL, NULL, 0);
  psi_cond_service->register_cond(NULL, NULL, 0);
  psi_thread_service->register_thread(NULL, NULL, 0);
  psi_file_service->register_file(NULL, NULL, 0);
  psi_stage_service->register_stage(NULL, NULL, 0);
  psi_statement_service->register_statement(NULL, NULL, 0);
  psi_socket_service->register_socket(NULL, NULL, 0);

  ok(true, "register");
  mutex= psi_mutex_service->init_mutex(1, NULL);
  ok(mutex == NULL, "no mutex");
  psi_mutex_service->destroy_mutex(NULL);
  rwlock= psi_rwlock_service->init_rwlock(1, NULL);
  ok(rwlock == NULL, "no rwlock");
  psi_rwlock_service->destroy_rwlock(NULL);
  cond= psi_cond_service->init_cond(1, NULL);
  ok(cond == NULL, "no cond");
  psi_cond_service->destroy_cond(NULL);
  socket= psi_socket_service->init_socket(1, NULL, NULL, 0);
  ok(socket == NULL, "no socket");
  psi_socket_service->destroy_socket(NULL);
  table_share= psi_table_service->get_table_share(false, NULL);
  ok(table_share == NULL, "no table_share");
  psi_table_service->release_table_share(NULL);
  psi_table_service->drop_table_share(false, NULL, 0, NULL, 0);
  table= psi_table_service->open_table(NULL, NULL);
  ok(table == NULL, "no table");
  psi_table_service->unbind_table(NULL);
  table= psi_table_service->rebind_table(NULL, NULL, NULL);
  ok(table == NULL, "no table");
  psi_table_service->close_table(NULL, NULL);
  psi_file_service->create_file(1, NULL, 2);
  /* TODO: spawn thread */
  thread= psi_thread_service->new_thread(1, NULL, 2);
  ok(thread == NULL, "no thread");
  psi_thread_service->set_thread_id(NULL, 1);
  thread= psi_thread_service->get_thread();
  ok(thread == NULL, "no thread");
  psi_thread_service->set_thread_user(NULL, 0);
  psi_thread_service->set_thread_account(NULL, 0, NULL, 0);
  psi_thread_service->set_thread_db(NULL, 0);
  psi_thread_service->set_thread_command(1);
  psi_thread_service->set_thread_start_time(1);
  psi_thread_service->set_thread_state(NULL);
  psi_thread_service->set_thread_info(NULL, 0);
  psi_thread_service->set_thread(NULL);
  psi_thread_service->delete_current_thread();
  psi_thread_service->delete_thread(NULL);
  file_locker= psi_file_service->get_thread_file_name_locker(NULL, 1, PSI_FILE_OPEN, NULL, NULL);
  ok(file_locker == NULL, "no file_locker");
  file_locker= psi_file_service->get_thread_file_stream_locker(NULL, NULL, PSI_FILE_OPEN);
  ok(file_locker == NULL, "no file_locker");
  file_locker= psi_file_service->get_thread_file_descriptor_locker(NULL, 0, PSI_FILE_OPEN);
  ok(file_locker == NULL, "no file_locker");
  psi_mutex_service->unlock_mutex(NULL);
  psi_rwlock_service->unlock_rwlock(NULL);
  psi_cond_service->signal_cond(NULL);
  psi_cond_service->broadcast_cond(NULL);
  idle_locker= psi_idle_service->start_idle_wait(NULL, NULL, 0);
  ok(idle_locker == NULL, "no idle_locker");
  psi_idle_service->end_idle_wait(NULL);
  mutex_locker= psi_mutex_service->start_mutex_wait(NULL, NULL, PSI_MUTEX_LOCK, NULL, 0);
  ok(mutex_locker == NULL, "no mutex_locker");
  psi_mutex_service->end_mutex_wait(NULL, 0);
  rwlock_locker= psi_rwlock_service->start_rwlock_rdwait(NULL, NULL, PSI_RWLOCK_READLOCK, NULL, 0);
  ok(rwlock_locker == NULL, "no rwlock_locker");
  psi_rwlock_service->end_rwlock_rdwait(NULL, 0);
  rwlock_locker= psi_rwlock_service->start_rwlock_wrwait(NULL, NULL, PSI_RWLOCK_WRITELOCK, NULL, 0);
  ok(rwlock_locker == NULL, "no rwlock_locker");
  psi_rwlock_service->end_rwlock_wrwait(NULL, 0);
  cond_locker= psi_cond_service->start_cond_wait(NULL, NULL, NULL, PSI_COND_WAIT, NULL, 0);
  ok(cond_locker == NULL, "no cond_locker");
  psi_cond_service->end_cond_wait(NULL, 0);
  table_locker= psi_table_service->start_table_io_wait(NULL, NULL, PSI_TABLE_FETCH_ROW, 0, NULL, 0);
  ok(table_locker == NULL, "no table_locker");
  psi_table_service->end_table_io_wait(NULL, 0);
  table_locker= psi_table_service->start_table_lock_wait(NULL, NULL, PSI_TABLE_LOCK, 0, NULL, 0);
  ok(table_locker == NULL, "no table_locker");
  psi_table_service->end_table_lock_wait(NULL);
  psi_file_service->start_file_open_wait(NULL, NULL, 0);
  file= psi_file_service->end_file_open_wait(NULL, NULL);
  ok(file == NULL, "no file");
  psi_file_service->end_file_open_wait_and_bind_to_descriptor(NULL, 0);
  psi_file_service->start_file_wait(NULL, 0, NULL, 0);
  psi_file_service->end_file_wait(NULL, 0);
  psi_file_service->start_file_close_wait(NULL, NULL, 0);
  psi_file_service->end_file_close_wait(NULL, 0);
  psi_stage_service->start_stage(1, NULL, 0);

  PSI_stage_progress *progress;
  progress= psi_stage_service->get_current_stage_progress();
  ok(progress == NULL, "no progress");

  psi_stage_service->end_stage();
  statement_locker= psi_statement_service->get_thread_statement_locker(NULL, 1, NULL, NULL);
  ok(statement_locker == NULL, "no statement_locker");
  statement_locker= psi_statement_service->refine_statement(NULL, 1);
  ok(statement_locker == NULL, "no statement_locker");
  psi_statement_service->start_statement(NULL, NULL, 0, NULL, 0);
  psi_statement_service->set_statement_text(NULL, NULL, 0);
  psi_statement_service->set_statement_lock_time(NULL, 0);
  psi_statement_service->set_statement_rows_sent(NULL, 0);
  psi_statement_service->set_statement_rows_examined(NULL, 0);
  psi_statement_service->inc_statement_created_tmp_disk_tables(NULL, 0);
  psi_statement_service->inc_statement_created_tmp_tables(NULL, 0);
  psi_statement_service->inc_statement_select_full_join(NULL, 0);
  psi_statement_service->inc_statement_select_full_range_join(NULL, 0);
  psi_statement_service->inc_statement_select_range(NULL, 0);
  psi_statement_service->inc_statement_select_range_check(NULL, 0);
  psi_statement_service->inc_statement_select_scan(NULL, 0);
  psi_statement_service->inc_statement_sort_merge_passes(NULL, 0);
  psi_statement_service->inc_statement_sort_range(NULL, 0);
  psi_statement_service->inc_statement_sort_rows(NULL, 0);
  psi_statement_service->inc_statement_sort_scan(NULL, 0);
  psi_statement_service->set_statement_no_index_used(NULL);
  psi_statement_service->set_statement_no_good_index_used(NULL);
  psi_statement_service->end_statement(NULL, NULL);
  socket_locker= psi_socket_service->start_socket_wait(NULL, NULL, PSI_SOCKET_SEND, 1, NULL, 0);
  ok(socket_locker == NULL, "no socket_locker");
  psi_socket_service->end_socket_wait(NULL, 0);
  psi_socket_service->set_socket_state(NULL, PSI_SOCKET_STATE_IDLE);
  psi_socket_service->set_socket_info(NULL, NULL, NULL, 0);
  psi_socket_service->set_socket_thread_owner(NULL);
  digest_locker= psi_statement_service->digest_start(NULL);
  ok(digest_locker == NULL, "no digest_locker");
  psi_statement_service->digest_end(NULL, NULL);
  sp_locker= psi_statement_service->start_sp(NULL, NULL);
  ok(sp_locker == NULL, "no sp_locker");
  psi_statement_service->end_sp(NULL);
  psi_statement_service->drop_sp(0, NULL, 0, NULL, 0);
  sp_share= psi_statement_service->get_sp_share(0, NULL, 0, NULL, 0);
  ok(sp_share == NULL, "no sp_share");
<<<<<<< HEAD
  psi_statement_service->release_sp_share(NULL);
  psi_memory_service->register_memory(NULL, NULL, 0);
  memory_key= psi_memory_service->memory_alloc(0, 0, NULL);
  ok(memory_key == PSI_NOT_INSTRUMENTED, "no memory_key");
  memory_key= psi_memory_service->memory_realloc(0, 0, 0, NULL);
=======
  PSI_server->release_sp_share(NULL);
  PSI_server->register_memory(NULL, NULL, 0);
  memory_key= PSI_server->memory_alloc(0, 0, & owner);
  ok(memory_key == PSI_NOT_INSTRUMENTED, "no memory_key");
  memory_key= PSI_server->memory_realloc(0, 0, 0, & owner);
>>>>>>> 0a727f2c
  ok(memory_key == PSI_NOT_INSTRUMENTED, "no memory_key");
  psi_memory_service->memory_free(0, 0, NULL);
  psi_table_service->unlock_table(NULL);
  metadata_lock= psi_mdl_service->create_metadata_lock(NULL, NULL, 1, 2, 3, NULL, 0);
  ok(metadata_lock == NULL, "no metadata_lock");
  psi_mdl_service->set_metadata_lock_status(NULL, 0);
  psi_mdl_service->destroy_metadata_lock(NULL);
  metadata_locker= psi_mdl_service->start_metadata_wait(NULL, NULL, NULL, 0);
  ok(metadata_locker == NULL, "no metadata_locker");
  psi_mdl_service->end_metadata_wait(NULL, 0);

  transaction_locker= psi_transaction_service->get_thread_transaction_locker(NULL, NULL, NULL, 1, false, 1);
  ok(transaction_locker == NULL, "no transaction_locker");
  psi_transaction_service->start_transaction(NULL, NULL, 0);
  psi_transaction_service->end_transaction(NULL, true);

  psi_transaction_service->set_transaction_gtid(NULL, NULL, NULL);
  psi_transaction_service->set_transaction_trxid(NULL, NULL);
  psi_transaction_service->set_transaction_xa_state(NULL, 1);
  psi_transaction_service->set_transaction_xid(NULL, NULL, 1);
  psi_transaction_service->inc_transaction_release_savepoint(NULL, 1);
  psi_transaction_service->inc_transaction_rollback_to_savepoint(NULL, 1);
  psi_transaction_service->inc_transaction_savepoints(NULL, 1);

  psi_thread_service->set_thread_THD(NULL, NULL);

  ok(true, "all noop api called");
}

int main(int, char **)
{
  plan(34);

  MY_INIT("pfs_noop-t");
  test_noop();
  return 0;
}
<|MERGE_RESOLUTION|>--- conflicted
+++ resolved
@@ -191,19 +191,11 @@
   psi_statement_service->drop_sp(0, NULL, 0, NULL, 0);
   sp_share= psi_statement_service->get_sp_share(0, NULL, 0, NULL, 0);
   ok(sp_share == NULL, "no sp_share");
-<<<<<<< HEAD
   psi_statement_service->release_sp_share(NULL);
   psi_memory_service->register_memory(NULL, NULL, 0);
-  memory_key= psi_memory_service->memory_alloc(0, 0, NULL);
+  memory_key= psi_memory_service->memory_alloc(0, 0, & owner);
   ok(memory_key == PSI_NOT_INSTRUMENTED, "no memory_key");
-  memory_key= psi_memory_service->memory_realloc(0, 0, 0, NULL);
-=======
-  PSI_server->release_sp_share(NULL);
-  PSI_server->register_memory(NULL, NULL, 0);
-  memory_key= PSI_server->memory_alloc(0, 0, & owner);
-  ok(memory_key == PSI_NOT_INSTRUMENTED, "no memory_key");
-  memory_key= PSI_server->memory_realloc(0, 0, 0, & owner);
->>>>>>> 0a727f2c
+  memory_key= psi_memory_service->memory_realloc(0, 0, 0, & owner);
   ok(memory_key == PSI_NOT_INSTRUMENTED, "no memory_key");
   psi_memory_service->memory_free(0, 0, NULL);
   psi_table_service->unlock_table(NULL);
