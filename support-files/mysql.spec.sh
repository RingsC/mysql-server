# Copyright (c) 2000, 2012, Oracle and/or its affiliates. All rights reserved.
#
# This program is free software; you can redistribute it and/or modify
# it under the terms of the GNU General Public License as published by
# the Free Software Foundation; version 2 of the License.
#
# This program is distributed in the hope that it will be useful,
# but WITHOUT ANY WARRANTY; without even the implied warranty of
# MERCHANTABILITY or FITNESS FOR A PARTICULAR PURPOSE.  See the
# GNU General Public License for more details.
#
# You should have received a copy of the GNU General Public License
# along with this program; see the file COPYING. If not, write to the
# Free Software Foundation, Inc., 51 Franklin St, Fifth Floor, Boston
# MA  02110-1301  USA.

##############################################################################
# Some common macro definitions
##############################################################################

# NOTE: "vendor" is used in upgrade/downgrade check, so you can't
# change these, has to be exactly as is.
%define mysql_old_vendor        MySQL AB
%define mysql_vendor_2          Sun Microsystems, Inc.
%define mysql_vendor            Oracle and/or its affiliates

%define mysql_version   @VERSION@

%define mysqld_user     mysql
%define mysqld_group    mysql
%define mysqldatadir    /var/lib/mysql

%define release         1

#
# Macros we use which are not available in all supported versions of RPM
#
# - defined/undefined are missing on RHEL4
#
%if %{expand:%{?defined:0}%{!?defined:1}}
%define defined()       %{expand:%%{?%{1}:1}%%{!?%{1}:0}}
%endif
%if %{expand:%{?undefined:0}%{!?undefined:1}}
%define undefined()     %{expand:%%{?%{1}:0}%%{!?%{1}:1}}
%endif

# ----------------------------------------------------------------------------
# RPM build tools now automatically detect Perl module dependencies.  This
# detection causes problems as it is broken in some versions, and it also
# provides unwanted dependencies from mandatory scripts in our package.
# It might not be possible to disable this in all versions of RPM, but here we
# try anyway.  We keep the "AutoReqProv: no" for the "test" sub package, as
# disabling here might fail, and that package has the most problems.
# See:
#  http://fedoraproject.org/wiki/Packaging/Perl#Filtering_Requires:_and_Provides
#  http://www.wideopen.com/archives/rpm-list/2002-October/msg00343.html
# ----------------------------------------------------------------------------
%undefine __perl_provides
%undefine __perl_requires

##############################################################################
# Command line handling
##############################################################################
#
# To set options:
#
#   $ rpmbuild --define="option <x>" ...
#

# ----------------------------------------------------------------------------
# Commercial builds
# ----------------------------------------------------------------------------
%if %{undefined commercial}
%define commercial 0
%endif

# ----------------------------------------------------------------------------
# Source name
# ----------------------------------------------------------------------------
%if %{undefined src_base}
%define src_base mysql
%endif
%define src_dir %{src_base}-%{mysql_version}

# ----------------------------------------------------------------------------
# Feature set (storage engines, options).  Default to community (everything)
# ----------------------------------------------------------------------------
%if %{undefined feature_set}
%define feature_set community
%endif

# ----------------------------------------------------------------------------
# Server comment strings
# ----------------------------------------------------------------------------
%if %{undefined compilation_comment_debug}
%define compilation_comment_debug       MySQL Community Server - Debug (GPL)
%endif
%if %{undefined compilation_comment_release}
%define compilation_comment_release     MySQL Community Server (GPL)
%endif

# ----------------------------------------------------------------------------
# Product and server suffixes
# ----------------------------------------------------------------------------
%if %{undefined product_suffix}
  %if %{defined short_product_tag}
    %define product_suffix      -%{short_product_tag}
  %else
    %define product_suffix      %{nil}
  %endif
%endif

%if %{undefined server_suffix}
%define server_suffix   %{nil}
%endif

# ----------------------------------------------------------------------------
# Distribution support
# ----------------------------------------------------------------------------
%if %{undefined distro_specific}
%define distro_specific 0
%endif
%if %{distro_specific}
  %if %(test -f /etc/enterprise-release && echo 1 || echo 0)
    %define oelver %(rpm -qf --qf '%%{version}\\n' /etc/enterprise-release | sed -e 's/^\\([0-9]*\\).*/\\1/g')
    %if "%oelver" == "4"
      %define distro_description        Oracle Enterprise Linux 4
      %define distro_releasetag         oel4
      %define distro_buildreq           gcc-c++ gperf ncurses-devel perl time zlib-devel
      %define distro_requires           chkconfig coreutils grep procps shadow-utils net-tools
    %else
      %if "%oelver" == "5"
        %define distro_description      Oracle Enterprise Linux 5
        %define distro_releasetag       oel5
        %define distro_buildreq         gcc-c++ gperf ncurses-devel perl time zlib-devel
        %define distro_requires         chkconfig coreutils grep procps shadow-utils net-tools
      %else
        %{error:Oracle Enterprise Linux %{oelver} is unsupported}
      %endif
    %endif
  %else
    %if %(test -f /etc/oracle-release && echo 1 || echo 0)
      %define elver %(rpm -qf --qf '%%{version}\\n' /etc/oracle-release | sed -e 's/^\\([0-9]*\\).*/\\1/g')
      %if "%elver" == "6"
        %define distro_description      Oracle Linux 6
        %define distro_releasetag       el6
        %define distro_buildreq         gcc-c++ ncurses-devel perl time zlib-devel
        %define distro_requires         chkconfig coreutils grep procps shadow-utils net-tools
      %else
        %{error:Oracle Linux %{elver} is unsupported}
      %endif
    %else
      %if %(test -f /etc/redhat-release && echo 1 || echo 0)
        %define rhelver %(rpm -qf --qf '%%{version}\\n' /etc/redhat-release | sed -e 's/^\\([0-9]*\\).*/\\1/g')
        %if "%rhelver" == "4"
          %define distro_description      Red Hat Enterprise Linux 4
          %define distro_releasetag       rhel4
          %define distro_buildreq         gcc-c++ gperf ncurses-devel perl time zlib-devel
          %define distro_requires         chkconfig coreutils grep procps shadow-utils net-tools
        %else
          %if "%rhelver" == "5"
            %define distro_description    Red Hat Enterprise Linux 5
            %define distro_releasetag     rhel5
            %define distro_buildreq       gcc-c++ gperf ncurses-devel perl time zlib-devel
            %define distro_requires       chkconfig coreutils grep procps shadow-utils net-tools
          %else
            %if "%rhelver" == "6"
              %define distro_description    Red Hat Enterprise Linux 6
              %define distro_releasetag     rhel6
              %define distro_buildreq       gcc-c++ ncurses-devel perl time zlib-devel
              %define distro_requires       chkconfig coreutils grep procps shadow-utils net-tools
            %else
              %{error:Red Hat Enterprise Linux %{rhelver} is unsupported}
            %endif
          %endif
        %endif
      %else
        %if %(test -f /etc/SuSE-release && echo 1 || echo 0)
          %define susever %(rpm -qf --qf '%%{version}\\n' /etc/SuSE-release | cut -d. -f1)
          %if "%susever" == "10"
            %define distro_description    SUSE Linux Enterprise Server 10
            %define distro_releasetag     sles10
            %define distro_buildreq       gcc-c++ gdbm-devel gperf ncurses-devel openldap2-client zlib-devel
            %define distro_requires       aaa_base coreutils grep procps pwdutils
          %else
            %if "%susever" == "11"
              %define distro_description  SUSE Linux Enterprise Server 11
              %define distro_releasetag   sles11
              %define distro_buildreq     gcc-c++ gdbm-devel gperf ncurses-devel openldap2-client procps pwdutils zlib-devel
              %define distro_requires     aaa_base coreutils grep procps pwdutils
            %else
              %{error:SuSE %{susever} is unsupported}
            %endif
          %endif
        %else
          %{error:Unsupported distribution}
        %endif
      %endif
    %endif
  %endif
%else
  %define glibc_version %(/lib/libc.so.6 | grep stable | cut -d, -f1 | cut -c38-)
  %define distro_description            Generic Linux (glibc %{glibc_version})
  %define distro_releasetag             linux_glibc%{glibc_version}
  %define distro_buildreq               gcc-c++ gperf ncurses-devel perl  time zlib-devel
  %define distro_requires               coreutils grep procps /sbin/chkconfig /usr/sbin/useradd /usr/sbin/groupadd
%endif

# Avoid debuginfo RPMs, leaves binaries unstripped
%define debug_package   %{nil}

# Hack to work around bug in RHEL5 __os_install_post macro, wrong inverted
# test for __debug_package
%define __strip         /bin/true

# ----------------------------------------------------------------------------
# Support optional "tcmalloc" library (experimental)
# ----------------------------------------------------------------------------
%if %{defined malloc_lib_target}
%define WITH_TCMALLOC 1
%else
%define WITH_TCMALLOC 0
%endif

##############################################################################
# Configuration based upon above user input, not to be set directly
##############################################################################

%if %{commercial}
%define license_files_server    %{src_dir}/LICENSE.mysql
%define license_type            Commercial
%else
%define license_files_server    %{src_dir}/COPYING %{src_dir}/README
%define license_type            GPL
%endif

##############################################################################
# Main spec file section
##############################################################################

Name:           MySQL%{product_suffix}
Summary:        MySQL: a very fast and reliable SQL database server
Group:          Applications/Databases
Version:        @MYSQL_RPM_VERSION@
Release:        %{release}%{?distro_releasetag:.%{distro_releasetag}}
Distribution:   %{distro_description}
License:        Copyright (c) 2000, @MYSQL_COPYRIGHT_YEAR@, %{mysql_vendor}. All rights reserved. Under %{license_type} license as shown in the Description field.
Source:         http://www.mysql.com/Downloads/MySQL-@MYSQL_BASE_VERSION@/%{src_dir}.tar.gz
URL:            http://www.mysql.com/
Packager:       MySQL Release Engineering <mysql-build@oss.oracle.com> 
Vendor:         %{mysql_vendor}
Provides:       msqlormysql MySQL-server
BuildRequires:  %{distro_buildreq}

# Regression tests may take a long time, override the default to skip them 
%{!?runselftest:%global runselftest 1}

# Think about what you use here since the first step is to
# run a rm -rf
BuildRoot:    %{_tmppath}/%{name}-%{version}-build

# From the manual
%description
The MySQL(TM) software delivers a very fast, multi-threaded, multi-user,
and robust SQL (Structured Query Language) database server. MySQL Server
is intended for mission-critical, heavy-load production systems as well
as for embedding into mass-deployed software. MySQL is a trademark of
%{mysql_vendor}

The MySQL software has Dual Licensing, which means you can use the MySQL
software free of charge under the GNU General Public License
(http://www.gnu.org/licenses/). You can also purchase commercial MySQL
licenses from %{mysql_vendor} if you do not wish to be bound by the terms of
the GPL. See the chapter "Licensing and Support" in the manual for
further info.

The MySQL web site (http://www.mysql.com/) provides the latest
news and information about the MySQL software. Also please see the
documentation and the manual for more information.

##############################################################################
# Sub package definition
##############################################################################

%package -n MySQL-server%{product_suffix}
Summary:        MySQL: a very fast and reliable SQL database server
Group:          Applications/Databases
Requires:       %{distro_requires}
%if %{defined susever}
Provides:       msqlormysql MySQL MySQL-server
Conflicts:      mysql mysql-server mysql-advanced mysql-server-advanced
Obsoletes:      MySQL MySQL-server
Obsoletes:      MySQL-server-classic MySQL-server-community MySQL-server-enterprise
Obsoletes:      MySQL-server-advanced MySQL-server-advanced-gpl MySQL-server-enterprise-gpl
%else
Obsoletes:      MySQL < %{version}-%{release}
Obsoletes:      MySQL-server < %{version}-%{release}
Obsoletes:      MySQL-server-advanced < %{version}-%{release}
Obsoletes:      mysql mysql-server mysql-advanced mysql-server-advanced
Obsoletes:      MySQL-server-classic MySQL-server-community MySQL-server-enterprise
Obsoletes:      MySQL-server-advanced-gpl MySQL-server-enterprise-gpl
Provides:       msqlormysql MySQL MySQL-server MySQL-server-advanced
Provides:       mysql
%endif

%description -n MySQL-server%{product_suffix}
The MySQL(TM) software delivers a very fast, multi-threaded, multi-user,
and robust SQL (Structured Query Language) database server. MySQL Server
is intended for mission-critical, heavy-load production systems as well
as for embedding into mass-deployed software. MySQL is a trademark of
%{mysql_vendor}

The MySQL software has Dual Licensing, which means you can use the MySQL
software free of charge under the GNU General Public License
(http://www.gnu.org/licenses/). You can also purchase commercial MySQL
licenses from %{mysql_vendor} if you do not wish to be bound by the terms of
the GPL. See the chapter "Licensing and Support" in the manual for
further info.

The MySQL web site (http://www.mysql.com/) provides the latest news and
information about the MySQL software.  Also please see the documentation
and the manual for more information.

This package includes the MySQL server binary as well as related utilities
to run and administer a MySQL server.

If you want to access and work with the database, you have to install
package "MySQL-client%{product_suffix}" as well!

# ----------------------------------------------------------------------------
%package -n MySQL-client%{product_suffix}
Summary:        MySQL - Client
Group:          Applications/Databases
%if %{defined susever}
Provides:       MySQL-client
Conflicts:      mysql mysql-advanced
Obsoletes:      MySQL-client
Obsoletes:      MySQL-client-classic MySQL-client-community MySQL-client-enterprise
Obsoletes:      MySQL-client-advanced MySQL-client-advanced-gpl MySQL-client-enterprise-gpl
%else
Obsoletes:      mysql mysql-advanced
Obsoletes:      MySQL-client < %{version}-%{release}
Obsoletes:      MySQL-client-advanced < %{version}-%{release}
Obsoletes:      MySQL-client-classic MySQL-client-community MySQL-client-enterprise
Obsoletes:      MySQL-client-advanced-gpl MySQL-client-enterprise-gpl
Provides:       MySQL-client MySQL-client-advanced
Provides:       mysql
%endif

%description -n MySQL-client%{product_suffix}
This package contains the standard MySQL clients and administration tools.

For a description of MySQL see the base MySQL RPM or http://www.mysql.com/

# ----------------------------------------------------------------------------
%package -n MySQL-test%{product_suffix}
Summary:        MySQL - Test suite
Group:          Applications/Databases
%if %{defined susever}
Requires:       MySQL-client perl
Provides:       MySQL-test
Conflicts:      mysql-test mysql-test-advanced
Obsoletes:      MySQL-test
Obsoletes:      MySQL-test-classic MySQL-test-community MySQL-test-enterprise
Obsoletes:      MySQL-test-advanced MySQL-test-advanced-gpl MySQL-test-enterprise-gpl
AutoReqProv:    no
%else
Requires:       MySQL-client perl
Conflicts:      mysql-test mysql-test-advanced
Obsoletes:      MySQL-test < %{version}-%{release}
Obsoletes:      MySQL-test-advanced < %{version}-%{release}
Obsoletes:      MySQL-test-classic MySQL-test-community MySQL-test-enterprise
Obsoletes:      MySQL-test-advanced-gpl MySQL-test-enterprise-gpl
Provides:       MySQL-test MySQL-test-advanced
AutoReqProv:    no
%endif

%description -n MySQL-test%{product_suffix}
This package contains the MySQL regression test suite.

For a description of MySQL see the base MySQL RPM or http://www.mysql.com/

# ----------------------------------------------------------------------------
%package -n MySQL-devel%{product_suffix}
Summary:        MySQL - Development header files and libraries
Group:          Applications/Databases
%if %{defined susever}
Provides:       MySQL-devel
Conflicts:      mysql-devel mysql-embedded-devel mysql-devel-advanced mysql-embedded-devel-advanced
Obsoletes:      MySQL-devel
Obsoletes:      MySQL-devel-classic MySQL-devel-community MySQL-devel-enterprise
Obsoletes:      MySQL-devel-advanced MySQL-devel-advanced-gpl MySQL-devel-enterprise-gpl
%else
Conflicts:      mysql-devel mysql-embedded-devel mysql-devel-advanced mysql-embedded-devel-advanced
Obsoletes:      MySQL-devel < %{version}-%{release}
Obsoletes:      MySQL-devel-advanced < %{version}-%{release}
Obsoletes:      MySQL-devel-classic MySQL-devel-community MySQL-devel-enterprise
Obsoletes:      MySQL-devel-advanced-gpl MySQL-devel-enterprise-gpl
Provides:       MySQL-devel MySQL-devel-advanced
%endif

%description -n MySQL-devel%{product_suffix}
This package contains the development header files and libraries necessary
to develop MySQL client applications.

For a description of MySQL see the base MySQL RPM or http://www.mysql.com/

# ----------------------------------------------------------------------------
%package -n MySQL-shared%{product_suffix}
Summary:        MySQL - Shared libraries
Group:          Applications/Databases
%if %{defined susever}
Provides:       MySQL-shared
Obsoletes:      MySQL-shared-standard MySQL-shared-pro
Obsoletes:      MySQL-shared-pro-cert MySQL-shared-pro-gpl
Obsoletes:      MySQL-shared-pro-gpl-cert MySQL-shared
Obsoletes:      MySQL-shared-classic MySQL-shared-community MySQL-shared-enterprise
Obsoletes:      MySQL-shared-advanced MySQL-shared-advanced-gpl MySQL-shared-enterprise-gpl
%else
Obsoletes:      MySQL-shared-standard MySQL-shared-pro
Obsoletes:      MySQL-shared-pro-cert MySQL-shared-pro-gpl
Obsoletes:      MySQL-shared < %{version}-%{release}
Obsoletes:      MySQL-shared-advanced < %{version}-%{release}
Obsoletes:      MySQL-shared-pro-gpl-cert
Obsoletes:      MySQL-shared-classic MySQL-shared-community MySQL-shared-enterprise
Obsoletes:      MySQL-shared-advanced-gpl MySQL-shared-enterprise-gpl
Provides:       MySQL-shared MySQL-shared-advanced
%endif

%description -n MySQL-shared%{product_suffix}
This package contains the shared libraries (*.so*) which certain languages
and applications need to dynamically load and use MySQL.

# ----------------------------------------------------------------------------
%package -n MySQL-embedded%{product_suffix}
Summary:        MySQL - Embedded library
Group:          Applications/Databases
%if %{defined susever}
Requires:       MySQL-devel
Provides:       MySQL-embedded
Conflicts:      mysql-embedded mysql-embedded-advanced
Obsoletes:      MySQL-embedded
Obsoletes:      MySQL-embedded-pro
Obsoletes:      MySQL-embedded-classic MySQL-embedded-community MySQL-embedded-enterprise
Obsoletes:      MySQL-embedded-advanced MySQL-embedded-advanced-gpl MySQL-embedded-enterprise-gpl
%else
Requires:       MySQL-devel
Conflicts:      mysql-embedded mysql-embedded-advanced
Obsoletes:      MySQL-embedded-pro
Obsoletes:      MySQL-embedded < %{version}-%{release}
Obsoletes:      MySQL-embedded-advanced < %{version}-%{release}
Obsoletes:      MySQL-embedded-classic MySQL-embedded-community MySQL-embedded-enterprise
Obsoletes:      MySQL-embedded-advanced-gpl MySQL-embedded-enterprise-gpl
Provides:       MySQL-embedded MySQL-embedded-advanced
%endif

%description -n MySQL-embedded%{product_suffix}
This package contains the MySQL server as an embedded library.

The embedded MySQL server library makes it possible to run a full-featured
MySQL server inside the client application. The main benefits are increased
speed and more simple management for embedded applications.

The API is identical for the embedded MySQL version and the
client/server version.

For a description of MySQL see the base MySQL RPM or http://www.mysql.com/

##############################################################################
%prep
%setup -T -a 0 -c -n %{src_dir}

##############################################################################
%build

# Fail quickly and obviously if user tries to build as root
%if %runselftest
    if [ x"`id -u`" = x0 ]; then
        echo "The MySQL regression tests may fail if run as root."
        echo "If you really need to build the RPM as root, use"
        echo "--define='runselftest 0' to skip the regression tests."
        exit 1
    fi
%endif

# Be strict about variables, bail at earliest opportunity, etc.
set -eu

# Optional package files
touch optional-files-devel

#
# Set environment in order of preference, MYSQL_BUILD_* first, then variable
# name, finally a default.  RPM_OPT_FLAGS is assumed to be a part of the
# default RPM build environment.
#

# This is a hack, $RPM_OPT_FLAGS on ia64 hosts contains flags which break
# the compile in cmd-line-utils/libedit - needs investigation, but for now
# we simply unset it and use those specified directly in cmake.
%if "%{_arch}" == "ia64"
RPM_OPT_FLAGS=
%endif

export PATH=${MYSQL_BUILD_PATH:-$PATH}
export CC=${MYSQL_BUILD_CC:-${CC:-gcc}}
export CXX=${MYSQL_BUILD_CXX:-${CXX:-g++}}
export CFLAGS=${MYSQL_BUILD_CFLAGS:-${CFLAGS:-$RPM_OPT_FLAGS}}
export CXXFLAGS=${MYSQL_BUILD_CXXFLAGS:-${CXXFLAGS:-$RPM_OPT_FLAGS -felide-constructors}}
export LDFLAGS=${MYSQL_BUILD_LDFLAGS:-${LDFLAGS:-}}
export CMAKE=${MYSQL_BUILD_CMAKE:-${CMAKE:-cmake}}
export MAKE_JFLAG=${MYSQL_BUILD_MAKE_JFLAG:-}

# By default, a build will include the bundeled "yaSSL" library for SSL.
# However, there may be a need to override.
# Protect against undefined variables if there is no override option.
%if %{undefined with_ssl}
%define ssl_option   %{nil}
%else
%define ssl_option   -DWITH_SSL=%{with_ssl}
%endif

# Build debug mysqld and libmysqld.a
mkdir debug
(
  cd debug
  # Attempt to remove any optimisation flags from the debug build
  CFLAGS=`echo " ${CFLAGS} " | \
            sed -e 's/ -O[0-9]* / /' \
                -e 's/ -unroll2 / /' \
                -e 's/ -ip / /' \
                -e 's/^ //' \
                -e 's/ $//'`
  CXXFLAGS=`echo " ${CXXFLAGS} " | \
              sed -e 's/ -O[0-9]* / /' \
                  -e 's/ -unroll2 / /' \
                  -e 's/ -ip / /' \
                  -e 's/^ //' \
                  -e 's/ $//'`
  # XXX: MYSQL_UNIX_ADDR should be in cmake/* but mysql_version is included before
  # XXX: install_layout so we can't just set it based on INSTALL_LAYOUT=RPM
  ${CMAKE} ../%{src_dir} -DBUILD_CONFIG=mysql_release -DINSTALL_LAYOUT=RPM \
           -DCMAKE_BUILD_TYPE=Debug \
           -DMYSQL_UNIX_ADDR="%{mysqldatadir}/mysql.sock" \
           -DFEATURE_SET="%{feature_set}" \
           %{ssl_option} \
           -DCOMPILATION_COMMENT="%{compilation_comment_debug}" \
           -DMYSQL_SERVER_SUFFIX="%{server_suffix}"
  echo BEGIN_DEBUG_CONFIG ; egrep '^#define' include/config.h ; echo END_DEBUG_CONFIG
  make ${MAKE_JFLAG} VERBOSE=1
)
# Build full release
mkdir release
(
  cd release
  # XXX: MYSQL_UNIX_ADDR should be in cmake/* but mysql_version is included before
  # XXX: install_layout so we can't just set it based on INSTALL_LAYOUT=RPM
  ${CMAKE} ../%{src_dir} -DBUILD_CONFIG=mysql_release -DINSTALL_LAYOUT=RPM \
           -DCMAKE_BUILD_TYPE=RelWithDebInfo \
           -DMYSQL_UNIX_ADDR="%{mysqldatadir}/mysql.sock" \
           -DFEATURE_SET="%{feature_set}" \
           %{ssl_option} \
           -DCOMPILATION_COMMENT="%{compilation_comment_release}" \
           -DMYSQL_SERVER_SUFFIX="%{server_suffix}"
  echo BEGIN_NORMAL_CONFIG ; egrep '^#define' include/config.h ; echo END_NORMAL_CONFIG
  make ${MAKE_JFLAG} VERBOSE=1
)

%if %runselftest
  MTR_BUILD_THREAD=auto
  export MTR_BUILD_THREAD

  (cd release && make test-bt-fast || true)
%endif

##############################################################################
%install

RBR=$RPM_BUILD_ROOT
MBD=$RPM_BUILD_DIR/%{src_dir}

# Ensure that needed directories exists
install -d $RBR%{_sysconfdir}/{logrotate.d,init.d}
install -d $RBR%{mysqldatadir}/mysql
install -d $RBR%{_datadir}/mysql-test
install -d $RBR%{_datadir}/mysql/SELinux/RHEL4
install -d $RBR%{_includedir}
install -d $RBR%{_libdir}
install -d $RBR%{_mandir}
install -d $RBR%{_sbindir}

# Install all binaries
(
  cd $MBD/release
  make DESTDIR=$RBR install
)

# FIXME: at some point we should stop doing this and just install everything
# FIXME: directly into %{_libdir}/mysql - perhaps at the same time as renaming
# FIXME: the shared libraries to use libmysql*-$major.$minor.so syntax
mv -v $RBR/%{_libdir}/*.a $RBR/%{_libdir}/mysql/

# Install logrotate and autostart
install -m 644 $MBD/release/support-files/mysql-log-rotate $RBR%{_sysconfdir}/logrotate.d/mysql
install -m 755 $MBD/release/support-files/mysql.server $RBR%{_sysconfdir}/init.d/mysql

# Create a symlink "rcmysql", pointing to the init.script. SuSE users
# will appreciate that, as all services usually offer this.
ln -s %{_sysconfdir}/init.d/mysql $RBR%{_sbindir}/rcmysql

# Touch the place where the my.cnf config file might be located
# Just to make sure it's in the file list and marked as a config file
touch $RBR%{_sysconfdir}/my.cnf

# Install SELinux files in datadir
install -m 600 $MBD/%{src_dir}/support-files/RHEL4-SElinux/mysql.{fc,te} \
  $RBR%{_datadir}/mysql/SELinux/RHEL4

%if %{WITH_TCMALLOC}
# Even though this is a shared library, put it under /usr/lib*/mysql, so it
# doesn't conflict with possible shared lib by the same name in /usr/lib*.  See
# `mysql_config --variable=pkglibdir` and mysqld_safe for how this is used.
install -m 644 "%{malloc_lib_source}" \
  "$RBR%{_libdir}/mysql/%{malloc_lib_target}"
%endif

# Remove man pages we explicitly do not want to package, avoids 'unpackaged
# files' warning.
# This has become obsolete:  rm -f $RBR%{_mandir}/man1/make_win_bin_dist.1*

##############################################################################
#  Post processing actions, i.e. when installed
##############################################################################

%pre -n MySQL-server%{product_suffix}
# This is the code running at the beginning of a RPM upgrade action,
# before replacing the old files with the new ones.

# ATTENTION: Parts of this are duplicated in the "triggerpostun" !

# There are users who deviate from the default file system layout.
# Check local settings to support them.
if [ -x %{_bindir}/my_print_defaults ]
then
  mysql_datadir=`%{_bindir}/my_print_defaults server mysqld | grep '^--datadir=' | sed -n 's/--datadir=//p'`
  PID_FILE_PATT=`%{_bindir}/my_print_defaults server mysqld | grep '^--pid-file=' | sed -n 's/--pid-file=//p'`
fi
if [ -z "$mysql_datadir" ]
then
  mysql_datadir=%{mysqldatadir}
fi
if [ -z "$PID_FILE_PATT" ]
then
  PID_FILE_PATT="$mysql_datadir/*.pid"
fi

# Check if we can safely upgrade.  An upgrade is only safe if it's from one
# of our RPMs in the same version family.

# Handle both ways of spelling the capability.
installed=`rpm -q --whatprovides mysql-server 2> /dev/null`
if [ $? -ne 0 -o -z "$installed" ]; then
  installed=`rpm -q --whatprovides MySQL-server 2> /dev/null`
fi
if [ $? -eq 0 -a -n "$installed" ]; then
  installed=`echo $installed | sed 's/\([^ ]*\) .*/\1/'` # Tests have shown duplicated package names
  vendor=`rpm -q --queryformat='%{VENDOR}' "$installed" 2>&1`
  version=`rpm -q --queryformat='%{VERSION}' "$installed" 2>&1`
  myoldvendor='%{mysql_old_vendor}'
  myvendor_2='%{mysql_vendor_2}'
  myvendor='%{mysql_vendor}'
  myversion='%{mysql_version}'

  old_family=`echo $version \
    | sed -n -e 's,^\([1-9][0-9]*\.[0-9][0-9]*\)\..*$,\1,p'`
  new_family=`echo $myversion \
    | sed -n -e 's,^\([1-9][0-9]*\.[0-9][0-9]*\)\..*$,\1,p'`

  [ -z "$vendor" ] && vendor='<unknown>'
  [ -z "$old_family" ] && old_family="<unrecognized version $version>"
  [ -z "$new_family" ] && new_family="<bad package specification: version $myversion>"

  error_text=
  if [ "$vendor" != "$myoldvendor" \
    -a "$vendor" != "$myvendor_2" \
    -a "$vendor" != "$myvendor" ]; then
    error_text="$error_text
The current MySQL server package is provided by a different
vendor ($vendor) than $myoldvendor, $myvendor_2, or $myvendor.
Some files may be installed to different locations, including log
files and the service startup script in %{_sysconfdir}/init.d/.
"
  fi

  if [ "$old_family" != "$new_family" ]; then
    error_text="$error_text
Upgrading directly from MySQL $old_family to MySQL $new_family may not
be safe in all cases.  A manual dump and restore using mysqldump is
recommended.  It is important to review the MySQL manual's Upgrading
section for version-specific incompatibilities.
"
  fi

  if [ -n "$error_text" ]; then
    cat <<HERE >&2

******************************************************************
A MySQL server package ($installed) is installed.
$error_text
A manual upgrade is required.

- Ensure that you have a complete, working backup of your data and my.cnf
  files
- Shut down the MySQL server cleanly
- Remove the existing MySQL packages.  Usually this command will
  list the packages you should remove:
  rpm -qa | grep -i '^mysql-'

  You may choose to use 'rpm --nodeps -ev <package-name>' to remove
  the package which contains the mysqlclient shared library.  The
  library will be reinstalled by the MySQL-shared-compat package.
- Install the new MySQL packages supplied by $myvendor
- Ensure that the MySQL server is started
- Run the 'mysql_upgrade' program

This is a brief description of the upgrade process.  Important details
can be found in the MySQL manual, in the Upgrading section.
******************************************************************
HERE
    exit 1
  fi
fi

# We assume that if there is exactly one ".pid" file,
# it contains the valid PID of a running MySQL server.
NR_PID_FILES=`ls $PID_FILE_PATT 2>/dev/null | wc -l`
case $NR_PID_FILES in
	0 ) SERVER_TO_START=''  ;;  # No "*.pid" file == no running server
	1 ) SERVER_TO_START='true' ;;
	* ) SERVER_TO_START=''      # Situation not clear
	    SEVERAL_PID_FILES=true ;;
esac
# That logic may be debated: We might check whether it is non-empty,
# contains exactly one number (possibly a PID), and whether "ps" finds it.
# OTOH, if there is no such process, it means a crash without a cleanup -
# is that a reason not to start a new server after upgrade?

STATUS_FILE=$mysql_datadir/RPM_UPGRADE_MARKER

if [ -f $STATUS_FILE ]; then
	echo "Some previous upgrade was not finished:"
	ls -ld $STATUS_FILE
	echo "Please check its status, then do"
	echo "    rm $STATUS_FILE"
	echo "before repeating the MySQL upgrade."
	exit 1
elif [ -n "$SEVERAL_PID_FILES" ] ; then
	echo "You have more than one PID file:"
	ls -ld $PID_FILE_PATT
	echo "Please check which one (if any) corresponds to a running server"
	echo "and delete all others before repeating the MySQL upgrade."
	exit 1
fi

NEW_VERSION=%{mysql_version}-%{release}

# The "pre" section code is also run on a first installation,
# when there  is no data directory yet. Protect against error messages.
# Check for the existence of subdirectory "mysql/", the database of system
# tables like "mysql.user".
if [ -d $mysql_datadir/mysql ] ; then
<<<<<<< HEAD
	echo "MySQL RPM upgrade to version $NEW_VERSION"  > $STATUS_FILE
	echo "'pre' step running at `date`"          >> $STATUS_FILE
	echo                                         >> $STATUS_FILE
	fcount=`ls -ltr $mysql_datadir/*.err 2>/dev/null | wc -l`       
        if [ $fcount -gt 0 ] ; then
             echo "ERR file(s):"                          >> $STATUS_FILE
	     ls -ltr $mysql_datadir/*.err                 >> $STATUS_FILE
	     echo                                         >> $STATUS_FILE
	     echo "Latest 'Version' line in latest file:" >> $STATUS_FILE
	     grep '^Version' `ls -tr $mysql_datadir/*.err | tail -1` | \
		tail -1                              >> $STATUS_FILE
	     echo                                         >> $STATUS_FILE
=======
        echo "MySQL RPM upgrade to version $NEW_VERSION"  > $STATUS_FILE
        echo "'pre' step running at `date`"          >> $STATUS_FILE
        echo                                         >> $STATUS_FILE
        fcount=`ls -ltr $mysql_datadir/*.err 2>/dev/null | wc -l`
        if [ $fcount -gt 0 ] ; then
             echo "ERR file(s):"                          >> $STATUS_FILE
             ls -ltr $mysql_datadir/*.err                 >> $STATUS_FILE
             echo                                         >> $STATUS_FILE
             echo "Latest 'Version' line in latest file:" >> $STATUS_FILE
             grep '^Version' `ls -tr $mysql_datadir/*.err | tail -1` | \
                tail -1                              >> $STATUS_FILE
             echo                                         >> $STATUS_FILE
>>>>>>> b0e82308
        fi

	if [ -n "$SERVER_TO_START" ] ; then
		# There is only one PID file, race possibility ignored
		echo "PID file:"                           >> $STATUS_FILE
		ls -l   $PID_FILE_PATT                     >> $STATUS_FILE
		cat     $PID_FILE_PATT                     >> $STATUS_FILE
		echo                                       >> $STATUS_FILE
		echo "Server process:"                     >> $STATUS_FILE
		ps -fp `cat $PID_FILE_PATT`                >> $STATUS_FILE
		echo                                       >> $STATUS_FILE
		echo "SERVER_TO_START=$SERVER_TO_START"    >> $STATUS_FILE
	else
		# Take a note we checked it ...
		echo "PID file:"                           >> $STATUS_FILE
		ls -l   $PID_FILE_PATT                     >> $STATUS_FILE 2>&1
	fi
fi

# Shut down a previously installed server first
# Note we *could* make that depend on $SERVER_TO_START, but we rather don't,
# so a "stop" is attempted even if there is no PID file.
# (Maybe the "stop" doesn't work then, but we might fix that in itself.)
if [ -x %{_sysconfdir}/init.d/mysql ] ; then
        %{_sysconfdir}/init.d/mysql stop > /dev/null 2>&1
        echo "Giving mysqld 5 seconds to exit nicely"
        sleep 5
fi

%post -n MySQL-server%{product_suffix}
# This is the code running at the end of a RPM install or upgrade action,
# after the (new) files have been written.

# ATTENTION: Parts of this are duplicated in the "triggerpostun" !

# There are users who deviate from the default file system layout.
# Check local settings to support them.
if [ -x %{_bindir}/my_print_defaults ]
then
  mysql_datadir=`%{_bindir}/my_print_defaults server mysqld | grep '^--datadir=' | sed -n 's/--datadir=//p'`
fi
if [ -z "$mysql_datadir" ]
then
  mysql_datadir=%{mysqldatadir}
fi

NEW_VERSION=%{mysql_version}-%{release}
STATUS_FILE=$mysql_datadir/RPM_UPGRADE_MARKER

# ----------------------------------------------------------------------
# Create data directory if needed, check whether upgrade or install
# ----------------------------------------------------------------------
if [ ! -d $mysql_datadir ] ; then mkdir -m 755 $mysql_datadir; fi
if [ -f $STATUS_FILE ] ; then
	SERVER_TO_START=`grep '^SERVER_TO_START=' $STATUS_FILE | cut -c17-`
else
	SERVER_TO_START=''
fi
# echo "Analyzed: SERVER_TO_START=$SERVER_TO_START"
if [ ! -d $mysql_datadir/mysql ] ; then
	mkdir $mysql_datadir/mysql $mysql_datadir/test
	echo "MySQL RPM installation of version $NEW_VERSION" >> $STATUS_FILE
else
	# If the directory exists, we may assume it is an upgrade.
	echo "MySQL RPM upgrade to version $NEW_VERSION" >> $STATUS_FILE
fi

# ----------------------------------------------------------------------
# Make MySQL start/shutdown automatically when the machine does it.
# ----------------------------------------------------------------------
# NOTE: This still needs to be debated. Should we check whether these links
# for the other run levels exist(ed) before the upgrade?
# use chkconfig on Enterprise Linux and newer SuSE releases
if [ -x /sbin/chkconfig ] ; then
        /sbin/chkconfig --add mysql
# use insserv for older SuSE Linux versions
elif [ -x /sbin/insserv ] ; then
        /sbin/insserv %{_sysconfdir}/init.d/mysql
fi

# ----------------------------------------------------------------------
# Create a MySQL user and group. Do not report any problems if it already
# exists.
# ----------------------------------------------------------------------
groupadd -r %{mysqld_group} 2> /dev/null || true
useradd -M -r -d $mysql_datadir -s /bin/bash -c "MySQL server" \
  -g %{mysqld_group} %{mysqld_user} 2> /dev/null || true
# The user may already exist, make sure it has the proper group nevertheless
# (BUG#12823)
usermod -g %{mysqld_group} %{mysqld_user} 2> /dev/null || true

# ----------------------------------------------------------------------
# Change permissions so that the user that will run the MySQL daemon
# owns all database files.
# ----------------------------------------------------------------------
chown -R %{mysqld_user}:%{mysqld_group} $mysql_datadir

# ----------------------------------------------------------------------
# Initiate databases if needed
# ----------------------------------------------------------------------
if ! grep '^MySQL RPM upgrade' $STATUS_FILE >/dev/null 2>&1 ; then
	# Fix bug#45415: no "mysql_install_db" on an upgrade
	# Do this as a negative to err towards more "install" runs
	# rather than to miss one.
	%{_bindir}/mysql_install_db --rpm --user=%{mysqld_user} --random-passwords

	# Attention: Now 'root' is the only database user,
	# its password is a random value found in ~/.mysql_secret,
	# and the "password expired" flag is set:
	# Any client needs that password, and the first command
	# executed must be a new "set password"!
fi

# ----------------------------------------------------------------------
# Upgrade databases if needed would go here - but it cannot be automated yet
# ----------------------------------------------------------------------

# ----------------------------------------------------------------------
# Change permissions again to fix any new files.
# ----------------------------------------------------------------------
chown -R %{mysqld_user}:%{mysqld_group} $mysql_datadir

# ----------------------------------------------------------------------
# Fix permissions for the permission database so that only the user
# can read them.
# ----------------------------------------------------------------------
chmod -R og-rw $mysql_datadir/mysql

# ----------------------------------------------------------------------
# install SELinux files - but don't override existing ones
# ----------------------------------------------------------------------
SETARGETDIR=/etc/selinux/targeted/src/policy
SEDOMPROG=$SETARGETDIR/domains/program
SECONPROG=$SETARGETDIR/file_contexts/program
if [ -f /etc/redhat-release ] \
 && (grep -q "Red Hat Enterprise Linux .. release 4" /etc/redhat-release \
 || grep -q "CentOS release 4" /etc/redhat-release) ; then
  echo
  echo
  echo 'Notes regarding SELinux on this platform:'
  echo '========================================='
  echo
  echo 'The default policy might cause server startup to fail because it is'
  echo 'not allowed to access critical files.  In this case, please update'
  echo 'your installation.'
  echo
  echo 'The default policy might also cause inavailability of SSL related'
  echo 'features because the server is not allowed to access /dev/random'
  echo 'and /dev/urandom. If this is a problem, please do the following:'
  echo
  echo '  1) install selinux-policy-targeted-sources from your OS vendor'
  echo '  2) add the following two lines to '$SEDOMPROG/mysqld.te':'
  echo '       allow mysqld_t random_device_t:chr_file read;'
  echo '       allow mysqld_t urandom_device_t:chr_file read;'
  echo '  3) cd to '$SETARGETDIR' and issue the following command:'
  echo '       make load'
  echo
  echo
fi

if [ -x sbin/restorecon ] ; then
  sbin/restorecon -R var/lib/mysql
fi

# Was the server running before the upgrade? If so, restart the new one.
if [ "$SERVER_TO_START" = "true" ] ; then
	# Restart in the same way that mysqld will be started normally.
	if [ -x %{_sysconfdir}/init.d/mysql ] ; then
		%{_sysconfdir}/init.d/mysql start
		echo "Giving mysqld 5 seconds to start"
		sleep 5
	fi
fi

# Collect an upgrade history ...
echo "Upgrade/install finished at `date`"        >> $STATUS_FILE
echo                                             >> $STATUS_FILE
echo "====="                                     >> $STATUS_FILE
STATUS_HISTORY=$mysql_datadir/RPM_UPGRADE_HISTORY
cat $STATUS_FILE >> $STATUS_HISTORY
mv -f  $STATUS_FILE ${STATUS_FILE}-LAST  # for "triggerpostun"


#echo "Thank you for installing the MySQL Community Server! For Production
#systems, we recommend MySQL Enterprise, which contains enterprise-ready
#software, intelligent advisory services, and full production support with
#scheduled service packs and more.  Visit www.mysql.com/enterprise for more
#information."

%preun -n MySQL-server%{product_suffix}

# Which '$1' does this refer to?  Fedora docs have info:
# " ... a count of the number of versions of the package that are installed.
#   Action                           Count
#   Install the first time           1
#   Upgrade                          2 or higher (depending on the number of versions installed)
#   Remove last version of package   0 "
#
#  http://docs.fedoraproject.org/en-US/Fedora_Draft_Documentation/0.1/html/RPM_Guide/ch09s04s05.html
 
if [ $1 = 0 ] ; then
        # Stop MySQL before uninstalling it
        if [ -x %{_sysconfdir}/init.d/mysql ] ; then
                %{_sysconfdir}/init.d/mysql stop > /dev/null
                # Remove autostart of MySQL
                # use chkconfig on Enterprise Linux and newer SuSE releases
                if [ -x /sbin/chkconfig ] ; then
                        /sbin/chkconfig --del mysql
                # For older SuSE Linux versions
                elif [ -x /sbin/insserv ] ; then
                        /sbin/insserv -r %{_sysconfdir}/init.d/mysql
                fi
        fi
fi

# We do not remove the mysql user since it may still own a lot of
# database files.

%triggerpostun -n MySQL-server%{product_suffix} --MySQL-server-community

# Setup: We renamed this package, so any existing "server-community"
#   package will be removed when this "server" is installed.
# Problem: RPM will first run the "pre" and "post" sections of this script,
#   and only then the "preun" of that old community server.
#   But this "preun" includes stopping the server and uninstalling the service,
#   "chkconfig --del mysql" which removes the symlinks to the start script.
# Solution: *After* the community server got removed, restart this server
#   and re-install the service.
#
# For information about triggers in spec files, see the Fedora docs:
#   http://docs.fedoraproject.org/en-US/Fedora_Draft_Documentation/0.1/html/RPM_Guide/ch10s02.html
# For all details of this code, see the "pre" and "post" sections.

# There are users who deviate from the default file system layout.
# Check local settings to support them.
if [ -x %{_bindir}/my_print_defaults ]
then
  mysql_datadir=`%{_bindir}/my_print_defaults server mysqld | grep '^--datadir=' | sed -n 's/--datadir=//p'`
fi
if [ -z "$mysql_datadir" ]
then
  mysql_datadir=%{mysqldatadir}
fi

NEW_VERSION=%{mysql_version}-%{release}
STATUS_FILE=$mysql_datadir/RPM_UPGRADE_MARKER-LAST  # Note the difference!
STATUS_HISTORY=$mysql_datadir/RPM_UPGRADE_HISTORY

if [ -f $STATUS_FILE ] ; then
	SERVER_TO_START=`grep '^SERVER_TO_START=' $STATUS_FILE | cut -c17-`
else
	# This should never happen, but let's be prepared
	SERVER_TO_START=''
fi
echo "Analyzed: SERVER_TO_START=$SERVER_TO_START"

if [ -x /sbin/chkconfig ] ; then
        /sbin/chkconfig --add mysql
# use insserv for older SuSE Linux versions
elif [ -x /sbin/insserv ] ; then
        /sbin/insserv %{_sysconfdir}/init.d/mysql
fi

# Was the server running before the upgrade? If so, restart the new one.
if [ "$SERVER_TO_START" = "true" ] ; then
	# Restart in the same way that mysqld will be started normally.
	if [ -x %{_sysconfdir}/init.d/mysql ] ; then
		%{_sysconfdir}/init.d/mysql start
		echo "Giving mysqld 5 seconds to start"
		sleep 5
	fi
fi

echo "Trigger 'postun --community' finished at `date`"        >> $STATUS_HISTORY
echo                                             >> $STATUS_HISTORY
echo "====="                                     >> $STATUS_HISTORY


# ----------------------------------------------------------------------
# Clean up the BuildRoot after build is done
# ----------------------------------------------------------------------
%clean
[ "$RPM_BUILD_ROOT" != "/" ] && [ -d $RPM_BUILD_ROOT ] \
  && rm -rf $RPM_BUILD_ROOT;

##############################################################################
#  Files section
##############################################################################

%files -n MySQL-server%{product_suffix} -f release/support-files/plugins.files
%defattr(-,root,root,0755)

%if %{defined license_files_server}
%doc %{license_files_server}
%endif
%doc %{src_dir}/Docs/ChangeLog
%doc %{src_dir}/Docs/INFO_SRC*
%doc release/Docs/INFO_BIN*
%doc release/support-files/my-default.cnf

%doc %attr(644, root, root) %{_infodir}/mysql.info*

%doc %attr(644, root, man) %{_mandir}/man1/innochecksum.1*
%doc %attr(644, root, man) %{_mandir}/man1/my_print_defaults.1*
%doc %attr(644, root, man) %{_mandir}/man1/myisam_ftdump.1*
%doc %attr(644, root, man) %{_mandir}/man1/myisamchk.1*
%doc %attr(644, root, man) %{_mandir}/man1/myisamlog.1*
%doc %attr(644, root, man) %{_mandir}/man1/myisampack.1*
%doc %attr(644, root, man) %{_mandir}/man1/mysql_convert_table_format.1*
%doc %attr(644, root, man) %{_mandir}/man1/mysql_fix_extensions.1*
%doc %attr(644, root, man) %{_mandir}/man8/mysqld.8*
%doc %attr(644, root, man) %{_mandir}/man1/mysqld_multi.1*
%doc %attr(644, root, man) %{_mandir}/man1/mysqld_safe.1*
%doc %attr(644, root, man) %{_mandir}/man1/mysqldumpslow.1*
%doc %attr(644, root, man) %{_mandir}/man1/mysql_install_db.1*
%doc %attr(644, root, man) %{_mandir}/man1/mysql_plugin.1*
%doc %attr(644, root, man) %{_mandir}/man1/mysql_secure_installation.1*
%doc %attr(644, root, man) %{_mandir}/man1/mysql_setpermission.1*
%doc %attr(644, root, man) %{_mandir}/man1/mysql_upgrade.1*
%doc %attr(644, root, man) %{_mandir}/man1/mysqlhotcopy.1*
%doc %attr(644, root, man) %{_mandir}/man1/mysqlman.1*
%doc %attr(644, root, man) %{_mandir}/man1/mysql.server.1*
%doc %attr(644, root, man) %{_mandir}/man1/mysqltest.1*
%doc %attr(644, root, man) %{_mandir}/man1/mysql_tzinfo_to_sql.1*
%doc %attr(644, root, man) %{_mandir}/man1/mysql_zap.1*
%doc %attr(644, root, man) %{_mandir}/man1/mysqlbug.1*
%doc %attr(644, root, man) %{_mandir}/man1/perror.1*
%doc %attr(644, root, man) %{_mandir}/man1/replace.1*
%doc %attr(644, root, man) %{_mandir}/man1/resolve_stack_dump.1*
%doc %attr(644, root, man) %{_mandir}/man1/resolveip.1*

%ghost %config(noreplace,missingok) %{_sysconfdir}/my.cnf

%attr(755, root, root) %{_bindir}/innochecksum
%attr(755, root, root) %{_bindir}/my_print_defaults
%attr(755, root, root) %{_bindir}/myisam_ftdump
%attr(755, root, root) %{_bindir}/myisamchk
%attr(755, root, root) %{_bindir}/myisamlog
%attr(755, root, root) %{_bindir}/myisampack
%attr(755, root, root) %{_bindir}/mysql_convert_table_format
%attr(755, root, root) %{_bindir}/mysql_fix_extensions
%attr(755, root, root) %{_bindir}/mysql_install_db
%attr(755, root, root) %{_bindir}/mysql_plugin
%attr(755, root, root) %{_bindir}/mysql_secure_installation
%attr(755, root, root) %{_bindir}/mysql_setpermission
%attr(755, root, root) %{_bindir}/mysql_tzinfo_to_sql
%attr(755, root, root) %{_bindir}/mysql_upgrade
%attr(755, root, root) %{_bindir}/mysql_zap
%attr(755, root, root) %{_bindir}/mysqlbug
%attr(755, root, root) %{_bindir}/mysqld_multi
%attr(755, root, root) %{_bindir}/mysqld_safe
%attr(755, root, root) %{_bindir}/mysqldumpslow
%attr(755, root, root) %{_bindir}/mysqlhotcopy
%attr(755, root, root) %{_bindir}/mysqltest
%attr(755, root, root) %{_bindir}/perror
%attr(755, root, root) %{_bindir}/replace
%attr(755, root, root) %{_bindir}/resolve_stack_dump
%attr(755, root, root) %{_bindir}/resolveip

%attr(755, root, root) %{_sbindir}/mysqld
%attr(755, root, root) %{_sbindir}/mysqld-debug
%attr(755, root, root) %{_sbindir}/rcmysql
%attr(755, root, root) %{_libdir}/mysql/plugin/daemon_example.ini

%if %{WITH_TCMALLOC}
%attr(755, root, root) %{_libdir}/mysql/%{malloc_lib_target}
%endif

%attr(644, root, root) %config(noreplace,missingok) %{_sysconfdir}/logrotate.d/mysql
%attr(755, root, root) %{_sysconfdir}/init.d/mysql

%attr(755, root, root) %{_datadir}/mysql/

# ----------------------------------------------------------------------------
%files -n MySQL-client%{product_suffix}

%defattr(-, root, root, 0755)
%attr(755, root, root) %{_bindir}/msql2mysql
%attr(755, root, root) %{_bindir}/mysql
%attr(755, root, root) %{_bindir}/mysql_find_rows
%attr(755, root, root) %{_bindir}/mysql_waitpid
%attr(755, root, root) %{_bindir}/mysqlaccess
# XXX: This should be moved to %{_sysconfdir}
%attr(644, root, root) %{_bindir}/mysqlaccess.conf
%attr(755, root, root) %{_bindir}/mysqladmin
%attr(755, root, root) %{_bindir}/mysqlbinlog
%attr(755, root, root) %{_bindir}/mysqlcheck
%attr(755, root, root) %{_bindir}/mysqldump
%attr(755, root, root) %{_bindir}/mysqlimport
%attr(755, root, root) %{_bindir}/mysqlshow
%attr(755, root, root) %{_bindir}/mysqlslap
%attr(755, root, root) %{_bindir}/mysql_config_editor

%doc %attr(644, root, man) %{_mandir}/man1/msql2mysql.1*
%doc %attr(644, root, man) %{_mandir}/man1/mysql.1*
%doc %attr(644, root, man) %{_mandir}/man1/mysql_find_rows.1*
%doc %attr(644, root, man) %{_mandir}/man1/mysql_waitpid.1*
%doc %attr(644, root, man) %{_mandir}/man1/mysqlaccess.1*
%doc %attr(644, root, man) %{_mandir}/man1/mysqladmin.1*
%doc %attr(644, root, man) %{_mandir}/man1/mysqlbinlog.1*
%doc %attr(644, root, man) %{_mandir}/man1/mysqlcheck.1*
%doc %attr(644, root, man) %{_mandir}/man1/mysqldump.1*
%doc %attr(644, root, man) %{_mandir}/man1/mysqlimport.1*
%doc %attr(644, root, man) %{_mandir}/man1/mysqlshow.1*
%doc %attr(644, root, man) %{_mandir}/man1/mysqlslap.1*
%doc %attr(644, root, man) %{_mandir}/man1/mysql_config_editor.1*

# ----------------------------------------------------------------------------
%files -n MySQL-devel%{product_suffix} -f optional-files-devel
%defattr(-, root, root, 0755)
%doc %attr(644, root, man) %{_mandir}/man1/comp_err.1*
%doc %attr(644, root, man) %{_mandir}/man1/mysql_config.1*
%attr(755, root, root) %{_bindir}/mysql_config
%dir %attr(755, root, root) %{_includedir}/mysql
%dir %attr(755, root, root) %{_libdir}/mysql
%{_includedir}/mysql/*
%{_datadir}/aclocal/mysql.m4
%{_libdir}/mysql/libmysqlclient.a
%{_libdir}/mysql/libmysqlclient_r.a
%{_libdir}/mysql/libmysqlservices.a

# ----------------------------------------------------------------------------
%files -n MySQL-shared%{product_suffix}
%defattr(-, root, root, 0755)
# Shared libraries (omit for architectures that don't support them)
%{_libdir}/libmysql*.so*

%post -n MySQL-shared%{product_suffix}
/sbin/ldconfig

%postun -n MySQL-shared%{product_suffix}
/sbin/ldconfig

# ----------------------------------------------------------------------------
%files -n MySQL-test%{product_suffix}
%defattr(-, root, root, 0755)
%attr(-, root, root) %{_datadir}/mysql-test
%attr(755, root, root) %{_bindir}/mysql_client_test
%attr(755, root, root) %{_bindir}/mysql_client_test_embedded
%attr(755, root, root) %{_bindir}/mysqltest_embedded
%doc %attr(644, root, man) %{_mandir}/man1/mysql_client_test.1*
%doc %attr(644, root, man) %{_mandir}/man1/mysql-stress-test.pl.1*
%doc %attr(644, root, man) %{_mandir}/man1/mysql-test-run.pl.1*
%doc %attr(644, root, man) %{_mandir}/man1/mysql_client_test_embedded.1*
%doc %attr(644, root, man) %{_mandir}/man1/mysqltest_embedded.1*

# ----------------------------------------------------------------------------
%files -n MySQL-embedded%{product_suffix}
%defattr(-, root, root, 0755)
%attr(755, root, root) %{_bindir}/mysql_embedded
%attr(644, root, root) %{_libdir}/mysql/libmysqld.a
%attr(644, root, root) %{_libdir}/mysql/libmysqld-debug.a

##############################################################################
# The spec file changelog only includes changes made to the spec file
# itself - note that they must be ordered by date (important when
# merging BK trees)
##############################################################################
%changelog
* Mon Nov 05 2012 Joerg Bruehe <joerg.bruehe@oracle.com>

- Allow to override the default to use the bundled yaSSL by an option like
      --define="with_ssl /path/to/ssl"

* Wed Oct 10 2012 Bjorn Munch <bjorn.munch@oracle.com>

- Replace old my-*.cnf config file examples with template my-default.cnf

* Fri Oct 05 2012 Joerg Bruehe <joerg.bruehe@oracle.com>

- Let the installation use the new option "--random-passwords" of "mysql_install_db".
  (Bug# 12794345 Ensure root password)
- Fix an inconsistency: "new install" vs "upgrade" are told from the (non)existence
  of "$mysql_datadir/mysql" (holding table "mysql.user" and other system stuff).

* Tue Jul 24 2012 Joerg Bruehe <joerg.bruehe@oracle.com>

- Add a macro "runselftest":
  if set to 1 (default), the test suite will be run during the RPM build;
  this can be oveeridden via the command line by adding
      --define "runselftest 0"
  Failures of the test suite will NOT make the RPM build fail!

* Mon Jul 16 2012 Joerg Bruehe <joerg.bruehe@oracle.com>

- Add the man page for the "mysql_config_editor".

* Mon Jun 11 2012 Joerg Bruehe <joerg.bruehe@oracle.com>

- Make sure newly added "SPECIFIC-ULN/" directory does not disturb packaging.

* Wed Feb 29 2012 Brajmohan Saxena <brajmohan.saxena@oracle.com>

- Removal all traces of the readline library from mysql (BUG 13738013)

* Wed Sep 28 2011 Joerg Bruehe <joerg.bruehe@oracle.com>

- Fix duplicate mentioning of "mysql_plugin" and its manual page,
  it is better to keep alphabetic order in the files list (merging!).
  
* Wed Sep 14 2011 Joerg Bruehe <joerg.bruehe@oracle.com>

- Let the RPM capabilities ("obsoletes" etc) ensure that an upgrade may replace
  the RPMs of any configuration (of the current or the preceding release series)
  by the new ones. This is done by not using the implicitly generated capabilities
  (which include the configuration name) and relying on more generic ones which
  just list the function ("server", "client", ...).
  The implicit generation cannot be prevented, so all these capabilities must be
  explicitly listed in "Obsoletes:"

* Tue Sep 13 2011 Jonathan Perkin <jonathan.perkin@oracle.com>

- Add support for Oracle Linux 6 and Red Hat Enterprise Linux 6.  Due to
  changes in RPM behaviour ($RPM_BUILD_ROOT is removed prior to install)
  this necessitated a move of the libmygcc.a installation to the install
  phase, which is probably where it belonged in the first place.

* Tue Sep 13 2011 Joerg Bruehe <joerg.bruehe@oracle.com>

- "make_win_bin_dist" and its manual are dropped, cmake does it different.

* Thu Sep 08 2011 Daniel Fischer <daniel.fischer@oracle.com>

- Add mysql_plugin man page.

* Tue Aug 30 2011 Tor Didriksen <tor.didriksen@oracle.com>

- Set CXX=g++ by default to add a dependency on libgcc/libstdc++.
  Also, remove the use of the -fno-exceptions and -fno-rtti flags.
  TODO: update distro_buildreq/distro_requires

* Tue Aug 30 2011 Joerg Bruehe <joerg.bruehe@oracle.com>

- Add the manual page for "mysql_plugin" to the server package.

* Fri Aug 19 2011 Joerg Bruehe <joerg.bruehe@oracle.com>

- Null-upmerge the fix of bug#37165: This spec file is not affected.
- Replace "/var/lib/mysql" by the spec file variable "%{mysqldatadir}".

* Fri Aug 12 2011 Daniel Fischer <daniel.fischer@oracle.com>

- Source plugin library files list from cmake-generated file.

* Mon Jul 25 2011 Chuck Bell <chuck.bell@oracle.com>

- Added the mysql_plugin client - enables or disables plugins.

* Thu Jul 21 2011 Sunanda Menon <sunanda.menon@oracle.com>

- Fix bug#12561297: Added the MySQL embedded binary

* Thu Jul 07 2011 Joerg Bruehe <joerg.bruehe@oracle.com>

- Fix bug#45415: "rpm upgrade recreates test database"
  Let the creation of the "test" database happen only during a new installation,
  not in an RPM upgrade.
  This affects both the "mkdir" and the call of "mysql_install_db".

* Thu Feb 09 2011 Joerg Bruehe <joerg.bruehe@oracle.com>

- Fix bug#56581: If an installation deviates from the default file locations
  ("datadir" and "pid-file"), the mechanism to detect a running server (on upgrade)
  should still work, and use these locations.
  The problem was that the fix for bug#27072 did not check for local settings.
  
* Mon Jan 31 2011 Joerg Bruehe <joerg.bruehe@oracle.com>

- Install the new "manifest" files: "INFO_SRC" and "INFO_BIN".

* Tue Nov 23 2010 Jonathan Perkin <jonathan.perkin@oracle.com>

- EXCEPTIONS-CLIENT has been deleted, remove it from here too
- Support MYSQL_BUILD_MAKE_JFLAG environment variable for passing
  a '-j' argument to make.

* Mon Nov 1 2010 Georgi Kodinov <georgi.godinov@oracle.com>

- Added test authentication (WL#1054) plugin binaries

* Wed Oct 6 2010 Georgi Kodinov <georgi.godinov@oracle.com>

- Added example external authentication (WL#1054) plugin binaries

* Wed Aug 11 2010 Joerg Bruehe <joerg.bruehe@oracle.com>

- With a recent spec file cleanup, names have changed: A "-community" part was dropped.
  Reflect that in the "Obsoletes" specifications.
- Add a "triggerpostun" to handle the uninstall of the "-community" server RPM.
- This fixes bug#55015 "MySQL server is not restarted properly after RPM upgrade".

* Tue Jun 15 2010 Joerg Bruehe <joerg.bruehe@sun.com>

- Change the behaviour on installation and upgrade:
  On installation, do not autostart the server.
  *Iff* the server was stopped before the upgrade is started, this is taken as a
  sign the administrator is handling that manually, and so the new server will
  not be started automatically at the end of the upgrade.
  The start/stop scripts will still be installed, so the server will be started
  on the next machine boot.
  This is the 5.5 version of fixing bug#27072 (RPM autostarting the server).

* Tue Jun 1 2010 Jonathan Perkin <jonathan.perkin@oracle.com>

- Implement SELinux checks from distribution-specific spec file.

* Wed May 12 2010 Jonathan Perkin <jonathan.perkin@oracle.com>

- Large number of changes to build using CMake
- Introduce distribution-specific RPMs
- Drop debuginfo, build all binaries with debug/symbols
- Remove __os_install_post, use native macro
- Remove _unpackaged_files_terminate_build, make it an error to have
  unpackaged files
- Remove cluster RPMs

* Wed Mar 24 2010 Joerg Bruehe <joerg.bruehe@sun.com>

- Add "--with-perfschema" to the configure options.

* Mon Mar 22 2010 Joerg Bruehe <joerg.bruehe@sun.com>

- User "usr/lib*" to allow for both "usr/lib" and "usr/lib64",
  mask "rmdir" return code 1.
- Remove "ha_example.*" files from the list, they aren't built.

* Wed Mar 17 2010 Joerg Bruehe <joerg.bruehe@sun.com>

- Fix a wrong path name in handling the debug plugins.

* Wed Mar 10 2010 Joerg Bruehe <joerg.bruehe@sun.com>

- Take the result of the debug plugin build and put it into the optimized tree,
  so that it becomes part of the final installation;
  include the files in the packlist. Part of the fixes for bug#49022.

* Mon Mar 01 2010 Joerg Bruehe <joerg.bruehe@sun.com>

- Set "Oracle and/or its affiliates" as the vendor and copyright owner,
  accept upgrading from packages showing MySQL or Sun as vendor.

* Fri Feb 12 2010 Joerg Bruehe <joerg.bruehe@sun.com>

- Formatting changes:
  Have a consistent structure of separator lines and of indentation
  (8 leading blanks => tab).
- Introduce the variable "src_dir".
- Give the environment variables "MYSQL_BUILD_CC(CXX)" precedence
  over "CC" ("CXX").
- Drop the old "with_static" argument analysis, this is not supported
  in 5.1 since ages.
- Introduce variables to control the handlers individually, as well
  as other options.
- Use the new "--with-plugin" notation for the table handlers.
- Drop handling "/etc/rc.d/init.d/mysql", the switch to "/etc/init.d/mysql"
  was done back in 2002 already.
- Make "--with-zlib-dir=bundled" the default, add an option to disable it.
- Add missing manual pages to the file list.
- Improve the runtime check for "libgcc.a", protect it against being tried
  with the Intel compiler "icc".

* Mon Jan 11 2010 Joerg Bruehe <joerg.bruehe@sun.com>

- Change RPM file naming:
  - Suffix like "-m2", "-rc" becomes part of version as "_m2", "_rc".
  - Release counts from 1, not 0.

* Wed Dec 23 2009 Joerg Bruehe <joerg.bruehe@sun.com>

- The "semisync" plugin file name has lost its introductory "lib",
  adapt the file lists for the subpackages.
  This is a part missing from the fix for bug#48351.
- Remove the "fix_privilege_tables" manual, it does not exist in 5.5
  (and likely, the whole script will go, too).

* Mon Nov 16 2009 Joerg Bruehe <joerg.bruehe@sun.com>

- Fix some problems with the directives around "tcmalloc" (experimental),
  remove erroneous traces of the InnoDB plugin (that is 5.1 only).

* Fri Oct 06 2009 Magnus Blaudd <mvensson@mysql.com>

- Removed mysql_fix_privilege_tables

* Fri Oct 02 2009 Alexander Nozdrin <alexander.nozdrin@sun.com>

- "mysqlmanager" got removed from version 5.4, all references deleted.

* Fri Aug 28 2009 Joerg Bruehe <joerg.bruehe@sun.com>

- Merge up from 5.1 to 5.4: Remove handling for the InnoDB plugin.

* Thu Aug 27 2009 Joerg Bruehe <joerg.bruehe@sun.com>

- This version does not contain the "Instance manager", "mysqlmanager":
  Remove it from the spec file so that packaging succeeds.

* Mon Aug 24 2009 Jonathan Perkin <jperkin@sun.com>

- Add conditionals for bundled zlib and innodb plugin

* Fri Aug 21 2009 Jonathan Perkin <jperkin@sun.com>

- Install plugin libraries in appropriate packages.
- Disable libdaemon_example and ftexample plugins.

* Thu Aug 20 2009 Jonathan Perkin <jperkin@sun.com>

- Update variable used for mysql-test suite location to match source.

* Fri Nov 07 2008 Joerg Bruehe <joerg@mysql.com>

- Correct yesterday's fix, so that it also works for the last flag,
  and fix a wrong quoting: un-quoted quote marks must not be escaped.

* Thu Nov 06 2008 Kent Boortz <kent.boortz@sun.com>

- Removed "mysql_upgrade_shell"
- Removed some copy/paste between debug and normal build

* Thu Nov 06 2008 Joerg Bruehe <joerg@mysql.com>

- Modify CFLAGS and CXXFLAGS such that a debug build is not optimized.
  This should cover both gcc and icc flags.  Fixes bug#40546.

* Fri Aug 29 2008 Kent Boortz <kent@mysql.com>

- Removed the "Federated" storage engine option, and enabled in all

* Tue Aug 26 2008 Joerg Bruehe <joerg@mysql.com>

- Get rid of the "warning: Installed (but unpackaged) file(s) found:"
  Some generated files aren't needed in RPMs:
  - the "sql-bench/" subdirectory
  Some files were missing:
  - /usr/share/aclocal/mysql.m4  ("devel" subpackage)
  - Manual "mysqlbug" ("server" subpackage)
  - Program "innochecksum" and its manual ("server" subpackage)
  - Manual "mysql_find_rows" ("client" subpackage)
  - Script "mysql_upgrade_shell" ("client" subpackage)
  - Program "ndb_cpcd" and its manual ("ndb-extra" subpackage)
  - Manuals "ndb_mgm" + "ndb_restore" ("ndb-tools" subpackage)

* Mon Mar 31 2008 Kent Boortz <kent@mysql.com>

- Made the "Federated" storage engine an option
- Made the "Cluster" storage engine and sub packages an option

* Wed Mar 19 2008 Joerg Bruehe <joerg@mysql.com>

- Add the man pages for "ndbd" and "ndb_mgmd".

* Mon Feb 18 2008 Timothy Smith <tim@mysql.com>

- Require a manual upgrade if the alread-installed mysql-server is
  from another vendor, or is of a different major version.

* Wed May 02 2007 Joerg Bruehe <joerg@mysql.com>

- "ndb_size.tmpl" is not needed any more,
  "man1/mysql_install_db.1" lacked the trailing '*'.

* Sat Apr 07 2007 Kent Boortz <kent@mysql.com>

- Removed man page for "mysql_create_system_tables"

* Wed Mar 21 2007 Daniel Fischer <df@mysql.com>

- Add debug server.

* Mon Mar 19 2007 Daniel Fischer <df@mysql.com>

- Remove Max RPMs; the server RPMs contain a mysqld compiled with all
  features that previously only were built into Max.

* Fri Mar 02 2007 Joerg Bruehe <joerg@mysql.com>

- Add several man pages for NDB which are now created.

* Fri Jan 05 2007 Kent Boortz <kent@mysql.com>

- Put back "libmygcc.a", found no real reason it was removed.

- Add CFLAGS to gcc call with --print-libgcc-file, to make sure the
  correct "libgcc.a" path is returned for the 32/64 bit architecture.

* Mon Dec 18 2006 Joerg Bruehe <joerg@mysql.com>

- Fix the move of "mysqlmanager" to section 8: Directory name was wrong.

* Thu Dec 14 2006 Joerg Bruehe <joerg@mysql.com>

- Include the new man pages for "my_print_defaults" and "mysql_tzinfo_to_sql"
  in the server RPM.
- The "mysqlmanager" man page got moved from section 1 to 8.

* Thu Nov 30 2006 Joerg Bruehe <joerg@mysql.com>

- Call "make install" using "benchdir_root=%{_datadir}",
  because that is affecting the regression test suite as well.

* Thu Nov 16 2006 Joerg Bruehe <joerg@mysql.com>

- Explicitly note that the "MySQL-shared" RPMs (as built by MySQL AB)
  replace "mysql-shared" (as distributed by SuSE) to allow easy upgrading
  (bug#22081).

* Mon Nov 13 2006 Joerg Bruehe <joerg@mysql.com>

- Add "--with-partition" to all server builds.

- Use "--report-features" in one test run per server build.

* Tue Aug 15 2006 Joerg Bruehe <joerg@mysql.com>

- The "max" server is removed from packages, effective from 5.1.12-beta.
  Delete all steps to build, package, or install it.

* Mon Jul 10 2006 Joerg Bruehe <joerg@mysql.com>

- Fix a typing error in the "make" target for the Perl script to run the tests.

* Tue Jul 04 2006 Joerg Bruehe <joerg@mysql.com>

- Use the Perl script to run the tests, because it will automatically check
  whether the server is configured with SSL.

* Tue Jun 27 2006 Joerg Bruehe <joerg@mysql.com>

- move "mysqldumpslow" from the client RPM to the server RPM (bug#20216)

- Revert all previous attempts to call "mysql_upgrade" during RPM upgrade,
  there are some more aspects which need to be solved before this is possible.
  For now, just ensure the binary "mysql_upgrade" is delivered and installed.

* Thu Jun 22 2006 Joerg Bruehe <joerg@mysql.com>

- Close a gap of the previous version by explicitly using
  a newly created temporary directory for the socket to be used
  in the "mysql_upgrade" operation, overriding any local setting.

* Tue Jun 20 2006 Joerg Bruehe <joerg@mysql.com>

- To run "mysql_upgrade", we need a running server;
  start it in isolation and skip password checks.

* Sat May 20 2006 Kent Boortz <kent@mysql.com>

- Always compile for PIC, position independent code.

* Wed May 10 2006 Kent Boortz <kent@mysql.com>

- Use character set "all" when compiling with Cluster, to make Cluster
  nodes independent on the character set directory, and the problem
  that two RPM sub packages both wants to install this directory.

* Mon May 01 2006 Kent Boortz <kent@mysql.com>

- Use "./libtool --mode=execute" instead of searching for the
  executable in current directory and ".libs".

* Fri Apr 28 2006 Kent Boortz <kent@mysql.com>

- Install and run "mysql_upgrade"

* Wed Apr 12 2006 Jim Winstead <jimw@mysql.com>

- Remove sql-bench, and MySQL-bench RPM (will be built as an independent
  project from the mysql-bench repository)

* Tue Apr 11 2006 Jim Winstead <jimw@mysql.com>

- Remove old mysqltestmanager and related programs
* Sat Apr 01 2006 Kent Boortz <kent@mysql.com>

- Set $LDFLAGS from $MYSQL_BUILD_LDFLAGS

* Wed Mar 07 2006 Kent Boortz <kent@mysql.com>

- Changed product name from "Community Edition" to "Community Server"

* Mon Mar 06 2006 Kent Boortz <kent@mysql.com>

- Fast mutexes is now disabled by default, but should be
  used in Linux builds.

* Mon Feb 20 2006 Kent Boortz <kent@mysql.com>

- Reintroduced a max build
- Limited testing of 'debug' and 'max' servers
- Berkeley DB only in 'max'

* Mon Feb 13 2006 Joerg Bruehe <joerg@mysql.com>

- Use "-i" on "make test-force";
  this is essential for later evaluation of this log file.

* Thu Feb 09 2006 Kent Boortz <kent@mysql.com>

- Pass '-static' to libtool, link static with our own libraries, dynamic
  with system libraries.  Link with the bundled zlib.

* Wed Feb 08 2006 Kristian Nielsen <knielsen@mysql.com>

- Modified RPM spec to match new 5.1 debug+max combined community packaging.

* Sun Dec 18 2005 Kent Boortz <kent@mysql.com>

- Added "client/mysqlslap"

* Mon Dec 12 2005 Rodrigo Novo <rodrigo@mysql.com>

- Added zlib to the list of (static) libraries installed
- Added check against libtool wierdness (WRT: sql/mysqld || sql/.libs/mysqld)
- Compile MySQL with bundled zlib
- Fixed %packager name to "MySQL Production Engineering Team"

* Mon Dec 05 2005 Joerg Bruehe <joerg@mysql.com>

- Avoid using the "bundled" zlib on "shared" builds:
  As it is not installed (on the build system), this gives dependency
  problems with "libtool" causing the build to fail.
  (Change was done on Nov 11, but left uncommented.)

* Tue Nov 22 2005 Joerg Bruehe <joerg@mysql.com>

- Extend the file existence check for "init.d/mysql" on un-install
  to also guard the call to "insserv"/"chkconfig".

* Thu Oct 27 2005 Lenz Grimmer <lenz@grimmer.com>

- added more man pages

* Wed Oct 19 2005 Kent Boortz <kent@mysql.com>

- Made yaSSL support an option (off by default)

* Wed Oct 19 2005 Kent Boortz <kent@mysql.com>

- Enabled yaSSL support

* Sat Oct 15 2005 Kent Boortz <kent@mysql.com>

- Give mode arguments the same way in all places
- Moved copy of mysqld.a to "standard" build, but
  disabled it as we don't do embedded yet in 5.0

* Fri Oct 14 2005 Kent Boortz <kent@mysql.com>

- For 5.x, always compile with --with-big-tables
- Copy the config.log file to location outside
  the build tree

* Fri Oct 14 2005 Kent Boortz <kent@mysql.com>

- Removed unneeded/obsolete configure options
- Added archive engine to standard server
- Removed the embedded server from experimental server
- Changed suffix "-Max" => "-max"
- Changed comment string "Max" => "Experimental"

* Thu Oct 13 2005 Lenz Grimmer <lenz@mysql.com>

- added a usermod call to assign a potential existing mysql user to the
  correct user group (BUG#12823)
- Save the perror binary built during Max build so it supports the NDB
  error codes (BUG#13740)
- added a separate macro "mysqld_group" to be able to define the
  user group of the mysql user seperately, if desired.

* Thu Sep 29 2005 Lenz Grimmer <lenz@mysql.com>

- fixed the removing of the RPM_BUILD_ROOT in the %clean section (the
  $RBR variable did not get expanded, thus leaving old build roots behind)

* Thu Aug 04 2005 Lenz Grimmer <lenz@mysql.com>

- Fixed the creation of the mysql user group account in the postinstall
  section (BUG 12348)
- Fixed enabling the Archive storage engine in the Max binary

* Tue Aug 02 2005 Lenz Grimmer <lenz@mysql.com>

- Fixed the Requires: tag for the server RPM (BUG 12233)

* Fri Jul 15 2005 Lenz Grimmer <lenz@mysql.com>

- create a "mysql" user group and assign the mysql user account to that group
  in the server postinstall section. (BUG 10984)

* Tue Jun 14 2005 Lenz Grimmer <lenz@mysql.com>

- Do not build statically on i386 by default, only when adding either "--with
  static" or "--define '_with_static 1'" to the RPM build options. Static
  linking really only makes sense when linking against the specially patched
  glibc 2.2.5.

* Mon Jun 06 2005 Lenz Grimmer <lenz@mysql.com>

- added mysql_client_test to the "bench" subpackage (BUG 10676)
- added the libndbclient static and shared libraries (BUG 10676)

* Wed Jun 01 2005 Lenz Grimmer <lenz@mysql.com>

- use "mysqldatadir" variable instead of hard-coding the path multiple times
- use the "mysqld_user" variable on all occasions a user name is referenced
- removed (incomplete) Brazilian translations
- removed redundant release tags from the subpackage descriptions

* Wed May 25 2005 Joerg Bruehe <joerg@mysql.com>

- Added a "make clean" between separate calls to "BuildMySQL".

* Thu May 12 2005 Guilhem Bichot <guilhem@mysql.com>

- Removed the mysql_tableinfo script made obsolete by the information schema

* Wed Apr 20 2005 Lenz Grimmer <lenz@mysql.com>

- Enabled the "blackhole" storage engine for the Max RPM

* Wed Apr 13 2005 Lenz Grimmer <lenz@mysql.com>

- removed the MySQL manual files (html/ps/texi) - they have been removed
  from the MySQL sources and are now available seperately.

* Mon Apr 4 2005 Petr Chardin <petr@mysql.com>

- old mysqlmanager, mysqlmanagerc and mysqlmanager-pwger renamed into
  mysqltestmanager, mysqltestmanager and mysqltestmanager-pwgen respectively

* Fri Mar 18 2005 Lenz Grimmer <lenz@mysql.com>

- Disabled RAID in the Max binaries once and for all (it has finally been
  removed from the source tree)

* Sun Feb 20 2005 Petr Chardin <petr@mysql.com>

- Install MySQL Instance Manager together with mysqld, touch mysqlmanager
  password file

* Mon Feb 14 2005 Lenz Grimmer <lenz@mysql.com>

- Fixed the compilation comments and moved them into the separate build sections
  for Max and Standard

* Mon Feb 7 2005 Tomas Ulin <tomas@mysql.com>

- enabled the "Ndbcluster" storage engine for the max binary
- added extra make install in ndb subdir after Max build to get ndb binaries
- added packages for ndbcluster storage engine

* Fri Jan 14 2005 Lenz Grimmer <lenz@mysql.com>

- replaced obsoleted "BuildPrereq" with "BuildRequires" instead

* Thu Jan 13 2005 Lenz Grimmer <lenz@mysql.com>

- enabled the "Federated" storage engine for the max binary

* Tue Jan 04 2005 Petr Chardin <petr@mysql.com>

- ISAM and merge storage engines were purged. As well as appropriate
  tools and manpages (isamchk and isamlog)

* Thu Dec 31 2004 Lenz Grimmer <lenz@mysql.com>

- enabled the "Archive" storage engine for the max binary
- enabled the "CSV" storage engine for the max binary
- enabled the "Example" storage engine for the max binary

* Thu Aug 26 2004 Lenz Grimmer <lenz@mysql.com>

- MySQL-Max now requires MySQL-server instead of MySQL (BUG 3860)

* Fri Aug 20 2004 Lenz Grimmer <lenz@mysql.com>

- do not link statically on IA64/AMD64 as these systems do not have
  a patched glibc installed

* Tue Aug 10 2004 Lenz Grimmer <lenz@mysql.com>

- Added libmygcc.a to the devel subpackage (required to link applications
  against the the embedded server libmysqld.a) (BUG 4921)

* Mon Aug 09 2004 Lenz Grimmer <lenz@mysql.com>

- Added EXCEPTIONS-CLIENT to the "devel" package

* Thu Jul 29 2004 Lenz Grimmer <lenz@mysql.com>

- disabled OpenSSL in the Max binaries again (the RPM packages were the
  only exception to this anyway) (BUG 1043)

* Wed Jun 30 2004 Lenz Grimmer <lenz@mysql.com>

- fixed server postinstall (mysql_install_db was called with the wrong
  parameter)

* Thu Jun 24 2004 Lenz Grimmer <lenz@mysql.com>

- added mysql_tzinfo_to_sql to the server subpackage
- run "make clean" instead of "make distclean"

* Mon Apr 05 2004 Lenz Grimmer <lenz@mysql.com>

- added ncurses-devel to the build prerequisites (BUG 3377)

* Thu Feb 12 2004 Lenz Grimmer <lenz@mysql.com>

- when using gcc, _always_ use CXX=gcc
- replaced Copyright with License field (Copyright is obsolete)

* Tue Feb 03 2004 Lenz Grimmer <lenz@mysql.com>

- added myisam_ftdump to the Server package

* Tue Jan 13 2004 Lenz Grimmer <lenz@mysql.com>

- link the mysql client against libreadline instead of libedit (BUG 2289)

* Mon Dec 22 2003 Lenz Grimmer <lenz@mysql.com>

- marked /etc/logrotate.d/mysql as a config file (BUG 2156)

* Fri Dec 13 2003 Lenz Grimmer <lenz@mysql.com>

- fixed file permissions (BUG 1672)

* Thu Dec 11 2003 Lenz Grimmer <lenz@mysql.com>

- made testing for gcc3 a bit more robust

* Fri Dec 05 2003 Lenz Grimmer <lenz@mysql.com>

- added missing file mysql_create_system_tables to the server subpackage

* Fri Nov 21 2003 Lenz Grimmer <lenz@mysql.com>

- removed dependency on MySQL-client from the MySQL-devel subpackage
  as it is not really required. (BUG 1610)

* Fri Aug 29 2003 Lenz Grimmer <lenz@mysql.com>

- Fixed BUG 1162 (removed macro names from the changelog)
- Really fixed BUG 998 (disable the checking for installed but
  unpackaged files)

* Tue Aug 05 2003 Lenz Grimmer <lenz@mysql.com>

- Fixed BUG 959 (libmysqld not being compiled properly)
- Fixed BUG 998 (RPM build errors): added missing files to the
  distribution (mysql_fix_extensions, mysql_tableinfo, mysqldumpslow,
  mysql_fix_privilege_tables.1), removed "-n" from install section.

* Wed Jul 09 2003 Lenz Grimmer <lenz@mysql.com>

- removed the GIF Icon (file was not included in the sources anyway)
- removed unused variable shared_lib_version
- do not run automake before building the standard binary
  (should not be necessary)
- add server suffix '-standard' to standard binary (to be in line
  with the binary tarball distributions)
- Use more RPM macros (_exec_prefix, _sbindir, _libdir, _sysconfdir,
  _datadir, _includedir) throughout the spec file.
- allow overriding CC and CXX (required when building with other compilers)

* Fri May 16 2003 Lenz Grimmer <lenz@mysql.com>

- re-enabled RAID again

* Wed Apr 30 2003 Lenz Grimmer <lenz@mysql.com>

- disabled MyISAM RAID (--with-raid) - it throws an assertion which
  needs to be investigated first.

* Mon Mar 10 2003 Lenz Grimmer <lenz@mysql.com>

- added missing file mysql_secure_installation to server subpackage
  (BUG 141)

* Tue Feb 11 2003 Lenz Grimmer <lenz@mysql.com>

- re-added missing pre- and post(un)install scripts to server subpackage
- added config file /etc/my.cnf to the file list (just for completeness)
- make sure to create the datadir with 755 permissions

* Mon Jan 27 2003 Lenz Grimmer <lenz@mysql.com>

- removed unused CC and CXX variables
- CFLAGS and CXXFLAGS should honor RPM_OPT_FLAGS

* Fri Jan 24 2003 Lenz Grimmer <lenz@mysql.com>

- renamed package "MySQL" to "MySQL-server"
- fixed Copyright tag
- added mysql_waitpid to client subpackage (required for mysql-test-run)

* Wed Nov 27 2002 Lenz Grimmer <lenz@mysql.com>

- moved init script from /etc/rc.d/init.d to /etc/init.d (the majority of
  Linux distributions now support this scheme as proposed by the LSB either
  directly or via a compatibility symlink)
- Use new "restart" init script action instead of starting and stopping
  separately
- Be more flexible in activating the automatic bootup - use insserv (on
  older SuSE versions) or chkconfig (Red Hat, newer SuSE versions and
  others) to create the respective symlinks

* Wed Sep 25 2002 Lenz Grimmer <lenz@mysql.com>

- MySQL-Max now requires MySQL >= 4.0 to avoid version mismatches
  (mixing 3.23 and 4.0 packages)

* Fri Aug 09 2002 Lenz Grimmer <lenz@mysql.com>

- Turn off OpenSSL in MySQL-Max for now until it works properly again
- enable RAID for the Max binary instead
- added compatibility link: safe_mysqld -> mysqld_safe to ease the
  transition from 3.23

* Thu Jul 18 2002 Lenz Grimmer <lenz@mysql.com>

- Reworked the build steps a little bit: the Max binary is supposed
  to include OpenSSL, which cannot be linked statically, thus trying
  to statically link against a special glibc is futile anyway
- because of this, it is not required to make yet another build run
  just to compile the shared libs (saves a lot of time)
- updated package description of the Max subpackage
- clean up the BuildRoot directory afterwards

* Mon Jul 15 2002 Lenz Grimmer <lenz@mysql.com>

- Updated Packager information
- Fixed the build options: the regular package is supposed to
  include InnoDB and linked statically, while the Max package
  should include BDB and SSL support

* Fri May 03 2002 Lenz Grimmer <lenz@mysql.com>

- Use more RPM macros (e.g. infodir, mandir) to make the spec
  file more portable
- reorganized the installation of documentation files: let RPM
  take care of this
- reorganized the file list: actually install man pages along
  with the binaries of the respective subpackage
- do not include libmysqld.a in the devel subpackage as well, if we
  have a special "embedded" subpackage
- reworked the package descriptions

* Mon Oct  8 2001 Monty

- Added embedded server as a separate RPM

* Fri Apr 13 2001 Monty

- Added mysqld-max to the distribution

* Tue Jan 2  2001  Monty

- Added mysql-test to the bench package

* Fri Aug 18 2000 Tim Smith <tim@mysql.com>

- Added separate libmysql_r directory; now both a threaded
  and non-threaded library is shipped.

* Wed Sep 28 1999 David Axmark <davida@mysql.com>

- Added the support-files/my-example.cnf to the docs directory.

- Removed devel dependency on base since it is about client
  development.

* Wed Sep 8 1999 David Axmark <davida@mysql.com>

- Cleaned up some for 3.23.

* Thu Jul 1 1999 David Axmark <davida@mysql.com>

- Added support for shared libraries in a separate sub
  package. Original fix by David Fox (dsfox@cogsci.ucsd.edu)

- The --enable-assembler switch is now automatically disables on
  platforms there assembler code is unavailable. This should allow
  building this RPM on non i386 systems.

* Mon Feb 22 1999 David Axmark <david@detron.se>

- Removed unportable cc switches from the spec file. The defaults can
  now be overridden with environment variables. This feature is used
  to compile the official RPM with optimal (but compiler version
  specific) switches.

- Removed the repetitive description parts for the sub rpms. Maybe add
  again if RPM gets a multiline macro capability.

- Added support for a pt_BR translation. Translation contributed by
  Jorge Godoy <jorge@bestway.com.br>.

* Wed Nov 4 1998 David Axmark <david@detron.se>

- A lot of changes in all the rpm and install scripts. This may even
  be a working RPM :-)

* Sun Aug 16 1998 David Axmark <david@detron.se>

- A developers changelog for MySQL is available in the source RPM. And
  there is a history of major user visible changed in the Reference
  Manual.  Only RPM specific changes will be documented here.<|MERGE_RESOLUTION|>--- conflicted
+++ resolved
@@ -769,20 +769,6 @@
 # Check for the existence of subdirectory "mysql/", the database of system
 # tables like "mysql.user".
 if [ -d $mysql_datadir/mysql ] ; then
-<<<<<<< HEAD
-	echo "MySQL RPM upgrade to version $NEW_VERSION"  > $STATUS_FILE
-	echo "'pre' step running at `date`"          >> $STATUS_FILE
-	echo                                         >> $STATUS_FILE
-	fcount=`ls -ltr $mysql_datadir/*.err 2>/dev/null | wc -l`       
-        if [ $fcount -gt 0 ] ; then
-             echo "ERR file(s):"                          >> $STATUS_FILE
-	     ls -ltr $mysql_datadir/*.err                 >> $STATUS_FILE
-	     echo                                         >> $STATUS_FILE
-	     echo "Latest 'Version' line in latest file:" >> $STATUS_FILE
-	     grep '^Version' `ls -tr $mysql_datadir/*.err | tail -1` | \
-		tail -1                              >> $STATUS_FILE
-	     echo                                         >> $STATUS_FILE
-=======
         echo "MySQL RPM upgrade to version $NEW_VERSION"  > $STATUS_FILE
         echo "'pre' step running at `date`"          >> $STATUS_FILE
         echo                                         >> $STATUS_FILE
@@ -795,7 +781,6 @@
              grep '^Version' `ls -tr $mysql_datadir/*.err | tail -1` | \
                 tail -1                              >> $STATUS_FILE
              echo                                         >> $STATUS_FILE
->>>>>>> b0e82308
         fi
 
 	if [ -n "$SERVER_TO_START" ] ; then
