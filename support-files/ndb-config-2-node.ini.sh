<<<<<<< HEAD
=======
# Copyright (c) 2006, 2010, Oracle and/or its affiliates. All rights reserved.
# 
# This program is free software; you can redistribute it and/or modify
# it under the terms of the GNU General Public License as published by
# the Free Software Foundation; version 2 of the License.
# 
# This program is distributed in the hope that it will be useful,
# but WITHOUT ANY WARRANTY; without even the implied warranty of
# MERCHANTABILITY or FITNESS FOR A PARTICULAR PURPOSE.  See the
# GNU General Public License for more details.
# 
# You should have received a copy of the GNU General Public License
# along with this program; if not, write to the Free Software
# Foundation, Inc., 51 Franklin St, Fifth Floor, Boston, MA 02110-1301 USA
#
>>>>>>> fb5f6ee8
# Example Ndbcluster storage engine config file.
#
[ndbd default]
NoOfReplicas= 2
MaxNoOfConcurrentOperations= 10000
DataMemory= 80M
IndexMemory= 24M
TimeBetweenWatchDogCheck= 30000
DataDir= /var/lib/mysql-cluster
MaxNoOfOrderedIndexes= 512

[ndb_mgmd default]
DataDir= /var/lib/mysql-cluster

[ndb_mgmd]
Id=1
HostName= localhost

[ndbd]
Id= 2
HostName= localhost

[ndbd]
Id= 3
HostName= localhost

[mysqld]
Id= 4

[mysqld]
Id= 5

[mysqld]
Id= 6

[mysqld]
Id= 7

# choose an unused port number
# in this configuration 63132, 63133, and 63134
# will be used
[tcp default]
PortNumber= 63132<|MERGE_RESOLUTION|>--- conflicted
+++ resolved
@@ -1,5 +1,3 @@
-<<<<<<< HEAD
-=======
 # Copyright (c) 2006, 2010, Oracle and/or its affiliates. All rights reserved.
 # 
 # This program is free software; you can redistribute it and/or modify
@@ -15,7 +13,6 @@
 # along with this program; if not, write to the Free Software
 # Foundation, Inc., 51 Franklin St, Fifth Floor, Boston, MA 02110-1301 USA
 #
->>>>>>> fb5f6ee8
 # Example Ndbcluster storage engine config file.
 #
 [ndbd default]
