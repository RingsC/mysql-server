--- conflicted
+++ resolved
@@ -734,14 +734,10 @@
  sys/timeb.h sys/types.h sys/un.h sys/vadvise.h sys/wait.h term.h \
  unistd.h utime.h sys/utime.h termio.h termios.h sched.h crypt.h alloca.h \
  sys/ioctl.h malloc.h sys/malloc.h sys/ipc.h sys/shm.h linux/config.h \
-<<<<<<< HEAD
+ sys/prctl.h \
  sys/resource.h sys/param.h port.h)
 
 AC_CHECK_HEADERS([xfs/xfs.h])
-=======
- sys/prctl.h \
- sys/resource.h sys/param.h)
->>>>>>> 73035c27
 
 #--------------------------------------------------------------------
 # Check for system libraries. Adds the library to $LIBS
