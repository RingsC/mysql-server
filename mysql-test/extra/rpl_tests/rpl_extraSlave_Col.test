#################################################
# Author: Jeb
# Date:   2006-09-07
# Purpose: To test having extra columns on the slave.
##################################################

# Some tests in here requre partitioning
-- source include/have_partition.inc

########### Clean up ################
--disable_warnings
--disable_query_log
DROP TABLE IF EXISTS t1, t2,t3,t4,t5,t6,t7,t8,t9,t10,t11,t12,t13,t14,t14a,t15,t16,t17;
--enable_query_log
--enable_warnings

#################################################
############ Different Table Def Test ###########
#################################################
# Purpose: To have different table def on the   #
#          master and slave. Most of these tests#
#          should stop the slave.               #
#################################################

call mtr.add_suppression("Slave: Unknown table 't6' Error_code: 1051");

--echo **** Diff Table Def Start ****

##############################################
### Try to replicate w/ PK on diff columns ###
### Should Stop Slave                      ###
##############################################

--echo *** On Slave ***
sync_slave_with_master;
STOP SLAVE;
RESET SLAVE;

SET @saved_slave_type_conversions = @@slave_type_conversions;
SET GLOBAL SLAVE_TYPE_CONVERSIONS = 'ALL_NON_LOSSY';

eval CREATE TABLE t1 (a INT, b INT PRIMARY KEY, c CHAR(20),
                      d FLOAT DEFAULT '2.00', 
                      e CHAR(4) DEFAULT 'TEST') 
                      ENGINE=$engine_type;

--echo *** Create t1 on Master ***
connection master;
eval CREATE TABLE t1 (a INT PRIMARY KEY, b INT, c CHAR(10)
                       ) ENGINE=$engine_type;

RESET MASTER;

--echo *** Start Slave ***
connection slave;
START SLAVE;

--echo *** Master Data Insert ***
connection master;

INSERT INTO t1 () VALUES(1,2,'TEXAS'),(2,1,'AUSTIN'),(3,4,'QA');
SELECT * FROM t1 ORDER BY a;

--echo *** Select from slave ***
sync_slave_with_master;
SELECT * FROM t1 ORDER BY a;

SET GLOBAL SLAVE_TYPE_CONVERSIONS = @saved_slave_type_conversions;

--echo *** Drop t1  ***
connection master;
DROP TABLE t1;
sync_slave_with_master;

############################################
### Try to replicate CHAR(10) to CHAR(5) ###
### Should Stop Slave or truncate value  ###
############################################

## BUG22086
--echo *** Create t2 on slave  ***
STOP SLAVE;
RESET SLAVE;
eval CREATE TABLE t2 (a INT, b INT PRIMARY KEY, c CHAR(5),
                      d FLOAT DEFAULT '2.00',
                      e CHAR(5) DEFAULT 'TEST2')
                      ENGINE=$engine_type;

--echo *** Create t2 on Master ***
connection master;
eval CREATE TABLE t2 (a INT PRIMARY KEY, b INT, c CHAR(10)
                       ) ENGINE=$engine_type;
RESET MASTER;

--echo *** Master Data Insert ***
connection master;

INSERT INTO t2 () VALUES(1,2,'Kyle, TEX'),(2,1,'JOE AUSTIN'),(3,4,'QA TESTING');
SELECT * FROM t2 ORDER BY a;

--echo *** Start Slave ***
connection slave;
START SLAVE;
<<<<<<< HEAD
source include/wait_for_slave_sql_to_stop.inc;
--let $errno= query_get_value("SHOW SLAVE STATUS", Last_SQL_Errno, 1)
--echo Slave failed with Error $errno
=======
--let $slave_sql_errno= 1535
--let $show_slave_sql_error= 1
--source include/wait_for_slave_sql_error.inc
>>>>>>> cc054408
STOP SLAVE;
RESET SLAVE;
SELECT * FROM t2 ORDER BY a;

connection master;
RESET MASTER;

connection slave;
START SLAVE;

--echo *** Drop t2  ***
connection master;
DROP TABLE t2;
sync_slave_with_master;

####################################
### Try to replicate BLOB to INT ###
### Should Stop Slave            ###
####################################
--echo *** Create t3 on slave  ***
STOP SLAVE;
RESET SLAVE;
eval CREATE TABLE t3 (a INT, b INT PRIMARY KEY, c CHAR(20),
                      d FLOAT DEFAULT '2.00',
                      e CHAR(5) DEFAULT 'TEST2')
                      ENGINE=$engine_type;

--echo *** Create t3 on Master ***
connection master;
eval CREATE TABLE t3 (a BLOB, b INT PRIMARY KEY, c CHAR(20)
                       ) ENGINE=$engine_type;
RESET MASTER;

--echo *** Start Slave ***
connection slave;
START SLAVE;

--echo *** Master Data Insert ***
connection master;

set @b1 = 'b1';
set @b1 = concat(@b1,@b1);

INSERT INTO t3 () VALUES(@b1,2,'Kyle, TEX'),(@b1,1,'JOE AUSTIN'),(@b1,4,'QA TESTING');

--echo ********************************************
--echo *** Expect slave to fail with Error 1522 ***
--echo ********************************************
connection slave;
<<<<<<< HEAD
--source include/wait_for_slave_sql_to_stop.inc
--let $errno= query_get_value("SHOW SLAVE STATUS", Last_SQL_Errno, 1)
--echo Slave failed with Error $errno
SET GLOBAL SQL_SLAVE_SKIP_COUNTER=2;
START SLAVE;
=======
--let $slave_sql_errno= 1535
--let $slave_skip_counter= 2
--let $show_slave_sql_error= 1
--source include/wait_for_slave_sql_error_and_skip.inc
>>>>>>> cc054408

--echo *** Drop t3  ***
connection master;
DROP TABLE t3;
sync_slave_with_master;

#####################################################
# Columns with different types, more columns at end #
# Expect: proper error message (wrong types)        #
##################################################### 

--echo *** Create t4 on slave  ***
STOP SLAVE;
RESET SLAVE;
eval CREATE TABLE t4 (a INT, b INT PRIMARY KEY, c CHAR(20),
                      d FLOAT DEFAULT '2.00',
                      e CHAR(5) DEFAULT 'TEST2')
                      ENGINE=$engine_type;

--echo *** Create t4 on Master ***
connection master;
eval CREATE TABLE t4 (a DECIMAL(8,2), b INT PRIMARY KEY, c CHAR(20)
                       ) ENGINE=$engine_type;
RESET MASTER;

--echo *** Start Slave ***
connection slave;
START SLAVE;

--echo *** Master Data Insert ***
connection master;

INSERT INTO t4 () VALUES(100.22,2,'Kyle, TEX'),(200.26,1,'JOE AUSTIN'),
                        (30000.22,4,'QA TESTING');

--echo ********************************************
--echo *** Expect slave to fail with Error 1522 ***
--echo ********************************************
connection slave;
<<<<<<< HEAD
--source include/wait_for_slave_sql_to_stop.inc
--let $errno= query_get_value("SHOW SLAVE STATUS", Last_SQL_Errno, 1)
--echo Slave failed with Error $errno
SET GLOBAL SQL_SLAVE_SKIP_COUNTER=2;
START SLAVE;
=======
--let $slave_sql_errno= 1535
--let $slave_skip_counter= 2
--let $show_slave_sql_error= 1
--source include/wait_for_slave_sql_error_and_skip.inc
>>>>>>> cc054408

--echo *** Drop t4  ***
connection master;
DROP TABLE t4;
sync_slave_with_master;

#######################################################
# Columns with different types, same number of colums #
# Expect: Proper error message                        #
#######################################################

--echo *** Create t5 on slave  ***
STOP SLAVE;
RESET SLAVE;
eval CREATE TABLE t5 (a INT PRIMARY KEY, b CHAR(5),
                      c FLOAT, d INT, e DOUBLE,
                      f DECIMAL(8,2))ENGINE=$engine_type;

--echo *** Create t5 on Master ***
connection master;
eval CREATE TABLE t5 (a INT PRIMARY KEY, b VARCHAR(6),
                      c DECIMAL(8,2), d BIT, e BLOB,
                      f FLOAT) ENGINE=$engine_type;
RESET MASTER;

--echo *** Start Slave ***
connection slave;
START SLAVE;

--echo *** Master Data Insert ***
connection master;

INSERT INTO t5 () VALUES(1,'Kyle',200.23,1,'b1b1',23.00098),
                        (2,'JOE',300.01,0,'b2b2',1.0000009);

--echo ********************************************
--echo *** Expect slave to fail with Error 1522 ***
--echo ********************************************
connection slave;
<<<<<<< HEAD
--source include/wait_for_slave_sql_to_stop.inc
--let $errno= query_get_value("SHOW SLAVE STATUS", Last_SQL_Errno, 1)
--echo Slave failed with Error $errno
SET GLOBAL SQL_SLAVE_SKIP_COUNTER=2;
START SLAVE;
=======
--let $slave_sql_errno= 1535
--let $slave_skip_counter= 2
--let $show_slave_sql_error= 1
--source include/wait_for_slave_sql_error_and_skip.inc
>>>>>>> cc054408

--echo *** Drop t5  ***
connection master;
DROP TABLE t5;
sync_slave_with_master;

#######################################################
################## Continued ##########################
#######################################################
# Columns with different types, same number of colums #
# Expect: Proper error message                        #
#######################################################

--echo *** Create t6 on slave  ***
STOP SLAVE;
RESET SLAVE;
eval CREATE TABLE t6 (a INT PRIMARY KEY, b CHAR(5),
                      c FLOAT, d INT)ENGINE=$engine_type;

--echo *** Create t6 on Master ***
connection master;
eval CREATE TABLE t6 (a INT PRIMARY KEY, b VARCHAR(6),
                      c DECIMAL(8,2), d BIT 
                      ) ENGINE=$engine_type;
RESET MASTER;

--echo *** Start Slave ***
connection slave;
START SLAVE;

--echo *** Master Data Insert ***
connection master;

INSERT INTO t6 () VALUES(1,'Kyle',200.23,1),
                        (2,'JOE',300.01,0);

--echo ********************************************
--echo *** Expect slave to fail with Error 1522 ***
--echo ********************************************
connection slave;
<<<<<<< HEAD
--source include/wait_for_slave_sql_to_stop.inc
--let $errno= query_get_value("SHOW SLAVE STATUS", Last_SQL_Errno, 1)
--echo Slave failed with Error $errno
=======
--let $slave_sql_errno= 1535
--let $show_slave_sql_error= 1
--source include/wait_for_slave_sql_error.inc
>>>>>>> cc054408
SET GLOBAL SQL_SLAVE_SKIP_COUNTER=3;
#START SLAVE;

--echo *** Drop t6  ***
connection master;
DROP TABLE t6;
connection slave;
DROP TABLE t6;
START SLAVE;
#sync_slave_with_master;


--echo **** Diff Table Def End ****

#######################################
#### Extra Column on Slave Testing ####
#######################################
# Purpose: To test extra colums on the#
#          Slave                      #
#######################################

--echo **** Extra Colums Start ****

##########################################
# More columns in slave at end of table, # 
# added columns have default values      #
# Expect: it should work, default values #
#         should be used                 #
##########################################

--echo *** Create t7 on slave  ***
STOP SLAVE;
RESET SLAVE;
eval CREATE TABLE t7 (a INT KEY, b BLOB, c CHAR(5),
                      d TIMESTAMP NULL DEFAULT '0000-00-00 00:00:00',
                      e CHAR(20) DEFAULT 'Extra Column Testing')
                      ENGINE=$engine_type;

--echo *** Create t7 on Master ***
connection master;
eval CREATE TABLE t7 (a INT PRIMARY KEY, b BLOB, c CHAR(5)
                       ) ENGINE=$engine_type;
RESET MASTER;

--echo *** Start Slave ***
connection slave;
START SLAVE;

--echo *** Master Data Insert ***
connection master;
set @b1 = 'b1';
set @b1 = concat(@b1,@b1);
INSERT INTO t7 () VALUES(1,@b1,'Kyle'),(2,@b1,'JOE'),(3,@b1,'QA');
SELECT * FROM t7 ORDER BY a;

--echo *** Select from slave ***
sync_slave_with_master;
SELECT * FROM t7 ORDER BY a;

--echo *** Drop t7  ***
connection master;
DROP TABLE t7;
sync_slave_with_master;

###########################################
# More columns in slave at end of table,  #
# added columns do not have default values#
# Expect: Proper error message            #
###########################################
# NOTE: This should fail but currently    #
#       works. BUG#22101                  #
###########################################
--echo *** Create t8 on slave  ***
STOP SLAVE;
RESET SLAVE;
eval CREATE TABLE t8 (a INT KEY, b BLOB, c CHAR(5),
                      d TIMESTAMP NULL DEFAULT '0000-00-00 00:00:00',
                      e INT)ENGINE=$engine_type;

--echo *** Create t8 on Master ***
connection master;
eval CREATE TABLE t8 (a INT PRIMARY KEY, b BLOB, c CHAR(5)
                       ) ENGINE=$engine_type;
RESET MASTER;

--echo *** Start Slave ***
connection slave;
START SLAVE;

--echo *** Master Data Insert ***
connection master;
set @b1 = 'b1b1b1b1';
set @b1 = concat(@b1,@b1);
INSERT INTO t8 () VALUES(1,@b1,'Kyle'),(2,@b1,'JOE'),(3,@b1,'QA');

### Uncomment once bug is fixed

#connection slave;
#--let $slave_sql_errno= SOMETHING
#--let $slave_skip_counter= 2
#--let $show_slave_sql_error= 1
#--source include/wait_for_slave_sql_error_and_skip.inc

--echo *** Drop t8  ***
connection master;
DROP TABLE t8;
sync_slave_with_master;

###########################################
############# Continued ###################
# More columns in slave at end of table,  #
# added columns do not have default values#
# Expect: Proper error message            #
###########################################
# Bug#22234, Bug#23907 Extra Slave Col is not 
# erroring on extra col with no default values.
###############################################################
# Error reaction is up to sql_mode of the slave sql (bug#38173)
#--echo *** Create t9 on slave  ***
# Please, check BUG#47741 to see why you are not testing NDB.
if (`SELECT $engine_type != 'NDB'`)
{
  STOP SLAVE;
  RESET SLAVE;
  eval CREATE TABLE t9 (a INT KEY, b BLOB, c CHAR(5),
                        d TIMESTAMP,
                        e INT NOT NULL,
                        f text not null,
                        g text,
                        h blob not null,
                        i blob) ENGINE=$engine_type;

  --echo *** Create t9 on Master ***
  connection master;
  eval CREATE TABLE t9 (a INT PRIMARY KEY, b BLOB, c CHAR(5)
                       ) ENGINE=$engine_type;
  RESET MASTER;

  --echo *** Start Slave ***
  connection slave;
  START SLAVE;

  --echo *** Master Data Insert ***
  connection master;
  set @b1 = 'b1b1b1b1';

  set @b1 = concat(@b1,@b1);
  INSERT INTO t9 () VALUES(1,@b1,'Kyle'),(2,@b1,'JOE'),(3,@b1,'QA');

  # the test would stop slave if @@sql_mode for the sql thread
  # was set to strict. Otherwise, as with this tests setup, 
  # the implicit defaults will be inserted into fields even though
  # they are declared without DEFAULT clause.

  sync_slave_with_master;
  select * from t9;

  # todo: fix Bug #43992 slave sql thread can't tune own sql_mode ...
  # and add/restore waiting for stop test

  #--let $slave_sql_errno= SOMETHING
  #--let $slave_skip_counter= 2
  #--let $show_slave_sql_error= 1
  #--source include/wait_for_slave_sql_error_and_skip.inc
}

#--echo *** Drop t9  ***
#connection master;
#DROP TABLE t9;
#sync_slave_with_master;

############################################
# More columns in slave at middle of table #
# Expect: Proper error message             #
############################################
--echo  *** Create t10 on slave  ***
STOP SLAVE;
RESET SLAVE;
eval CREATE TABLE t10 (a INT KEY, b BLOB, f DOUBLE DEFAULT '233', 
                      c CHAR(5), e INT DEFAULT '1')ENGINE=$engine_type;

--echo *** Create t10 on Master ***
connection master;
eval CREATE TABLE t10 (a INT PRIMARY KEY, b BLOB, c CHAR(5)
                       ) ENGINE=$engine_type;
RESET MASTER;

--echo *** Start Slave ***
connection slave;
START SLAVE;

--echo *** Master Data Insert ***
connection master;
set @b1 = 'b1b1b1b1';
set @b1 = concat(@b1,@b1);
INSERT INTO t10 () VALUES(1,@b1,'Kyle'),(2,@b1,'JOE'),(3,@b1,'QA');

--echo ********************************************
--echo *** Expect slave to fail with Error 1522 ***
--echo ********************************************
connection slave;
<<<<<<< HEAD
--source include/wait_for_slave_sql_to_stop.inc
--let $errno= query_get_value("SHOW SLAVE STATUS", Last_SQL_Errno, 1)
--echo Slave failed with Error $errno
SET GLOBAL SQL_SLAVE_SKIP_COUNTER=2;
START SLAVE;
=======
--let $slave_sql_errno= 1535
--let $slave_skip_counter= 2
--let $show_slave_sql_error= 1
--source include/wait_for_slave_sql_error_and_skip.inc
>>>>>>> cc054408

--echo *** Drop t10  ***
connection master;
DROP TABLE t10;
sync_slave_with_master;

############################################
############## Continued ###################
############################################
# More columns in slave at middle of table #
# Expect: Proper error message             #
############################################
--echo  *** Create t11 on slave  ***
STOP SLAVE;
RESET SLAVE;
eval CREATE TABLE t11 (a INT KEY, b BLOB, f INT,
                      c CHAR(5) DEFAULT 'test', e INT DEFAULT '1')ENGINE=$engine_type;

--echo *** Create t11 on Master ***
connection master;
eval CREATE TABLE t11 (a INT PRIMARY KEY, b BLOB, c VARCHAR(254)
                       ) ENGINE=$engine_type;
RESET MASTER;

--echo *** Start Slave ***
connection slave;
START SLAVE;

--echo *** Master Data Insert ***
connection master;
set @b1 = 'b1b1b1b1';
set @b1 = concat(@b1,@b1);
INSERT INTO t11 () VALUES(1,@b1,'Kyle'),(2,@b1,'JOE'),(3,@b1,'QA');

--echo ********************************************
--echo *** Expect slave to fail with Error 1522 ***
--echo ********************************************
connection slave;
<<<<<<< HEAD
--source include/wait_for_slave_sql_to_stop.inc
--let $errno= query_get_value("SHOW SLAVE STATUS", Last_SQL_Errno, 1)
--echo Slave failed with Error $errno
SET GLOBAL SQL_SLAVE_SKIP_COUNTER=2;
START SLAVE;
=======
--let $slave_sql_errno= 1535
--let $slave_skip_counter= 2
--let $show_slave_sql_error= 1
--source include/wait_for_slave_sql_error_and_skip.inc
>>>>>>> cc054408

--echo *** Drop t11  ***
connection master;
DROP TABLE t11;
sync_slave_with_master;

############################################
############## Continued ###################
############################################
# More columns in slave at middle of table #
# Expect: This one should pass blob-text   #
############################################
--echo  *** Create t12 on slave  ***
STOP SLAVE;
RESET SLAVE;
eval CREATE TABLE t12 (a INT KEY, b BLOB, f TEXT,
                      c CHAR(5) DEFAULT 'test', e INT DEFAULT '1')ENGINE=$engine_type;

--echo *** Create t12 on Master ***
connection master;
eval CREATE TABLE t12 (a INT PRIMARY KEY, b BLOB, c BLOB
                       ) ENGINE=$engine_type;
RESET MASTER;

--echo *** Start Slave ***
connection slave;
START SLAVE;

--echo *** Master Data Insert ***
connection master;
set @b1 = 'b1b1b1b1';
set @b1 = concat(@b1,@b1);
INSERT INTO t12 () VALUES(1,@b1,'Kyle'),(2,@b1,'JOE'),(3,@b1,'QA');
SELECT * FROM t12 ORDER BY a;

--echo *** Select on Slave ***
sync_slave_with_master;
SELECT * FROM t12 ORDER BY a;

--echo *** Drop t12  ***
connection master;
DROP TABLE t12;
sync_slave_with_master;

--echo **** Extra Colums End ****

###############################
# BUG#22177 CURRENT_TIMESTAMP #
# Sould work with ^           #
###############################
--echo *** BUG 22177 Start ***
--echo *** Create t13 on slave  ***
STOP SLAVE;
RESET SLAVE;
eval CREATE TABLE t13 (a INT KEY, b BLOB, c CHAR(5),
                      d INT DEFAULT '1',
                      e TIMESTAMP NULL DEFAULT CURRENT_TIMESTAMP
                      )ENGINE=$engine_type;

--echo *** Create t13 on Master ***
connection master;
eval CREATE TABLE t13 (a INT PRIMARY KEY, b BLOB, c CHAR(5)
                       ) ENGINE=$engine_type;
RESET MASTER;

--echo *** Start Slave ***
connection slave;
START SLAVE;

--echo *** Master Data Insert ***
connection master;
set @b1 = 'b1b1b1b1';
set @b1 = concat(@b1,@b1);
INSERT INTO t13 () VALUES(1,@b1,'Kyle'),(2,@b1,'JOE'),(3,@b1,'QA');
SELECT * FROM t13 ORDER BY a;

--echo *** Select on Slave ****
sync_slave_with_master;
--replace_column 5 CURRENT_TIMESTAMP 
SELECT * FROM t13 ORDER BY a;

--echo *** Drop t13  ***
connection master;
DROP TABLE t13;
sync_slave_with_master;

--echo *** 22117 END *** 

##############################
# ALTER MASTER TABLE TESTING #
##############################

--echo *** Alter Master Table Testing Start ***

####################################################
# - Alter Master adding columns at middle of table #
#   Expect: columns added                          #
####################################################

--echo *** Create t14 on slave  ***
STOP SLAVE;
RESET SLAVE;
eval CREATE TABLE t14 (c1 INT KEY, c4 BLOB, c5 CHAR(5),
                      c6 INT DEFAULT '1',
                      c7 TIMESTAMP NULL DEFAULT CURRENT_TIMESTAMP
                      )ENGINE=$engine_type;

--echo *** Create t14 on Master ***
connection master;
eval CREATE TABLE t14 (c1 INT PRIMARY KEY, c4 BLOB, c5 CHAR(5)
                       ) ENGINE=$engine_type;
RESET MASTER;

--echo *** Start Slave ***
connection slave;
START SLAVE;

--echo *** Master Data Insert ***
connection master;
ALTER TABLE t14 ADD COLUMN c2 DECIMAL(8,2) AFTER c1;
ALTER TABLE t14 ADD COLUMN c3 TEXT AFTER c2;
set @b1 = 'b1b1b1b1';
set @b1 = concat(@b1,@b1);
INSERT INTO t14 () VALUES(1,1.00,'Replication Testing Extra Col',@b1,'Kyle'),
                        (2,2.00,'This Test Should work',@b1,'JOE'),
                        (3,3.00,'If is does not, I will open a bug',@b1,'QA');
SELECT * FROM t14 ORDER BY c1;


--echo *** Select on Slave ****
sync_slave_with_master;
--replace_column 7 CURRENT_TIMESTAMP
SELECT * FROM t14 ORDER BY c1;

####################################################
# - Alter Master drop column at end of table      #
#   Expect: column dropped                        #
####################################################

--echo *** Create t14a on slave  ***
STOP SLAVE;
RESET SLAVE;
eval CREATE TABLE t14a (c1 INT KEY, c4 BLOB, c5 CHAR(5),
                      c6 INT DEFAULT '1',
                      c7 TIMESTAMP NULL DEFAULT CURRENT_TIMESTAMP
                      )ENGINE=$engine_type;

--echo *** Create t14a on Master ***
connection master;
eval CREATE TABLE t14a (c1 INT PRIMARY KEY, c4 BLOB, c5 CHAR(5)
                       ) ENGINE=$engine_type;
RESET MASTER;

--echo *** Start Slave ***
connection slave;
START SLAVE;

--echo *** Master Data Insert ***
connection master;
set @b1 = 'b1b1b1b1';
set @b1 = concat(@b1,@b1);
INSERT INTO t14a () VALUES(1,@b1,'Kyle'),
                        (2,@b1,'JOE'),
                        (3,@b1,'QA');

SELECT * FROM t14a ORDER BY c1;
--echo *** Select on Slave ****
sync_slave_with_master;
--replace_column 5 CURRENT_TIMESTAMP
SELECT * FROM t14a ORDER BY c1;
STOP SLAVE;
RESET SLAVE;

--echo *** Master Drop c5 ***
connection master;
ALTER TABLE t14a DROP COLUMN c5;
RESET MASTER;

--echo *** Start Slave ***
connection slave;
START SLAVE;

--echo *** Master Data Insert ***
connection master;
set @b1 = 'b1b1b1b1';
set @b1 = concat(@b1,@b1);

INSERT INTO t14a () VALUES(4,@b1),
                        (5,@b1),
                        (6,@b1);
SELECT * FROM t14a ORDER BY c1;

--echo *** Select on Slave ****
sync_slave_with_master;
--replace_column 5 CURRENT_TIMESTAMP
SELECT * FROM t14a ORDER BY c1;

####################################################
# - Alter Master Dropping columns from the middle. #
#   Expect: columns dropped                        #
####################################################

--echo *** connect to master and drop columns ***
connection master;
ALTER TABLE t14 DROP COLUMN c2;
ALTER TABLE t14 DROP COLUMN c4;
--echo *** Select from Master ***
SELECT * FROM t14 ORDER BY c1;

--echo *** Select from Slave ***
sync_slave_with_master;
--replace_column 5 CURRENT_TIMESTAMP
SELECT * FROM t14 ORDER BY c1;

--echo *** Drop t14  ***
connection master;
DROP TABLE t14;
sync_slave_with_master;

##############################################################
# - Alter Master adding columns that already exist on slave. #
#  Expect: proper error message                              #
##############################################################

--echo *** Create t15 on slave  ***
STOP SLAVE;
RESET SLAVE;
eval CREATE TABLE t15 (c1 INT KEY, c2 DECIMAL(8,2), c3 TEXT,
                      c4 BLOB, c5 CHAR(5),
                      c6 INT DEFAULT '1',
                      c7 TIMESTAMP NULL DEFAULT CURRENT_TIMESTAMP
                      )ENGINE=$engine_type;

--echo *** Create t15 on Master ***
connection master;
eval CREATE TABLE t15 (c1 INT PRIMARY KEY, c2 DECIMAL(8,2), c3 TEXT,
                      c4 BLOB, c5 CHAR(5)) ENGINE=$engine_type;
RESET MASTER;

--echo *** Start Slave ***
connection slave;
START SLAVE;

--echo *** Master Data Insert ***
connection master;
set @b1 = 'b1b1b1b1';
set @b1 = concat(@b1,@b1);
INSERT INTO t15 () VALUES(1,1.00,'Replication Testing Extra Col',@b1,'Kyle'),
                        (2,2.00,'This Test Should work',@b1,'JOE'),
                        (3,3.00,'If is does not, I will open a bug',@b1,'QA');
SELECT * FROM t15 ORDER BY c1;


--echo *** Select on Slave ****
sync_slave_with_master;
--replace_column 7 CURRENT_TIMESTAMP
SELECT * FROM t15 ORDER BY c1;

--echo *** Add column on master that is a Extra on Slave ***
connection master;
ALTER TABLE t15 ADD COLUMN c6 INT AFTER c5;

--echo ********************************************
--echo *** Expect slave to fail with Error 1060 ***
--echo ********************************************
connection slave;
<<<<<<< HEAD
--source include/wait_for_slave_sql_to_stop.inc
--let $errno= query_get_value("SHOW SLAVE STATUS", Last_SQL_Errno, 1)
--echo Slave failed with Error $errno
SET GLOBAL SQL_SLAVE_SKIP_COUNTER=1;
START SLAVE;
=======
--let $slave_sql_errno= 1060
--let $slave_skip_counter= 1
--let $show_slave_sql_error= 1
--source include/wait_for_slave_sql_error_and_skip.inc
>>>>>>> cc054408

--echo *** Try to insert in master ****
connection master;
INSERT INTO t15 () VALUES(5,2.00,'Replication Testing',@b1,'Buda',2);
SELECT * FROM t15 ORDER BY c1;

#SHOW BINLOG EVENTS;

--echo *** Try to select from slave ****
sync_slave_with_master;
--replace_column 7 CURRENT_TIMESTAMP
SELECT * FROM t15 ORDER BY c1;

--echo *** DROP TABLE t15 ***
connection master;
DROP TABLE t15;
sync_slave_with_master;

####################################
# - Alter Master and ADD PARTITION #
#   Expect:?                       #
####################################

--echo *** Create t16 on slave  ***
STOP SLAVE;
RESET SLAVE;
eval CREATE TABLE t16 (c1 INT KEY, c2 DECIMAL(8,2), c3 TEXT,
                      c4 BLOB, c5 CHAR(5),
                      c6 INT DEFAULT '1',
                      c7 TIMESTAMP NULL DEFAULT CURRENT_TIMESTAMP
                      )ENGINE=$engine_type;

--echo *** Create t16 on Master ***
connection master;
eval CREATE TABLE t16 (c1 INT PRIMARY KEY, c2 DECIMAL(8,2), c3 TEXT,
                      c4 BLOB, c5 CHAR(5))ENGINE=$engine_type;
RESET MASTER;

--echo *** Start Slave ***
connection slave;
START SLAVE;

--echo *** Master Data Insert ***
connection master;
set @b1 = 'b1b1b1b1';
set @b1 = concat(@b1,@b1);
INSERT INTO t16 () VALUES(1,1.00,'Replication Testing Extra Col',@b1,'Kyle'),
                        (2,2.00,'This Test Should work',@b1,'JOE'),
                        (3,3.00,'If is does not, I will open a bug',@b1,'QA');
SELECT * FROM t16 ORDER BY c1;

--echo *** Select on Slave ****
sync_slave_with_master;
--replace_column 7 CURRENT_TIMESTAMP
SELECT * FROM t16 ORDER BY c1;

--echo *** Add Partition on master ***
connection master;
ALTER TABLE t16 PARTITION BY KEY(c1) PARTITIONS 4;
INSERT INTO t16 () VALUES(4,1.00,'Replication Rocks',@b1,'Omer');
SHOW CREATE TABLE t16;

--echo *** Show table on Slave ****
sync_slave_with_master;
SHOW CREATE TABLE t16;

--echo *** DROP TABLE t16 ***
connection master;
DROP TABLE t16;
sync_slave_with_master;

--echo *** Alter Master End ***

############################################
### Try to replicate BIGINT to SMALLINT ###
### Should Stop Slave                   ###
############################################

--echo *** Create t17 on slave  ***
STOP SLAVE;
RESET SLAVE;
eval CREATE TABLE t17 (a SMALLINT, b INT PRIMARY KEY, c CHAR(5),
                      d FLOAT DEFAULT '2.00',
                      e CHAR(5) DEFAULT 'TEST2')
                      ENGINE=$engine_type;

--echo *** Create t17 on Master ***
connection master;
eval CREATE TABLE t17 (a BIGINT PRIMARY KEY, b INT, c CHAR(10)
                       ) ENGINE=$engine_type;
RESET MASTER;

--echo *** Start Slave ***
connection slave;
START SLAVE;

--echo *** Master Data Insert ***
connection master;

INSERT INTO t17 () VALUES(9223372036854775807,2,'Kyle, TEX');

--echo ********************************************
--echo *** Expect slave to fail with Error 1522 ***
--echo ********************************************
connection slave;
<<<<<<< HEAD
--source include/wait_for_slave_sql_to_stop.inc
--let $errno= query_get_value("SHOW SLAVE STATUS", Last_SQL_Errno, 1)
--echo Slave failed with Error $errno
SET GLOBAL SQL_SLAVE_SKIP_COUNTER=2;
START SLAVE;
=======
--let $slave_sql_errno= 1535
--let $slave_skip_counter= 2
--let $show_slave_sql_error= 1
--source include/wait_for_slave_sql_error_and_skip.inc
>>>>>>> cc054408

--echo ** DROP table t17 ***
connection master;
DROP TABLE t17;
sync_slave_with_master;

#### Clean Up ####
--disable_warnings
--disable_query_log
connection master;
DROP TABLE IF EXISTS t1, t2,t3,t4,t5,t6,t7,t8,t9,t10,t11,t12,t13,t14,t14a,t15,t16,t17;
sync_slave_with_master;
connection master;
--enable_query_log
--enable_warnings

# END 5.1 Test Case

<|MERGE_RESOLUTION|>--- conflicted
+++ resolved
@@ -101,15 +101,9 @@
 --echo *** Start Slave ***
 connection slave;
 START SLAVE;
-<<<<<<< HEAD
-source include/wait_for_slave_sql_to_stop.inc;
---let $errno= query_get_value("SHOW SLAVE STATUS", Last_SQL_Errno, 1)
---echo Slave failed with Error $errno
-=======
 --let $slave_sql_errno= 1535
 --let $show_slave_sql_error= 1
 --source include/wait_for_slave_sql_error.inc
->>>>>>> cc054408
 STOP SLAVE;
 RESET SLAVE;
 SELECT * FROM t2 ORDER BY a;
@@ -159,18 +153,10 @@
 --echo *** Expect slave to fail with Error 1522 ***
 --echo ********************************************
 connection slave;
-<<<<<<< HEAD
---source include/wait_for_slave_sql_to_stop.inc
---let $errno= query_get_value("SHOW SLAVE STATUS", Last_SQL_Errno, 1)
---echo Slave failed with Error $errno
-SET GLOBAL SQL_SLAVE_SKIP_COUNTER=2;
-START SLAVE;
-=======
 --let $slave_sql_errno= 1535
 --let $slave_skip_counter= 2
 --let $show_slave_sql_error= 1
 --source include/wait_for_slave_sql_error_and_skip.inc
->>>>>>> cc054408
 
 --echo *** Drop t3  ***
 connection master;
@@ -210,18 +196,10 @@
 --echo *** Expect slave to fail with Error 1522 ***
 --echo ********************************************
 connection slave;
-<<<<<<< HEAD
---source include/wait_for_slave_sql_to_stop.inc
---let $errno= query_get_value("SHOW SLAVE STATUS", Last_SQL_Errno, 1)
---echo Slave failed with Error $errno
-SET GLOBAL SQL_SLAVE_SKIP_COUNTER=2;
-START SLAVE;
-=======
 --let $slave_sql_errno= 1535
 --let $slave_skip_counter= 2
 --let $show_slave_sql_error= 1
 --source include/wait_for_slave_sql_error_and_skip.inc
->>>>>>> cc054408
 
 --echo *** Drop t4  ***
 connection master;
@@ -261,18 +239,10 @@
 --echo *** Expect slave to fail with Error 1522 ***
 --echo ********************************************
 connection slave;
-<<<<<<< HEAD
---source include/wait_for_slave_sql_to_stop.inc
---let $errno= query_get_value("SHOW SLAVE STATUS", Last_SQL_Errno, 1)
---echo Slave failed with Error $errno
-SET GLOBAL SQL_SLAVE_SKIP_COUNTER=2;
-START SLAVE;
-=======
 --let $slave_sql_errno= 1535
 --let $slave_skip_counter= 2
 --let $show_slave_sql_error= 1
 --source include/wait_for_slave_sql_error_and_skip.inc
->>>>>>> cc054408
 
 --echo *** Drop t5  ***
 connection master;
@@ -313,15 +283,9 @@
 --echo *** Expect slave to fail with Error 1522 ***
 --echo ********************************************
 connection slave;
-<<<<<<< HEAD
---source include/wait_for_slave_sql_to_stop.inc
---let $errno= query_get_value("SHOW SLAVE STATUS", Last_SQL_Errno, 1)
---echo Slave failed with Error $errno
-=======
 --let $slave_sql_errno= 1535
 --let $show_slave_sql_error= 1
 --source include/wait_for_slave_sql_error.inc
->>>>>>> cc054408
 SET GLOBAL SQL_SLAVE_SKIP_COUNTER=3;
 #START SLAVE;
 
@@ -523,18 +487,10 @@
 --echo *** Expect slave to fail with Error 1522 ***
 --echo ********************************************
 connection slave;
-<<<<<<< HEAD
---source include/wait_for_slave_sql_to_stop.inc
---let $errno= query_get_value("SHOW SLAVE STATUS", Last_SQL_Errno, 1)
---echo Slave failed with Error $errno
-SET GLOBAL SQL_SLAVE_SKIP_COUNTER=2;
-START SLAVE;
-=======
 --let $slave_sql_errno= 1535
 --let $slave_skip_counter= 2
 --let $show_slave_sql_error= 1
 --source include/wait_for_slave_sql_error_and_skip.inc
->>>>>>> cc054408
 
 --echo *** Drop t10  ***
 connection master;
@@ -573,18 +529,10 @@
 --echo *** Expect slave to fail with Error 1522 ***
 --echo ********************************************
 connection slave;
-<<<<<<< HEAD
---source include/wait_for_slave_sql_to_stop.inc
---let $errno= query_get_value("SHOW SLAVE STATUS", Last_SQL_Errno, 1)
---echo Slave failed with Error $errno
-SET GLOBAL SQL_SLAVE_SKIP_COUNTER=2;
-START SLAVE;
-=======
 --let $slave_sql_errno= 1535
 --let $slave_skip_counter= 2
 --let $show_slave_sql_error= 1
 --source include/wait_for_slave_sql_error_and_skip.inc
->>>>>>> cc054408
 
 --echo *** Drop t11  ***
 connection master;
@@ -851,18 +799,10 @@
 --echo *** Expect slave to fail with Error 1060 ***
 --echo ********************************************
 connection slave;
-<<<<<<< HEAD
---source include/wait_for_slave_sql_to_stop.inc
---let $errno= query_get_value("SHOW SLAVE STATUS", Last_SQL_Errno, 1)
---echo Slave failed with Error $errno
-SET GLOBAL SQL_SLAVE_SKIP_COUNTER=1;
-START SLAVE;
-=======
 --let $slave_sql_errno= 1060
 --let $slave_skip_counter= 1
 --let $show_slave_sql_error= 1
 --source include/wait_for_slave_sql_error_and_skip.inc
->>>>>>> cc054408
 
 --echo *** Try to insert in master ****
 connection master;
@@ -968,18 +908,10 @@
 --echo *** Expect slave to fail with Error 1522 ***
 --echo ********************************************
 connection slave;
-<<<<<<< HEAD
---source include/wait_for_slave_sql_to_stop.inc
---let $errno= query_get_value("SHOW SLAVE STATUS", Last_SQL_Errno, 1)
---echo Slave failed with Error $errno
-SET GLOBAL SQL_SLAVE_SKIP_COUNTER=2;
-START SLAVE;
-=======
 --let $slave_sql_errno= 1535
 --let $slave_skip_counter= 2
 --let $show_slave_sql_error= 1
 --source include/wait_for_slave_sql_error_and_skip.inc
->>>>>>> cc054408
 
 --echo ** DROP table t17 ***
 connection master;
