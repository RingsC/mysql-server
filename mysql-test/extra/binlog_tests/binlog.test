--- conflicted
+++ resolved
@@ -41,20 +41,10 @@
 --enable_query_log
 commit;
 drop table t1;
-<<<<<<< HEAD
---replace_column 2 # 5 #
---replace_regex /table_id: [0-9]+/table_id: #/ /\/\* xid=.* \*\//\/* xid= *\//
-show binlog events in 'master-bin.000001' from 107;
---replace_column 2 # 5 #
---replace_regex /table_id: [0-9]+/table_id: #/ /\/\* xid=.* \*\//\/* xid= *\//
-show binlog events in 'master-bin.000002' from 107;
-
-=======
 --source include/show_binlog_events.inc
 --let $binlog_file= query_get_value(SHOW MASTER STATUS, File, 1)
 --source include/show_binlog_events.inc
 --let $binlog_file=
->>>>>>> 4ed60e01
 
 #
 # Bug#22540 - Incorrect value in column End_log_pos of
