--- conflicted
+++ resolved
@@ -493,32 +493,19 @@
   PRIMARY KEY (a(32),b)
 ) ENGINE=INNODB;
 
-<<<<<<< HEAD
 INSERT INTO t1 VALUES ('a',1),('a',2);
 INSERT INTO t2 VALUES ('a',1),('a',2);
-
-SET optimizer_trace="enabled=on";
-=======
-SET @optimizer_switch_saved=@@session.optimizer_switch;
-SET @@session.optimizer_switch=default;
->>>>>>> 261f6268
 
 # Uses "access_type_changed" to use range over ref
 EXPLAIN SELECT * FROM t1 WHERE a='a' AND b in (1,2);
 SELECT * FROM INFORMATION_SCHEMA.OPTIMIZER_TRACE;
 
-<<<<<<< HEAD
 # Uses "unreliable_ref_cost_and_range_uses_more_keyparts" to ignore ref access
 # on index with overly optimistic cost-estimate
 EXPLAIN SELECT * FROM t2 WHERE a='a' AND b in (1,2);
 SELECT * FROM INFORMATION_SCHEMA.OPTIMIZER_TRACE;
-SET optimizer_trace="enabled=off";
 
 DROP TABLE t1, t2;
-=======
-SET @@session.optimizer_switch=@optimizer_switch_saved;
-
-DROP TABLE t1;
 
 --echo #
 --echo # Bug #23227428: SQL PLAN IS NOT ACCORDING WITH OPTIMIZER_TRACE
@@ -538,5 +525,4 @@
 EXPLAIN SELECT c1, c2 FROM t1 ORDER BY c1 DESC LIMIT 1;
 --replace_regex /"cost": 3/"cost": 1/ /"cost": 4/"cost": 1/ /"cost": 203/"cost": 201/ /"cost": 204/"cost": 201/ /"cost_for_plan": 203/"cost_for_plan": 201/ /"cost_for_plan": 204/"cost_for_plan": 201/
 SELECT * FROM INFORMATION_SCHEMA.OPTIMIZER_TRACE;
-DROP TABLE t1;
->>>>>>> 261f6268
+DROP TABLE t1;