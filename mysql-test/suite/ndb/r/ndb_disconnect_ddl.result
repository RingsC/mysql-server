DROP TABLE IF EXISTS t1;
"testing the bug#31853"
create table t1(i int primary key) engine=ndb;
<<<<<<< HEAD
create table t2(i int primary key) engine=ndb;
ERROR HY000: Can't create table 'test.t2' (errno: 157)
create table t3(i int primary key) engine=ndb;
ERROR HY000: Can't create table 'test.t3' (errno: 157)
drop table t1;
=======
ERROR HY000: Could not connect to storage engine
create table t2(i int primary key) engine=ndb;
ERROR HY000: Could not connect to storage engine
>>>>>>> 7ab71c65
"end of test the bug#31853"<|MERGE_RESOLUTION|>--- conflicted
+++ resolved
@@ -1,15 +1,7 @@
 DROP TABLE IF EXISTS t1;
 "testing the bug#31853"
 create table t1(i int primary key) engine=ndb;
-<<<<<<< HEAD
+ERROR HY000: Can't create table 'test.t1' (errno: 157)
 create table t2(i int primary key) engine=ndb;
 ERROR HY000: Can't create table 'test.t2' (errno: 157)
-create table t3(i int primary key) engine=ndb;
-ERROR HY000: Can't create table 'test.t3' (errno: 157)
-drop table t1;
-=======
-ERROR HY000: Could not connect to storage engine
-create table t2(i int primary key) engine=ndb;
-ERROR HY000: Could not connect to storage engine
->>>>>>> 7ab71c65
 "end of test the bug#31853"