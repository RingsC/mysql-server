drop table if exists t1, t2, t3, t4, t5, t6, t7, t8;
CREATE TABLE t1 (
a int NOT NULL PRIMARY KEY,
b int not null,
c int,
UNIQUE ib(b)
) engine=ndbcluster;
insert t1 values(1, 2, 3), (2, 3, 5), (3, 4, 6), (4, 5, 8), (5,6, 2), (6,7, 2);
select * from t1 order by b;
a	b	c
1	2	3
2	3	5
3	4	6
4	5	8
5	6	2
6	7	2
select * from t1 where b = 4 order by b;
a	b	c
3	4	6
insert into t1 values(7,8,3);
select * from t1 where b = 4 order by a;
a	b	c
3	4	6
insert into t1 values(8, 2, 3);
ERROR 23000: Duplicate entry '2' for key 'ib'
select * from t1 order by a;
a	b	c
1	2	3
2	3	5
3	4	6
4	5	8
5	6	2
6	7	2
7	8	3
delete from t1 where a = 1;
insert into t1 values(8, 2, 3);
select * from t1 order by a;
a	b	c
2	3	5
3	4	6
4	5	8
5	6	2
6	7	2
7	8	3
8	2	3
alter table t1 drop index ib;
insert into t1 values(1, 2, 3);
create unique index ib on t1(b);
ERROR 23000: Can't write, because of unique constraint, to table 't1'
drop table t1;
CREATE TABLE t1 (
a int unsigned NOT NULL PRIMARY KEY,
b int unsigned,
c int unsigned,
UNIQUE bc(b,c)
) engine = ndb;
insert into t1 values(1,1,1),(2,NULL,2),(3,NULL,NULL),(4,4,NULL);
select * from t1 use index (bc) where b IS NULL order by a;
a	b	c
2	NULL	2
3	NULL	NULL
select * from t1 use index (bc)order by a;
a	b	c
1	1	1
2	NULL	2
3	NULL	NULL
4	4	NULL
select * from t1 use index (bc) order by a;
a	b	c
1	1	1
2	NULL	2
3	NULL	NULL
4	4	NULL
select * from t1 use index (PRIMARY) where b IS NULL order by a;
a	b	c
2	NULL	2
3	NULL	NULL
select * from t1 use index (bc) where b IS NULL order by a;
a	b	c
2	NULL	2
3	NULL	NULL
select * from t1 use index (bc) where b IS NULL and c IS NULL order by a;
a	b	c
3	NULL	NULL
select * from t1 use index (bc) where b IS NULL and c = 2 order by a;
a	b	c
2	NULL	2
select * from t1 use index (bc) where b < 4 order by a;
a	b	c
1	1	1
select * from t1 use index (bc) where b IS NOT NULL order by a;
a	b	c
1	1	1
4	4	NULL
insert into t1 values(5,1,1);
ERROR 23000: Duplicate entry '1-1' for key 'bc'
drop table t1;
CREATE TABLE t2 (
a int unsigned NOT NULL PRIMARY KEY,
b int unsigned not null,
c int unsigned not null,
UNIQUE (b, c) USING HASH	
) engine=ndbcluster;
insert t2 values(1, 2, 3), (2, 3, 5), (3, 4, 6), (4, 5, 8), (5,6, 2), (6,7, 2);
select * from t2 where a = 3;
a	b	c
3	4	6
select * from t2 where b = 4;
a	b	c
3	4	6
select * from t2 where c = 6;
a	b	c
3	4	6
insert into t2 values(7,8,3);
select * from t2 where b = 4 order by a;
a	b	c
3	4	6
insert into t2 values(8, 2, 3);
ERROR 23000: Duplicate entry '2-3' for key 'b'
select * from t2 order by a;
a	b	c
1	2	3
2	3	5
3	4	6
4	5	8
5	6	2
6	7	2
7	8	3
delete from t2 where a = 1;
insert into t2 values(8, 2, 3);
select * from t2 order by a;
a	b	c
2	3	5
3	4	6
4	5	8
5	6	2
6	7	2
7	8	3
8	2	3
create unique index bi using hash on t2(b);
insert into t2 values(9, 3, 1);
ERROR 23000: Duplicate entry '3' for key 'bi'
alter table t2 drop index bi;
insert into t2 values(9, 3, 1);
select * from t2 order by a;
a	b	c
2	3	5
3	4	6
4	5	8
5	6	2
6	7	2
7	8	3
8	2	3
9	3	1
drop table t2;
CREATE TABLE t2 (
a int unsigned NOT NULL PRIMARY KEY,
b int unsigned not null,
c int unsigned,
UNIQUE (b, c) USING HASH	
) engine=ndbcluster;
Warnings:
Warning	1121	Ndb does not support unique index on NULL valued attributes, index access with NULL value will become full table scan
insert t2 values(1,1,NULL),(2,2,2),(3,3,NULL),(4,4,4),(5,5,NULL),(6,6,6),(7,7,NULL),(8,3,NULL),(9,3,NULL);
select * from t2 where c IS NULL order by a;
a	b	c
1	1	NULL
3	3	NULL
5	5	NULL
7	7	NULL
8	3	NULL
9	3	NULL
select * from t2 where b = 3 AND c IS NULL order by a;
a	b	c
3	3	NULL
8	3	NULL
9	3	NULL
select * from t2 where (b = 3 OR b = 5) AND c IS NULL order by a;
a	b	c
3	3	NULL
5	5	NULL
8	3	NULL
9	3	NULL
set @old_ecpd = @@session.engine_condition_pushdown;
set engine_condition_pushdown = true;
explain select * from t2 where (b = 3 OR b = 5) AND c IS NULL AND a < 9 order by a;
id	select_type	table	type	possible_keys	key	key_len	ref	rows	Extra
<<<<<<< HEAD
1	SIMPLE	t2	range	PRIMARY,b	PRIMARY	4	NULL	10	Using where with pushed condition
=======
1	SIMPLE	t2	range	PRIMARY,b	PRIMARY	4	NULL	2	Using where with pushed condition
>>>>>>> 007a2827
select * from t2 where (b = 3 OR b = 5) AND c IS NULL AND a < 9 order by a;
a	b	c
3	3	NULL
5	5	NULL
8	3	NULL
set engine_condition_pushdown = @old_ecpd;
drop table t2;
CREATE TABLE t3 (
a int unsigned NOT NULL,
b int unsigned not null,
c int unsigned,
PRIMARY KEY (a, b) USING HASH         
) engine=ndbcluster;
insert t3 values(1, 2, 3), (2, 3, 5), (3, 4, 6), (4, 5, 8), (5,6, 2), (6,7, 2);
select * from t3 where a = 3;
a	b	c
3	4	6
select * from t3 where b = 4;
a	b	c
3	4	6
select * from t3 where c = 6;
a	b	c
3	4	6
insert into t3 values(7,8,3);
select * from t3 where b = 4 order by a;
a	b	c
3	4	6
drop table t3;
CREATE TABLE t1 (
pk int NOT NULL PRIMARY KEY,
a int unsigned,
UNIQUE KEY (a)
) engine=ndbcluster;
insert into t1 values (-1,NULL), (0,0), (1,NULL),(2,2),(3,NULL),(4,4);
select * from t1 order by pk;
pk	a
-1	NULL
0	0
1	NULL
2	2
3	NULL
4	4
insert into t1 values (5,0);
ERROR 23000: Duplicate entry '0' for key 'a'
select * from t1 order by pk;
pk	a
-1	NULL
0	0
1	NULL
2	2
3	NULL
4	4
delete from t1 where a = 0;
insert into t1 values (5,0);
select * from t1 order by pk;
pk	a
-1	NULL
1	NULL
2	2
3	NULL
4	4
5	0
CREATE TABLE t2 (
pk int NOT NULL PRIMARY KEY,
a int unsigned,
b tinyint NOT NULL,
c VARCHAR(10),
UNIQUE KEY si(a, c)
) engine=ndbcluster;
insert into t2 values (-1,1,17,NULL),(0,NULL,18,NULL),(1,3,19,'abc');
select * from t2 order by pk;
pk	a	b	c
-1	1	17	NULL
0	NULL	18	NULL
1	3	19	abc
insert into t2 values(2,3,19,'abc');
ERROR 23000: Duplicate entry '3-abc' for key 'si'
select * from t2 order by pk;
pk	a	b	c
-1	1	17	NULL
0	NULL	18	NULL
1	3	19	abc
delete from t2 where c IS NOT NULL;
insert into t2 values(2,3,19,'abc');
select * from t2 order by pk;
pk	a	b	c
-1	1	17	NULL
0	NULL	18	NULL
2	3	19	abc
drop table t1, t2;
CREATE TABLE t1 (
cid smallint(5) unsigned NOT NULL default '0',
cv varchar(250) NOT NULL default '',
PRIMARY KEY  (cid),
UNIQUE KEY cv (cv)
) engine=ndbcluster;
INSERT INTO t1 VALUES (8,'dummy');
CREATE TABLE t2 (
cid bigint(20) unsigned NOT NULL auto_increment,
cap varchar(255) NOT NULL default '',
PRIMARY KEY  (cid),
UNIQUE KEY (cid, cap)
) engine=ndbcluster;
INSERT INTO t2 VALUES (NULL,'another dummy');
CREATE TABLE t3 (
gid bigint(20) unsigned NOT NULL auto_increment,
gn varchar(255) NOT NULL default '',
must tinyint(4) default NULL,
PRIMARY KEY  (gid)
) engine=ndbcluster;
INSERT INTO t3 VALUES (1,'V1',NULL);
CREATE TABLE t4 (
uid bigint(20) unsigned NOT NULL default '0',
gid bigint(20) unsigned NOT NULL,
rid bigint(20) unsigned NOT NULL,
cid bigint(20) unsigned NOT NULL,
UNIQUE KEY m (uid,gid,rid,cid)
) engine=ndbcluster;
INSERT INTO t4 VALUES (1,1,2,4);
INSERT INTO t4 VALUES (1,1,2,3);
INSERT INTO t4 VALUES (1,1,5,7);
INSERT INTO t4 VALUES (1,1,10,8);
CREATE TABLE t5 (
rid bigint(20) unsigned NOT NULL auto_increment,
rl varchar(255) NOT NULL default '',
PRIMARY KEY  (rid)
) engine=ndbcluster;
CREATE TABLE t6 (
uid bigint(20) unsigned NOT NULL auto_increment,
un varchar(250) NOT NULL default '',
uc smallint(5) unsigned NOT NULL default '0',
PRIMARY KEY  (uid),
UNIQUE KEY nc (un,uc)
) engine=ndbcluster;
INSERT INTO t6 VALUES (1,'test',8);
INSERT INTO t6 VALUES (2,'test2',9);
INSERT INTO t6 VALUES (3,'tre',3);
CREATE TABLE t7 (
mid bigint(20) unsigned NOT NULL PRIMARY KEY,
uid bigint(20) unsigned NOT NULL default '0',
gid bigint(20) unsigned NOT NULL,
rid bigint(20) unsigned NOT NULL,
cid bigint(20) unsigned NOT NULL,
UNIQUE KEY m (uid,gid,rid,cid)
) engine=ndbcluster;
INSERT INTO t7 VALUES(1, 1, 1, 1, 1);
INSERT INTO t7 VALUES(2, 2, 1, 1, 1);
INSERT INTO t7 VALUES(3, 3, 1, 1, 1);
INSERT INTO t7 VALUES(4, 4, 1, 1, 1);
INSERT INTO t7 VALUES(5, 5, 1, 1, 1);
INSERT INTO t7 VALUES(6, 1, 1, 1, 6);
INSERT INTO t7 VALUES(7, 2, 1, 1, 7);
INSERT INTO t7 VALUES(8, 3, 1, 1, 8);
INSERT INTO t7 VALUES(9, 4, 1, 1, 9);
INSERT INTO t7 VALUES(10, 5, 1, 1, 10);
select * from t1 where cv = 'dummy';
cid	cv
8	dummy
select * from t1 where cv = 'test';
cid	cv
select * from t2 where cap = 'another dummy';
cid	cap
1	another dummy
select * from t4 where uid = 1 and gid=1 and rid=2 and cid=4;
uid	gid	rid	cid
1	1	2	4
select * from t4 where uid = 1 and gid=1 and rid=1 and cid=4;
uid	gid	rid	cid
select * from t4 where uid = 1 order by cid;
uid	gid	rid	cid
1	1	2	3
1	1	2	4
1	1	5	7
1	1	10	8
select * from t4 where rid = 2 order by cid;
uid	gid	rid	cid
1	1	2	3
1	1	2	4
select * from t6 where un='test' and uc=8;
uid	un	uc
1	test	8
select * from t6 where un='test' and uc=7;
uid	un	uc
select * from t6 where un='test';
uid	un	uc
1	test	8
select * from t7 where mid = 8;
mid	uid	gid	rid	cid
8	3	1	1	8
select * from t7 where uid = 8;
mid	uid	gid	rid	cid
select * from t7 where uid = 1 order by mid;
mid	uid	gid	rid	cid
1	1	1	1	1
6	1	1	1	6
select * from t7 where uid = 4 order by mid;
mid	uid	gid	rid	cid
4	4	1	1	1
9	4	1	1	9
select * from t7 where gid = 4;
mid	uid	gid	rid	cid
select * from t7 where gid = 1 order by mid;
mid	uid	gid	rid	cid
1	1	1	1	1
2	2	1	1	1
3	3	1	1	1
4	4	1	1	1
5	5	1	1	1
6	1	1	1	6
7	2	1	1	7
8	3	1	1	8
9	4	1	1	9
10	5	1	1	10
select * from t7 where cid = 4;
mid	uid	gid	rid	cid
select * from t7 where cid = 8;
mid	uid	gid	rid	cid
8	3	1	1	8
select * from t4 where uid = 1 and gid=1 and rid=2 and cid=4;
uid	gid	rid	cid
1	1	2	4
select * from t4 where uid = 1 and gid=1 and rid=1 and cid=4;
uid	gid	rid	cid
select * from t4 where uid = 1 order by gid,cid;
uid	gid	rid	cid
1	1	2	3
1	1	2	4
1	1	5	7
1	1	10	8
1	1	5	12
1	2	5	12
1	3	9	11
1	3	5	12
1	4	5	12
1	5	5	12
1	6	5	12
1	7	5	12
1	8	5	12
1	9	5	12
1	10	5	12
1	11	5	12
1	12	5	12
1	13	5	12
1	14	5	12
1	15	5	12
1	16	5	12
1	17	5	12
1	18	5	12
1	19	5	12
1	20	5	12
1	21	5	12
1	22	5	12
1	23	5	12
1	24	5	12
1	25	5	12
1	26	5	12
1	27	5	12
1	28	5	12
1	29	5	12
1	30	5	12
1	31	5	12
1	32	5	12
1	33	5	12
1	34	5	12
1	35	5	12
1	36	5	12
1	37	5	12
1	38	5	12
1	39	5	12
1	40	5	12
1	41	5	12
1	42	5	12
1	43	5	12
1	44	5	12
1	45	5	12
1	46	5	12
1	47	5	12
1	48	5	12
1	49	5	12
1	50	5	12
1	51	5	12
1	52	5	12
1	53	5	12
1	54	5	12
1	55	5	12
1	56	5	12
1	57	5	12
1	58	5	12
1	59	5	12
1	60	5	12
1	61	5	12
1	62	5	12
1	63	5	12
1	64	5	12
1	65	5	12
1	66	5	12
1	67	5	12
1	68	5	12
1	69	5	12
1	70	5	12
1	71	5	12
1	72	5	12
1	73	5	12
1	74	5	12
1	75	5	12
1	76	5	12
1	77	5	12
1	78	5	12
1	79	5	12
1	80	5	12
1	81	5	12
1	82	5	12
1	83	5	12
1	84	5	12
1	85	5	12
1	86	5	12
1	87	5	12
1	88	5	12
1	89	5	12
1	90	5	12
1	91	5	12
1	92	5	12
1	93	5	12
1	94	5	12
1	95	5	12
1	96	5	12
1	97	5	12
1	98	5	12
1	99	5	12
1	100	5	12
select * from t4 where uid = 1 order by gid,cid;
uid	gid	rid	cid
1	1	2	3
1	1	2	4
1	1	5	7
1	1	10	8
1	1	5	12
1	2	5	12
1	3	9	11
1	3	5	12
1	4	5	12
1	5	5	12
1	6	5	12
1	7	5	12
1	8	5	12
1	9	5	12
1	10	5	12
1	11	5	12
1	12	5	12
1	13	5	12
1	14	5	12
1	15	5	12
1	16	5	12
1	17	5	12
1	18	5	12
1	19	5	12
1	20	5	12
1	21	5	12
1	22	5	12
1	23	5	12
1	24	5	12
1	25	5	12
1	26	5	12
1	27	5	12
1	28	5	12
1	29	5	12
1	30	5	12
1	31	5	12
1	32	5	12
1	33	5	12
1	34	5	12
1	35	5	12
1	36	5	12
1	37	5	12
1	38	5	12
1	39	5	12
1	40	5	12
1	41	5	12
1	42	5	12
1	43	5	12
1	44	5	12
1	45	5	12
1	46	5	12
1	47	5	12
1	48	5	12
1	49	5	12
1	50	5	12
1	51	5	12
1	52	5	12
1	53	5	12
1	54	5	12
1	55	5	12
1	56	5	12
1	57	5	12
1	58	5	12
1	59	5	12
1	60	5	12
1	61	5	12
1	62	5	12
1	63	5	12
1	64	5	12
1	65	5	12
1	66	5	12
1	67	5	12
1	68	5	12
1	69	5	12
1	70	5	12
1	71	5	12
1	72	5	12
1	73	5	12
1	74	5	12
1	75	5	12
1	76	5	12
1	77	5	12
1	78	5	12
1	79	5	12
1	80	5	12
1	81	5	12
1	82	5	12
1	83	5	12
1	84	5	12
1	85	5	12
1	86	5	12
1	87	5	12
1	88	5	12
1	89	5	12
1	90	5	12
1	91	5	12
1	92	5	12
1	93	5	12
1	94	5	12
1	95	5	12
1	96	5	12
1	97	5	12
1	98	5	12
1	99	5	12
1	100	5	12
select * from t4 where rid = 2 order by cid;
uid	gid	rid	cid
1	1	2	3
1	1	2	4
drop table t1,t2,t3,t4,t5,t6,t7;
CREATE TABLE t1 (   
a int unsigned NOT NULL PRIMARY KEY,
b int unsigned,   
c int unsigned, 
UNIQUE bc(b,c) ) engine = ndb;
insert into t1 values(1,1,1),(2,NULL,2),(3,NULL,NULL),(4,4,NULL);
select * from t1 where b=1 and c=1;
a	b	c
1	1	1
select * from t1 where b is null and c is null;
a	b	c
3	NULL	NULL
select * from t1 where b is null and c = 2;
a	b	c
2	NULL	2
select * from t1 where b = 4 and c is null;
a	b	c
4	4	NULL
create table t8 as 
select * from t1 where (b = 1 and c = 1)
or (b is null and c is null) 
or (b is null and c = 2)
or (b = 4 and c is null);
select * from t8 order by a;
a	b	c
1	1	1
2	NULL	2
3	NULL	NULL
4	4	NULL
select * from t1 order by a;
a	b	c
1	1	1
2	NULL	2
3	NULL	NULL
4	4	NULL
drop table t1, t8;
create table t1(
id integer not null auto_increment,
month integer not null,
year integer not null,
code varchar( 2) not null,
primary key ( id),
unique idx_t1( month, code, year)
) engine=ndb;
INSERT INTO t1 (month, year, code) VALUES (4,2004,'12');
INSERT INTO t1 (month, year, code) VALUES (5,2004,'12');
select * from t1 where code = '12' and month = 4 and year = 2004 ;
id	month	year	code
1	4	2004	12
drop table t1;
create table t1 (a int primary key, b varchar(1000) not null, unique key (b))
engine=ndb charset=utf8;
insert into t1 values (1, repeat(_utf8 0xe288ab6474, 200));
insert into t1 values (2, repeat(_utf8 0xe288ab6474, 200));
ERROR 23000: Duplicate entry '∫dt∫dt∫dt∫dt∫dt∫dt∫dt∫dt∫dt∫dt∫dt∫dt∫d' for key 'b'
select a, sha1(b) from t1;
a	sha1(b)
1	08f5d02c8b8bc244f275bdfc22c42c5cab0d9d7d
drop table t1;
create table t1(id int not null) engine = NDB;
alter table t1 add constraint uk_test unique (id) using hash;
drop table t1;
CREATE TABLE t1 (
pk0 INT,
pk1 VARCHAR(100),
col0 INT NOT NULL,
PRIMARY KEY(pk0, pk1),
UNIQUE (col0) USING HASH
) engine = ndb;
CREATE TABLE t2 (
pk0 VARCHAR(100),
pk1 INT,
col0 INT NOT NULL,
PRIMARY KEY(pk0, pk1),
UNIQUE (col0) USING HASH
) engine = ndb;
drop table t1, t2;
CREATE LOGFILE GROUP lg1
ADD UNDOFILE 'undofile.dat'
INITIAL_SIZE 8M
UNDO_BUFFER_SIZE = 1M engine=ndb;
CREATE TABLESPACE ts1
ADD DATAFILE 'datafile.dat'
USE LOGFILE GROUP lg1
INITIAL_SIZE 32M
ENGINE NDB;
use test;
create table t1 (pk int primary key, un int, data varchar(500) storage disk) tablespace ts1 engine=ndb;
insert into t1 values 
(1,1,repeat('B', 500)),
(2,2,repeat('B', 500)),
(3,3,repeat('B', 500)),
(4,4,repeat('B', 500)),
(5,5,repeat('B', 500)),
(6,6,repeat('B', 500)),
(7,7,repeat('B', 500)),
(8,8,repeat('B', 500)),
(9,9,repeat('B', 500)),
(10,10,repeat('B', 500)),
(11,11,repeat('B', 500)),
(12,12,repeat('B', 500)),
(13,13,repeat('B', 500)),
(14,14,repeat('B', 500)),
(15,15,repeat('B', 500));
alter table t1 add unique(un);
drop table t1;
alter tablespace ts1 drop datafile 'datafile.dat' engine=ndb;
drop tablespace ts1 engine=ndb;
drop logfile group lg1 engine=ndb;
# bug#57032
create table t1 (
a int not null,
b int,
primary key using hash (a),
unique key using hash (b)
)
engine ndb;
Warnings:
Warning	1121	Ndb does not support unique index on NULL valued attributes, index access with NULL value will become full table scan
insert into t1 values
(0,0),(1,1),(2,2),(3,3),(4,4),
(5,null),(6,null),(7,null),(8,null),(9,null);
set @old_ecpd = @@session.engine_condition_pushdown;
set engine_condition_pushdown = 0;
select a from t1 where b is not null order by a;
a
0
1
2
3
4
select a from t1 where b is null order by a;
a
5
6
7
8
9
set engine_condition_pushdown = 1;
select a from t1 where b is not null order by a;
a
0
1
2
3
4
select a from t1 where b is null order by a;
a
5
6
7
8
9
set engine_condition_pushdown = @old_ecpd;
drop table t1;
create table t1 (
a int not null,
b int,
c int,
primary key using hash (a),
unique key using hash (b,c)
)
engine ndb;
Warnings:
Warning	1121	Ndb does not support unique index on NULL valued attributes, index access with NULL value will become full table scan
insert into t1 values
(0,0,0),(1,1,1),(2,2,1),(3,3,1),(4,4,2),
(5,null,0),(6,null,1),(7,null,1),(8,null,1),(9,null,2),
(10,0,null),(11,1,null),(12,1,null),(13,1,null),(14,2,null),
(15,null,null),(16,null,null),(17,null,null),(18,null,null),(19,null,null);
set @old_ecpd = @@session.engine_condition_pushdown;
set engine_condition_pushdown = 0;
select a from t1 where b is not null and c = 1 order by a;
a
1
2
3
select a from t1 where b is null and c = 1 order by a;
a
6
7
8
select a from t1 where b = 1 and c is null order by a;
a
11
12
13
select a from t1 where b is null and c is null order by a;
a
15
16
17
18
19
select a from t1 where b is not null and c is null order by a;
a
10
11
12
13
14
select a from t1 where b is null and c is not null order by a;
a
5
6
7
8
9
select a from t1 where b is not null and c is not null order by a;
a
0
1
2
3
4
set engine_condition_pushdown = 1;
select a from t1 where b is not null and c = 1 order by a;
a
1
2
3
select a from t1 where b is null and c = 1 order by a;
a
6
7
8
select a from t1 where b = 1 and c is null order by a;
a
11
12
13
select a from t1 where b is null and c is null order by a;
a
15
16
17
18
19
select a from t1 where b is not null and c is null order by a;
a
10
11
12
13
14
select a from t1 where b is null and c is not null order by a;
a
5
6
7
8
9
select a from t1 where b is not null and c is not null order by a;
a
0
1
2
3
4
set engine_condition_pushdown = @old_ecpd;
drop table t1;
create table t1 (pk int primary key, a int) engine=ndb;
create table t2 (pk int primary key, uq int, a int, 
unique key ix(uq,a) USING HASH) engine=ndb;
Warnings:
Warning	1121	Ndb does not support unique index on NULL valued attributes, index access with NULL value will become full table scan
insert into t2 values
(0,0,0), (1,1,0), (2,2,0), (3,3,0), (4,4,0),
(5,5,1), (6,6,1), (7,7,1), (8,8,1), (9,9,1);
insert into t1
select
t1.pk + t2.pk*10 + t3.pk*100 + t4.pk*1000, t1.a
from
t2 as t1, t2 as t2, t2 as t3, t2 as t4;
explain
SELECT STRAIGHT_JOIN count(*) FROM 
t1 JOIN t2 ON t2.a=t1.a where t2.uq IS NULL;
id	select_type	table	type	possible_keys	key	key_len	ref	rows	Extra
1	SIMPLE	t1	ALL	NULL	NULL	NULL	NULL	10000	
1	SIMPLE	t2	ref	ix	ix	10	const,test.t1.a	1	Using where with pushed condition
SELECT STRAIGHT_JOIN count(*) FROM 
t1 JOIN t2 ON t2.a=t1.a where t2.uq IS NULL;
count(*)
0
drop table t1,t2;<|MERGE_RESOLUTION|>--- conflicted
+++ resolved
@@ -185,11 +185,7 @@
 set engine_condition_pushdown = true;
 explain select * from t2 where (b = 3 OR b = 5) AND c IS NULL AND a < 9 order by a;
 id	select_type	table	type	possible_keys	key	key_len	ref	rows	Extra
-<<<<<<< HEAD
-1	SIMPLE	t2	range	PRIMARY,b	PRIMARY	4	NULL	10	Using where with pushed condition
-=======
 1	SIMPLE	t2	range	PRIMARY,b	PRIMARY	4	NULL	2	Using where with pushed condition
->>>>>>> 007a2827
 select * from t2 where (b = 3 OR b = 5) AND c IS NULL AND a < 9 order by a;
 a	b	c
 3	3	NULL
