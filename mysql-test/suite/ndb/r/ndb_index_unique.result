--- conflicted
+++ resolved
@@ -1078,11 +1078,7 @@
 insert into t1 values (1,10), (2,20), (3,30);
 insert into t2 values (1), (2), (3);
 insert into t2 values (4);
-<<<<<<< HEAD
-ERROR 23000: Cannot add or update a child row: a foreign key constraint fails (Unknown error code)
-=======
 ERROR 23000: Cannot add or update a child row: a foreign key constraint fails (`test`.`t2`, CONSTRAINT `fk1` FOREIGN KEY (`a`) REFERENCES `t1` (`a`) ON DELETE NO ACTION ON UPDATE NO ACTION)
->>>>>>> ee0adc2a
 # Try removing uk2. should pass.
 alter table t1 drop index uk2;
 # Verify that everything is fine.
@@ -1100,10 +1096,6 @@
 # Verify that the fk constraint is intact through inserts
 insert into t2 values (1), (2), (3);
 insert into t2 values (4);
-<<<<<<< HEAD
-ERROR 23000: Cannot add or update a child row: a foreign key constraint fails (Unknown error code)
-=======
 ERROR 23000: Cannot add or update a child row: a foreign key constraint fails (`test`.`t2`, CONSTRAINT `fk1` FOREIGN KEY (`a`) REFERENCES `t1` (`a`) ON DELETE NO ACTION ON UPDATE NO ACTION)
->>>>>>> ee0adc2a
 #cleanup
 drop table t2, t1;