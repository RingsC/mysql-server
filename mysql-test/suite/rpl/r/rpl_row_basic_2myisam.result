--- conflicted
+++ resolved
@@ -481,10 +481,7 @@
 call mtr.add_suppression("Slave SQL.*Table definition on master and slave does not match: Column 1 size mismatch.* Error_code: 1535");
 call mtr.add_suppression("Slave SQL.*Could not execute Delete_rows event on table test.t1.* Error_code: 1032");
 call mtr.add_suppression("Slave SQL.*Column 1 of table .test.t.. cannot be converted from type.*, Error_code: 1677");
-<<<<<<< HEAD
-=======
 call mtr.add_suppression("The slave coordinator and worker threads are stopped, possibly leaving data in inconsistent state");
->>>>>>> fb5f6ee8
 include/rpl_reset.inc
 [expecting slave to replicate correctly]
 INSERT INTO t4 VALUES (1, "", 1);
