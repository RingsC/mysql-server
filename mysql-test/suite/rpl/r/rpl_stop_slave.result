include/master-slave.inc
Warnings:
Note	####	Sending passwords in plain text without SSL/TLS is extremely insecure.
Note	####	Storing MySQL user name or password information in the master info repository is not secure and is therefore not recommended. Please consider using the USER and PASSWORD connection options for START SLAVE; see the 'START SLAVE Syntax' in the MySQL Manual for more information.
[connection master]

# BUG#56118 STOP SLAVE does not wait till trx with CREATE TMP TABLE ends
#
# If a temporary table is created or dropped, the transaction should be
# regarded similarly that a non-transactional table is modified. So 
# STOP SLAVE should wait until the transaction has finished.
CREATE TABLE t1(c1 INT) ENGINE=InnoDB;
CREATE TABLE t2(c1 INT) ENGINE=InnoDB;
include/sync_slave_sql_with_master.inc
SET DEBUG_SYNC= 'RESET';
include/stop_slave.inc

# Suspend the INSERT statement in current transaction on SQL thread.
# It guarantees that SQL thread is applying the transaction when
# STOP SLAVE command launchs.
SET GLOBAL debug= 'd,after_mysql_insert';
include/start_slave.inc

# CREATE TEMPORARY TABLE with InnoDB engine
# -----------------------------------------

[ On Master ]
BEGIN;
DELETE FROM t1;
CREATE TEMPORARY TABLE tt1(c1 INT) ENGINE = InnoDB;
INSERT INTO t1 VALUES (1);
DROP TEMPORARY TABLE tt1;
COMMIT;

[ On Slave ]
STOP SLAVE SQL_THREAD;

[ On Slave1 ]
# To resume slave SQL thread
SET DEBUG_SYNC= 'now SIGNAL signal.continue';
SET DEBUG_SYNC= 'RESET';

[ On Slave ]
include/wait_for_slave_sql_to_stop.inc
# Slave should stop after the transaction has committed.
# So t1 on master is same to t1 on slave.
include/diff_tables.inc [master:t1, slave:t1]
START SLAVE SQL_THREAD;
include/wait_for_slave_sql_to_start.inc

# CREATE TEMPORARY TABLE ... SELECT with InnoDB engine
# ----------------------------------------------------

[ On Master ]
BEGIN;
DELETE FROM t1;
CREATE TEMPORARY TABLE tt1(c1 INT) ENGINE = InnoDB
SELECT c1 FROM t2;
INSERT INTO t1 VALUES (1);
DROP TEMPORARY TABLE tt1;
COMMIT;

[ On Slave ]
STOP SLAVE SQL_THREAD;

[ On Slave1 ]
# To resume slave SQL thread
SET DEBUG_SYNC= 'now SIGNAL signal.continue';
SET DEBUG_SYNC= 'RESET';

[ On Slave ]
include/wait_for_slave_sql_to_stop.inc
# Slave should stop after the transaction has committed.
# So t1 on master is same to t1 on slave.
include/diff_tables.inc [master:t1, slave:t1]
START SLAVE SQL_THREAD;
include/wait_for_slave_sql_to_start.inc

# Test end
SET GLOBAL debug= '$debug_save';
include/restart_slave.inc
call mtr.add_suppression("Slave SQL.*Request to stop slave SQL Thread received while applying a group that has non-transactional changes; waiting for completion of the group");
call mtr.add_suppression("The slave coordinator and worker threads are stopped, possibly leaving data in inconsistent state");
[connection master]
DROP TABLE t1, t2;

# Bug#58546 test rpl_packet timeout failure sporadically on PB
# ----------------------------------------------------------------------
# STOP SLAVE stopped IO thread first and then stopped SQL thread. It was
# possible that IO thread stopped after replicating part of a transaction
# which SQL thread was executing. SQL thread would be hung if the
# transaction could not be rolled back safely.
# It caused some sporadic failures on PB2.
#
# This test verifies that when 'STOP SLAVE' is issued by a user, IO
# thread will continue to fetch the rest events of the transaction which
# is being executed by SQL thread and is not able to be rolled back safely.
CREATE TABLE t1 (c1 INT KEY, c2 INT) ENGINE=InnoDB;
CREATE TABLE t2 (c1 INT) ENGINE=MyISAM;
INSERT INTO t1 VALUES(1, 1);
<<<<<<< HEAD
include/sync_slave_sql_with_master.inc
=======
include/stop_slave.inc
>>>>>>> 18fa87d4
[connection master]
include/stop_dump_threads.inc
SET GLOBAL debug= 'd,dump_thread_wait_before_send_xid';
[connection slave]
include/start_slave.inc
BEGIN;
UPDATE t1 SET c2 = 2 WHERE c1 = 1;
[connection master]
BEGIN;
INSERT INTO t1 VALUES(2, 2);
INSERT INTO t2 VALUES(1);
UPDATE t1 SET c2 = 3 WHERE c1 = 1;
COMMIT;
[connection slave1]
STOP SLAVE;
[connection slave]
ROLLBACK;
[connection master]
SET DEBUG_SYNC= 'now SIGNAL signal.continue';
SET DEBUG_SYNC= 'RESET';
[connection slave]
include/wait_for_slave_to_stop.inc
[connection slave1]
[connection master]
SET GLOBAL debug= '$debug_save';
include/stop_dump_threads.inc
[connection slave1]
include/start_slave.inc
[connection master]
DROP TABLE t1, t2;
include/rpl_end.inc<|MERGE_RESOLUTION|>--- conflicted
+++ resolved
@@ -98,11 +98,8 @@
 CREATE TABLE t1 (c1 INT KEY, c2 INT) ENGINE=InnoDB;
 CREATE TABLE t2 (c1 INT) ENGINE=MyISAM;
 INSERT INTO t1 VALUES(1, 1);
-<<<<<<< HEAD
 include/sync_slave_sql_with_master.inc
-=======
 include/stop_slave.inc
->>>>>>> 18fa87d4
 [connection master]
 include/stop_dump_threads.inc
 SET GLOBAL debug= 'd,dump_thread_wait_before_send_xid';
