include/master-slave.inc
[connection master]
select last_insert_id();
last_insert_id()
0
create table t1(a int not null auto_increment, b int, primary key(a) );
load data infile '../../std_data/rpl_loaddata.dat' into table t1;
select last_insert_id();
last_insert_id()
1
create temporary table t2 (day date,id int(9),category enum('a','b','c'),name varchar(60));
load data infile '../../std_data/rpl_loaddata2.dat' into table t2 fields terminated by ',' optionally enclosed by '%' escaped by '@' lines terminated by '\n##\n' starting by '>' ignore 1 lines;
create table t3 (day date,id int(9),category enum('a','b','c'),name varchar(60));
insert into t3 select * from t2;
select * from t1;
a	b
1	10
2	15
select * from t3;
day	id	category	name
2003-02-22	2461	b	a a a @ %  ' " a
2003-03-22	2161	c	asdf
2003-03-22	2416	a	bbbbb
drop table t1;
drop table t2;
drop table t3;
create table t1(a int, b int, unique(b));
insert into t1 values(1,10);
load data infile '../../std_data/rpl_loaddata.dat' into table t1;
call mtr.add_suppression("Slave SQL.*Error .Duplicate entry .10. for key .b.. on query.* Error_code: 1062");
call mtr.add_suppression("Slave SQL.*Query caused different errors on master and slave.*Error on master:.*error code=1062.*Error on slave:.*Error_code: 0");
<<<<<<< HEAD
=======
call mtr.add_suppression("The slave coordinator and worker threads are stopped, possibly leaving data in inconsistent state");
>>>>>>> fb5f6ee8
include/wait_for_slave_sql_error_and_skip.inc [errno=1062]
include/check_slave_no_error.inc
set sql_log_bin=0;
delete from t1;
set sql_log_bin=1;
load data infile '../../std_data/rpl_loaddata.dat' into table t1;
include/wait_for_slave_sql_error.inc [errno=1062]
include/stop_slave_io.inc
change master to master_user='test';
change master to master_user='root';
include/check_slave_no_error.inc
set global sql_slave_skip_counter=1;
start slave;
set sql_log_bin=0;
delete from t1;
set sql_log_bin=1;
load data infile '../../std_data/rpl_loaddata.dat' into table t1;
include/wait_for_slave_sql_error.inc [errno=1062]
stop slave;
reset slave;
include/check_slave_no_error.inc
reset master;
create table t2 (day date,id int(9),category enum('a','b','c'),name varchar(60),
unique(day)) engine=MyISAM;
load data infile '../../std_data/rpl_loaddata2.dat' into table t2 fields
terminated by ',' optionally enclosed by '%' escaped by '@' lines terminated by
'\n##\n' starting by '>' ignore 1 lines;
ERROR 23000: Duplicate entry '2003-03-22' for key 'day'
select * from t2;
day	id	category	name
2003-02-22	2461	b	a a a @ %  ' " a
2003-03-22	2161	c	asdf
start slave;
select * from t2;
day	id	category	name
2003-02-22	2461	b	a a a @ %  ' " a
2003-03-22	2161	c	asdf
alter table t2 drop key day;
delete from t2;
load data infile '../../std_data/rpl_loaddata2.dat' into table t2 fields
terminated by ',' optionally enclosed by '%' escaped by '@' lines terminated by
'\n##\n' starting by '>' ignore 1 lines;
ERROR 23000: Duplicate entry '2003-03-22' for key 'day'
<<<<<<< HEAD
include/wait_for_slave_sql_error.inc [errno=0]
=======
include/wait_for_slave_sql_error.inc [errno=0,1743]
>>>>>>> fb5f6ee8
drop table t1, t2;
drop table t1, t2;
CREATE TABLE t1 (word CHAR(20) NOT NULL PRIMARY KEY) ENGINE=INNODB;
LOAD DATA INFILE "../../std_data/words.dat" INTO TABLE t1;
ERROR 23000: Duplicate entry 'Aarhus' for key 'PRIMARY'
DROP TABLE t1;
include/rpl_reset.inc
drop database if exists b48297_db1;
drop database if exists b42897_db2;
create database b48297_db1;
create database b42897_db2;
use b48297_db1;
CREATE TABLE t1 (c1 VARCHAR(256)) engine=MyISAM;;
use b42897_db2;
### assertion: works with cross-referenced database
LOAD DATA LOCAL INFILE 'MYSQLTEST_VARDIR/std_data/loaddata5.dat' INTO TABLE b48297_db1.t1;
use b48297_db1;
### assertion: works with fully qualified name on current database
LOAD DATA LOCAL INFILE 'MYSQLTEST_VARDIR/std_data/loaddata5.dat' INTO TABLE b48297_db1.t1;
### assertion: works without fully qualified name on current database
LOAD DATA LOCAL INFILE 'MYSQLTEST_VARDIR/std_data/loaddata5.dat' INTO TABLE t1;
### create connection without default database
### connect (conn2,localhost,root,,*NO-ONE*);
### assertion: works without stating the default database
LOAD DATA LOCAL INFILE 'MYSQLTEST_VARDIR/std_data/loaddata5.dat' INTO TABLE b48297_db1.t1;
### disconnect and switch back to master connection
use b48297_db1;
include/diff_tables.inc [master:b48297_db1.t1, slave:b48297_db1.t1]
DROP DATABASE b48297_db1;
DROP DATABASE b42897_db2;
include/rpl_reset.inc
use test;
CREATE TABLE t1 (`key` TEXT, `text` TEXT);
LOAD DATA INFILE '../../std_data/loaddata2.dat' REPLACE INTO TABLE `t1` FIELDS TERMINATED BY ',';
SELECT * FROM t1;
key	text
Field A	'Field B'
Field 1	'Field 2' 
Field 3	'Field 4'
'Field 5' 	'Field 6'
Field 6	 'Field 7'
DROP TABLE t1;
include/rpl_end.inc<|MERGE_RESOLUTION|>--- conflicted
+++ resolved
@@ -29,10 +29,7 @@
 load data infile '../../std_data/rpl_loaddata.dat' into table t1;
 call mtr.add_suppression("Slave SQL.*Error .Duplicate entry .10. for key .b.. on query.* Error_code: 1062");
 call mtr.add_suppression("Slave SQL.*Query caused different errors on master and slave.*Error on master:.*error code=1062.*Error on slave:.*Error_code: 0");
-<<<<<<< HEAD
-=======
 call mtr.add_suppression("The slave coordinator and worker threads are stopped, possibly leaving data in inconsistent state");
->>>>>>> fb5f6ee8
 include/wait_for_slave_sql_error_and_skip.inc [errno=1062]
 include/check_slave_no_error.inc
 set sql_log_bin=0;
@@ -76,11 +73,7 @@
 terminated by ',' optionally enclosed by '%' escaped by '@' lines terminated by
 '\n##\n' starting by '>' ignore 1 lines;
 ERROR 23000: Duplicate entry '2003-03-22' for key 'day'
-<<<<<<< HEAD
-include/wait_for_slave_sql_error.inc [errno=0]
-=======
 include/wait_for_slave_sql_error.inc [errno=0,1743]
->>>>>>> fb5f6ee8
 drop table t1, t2;
 drop table t1, t2;
 CREATE TABLE t1 (word CHAR(20) NOT NULL PRIMARY KEY) ENGINE=INNODB;
