--- conflicted
+++ resolved
@@ -55,8 +55,4 @@
 
 --connection master
 DROP TABLE t1;
-<<<<<<< HEAD
---sync_slave_with_master
-=======
---source include/rpl_end.inc
->>>>>>> e37c86de
+--source include/rpl_end.inc