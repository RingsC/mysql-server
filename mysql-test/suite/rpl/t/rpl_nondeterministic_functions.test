# ==== Purpose ====
#
# Test that nondeterministic system functions are correctly replicated.
#
# (Some functions are only correctly replicated if binlog_format=MIXED
# or ROW.  See binlog_unsafe.test for a test that those variables are
# indeed unsafe.)
#
# ==== Implementation ====
#
# We insert the values of each unsafe function into a table. Then we
# replicate and check that the table is identical on slave.
#
# ==== Related bugs ====
#
# BUG#47995

--source include/master-slave.inc

CALL mtr.add_suppression('Unsafe statement written to the binary log using statement format since BINLOG_FORMAT = STATEMENT');

CREATE TABLE t1 (a VARCHAR(1000));

# We replicate the connection_id in the query_log_event
INSERT INTO t1 VALUES (CONNECTION_ID());
--connection master1
INSERT INTO t1 VALUES (CONNECTION_ID());

# We replicate the TIMESTAMP variable, so the following functions that
# are affected by the TIMESTAMP variable should be safe to replicate.
INSERT INTO t1 VALUES
  (CURDATE()),
  (CURRENT_DATE()),
  (CURRENT_TIME()),
  (CURRENT_TIMESTAMP()),
  (CURTIME()),
  (LOCALTIME()),
  (LOCALTIMESTAMP()),
  (NOW()),
  (UNIX_TIMESTAMP()),
  (UTC_DATE()),
  (UTC_TIME()),
  (UTC_TIMESTAMP());

# We replicate the random seed in a rand_log_event
--disable_warnings
INSERT INTO t1 VALUES (RAND());
--enable_warnings
# We replicate the last_insert_id in an intvar_log_event
INSERT INTO t1 VALUES (LAST_INSERT_ID());

--sync_slave_with_master
--let $diff_tables= master:t1, slave:t1
--source include/diff_tables.inc

--connection master
DROP TABLE t1;
<<<<<<< HEAD
--sync_slave_with_master
=======
--source include/rpl_end.inc
>>>>>>> bdba6183
<|MERGE_RESOLUTION|>--- conflicted
+++ resolved
@@ -55,8 +55,4 @@
 
 --connection master
 DROP TABLE t1;
-<<<<<<< HEAD
---sync_slave_with_master
-=======
---source include/rpl_end.inc
->>>>>>> bdba6183
+--source include/rpl_end.inc