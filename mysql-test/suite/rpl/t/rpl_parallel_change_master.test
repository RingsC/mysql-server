--- conflicted
+++ resolved
@@ -13,14 +13,9 @@
 --source include/master-slave.inc
 
 --connection slave
-<<<<<<< HEAD
 call mtr.add_suppression("Slave SQL for channel '': .*Could not execute Write_rows event on table d1.t1; Duplicate entry '13' for key 'a'");
 call mtr.add_suppression("Slave SQL for channel '': ... The slave coordinator and worker threads are stopped, possibly leaving data in inconsistent state.");
-=======
-call mtr.add_suppression("Slave SQL: .*Could not execute Write_rows event on table d1.t1; Duplicate entry '13' for key 'a'");
-call mtr.add_suppression("Slave SQL: ... The slave coordinator and worker threads are stopped, possibly leaving data in inconsistent state.");
 call mtr.add_suppression("Error writing relay log configuration.");
->>>>>>> 8c15ec68
 --source include/stop_slave.inc
 SET @save.slave_parallel_workers=@@global.slave_parallel_workers;
 SET @@global.slave_parallel_workers=2;
