--- conflicted
+++ resolved
@@ -597,14 +597,8 @@
 Warnings:
 Warning	1681	'performance_schema.setup_timers' is deprecated and will be removed in a future release.
 UPDATE performance_schema.setup_timers SET timer_name = 'NANOSECOND'  where name="statement";
-<<<<<<< HEAD
-=======
 Warnings:
 Warning	1681	'performance_schema.setup_timers' is deprecated and will be removed in a future release.
-set sql_mode= @orig_sql_mode;
-Warnings:
-Warning	3090	Changing sql mode 'NO_AUTO_CREATE_USER' is deprecated. It will be removed in a future release.
->>>>>>> 8c8147c0
 #
 # WL#2284: Increase the length of a user name
 #
