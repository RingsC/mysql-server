--- conflicted
+++ resolved
@@ -155,17 +155,16 @@
         "afbf2a0d7acbbfb83e77e4e3fcf78af9d5d83131c5f275c19017b5d1be6e0d88");
 
 insert into test.pfs_published_schema
-<<<<<<< HEAD
+ values("MySQL 8.4.3", 80403,
+        "d80d586539a4f2292716e8620fe48360b9a9a2bf34bf06f45e25a0a5616cb0a5");
+
+insert into test.pfs_published_schema
  values("MySQL 9.0.0", 90000,
         "fefb8c85575ab81e8c5a9517b11d21180bf8ae90213740e8636ef0ebf59cfe94");
 
 insert into test.pfs_published_schema
  values("MySQL 9.1.0", 90100,
         "b4d93fec13a721f3070b8e87b8025b1e224b35325b3e00085926bbfa1b792b60");
-=======
- values("MySQL 8.4.3", 80403,
-        "d80d586539a4f2292716e8620fe48360b9a9a2bf34bf06f45e25a0a5616cb0a5");
->>>>>>> 956f5449
 
 create table test.pfs_check_table
   (id int NOT NULL AUTO_INCREMENT,
