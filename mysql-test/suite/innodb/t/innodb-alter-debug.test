--source include/have_debug.inc
--source include/have_debug_sync.inc

--source include/count_sessions.inc

SET NAMES utf8;

CREATE TABLE ① (
 c1 INT PRIMARY KEY, c2 INT DEFAULT 1, ct TEXT, INDEX(c2))
ENGINE = InnoDB;

CREATE TABLE t1ć (c1 INT PRIMARY KEY, c2 INT, INDEX(c2),
                  CONSTRAINT t1c2 FOREIGN KEY (c2) REFERENCES ①(c2))
ENGINE=InnoDB;

INSERT INTO ① SET c1 = 1;

SET DEBUG = '+d,ib_drop_foreign_error';
--error ER_RECORD_FILE_FULL
ALTER TABLE t1ć DROP FOREIGN KEY t1c2, RENAME TO ②;
SET DEBUG = '-d,ib_drop_foreign_error';

SET DEBUG = '+d,ib_rename_column_error';
--error ER_RECORD_FILE_FULL
ALTER TABLE ① CHANGE c2 š INT;
SET DEBUG = '-d,ib_rename_column_error';

SHOW CREATE TABLE t1ć;

DROP TABLE t1ć, ①;

--echo #
--echo # Bug #21364096	THE BOGUS DUPLICATE KEY ERROR IN ONLINE DDL
--echo #		WITH INCORRECT KEY NAME

create table t1 (id int auto_increment primary key,
		 a int,
		 unique key uk(a))engine=innodb;
insert into t1 select 1, 1;
insert into t1 select 2, 2;
SET DEBUG_SYNC = 'row_log_table_apply1_before SIGNAL s1 WAIT_FOR s2';
--send alter table t1 add b int, ALGORITHM=inplace

--echo /* connection con1 */
connect (con1,localhost,root,,);
SET DEBUG_SYNC = 'now WAIT_FOR s1';
--error ER_DUP_ENTRY
insert into t1 select NULL, 1;
SET DEBUG_SYNC = 'now SIGNAL s2';

--echo /* connection default */
connection default;
--echo /* reap */ alter table t1 add b int, ALGORITHM=inplace;
--error ER_DUP_ENTRY
--reap

SET DEBUG_SYNC = 'row_log_table_apply1_before SIGNAL s1 WAIT_FOR s2';
--send alter table t1 add b int, ALGORITHM=inplace;

--echo /* connection con1 */
connection con1;
set DEBUG_SYNC = 'now WAIT_FOR s1';
--error ER_DUP_ENTRY
update t1 set a=1 where id=2;
SET DEBUG_SYNC = 'now SIGNAL s2';
disconnect con1;

--echo /* connection default */
connection default;
--echo /* reap */ alter table t1 add b int, ALGORITHM=inplace;
--error ER_DUP_ENTRY
--reap

drop table t1;

# Wait till all disconnects are completed
<<<<<<< HEAD
=======
--source include/wait_until_count_sessions.inc

--echo #
--echo # Bug #27753193  ASSERTION `PREBUILT->TRX->ERROR_KEY_NUM <
--echo #                HA_ALTER_INFO->KEY_COUNT'

CREATE TABLE t1 (a INT, UNIQUE KEY(a)) ENGINE = INNODB;
INSERT INTO t1 VALUES (1);

SET DEBUG_SYNC = 'row_log_table_apply1_before signal S1 WAIT_FOR S2';
--send OPTIMIZE TABLE t1;

CONNECT (con1,localhost,root,,);
CONNECTION con1;
SET DEBUG_SYNC = 'now WAIT_FOR S1';
--error ER_DUP_ENTRY
INSERT INTO t1 VALUES (1);
SET DEBUG_SYNC = 'now SIGNAL S2';

CONNECTION default;
--echo /* reap */ OPTIMIZE TABLE t1;
--reap
DISCONNECT con1;
SET DEBUG_SYNC='RESET';

DROP TABLE t1;

# Wait till all disconnects are completed
>>>>>>> 3d240baa
--source include/wait_until_count_sessions.inc<|MERGE_RESOLUTION|>--- conflicted
+++ resolved
@@ -74,8 +74,6 @@
 drop table t1;
 
 # Wait till all disconnects are completed
-<<<<<<< HEAD
-=======
 --source include/wait_until_count_sessions.inc
 
 --echo #
@@ -104,5 +102,4 @@
 DROP TABLE t1;
 
 # Wait till all disconnects are completed
->>>>>>> 3d240baa
 --source include/wait_until_count_sessions.inc