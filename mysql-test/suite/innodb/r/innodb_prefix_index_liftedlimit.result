--- conflicted
+++ resolved
@@ -676,11 +676,7 @@
 col_2_varchar VARCHAR (4000) CHARACTER SET 'utf8' ,
 PRIMARY KEY (col_1_varchar(1024))
 ) ROW_FORMAT=DYNAMIC, engine = innodb;
-<<<<<<< HEAD
-ERROR 42000: Row size too large. The maximum row size for the used table type, not counting BLOBs, is 8126. This includes storage overhead, check the manual. You have to change some columns to TEXT or BLOBs
-=======
 ERROR 42000: Row size too large (> max_row_size). Changing some columns to TEXT or BLOB may help. In current row format, BLOB prefix of 0 bytes is stored inline.
->>>>>>> 069ed1a4
 CREATE TABLE worklog5743 (
 col_1_varbinary VARBINARY (4000) ,
 col_2_varchar VARCHAR (4000) CHARACTER SET 'utf8',
@@ -1360,7 +1356,7 @@
 INSERT INTO worklog5743
 VALUES(concat(REPEAT("a", 2000),REPEAT("b", 2000)), REPEAT("o", 4000));
 ALTER TABLE worklog5743 ADD PRIMARY KEY `pk_idx` (col_1_varchar(3000));
-ERROR 23000: Duplicate entry '' for key '*UNKNOWN*'
+ERROR 23000: Duplicate entry 'aaaaaaaaaaaaaaaaaaaaaaaaaaaaaaaaaaaaaaaaaaaaaaaaaaaaaaaaaaaaaaaa' for key 'PRIMARY'
 DROP TABLE worklog5743;
 set global innodb_large_prefix=0;
 CREATE TABLE worklog5743 (
