--- conflicted
+++ resolved
@@ -79,13 +79,10 @@
 DROP TABLE t1;
 DROP TABLE tpart;
 # Scenario 5 : Try to rename a column which is referenced in other table
-<<<<<<< HEAD
+# Case 1: Single column foreign key without unique index
 SET restrict_fk_on_non_standard_key=OFF;
 Warnings:
 Warning	4166	'restrict_fk_on_non_standard_key' is deprecated and will be removed in a future release. Foreign key referring to non-unique or partial keys is unsafe and may break replication.
-=======
-# Case 1: Single column foreign key without unique index
->>>>>>> 296972e3
 CREATE TABLE t1 (c1 INT PRIMARY KEY, c2 INT, c3 INT,  INDEX(c2));
 CREATE TABLE t1c (c1 INT PRIMARY KEY, c2 INT,
 CONSTRAINT t1c1 FOREIGN KEY (c2) REFERENCES t1(c2));
@@ -93,11 +90,6 @@
 Warning	6124	Foreign key 't1c1' refers to non-unique key or partial key. This is deprecated and will be removed in a future release.
 ALTER TABLE t1 CHANGE c2 c22 INT, algorithm=INSTANT;
 ERROR 0A000: ALGORITHM=INSTANT is not supported. Reason: Columns participating in a foreign key are renamed. Try ALGORITHM=INPLACE.
-<<<<<<< HEAD
-SET restrict_fk_on_non_standard_key=ON;
-Warnings:
-Warning	1681	'restrict_fk_on_non_standard_key' is deprecated and will be removed in a future release.
-=======
 SHOW CREATE TABLE t1;
 Table	Create Table
 t1	CREATE TABLE `t1` (
@@ -117,6 +109,9 @@
   CONSTRAINT `t1c1` FOREIGN KEY (`c2`) REFERENCES `t1` (`c2`)
 ) ENGINE=InnoDB DEFAULT CHARSET=utf8mb4 COLLATE=utf8mb4_0900_ai_ci
 ALTER TABLE t1 CHANGE c2 c22 INT;
+Warnings:
+Warning	6124	Foreign key 't1c1' refers to non-unique key or partial key. This is deprecated and will be removed in a future release.
+Warning	6124	Foreign key 't1c1' refers to non-unique key or partial key. This is deprecated and will be removed in a future release.
 SHOW CREATE TABLE t1;
 Table	Create Table
 t1	CREATE TABLE `t1` (
@@ -135,6 +130,9 @@
   KEY `t1c1` (`c2`),
   CONSTRAINT `t1c1` FOREIGN KEY (`c2`) REFERENCES `t1` (`c22`)
 ) ENGINE=InnoDB DEFAULT CHARSET=utf8mb4 COLLATE=utf8mb4_0900_ai_ci
+SET restrict_fk_on_non_standard_key=ON;
+Warnings:
+Warning	1681	'restrict_fk_on_non_standard_key' is deprecated and will be removed in a future release.
 DROP TABLE t1c;
 DROP TABLE t1;
 # Case 2: Single column foreign key with unique index
@@ -181,9 +179,14 @@
 DROP TABLE t1c;
 DROP TABLE t1;
 # Case 3: Multi column foreign key without unique index
+SET restrict_fk_on_non_standard_key=OFF;
+Warnings:
+Warning	4166	'restrict_fk_on_non_standard_key' is deprecated and will be removed in a future release. Foreign key referring to non-unique or partial keys is unsafe and may break replication.
 CREATE TABLE t1 (c1 INT, c2 INT, c3 INT NOT NULL, INDEX(c2, c3));
 CREATE TABLE t1c (c1 INT, c2 INT, c3 INT NOT NULL,
 CONSTRAINT fk1 FOREIGN KEY (c2, c3) REFERENCES t1(c2, c3));
+Warnings:
+Warning	6124	Foreign key 'fk1' refers to non-unique key or partial key. This is deprecated and will be removed in a future release.
 ALTER TABLE t1 CHANGE c3 c33 INT NOT NULL, ALGORITHM=INSTANT;
 ERROR 0A000: ALGORITHM=INSTANT is not supported. Reason: Columns participating in a foreign key are renamed. Try ALGORITHM=INPLACE.
 SHOW CREATE TABLE t1;
@@ -204,6 +207,9 @@
   CONSTRAINT `fk1` FOREIGN KEY (`c2`, `c3`) REFERENCES `t1` (`c2`, `c3`)
 ) ENGINE=InnoDB DEFAULT CHARSET=utf8mb4 COLLATE=utf8mb4_0900_ai_ci
 ALTER TABLE t1 CHANGE c3 c33 INT NOT NULL;
+Warnings:
+Warning	6124	Foreign key 'fk1' refers to non-unique key or partial key. This is deprecated and will be removed in a future release.
+Warning	6124	Foreign key 'fk1' refers to non-unique key or partial key. This is deprecated and will be removed in a future release.
 SHOW CREATE TABLE t1;
 Table	Create Table
 t1	CREATE TABLE `t1` (
@@ -221,6 +227,9 @@
   KEY `fk1` (`c2`,`c3`),
   CONSTRAINT `fk1` FOREIGN KEY (`c2`, `c3`) REFERENCES `t1` (`c2`, `c33`)
 ) ENGINE=InnoDB DEFAULT CHARSET=utf8mb4 COLLATE=utf8mb4_0900_ai_ci
+SET restrict_fk_on_non_standard_key=ON;
+Warnings:
+Warning	1681	'restrict_fk_on_non_standard_key' is deprecated and will be removed in a future release.
 DROP TABLE t1c;
 DROP TABLE t1;
 # Case 4: Multi column foreign key with unique index
@@ -264,7 +273,6 @@
   KEY `fk1` (`c2`,`c3`),
   CONSTRAINT `fk1` FOREIGN KEY (`c2`, `c3`) REFERENCES `t1` (`c2`, `c33`)
 ) ENGINE=InnoDB DEFAULT CHARSET=utf8mb4 COLLATE=utf8mb4_0900_ai_ci
->>>>>>> 296972e3
 DROP TABLE t1c;
 DROP TABLE t1;
 # Scenario 6: Try to change the column name in a table with discarded tablespace
