drop table if exists t1;
CREATE TABLE t1 (c1 BIGINT PRIMARY KEY AUTO_INCREMENT, c2 VARCHAR(10)) ENGINE=InnoDB;
INSERT INTO t1 VALUES (9223372036854775807, null);
INSERT INTO t1 (c2) VALUES ('innodb');
Got one of the listed errors
SELECT * FROM t1;
c1	c2
9223372036854775807	NULL
DROP TABLE t1;
CREATE TABLE t1 (c1 TINYINT PRIMARY KEY AUTO_INCREMENT, c2 VARCHAR(10)) ENGINE=InnoDB;
INSERT INTO t1 VALUES (127, null);
INSERT INTO t1 (c2) VALUES ('innodb');
Got one of the listed errors
SELECT * FROM t1;
c1	c2
127	NULL
DROP TABLE t1;
CREATE TABLE t1 (c1 TINYINT UNSIGNED PRIMARY KEY AUTO_INCREMENT, c2 VARCHAR(10)) ENGINE=InnoDB;
INSERT INTO t1 VALUES (255, null);
INSERT INTO t1 (c2) VALUES ('innodb');
Got one of the listed errors
SELECT * FROM t1;
c1	c2
255	NULL
DROP TABLE t1;
CREATE TABLE t1 (c1 SMALLINT PRIMARY KEY AUTO_INCREMENT, c2 VARCHAR(10)) ENGINE=InnoDB;
INSERT INTO t1 VALUES (32767, null);
INSERT INTO t1 (c2) VALUES ('innodb');
Got one of the listed errors
SELECT * FROM t1;
c1	c2
32767	NULL
DROP TABLE t1;
CREATE TABLE t1 (c1 SMALLINT UNSIGNED PRIMARY KEY AUTO_INCREMENT, c2 VARCHAR(10)) ENGINE=InnoDB;
INSERT INTO t1 VALUES (65535, null);
INSERT INTO t1 (c2) VALUES ('innodb');
Got one of the listed errors
SELECT * FROM t1;
c1	c2
65535	NULL
DROP TABLE t1;
CREATE TABLE t1 (c1 MEDIUMINT PRIMARY KEY AUTO_INCREMENT, c2 VARCHAR(10)) ENGINE=InnoDB;
INSERT INTO t1 VALUES (8388607, null);
INSERT INTO t1 (c2) VALUES ('innodb');
Got one of the listed errors
SELECT * FROM t1;
c1	c2
8388607	NULL
DROP TABLE t1;
CREATE TABLE t1 (c1 MEDIUMINT UNSIGNED PRIMARY KEY AUTO_INCREMENT, c2 VARCHAR(10)) ENGINE=InnoDB;
INSERT INTO t1 VALUES (16777215, null);
INSERT INTO t1 (c2) VALUES ('innodb');
Got one of the listed errors
SELECT * FROM t1;
c1	c2
16777215	NULL
DROP TABLE t1;
CREATE TABLE t1 (c1 INT PRIMARY KEY AUTO_INCREMENT, c2 VARCHAR(10)) ENGINE=InnoDB;
INSERT INTO t1 VALUES (2147483647, null);
INSERT INTO t1 (c2) VALUES ('innodb');
Got one of the listed errors
SELECT * FROM t1;
c1	c2
2147483647	NULL
DROP TABLE t1;
CREATE TABLE t1 (c1 INT UNSIGNED PRIMARY KEY AUTO_INCREMENT, c2 VARCHAR(10)) ENGINE=InnoDB;
INSERT INTO t1 VALUES (4294967295, null);
INSERT INTO t1 (c2) VALUES ('innodb');
Got one of the listed errors
SELECT * FROM t1;
c1	c2
4294967295	NULL
DROP TABLE t1;
CREATE TABLE t1 (c1 BIGINT PRIMARY KEY AUTO_INCREMENT, c2 VARCHAR(10)) ENGINE=InnoDB;
INSERT INTO t1 VALUES (9223372036854775807, null);
INSERT INTO t1 (c2) VALUES ('innodb');
Got one of the listed errors
SELECT * FROM t1;
c1	c2
9223372036854775807	NULL
DROP TABLE t1;
CREATE TABLE t1 (c1 BIGINT UNSIGNED PRIMARY KEY AUTO_INCREMENT, c2 VARCHAR(10)) ENGINE=InnoDB;
INSERT INTO t1 VALUES (18446744073709551615, null);
INSERT INTO t1 (c2) VALUES ('innodb');
Got one of the listed errors
SELECT * FROM t1;
c1	c2
18446744073709551615	NULL
DROP TABLE t1;
CREATE TABLE t1(c1 INT PRIMARY KEY AUTO_INCREMENT) ENGINE=InnoDB;
INSERT INTO t1 VALUES (1), (2), (3);
INSERT INTO t1 VALUES (NULL), (NULL), (NULL);
SELECT c1 FROM t1;
c1
1
2
3
4
5
6
SHOW CREATE TABLE t1;
Table	Create Table
t1	CREATE TABLE `t1` (
  `c1` int(11) NOT NULL AUTO_INCREMENT,
  PRIMARY KEY (`c1`)
) ENGINE=InnoDB AUTO_INCREMENT=7 DEFAULT CHARSET=latin1
TRUNCATE TABLE t1;
SHOW CREATE TABLE t1;
Table	Create Table
t1	CREATE TABLE `t1` (
  `c1` int(11) NOT NULL AUTO_INCREMENT,
  PRIMARY KEY (`c1`)
) ENGINE=InnoDB DEFAULT CHARSET=latin1
INSERT INTO t1 VALUES (1), (2), (3);
INSERT INTO t1 VALUES (NULL), (NULL), (NULL);
SELECT c1 FROM t1;
c1
1
2
3
4
5
6
SHOW CREATE TABLE t1;
Table	Create Table
t1	CREATE TABLE `t1` (
  `c1` int(11) NOT NULL AUTO_INCREMENT,
  PRIMARY KEY (`c1`)
) ENGINE=InnoDB AUTO_INCREMENT=7 DEFAULT CHARSET=latin1
DROP TABLE t1;
CREATE TABLE t1(c1 INT PRIMARY KEY AUTO_INCREMENT) ENGINE=InnoDB;
INSERT INTO t1 VALUES (1), (2), (3);
INSERT INTO t1 VALUES (NULL), (NULL), (NULL);
SELECT c1 FROM t1;
c1
1
2
3
4
5
6
SHOW CREATE TABLE t1;
Table	Create Table
t1	CREATE TABLE `t1` (
  `c1` int(11) NOT NULL AUTO_INCREMENT,
  PRIMARY KEY (`c1`)
) ENGINE=InnoDB AUTO_INCREMENT=7 DEFAULT CHARSET=latin1
DELETE FROM t1;
SHOW CREATE TABLE t1;
Table	Create Table
t1	CREATE TABLE `t1` (
  `c1` int(11) NOT NULL AUTO_INCREMENT,
  PRIMARY KEY (`c1`)
) ENGINE=InnoDB AUTO_INCREMENT=7 DEFAULT CHARSET=latin1
INSERT INTO t1 VALUES (1), (2), (3);
INSERT INTO t1 VALUES (NULL), (NULL), (NULL);
SELECT c1 FROM t1;
c1
1
2
3
7
8
9
SHOW CREATE TABLE t1;
Table	Create Table
t1	CREATE TABLE `t1` (
  `c1` int(11) NOT NULL AUTO_INCREMENT,
  PRIMARY KEY (`c1`)
) ENGINE=InnoDB AUTO_INCREMENT=10 DEFAULT CHARSET=latin1
DROP TABLE t1;
DROP TABLE IF EXISTS t1;
Warnings:
Note	1051	Unknown table 'test.t1'
CREATE TABLE t1 (c1 INT AUTO_INCREMENT, c2 INT, PRIMARY KEY(c1)) ENGINE=InnoDB;
INSERT INTO t1 VALUES (NULL, 1);
DELETE FROM t1 WHERE c1 = 1;
INSERT INTO t1 VALUES (2,1);
INSERT INTO t1 VALUES (NULL,8);
SELECT * FROM t1;
c1	c2
2	1
3	8
DROP TABLE t1;
DROP TABLE IF EXISTS t1;
Warnings:
Note	1051	Unknown table 'test.t1'
CREATE TABLE t1 (c1 INT AUTO_INCREMENT, c2 INT, PRIMARY KEY(c1)) ENGINE=InnoDB;
INSERT INTO t1 VALUES (NULL, 1);
DELETE FROM t1 WHERE c1 = 1;
INSERT INTO t1 VALUES (2,1), (NULL, 8);
INSERT INTO t1 VALUES (NULL,9);
SELECT * FROM t1;
c1	c2
2	1
3	8
5	9
DROP TABLE t1;
SET @@SESSION.AUTO_INCREMENT_INCREMENT=100, @@SESSION.AUTO_INCREMENT_OFFSET=10;
SHOW VARIABLES LIKE "%auto_inc%";
Variable_name	Value
auto_increment_increment	100
auto_increment_offset	10
DROP TABLE IF EXISTS t1;
Warnings:
Note	1051	Unknown table 'test.t1'
CREATE TABLE t1 (c1 INT AUTO_INCREMENT, PRIMARY KEY(c1)) ENGINE=InnoDB;
INSERT INTO t1 VALUES (NULL),(5),(NULL);
INSERT INTO t1 VALUES (250),(NULL);
SELECT * FROM t1;
c1
5
10
110
250
310
INSERT INTO t1 VALUES (1000);
SET @@INSERT_ID=400;
INSERT INTO t1 VALUES(NULL),(NULL);
SELECT * FROM t1;
c1
5
10
110
250
310
400
410
1000
DROP TABLE t1;
SET @@SESSION.AUTO_INCREMENT_INCREMENT=1, @@SESSION.AUTO_INCREMENT_OFFSET=1;
SET @@INSERT_ID=1;
SHOW VARIABLES LIKE "%auto_inc%";
Variable_name	Value
auto_increment_increment	1
auto_increment_offset	1
DROP TABLE IF EXISTS t1;
Warnings:
Note	1051	Unknown table 'test.t1'
CREATE TABLE t1 (c1 INT AUTO_INCREMENT, PRIMARY KEY(c1)) ENGINE=InnoDB;
INSERT INTO t1 VALUES(0);
SELECT * FROM t1;
c1
1
SET @@SESSION.AUTO_INCREMENT_INCREMENT=100, @@SESSION.AUTO_INCREMENT_OFFSET=10;
INSERT INTO t1 VALUES (-1), (NULL),(2),(NULL);
INSERT INTO t1 VALUES (250),(NULL);
SELECT * FROM t1;
c1
-1
1
2
10
110
250
410
SET @@INSERT_ID=400;
INSERT INTO t1 VALUES(NULL),(NULL);
Got one of the listed errors
SELECT * FROM t1;
c1
-1
1
2
10
110
250
410
DROP TABLE t1;
SET @@SESSION.AUTO_INCREMENT_INCREMENT=1, @@SESSION.AUTO_INCREMENT_OFFSET=1;
SET @@INSERT_ID=1;
SHOW VARIABLES LIKE "%auto_inc%";
Variable_name	Value
auto_increment_increment	1
auto_increment_offset	1
DROP TABLE IF EXISTS t1;
Warnings:
Note	1051	Unknown table 'test.t1'
CREATE TABLE t1 (c1 INT AUTO_INCREMENT, PRIMARY KEY(c1)) ENGINE=InnoDB;
INSERT INTO t1 VALUES(-1);
SELECT * FROM t1;
c1
-1
SET @@SESSION.AUTO_INCREMENT_INCREMENT=100, @@SESSION.AUTO_INCREMENT_OFFSET=10;
SHOW VARIABLES LIKE "%auto_inc%";
Variable_name	Value
auto_increment_increment	100
auto_increment_offset	10
INSERT INTO t1 VALUES (-2), (NULL),(2),(NULL);
INSERT INTO t1 VALUES (250),(NULL);
SELECT * FROM t1;
c1
-2
-1
1
2
10
250
310
INSERT INTO t1 VALUES (1000);
SET @@INSERT_ID=400;
INSERT INTO t1 VALUES(NULL),(NULL);
SELECT * FROM t1;
c1
-2
-1
1
2
10
250
310
400
410
1000
DROP TABLE t1;
SET @@SESSION.AUTO_INCREMENT_INCREMENT=1, @@SESSION.AUTO_INCREMENT_OFFSET=1;
SET @@INSERT_ID=1;
SHOW VARIABLES LIKE "%auto_inc%";
Variable_name	Value
auto_increment_increment	1
auto_increment_offset	1
DROP TABLE IF EXISTS t1;
Warnings:
Note	1051	Unknown table 'test.t1'
CREATE TABLE t1 (c1 INT UNSIGNED AUTO_INCREMENT, PRIMARY KEY(c1)) ENGINE=InnoDB;
INSERT INTO t1 VALUES(-1);
Warnings:
Warning	1264	Out of range value for column 'c1' at row 1
SELECT * FROM t1;
c1
1
SET @@SESSION.AUTO_INCREMENT_INCREMENT=100, @@SESSION.AUTO_INCREMENT_OFFSET=10;
SHOW VARIABLES LIKE "%auto_inc%";
Variable_name	Value
auto_increment_increment	100
auto_increment_offset	10
INSERT INTO t1 VALUES (-2);
Warnings:
Warning	1264	Out of range value for column 'c1' at row 1
INSERT INTO t1 VALUES (NULL);
INSERT INTO t1 VALUES (2);
INSERT INTO t1 VALUES (NULL);
INSERT INTO t1 VALUES (250);
INSERT INTO t1 VALUES (NULL);
SELECT * FROM t1;
c1
1
2
10
110
210
250
310
INSERT INTO t1 VALUES (1000);
SET @@INSERT_ID=400;
INSERT INTO t1 VALUES(NULL);
INSERT INTO t1 VALUES(NULL);
SELECT * FROM t1;
c1
1
2
10
110
210
250
310
400
1000
1010
DROP TABLE t1;
SET @@SESSION.AUTO_INCREMENT_INCREMENT=1, @@SESSION.AUTO_INCREMENT_OFFSET=1;
SET @@INSERT_ID=1;
SHOW VARIABLES LIKE "%auto_inc%";
Variable_name	Value
auto_increment_increment	1
auto_increment_offset	1
DROP TABLE IF EXISTS t1;
Warnings:
Note	1051	Unknown table 'test.t1'
CREATE TABLE t1 (c1 INT UNSIGNED AUTO_INCREMENT, PRIMARY KEY(c1)) ENGINE=InnoDB;
INSERT INTO t1 VALUES(-1);
Warnings:
Warning	1264	Out of range value for column 'c1' at row 1
SELECT * FROM t1;
c1
1
SET @@SESSION.AUTO_INCREMENT_INCREMENT=100, @@SESSION.AUTO_INCREMENT_OFFSET=10;
SHOW VARIABLES LIKE "%auto_inc%";
Variable_name	Value
auto_increment_increment	100
auto_increment_offset	10
INSERT INTO t1 VALUES (-2),(NULL),(2),(NULL);
Warnings:
Warning	1264	Out of range value for column 'c1' at row 1
INSERT INTO t1 VALUES (250),(NULL);
SELECT * FROM t1;
c1
1
2
10
110
210
250
410
INSERT INTO t1 VALUES (1000);
SET @@INSERT_ID=400;
INSERT INTO t1 VALUES(NULL),(NULL);
Got one of the listed errors
SELECT * FROM t1;
c1
1
2
10
110
210
250
410
1000
DROP TABLE t1;
SET @@SESSION.AUTO_INCREMENT_INCREMENT=1, @@SESSION.AUTO_INCREMENT_OFFSET=1;
SET @@INSERT_ID=1;
SHOW VARIABLES LIKE "%auto_inc%";
Variable_name	Value
auto_increment_increment	1
auto_increment_offset	1
DROP TABLE IF EXISTS t1;
Warnings:
Note	1051	Unknown table 'test.t1'
CREATE TABLE t1 (c1 BIGINT AUTO_INCREMENT, PRIMARY KEY(c1)) ENGINE=InnoDB;
INSERT INTO t1 VALUES(NULL);
INSERT INTO t1 VALUES (9223372036854775794);
SELECT * FROM t1;
c1
1
9223372036854775794
SET @@SESSION.AUTO_INCREMENT_INCREMENT=2, @@SESSION.AUTO_INCREMENT_OFFSET=10;
SHOW VARIABLES LIKE "%auto_inc%";
Variable_name	Value
auto_increment_increment	2
auto_increment_offset	10
INSERT INTO t1 VALUES (NULL),(NULL),(NULL),(NULL),(NULL),(NULL);
SELECT * FROM t1;
c1
1
9223372036854775794
9223372036854775796
9223372036854775798
9223372036854775800
9223372036854775802
9223372036854775804
9223372036854775806
DROP TABLE t1;
SET @@SESSION.AUTO_INCREMENT_INCREMENT=1, @@SESSION.AUTO_INCREMENT_OFFSET=1;
SET @@INSERT_ID=1;
SHOW VARIABLES LIKE "%auto_inc%";
Variable_name	Value
auto_increment_increment	1
auto_increment_offset	1
DROP TABLE IF EXISTS t1;
Warnings:
Note	1051	Unknown table 'test.t1'
CREATE TABLE t1 (c1 BIGINT UNSIGNED AUTO_INCREMENT, PRIMARY KEY(c1)) ENGINE=InnoDB;
INSERT INTO t1 VALUES(NULL);
INSERT INTO t1 VALUES (18446744073709551603);
SELECT * FROM t1;
c1
1
18446744073709551603
SET @@SESSION.AUTO_INCREMENT_INCREMENT=2, @@SESSION.AUTO_INCREMENT_OFFSET=10;
SHOW VARIABLES LIKE "%auto_inc%";
Variable_name	Value
auto_increment_increment	2
auto_increment_offset	10
INSERT INTO t1 VALUES (NULL),(NULL),(NULL),(NULL),(NULL),(NULL),(NULL);
ERROR HY000: Failed to read auto-increment value from storage engine
SELECT * FROM t1;
c1
1
18446744073709551603
DROP TABLE t1;
SET @@SESSION.AUTO_INCREMENT_INCREMENT=1, @@SESSION.AUTO_INCREMENT_OFFSET=1;
SET @@INSERT_ID=1;
SHOW VARIABLES LIKE "%auto_inc%";
Variable_name	Value
auto_increment_increment	1
auto_increment_offset	1
DROP TABLE IF EXISTS t1;
Warnings:
Note	1051	Unknown table 'test.t1'
CREATE TABLE t1 (c1 BIGINT UNSIGNED AUTO_INCREMENT, PRIMARY KEY(c1)) ENGINE=InnoDB;
INSERT INTO t1 VALUES(NULL);
INSERT INTO t1 VALUES (18446744073709551603);
SELECT * FROM t1;
c1
1
18446744073709551603
SET @@SESSION.AUTO_INCREMENT_INCREMENT=5, @@SESSION.AUTO_INCREMENT_OFFSET=7;
SHOW VARIABLES LIKE "%auto_inc%";
Variable_name	Value
auto_increment_increment	5
auto_increment_offset	7
INSERT INTO t1 VALUES (NULL),(NULL), (NULL);
ERROR HY000: Failed to read auto-increment value from storage engine
SELECT * FROM t1;
c1
1
18446744073709551603
DROP TABLE t1;
SET @@SESSION.AUTO_INCREMENT_INCREMENT=1, @@SESSION.AUTO_INCREMENT_OFFSET=1;
SET @@INSERT_ID=1;
SHOW VARIABLES LIKE "%auto_inc%";
Variable_name	Value
auto_increment_increment	1
auto_increment_offset	1
DROP TABLE IF EXISTS t1;
Warnings:
Note	1051	Unknown table 'test.t1'
CREATE TABLE t1 (c1 BIGINT AUTO_INCREMENT, PRIMARY KEY(c1)) ENGINE=InnoDB;
INSERT INTO t1 VALUES(NULL);
INSERT INTO t1 VALUES(-9223372036854775806);
INSERT INTO t1 VALUES(-9223372036854775807);
INSERT INTO t1 VALUES(-9223372036854775808);
SELECT * FROM t1;
c1
-9223372036854775808
-9223372036854775807
-9223372036854775806
1
SET @@SESSION.AUTO_INCREMENT_INCREMENT=3, @@SESSION.AUTO_INCREMENT_OFFSET=3;
SHOW VARIABLES LIKE "%auto_inc%";
Variable_name	Value
auto_increment_increment	3
auto_increment_offset	3
INSERT INTO t1 VALUES (NULL),(NULL), (NULL);
SELECT * FROM t1;
c1
-9223372036854775808
-9223372036854775807
-9223372036854775806
1
3
6
9
DROP TABLE t1;
SET @@SESSION.AUTO_INCREMENT_INCREMENT=1, @@SESSION.AUTO_INCREMENT_OFFSET=1;
SET @@INSERT_ID=1;
SHOW VARIABLES LIKE "%auto_inc%";
Variable_name	Value
auto_increment_increment	1
auto_increment_offset	1
DROP TABLE IF EXISTS t1;
Warnings:
Note	1051	Unknown table 'test.t1'
CREATE TABLE t1 (c1 BIGINT UNSIGNED AUTO_INCREMENT, PRIMARY KEY(c1)) ENGINE=InnoDB;
INSERT INTO t1 VALUES(NULL);
INSERT INTO t1 VALUES (18446744073709551610);
SELECT * FROM t1;
c1
1
18446744073709551610
SET @@SESSION.AUTO_INCREMENT_INCREMENT=1152921504606846976, @@SESSION.AUTO_INCREMENT_OFFSET=1152921504606846976;
Warnings:
Warning	1292	Truncated incorrect auto_increment_increment value: '1152921504606846976'
Warning	1292	Truncated incorrect auto_increment_offset value: '1152921504606846976'
SHOW VARIABLES LIKE "%auto_inc%";
Variable_name	Value
auto_increment_increment	65535
auto_increment_offset	65535
INSERT INTO t1 VALUES (NULL),(NULL);
ERROR 22003: Out of range value for column 't1' at row 167
SELECT * FROM t1;
c1
1
18446744073709551610
DROP TABLE t1;
SET @@SESSION.AUTO_INCREMENT_INCREMENT=1, @@SESSION.AUTO_INCREMENT_OFFSET=1;
SET @@INSERT_ID=1;
SHOW VARIABLES LIKE "%auto_inc%";
Variable_name	Value
auto_increment_increment	1
auto_increment_offset	1
CREATE TABLE t1 (c1 DOUBLE NOT NULL AUTO_INCREMENT, c2 INT, PRIMARY KEY (c1)) ENGINE=InnoDB;
INSERT INTO t1 VALUES(NULL, 1);
INSERT INTO t1 VALUES(NULL, 2);
SELECT * FROM t1;
c1	c2
1	1
2	2
ALTER TABLE t1 CHANGE c1 c1 SERIAL;
SELECT * FROM t1;
c1	c2
1	1
2	2
INSERT INTO t1 VALUES(NULL, 3);
INSERT INTO t1 VALUES(NULL, 4);
SELECT * FROM t1;
c1	c2
1	1
2	2
3	3
4	4
DROP TABLE IF EXISTS t1;
CREATE TABLE t1 (c1 FLOAT NOT NULL AUTO_INCREMENT, c2 INT, PRIMARY KEY (c1)) ENGINE=InnoDB;
INSERT INTO t1 VALUES(NULL, 1);
INSERT INTO t1 VALUES(NULL, 2);
SELECT * FROM t1;
c1	c2
1	1
2	2
ALTER TABLE t1 CHANGE c1 c1 SERIAL;
SELECT * FROM t1;
c1	c2
1	1
2	2
INSERT INTO t1 VALUES(NULL, 3);
INSERT INTO t1 VALUES(NULL, 4);
SELECT * FROM t1;
c1	c2
1	1
2	2
3	3
4	4
DROP TABLE t1;
SET @@SESSION.AUTO_INCREMENT_INCREMENT=1, @@SESSION.AUTO_INCREMENT_OFFSET=5;
DROP TABLE IF EXISTS t1;
Warnings:
Note	1051	Unknown table 'test.t1'
DROP TABLE IF EXISTS t2;
Warnings:
Note	1051	Unknown table 'test.t2'
CREATE TABLE t1 (
a INT(11) UNSIGNED NOT NULL AUTO_INCREMENT,
b INT(10) UNSIGNED NOT NULL,
c ENUM('FALSE','TRUE') DEFAULT NULL,
PRIMARY KEY (a)) ENGINE = InnoDB;
CREATE TABLE t2 (
m INT(11) UNSIGNED NOT NULL AUTO_INCREMENT,
n INT(10) UNSIGNED NOT NULL,
o enum('FALSE','TRUE') DEFAULT NULL,
PRIMARY KEY (m)) ENGINE = InnoDB;
INSERT INTO t2 (n,o) VALUES
(1 , 'true'), (1 , 'false'), (2 , 'true'), (2 , 'false'), (3 , 'true'),
(3 , 'false'), (4 , 'true'), (4 , 'false'), (5 , 'true'), (5 , 'false');
SHOW CREATE TABLE t2;
Table	Create Table
t2	CREATE TABLE `t2` (
  `m` int(11) unsigned NOT NULL AUTO_INCREMENT,
  `n` int(10) unsigned NOT NULL,
  `o` enum('FALSE','TRUE') DEFAULT NULL,
  PRIMARY KEY (`m`)
) ENGINE=InnoDB AUTO_INCREMENT=19 DEFAULT CHARSET=latin1
INSERT INTO t1 (b,c) SELECT n,o FROM t2 ;
SHOW CREATE TABLE t1;
Table	Create Table
t1	CREATE TABLE `t1` (
  `a` int(11) unsigned NOT NULL AUTO_INCREMENT,
  `b` int(10) unsigned NOT NULL,
  `c` enum('FALSE','TRUE') DEFAULT NULL,
  PRIMARY KEY (`a`)
) ENGINE=InnoDB AUTO_INCREMENT=16 DEFAULT CHARSET=latin1
INSERT INTO t1 (b,c) SELECT n,o FROM t2 ;
SELECT * FROM t1;
a	b	c
1	1	TRUE
2	1	FALSE
3	2	TRUE
4	2	FALSE
5	3	TRUE
6	3	FALSE
7	4	TRUE
8	4	FALSE
9	5	TRUE
10	5	FALSE
16	1	TRUE
17	1	FALSE
18	2	TRUE
19	2	FALSE
20	3	TRUE
21	3	FALSE
22	4	TRUE
23	4	FALSE
24	5	TRUE
25	5	FALSE
SHOW CREATE TABLE t1;
Table	Create Table
t1	CREATE TABLE `t1` (
  `a` int(11) unsigned NOT NULL AUTO_INCREMENT,
  `b` int(10) unsigned NOT NULL,
  `c` enum('FALSE','TRUE') DEFAULT NULL,
  PRIMARY KEY (`a`)
) ENGINE=InnoDB AUTO_INCREMENT=31 DEFAULT CHARSET=latin1
INSERT INTO t1 (b,c) SELECT n,o FROM t2 WHERE o = 'false';
SELECT * FROM t1;
a	b	c
1	1	TRUE
2	1	FALSE
3	2	TRUE
4	2	FALSE
5	3	TRUE
6	3	FALSE
7	4	TRUE
8	4	FALSE
9	5	TRUE
10	5	FALSE
16	1	TRUE
17	1	FALSE
18	2	TRUE
19	2	FALSE
20	3	TRUE
21	3	FALSE
22	4	TRUE
23	4	FALSE
24	5	TRUE
25	5	FALSE
31	1	FALSE
32	2	FALSE
33	3	FALSE
34	4	FALSE
35	5	FALSE
SHOW CREATE TABLE t1;
Table	Create Table
t1	CREATE TABLE `t1` (
  `a` int(11) unsigned NOT NULL AUTO_INCREMENT,
  `b` int(10) unsigned NOT NULL,
  `c` enum('FALSE','TRUE') DEFAULT NULL,
  PRIMARY KEY (`a`)
) ENGINE=InnoDB AUTO_INCREMENT=38 DEFAULT CHARSET=latin1
INSERT INTO t1 (b,c) SELECT n,o FROM t2 WHERE o = 'false';
SELECT * FROM t1;
a	b	c
1	1	TRUE
2	1	FALSE
3	2	TRUE
4	2	FALSE
5	3	TRUE
6	3	FALSE
7	4	TRUE
8	4	FALSE
9	5	TRUE
10	5	FALSE
16	1	TRUE
17	1	FALSE
18	2	TRUE
19	2	FALSE
20	3	TRUE
21	3	FALSE
22	4	TRUE
23	4	FALSE
24	5	TRUE
25	5	FALSE
31	1	FALSE
32	2	FALSE
33	3	FALSE
34	4	FALSE
35	5	FALSE
38	1	FALSE
39	2	FALSE
40	3	FALSE
41	4	FALSE
42	5	FALSE
SHOW CREATE TABLE t1;
Table	Create Table
t1	CREATE TABLE `t1` (
  `a` int(11) unsigned NOT NULL AUTO_INCREMENT,
  `b` int(10) unsigned NOT NULL,
  `c` enum('FALSE','TRUE') DEFAULT NULL,
  PRIMARY KEY (`a`)
) ENGINE=InnoDB AUTO_INCREMENT=45 DEFAULT CHARSET=latin1
INSERT INTO t1 (b,c) SELECT n,o FROM t2 WHERE o = 'false';
SHOW CREATE TABLE t1;
Table	Create Table
t1	CREATE TABLE `t1` (
  `a` int(11) unsigned NOT NULL AUTO_INCREMENT,
  `b` int(10) unsigned NOT NULL,
  `c` enum('FALSE','TRUE') DEFAULT NULL,
  PRIMARY KEY (`a`)
) ENGINE=InnoDB AUTO_INCREMENT=52 DEFAULT CHARSET=latin1
INSERT INTO t1 (b,c) SELECT n,o FROM t2 WHERE o = 'false';
SHOW CREATE TABLE t1;
Table	Create Table
t1	CREATE TABLE `t1` (
  `a` int(11) unsigned NOT NULL AUTO_INCREMENT,
  `b` int(10) unsigned NOT NULL,
  `c` enum('FALSE','TRUE') DEFAULT NULL,
  PRIMARY KEY (`a`)
) ENGINE=InnoDB AUTO_INCREMENT=59 DEFAULT CHARSET=latin1
INSERT INTO t1 (b,c) SELECT n,o FROM t2 WHERE o = 'false';
SELECT * FROM t1;
a	b	c
1	1	TRUE
2	1	FALSE
3	2	TRUE
4	2	FALSE
5	3	TRUE
6	3	FALSE
7	4	TRUE
8	4	FALSE
9	5	TRUE
10	5	FALSE
16	1	TRUE
17	1	FALSE
18	2	TRUE
19	2	FALSE
20	3	TRUE
21	3	FALSE
22	4	TRUE
23	4	FALSE
24	5	TRUE
25	5	FALSE
31	1	FALSE
32	2	FALSE
33	3	FALSE
34	4	FALSE
35	5	FALSE
38	1	FALSE
39	2	FALSE
40	3	FALSE
41	4	FALSE
42	5	FALSE
45	1	FALSE
46	2	FALSE
47	3	FALSE
48	4	FALSE
49	5	FALSE
52	1	FALSE
53	2	FALSE
54	3	FALSE
55	4	FALSE
56	5	FALSE
59	1	FALSE
60	2	FALSE
61	3	FALSE
62	4	FALSE
63	5	FALSE
SHOW CREATE TABLE t1;
Table	Create Table
t1	CREATE TABLE `t1` (
  `a` int(11) unsigned NOT NULL AUTO_INCREMENT,
  `b` int(10) unsigned NOT NULL,
  `c` enum('FALSE','TRUE') DEFAULT NULL,
  PRIMARY KEY (`a`)
) ENGINE=InnoDB AUTO_INCREMENT=66 DEFAULT CHARSET=latin1
DROP TABLE t1;
DROP TABLE t2;
DROP TABLE IF EXISTS t1;
Warnings:
Note	1051	Unknown table 'test.t1'
DROP TABLE IF EXISTS t2;
Warnings:
Note	1051	Unknown table 'test.t2'
CREATE TABLE t1(
c1 INT(10) UNSIGNED NOT NULL AUTO_INCREMENT
PRIMARY KEY) ENGINE=InnoDB;
INSERT INTO t1 VALUES (NULL),(NULL),(NULL),(NULL),(NULL),(NULL),(NULL),(NULL),(NULL),(NULL),(NULL),(NULL),(NULL),(NULL),(NULL),(NULL),(NULL),(NULL),(NULL),(NULL),(NULL),(NULL),(NULL),(NULL),(NULL),(NULL),(NULL),(NULL),(NULL),(NULL),(NULL),(NULL),(NULL),(NULL),(NULL),(NULL),(NULL),(NULL),(NULL),(NULL),(NULL),(NULL),(NULL),(NULL),(NULL),(NULL),(NULL),(NULL),(NULL),(NULL),(NULL),(NULL),(NULL),(NULL),(NULL),(NULL),(NULL),(NULL),(NULL),(NULL),(NULL),(NULL),(NULL),(NULL),(NULL),(NULL),(NULL),(NULL),(NULL),(NULL),(NULL),(NULL),(NULL),(NULL),(NULL),(NULL),(NULL),(NULL),(NULL),(NULL),(NULL),(NULL),(NULL),(NULL),(NULL),(NULL),(NULL),(NULL),(NULL),(NULL),(NULL),(NULL),(NULL),(NULL),(NULL),(NULL),(NULL),(NULL),(NULL),(NULL),(NULL),(NULL),(NULL),(NULL),(NULL),(NULL),(NULL),(NULL),(NULL),(NULL),(NULL),(NULL),(NULL),(NULL),(NULL),(NULL),(NULL),(NULL),(NULL),(NULL),(NULL),(NULL),(NULL),(NULL),(NULL),(NULL),(NULL),(NULL),(NULL),(NULL),(NULL),(NULL),(NULL),(NULL),(NULL),(NULL),(NULL),(NULL),(NULL),(NULL),(NULL),(NULL),(NULL),(NULL),(NULL),(NULL),(NULL),(NULL),(NULL),(NULL),(NULL),(NULL),(NULL),(NULL),(NULL),(NULL),(NULL),(NULL),(NULL),(NULL),(NULL),(NULL),(NULL),(NULL),(NULL),(NULL),(NULL),(NULL),(NULL),(NULL),(NULL),(NULL),(NULL),(NULL),(NULL),(NULL),(NULL),(NULL),(NULL),(NULL),(NULL),(NULL),(NULL),(NULL),(NULL),(NULL),(NULL),(NULL),(NULL),(NULL),(NULL),(NULL),(NULL),(NULL),(NULL),(NULL),(NULL),(NULL),(NULL),(NULL),(NULL),(NULL),(NULL),(NULL),(NULL),(NULL),(NULL),(NULL),(NULL),(NULL),(NULL),(NULL),(NULL),(NULL),(NULL),(NULL),(NULL),(NULL),(NULL),(NULL),(NULL),(NULL),(NULL),(NULL),(NULL),(NULL),(NULL),(NULL),(NULL),(NULL),(NULL),(NULL),(NULL),(NULL),(NULL),(NULL),(NULL),(NULL),(NULL),(NULL),(NULL),(NULL),(NULL),(NULL),(NULL),(NULL),(NULL),(NULL),(NULL),(NULL),(NULL),(NULL),(NULL),(NULL),(NULL),(NULL);
CREATE TABLE t2(
c1 TINYINT(3) UNSIGNED NOT NULL AUTO_INCREMENT
PRIMARY KEY) ENGINE=InnoDB;
INSERT INTO t2 SELECT c1 FROM t1;
Got one of the listed errors
INSERT INTO t2 SELECT NULL FROM t1;
Got one of the listed errors
DROP TABLE t1;
DROP TABLE t2;
SET @@SESSION.AUTO_INCREMENT_INCREMENT=1, @@SESSION.AUTO_INCREMENT_OFFSET=1;
SHOW VARIABLES LIKE "%auto_inc%";
Variable_name	Value
auto_increment_increment	1
auto_increment_offset	1
CREATE TABLE t1 (c1 TINYINT PRIMARY KEY AUTO_INCREMENT, c2 VARCHAR(10)) ENGINE=InnoDB;
INSERT INTO t1 VALUES (1, NULL);
INSERT INTO t1 VALUES (-1, 'innodb');
INSERT INTO t1 VALUES (-127, 'innodb');
INSERT INTO t1 VALUES (NULL, NULL);
SHOW CREATE TABLE t1;
Table	Create Table
t1	CREATE TABLE `t1` (
  `c1` tinyint(4) NOT NULL AUTO_INCREMENT,
  `c2` varchar(10) DEFAULT NULL,
  PRIMARY KEY (`c1`)
) ENGINE=InnoDB AUTO_INCREMENT=3 DEFAULT CHARSET=latin1
SELECT * FROM t1;
c1	c2
-127	innodb
-1	innodb
1	NULL
2	NULL
DROP TABLE t1;
CREATE TABLE t1 (c1 TINYINT UNSIGNED PRIMARY KEY AUTO_INCREMENT, c2 VARCHAR(10)) ENGINE=InnoDB;
INSERT INTO t1 VALUES (1, NULL);
INSERT INTO t1 VALUES (-1, 'innodb');
Warnings:
Warning	1264	Out of range value for column 'c1' at row 1
INSERT INTO t1 VALUES (-127, 'innodb');
Warnings:
Warning	1264	Out of range value for column 'c1' at row 1
INSERT INTO t1 VALUES (NULL, NULL);
SHOW CREATE TABLE t1;
Table	Create Table
t1	CREATE TABLE `t1` (
  `c1` tinyint(3) unsigned NOT NULL AUTO_INCREMENT,
  `c2` varchar(10) DEFAULT NULL,
  PRIMARY KEY (`c1`)
) ENGINE=InnoDB AUTO_INCREMENT=5 DEFAULT CHARSET=latin1
SELECT * FROM t1;
c1	c2
1	NULL
2	innodb
3	innodb
4	NULL
DROP TABLE t1;
CREATE TABLE t1 (c1 SMALLINT PRIMARY KEY AUTO_INCREMENT, c2 VARCHAR(10)) ENGINE=InnoDB;
INSERT INTO t1 VALUES (1, NULL);
INSERT INTO t1 VALUES (-1, 'innodb');
INSERT INTO t1 VALUES (-32767, 'innodb');
INSERT INTO t1 VALUES (NULL, NULL);
SHOW CREATE TABLE t1;
Table	Create Table
t1	CREATE TABLE `t1` (
  `c1` smallint(6) NOT NULL AUTO_INCREMENT,
  `c2` varchar(10) DEFAULT NULL,
  PRIMARY KEY (`c1`)
) ENGINE=InnoDB AUTO_INCREMENT=3 DEFAULT CHARSET=latin1
SELECT * FROM t1;
c1	c2
-32767	innodb
-1	innodb
1	NULL
2	NULL
DROP TABLE t1;
CREATE TABLE t1 (c1 SMALLINT UNSIGNED PRIMARY KEY AUTO_INCREMENT, c2 VARCHAR(10)) ENGINE=InnoDB;
INSERT INTO t1 VALUES (1, NULL);
INSERT INTO t1 VALUES (-1, 'innodb');
Warnings:
Warning	1264	Out of range value for column 'c1' at row 1
INSERT INTO t1 VALUES (-32757, 'innodb');
Warnings:
Warning	1264	Out of range value for column 'c1' at row 1
INSERT INTO t1 VALUES (NULL, NULL);
SHOW CREATE TABLE t1;
Table	Create Table
t1	CREATE TABLE `t1` (
  `c1` smallint(5) unsigned NOT NULL AUTO_INCREMENT,
  `c2` varchar(10) DEFAULT NULL,
  PRIMARY KEY (`c1`)
) ENGINE=InnoDB AUTO_INCREMENT=5 DEFAULT CHARSET=latin1
SELECT * FROM t1;
c1	c2
1	NULL
2	innodb
3	innodb
4	NULL
DROP TABLE t1;
CREATE TABLE t1 (c1 MEDIUMINT PRIMARY KEY AUTO_INCREMENT, c2 VARCHAR(10)) ENGINE=InnoDB;
INSERT INTO t1 VALUES (1, NULL);
INSERT INTO t1 VALUES (-1, 'innodb');
INSERT INTO t1 VALUES (-8388607, 'innodb');
INSERT INTO t1 VALUES (NULL, NULL);
SHOW CREATE TABLE t1;
Table	Create Table
t1	CREATE TABLE `t1` (
  `c1` mediumint(9) NOT NULL AUTO_INCREMENT,
  `c2` varchar(10) DEFAULT NULL,
  PRIMARY KEY (`c1`)
) ENGINE=InnoDB AUTO_INCREMENT=3 DEFAULT CHARSET=latin1
SELECT * FROM t1;
c1	c2
-8388607	innodb
-1	innodb
1	NULL
2	NULL
DROP TABLE t1;
CREATE TABLE t1 (c1 MEDIUMINT UNSIGNED PRIMARY KEY AUTO_INCREMENT, c2 VARCHAR(10)) ENGINE=InnoDB;
INSERT INTO t1 VALUES (1, NULL);
INSERT INTO t1 VALUES (-1, 'innodb');
Warnings:
Warning	1264	Out of range value for column 'c1' at row 1
INSERT INTO t1 VALUES (-8388607, 'innodb');
Warnings:
Warning	1264	Out of range value for column 'c1' at row 1
INSERT INTO t1 VALUES (NULL, NULL);
SHOW CREATE TABLE t1;
Table	Create Table
t1	CREATE TABLE `t1` (
  `c1` mediumint(8) unsigned NOT NULL AUTO_INCREMENT,
  `c2` varchar(10) DEFAULT NULL,
  PRIMARY KEY (`c1`)
) ENGINE=InnoDB AUTO_INCREMENT=5 DEFAULT CHARSET=latin1
SELECT * FROM t1;
c1	c2
1	NULL
2	innodb
3	innodb
4	NULL
DROP TABLE t1;
CREATE TABLE t1 (c1 INT PRIMARY KEY AUTO_INCREMENT, c2 VARCHAR(10)) ENGINE=InnoDB;
INSERT INTO t1 VALUES (1, NULL);
INSERT INTO t1 VALUES (-1, 'innodb');
INSERT INTO t1 VALUES (-2147483647, 'innodb');
INSERT INTO t1 VALUES (NULL, NULL);
SHOW CREATE TABLE t1;
Table	Create Table
t1	CREATE TABLE `t1` (
  `c1` int(11) NOT NULL AUTO_INCREMENT,
  `c2` varchar(10) DEFAULT NULL,
  PRIMARY KEY (`c1`)
) ENGINE=InnoDB AUTO_INCREMENT=3 DEFAULT CHARSET=latin1
SELECT * FROM t1;
c1	c2
-2147483647	innodb
-1	innodb
1	NULL
2	NULL
DROP TABLE t1;
CREATE TABLE t1 (c1 INT UNSIGNED PRIMARY KEY AUTO_INCREMENT, c2 VARCHAR(10)) ENGINE=InnoDB;
INSERT INTO t1 VALUES (1, NULL);
INSERT INTO t1 VALUES (-1, 'innodb');
Warnings:
Warning	1264	Out of range value for column 'c1' at row 1
INSERT INTO t1 VALUES (-2147483647, 'innodb');
Warnings:
Warning	1264	Out of range value for column 'c1' at row 1
INSERT INTO t1 VALUES (NULL, NULL);
SHOW CREATE TABLE t1;
Table	Create Table
t1	CREATE TABLE `t1` (
  `c1` int(10) unsigned NOT NULL AUTO_INCREMENT,
  `c2` varchar(10) DEFAULT NULL,
  PRIMARY KEY (`c1`)
) ENGINE=InnoDB AUTO_INCREMENT=5 DEFAULT CHARSET=latin1
SELECT * FROM t1;
c1	c2
1	NULL
2	innodb
3	innodb
4	NULL
DROP TABLE t1;
CREATE TABLE t1 (c1 BIGINT PRIMARY KEY AUTO_INCREMENT, c2 VARCHAR(10)) ENGINE=InnoDB;
INSERT INTO t1 VALUES (1, NULL);
INSERT INTO t1 VALUES (-1, 'innodb');
INSERT INTO t1 VALUES (-9223372036854775807, 'innodb');
INSERT INTO t1 VALUES (NULL, NULL);
SHOW CREATE TABLE t1;
Table	Create Table
t1	CREATE TABLE `t1` (
  `c1` bigint(20) NOT NULL AUTO_INCREMENT,
  `c2` varchar(10) DEFAULT NULL,
  PRIMARY KEY (`c1`)
) ENGINE=InnoDB AUTO_INCREMENT=3 DEFAULT CHARSET=latin1
SELECT * FROM t1;
c1	c2
-9223372036854775807	innodb
-1	innodb
1	NULL
2	NULL
DROP TABLE t1;
CREATE TABLE t1 (c1 BIGINT UNSIGNED PRIMARY KEY AUTO_INCREMENT, c2 VARCHAR(10)) ENGINE=InnoDB;
INSERT INTO t1 VALUES (1, NULL);
INSERT INTO t1 VALUES (-1, 'innodb');
Warnings:
Warning	1264	Out of range value for column 'c1' at row 1
INSERT INTO t1 VALUES (-9223372036854775807, 'innodb');
Warnings:
Warning	1264	Out of range value for column 'c1' at row 1
INSERT INTO t1 VALUES (NULL, NULL);
SHOW CREATE TABLE t1;
Table	Create Table
t1	CREATE TABLE `t1` (
  `c1` bigint(20) unsigned NOT NULL AUTO_INCREMENT,
  `c2` varchar(10) DEFAULT NULL,
  PRIMARY KEY (`c1`)
) ENGINE=InnoDB AUTO_INCREMENT=5 DEFAULT CHARSET=latin1
SELECT * FROM t1;
c1	c2
1	NULL
2	innodb
3	innodb
4	NULL
DROP TABLE t1;
CREATE TABLE t1 (c1 INT AUTO_INCREMENT, c2 INT, PRIMARY KEY(c1)) AUTO_INCREMENT=10 ENGINE=InnoDB;
CREATE INDEX i1 on t1(c2);
SHOW CREATE TABLE t1;
Table	Create Table
t1	CREATE TABLE `t1` (
  `c1` int(11) NOT NULL AUTO_INCREMENT,
  `c2` int(11) DEFAULT NULL,
  PRIMARY KEY (`c1`),
  KEY `i1` (`c2`)
) ENGINE=InnoDB AUTO_INCREMENT=10 DEFAULT CHARSET=latin1
INSERT INTO t1 (c2) values (0);
SELECT * FROM t1;
c1	c2
10	0
DROP TABLE t1;
DROP TABLE IF EXISTS t1;
Warnings:
Note	1051	Unknown table 'test.t1'
CREATE TABLE t1(C1 DOUBLE AUTO_INCREMENT KEY, C2 CHAR(10)) ENGINE=InnoDB;
INSERT INTO t1(C1, C2) VALUES (1, 'innodb'), (3, 'innodb');
INSERT INTO t1(C2) VALUES ('innodb');
SHOW CREATE TABLE t1;
Table	Create Table
t1	CREATE TABLE `t1` (
  `C1` double NOT NULL AUTO_INCREMENT,
  `C2` char(10) DEFAULT NULL,
  PRIMARY KEY (`C1`)
) ENGINE=InnoDB AUTO_INCREMENT=5 DEFAULT CHARSET=latin1
DROP TABLE t1;
CREATE TABLE t1(C1 FLOAT AUTO_INCREMENT KEY, C2 CHAR(10)) ENGINE=InnoDB;
INSERT INTO t1(C1, C2) VALUES (1, 'innodb'), (3, 'innodb');
INSERT INTO t1(C2) VALUES ('innodb');
SHOW CREATE TABLE t1;
Table	Create Table
t1	CREATE TABLE `t1` (
  `C1` float NOT NULL AUTO_INCREMENT,
  `C2` char(10) DEFAULT NULL,
  PRIMARY KEY (`C1`)
) ENGINE=InnoDB AUTO_INCREMENT=5 DEFAULT CHARSET=latin1
DROP TABLE t1;
DROP TABLE IF EXISTS t1;
Warnings:
Note	1051	Unknown table 'test.t1'
CREATE TABLE t1 (c1 INT AUTO_INCREMENT PRIMARY KEY) ENGINE=InnoDB;
INSERT INTO t1 SET c1 = 1;
SHOW CREATE TABLE t1;
Table	Create Table
t1	CREATE TABLE `t1` (
  `c1` int(11) NOT NULL AUTO_INCREMENT,
  PRIMARY KEY (`c1`)
) ENGINE=InnoDB AUTO_INCREMENT=2 DEFAULT CHARSET=latin1
INSERT INTO t1 SET c1 = 2;
INSERT INTO t1 SET c1 = -1;
SELECT * FROM t1;
c1
-1
1
2
INSERT INTO t1 SET c1 = -1;
Got one of the listed errors
SHOW CREATE TABLE t1;
Table	Create Table
t1	CREATE TABLE `t1` (
  `c1` int(11) NOT NULL AUTO_INCREMENT,
  PRIMARY KEY (`c1`)
) ENGINE=InnoDB AUTO_INCREMENT=3 DEFAULT CHARSET=latin1
REPLACE INTO t1 VALUES (-1);
SELECT * FROM t1;
c1
-1
1
2
SHOW CREATE TABLE t1;
Table	Create Table
t1	CREATE TABLE `t1` (
  `c1` int(11) NOT NULL AUTO_INCREMENT,
  PRIMARY KEY (`c1`)
) ENGINE=InnoDB AUTO_INCREMENT=3 DEFAULT CHARSET=latin1
DROP TABLE t1;
DROP TABLE IF EXISTS t1;
Warnings:
Note	1051	Unknown table 'test.t1'
CREATE TABLE t1  (c1 INTEGER AUTO_INCREMENT, PRIMARY KEY (c1)) ENGINE=InnoDB;
INSERT INTO  t1 VALUES (-685113344), (1), (NULL), (NULL);
SELECT * FROM t1;
c1
-685113344
1
2
3
SHOW CREATE TABLE t1;
Table	Create Table
t1	CREATE TABLE `t1` (
  `c1` int(11) NOT NULL AUTO_INCREMENT,
  PRIMARY KEY (`c1`)
) ENGINE=InnoDB AUTO_INCREMENT=6 DEFAULT CHARSET=latin1
DROP TABLE t1;
CREATE TABLE t1  (c1 INTEGER AUTO_INCREMENT, PRIMARY KEY (c1)) ENGINE=InnoDB;
INSERT INTO  t1 VALUES (-685113344), (2), (NULL), (NULL);
SELECT * FROM t1;
c1
-685113344
2
3
4
SHOW CREATE TABLE t1;
Table	Create Table
t1	CREATE TABLE `t1` (
  `c1` int(11) NOT NULL AUTO_INCREMENT,
  PRIMARY KEY (`c1`)
) ENGINE=InnoDB AUTO_INCREMENT=7 DEFAULT CHARSET=latin1
DROP TABLE t1;
CREATE TABLE t1  (c1 INTEGER AUTO_INCREMENT, PRIMARY KEY (c1)) ENGINE=InnoDB;
INSERT INTO  t1 VALUES (NULL), (2), (-685113344), (NULL);
INSERT INTO  t1 VALUES (4), (5), (6), (NULL);
SELECT * FROM t1;
c1
-685113344
1
2
3
4
5
6
7
SHOW CREATE TABLE t1;
Table	Create Table
t1	CREATE TABLE `t1` (
  `c1` int(11) NOT NULL AUTO_INCREMENT,
  PRIMARY KEY (`c1`)
) ENGINE=InnoDB AUTO_INCREMENT=11 DEFAULT CHARSET=latin1
DROP TABLE t1;
CREATE TABLE t1  (c1 INTEGER AUTO_INCREMENT, PRIMARY KEY (c1)) ENGINE=InnoDB;
INSERT INTO  t1 VALUES (NULL), (2), (-685113344), (5);
SELECT * FROM t1;
c1
-685113344
1
2
5
SHOW CREATE TABLE t1;
Table	Create Table
t1	CREATE TABLE `t1` (
  `c1` int(11) NOT NULL AUTO_INCREMENT,
  PRIMARY KEY (`c1`)
) ENGINE=InnoDB AUTO_INCREMENT=6 DEFAULT CHARSET=latin1
DROP TABLE t1;
CREATE TABLE t1  (c1 INTEGER AUTO_INCREMENT, PRIMARY KEY (c1)) ENGINE=InnoDB;
INSERT INTO  t1 VALUES (1), (2), (-685113344), (NULL);
SELECT * FROM t1;
c1
-685113344
1
2
3
SHOW CREATE TABLE t1;
Table	Create Table
t1	CREATE TABLE `t1` (
  `c1` int(11) NOT NULL AUTO_INCREMENT,
  PRIMARY KEY (`c1`)
) ENGINE=InnoDB AUTO_INCREMENT=7 DEFAULT CHARSET=latin1
DROP TABLE t1;
DROP TABLE IF EXISTS t1;
Warnings:
Note	1051	Unknown table 'test.t1'
CREATE TABLE t1(c1 BIGINT UNSIGNED NOT NULL AUTO_INCREMENT PRIMARY KEY) ENGINE=InnoDB;
INSERT INTO t1 VALUES (NULL);
INSERT INTO t1 VALUES (18446744073709551615);
SHOW CREATE TABLE t1;
Table	Create Table
t1	CREATE TABLE `t1` (
  `c1` bigint(20) unsigned NOT NULL AUTO_INCREMENT,
  PRIMARY KEY (`c1`)
) ENGINE=InnoDB AUTO_INCREMENT=18446744073709551615 DEFAULT CHARSET=latin1
DROP TABLE t1;
SET @@SESSION.AUTO_INCREMENT_INCREMENT=1, @@SESSION.AUTO_INCREMENT_OFFSET=256;
SHOW VARIABLES LIKE "%auto_inc%";
Variable_name	Value
auto_increment_increment	1
auto_increment_offset	256
CREATE TABLE t1 (c1 TINYINT PRIMARY KEY AUTO_INCREMENT, c2 VARCHAR(10)) ENGINE=InnoDB;
INSERT INTO t1 VALUES (1, NULL);
SHOW CREATE TABLE t1;
Table	Create Table
t1	CREATE TABLE `t1` (
  `c1` tinyint(4) NOT NULL AUTO_INCREMENT,
  `c2` varchar(10) DEFAULT NULL,
  PRIMARY KEY (`c1`)
) ENGINE=InnoDB AUTO_INCREMENT=2 DEFAULT CHARSET=latin1
SELECT * FROM t1;
c1	c2
1	NULL
DROP TABLE t1;
SET @@SESSION.AUTO_INCREMENT_INCREMENT=1, @@SESSION.AUTO_INCREMENT_OFFSET=1;
SHOW VARIABLES LIKE "%auto_inc%";
Variable_name	Value
auto_increment_increment	1
auto_increment_offset	1
CREATE TABLE t1 (c1 INT UNSIGNED PRIMARY KEY AUTO_INCREMENT, c2 VARCHAR(10)) ENGINE=InnoDB;
INSERT INTO t1 VALUES (2147483648, 'a');
SHOW CREATE TABLE t1;
Table	Create Table
t1	CREATE TABLE `t1` (
  `c1` int(10) unsigned NOT NULL AUTO_INCREMENT,
  `c2` varchar(10) DEFAULT NULL,
  PRIMARY KEY (`c1`)
) ENGINE=InnoDB AUTO_INCREMENT=2147483649 DEFAULT CHARSET=latin1
SELECT * FROM t1;
c1	c2
2147483648	a
ALTER TABLE t1 CHANGE c1 c1 INT;
Warnings:
Warning	1264	Out of range value for column 'c1' at row 1
SHOW CREATE TABLE t1;
Table	Create Table
t1	CREATE TABLE `t1` (
  `c1` int(11) NOT NULL DEFAULT '0',
  `c2` varchar(10) DEFAULT NULL,
  PRIMARY KEY (`c1`)
) ENGINE=InnoDB DEFAULT CHARSET=latin1
INSERT INTO t1(c2) VALUES('b');
SELECT * FROM t1;
c1	c2
0	b
2147483647	a
SHOW CREATE TABLE t1;
Table	Create Table
t1	CREATE TABLE `t1` (
  `c1` int(11) NOT NULL DEFAULT '0',
  `c2` varchar(10) DEFAULT NULL,
  PRIMARY KEY (`c1`)
) ENGINE=InnoDB DEFAULT CHARSET=latin1
DROP TABLE t1;
CREATE TABLE t1 (c1 INT AUTO_INCREMENT PRIMARY KEY, c2 INT) ENGINE = MyISAM;
INSERT INTO t1 (c1) VALUES (NULL), (-290783232), (NULL);
Warnings:
Warning	1264	Out of range value for column 'c1' at row 3
SHOW CREATE TABLE t1;
Table	Create Table
t1	CREATE TABLE `t1` (
  `c1` int(11) NOT NULL AUTO_INCREMENT,
  `c2` int(11) DEFAULT NULL,
  PRIMARY KEY (`c1`)
) ENGINE=MyISAM AUTO_INCREMENT=2147483648 DEFAULT CHARSET=latin1
SELECT * FROM t1;
c1	c2
1	NULL
-290783232	NULL
2147483647	NULL
ALTER TABLE t1 ENGINE = InnoDB;
SELECT * FROM t1;
c1	c2
-290783232	NULL
1	NULL
2147483647	NULL
SHOW CREATE TABLE t1;
Table	Create Table
t1	CREATE TABLE `t1` (
  `c1` int(11) NOT NULL AUTO_INCREMENT,
  `c2` int(11) DEFAULT NULL,
  PRIMARY KEY (`c1`)
) ENGINE=InnoDB AUTO_INCREMENT=2147483648 DEFAULT CHARSET=latin1
REPLACE INTO t1 (c2 ) VALUES (0);
ERROR HY000: Failed to read auto-increment value from storage engine
SELECT * FROM t1;
c1	c2
-290783232	NULL
1	NULL
2147483647	NULL
<<<<<<< HEAD
=======
DROP TABLE t1;
CREATE TABLE t1 (c1 DOUBLE NOT NULL PRIMARY KEY AUTO_INCREMENT) ENGINE=InnoDB
AUTO_INCREMENT=10000000000000000000;
SHOW CREATE TABLE t1;
Table	Create Table
t1	CREATE TABLE `t1` (
  `c1` double NOT NULL AUTO_INCREMENT,
  PRIMARY KEY (`c1`)
) ENGINE=InnoDB AUTO_INCREMENT=10000000000000000000 DEFAULT CHARSET=latin1
INSERT INTO t1 VALUES ();
ERROR HY000: Failed to read auto-increment value from storage engine
>>>>>>> 8c909088
DROP TABLE t1;<|MERGE_RESOLUTION|>--- conflicted
+++ resolved
@@ -1345,8 +1345,6 @@
 -290783232	NULL
 1	NULL
 2147483647	NULL
-<<<<<<< HEAD
-=======
 DROP TABLE t1;
 CREATE TABLE t1 (c1 DOUBLE NOT NULL PRIMARY KEY AUTO_INCREMENT) ENGINE=InnoDB
 AUTO_INCREMENT=10000000000000000000;
@@ -1358,5 +1356,4 @@
 ) ENGINE=InnoDB AUTO_INCREMENT=10000000000000000000 DEFAULT CHARSET=latin1
 INSERT INTO t1 VALUES ();
 ERROR HY000: Failed to read auto-increment value from storage engine
->>>>>>> 8c909088
 DROP TABLE t1;