--- conflicted
+++ resolved
@@ -56,21 +56,6 @@
 --let $group_replication_expected_uuid= $server1_uuid
 --source include/gr_wait_primary_member_uuid.inc
 
-<<<<<<< HEAD
---exec echo "restart" > $MYSQLTEST_VARDIR/tmp/mysqld.1.expect
-# We do kill the servers, using shutdown_server 0, and then MTR will
-# follow the expect file and restart the sever
---shutdown_server 0
---source include/wait_until_disconnected.inc
-
---let $rpl_connection_name= server3
---source include/connection.inc
---exec echo "restart" > $MYSQLTEST_VARDIR/tmp/mysqld.3.expect
---shutdown_server 0
---source include/wait_until_disconnected.inc
-
---source include/wait_until_connected_again.inc
-=======
 # We do kill the servers almost simultaneously, only restarting them
 # after both have crashed.
 
@@ -78,17 +63,16 @@
 --let $server1_expect_file_name= $_expect_file_name
 
 --let $rpl_connection_name= server3
---source include/rpl_connection.inc
+--source include/connection.inc
 --source include/kill_and_restart_mysqld.inc
 
->>>>>>> 30768587
 
 # reset the group_replication_id var
 --let $group_replication_member_id= $member2_uuid
 
 # Start server 1 now after server 3 was killed.
 --let $rpl_connection_name= server1
---source include/rpl_connection.inc
+--source include/connection.inc
 --let $_expect_file_name= $server1_expect_file_name
 --source include/start_mysqld.inc
 
