--- conflicted
+++ resolved
@@ -249,7 +249,6 @@
 105
 DROP TABLE t1;
 create table t1 (a int primary key,
-<<<<<<< HEAD
 b00 int,b01 int,b02 int,b03 int,b04 int,b05 int,b06 int,b07 int,
 b08 int,b09 int,b10 int,b11 int,b12 int,b13 int,b14 int,b15 int,
 b16 int,b17 int,b18 int,b19 int,b20 int,b21 int,b22 int,b23 int,
@@ -269,7 +268,7 @@
 b00
 2
 DROP TABLE t1;
-=======
+create table t1 (a int primary key,
 b varchar(100) default 'b',
 c varchar(100)) engine=ndbcluster;
 insert into t1 values (1, 'b1', 'c1');
@@ -316,5 +315,4 @@
 5	b5x	c5x
 6	b	NULL
 7	b	NULL
-drop table t1;
->>>>>>> 1145f66b
+drop table t1;