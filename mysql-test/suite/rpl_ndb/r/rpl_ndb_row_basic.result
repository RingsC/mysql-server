--- conflicted
+++ resolved
@@ -548,124 +548,5 @@
 include/sync_slave_sql_with_master.inc
 include/diff_tables.inc [master:t1, slave:t1]
 drop table t1;
-<<<<<<< HEAD
-=======
-include/sync_slave_sql_with_master.inc
-DROP TABLE IF EXISTS t1, t2;
-CREATE TABLE t1 (
-`pk` int(11) NOT NULL AUTO_INCREMENT,
-`int_nokey` int(11) NOT NULL,
-`int_key` int(11) NOT NULL,
-`date_key` date NOT NULL,
-`date_nokey` date NOT NULL,
-`time_key` time NOT NULL,
-`time_nokey` time NOT NULL,
-`datetime_key` datetime NOT NULL,
-`datetime_nokey` datetime NOT NULL,
-`varchar_key` varchar(1) NOT NULL,
-`varchar_nokey` varchar(1) NOT NULL,
-PRIMARY KEY (`pk`),
-KEY `int_key` (`int_key`),
-KEY `date_key` (`date_key`),
-KEY `time_key` (`time_key`),
-KEY `datetime_key` (`datetime_key`),
-KEY `varchar_key` (`varchar_key`)
-) ENGINE='NDB' ;
-INSERT INTO t1 VALUES (1,8,5,'0000-00-00','0000-00-00','10:37:38','10:37:38','0000-00-00 00:00:00','0000-00-00 00:00:00','p','p'),(2,0,9,'0000-00-00','0000-00-00','00:00:00','00:00:00','2007-10-14 00:00:00','2007-10-14 00:00:00','d','d');
-CREATE TABLE t2 (
-`pk` int(11) NOT NULL AUTO_INCREMENT,
-`int_nokey` int(11) NOT NULL,
-`int_key` int(11) NOT NULL,
-`date_key` date NOT NULL,
-`date_nokey` date NOT NULL,
-`time_key` time NOT NULL,
-`time_nokey` time NOT NULL,
-`datetime_key` datetime NOT NULL,
-`datetime_nokey` datetime NOT NULL,
-`varchar_key` varchar(1) NOT NULL,
-`varchar_nokey` varchar(1) NOT NULL,
-PRIMARY KEY (`pk`),
-KEY `int_key` (`int_key`),
-KEY `date_key` (`date_key`),
-KEY `time_key` (`time_key`),
-KEY `datetime_key` (`datetime_key`),
-KEY `varchar_key` (`varchar_key`)
-) ENGINE='NDB' ;
-INSERT INTO t2 VALUES (1,1,6,'2005-12-23','2005-12-23','02:24:28','02:24:28','0000-00-00 00:00:00','0000-00-00 00:00:00','g','g'),(2,0,3,'2009-09-14','2009-09-14','00:00:00','00:00:00','2000-01-30 16:39:40','2000-01-30 16:39:40','q','q'),(3,0,3,'0000-00-00','0000-00-00','00:00:00','00:00:00','0000-00-00 00:00:00','0000-00-00 00:00:00','c','c'),(4,1,6,'2007-03-29','2007-03-29','15:49:00','15:49:00','0000-00-00 00:00:00','0000-00-00 00:00:00','m','m'),(5,4,0,'2002-12-04','2002-12-04','00:00:00','00:00:00','0000-00-00 00:00:00','0000-00-00 00:00:00','o','o'),(6,9,0,'2005-01-28','2005-01-28','00:00:00','00:00:00','2001-05-18 00:00:00','2001-05-18 00:00:00','w','w'),(7,6,0,'0000-00-00','0000-00-00','06:57:25','06:57:25','0000-00-00 00:00:00','0000-00-00 00:00:00','m','m'),(8,0,0,'0000-00-00','0000-00-00','00:00:00','00:00:00','0000-00-00 00:00:00','0000-00-00 00:00:00','z','z'),(9,4,6,'2006-08-15','2006-08-15','00:00:00','00:00:00','2002-04-12 14:44:25','2002-04-12 14:44:25','j','j'),(10,0,5,'2006-12-20','2006-12-20','10:13:53','10:13:53','2008-07-22 00:00:00','2008-07-22 00:00:00','y','y'),(11,9,7,'0000-00-00','0000-00-00','00:00:00','00:00:00','2004-07-05 00:00:00','2004-07-05 00:00:00','{','{'),(12,4,3,'2007-01-26','2007-01-26','23:00:51','23:00:51','2001-05-16 00:00:00','2001-05-16 00:00:00','f','f'),(13,7,0,'2004-03-27','2004-03-27','00:00:00','00:00:00','2005-01-24 03:30:37','2005-01-24 03:30:37','',''),(14,6,0,'2006-07-26','2006-07-26','18:43:57','18:43:57','0000-00-00 00:00:00','0000-00-00 00:00:00','{','{'),(15,0,6,'2000-01-14','2000-01-14','00:00:00','00:00:00','2000-09-21 00:00:00','2000-09-21 00:00:00','o','o'),(16,9,8,'0000-00-00','0000-00-00','21:15:08','21:15:08','0000-00-00 00:00:00','0000-00-00 00:00:00','a','a'),(17,2,0,'2004-10-27','2004-10-27','00:00:00','00:00:00','2004-03-24 22:13:43','2004-03-24 22:13:43','',''),(18,7,4,'0000-00-00','0000-00-00','08:38:27','08:38:27','2002-03-18 19:51:44','2002-03-18 19:51:44','t','t'),(19,5,3,'2008-03-07','2008-03-07','03:29:07','03:29:07','2007-12-01 18:44:44','2007-12-01 18:44:44','t','t'),(20,0,0,'2002-04-09','2002-04-09','16:06:03','16:06:03','2009-04-22 00:00:00','2009-04-22 00:00:00','n','n');
-DELETE FROM t2 WHERE `int_key` < 3 LIMIT 1;
-UPDATE t1 SET `int_key` = 3 ORDER BY `pk` LIMIT 4;
-DELETE FROM t2 WHERE `int_key` < 3 LIMIT 1;
-DELETE FROM t2 WHERE `pk` < 6 LIMIT 1;
-UPDATE t1 SET `int_key` = 6 ORDER BY `pk` LIMIT 3;
-DELETE FROM t2 WHERE `pk` < 6 LIMIT 1;
-UPDATE t1 SET `pk` = 6 ORDER BY `int_key` LIMIT 6;
-ERROR 23000: Duplicate entry '6' for key 'PRIMARY'
-DELETE FROM t2 WHERE `pk` < 7 LIMIT 1;
-UPDATE t1 SET `int_key` = 4 ORDER BY `pk` LIMIT 6;
-*** results: t2 must be consistent ****
-include/diff_tables.inc [master:t2, slave:t2]
-DROP TABLE t1, t2;
-EOF OF TESTS
-CREATE TABLE t1 (a int) ENGINE='NDB' ;
-INSERT IGNORE INTO t1 VALUES (NULL);
-INSERT INTO t1 ( a ) VALUES ( 0 );
-INSERT INTO t1 ( a ) VALUES ( 9 );
-INSERT INTO t1 ( a ) VALUES ( 2 );
-INSERT INTO t1 ( a ) VALUES ( 9 );
-INSERT INTO t1 ( a ) VALUES ( 5 );
-UPDATE t1 SET a = 5 WHERE a = 9;
-DELETE FROM t1 WHERE a < 6;
-UPDATE t1 SET a = 9 WHERE a < 3;
-INSERT INTO t1 ( a ) VALUES ( 3 );
-UPDATE t1 SET a = 0 WHERE a < 4;
-UPDATE t1 SET a = 8 WHERE a < 5;
-include/sync_slave_sql_with_master.inc
-include/diff_tables.inc [master:t1, slave:t1]
-drop table t1;
-include/sync_slave_sql_with_master.inc
-CREATE TABLE t1 (a bit) ENGINE='NDB' ;
-INSERT IGNORE INTO t1 VALUES (NULL);
-INSERT INTO t1 ( a ) VALUES ( 0 );
-UPDATE t1 SET a = 0 WHERE a = 1 LIMIT 3;
-INSERT INTO t1 ( a ) VALUES ( 5 );
-DELETE FROM t1 WHERE a < 2 LIMIT 4;
-DELETE FROM t1 WHERE a < 9 LIMIT 4;
-INSERT INTO t1 ( a ) VALUES ( 9 );
-UPDATE t1 SET a = 8 WHERE a = 0 LIMIT 6;
-INSERT INTO t1 ( a ) VALUES ( 8 );
-UPDATE t1 SET a = 0 WHERE a < 6 LIMIT 0;
-INSERT INTO t1 ( a ) VALUES ( 4 );
-INSERT INTO t1 ( a ) VALUES ( 3 );
-UPDATE t1 SET a = 0 WHERE a = 7 LIMIT 6;
-DELETE FROM t1 WHERE a = 4 LIMIT 7;
-UPDATE t1 SET a = 9 WHERE a < 2 LIMIT 9;
-UPDATE t1 SET a = 0 WHERE a < 9 LIMIT 2;
-DELETE FROM t1 WHERE a < 0 LIMIT 5;
-INSERT INTO t1 ( a ) VALUES ( 5 );
-UPDATE t1 SET a = 4 WHERE a < 6 LIMIT 4;
-INSERT INTO t1 ( a ) VALUES ( 5 );
-UPDATE t1 SET a = 9 WHERE a < 5 LIMIT 8;
-DELETE FROM t1 WHERE a < 8 LIMIT 8;
-INSERT INTO t1 ( a ) VALUES ( 6 );
-DELETE FROM t1 WHERE a < 6 LIMIT 7;
-UPDATE t1 SET a = 7 WHERE a = 3 LIMIT 7;
-UPDATE t1 SET a = 8 WHERE a = 0 LIMIT 6;
-INSERT INTO t1 ( a ) VALUES ( 7 );
-DELETE FROM t1 WHERE a < 9 LIMIT 4;
-INSERT INTO t1 ( a ) VALUES ( 7 );
-INSERT INTO t1 ( a ) VALUES ( 6 );
-UPDATE t1 SET a = 8 WHERE a = 3 LIMIT 4;
-DELETE FROM t1 WHERE a = 2 LIMIT 9;
-DELETE FROM t1 WHERE a = 1 LIMIT 4;
-UPDATE t1 SET a = 4 WHERE a = 2 LIMIT 7;
-INSERT INTO t1 ( a ) VALUES ( 0 );
-DELETE FROM t1 WHERE a < 3 LIMIT 0;
-UPDATE t1 SET a = 8 WHERE a = 5 LIMIT 2;
-INSERT INTO t1 ( a ) VALUES ( 1 );
-UPDATE t1 SET a = 9 WHERE a < 5 LIMIT 3;
-include/sync_slave_sql_with_master.inc
-include/diff_tables.inc [master:t1, slave:t1]
-drop table t1;
-include/sync_slave_sql_with_master.inc
->>>>>>> 19294a34
+include/sync_slave_sql_with_master.inc
 include/rpl_end.inc