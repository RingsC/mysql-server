DROP TABLE IF EXISTS linestring;
CREATE TABLE linestring (pk INTEGER NOT NULL PRIMARY KEY, linestring_key
GEOMETRY NOT NULL, linestring_nokey GEOMETRY NOT NULL) ENGINE=InnoDB ;
INSERT INTO linestring (pk, linestring_key, linestring_nokey) VALUES (1,
ST_GeomFromText('POINT(10 10) '), ST_GeomFromText('POINT(10 10) '));
INSERT INTO linestring (pk, linestring_key, linestring_nokey) VALUES (2,
ST_GeomFromText('LINESTRING(10 10,20 20,30 30)'), ST_GeomFromText('LINESTRING(10
10,20 20,30 30)'));
INSERT INTO linestring (pk, linestring_key, linestring_nokey) VALUES (3,
ST_GeomFromText('POLYGON((0 0,5 5,10 10,15 15,0 0),(10 10,20 20,30 30,40 40,10
10))'), ST_GeomFromText('POLYGON((0 0,5 5,10 10,15 15,0 0),(10 10,20 20,30 30,40
40,10 10))'));
INSERT INTO linestring (pk, linestring_key, linestring_nokey) VALUES (4,
ST_GeomFromText('MULTIPOINT(0 0,5 5,10 10,20 20) '), ST_GeomFromText('MULTIPOINT(0
0,5 5,10 10,20 20) '));
INSERT INTO linestring (pk, linestring_key, linestring_nokey) VALUES (5,
ST_GeomFromText('MULTILINESTRING((1 1,2 2,3 3),(10 10,20 20,30 30))'),
ST_GeomFromText('MULTILINESTRING((1 1,2 2,3 3),(10 10,20 20,30 30))'));
INSERT INTO linestring (pk, linestring_key, linestring_nokey) VALUES (6,
ST_GeomFromText('MULTIPOLYGON(((28 26,28 0,84 0,84 42,28 26),(52 18,66 23,73
9,48 6,52 18)),((59 18,67 18,67 13,59 13,59 18)))'),
ST_GeomFromText('MULTIPOLYGON(((28 26,28 0,84 0,84 42,28 26),(52 18,66 23,73
9,48 6,52 18)),((59 18,67 18,67 13,59 13,59 18)))'));
INSERT INTO linestring (pk, linestring_key, linestring_nokey) VALUES (7,
ST_GeomFromText('GEOMETRYCOLLECTION(POINT(0 0), LINESTRING(0 0,10 10))'),
ST_GeomFromText('GEOMETRYCOLLECTION(POINT(0 0), LINESTRING(0 0,10 10))'));
CREATE INDEX linestring_index ON linestring(linestring_nokey(5));
ALTER TABLE linestring ADD  KEY (linestring_key(5));
SELECT ST_AsText(linestring_nokey) FROM linestring FORCE KEY (
linestring_key ) WHERE ST_CONTAINS( ST_GeomFromText('POLYGON( ( 3923 2815 , 4246
2122 , 4028 2971 , 4017 3019 , 3923 2815 ) )') , linestring_key ) AND
ST_WITHIN( ST_GeomFromText('POLYGON( ( 4135 3009 , 4914 3087 , 4236 3194 , 4091
3036 , 4022 3004 , 4087 3004 , 3853 2825 , 3490 3118 , 3784 3141 , 4052 3072
, 4205 2787 , 4024 2951 , 4076 3036 , 4041 3053 , 3789 3401 , 4080 3100 ,
4169 2867 , 4056 3029 , 4715 3943 , 4052 3098 , 4035 3080 , 4013 3077 , 4218
2915 , 3789 2980 , 4058 3046 , 4042 3043 , 4135 3009 ) )') , linestring_nokey
) AND ST_CONTAINS( ST_GeomFromText('POLYGON( ( 4082 2842 , 3678 3647 , 3420 3068
, 4018 3030 , 4082 2842 ) )') , linestring_key ) OR ST_INTERSECTS(
ST_GeomFromText('MULTILINESTRING( ( 4147 2871 , 4072 3042 , 4081 3099 , 3796
3021 , 4007 3463 ) , ( 4042 2808 , 4109 2816 , 3730 3673 ) )') ,
linestring_key ) AND ST_Length( linestring_nokey ) > 1;
<<<<<<< HEAD
ST_AsText(linestring_nokey)
=======
ERROR 22023: Invalid GIS data provided to function st_within.
>>>>>>> efbeedbe
DROP TABLE linestring;<|MERGE_RESOLUTION|>--- conflicted
+++ resolved
@@ -39,9 +39,5 @@
 ST_GeomFromText('MULTILINESTRING( ( 4147 2871 , 4072 3042 , 4081 3099 , 3796
 3021 , 4007 3463 ) , ( 4042 2808 , 4109 2816 , 3730 3673 ) )') ,
 linestring_key ) AND ST_Length( linestring_nokey ) > 1;
-<<<<<<< HEAD
-ST_AsText(linestring_nokey)
-=======
 ERROR 22023: Invalid GIS data provided to function st_within.
->>>>>>> efbeedbe
 DROP TABLE linestring;