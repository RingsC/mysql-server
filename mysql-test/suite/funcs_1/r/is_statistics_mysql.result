DROP DATABASE IF EXISTS db_datadict;
CREATE DATABASE db_datadict;
DROP   USER testuser1@localhost;
CREATE USER testuser1@localhost;
GRANT SELECT ON db_datadict.* TO testuser1@localhost;
SELECT * FROM information_schema.statistics
WHERE table_schema = 'mysql'
ORDER BY table_schema, table_name, index_name, seq_in_index, column_name;
TABLE_CATALOG	TABLE_SCHEMA	TABLE_NAME	NON_UNIQUE	INDEX_SCHEMA	INDEX_NAME	SEQ_IN_INDEX	COLUMN_NAME	COLLATION	CARDINALITY	SUB_PART	PACKED	NULLABLE	INDEX_TYPE	COMMENT	INDEX_COMMENT
def	mysql	columns_priv	0	mysql	PRIMARY	1	Host	A	#CARD#	NULL	NULL		BTREE		
def	mysql	columns_priv	0	mysql	PRIMARY	2	Db	A	#CARD#	NULL	NULL		BTREE		
def	mysql	columns_priv	0	mysql	PRIMARY	3	User	A	#CARD#	NULL	NULL		BTREE		
def	mysql	columns_priv	0	mysql	PRIMARY	4	Table_name	A	#CARD#	NULL	NULL		BTREE		
def	mysql	columns_priv	0	mysql	PRIMARY	5	Column_name	A	#CARD#	NULL	NULL		BTREE		
def	mysql	db	0	mysql	PRIMARY	1	Host	A	#CARD#	NULL	NULL		BTREE		
def	mysql	db	0	mysql	PRIMARY	2	Db	A	#CARD#	NULL	NULL		BTREE		
def	mysql	db	0	mysql	PRIMARY	3	User	A	#CARD#	NULL	NULL		BTREE		
def	mysql	db	1	mysql	User	1	User	A	#CARD#	NULL	NULL		BTREE		
def	mysql	event	0	mysql	PRIMARY	1	db	A	#CARD#	NULL	NULL		BTREE		
def	mysql	event	0	mysql	PRIMARY	2	name	A	#CARD#	NULL	NULL		BTREE		
def	mysql	func	0	mysql	PRIMARY	1	name	A	#CARD#	NULL	NULL		BTREE		
def	mysql	help_category	0	mysql	name	1	name	A	#CARD#	NULL	NULL		BTREE		
def	mysql	help_category	0	mysql	PRIMARY	1	help_category_id	A	#CARD#	NULL	NULL		BTREE		
def	mysql	help_keyword	0	mysql	name	1	name	A	#CARD#	NULL	NULL		BTREE		
def	mysql	help_keyword	0	mysql	PRIMARY	1	help_keyword_id	A	#CARD#	NULL	NULL		BTREE		
def	mysql	help_relation	0	mysql	PRIMARY	1	help_keyword_id	A	#CARD#	NULL	NULL		BTREE		
def	mysql	help_relation	0	mysql	PRIMARY	2	help_topic_id	A	#CARD#	NULL	NULL		BTREE		
def	mysql	help_topic	0	mysql	name	1	name	A	#CARD#	NULL	NULL		BTREE		
def	mysql	help_topic	0	mysql	PRIMARY	1	help_topic_id	A	#CARD#	NULL	NULL		BTREE		
<<<<<<< HEAD
def	mysql	host	0	mysql	PRIMARY	1	Host	A	#CARD#	NULL	NULL		BTREE		
def	mysql	host	0	mysql	PRIMARY	2	Db	A	#CARD#	NULL	NULL		BTREE		
=======
>>>>>>> 23ac7487
def	mysql	innodb_index_stats	0	mysql	PRIMARY	1	database_name	A	#CARD#	NULL	NULL		BTREE		
def	mysql	innodb_index_stats	0	mysql	PRIMARY	2	table_name	A	#CARD#	NULL	NULL		BTREE		
def	mysql	innodb_index_stats	0	mysql	PRIMARY	3	index_name	A	#CARD#	NULL	NULL		BTREE		
def	mysql	innodb_index_stats	0	mysql	PRIMARY	4	stat_name	A	#CARD#	NULL	NULL		BTREE		
def	mysql	innodb_table_stats	0	mysql	PRIMARY	1	database_name	A	#CARD#	NULL	NULL		BTREE		
def	mysql	innodb_table_stats	0	mysql	PRIMARY	2	table_name	A	#CARD#	NULL	NULL		BTREE		
def	mysql	ndb_binlog_index	0	mysql	PRIMARY	1	epoch	A	#CARD#	NULL	NULL		BTREE		
def	mysql	ndb_binlog_index	0	mysql	PRIMARY	2	orig_server_id	A	#CARD#	NULL	NULL		BTREE		
def	mysql	ndb_binlog_index	0	mysql	PRIMARY	3	orig_epoch	A	#CARD#	NULL	NULL		BTREE		
def	mysql	plugin	0	mysql	PRIMARY	1	name	A	#CARD#	NULL	NULL		BTREE		
def	mysql	proc	0	mysql	PRIMARY	1	db	A	#CARD#	NULL	NULL		BTREE		
def	mysql	proc	0	mysql	PRIMARY	2	name	A	#CARD#	NULL	NULL		BTREE		
def	mysql	proc	0	mysql	PRIMARY	3	type	A	#CARD#	NULL	NULL		BTREE		
def	mysql	procs_priv	1	mysql	Grantor	1	Grantor	A	#CARD#	NULL	NULL		BTREE		
def	mysql	procs_priv	0	mysql	PRIMARY	1	Host	A	#CARD#	NULL	NULL		BTREE		
def	mysql	procs_priv	0	mysql	PRIMARY	2	Db	A	#CARD#	NULL	NULL		BTREE		
def	mysql	procs_priv	0	mysql	PRIMARY	3	User	A	#CARD#	NULL	NULL		BTREE		
def	mysql	procs_priv	0	mysql	PRIMARY	4	Routine_name	A	#CARD#	NULL	NULL		BTREE		
def	mysql	procs_priv	0	mysql	PRIMARY	5	Routine_type	A	#CARD#	NULL	NULL		BTREE		
def	mysql	proxies_priv	1	mysql	Grantor	1	Grantor	A	#CARD#	NULL	NULL		BTREE		
def	mysql	proxies_priv	0	mysql	PRIMARY	1	Host	A	#CARD#	NULL	NULL		BTREE		
def	mysql	proxies_priv	0	mysql	PRIMARY	2	User	A	#CARD#	NULL	NULL		BTREE		
def	mysql	proxies_priv	0	mysql	PRIMARY	3	Proxied_host	A	#CARD#	NULL	NULL		BTREE		
def	mysql	proxies_priv	0	mysql	PRIMARY	4	Proxied_user	A	#CARD#	NULL	NULL		BTREE		
def	mysql	servers	0	mysql	PRIMARY	1	Server_name	A	#CARD#	NULL	NULL		BTREE		
<<<<<<< HEAD
def	mysql	slave_master_info	0	mysql	PRIMARY	1	Master_id	A	#CARD#	NULL	NULL		BTREE		
def	mysql	slave_relay_log_info	0	mysql	PRIMARY	1	Master_id	A	#CARD#	NULL	NULL		BTREE		
def	mysql	slave_worker_info	0	mysql	PRIMARY	1	Master_id	A	#CARD#	NULL	NULL		BTREE		
def	mysql	slave_worker_info	0	mysql	PRIMARY	2	Worker_id	A	#CARD#	NULL	NULL		BTREE		
=======
def	mysql	slave_master_info	0	mysql	PRIMARY	1	Host	A	#CARD#	NULL	NULL		BTREE		
def	mysql	slave_master_info	0	mysql	PRIMARY	2	Port	A	#CARD#	NULL	NULL		BTREE		
def	mysql	slave_relay_log_info	0	mysql	PRIMARY	1	Id	A	#CARD#	NULL	NULL		BTREE		
def	mysql	slave_worker_info	0	mysql	PRIMARY	1	Id	A	#CARD#	NULL	NULL		BTREE		
>>>>>>> 23ac7487
def	mysql	tables_priv	1	mysql	Grantor	1	Grantor	A	#CARD#	NULL	NULL		BTREE		
def	mysql	tables_priv	0	mysql	PRIMARY	1	Host	A	#CARD#	NULL	NULL		BTREE		
def	mysql	tables_priv	0	mysql	PRIMARY	2	Db	A	#CARD#	NULL	NULL		BTREE		
def	mysql	tables_priv	0	mysql	PRIMARY	3	User	A	#CARD#	NULL	NULL		BTREE		
def	mysql	tables_priv	0	mysql	PRIMARY	4	Table_name	A	#CARD#	NULL	NULL		BTREE		
def	mysql	time_zone	0	mysql	PRIMARY	1	Time_zone_id	A	#CARD#	NULL	NULL		BTREE		
def	mysql	time_zone_leap_second	0	mysql	PRIMARY	1	Transition_time	A	#CARD#	NULL	NULL		BTREE		
def	mysql	time_zone_name	0	mysql	PRIMARY	1	Name	A	#CARD#	NULL	NULL		BTREE		
def	mysql	time_zone_transition	0	mysql	PRIMARY	1	Time_zone_id	A	#CARD#	NULL	NULL		BTREE		
def	mysql	time_zone_transition	0	mysql	PRIMARY	2	Transition_time	A	#CARD#	NULL	NULL		BTREE		
def	mysql	time_zone_transition_type	0	mysql	PRIMARY	1	Time_zone_id	A	#CARD#	NULL	NULL		BTREE		
def	mysql	time_zone_transition_type	0	mysql	PRIMARY	2	Transition_type_id	A	#CARD#	NULL	NULL		BTREE		
def	mysql	user	0	mysql	PRIMARY	1	Host	A	#CARD#	NULL	NULL		BTREE		
def	mysql	user	0	mysql	PRIMARY	2	User	A	#CARD#	NULL	NULL		BTREE		
# Establish connection testuser1 (user=testuser1)
SELECT * FROM information_schema.statistics
WHERE table_schema = 'mysql'
ORDER BY table_schema, table_name, index_name, seq_in_index, column_name;
TABLE_CATALOG	TABLE_SCHEMA	TABLE_NAME	NON_UNIQUE	INDEX_SCHEMA	INDEX_NAME	SEQ_IN_INDEX	COLUMN_NAME	COLLATION	CARDINALITY	SUB_PART	PACKED	NULLABLE	INDEX_TYPE	COMMENT	INDEX_COMMENT
# Switch to connection default and close connection testuser1
DROP USER testuser1@localhost;
DROP DATABASE db_datadict;<|MERGE_RESOLUTION|>--- conflicted
+++ resolved
@@ -27,11 +27,6 @@
 def	mysql	help_relation	0	mysql	PRIMARY	2	help_topic_id	A	#CARD#	NULL	NULL		BTREE		
 def	mysql	help_topic	0	mysql	name	1	name	A	#CARD#	NULL	NULL		BTREE		
 def	mysql	help_topic	0	mysql	PRIMARY	1	help_topic_id	A	#CARD#	NULL	NULL		BTREE		
-<<<<<<< HEAD
-def	mysql	host	0	mysql	PRIMARY	1	Host	A	#CARD#	NULL	NULL		BTREE		
-def	mysql	host	0	mysql	PRIMARY	2	Db	A	#CARD#	NULL	NULL		BTREE		
-=======
->>>>>>> 23ac7487
 def	mysql	innodb_index_stats	0	mysql	PRIMARY	1	database_name	A	#CARD#	NULL	NULL		BTREE		
 def	mysql	innodb_index_stats	0	mysql	PRIMARY	2	table_name	A	#CARD#	NULL	NULL		BTREE		
 def	mysql	innodb_index_stats	0	mysql	PRIMARY	3	index_name	A	#CARD#	NULL	NULL		BTREE		
@@ -57,17 +52,10 @@
 def	mysql	proxies_priv	0	mysql	PRIMARY	3	Proxied_host	A	#CARD#	NULL	NULL		BTREE		
 def	mysql	proxies_priv	0	mysql	PRIMARY	4	Proxied_user	A	#CARD#	NULL	NULL		BTREE		
 def	mysql	servers	0	mysql	PRIMARY	1	Server_name	A	#CARD#	NULL	NULL		BTREE		
-<<<<<<< HEAD
-def	mysql	slave_master_info	0	mysql	PRIMARY	1	Master_id	A	#CARD#	NULL	NULL		BTREE		
-def	mysql	slave_relay_log_info	0	mysql	PRIMARY	1	Master_id	A	#CARD#	NULL	NULL		BTREE		
-def	mysql	slave_worker_info	0	mysql	PRIMARY	1	Master_id	A	#CARD#	NULL	NULL		BTREE		
-def	mysql	slave_worker_info	0	mysql	PRIMARY	2	Worker_id	A	#CARD#	NULL	NULL		BTREE		
-=======
 def	mysql	slave_master_info	0	mysql	PRIMARY	1	Host	A	#CARD#	NULL	NULL		BTREE		
 def	mysql	slave_master_info	0	mysql	PRIMARY	2	Port	A	#CARD#	NULL	NULL		BTREE		
 def	mysql	slave_relay_log_info	0	mysql	PRIMARY	1	Id	A	#CARD#	NULL	NULL		BTREE		
 def	mysql	slave_worker_info	0	mysql	PRIMARY	1	Id	A	#CARD#	NULL	NULL		BTREE		
->>>>>>> 23ac7487
 def	mysql	tables_priv	1	mysql	Grantor	1	Grantor	A	#CARD#	NULL	NULL		BTREE		
 def	mysql	tables_priv	0	mysql	PRIMARY	1	Host	A	#CARD#	NULL	NULL		BTREE		
 def	mysql	tables_priv	0	mysql	PRIMARY	2	Db	A	#CARD#	NULL	NULL		BTREE		
