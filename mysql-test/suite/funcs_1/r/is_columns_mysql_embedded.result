SELECT * FROM information_schema.columns
WHERE table_schema = 'mysql'
ORDER BY table_schema, table_name, column_name;
TABLE_CATALOG	TABLE_SCHEMA	TABLE_NAME	COLUMN_NAME	ORDINAL_POSITION	COLUMN_DEFAULT	IS_NULLABLE	DATA_TYPE	CHARACTER_MAXIMUM_LENGTH	CHARACTER_OCTET_LENGTH	NUMERIC_PRECISION	NUMERIC_SCALE	CHARACTER_SET_NAME	COLLATION_NAME	COLUMN_TYPE	COLUMN_KEY	EXTRA	PRIVILEGES	COLUMN_COMMENT
def	mysql	columns_priv	Column_name	5		NO	char	64	192	NULL	NULL	utf8	utf8_bin	char(64)	PRI			
def	mysql	columns_priv	Column_priv	7		NO	set	31	93	NULL	NULL	utf8	utf8_general_ci	set('Select','Insert','Update','References')				
def	mysql	columns_priv	Db	2		NO	char	64	192	NULL	NULL	utf8	utf8_bin	char(64)	PRI			
def	mysql	columns_priv	Host	1		NO	char	60	180	NULL	NULL	utf8	utf8_bin	char(60)	PRI			
def	mysql	columns_priv	Table_name	4		NO	char	64	192	NULL	NULL	utf8	utf8_bin	char(64)	PRI			
def	mysql	columns_priv	Timestamp	6	CURRENT_TIMESTAMP	NO	timestamp	NULL	NULL	NULL	NULL	NULL	NULL	timestamp		on update CURRENT_TIMESTAMP		
def	mysql	columns_priv	User	3		NO	char	16	48	NULL	NULL	utf8	utf8_bin	char(16)	PRI			
def	mysql	db	Alter_priv	13	N	NO	enum	1	3	NULL	NULL	utf8	utf8_general_ci	enum('N','Y')				
def	mysql	db	Alter_routine_priv	19	N	NO	enum	1	3	NULL	NULL	utf8	utf8_general_ci	enum('N','Y')				
def	mysql	db	Create_priv	8	N	NO	enum	1	3	NULL	NULL	utf8	utf8_general_ci	enum('N','Y')				
def	mysql	db	Create_routine_priv	18	N	NO	enum	1	3	NULL	NULL	utf8	utf8_general_ci	enum('N','Y')				
def	mysql	db	Create_tmp_table_priv	14	N	NO	enum	1	3	NULL	NULL	utf8	utf8_general_ci	enum('N','Y')				
def	mysql	db	Create_view_priv	16	N	NO	enum	1	3	NULL	NULL	utf8	utf8_general_ci	enum('N','Y')				
def	mysql	db	Db	2		NO	char	64	192	NULL	NULL	utf8	utf8_bin	char(64)	PRI			
def	mysql	db	Delete_priv	7	N	NO	enum	1	3	NULL	NULL	utf8	utf8_general_ci	enum('N','Y')				
def	mysql	db	Drop_priv	9	N	NO	enum	1	3	NULL	NULL	utf8	utf8_general_ci	enum('N','Y')				
def	mysql	db	Event_priv	21	N	NO	enum	1	3	NULL	NULL	utf8	utf8_general_ci	enum('N','Y')				
def	mysql	db	Execute_priv	20	N	NO	enum	1	3	NULL	NULL	utf8	utf8_general_ci	enum('N','Y')				
def	mysql	db	Grant_priv	10	N	NO	enum	1	3	NULL	NULL	utf8	utf8_general_ci	enum('N','Y')				
def	mysql	db	Host	1		NO	char	60	180	NULL	NULL	utf8	utf8_bin	char(60)	PRI			
def	mysql	db	Index_priv	12	N	NO	enum	1	3	NULL	NULL	utf8	utf8_general_ci	enum('N','Y')				
def	mysql	db	Insert_priv	5	N	NO	enum	1	3	NULL	NULL	utf8	utf8_general_ci	enum('N','Y')				
def	mysql	db	Lock_tables_priv	15	N	NO	enum	1	3	NULL	NULL	utf8	utf8_general_ci	enum('N','Y')				
def	mysql	db	References_priv	11	N	NO	enum	1	3	NULL	NULL	utf8	utf8_general_ci	enum('N','Y')				
def	mysql	db	Select_priv	4	N	NO	enum	1	3	NULL	NULL	utf8	utf8_general_ci	enum('N','Y')				
def	mysql	db	Show_view_priv	17	N	NO	enum	1	3	NULL	NULL	utf8	utf8_general_ci	enum('N','Y')				
def	mysql	db	Trigger_priv	22	N	NO	enum	1	3	NULL	NULL	utf8	utf8_general_ci	enum('N','Y')				
def	mysql	db	Update_priv	6	N	NO	enum	1	3	NULL	NULL	utf8	utf8_general_ci	enum('N','Y')				
def	mysql	db	User	3		NO	char	16	48	NULL	NULL	utf8	utf8_bin	char(16)	PRI			
def	mysql	event	body	3	NULL	NO	longblob	4294967295	4294967295	NULL	NULL	NULL	NULL	longblob				
def	mysql	event	body_utf8	22	NULL	YES	longblob	4294967295	4294967295	NULL	NULL	NULL	NULL	longblob				
def	mysql	event	character_set_client	19	NULL	YES	char	32	96	NULL	NULL	utf8	utf8_bin	char(32)				
def	mysql	event	collation_connection	20	NULL	YES	char	32	96	NULL	NULL	utf8	utf8_bin	char(32)				
def	mysql	event	comment	16		NO	char	64	192	NULL	NULL	utf8	utf8_bin	char(64)				
def	mysql	event	created	8	CURRENT_TIMESTAMP	NO	timestamp	NULL	NULL	NULL	NULL	NULL	NULL	timestamp		on update CURRENT_TIMESTAMP		
def	mysql	event	db	1		NO	char	64	192	NULL	NULL	utf8	utf8_bin	char(64)	PRI			
def	mysql	event	db_collation	21	NULL	YES	char	32	96	NULL	NULL	utf8	utf8_bin	char(32)				
def	mysql	event	definer	4		NO	char	77	231	NULL	NULL	utf8	utf8_bin	char(77)				
def	mysql	event	ends	12	NULL	YES	datetime	NULL	NULL	NULL	NULL	NULL	NULL	datetime				
def	mysql	event	execute_at	5	NULL	YES	datetime	NULL	NULL	NULL	NULL	NULL	NULL	datetime				
def	mysql	event	interval_field	7	NULL	YES	enum	18	54	NULL	NULL	utf8	utf8_general_ci	enum('YEAR','QUARTER','MONTH','DAY','HOUR','MINUTE','WEEK','SECOND','MICROSECOND','YEAR_MONTH','DAY_HOUR','DAY_MINUTE','DAY_SECOND','HOUR_MINUTE','HOUR_SECOND','MINUTE_SECOND','DAY_MICROSECOND','HOUR_MICROSECOND','MINUTE_MICROSECOND','SECOND_MICROSECOND')				
def	mysql	event	interval_value	6	NULL	YES	int	NULL	NULL	10	0	NULL	NULL	int(11)				
def	mysql	event	last_executed	10	NULL	YES	datetime	NULL	NULL	NULL	NULL	NULL	NULL	datetime				
def	mysql	event	modified	9	0000-00-00 00:00:00	NO	timestamp	NULL	NULL	NULL	NULL	NULL	NULL	timestamp				
def	mysql	event	name	2		NO	char	64	192	NULL	NULL	utf8	utf8_general_ci	char(64)	PRI			
def	mysql	event	on_completion	14	DROP	NO	enum	8	24	NULL	NULL	utf8	utf8_general_ci	enum('DROP','PRESERVE')				
def	mysql	event	originator	17	NULL	NO	int	NULL	NULL	10	0	NULL	NULL	int(10) unsigned				
def	mysql	event	sql_mode	15		NO	set	478	1434	NULL	NULL	utf8	utf8_general_ci	set('REAL_AS_FLOAT','PIPES_AS_CONCAT','ANSI_QUOTES','IGNORE_SPACE','NOT_USED','ONLY_FULL_GROUP_BY','NO_UNSIGNED_SUBTRACTION','NO_DIR_IN_CREATE','POSTGRESQL','ORACLE','MSSQL','DB2','MAXDB','NO_KEY_OPTIONS','NO_TABLE_OPTIONS','NO_FIELD_OPTIONS','MYSQL323','MYSQL40','ANSI','NO_AUTO_VALUE_ON_ZERO','NO_BACKSLASH_ESCAPES','STRICT_TRANS_TABLES','STRICT_ALL_TABLES','NO_ZERO_IN_DATE','NO_ZERO_DATE','INVALID_DATES','ERROR_FOR_DIVISION_BY_ZERO','TRADITIONAL','NO_AUTO_CREATE_USER','HIGH_NOT_PRECEDENCE','NO_ENGINE_SUBSTITUTION','PAD_CHAR_TO_FULL_LENGTH')				
def	mysql	event	starts	11	NULL	YES	datetime	NULL	NULL	NULL	NULL	NULL	NULL	datetime				
def	mysql	event	status	13	ENABLED	NO	enum	18	54	NULL	NULL	utf8	utf8_general_ci	enum('ENABLED','DISABLED','SLAVESIDE_DISABLED')				
def	mysql	event	time_zone	18	SYSTEM	NO	char	64	64	NULL	NULL	latin1	latin1_swedish_ci	char(64)				
def	mysql	func	dl	3		NO	char	128	384	NULL	NULL	utf8	utf8_bin	char(128)				
def	mysql	func	name	1		NO	char	64	192	NULL	NULL	utf8	utf8_bin	char(64)	PRI			
def	mysql	func	ret	2	0	NO	tinyint	NULL	NULL	3	0	NULL	NULL	tinyint(1)				
def	mysql	func	type	4	NULL	NO	enum	9	27	NULL	NULL	utf8	utf8_general_ci	enum('function','aggregate')				
def	mysql	general_log	argument	6	NULL	NO	mediumtext	16777215	16777215	NULL	NULL	utf8	utf8_general_ci	mediumtext				
def	mysql	general_log	command_type	5	NULL	NO	varchar	64	192	NULL	NULL	utf8	utf8_general_ci	varchar(64)				
def	mysql	general_log	event_time	1	CURRENT_TIMESTAMP	NO	timestamp	NULL	NULL	NULL	NULL	NULL	NULL	timestamp		on update CURRENT_TIMESTAMP		
def	mysql	general_log	server_id	4	NULL	NO	int	NULL	NULL	10	0	NULL	NULL	int(10) unsigned				
def	mysql	general_log	thread_id	3	NULL	NO	int	NULL	NULL	10	0	NULL	NULL	int(11)				
def	mysql	general_log	user_host	2	NULL	NO	mediumtext	16777215	16777215	NULL	NULL	utf8	utf8_general_ci	mediumtext				
def	mysql	help_category	help_category_id	1	NULL	NO	smallint	NULL	NULL	5	0	NULL	NULL	smallint(5) unsigned	PRI			
def	mysql	help_category	name	2	NULL	NO	char	64	192	NULL	NULL	utf8	utf8_general_ci	char(64)	UNI			
def	mysql	help_category	parent_category_id	3	NULL	YES	smallint	NULL	NULL	5	0	NULL	NULL	smallint(5) unsigned				
def	mysql	help_category	url	4	NULL	NO	char	128	384	NULL	NULL	utf8	utf8_general_ci	char(128)				
def	mysql	help_keyword	help_keyword_id	1	NULL	NO	int	NULL	NULL	10	0	NULL	NULL	int(10) unsigned	PRI			
def	mysql	help_keyword	name	2	NULL	NO	char	64	192	NULL	NULL	utf8	utf8_general_ci	char(64)	UNI			
def	mysql	help_relation	help_keyword_id	2	NULL	NO	int	NULL	NULL	10	0	NULL	NULL	int(10) unsigned	PRI			
def	mysql	help_relation	help_topic_id	1	NULL	NO	int	NULL	NULL	10	0	NULL	NULL	int(10) unsigned	PRI			
def	mysql	help_topic	description	4	NULL	NO	text	65535	65535	NULL	NULL	utf8	utf8_general_ci	text				
def	mysql	help_topic	example	5	NULL	NO	text	65535	65535	NULL	NULL	utf8	utf8_general_ci	text				
def	mysql	help_topic	help_category_id	3	NULL	NO	smallint	NULL	NULL	5	0	NULL	NULL	smallint(5) unsigned				
def	mysql	help_topic	help_topic_id	1	NULL	NO	int	NULL	NULL	10	0	NULL	NULL	int(10) unsigned	PRI			
def	mysql	help_topic	name	2	NULL	NO	char	64	192	NULL	NULL	utf8	utf8_general_ci	char(64)	UNI			
def	mysql	help_topic	url	6	NULL	NO	char	128	384	NULL	NULL	utf8	utf8_general_ci	char(128)				
def	mysql	host	Alter_priv	12	N	NO	enum	1	3	NULL	NULL	utf8	utf8_general_ci	enum('N','Y')				
def	mysql	host	Alter_routine_priv	18	N	NO	enum	1	3	NULL	NULL	utf8	utf8_general_ci	enum('N','Y')				
def	mysql	host	Create_priv	7	N	NO	enum	1	3	NULL	NULL	utf8	utf8_general_ci	enum('N','Y')				
def	mysql	host	Create_routine_priv	17	N	NO	enum	1	3	NULL	NULL	utf8	utf8_general_ci	enum('N','Y')				
def	mysql	host	Create_tmp_table_priv	13	N	NO	enum	1	3	NULL	NULL	utf8	utf8_general_ci	enum('N','Y')				
def	mysql	host	Create_view_priv	15	N	NO	enum	1	3	NULL	NULL	utf8	utf8_general_ci	enum('N','Y')				
def	mysql	host	Db	2		NO	char	64	192	NULL	NULL	utf8	utf8_bin	char(64)	PRI			
def	mysql	host	Delete_priv	6	N	NO	enum	1	3	NULL	NULL	utf8	utf8_general_ci	enum('N','Y')				
def	mysql	host	Drop_priv	8	N	NO	enum	1	3	NULL	NULL	utf8	utf8_general_ci	enum('N','Y')				
def	mysql	host	Execute_priv	19	N	NO	enum	1	3	NULL	NULL	utf8	utf8_general_ci	enum('N','Y')				
def	mysql	host	Grant_priv	9	N	NO	enum	1	3	NULL	NULL	utf8	utf8_general_ci	enum('N','Y')				
def	mysql	host	Host	1		NO	char	60	180	NULL	NULL	utf8	utf8_bin	char(60)	PRI			
def	mysql	host	Index_priv	11	N	NO	enum	1	3	NULL	NULL	utf8	utf8_general_ci	enum('N','Y')				
def	mysql	host	Insert_priv	4	N	NO	enum	1	3	NULL	NULL	utf8	utf8_general_ci	enum('N','Y')				
def	mysql	host	Lock_tables_priv	14	N	NO	enum	1	3	NULL	NULL	utf8	utf8_general_ci	enum('N','Y')				
def	mysql	host	References_priv	10	N	NO	enum	1	3	NULL	NULL	utf8	utf8_general_ci	enum('N','Y')				
def	mysql	host	Select_priv	3	N	NO	enum	1	3	NULL	NULL	utf8	utf8_general_ci	enum('N','Y')				
def	mysql	host	Show_view_priv	16	N	NO	enum	1	3	NULL	NULL	utf8	utf8_general_ci	enum('N','Y')				
def	mysql	host	Trigger_priv	20	N	NO	enum	1	3	NULL	NULL	utf8	utf8_general_ci	enum('N','Y')				
def	mysql	host	Update_priv	5	N	NO	enum	1	3	NULL	NULL	utf8	utf8_general_ci	enum('N','Y')				
def	mysql	ndb_binlog_index	deletes	6	NULL	NO	bigint	NULL	NULL	19	0	NULL	NULL	bigint(20) unsigned				
def	mysql	ndb_binlog_index	epoch	3	NULL	NO	bigint	NULL	NULL	19	0	NULL	NULL	bigint(20) unsigned	PRI			
def	mysql	ndb_binlog_index	File	2	NULL	NO	varchar	255	255	NULL	NULL	latin1	latin1_swedish_ci	varchar(255)				
def	mysql	ndb_binlog_index	inserts	4	NULL	NO	bigint	NULL	NULL	19	0	NULL	NULL	bigint(20) unsigned				
def	mysql	ndb_binlog_index	Position	1	NULL	NO	bigint	NULL	NULL	19	0	NULL	NULL	bigint(20) unsigned				
def	mysql	ndb_binlog_index	schemaops	7	NULL	NO	bigint	NULL	NULL	19	0	NULL	NULL	bigint(20) unsigned				
def	mysql	ndb_binlog_index	updates	5	NULL	NO	bigint	NULL	NULL	19	0	NULL	NULL	bigint(20) unsigned				
def	mysql	plugin	dl	2		NO	varchar	128	384	NULL	NULL	utf8	utf8_general_ci	varchar(128)				
def	mysql	plugin	name	1		NO	varchar	64	192	NULL	NULL	utf8	utf8_general_ci	varchar(64)	PRI			
def	mysql	proc	body	11	NULL	NO	longblob	4294967295	4294967295	NULL	NULL	NULL	NULL	longblob				
def	mysql	proc	body_utf8	20	NULL	YES	longblob	4294967295	4294967295	NULL	NULL	NULL	NULL	longblob				
def	mysql	proc	character_set_client	17	NULL	YES	char	32	96	NULL	NULL	utf8	utf8_bin	char(32)				
def	mysql	proc	collation_connection	18	NULL	YES	char	32	96	NULL	NULL	utf8	utf8_bin	char(32)				
def	mysql	proc	comment	16	NULL	NO	text	65535	65535	NULL	NULL	utf8	utf8_bin	text				
def	mysql	proc	created	13	CURRENT_TIMESTAMP	NO	timestamp	NULL	NULL	NULL	NULL	NULL	NULL	timestamp		on update CURRENT_TIMESTAMP		
def	mysql	proc	db	1		NO	char	64	192	NULL	NULL	utf8	utf8_bin	char(64)	PRI			
def	mysql	proc	db_collation	19	NULL	YES	char	32	96	NULL	NULL	utf8	utf8_bin	char(32)				
def	mysql	proc	definer	12		NO	char	77	231	NULL	NULL	utf8	utf8_bin	char(77)				
def	mysql	proc	is_deterministic	7	NO	NO	enum	3	9	NULL	NULL	utf8	utf8_general_ci	enum('YES','NO')				
def	mysql	proc	language	5	SQL	NO	enum	3	9	NULL	NULL	utf8	utf8_general_ci	enum('SQL')				
def	mysql	proc	modified	14	0000-00-00 00:00:00	NO	timestamp	NULL	NULL	NULL	NULL	NULL	NULL	timestamp				
def	mysql	proc	name	2		NO	char	64	192	NULL	NULL	utf8	utf8_general_ci	char(64)	PRI			
def	mysql	proc	param_list	9	NULL	NO	blob	65535	65535	NULL	NULL	NULL	NULL	blob				
def	mysql	proc	returns	10	NULL	NO	longblob	4294967295	4294967295	NULL	NULL	NULL	NULL	longblob				
def	mysql	proc	security_type	8	DEFINER	NO	enum	7	21	NULL	NULL	utf8	utf8_general_ci	enum('INVOKER','DEFINER')				
def	mysql	proc	specific_name	4		NO	char	64	192	NULL	NULL	utf8	utf8_general_ci	char(64)				
def	mysql	proc	sql_data_access	6	CONTAINS_SQL	NO	enum	17	51	NULL	NULL	utf8	utf8_general_ci	enum('CONTAINS_SQL','NO_SQL','READS_SQL_DATA','MODIFIES_SQL_DATA')				
def	mysql	proc	sql_mode	15		NO	set	478	1434	NULL	NULL	utf8	utf8_general_ci	set('REAL_AS_FLOAT','PIPES_AS_CONCAT','ANSI_QUOTES','IGNORE_SPACE','NOT_USED','ONLY_FULL_GROUP_BY','NO_UNSIGNED_SUBTRACTION','NO_DIR_IN_CREATE','POSTGRESQL','ORACLE','MSSQL','DB2','MAXDB','NO_KEY_OPTIONS','NO_TABLE_OPTIONS','NO_FIELD_OPTIONS','MYSQL323','MYSQL40','ANSI','NO_AUTO_VALUE_ON_ZERO','NO_BACKSLASH_ESCAPES','STRICT_TRANS_TABLES','STRICT_ALL_TABLES','NO_ZERO_IN_DATE','NO_ZERO_DATE','INVALID_DATES','ERROR_FOR_DIVISION_BY_ZERO','TRADITIONAL','NO_AUTO_CREATE_USER','HIGH_NOT_PRECEDENCE','NO_ENGINE_SUBSTITUTION','PAD_CHAR_TO_FULL_LENGTH')				
def	mysql	proc	type	3	NULL	NO	enum	9	27	NULL	NULL	utf8	utf8_general_ci	enum('FUNCTION','PROCEDURE')	PRI			
def	mysql	procs_priv	Db	2		NO	char	64	192	NULL	NULL	utf8	utf8_bin	char(64)	PRI			
def	mysql	procs_priv	Grantor	6		NO	char	77	231	NULL	NULL	utf8	utf8_bin	char(77)	MUL			
def	mysql	procs_priv	Host	1		NO	char	60	180	NULL	NULL	utf8	utf8_bin	char(60)	PRI			
def	mysql	procs_priv	Proc_priv	7		NO	set	27	81	NULL	NULL	utf8	utf8_general_ci	set('Execute','Alter Routine','Grant')				
def	mysql	procs_priv	Routine_name	4		NO	char	64	192	NULL	NULL	utf8	utf8_general_ci	char(64)	PRI			
def	mysql	procs_priv	Routine_type	5	NULL	NO	enum	9	27	NULL	NULL	utf8	utf8_bin	enum('FUNCTION','PROCEDURE')	PRI			
def	mysql	procs_priv	Timestamp	8	CURRENT_TIMESTAMP	NO	timestamp	NULL	NULL	NULL	NULL	NULL	NULL	timestamp		on update CURRENT_TIMESTAMP		
def	mysql	procs_priv	User	3		NO	char	16	48	NULL	NULL	utf8	utf8_bin	char(16)	PRI			
def	mysql	servers	Db	3		NO	char	64	192	NULL	NULL	utf8	utf8_general_ci	char(64)				
def	mysql	servers	Host	2		NO	char	64	192	NULL	NULL	utf8	utf8_general_ci	char(64)				
def	mysql	servers	Owner	9		NO	char	64	192	NULL	NULL	utf8	utf8_general_ci	char(64)				
def	mysql	servers	Password	5		NO	char	64	192	NULL	NULL	utf8	utf8_general_ci	char(64)				
def	mysql	servers	Port	6	0	NO	int	NULL	NULL	10	0	NULL	NULL	int(4)				
def	mysql	servers	Server_name	1		NO	char	64	192	NULL	NULL	utf8	utf8_general_ci	char(64)	PRI			
def	mysql	servers	Socket	7		NO	char	64	192	NULL	NULL	utf8	utf8_general_ci	char(64)				
def	mysql	servers	Username	4		NO	char	64	192	NULL	NULL	utf8	utf8_general_ci	char(64)				
def	mysql	servers	Wrapper	8		NO	char	64	192	NULL	NULL	utf8	utf8_general_ci	char(64)				
<<<<<<< HEAD
=======
def	mysql	slave_master_info	Connect_retry	9	NULL	NO	int	NULL	NULL	10	0	NULL	NULL	int(10) unsigned				
def	mysql	slave_master_info	Enabled_ssl	10	NULL	NO	tinyint	NULL	NULL	3	0	NULL	NULL	tinyint(1)				
def	mysql	slave_master_info	Heartbeat	17	NULL	NO	float	NULL	NULL	12	NULL	NULL	NULL	float				
def	mysql	slave_master_info	Host	5	NULL	YES	text	65535	65535	NULL	NULL	utf8	utf8_bin	text				
def	mysql	slave_master_info	Ignored_server_ids	18	NULL	YES	text	65535	65535	NULL	NULL	utf8	utf8_bin	text				
def	mysql	slave_master_info	Master_id	1	NULL	NO	int	NULL	NULL	10	0	NULL	NULL	int(10) unsigned	PRI			
def	mysql	slave_master_info	Master_log_name	3	NULL	NO	text	65535	65535	NULL	NULL	utf8	utf8_bin	text				
def	mysql	slave_master_info	Master_log_pos	4	NULL	NO	int	NULL	NULL	10	0	NULL	NULL	int(10) unsigned				
def	mysql	slave_master_info	Number_of_lines	2	NULL	NO	int	NULL	NULL	10	0	NULL	NULL	int(10) unsigned				
def	mysql	slave_master_info	Port	8	NULL	NO	int	NULL	NULL	10	0	NULL	NULL	int(10) unsigned				
def	mysql	slave_master_info	Retry_count	19	NULL	NO	int	NULL	NULL	10	0	NULL	NULL	int(10) unsigned				
def	mysql	slave_master_info	Ssl_ca	11	NULL	YES	text	65535	65535	NULL	NULL	utf8	utf8_bin	text				
def	mysql	slave_master_info	Ssl_capath	12	NULL	YES	text	65535	65535	NULL	NULL	utf8	utf8_bin	text				
def	mysql	slave_master_info	Ssl_cert	13	NULL	YES	text	65535	65535	NULL	NULL	utf8	utf8_bin	text				
def	mysql	slave_master_info	Ssl_cipher	14	NULL	YES	text	65535	65535	NULL	NULL	utf8	utf8_bin	text				
def	mysql	slave_master_info	Ssl_key	15	NULL	YES	text	65535	65535	NULL	NULL	utf8	utf8_bin	text				
def	mysql	slave_master_info	Ssl_verify_servert_cert	16	NULL	NO	tinyint	NULL	NULL	3	0	NULL	NULL	tinyint(1)				
def	mysql	slave_master_info	User_name	6	NULL	YES	text	65535	65535	NULL	NULL	utf8	utf8_bin	text				
def	mysql	slave_master_info	User_password	7	NULL	YES	text	65535	65535	NULL	NULL	utf8	utf8_bin	text				
def	mysql	slave_master_info	Uuid	20	NULL	YES	text	65535	65535	NULL	NULL	utf8	utf8_bin	text				
def	mysql	slave_relay_log_info	Master_id	1	NULL	NO	int	NULL	NULL	10	0	NULL	NULL	int(10) unsigned	PRI			
def	mysql	slave_relay_log_info	Master_log_name	5	NULL	NO	text	65535	65535	NULL	NULL	utf8	utf8_bin	text				
def	mysql	slave_relay_log_info	Master_log_pos	6	NULL	NO	int	NULL	NULL	10	0	NULL	NULL	int(10) unsigned				
def	mysql	slave_relay_log_info	Number_of_lines	2	NULL	NO	int	NULL	NULL	10	0	NULL	NULL	int(10) unsigned				
def	mysql	slave_relay_log_info	Relay_log_name	3	NULL	NO	text	65535	65535	NULL	NULL	utf8	utf8_bin	text				
def	mysql	slave_relay_log_info	Relay_log_pos	4	NULL	NO	int	NULL	NULL	10	0	NULL	NULL	int(10) unsigned				
def	mysql	slave_relay_log_info	Sql_delay	7	NULL	NO	int	NULL	NULL	10	0	NULL	NULL	int(11)				
>>>>>>> adda25c7
def	mysql	slow_log	db	7	NULL	NO	varchar	512	1536	NULL	NULL	utf8	utf8_general_ci	varchar(512)				
def	mysql	slow_log	insert_id	9	NULL	NO	int	NULL	NULL	10	0	NULL	NULL	int(11)				
def	mysql	slow_log	last_insert_id	8	NULL	NO	int	NULL	NULL	10	0	NULL	NULL	int(11)				
def	mysql	slow_log	lock_time	4	NULL	NO	time	NULL	NULL	NULL	NULL	NULL	NULL	time				
def	mysql	slow_log	query_time	3	NULL	NO	time	NULL	NULL	NULL	NULL	NULL	NULL	time				
def	mysql	slow_log	rows_examined	6	NULL	NO	int	NULL	NULL	10	0	NULL	NULL	int(11)				
def	mysql	slow_log	rows_sent	5	NULL	NO	int	NULL	NULL	10	0	NULL	NULL	int(11)				
def	mysql	slow_log	server_id	10	NULL	NO	int	NULL	NULL	10	0	NULL	NULL	int(10) unsigned				
def	mysql	slow_log	sql_text	11	NULL	NO	mediumtext	16777215	16777215	NULL	NULL	utf8	utf8_general_ci	mediumtext				
def	mysql	slow_log	start_time	1	CURRENT_TIMESTAMP	NO	timestamp	NULL	NULL	NULL	NULL	NULL	NULL	timestamp		on update CURRENT_TIMESTAMP		
def	mysql	slow_log	user_host	2	NULL	NO	mediumtext	16777215	16777215	NULL	NULL	utf8	utf8_general_ci	mediumtext				
def	mysql	tables_priv	Column_priv	8		NO	set	31	93	NULL	NULL	utf8	utf8_general_ci	set('Select','Insert','Update','References')				
def	mysql	tables_priv	Db	2		NO	char	64	192	NULL	NULL	utf8	utf8_bin	char(64)	PRI			
def	mysql	tables_priv	Grantor	5		NO	char	77	231	NULL	NULL	utf8	utf8_bin	char(77)	MUL			
def	mysql	tables_priv	Host	1		NO	char	60	180	NULL	NULL	utf8	utf8_bin	char(60)	PRI			
def	mysql	tables_priv	Table_name	4		NO	char	64	192	NULL	NULL	utf8	utf8_bin	char(64)	PRI			
def	mysql	tables_priv	Table_priv	7		NO	set	98	294	NULL	NULL	utf8	utf8_general_ci	set('Select','Insert','Update','Delete','Create','Drop','Grant','References','Index','Alter','Create View','Show view','Trigger')				
def	mysql	tables_priv	Timestamp	6	CURRENT_TIMESTAMP	NO	timestamp	NULL	NULL	NULL	NULL	NULL	NULL	timestamp		on update CURRENT_TIMESTAMP		
def	mysql	tables_priv	User	3		NO	char	16	48	NULL	NULL	utf8	utf8_bin	char(16)	PRI			
def	mysql	time_zone	Time_zone_id	1	NULL	NO	int	NULL	NULL	10	0	NULL	NULL	int(10) unsigned	PRI	auto_increment		
def	mysql	time_zone	Use_leap_seconds	2	N	NO	enum	1	3	NULL	NULL	utf8	utf8_general_ci	enum('Y','N')				
def	mysql	time_zone_leap_second	Correction	2	NULL	NO	int	NULL	NULL	10	0	NULL	NULL	int(11)				
def	mysql	time_zone_leap_second	Transition_time	1	NULL	NO	bigint	NULL	NULL	19	0	NULL	NULL	bigint(20)	PRI			
def	mysql	time_zone_name	Name	1	NULL	NO	char	64	192	NULL	NULL	utf8	utf8_general_ci	char(64)	PRI			
def	mysql	time_zone_name	Time_zone_id	2	NULL	NO	int	NULL	NULL	10	0	NULL	NULL	int(10) unsigned				
def	mysql	time_zone_transition	Time_zone_id	1	NULL	NO	int	NULL	NULL	10	0	NULL	NULL	int(10) unsigned	PRI			
def	mysql	time_zone_transition	Transition_time	2	NULL	NO	bigint	NULL	NULL	19	0	NULL	NULL	bigint(20)	PRI			
def	mysql	time_zone_transition	Transition_type_id	3	NULL	NO	int	NULL	NULL	10	0	NULL	NULL	int(10) unsigned				
def	mysql	time_zone_transition_type	Abbreviation	5		NO	char	8	24	NULL	NULL	utf8	utf8_general_ci	char(8)				
def	mysql	time_zone_transition_type	Is_DST	4	0	NO	tinyint	NULL	NULL	3	0	NULL	NULL	tinyint(3) unsigned				
def	mysql	time_zone_transition_type	Offset	3	0	NO	int	NULL	NULL	10	0	NULL	NULL	int(11)				
def	mysql	time_zone_transition_type	Time_zone_id	1	NULL	NO	int	NULL	NULL	10	0	NULL	NULL	int(10) unsigned	PRI			
def	mysql	time_zone_transition_type	Transition_type_id	2	NULL	NO	int	NULL	NULL	10	0	NULL	NULL	int(10) unsigned	PRI			
def	mysql	user	Alter_priv	17	N	NO	enum	1	3	NULL	NULL	utf8	utf8_general_ci	enum('N','Y')				
def	mysql	user	Alter_routine_priv	28	N	NO	enum	1	3	NULL	NULL	utf8	utf8_general_ci	enum('N','Y')				
def	mysql	user	Create_priv	8	N	NO	enum	1	3	NULL	NULL	utf8	utf8_general_ci	enum('N','Y')				
def	mysql	user	Create_routine_priv	27	N	NO	enum	1	3	NULL	NULL	utf8	utf8_general_ci	enum('N','Y')				
def	mysql	user	Create_tablespace_priv	32	N	NO	enum	1	3	NULL	NULL	utf8	utf8_general_ci	enum('N','Y')				
def	mysql	user	Create_tmp_table_priv	20	N	NO	enum	1	3	NULL	NULL	utf8	utf8_general_ci	enum('N','Y')				
def	mysql	user	Create_user_priv	29	N	NO	enum	1	3	NULL	NULL	utf8	utf8_general_ci	enum('N','Y')				
def	mysql	user	Create_view_priv	25	N	NO	enum	1	3	NULL	NULL	utf8	utf8_general_ci	enum('N','Y')				
def	mysql	user	Delete_priv	7	N	NO	enum	1	3	NULL	NULL	utf8	utf8_general_ci	enum('N','Y')				
def	mysql	user	Drop_priv	9	N	NO	enum	1	3	NULL	NULL	utf8	utf8_general_ci	enum('N','Y')				
def	mysql	user	Event_priv	30	N	NO	enum	1	3	NULL	NULL	utf8	utf8_general_ci	enum('N','Y')				
def	mysql	user	Execute_priv	22	N	NO	enum	1	3	NULL	NULL	utf8	utf8_general_ci	enum('N','Y')				
def	mysql	user	File_priv	13	N	NO	enum	1	3	NULL	NULL	utf8	utf8_general_ci	enum('N','Y')				
def	mysql	user	Grant_priv	14	N	NO	enum	1	3	NULL	NULL	utf8	utf8_general_ci	enum('N','Y')				
def	mysql	user	Host	1		NO	char	60	180	NULL	NULL	utf8	utf8_bin	char(60)	PRI			
def	mysql	user	Index_priv	16	N	NO	enum	1	3	NULL	NULL	utf8	utf8_general_ci	enum('N','Y')				
def	mysql	user	Insert_priv	5	N	NO	enum	1	3	NULL	NULL	utf8	utf8_general_ci	enum('N','Y')				
def	mysql	user	Lock_tables_priv	21	N	NO	enum	1	3	NULL	NULL	utf8	utf8_general_ci	enum('N','Y')				
def	mysql	user	max_connections	39	0	NO	int	NULL	NULL	10	0	NULL	NULL	int(11) unsigned				
def	mysql	user	max_questions	37	0	NO	int	NULL	NULL	10	0	NULL	NULL	int(11) unsigned				
def	mysql	user	max_updates	38	0	NO	int	NULL	NULL	10	0	NULL	NULL	int(11) unsigned				
def	mysql	user	max_user_connections	40	0	NO	int	NULL	NULL	10	0	NULL	NULL	int(11) unsigned				
def	mysql	user	Password	3		NO	char	41	41	NULL	NULL	latin1	latin1_bin	char(41)				
def	mysql	user	Process_priv	12	N	NO	enum	1	3	NULL	NULL	utf8	utf8_general_ci	enum('N','Y')				
def	mysql	user	References_priv	15	N	NO	enum	1	3	NULL	NULL	utf8	utf8_general_ci	enum('N','Y')				
def	mysql	user	Reload_priv	10	N	NO	enum	1	3	NULL	NULL	utf8	utf8_general_ci	enum('N','Y')				
def	mysql	user	Repl_client_priv	24	N	NO	enum	1	3	NULL	NULL	utf8	utf8_general_ci	enum('N','Y')				
def	mysql	user	Repl_slave_priv	23	N	NO	enum	1	3	NULL	NULL	utf8	utf8_general_ci	enum('N','Y')				
def	mysql	user	Select_priv	4	N	NO	enum	1	3	NULL	NULL	utf8	utf8_general_ci	enum('N','Y')				
def	mysql	user	Show_db_priv	18	N	NO	enum	1	3	NULL	NULL	utf8	utf8_general_ci	enum('N','Y')				
def	mysql	user	Show_view_priv	26	N	NO	enum	1	3	NULL	NULL	utf8	utf8_general_ci	enum('N','Y')				
def	mysql	user	Shutdown_priv	11	N	NO	enum	1	3	NULL	NULL	utf8	utf8_general_ci	enum('N','Y')				
def	mysql	user	ssl_cipher	34	NULL	NO	blob	65535	65535	NULL	NULL	NULL	NULL	blob				
def	mysql	user	ssl_type	33		NO	enum	9	27	NULL	NULL	utf8	utf8_general_ci	enum('','ANY','X509','SPECIFIED')				
def	mysql	user	Super_priv	19	N	NO	enum	1	3	NULL	NULL	utf8	utf8_general_ci	enum('N','Y')				
def	mysql	user	Trigger_priv	31	N	NO	enum	1	3	NULL	NULL	utf8	utf8_general_ci	enum('N','Y')				
def	mysql	user	Update_priv	6	N	NO	enum	1	3	NULL	NULL	utf8	utf8_general_ci	enum('N','Y')				
def	mysql	user	User	2		NO	char	16	48	NULL	NULL	utf8	utf8_bin	char(16)	PRI			
def	mysql	user	x509_issuer	35	NULL	NO	blob	65535	65535	NULL	NULL	NULL	NULL	blob				
def	mysql	user	x509_subject	36	NULL	NO	blob	65535	65535	NULL	NULL	NULL	NULL	blob				
##########################################################################
# Show the quotient of CHARACTER_OCTET_LENGTH and CHARACTER_MAXIMUM_LENGTH
##########################################################################
SELECT DISTINCT
CHARACTER_OCTET_LENGTH / CHARACTER_MAXIMUM_LENGTH AS COL_CML,
DATA_TYPE,
CHARACTER_SET_NAME,
COLLATION_NAME
FROM information_schema.columns
WHERE table_schema = 'mysql'
AND CHARACTER_OCTET_LENGTH / CHARACTER_MAXIMUM_LENGTH = 1
ORDER BY CHARACTER_SET_NAME, COLLATION_NAME, COL_CML;
COL_CML	DATA_TYPE	CHARACTER_SET_NAME	COLLATION_NAME
1.0000	blob	NULL	NULL
1.0000	longblob	NULL	NULL
1.0000	char	latin1	latin1_bin
1.0000	char	latin1	latin1_swedish_ci
1.0000	varchar	latin1	latin1_swedish_ci
1.0000	text	utf8	utf8_bin
1.0000	mediumtext	utf8	utf8_general_ci
1.0000	text	utf8	utf8_general_ci
SELECT DISTINCT
CHARACTER_OCTET_LENGTH / CHARACTER_MAXIMUM_LENGTH AS COL_CML,
DATA_TYPE,
CHARACTER_SET_NAME,
COLLATION_NAME
FROM information_schema.columns
WHERE table_schema = 'mysql'
AND CHARACTER_OCTET_LENGTH / CHARACTER_MAXIMUM_LENGTH <> 1
ORDER BY CHARACTER_SET_NAME, COLLATION_NAME, COL_CML;
COL_CML	DATA_TYPE	CHARACTER_SET_NAME	COLLATION_NAME
3.0000	char	utf8	utf8_bin
3.0000	enum	utf8	utf8_bin
3.0000	char	utf8	utf8_general_ci
3.0000	enum	utf8	utf8_general_ci
3.0000	set	utf8	utf8_general_ci
3.0000	varchar	utf8	utf8_general_ci
SELECT DISTINCT
CHARACTER_OCTET_LENGTH / CHARACTER_MAXIMUM_LENGTH AS COL_CML,
DATA_TYPE,
CHARACTER_SET_NAME,
COLLATION_NAME
FROM information_schema.columns
WHERE table_schema = 'mysql'
AND CHARACTER_OCTET_LENGTH / CHARACTER_MAXIMUM_LENGTH IS NULL
ORDER BY CHARACTER_SET_NAME, COLLATION_NAME, COL_CML;
COL_CML	DATA_TYPE	CHARACTER_SET_NAME	COLLATION_NAME
NULL	bigint	NULL	NULL
NULL	datetime	NULL	NULL
NULL	float	NULL	NULL
NULL	int	NULL	NULL
NULL	smallint	NULL	NULL
NULL	time	NULL	NULL
NULL	timestamp	NULL	NULL
NULL	tinyint	NULL	NULL
--> CHAR(0) is allowed (see manual), and here both CHARACHTER_* values
--> are 0, which is intended behavior, and the result of 0 / 0 IS NULL
SELECT CHARACTER_OCTET_LENGTH / CHARACTER_MAXIMUM_LENGTH AS COL_CML,
TABLE_SCHEMA,
TABLE_NAME,
COLUMN_NAME,
DATA_TYPE,
CHARACTER_MAXIMUM_LENGTH,
CHARACTER_OCTET_LENGTH,
CHARACTER_SET_NAME,
COLLATION_NAME,
COLUMN_TYPE
FROM information_schema.columns
WHERE table_schema = 'mysql'
ORDER BY TABLE_SCHEMA, TABLE_NAME, ORDINAL_POSITION;
COL_CML	TABLE_SCHEMA	TABLE_NAME	COLUMN_NAME	DATA_TYPE	CHARACTER_MAXIMUM_LENGTH	CHARACTER_OCTET_LENGTH	CHARACTER_SET_NAME	COLLATION_NAME	COLUMN_TYPE
3.0000	mysql	columns_priv	Host	char	60	180	utf8	utf8_bin	char(60)
3.0000	mysql	columns_priv	Db	char	64	192	utf8	utf8_bin	char(64)
3.0000	mysql	columns_priv	User	char	16	48	utf8	utf8_bin	char(16)
3.0000	mysql	columns_priv	Table_name	char	64	192	utf8	utf8_bin	char(64)
3.0000	mysql	columns_priv	Column_name	char	64	192	utf8	utf8_bin	char(64)
NULL	mysql	columns_priv	Timestamp	timestamp	NULL	NULL	NULL	NULL	timestamp
3.0000	mysql	columns_priv	Column_priv	set	31	93	utf8	utf8_general_ci	set('Select','Insert','Update','References')
3.0000	mysql	db	Host	char	60	180	utf8	utf8_bin	char(60)
3.0000	mysql	db	Db	char	64	192	utf8	utf8_bin	char(64)
3.0000	mysql	db	User	char	16	48	utf8	utf8_bin	char(16)
3.0000	mysql	db	Select_priv	enum	1	3	utf8	utf8_general_ci	enum('N','Y')
3.0000	mysql	db	Insert_priv	enum	1	3	utf8	utf8_general_ci	enum('N','Y')
3.0000	mysql	db	Update_priv	enum	1	3	utf8	utf8_general_ci	enum('N','Y')
3.0000	mysql	db	Delete_priv	enum	1	3	utf8	utf8_general_ci	enum('N','Y')
3.0000	mysql	db	Create_priv	enum	1	3	utf8	utf8_general_ci	enum('N','Y')
3.0000	mysql	db	Drop_priv	enum	1	3	utf8	utf8_general_ci	enum('N','Y')
3.0000	mysql	db	Grant_priv	enum	1	3	utf8	utf8_general_ci	enum('N','Y')
3.0000	mysql	db	References_priv	enum	1	3	utf8	utf8_general_ci	enum('N','Y')
3.0000	mysql	db	Index_priv	enum	1	3	utf8	utf8_general_ci	enum('N','Y')
3.0000	mysql	db	Alter_priv	enum	1	3	utf8	utf8_general_ci	enum('N','Y')
3.0000	mysql	db	Create_tmp_table_priv	enum	1	3	utf8	utf8_general_ci	enum('N','Y')
3.0000	mysql	db	Lock_tables_priv	enum	1	3	utf8	utf8_general_ci	enum('N','Y')
3.0000	mysql	db	Create_view_priv	enum	1	3	utf8	utf8_general_ci	enum('N','Y')
3.0000	mysql	db	Show_view_priv	enum	1	3	utf8	utf8_general_ci	enum('N','Y')
3.0000	mysql	db	Create_routine_priv	enum	1	3	utf8	utf8_general_ci	enum('N','Y')
3.0000	mysql	db	Alter_routine_priv	enum	1	3	utf8	utf8_general_ci	enum('N','Y')
3.0000	mysql	db	Execute_priv	enum	1	3	utf8	utf8_general_ci	enum('N','Y')
3.0000	mysql	db	Event_priv	enum	1	3	utf8	utf8_general_ci	enum('N','Y')
3.0000	mysql	db	Trigger_priv	enum	1	3	utf8	utf8_general_ci	enum('N','Y')
3.0000	mysql	event	db	char	64	192	utf8	utf8_bin	char(64)
3.0000	mysql	event	name	char	64	192	utf8	utf8_general_ci	char(64)
1.0000	mysql	event	body	longblob	4294967295	4294967295	NULL	NULL	longblob
3.0000	mysql	event	definer	char	77	231	utf8	utf8_bin	char(77)
NULL	mysql	event	execute_at	datetime	NULL	NULL	NULL	NULL	datetime
NULL	mysql	event	interval_value	int	NULL	NULL	NULL	NULL	int(11)
3.0000	mysql	event	interval_field	enum	18	54	utf8	utf8_general_ci	enum('YEAR','QUARTER','MONTH','DAY','HOUR','MINUTE','WEEK','SECOND','MICROSECOND','YEAR_MONTH','DAY_HOUR','DAY_MINUTE','DAY_SECOND','HOUR_MINUTE','HOUR_SECOND','MINUTE_SECOND','DAY_MICROSECOND','HOUR_MICROSECOND','MINUTE_MICROSECOND','SECOND_MICROSECOND')
NULL	mysql	event	created	timestamp	NULL	NULL	NULL	NULL	timestamp
NULL	mysql	event	modified	timestamp	NULL	NULL	NULL	NULL	timestamp
NULL	mysql	event	last_executed	datetime	NULL	NULL	NULL	NULL	datetime
NULL	mysql	event	starts	datetime	NULL	NULL	NULL	NULL	datetime
NULL	mysql	event	ends	datetime	NULL	NULL	NULL	NULL	datetime
3.0000	mysql	event	status	enum	18	54	utf8	utf8_general_ci	enum('ENABLED','DISABLED','SLAVESIDE_DISABLED')
3.0000	mysql	event	on_completion	enum	8	24	utf8	utf8_general_ci	enum('DROP','PRESERVE')
3.0000	mysql	event	sql_mode	set	478	1434	utf8	utf8_general_ci	set('REAL_AS_FLOAT','PIPES_AS_CONCAT','ANSI_QUOTES','IGNORE_SPACE','NOT_USED','ONLY_FULL_GROUP_BY','NO_UNSIGNED_SUBTRACTION','NO_DIR_IN_CREATE','POSTGRESQL','ORACLE','MSSQL','DB2','MAXDB','NO_KEY_OPTIONS','NO_TABLE_OPTIONS','NO_FIELD_OPTIONS','MYSQL323','MYSQL40','ANSI','NO_AUTO_VALUE_ON_ZERO','NO_BACKSLASH_ESCAPES','STRICT_TRANS_TABLES','STRICT_ALL_TABLES','NO_ZERO_IN_DATE','NO_ZERO_DATE','INVALID_DATES','ERROR_FOR_DIVISION_BY_ZERO','TRADITIONAL','NO_AUTO_CREATE_USER','HIGH_NOT_PRECEDENCE','NO_ENGINE_SUBSTITUTION','PAD_CHAR_TO_FULL_LENGTH')
3.0000	mysql	event	comment	char	64	192	utf8	utf8_bin	char(64)
NULL	mysql	event	originator	int	NULL	NULL	NULL	NULL	int(10) unsigned
1.0000	mysql	event	time_zone	char	64	64	latin1	latin1_swedish_ci	char(64)
3.0000	mysql	event	character_set_client	char	32	96	utf8	utf8_bin	char(32)
3.0000	mysql	event	collation_connection	char	32	96	utf8	utf8_bin	char(32)
3.0000	mysql	event	db_collation	char	32	96	utf8	utf8_bin	char(32)
1.0000	mysql	event	body_utf8	longblob	4294967295	4294967295	NULL	NULL	longblob
3.0000	mysql	func	name	char	64	192	utf8	utf8_bin	char(64)
NULL	mysql	func	ret	tinyint	NULL	NULL	NULL	NULL	tinyint(1)
3.0000	mysql	func	dl	char	128	384	utf8	utf8_bin	char(128)
3.0000	mysql	func	type	enum	9	27	utf8	utf8_general_ci	enum('function','aggregate')
NULL	mysql	general_log	event_time	timestamp	NULL	NULL	NULL	NULL	timestamp
1.0000	mysql	general_log	user_host	mediumtext	16777215	16777215	utf8	utf8_general_ci	mediumtext
NULL	mysql	general_log	thread_id	int	NULL	NULL	NULL	NULL	int(11)
NULL	mysql	general_log	server_id	int	NULL	NULL	NULL	NULL	int(10) unsigned
3.0000	mysql	general_log	command_type	varchar	64	192	utf8	utf8_general_ci	varchar(64)
1.0000	mysql	general_log	argument	mediumtext	16777215	16777215	utf8	utf8_general_ci	mediumtext
NULL	mysql	help_category	help_category_id	smallint	NULL	NULL	NULL	NULL	smallint(5) unsigned
3.0000	mysql	help_category	name	char	64	192	utf8	utf8_general_ci	char(64)
NULL	mysql	help_category	parent_category_id	smallint	NULL	NULL	NULL	NULL	smallint(5) unsigned
3.0000	mysql	help_category	url	char	128	384	utf8	utf8_general_ci	char(128)
NULL	mysql	help_keyword	help_keyword_id	int	NULL	NULL	NULL	NULL	int(10) unsigned
3.0000	mysql	help_keyword	name	char	64	192	utf8	utf8_general_ci	char(64)
NULL	mysql	help_relation	help_topic_id	int	NULL	NULL	NULL	NULL	int(10) unsigned
NULL	mysql	help_relation	help_keyword_id	int	NULL	NULL	NULL	NULL	int(10) unsigned
NULL	mysql	help_topic	help_topic_id	int	NULL	NULL	NULL	NULL	int(10) unsigned
3.0000	mysql	help_topic	name	char	64	192	utf8	utf8_general_ci	char(64)
NULL	mysql	help_topic	help_category_id	smallint	NULL	NULL	NULL	NULL	smallint(5) unsigned
1.0000	mysql	help_topic	description	text	65535	65535	utf8	utf8_general_ci	text
1.0000	mysql	help_topic	example	text	65535	65535	utf8	utf8_general_ci	text
3.0000	mysql	help_topic	url	char	128	384	utf8	utf8_general_ci	char(128)
3.0000	mysql	host	Host	char	60	180	utf8	utf8_bin	char(60)
3.0000	mysql	host	Db	char	64	192	utf8	utf8_bin	char(64)
3.0000	mysql	host	Select_priv	enum	1	3	utf8	utf8_general_ci	enum('N','Y')
3.0000	mysql	host	Insert_priv	enum	1	3	utf8	utf8_general_ci	enum('N','Y')
3.0000	mysql	host	Update_priv	enum	1	3	utf8	utf8_general_ci	enum('N','Y')
3.0000	mysql	host	Delete_priv	enum	1	3	utf8	utf8_general_ci	enum('N','Y')
3.0000	mysql	host	Create_priv	enum	1	3	utf8	utf8_general_ci	enum('N','Y')
3.0000	mysql	host	Drop_priv	enum	1	3	utf8	utf8_general_ci	enum('N','Y')
3.0000	mysql	host	Grant_priv	enum	1	3	utf8	utf8_general_ci	enum('N','Y')
3.0000	mysql	host	References_priv	enum	1	3	utf8	utf8_general_ci	enum('N','Y')
3.0000	mysql	host	Index_priv	enum	1	3	utf8	utf8_general_ci	enum('N','Y')
3.0000	mysql	host	Alter_priv	enum	1	3	utf8	utf8_general_ci	enum('N','Y')
3.0000	mysql	host	Create_tmp_table_priv	enum	1	3	utf8	utf8_general_ci	enum('N','Y')
3.0000	mysql	host	Lock_tables_priv	enum	1	3	utf8	utf8_general_ci	enum('N','Y')
3.0000	mysql	host	Create_view_priv	enum	1	3	utf8	utf8_general_ci	enum('N','Y')
3.0000	mysql	host	Show_view_priv	enum	1	3	utf8	utf8_general_ci	enum('N','Y')
3.0000	mysql	host	Create_routine_priv	enum	1	3	utf8	utf8_general_ci	enum('N','Y')
3.0000	mysql	host	Alter_routine_priv	enum	1	3	utf8	utf8_general_ci	enum('N','Y')
3.0000	mysql	host	Execute_priv	enum	1	3	utf8	utf8_general_ci	enum('N','Y')
3.0000	mysql	host	Trigger_priv	enum	1	3	utf8	utf8_general_ci	enum('N','Y')
NULL	mysql	ndb_binlog_index	Position	bigint	NULL	NULL	NULL	NULL	bigint(20) unsigned
1.0000	mysql	ndb_binlog_index	File	varchar	255	255	latin1	latin1_swedish_ci	varchar(255)
NULL	mysql	ndb_binlog_index	epoch	bigint	NULL	NULL	NULL	NULL	bigint(20) unsigned
NULL	mysql	ndb_binlog_index	inserts	bigint	NULL	NULL	NULL	NULL	bigint(20) unsigned
NULL	mysql	ndb_binlog_index	updates	bigint	NULL	NULL	NULL	NULL	bigint(20) unsigned
NULL	mysql	ndb_binlog_index	deletes	bigint	NULL	NULL	NULL	NULL	bigint(20) unsigned
NULL	mysql	ndb_binlog_index	schemaops	bigint	NULL	NULL	NULL	NULL	bigint(20) unsigned
3.0000	mysql	plugin	name	varchar	64	192	utf8	utf8_general_ci	varchar(64)
3.0000	mysql	plugin	dl	varchar	128	384	utf8	utf8_general_ci	varchar(128)
3.0000	mysql	proc	db	char	64	192	utf8	utf8_bin	char(64)
3.0000	mysql	proc	name	char	64	192	utf8	utf8_general_ci	char(64)
3.0000	mysql	proc	type	enum	9	27	utf8	utf8_general_ci	enum('FUNCTION','PROCEDURE')
3.0000	mysql	proc	specific_name	char	64	192	utf8	utf8_general_ci	char(64)
3.0000	mysql	proc	language	enum	3	9	utf8	utf8_general_ci	enum('SQL')
3.0000	mysql	proc	sql_data_access	enum	17	51	utf8	utf8_general_ci	enum('CONTAINS_SQL','NO_SQL','READS_SQL_DATA','MODIFIES_SQL_DATA')
3.0000	mysql	proc	is_deterministic	enum	3	9	utf8	utf8_general_ci	enum('YES','NO')
3.0000	mysql	proc	security_type	enum	7	21	utf8	utf8_general_ci	enum('INVOKER','DEFINER')
1.0000	mysql	proc	param_list	blob	65535	65535	NULL	NULL	blob
1.0000	mysql	proc	returns	longblob	4294967295	4294967295	NULL	NULL	longblob
1.0000	mysql	proc	body	longblob	4294967295	4294967295	NULL	NULL	longblob
3.0000	mysql	proc	definer	char	77	231	utf8	utf8_bin	char(77)
NULL	mysql	proc	created	timestamp	NULL	NULL	NULL	NULL	timestamp
NULL	mysql	proc	modified	timestamp	NULL	NULL	NULL	NULL	timestamp
3.0000	mysql	proc	sql_mode	set	478	1434	utf8	utf8_general_ci	set('REAL_AS_FLOAT','PIPES_AS_CONCAT','ANSI_QUOTES','IGNORE_SPACE','NOT_USED','ONLY_FULL_GROUP_BY','NO_UNSIGNED_SUBTRACTION','NO_DIR_IN_CREATE','POSTGRESQL','ORACLE','MSSQL','DB2','MAXDB','NO_KEY_OPTIONS','NO_TABLE_OPTIONS','NO_FIELD_OPTIONS','MYSQL323','MYSQL40','ANSI','NO_AUTO_VALUE_ON_ZERO','NO_BACKSLASH_ESCAPES','STRICT_TRANS_TABLES','STRICT_ALL_TABLES','NO_ZERO_IN_DATE','NO_ZERO_DATE','INVALID_DATES','ERROR_FOR_DIVISION_BY_ZERO','TRADITIONAL','NO_AUTO_CREATE_USER','HIGH_NOT_PRECEDENCE','NO_ENGINE_SUBSTITUTION','PAD_CHAR_TO_FULL_LENGTH')
1.0000	mysql	proc	comment	text	65535	65535	utf8	utf8_bin	text
3.0000	mysql	proc	character_set_client	char	32	96	utf8	utf8_bin	char(32)
3.0000	mysql	proc	collation_connection	char	32	96	utf8	utf8_bin	char(32)
3.0000	mysql	proc	db_collation	char	32	96	utf8	utf8_bin	char(32)
1.0000	mysql	proc	body_utf8	longblob	4294967295	4294967295	NULL	NULL	longblob
3.0000	mysql	procs_priv	Host	char	60	180	utf8	utf8_bin	char(60)
3.0000	mysql	procs_priv	Db	char	64	192	utf8	utf8_bin	char(64)
3.0000	mysql	procs_priv	User	char	16	48	utf8	utf8_bin	char(16)
3.0000	mysql	procs_priv	Routine_name	char	64	192	utf8	utf8_general_ci	char(64)
3.0000	mysql	procs_priv	Routine_type	enum	9	27	utf8	utf8_bin	enum('FUNCTION','PROCEDURE')
3.0000	mysql	procs_priv	Grantor	char	77	231	utf8	utf8_bin	char(77)
3.0000	mysql	procs_priv	Proc_priv	set	27	81	utf8	utf8_general_ci	set('Execute','Alter Routine','Grant')
NULL	mysql	procs_priv	Timestamp	timestamp	NULL	NULL	NULL	NULL	timestamp
3.0000	mysql	servers	Server_name	char	64	192	utf8	utf8_general_ci	char(64)
3.0000	mysql	servers	Host	char	64	192	utf8	utf8_general_ci	char(64)
3.0000	mysql	servers	Db	char	64	192	utf8	utf8_general_ci	char(64)
3.0000	mysql	servers	Username	char	64	192	utf8	utf8_general_ci	char(64)
3.0000	mysql	servers	Password	char	64	192	utf8	utf8_general_ci	char(64)
NULL	mysql	servers	Port	int	NULL	NULL	NULL	NULL	int(4)
3.0000	mysql	servers	Socket	char	64	192	utf8	utf8_general_ci	char(64)
3.0000	mysql	servers	Wrapper	char	64	192	utf8	utf8_general_ci	char(64)
3.0000	mysql	servers	Owner	char	64	192	utf8	utf8_general_ci	char(64)
NULL	mysql	slave_master_info	Master_id	int	NULL	NULL	NULL	NULL	int(10) unsigned
NULL	mysql	slave_master_info	Number_of_lines	int	NULL	NULL	NULL	NULL	int(10) unsigned
1.0000	mysql	slave_master_info	Master_log_name	text	65535	65535	utf8	utf8_bin	text
NULL	mysql	slave_master_info	Master_log_pos	int	NULL	NULL	NULL	NULL	int(10) unsigned
1.0000	mysql	slave_master_info	Host	text	65535	65535	utf8	utf8_bin	text
1.0000	mysql	slave_master_info	User_name	text	65535	65535	utf8	utf8_bin	text
1.0000	mysql	slave_master_info	User_password	text	65535	65535	utf8	utf8_bin	text
NULL	mysql	slave_master_info	Port	int	NULL	NULL	NULL	NULL	int(10) unsigned
NULL	mysql	slave_master_info	Connect_retry	int	NULL	NULL	NULL	NULL	int(10) unsigned
NULL	mysql	slave_master_info	Enabled_ssl	tinyint	NULL	NULL	NULL	NULL	tinyint(1)
1.0000	mysql	slave_master_info	Ssl_ca	text	65535	65535	utf8	utf8_bin	text
1.0000	mysql	slave_master_info	Ssl_capath	text	65535	65535	utf8	utf8_bin	text
1.0000	mysql	slave_master_info	Ssl_cert	text	65535	65535	utf8	utf8_bin	text
1.0000	mysql	slave_master_info	Ssl_cipher	text	65535	65535	utf8	utf8_bin	text
1.0000	mysql	slave_master_info	Ssl_key	text	65535	65535	utf8	utf8_bin	text
NULL	mysql	slave_master_info	Ssl_verify_servert_cert	tinyint	NULL	NULL	NULL	NULL	tinyint(1)
NULL	mysql	slave_master_info	Heartbeat	float	NULL	NULL	NULL	NULL	float
1.0000	mysql	slave_master_info	Ignored_server_ids	text	65535	65535	utf8	utf8_bin	text
NULL	mysql	slave_master_info	Retry_count	int	NULL	NULL	NULL	NULL	int(10) unsigned
1.0000	mysql	slave_master_info	Uuid	text	65535	65535	utf8	utf8_bin	text
NULL	mysql	slave_relay_log_info	Master_id	int	NULL	NULL	NULL	NULL	int(10) unsigned
NULL	mysql	slave_relay_log_info	Number_of_lines	int	NULL	NULL	NULL	NULL	int(10) unsigned
1.0000	mysql	slave_relay_log_info	Relay_log_name	text	65535	65535	utf8	utf8_bin	text
NULL	mysql	slave_relay_log_info	Relay_log_pos	int	NULL	NULL	NULL	NULL	int(10) unsigned
1.0000	mysql	slave_relay_log_info	Master_log_name	text	65535	65535	utf8	utf8_bin	text
NULL	mysql	slave_relay_log_info	Master_log_pos	int	NULL	NULL	NULL	NULL	int(10) unsigned
NULL	mysql	slave_relay_log_info	Sql_delay	int	NULL	NULL	NULL	NULL	int(11)
NULL	mysql	slow_log	start_time	timestamp	NULL	NULL	NULL	NULL	timestamp
1.0000	mysql	slow_log	user_host	mediumtext	16777215	16777215	utf8	utf8_general_ci	mediumtext
NULL	mysql	slow_log	query_time	time	NULL	NULL	NULL	NULL	time
NULL	mysql	slow_log	lock_time	time	NULL	NULL	NULL	NULL	time
NULL	mysql	slow_log	rows_sent	int	NULL	NULL	NULL	NULL	int(11)
NULL	mysql	slow_log	rows_examined	int	NULL	NULL	NULL	NULL	int(11)
3.0000	mysql	slow_log	db	varchar	512	1536	utf8	utf8_general_ci	varchar(512)
NULL	mysql	slow_log	last_insert_id	int	NULL	NULL	NULL	NULL	int(11)
NULL	mysql	slow_log	insert_id	int	NULL	NULL	NULL	NULL	int(11)
NULL	mysql	slow_log	server_id	int	NULL	NULL	NULL	NULL	int(10) unsigned
1.0000	mysql	slow_log	sql_text	mediumtext	16777215	16777215	utf8	utf8_general_ci	mediumtext
3.0000	mysql	tables_priv	Host	char	60	180	utf8	utf8_bin	char(60)
3.0000	mysql	tables_priv	Db	char	64	192	utf8	utf8_bin	char(64)
3.0000	mysql	tables_priv	User	char	16	48	utf8	utf8_bin	char(16)
3.0000	mysql	tables_priv	Table_name	char	64	192	utf8	utf8_bin	char(64)
3.0000	mysql	tables_priv	Grantor	char	77	231	utf8	utf8_bin	char(77)
NULL	mysql	tables_priv	Timestamp	timestamp	NULL	NULL	NULL	NULL	timestamp
3.0000	mysql	tables_priv	Table_priv	set	98	294	utf8	utf8_general_ci	set('Select','Insert','Update','Delete','Create','Drop','Grant','References','Index','Alter','Create View','Show view','Trigger')
3.0000	mysql	tables_priv	Column_priv	set	31	93	utf8	utf8_general_ci	set('Select','Insert','Update','References')
NULL	mysql	time_zone	Time_zone_id	int	NULL	NULL	NULL	NULL	int(10) unsigned
3.0000	mysql	time_zone	Use_leap_seconds	enum	1	3	utf8	utf8_general_ci	enum('Y','N')
NULL	mysql	time_zone_leap_second	Transition_time	bigint	NULL	NULL	NULL	NULL	bigint(20)
NULL	mysql	time_zone_leap_second	Correction	int	NULL	NULL	NULL	NULL	int(11)
3.0000	mysql	time_zone_name	Name	char	64	192	utf8	utf8_general_ci	char(64)
NULL	mysql	time_zone_name	Time_zone_id	int	NULL	NULL	NULL	NULL	int(10) unsigned
NULL	mysql	time_zone_transition	Time_zone_id	int	NULL	NULL	NULL	NULL	int(10) unsigned
NULL	mysql	time_zone_transition	Transition_time	bigint	NULL	NULL	NULL	NULL	bigint(20)
NULL	mysql	time_zone_transition	Transition_type_id	int	NULL	NULL	NULL	NULL	int(10) unsigned
NULL	mysql	time_zone_transition_type	Time_zone_id	int	NULL	NULL	NULL	NULL	int(10) unsigned
NULL	mysql	time_zone_transition_type	Transition_type_id	int	NULL	NULL	NULL	NULL	int(10) unsigned
NULL	mysql	time_zone_transition_type	Offset	int	NULL	NULL	NULL	NULL	int(11)
NULL	mysql	time_zone_transition_type	Is_DST	tinyint	NULL	NULL	NULL	NULL	tinyint(3) unsigned
3.0000	mysql	time_zone_transition_type	Abbreviation	char	8	24	utf8	utf8_general_ci	char(8)
3.0000	mysql	user	Host	char	60	180	utf8	utf8_bin	char(60)
3.0000	mysql	user	User	char	16	48	utf8	utf8_bin	char(16)
1.0000	mysql	user	Password	char	41	41	latin1	latin1_bin	char(41)
3.0000	mysql	user	Select_priv	enum	1	3	utf8	utf8_general_ci	enum('N','Y')
3.0000	mysql	user	Insert_priv	enum	1	3	utf8	utf8_general_ci	enum('N','Y')
3.0000	mysql	user	Update_priv	enum	1	3	utf8	utf8_general_ci	enum('N','Y')
3.0000	mysql	user	Delete_priv	enum	1	3	utf8	utf8_general_ci	enum('N','Y')
3.0000	mysql	user	Create_priv	enum	1	3	utf8	utf8_general_ci	enum('N','Y')
3.0000	mysql	user	Drop_priv	enum	1	3	utf8	utf8_general_ci	enum('N','Y')
3.0000	mysql	user	Reload_priv	enum	1	3	utf8	utf8_general_ci	enum('N','Y')
3.0000	mysql	user	Shutdown_priv	enum	1	3	utf8	utf8_general_ci	enum('N','Y')
3.0000	mysql	user	Process_priv	enum	1	3	utf8	utf8_general_ci	enum('N','Y')
3.0000	mysql	user	File_priv	enum	1	3	utf8	utf8_general_ci	enum('N','Y')
3.0000	mysql	user	Grant_priv	enum	1	3	utf8	utf8_general_ci	enum('N','Y')
3.0000	mysql	user	References_priv	enum	1	3	utf8	utf8_general_ci	enum('N','Y')
3.0000	mysql	user	Index_priv	enum	1	3	utf8	utf8_general_ci	enum('N','Y')
3.0000	mysql	user	Alter_priv	enum	1	3	utf8	utf8_general_ci	enum('N','Y')
3.0000	mysql	user	Show_db_priv	enum	1	3	utf8	utf8_general_ci	enum('N','Y')
3.0000	mysql	user	Super_priv	enum	1	3	utf8	utf8_general_ci	enum('N','Y')
3.0000	mysql	user	Create_tmp_table_priv	enum	1	3	utf8	utf8_general_ci	enum('N','Y')
3.0000	mysql	user	Lock_tables_priv	enum	1	3	utf8	utf8_general_ci	enum('N','Y')
3.0000	mysql	user	Execute_priv	enum	1	3	utf8	utf8_general_ci	enum('N','Y')
3.0000	mysql	user	Repl_slave_priv	enum	1	3	utf8	utf8_general_ci	enum('N','Y')
3.0000	mysql	user	Repl_client_priv	enum	1	3	utf8	utf8_general_ci	enum('N','Y')
3.0000	mysql	user	Create_view_priv	enum	1	3	utf8	utf8_general_ci	enum('N','Y')
3.0000	mysql	user	Show_view_priv	enum	1	3	utf8	utf8_general_ci	enum('N','Y')
3.0000	mysql	user	Create_routine_priv	enum	1	3	utf8	utf8_general_ci	enum('N','Y')
3.0000	mysql	user	Alter_routine_priv	enum	1	3	utf8	utf8_general_ci	enum('N','Y')
3.0000	mysql	user	Create_user_priv	enum	1	3	utf8	utf8_general_ci	enum('N','Y')
3.0000	mysql	user	Event_priv	enum	1	3	utf8	utf8_general_ci	enum('N','Y')
3.0000	mysql	user	Trigger_priv	enum	1	3	utf8	utf8_general_ci	enum('N','Y')
3.0000	mysql	user	Create_tablespace_priv	enum	1	3	utf8	utf8_general_ci	enum('N','Y')
3.0000	mysql	user	ssl_type	enum	9	27	utf8	utf8_general_ci	enum('','ANY','X509','SPECIFIED')
1.0000	mysql	user	ssl_cipher	blob	65535	65535	NULL	NULL	blob
1.0000	mysql	user	x509_issuer	blob	65535	65535	NULL	NULL	blob
1.0000	mysql	user	x509_subject	blob	65535	65535	NULL	NULL	blob
NULL	mysql	user	max_questions	int	NULL	NULL	NULL	NULL	int(11) unsigned
NULL	mysql	user	max_updates	int	NULL	NULL	NULL	NULL	int(11) unsigned
NULL	mysql	user	max_connections	int	NULL	NULL	NULL	NULL	int(11) unsigned
NULL	mysql	user	max_user_connections	int	NULL	NULL	NULL	NULL	int(11) unsigned<|MERGE_RESOLUTION|>--- conflicted
+++ resolved
@@ -143,8 +143,6 @@
 def	mysql	servers	Socket	7		NO	char	64	192	NULL	NULL	utf8	utf8_general_ci	char(64)				
 def	mysql	servers	Username	4		NO	char	64	192	NULL	NULL	utf8	utf8_general_ci	char(64)				
 def	mysql	servers	Wrapper	8		NO	char	64	192	NULL	NULL	utf8	utf8_general_ci	char(64)				
-<<<<<<< HEAD
-=======
 def	mysql	slave_master_info	Connect_retry	9	NULL	NO	int	NULL	NULL	10	0	NULL	NULL	int(10) unsigned				
 def	mysql	slave_master_info	Enabled_ssl	10	NULL	NO	tinyint	NULL	NULL	3	0	NULL	NULL	tinyint(1)				
 def	mysql	slave_master_info	Heartbeat	17	NULL	NO	float	NULL	NULL	12	NULL	NULL	NULL	float				
@@ -172,7 +170,6 @@
 def	mysql	slave_relay_log_info	Relay_log_name	3	NULL	NO	text	65535	65535	NULL	NULL	utf8	utf8_bin	text				
 def	mysql	slave_relay_log_info	Relay_log_pos	4	NULL	NO	int	NULL	NULL	10	0	NULL	NULL	int(10) unsigned				
 def	mysql	slave_relay_log_info	Sql_delay	7	NULL	NO	int	NULL	NULL	10	0	NULL	NULL	int(11)				
->>>>>>> adda25c7
 def	mysql	slow_log	db	7	NULL	NO	varchar	512	1536	NULL	NULL	utf8	utf8_general_ci	varchar(512)				
 def	mysql	slow_log	insert_id	9	NULL	NO	int	NULL	NULL	10	0	NULL	NULL	int(11)				
 def	mysql	slow_log	last_insert_id	8	NULL	NO	int	NULL	NULL	10	0	NULL	NULL	int(11)				
