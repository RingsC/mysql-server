--- conflicted
+++ resolved
@@ -11,10 +11,6 @@
 ##############################################################################
 transaction_prealloc_size_basic_32  : Bug#11748572
 transaction_prealloc_size_basic_64  : Bug#11748572
-<<<<<<< HEAD
-#thread_cache_size_func             : Bug#11750172: 2008-11-07 joro main.thread_cache_size_func fails in pushbuild when run with pool of threads
-=======
 query_cache_size_basic_32           : Bug#13535584
 query_cache_size_basic_64           : Bug#11748572
-#thread_cache_size_func             : Bug#11750172: 2008-11-07 joro main.thread_cache_size_func fails in pushbuild when run with pool of threads
->>>>>>> e312e653
+#thread_cache_size_func             : Bug#11750172: 2008-11-07 joro main.thread_cache_size_func fails in pushbuild when run with pool of threads