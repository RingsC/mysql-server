#Want to skip this test from daily Valgrind execution.
--source include/no_valgrind_without_big.inc
<<<<<<< HEAD
=======
# Adding big test option for this test.
--source include/big_test.inc

>>>>>>> 069ed1a4
################################################################################
# t/partition_decimal_myisam.test                                              #
#                                                                              #
# Purpose:                                                                     #
#  Tests around decimal type                                                   #
#        MyISAM branch                                                         #
#                                                                              #
#------------------------------------------------------------------------------#
# Original Author: HH                                                          #
# Original Date: 2006-08-01                                                    #
# Change Author:                                                               #
# Change Date:                                                                 #
# Change:                                                                      #
################################################################################

#
# NOTE: PLEASE DO NOT ADD NOT MYISAM SPECIFIC TESTCASES HERE !
#       TESTCASES WHICH MUST BE APPLIED TO ALL STORAGE ENGINES MUST BE ADDED IN
#       THE SOURCED FILES ONLY.
#
# Please read the README at the end of inc/partition.pre before changing
# any of the variables.
#

#------------------------------------------------------------------------------#
# General not engine specific settings and requirements

##### Options, for debugging support #####
let $debug= 0;

# The server must support partitioning.
--source include/have_partition.inc

#------------------------------------------------------------------------------#
# Engine specific settings and requirements

##### Storage engine to be tested
let $engine= 'MYISAM';
##### number of rows to be inserted
let $maxrows=65535;

#------------------------------------------------------------------------------#
# Execute the tests to be applied to all storage engines
--source suite/parts/inc/partition_decimal.inc<|MERGE_RESOLUTION|>--- conflicted
+++ resolved
@@ -1,11 +1,8 @@
 #Want to skip this test from daily Valgrind execution.
 --source include/no_valgrind_without_big.inc
-<<<<<<< HEAD
-=======
 # Adding big test option for this test.
 --source include/big_test.inc
 
->>>>>>> 069ed1a4
 ################################################################################
 # t/partition_decimal_myisam.test                                              #
 #                                                                              #
