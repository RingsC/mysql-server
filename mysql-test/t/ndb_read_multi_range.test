--- conflicted
+++ resolved
@@ -315,11 +315,7 @@
 insert into t2 values (1,1), (10,10);
 
 select * from t2 where a in (1,10) order by a;
-
-<<<<<<< HEAD
 drop table t1, t2;
-=======
-drop table t2;
 
 #bug#30337
 
@@ -341,5 +337,4 @@
 select * from t2 order by id;
 
 drop trigger kaboom;
-drop table t1;
->>>>>>> a8203d7b
+drop table t1;