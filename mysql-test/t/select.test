#
# Find string "NOTE NOTE NOTE" in order to find some 'unsure' tests
#

#
# Simple select test
#

--disable_warnings
drop table if exists t1,t2,t3,t4;
# The following may be left from older tests
drop table if exists t1_1,t1_2,t9_1,t9_2,t1aa,t2aa;
drop view if exists v1;
--enable_warnings

CREATE TABLE t1 (
  Period smallint(4) unsigned zerofill DEFAULT '0000' NOT NULL,
  Varor_period smallint(4) unsigned DEFAULT '0' NOT NULL
);

INSERT INTO t1 VALUES (9410,9412);
  
select period from t1;
select * from t1;
select t1.* from t1;

#
# Create test table
#

CREATE TABLE t2 (
  auto int not null auto_increment,
  fld1 int(6) unsigned zerofill DEFAULT '000000' NOT NULL,
  companynr tinyint(2) unsigned zerofill DEFAULT '00' NOT NULL,
  fld3 char(30) DEFAULT '' NOT NULL,
  fld4 char(35) DEFAULT '' NOT NULL,
  fld5 char(35) DEFAULT '' NOT NULL,
  fld6 char(4) DEFAULT '' NOT NULL,
  UNIQUE fld1 (fld1),
  KEY fld3 (fld3),
  PRIMARY KEY (auto)
);  

#
# Populate table
#

--disable_query_log
INSERT INTO t2 VALUES (1,000001,00,'Omaha','teethe','neat','');
INSERT INTO t2 VALUES (2,011401,37,'breaking','dreaded','Steinberg','W');
INSERT INTO t2 VALUES (3,011402,37,'Romans','scholastics','jarring','');
INSERT INTO t2 VALUES (4,011403,37,'intercepted','audiology','tinily','');
INSERT INTO t2 VALUES (5,011501,37,'bewilderingly','wallet','balled','');
INSERT INTO t2 VALUES (6,011701,37,'astound','parters','persist','W');
INSERT INTO t2 VALUES (7,011702,37,'admonishing','eschew','attainments','');
INSERT INTO t2 VALUES (8,011703,37,'sumac','quitter','fanatic','');
INSERT INTO t2 VALUES (9,012001,37,'flanking','neat','measures','FAS');
INSERT INTO t2 VALUES (10,012003,37,'combed','Steinberg','rightfulness','');
INSERT INTO t2 VALUES (11,012004,37,'subjective','jarring','capably','');
INSERT INTO t2 VALUES (12,012005,37,'scatterbrain','tinily','impulsive','');
INSERT INTO t2 VALUES (13,012301,37,'Eulerian','balled','starlet','');
INSERT INTO t2 VALUES (14,012302,36,'dubbed','persist','terminators','');
INSERT INTO t2 VALUES (15,012303,37,'Kane','attainments','untying','');
INSERT INTO t2 VALUES (16,012304,37,'overlay','fanatic','announces','FAS');
INSERT INTO t2 VALUES (17,012305,37,'perturb','measures','featherweight','FAS');
INSERT INTO t2 VALUES (18,012306,37,'goblins','rightfulness','pessimist','FAS');
INSERT INTO t2 VALUES (19,012501,37,'annihilates','capably','daughter','');
INSERT INTO t2 VALUES (20,012602,37,'Wotan','impulsive','decliner','FAS');
INSERT INTO t2 VALUES (21,012603,37,'snatching','starlet','lawgiver','');
INSERT INTO t2 VALUES (22,012604,37,'concludes','terminators','stated','');
INSERT INTO t2 VALUES (23,012605,37,'laterally','untying','readable','');
INSERT INTO t2 VALUES (24,012606,37,'yelped','announces','attrition','');
INSERT INTO t2 VALUES (25,012701,37,'grazing','featherweight','cascade','FAS');
INSERT INTO t2 VALUES (26,012702,37,'Baird','pessimist','motors','FAS');
INSERT INTO t2 VALUES (27,012703,37,'celery','daughter','interrogate','');
INSERT INTO t2 VALUES (28,012704,37,'misunderstander','decliner','pests','W');
INSERT INTO t2 VALUES (29,013601,37,'handgun','lawgiver','stairway','');
INSERT INTO t2 VALUES (30,013602,37,'foldout','stated','dopers','FAS');
INSERT INTO t2 VALUES (31,013603,37,'mystic','readable','testicle','W');
INSERT INTO t2 VALUES (32,013604,37,'succumbed','attrition','Parsifal','W');
INSERT INTO t2 VALUES (33,013605,37,'Nabisco','cascade','leavings','');
INSERT INTO t2 VALUES (34,013606,37,'fingerings','motors','postulation','W');
INSERT INTO t2 VALUES (35,013607,37,'aging','interrogate','squeaking','');
INSERT INTO t2 VALUES (36,013608,37,'afield','pests','contrasted','');
INSERT INTO t2 VALUES (37,013609,37,'ammonium','stairway','leftover','');
INSERT INTO t2 VALUES (38,013610,37,'boat','dopers','whiteners','');
INSERT INTO t2 VALUES (39,013801,37,'intelligibility','testicle','erases','W');
INSERT INTO t2 VALUES (40,013802,37,'Augustine','Parsifal','Punjab','W');
INSERT INTO t2 VALUES (41,013803,37,'teethe','leavings','Merritt','');
INSERT INTO t2 VALUES (42,013804,37,'dreaded','postulation','Quixotism','');
INSERT INTO t2 VALUES (43,013901,37,'scholastics','squeaking','sweetish','FAS');
INSERT INTO t2 VALUES (44,016001,37,'audiology','contrasted','dogging','FAS');
INSERT INTO t2 VALUES (45,016201,37,'wallet','leftover','scornfully','FAS');
INSERT INTO t2 VALUES (46,016202,37,'parters','whiteners','bellow','');
INSERT INTO t2 VALUES (47,016301,37,'eschew','erases','bills','');
INSERT INTO t2 VALUES (48,016302,37,'quitter','Punjab','cupboard','FAS');
INSERT INTO t2 VALUES (49,016303,37,'neat','Merritt','sureties','FAS');
INSERT INTO t2 VALUES (50,016304,37,'Steinberg','Quixotism','puddings','');
INSERT INTO t2 VALUES (51,018001,37,'jarring','sweetish','tapestry','');
INSERT INTO t2 VALUES (52,018002,37,'tinily','dogging','fetters','');
INSERT INTO t2 VALUES (53,018003,37,'balled','scornfully','bivalves','');
INSERT INTO t2 VALUES (54,018004,37,'persist','bellow','incurring','');
INSERT INTO t2 VALUES (55,018005,37,'attainments','bills','Adolph','');
INSERT INTO t2 VALUES (56,018007,37,'fanatic','cupboard','pithed','');
INSERT INTO t2 VALUES (57,018008,37,'measures','sureties','emergency','');
INSERT INTO t2 VALUES (58,018009,37,'rightfulness','puddings','Miles','');
INSERT INTO t2 VALUES (59,018010,37,'capably','tapestry','trimmings','');
INSERT INTO t2 VALUES (60,018012,37,'impulsive','fetters','tragedies','W');
INSERT INTO t2 VALUES (61,018013,37,'starlet','bivalves','skulking','W');
INSERT INTO t2 VALUES (62,018014,37,'terminators','incurring','flint','');
INSERT INTO t2 VALUES (63,018015,37,'untying','Adolph','flopping','W');
INSERT INTO t2 VALUES (64,018016,37,'announces','pithed','relaxing','FAS');
INSERT INTO t2 VALUES (65,018017,37,'featherweight','emergency','offload','FAS');
INSERT INTO t2 VALUES (66,018018,37,'pessimist','Miles','suites','W');
INSERT INTO t2 VALUES (67,018019,37,'daughter','trimmings','lists','FAS');
INSERT INTO t2 VALUES (68,018020,37,'decliner','tragedies','animized','FAS');
INSERT INTO t2 VALUES (69,018021,37,'lawgiver','skulking','multilayer','W');
INSERT INTO t2 VALUES (70,018022,37,'stated','flint','standardizes','FAS');
INSERT INTO t2 VALUES (71,018023,37,'readable','flopping','Judas','');
INSERT INTO t2 VALUES (72,018024,37,'attrition','relaxing','vacuuming','W');
INSERT INTO t2 VALUES (73,018025,37,'cascade','offload','dentally','W');
INSERT INTO t2 VALUES (74,018026,37,'motors','suites','humanness','W');
INSERT INTO t2 VALUES (75,018027,37,'interrogate','lists','inch','W');
INSERT INTO t2 VALUES (76,018028,37,'pests','animized','Weissmuller','W');
INSERT INTO t2 VALUES (77,018029,37,'stairway','multilayer','irresponsibly','W');
INSERT INTO t2 VALUES (78,018030,37,'dopers','standardizes','luckily','FAS');
INSERT INTO t2 VALUES (79,018032,37,'testicle','Judas','culled','W');
INSERT INTO t2 VALUES (80,018033,37,'Parsifal','vacuuming','medical','FAS');
INSERT INTO t2 VALUES (81,018034,37,'leavings','dentally','bloodbath','FAS');
INSERT INTO t2 VALUES (82,018035,37,'postulation','humanness','subschema','W');
INSERT INTO t2 VALUES (83,018036,37,'squeaking','inch','animals','W');
INSERT INTO t2 VALUES (84,018037,37,'contrasted','Weissmuller','Micronesia','');
INSERT INTO t2 VALUES (85,018038,37,'leftover','irresponsibly','repetitions','');
INSERT INTO t2 VALUES (86,018039,37,'whiteners','luckily','Antares','');
INSERT INTO t2 VALUES (87,018040,37,'erases','culled','ventilate','W');
INSERT INTO t2 VALUES (88,018041,37,'Punjab','medical','pityingly','');
INSERT INTO t2 VALUES (89,018042,37,'Merritt','bloodbath','interdependent','');
INSERT INTO t2 VALUES (90,018043,37,'Quixotism','subschema','Graves','FAS');
INSERT INTO t2 VALUES (91,018044,37,'sweetish','animals','neonatal','');
INSERT INTO t2 VALUES (92,018045,37,'dogging','Micronesia','scribbled','FAS');
INSERT INTO t2 VALUES (93,018046,37,'scornfully','repetitions','chafe','W');
INSERT INTO t2 VALUES (94,018048,37,'bellow','Antares','honoring','');
INSERT INTO t2 VALUES (95,018049,37,'bills','ventilate','realtor','');
INSERT INTO t2 VALUES (96,018050,37,'cupboard','pityingly','elite','');
INSERT INTO t2 VALUES (97,018051,37,'sureties','interdependent','funereal','');
INSERT INTO t2 VALUES (98,018052,37,'puddings','Graves','abrogating','');
INSERT INTO t2 VALUES (99,018053,50,'tapestry','neonatal','sorters','');
INSERT INTO t2 VALUES (100,018054,37,'fetters','scribbled','Conley','');
INSERT INTO t2 VALUES (101,018055,37,'bivalves','chafe','lectured','');
INSERT INTO t2 VALUES (102,018056,37,'incurring','honoring','Abraham','');
INSERT INTO t2 VALUES (103,018057,37,'Adolph','realtor','Hawaii','W');
INSERT INTO t2 VALUES (104,018058,37,'pithed','elite','cage','');
INSERT INTO t2 VALUES (105,018059,36,'emergency','funereal','hushes','');
INSERT INTO t2 VALUES (106,018060,37,'Miles','abrogating','Simla','');
INSERT INTO t2 VALUES (107,018061,37,'trimmings','sorters','reporters','');
INSERT INTO t2 VALUES (108,018101,37,'tragedies','Conley','Dutchman','FAS');
INSERT INTO t2 VALUES (109,018102,37,'skulking','lectured','descendants','FAS');
INSERT INTO t2 VALUES (110,018103,37,'flint','Abraham','groupings','FAS');
INSERT INTO t2 VALUES (111,018104,37,'flopping','Hawaii','dissociate','');
INSERT INTO t2 VALUES (112,018201,37,'relaxing','cage','coexist','W');
INSERT INTO t2 VALUES (113,018202,37,'offload','hushes','Beebe','');
INSERT INTO t2 VALUES (114,018402,37,'suites','Simla','Taoism','');
INSERT INTO t2 VALUES (115,018403,37,'lists','reporters','Connally','');
INSERT INTO t2 VALUES (116,018404,37,'animized','Dutchman','fetched','FAS');
INSERT INTO t2 VALUES (117,018405,37,'multilayer','descendants','checkpoints','FAS');
INSERT INTO t2 VALUES (118,018406,37,'standardizes','groupings','rusting','');
INSERT INTO t2 VALUES (119,018409,37,'Judas','dissociate','galling','');
INSERT INTO t2 VALUES (120,018601,37,'vacuuming','coexist','obliterates','');
INSERT INTO t2 VALUES (121,018602,37,'dentally','Beebe','traitor','');
INSERT INTO t2 VALUES (122,018603,37,'humanness','Taoism','resumes','FAS');
INSERT INTO t2 VALUES (123,018801,37,'inch','Connally','analyzable','FAS');
INSERT INTO t2 VALUES (124,018802,37,'Weissmuller','fetched','terminator','FAS');
INSERT INTO t2 VALUES (125,018803,37,'irresponsibly','checkpoints','gritty','FAS');
INSERT INTO t2 VALUES (126,018804,37,'luckily','rusting','firearm','W');
INSERT INTO t2 VALUES (127,018805,37,'culled','galling','minima','');
INSERT INTO t2 VALUES (128,018806,37,'medical','obliterates','Selfridge','');
INSERT INTO t2 VALUES (129,018807,37,'bloodbath','traitor','disable','');
INSERT INTO t2 VALUES (130,018808,37,'subschema','resumes','witchcraft','W');
INSERT INTO t2 VALUES (131,018809,37,'animals','analyzable','betroth','W');
INSERT INTO t2 VALUES (132,018810,37,'Micronesia','terminator','Manhattanize','');
INSERT INTO t2 VALUES (133,018811,37,'repetitions','gritty','imprint','');
INSERT INTO t2 VALUES (134,018812,37,'Antares','firearm','peeked','');
INSERT INTO t2 VALUES (135,019101,37,'ventilate','minima','swelling','');
INSERT INTO t2 VALUES (136,019102,37,'pityingly','Selfridge','interrelationships','W');
INSERT INTO t2 VALUES (137,019103,37,'interdependent','disable','riser','');
INSERT INTO t2 VALUES (138,019201,37,'Graves','witchcraft','Gandhian','W');
INSERT INTO t2 VALUES (139,030501,37,'neonatal','betroth','peacock','A');
INSERT INTO t2 VALUES (140,030502,50,'scribbled','Manhattanize','bee','A');
INSERT INTO t2 VALUES (141,030503,37,'chafe','imprint','kanji','');
INSERT INTO t2 VALUES (142,030504,37,'honoring','peeked','dental','');
INSERT INTO t2 VALUES (143,031901,37,'realtor','swelling','scarf','FAS');
INSERT INTO t2 VALUES (144,036001,37,'elite','interrelationships','chasm','A');
INSERT INTO t2 VALUES (145,036002,37,'funereal','riser','insolence','A');
INSERT INTO t2 VALUES (146,036004,37,'abrogating','Gandhian','syndicate','');
INSERT INTO t2 VALUES (147,036005,37,'sorters','peacock','alike','');
INSERT INTO t2 VALUES (148,038001,37,'Conley','bee','imperial','A');
INSERT INTO t2 VALUES (149,038002,37,'lectured','kanji','convulsion','A');
INSERT INTO t2 VALUES (150,038003,37,'Abraham','dental','railway','A');
INSERT INTO t2 VALUES (151,038004,37,'Hawaii','scarf','validate','A');
INSERT INTO t2 VALUES (152,038005,37,'cage','chasm','normalizes','A');
INSERT INTO t2 VALUES (153,038006,37,'hushes','insolence','comprehensive','');
INSERT INTO t2 VALUES (154,038007,37,'Simla','syndicate','chewing','');
INSERT INTO t2 VALUES (155,038008,37,'reporters','alike','denizen','');
INSERT INTO t2 VALUES (156,038009,37,'Dutchman','imperial','schemer','');
INSERT INTO t2 VALUES (157,038010,37,'descendants','convulsion','chronicle','');
INSERT INTO t2 VALUES (158,038011,37,'groupings','railway','Kline','');
INSERT INTO t2 VALUES (159,038012,37,'dissociate','validate','Anatole','');
INSERT INTO t2 VALUES (160,038013,37,'coexist','normalizes','partridges','');
INSERT INTO t2 VALUES (161,038014,37,'Beebe','comprehensive','brunch','');
INSERT INTO t2 VALUES (162,038015,37,'Taoism','chewing','recruited','');
INSERT INTO t2 VALUES (163,038016,37,'Connally','denizen','dimensions','W');
INSERT INTO t2 VALUES (164,038017,37,'fetched','schemer','Chicana','W');
INSERT INTO t2 VALUES (165,038018,37,'checkpoints','chronicle','announced','');
INSERT INTO t2 VALUES (166,038101,37,'rusting','Kline','praised','FAS');
INSERT INTO t2 VALUES (167,038102,37,'galling','Anatole','employing','');
INSERT INTO t2 VALUES (168,038103,37,'obliterates','partridges','linear','');
INSERT INTO t2 VALUES (169,038104,37,'traitor','brunch','quagmire','');
INSERT INTO t2 VALUES (170,038201,37,'resumes','recruited','western','A');
INSERT INTO t2 VALUES (171,038202,37,'analyzable','dimensions','relishing','');
INSERT INTO t2 VALUES (172,038203,37,'terminator','Chicana','serving','A');
INSERT INTO t2 VALUES (173,038204,37,'gritty','announced','scheduling','');
INSERT INTO t2 VALUES (174,038205,37,'firearm','praised','lore','');
INSERT INTO t2 VALUES (175,038206,37,'minima','employing','eventful','');
INSERT INTO t2 VALUES (176,038208,37,'Selfridge','linear','arteriole','A');
INSERT INTO t2 VALUES (177,042801,37,'disable','quagmire','disentangle','');
INSERT INTO t2 VALUES (178,042802,37,'witchcraft','western','cured','A');
INSERT INTO t2 VALUES (179,046101,37,'betroth','relishing','Fenton','W');
INSERT INTO t2 VALUES (180,048001,37,'Manhattanize','serving','avoidable','A');
INSERT INTO t2 VALUES (181,048002,37,'imprint','scheduling','drains','A');
INSERT INTO t2 VALUES (182,048003,37,'peeked','lore','detectably','FAS');
INSERT INTO t2 VALUES (183,048004,37,'swelling','eventful','husky','');
INSERT INTO t2 VALUES (184,048005,37,'interrelationships','arteriole','impelling','');
INSERT INTO t2 VALUES (185,048006,37,'riser','disentangle','undoes','');
INSERT INTO t2 VALUES (186,048007,37,'Gandhian','cured','evened','');
INSERT INTO t2 VALUES (187,048008,37,'peacock','Fenton','squeezes','');
INSERT INTO t2 VALUES (188,048101,37,'bee','avoidable','destroyer','FAS');
INSERT INTO t2 VALUES (189,048102,37,'kanji','drains','rudeness','');
INSERT INTO t2 VALUES (190,048201,37,'dental','detectably','beaner','FAS');
INSERT INTO t2 VALUES (191,048202,37,'scarf','husky','boorish','');
INSERT INTO t2 VALUES (192,048203,37,'chasm','impelling','Everhart','');
INSERT INTO t2 VALUES (193,048204,37,'insolence','undoes','encompass','A');
INSERT INTO t2 VALUES (194,048205,37,'syndicate','evened','mushrooms','');
INSERT INTO t2 VALUES (195,048301,37,'alike','squeezes','Alison','A');
INSERT INTO t2 VALUES (196,048302,37,'imperial','destroyer','externally','FAS');
INSERT INTO t2 VALUES (197,048303,37,'convulsion','rudeness','pellagra','');
INSERT INTO t2 VALUES (198,048304,37,'railway','beaner','cult','');
INSERT INTO t2 VALUES (199,048305,37,'validate','boorish','creek','A');
INSERT INTO t2 VALUES (200,048401,37,'normalizes','Everhart','Huffman','');
INSERT INTO t2 VALUES (201,048402,37,'comprehensive','encompass','Majorca','FAS');
INSERT INTO t2 VALUES (202,048403,37,'chewing','mushrooms','governing','A');
INSERT INTO t2 VALUES (203,048404,37,'denizen','Alison','gadfly','FAS');
INSERT INTO t2 VALUES (204,048405,37,'schemer','externally','reassigned','FAS');
INSERT INTO t2 VALUES (205,048406,37,'chronicle','pellagra','intentness','W');
INSERT INTO t2 VALUES (206,048407,37,'Kline','cult','craziness','');
INSERT INTO t2 VALUES (207,048408,37,'Anatole','creek','psychic','');
INSERT INTO t2 VALUES (208,048409,37,'partridges','Huffman','squabbled','');
INSERT INTO t2 VALUES (209,048410,37,'brunch','Majorca','burlesque','');
INSERT INTO t2 VALUES (210,048411,37,'recruited','governing','capped','');
INSERT INTO t2 VALUES (211,048412,37,'dimensions','gadfly','extracted','A');
INSERT INTO t2 VALUES (212,048413,37,'Chicana','reassigned','DiMaggio','');
INSERT INTO t2 VALUES (213,048601,37,'announced','intentness','exclamation','FAS');
INSERT INTO t2 VALUES (214,048602,37,'praised','craziness','subdirectory','');
INSERT INTO t2 VALUES (215,048603,37,'employing','psychic','fangs','');
INSERT INTO t2 VALUES (216,048604,37,'linear','squabbled','buyer','A');
INSERT INTO t2 VALUES (217,048801,37,'quagmire','burlesque','pithing','A');
INSERT INTO t2 VALUES (218,050901,37,'western','capped','transistorizing','A');
INSERT INTO t2 VALUES (219,051201,37,'relishing','extracted','nonbiodegradable','');
INSERT INTO t2 VALUES (220,056002,37,'serving','DiMaggio','dislocate','');
INSERT INTO t2 VALUES (221,056003,37,'scheduling','exclamation','monochromatic','FAS');
INSERT INTO t2 VALUES (222,056004,37,'lore','subdirectory','batting','');
INSERT INTO t2 VALUES (223,056102,37,'eventful','fangs','postcondition','A');
INSERT INTO t2 VALUES (224,056203,37,'arteriole','buyer','catalog','FAS');
INSERT INTO t2 VALUES (225,056204,37,'disentangle','pithing','Remus','');
INSERT INTO t2 VALUES (226,058003,37,'cured','transistorizing','devices','A');
INSERT INTO t2 VALUES (227,058004,37,'Fenton','nonbiodegradable','bike','A');
INSERT INTO t2 VALUES (228,058005,37,'avoidable','dislocate','qualify','');
INSERT INTO t2 VALUES (229,058006,37,'drains','monochromatic','detained','');
INSERT INTO t2 VALUES (230,058007,37,'detectably','batting','commended','');
INSERT INTO t2 VALUES (231,058101,37,'husky','postcondition','civilize','');
INSERT INTO t2 VALUES (232,058102,37,'impelling','catalog','Elmhurst','');
INSERT INTO t2 VALUES (233,058103,37,'undoes','Remus','anesthetizing','');
INSERT INTO t2 VALUES (234,058105,37,'evened','devices','deaf','');
INSERT INTO t2 VALUES (235,058111,37,'squeezes','bike','Brigham','');
INSERT INTO t2 VALUES (236,058112,37,'destroyer','qualify','title','');
INSERT INTO t2 VALUES (237,058113,37,'rudeness','detained','coarse','');
INSERT INTO t2 VALUES (238,058114,37,'beaner','commended','combinations','');
INSERT INTO t2 VALUES (239,058115,37,'boorish','civilize','grayness','');
INSERT INTO t2 VALUES (240,058116,37,'Everhart','Elmhurst','innumerable','FAS');
INSERT INTO t2 VALUES (241,058117,37,'encompass','anesthetizing','Caroline','A');
INSERT INTO t2 VALUES (242,058118,37,'mushrooms','deaf','fatty','FAS');
INSERT INTO t2 VALUES (243,058119,37,'Alison','Brigham','eastbound','');
INSERT INTO t2 VALUES (244,058120,37,'externally','title','inexperienced','');
INSERT INTO t2 VALUES (245,058121,37,'pellagra','coarse','hoarder','A');
INSERT INTO t2 VALUES (246,058122,37,'cult','combinations','scotch','W');
INSERT INTO t2 VALUES (247,058123,37,'creek','grayness','passport','A');
INSERT INTO t2 VALUES (248,058124,37,'Huffman','innumerable','strategic','FAS');
INSERT INTO t2 VALUES (249,058125,37,'Majorca','Caroline','gated','');
INSERT INTO t2 VALUES (250,058126,37,'governing','fatty','flog','');
INSERT INTO t2 VALUES (251,058127,37,'gadfly','eastbound','Pipestone','');
INSERT INTO t2 VALUES (252,058128,37,'reassigned','inexperienced','Dar','');
INSERT INTO t2 VALUES (253,058201,37,'intentness','hoarder','Corcoran','');
INSERT INTO t2 VALUES (254,058202,37,'craziness','scotch','flyers','A');
INSERT INTO t2 VALUES (255,058303,37,'psychic','passport','competitions','W');
INSERT INTO t2 VALUES (256,058304,37,'squabbled','strategic','suppliers','FAS');
INSERT INTO t2 VALUES (257,058602,37,'burlesque','gated','skips','');
INSERT INTO t2 VALUES (258,058603,37,'capped','flog','institutes','');
INSERT INTO t2 VALUES (259,058604,37,'extracted','Pipestone','troop','A');
INSERT INTO t2 VALUES (260,058605,37,'DiMaggio','Dar','connective','W');
INSERT INTO t2 VALUES (261,058606,37,'exclamation','Corcoran','denies','');
INSERT INTO t2 VALUES (262,058607,37,'subdirectory','flyers','polka','');
INSERT INTO t2 VALUES (263,060401,36,'fangs','competitions','observations','FAS');
INSERT INTO t2 VALUES (264,061701,36,'buyer','suppliers','askers','');
INSERT INTO t2 VALUES (265,066201,36,'pithing','skips','homeless','FAS');
INSERT INTO t2 VALUES (266,066501,36,'transistorizing','institutes','Anna','');
INSERT INTO t2 VALUES (267,068001,36,'nonbiodegradable','troop','subdirectories','W');
INSERT INTO t2 VALUES (268,068002,36,'dislocate','connective','decaying','FAS');
INSERT INTO t2 VALUES (269,068005,36,'monochromatic','denies','outwitting','W');
INSERT INTO t2 VALUES (270,068006,36,'batting','polka','Harpy','W');
INSERT INTO t2 VALUES (271,068007,36,'postcondition','observations','crazed','');
INSERT INTO t2 VALUES (272,068008,36,'catalog','askers','suffocate','');
INSERT INTO t2 VALUES (273,068009,36,'Remus','homeless','provers','FAS');
INSERT INTO t2 VALUES (274,068010,36,'devices','Anna','technically','');
INSERT INTO t2 VALUES (275,068011,36,'bike','subdirectories','Franklinizations','');
INSERT INTO t2 VALUES (276,068202,36,'qualify','decaying','considered','');
INSERT INTO t2 VALUES (277,068302,36,'detained','outwitting','tinnily','');
INSERT INTO t2 VALUES (278,068303,36,'commended','Harpy','uninterruptedly','');
INSERT INTO t2 VALUES (279,068401,36,'civilize','crazed','whistled','A');
INSERT INTO t2 VALUES (280,068501,36,'Elmhurst','suffocate','automate','');
INSERT INTO t2 VALUES (281,068502,36,'anesthetizing','provers','gutting','W');
INSERT INTO t2 VALUES (282,068503,36,'deaf','technically','surreptitious','');
INSERT INTO t2 VALUES (283,068602,36,'Brigham','Franklinizations','Choctaw','');
INSERT INTO t2 VALUES (284,068603,36,'title','considered','cooks','');
INSERT INTO t2 VALUES (285,068701,36,'coarse','tinnily','millivolt','FAS');
INSERT INTO t2 VALUES (286,068702,36,'combinations','uninterruptedly','counterpoise','');
INSERT INTO t2 VALUES (287,068703,36,'grayness','whistled','Gothicism','');
INSERT INTO t2 VALUES (288,076001,36,'innumerable','automate','feminine','');
INSERT INTO t2 VALUES (289,076002,36,'Caroline','gutting','metaphysically','W');
INSERT INTO t2 VALUES (290,076101,36,'fatty','surreptitious','sanding','A');
INSERT INTO t2 VALUES (291,076102,36,'eastbound','Choctaw','contributorily','');
INSERT INTO t2 VALUES (292,076103,36,'inexperienced','cooks','receivers','FAS');
INSERT INTO t2 VALUES (293,076302,36,'hoarder','millivolt','adjourn','');
INSERT INTO t2 VALUES (294,076303,36,'scotch','counterpoise','straggled','A');
INSERT INTO t2 VALUES (295,076304,36,'passport','Gothicism','druggists','');
INSERT INTO t2 VALUES (296,076305,36,'strategic','feminine','thanking','FAS');
INSERT INTO t2 VALUES (297,076306,36,'gated','metaphysically','ostrich','');
INSERT INTO t2 VALUES (298,076307,36,'flog','sanding','hopelessness','FAS');
INSERT INTO t2 VALUES (299,076402,36,'Pipestone','contributorily','Eurydice','');
INSERT INTO t2 VALUES (300,076501,36,'Dar','receivers','excitation','W');
INSERT INTO t2 VALUES (301,076502,36,'Corcoran','adjourn','presumes','FAS');
INSERT INTO t2 VALUES (302,076701,36,'flyers','straggled','imaginable','FAS');
INSERT INTO t2 VALUES (303,078001,36,'competitions','druggists','concoct','W');
INSERT INTO t2 VALUES (304,078002,36,'suppliers','thanking','peering','W');
INSERT INTO t2 VALUES (305,078003,36,'skips','ostrich','Phelps','FAS');
INSERT INTO t2 VALUES (306,078004,36,'institutes','hopelessness','ferociousness','FAS');
INSERT INTO t2 VALUES (307,078005,36,'troop','Eurydice','sentences','');
INSERT INTO t2 VALUES (308,078006,36,'connective','excitation','unlocks','');
INSERT INTO t2 VALUES (309,078007,36,'denies','presumes','engrossing','W');
INSERT INTO t2 VALUES (310,078008,36,'polka','imaginable','Ruth','');
INSERT INTO t2 VALUES (311,078101,36,'observations','concoct','tying','');
INSERT INTO t2 VALUES (312,078103,36,'askers','peering','exclaimers','');
INSERT INTO t2 VALUES (313,078104,36,'homeless','Phelps','synergy','');
INSERT INTO t2 VALUES (314,078105,36,'Anna','ferociousness','Huey','W');
INSERT INTO t2 VALUES (315,082101,36,'subdirectories','sentences','merging','');
INSERT INTO t2 VALUES (316,083401,36,'decaying','unlocks','judges','A');
INSERT INTO t2 VALUES (317,084001,36,'outwitting','engrossing','Shylock','W');
INSERT INTO t2 VALUES (318,084002,36,'Harpy','Ruth','Miltonism','');
INSERT INTO t2 VALUES (319,086001,36,'crazed','tying','hen','W');
INSERT INTO t2 VALUES (320,086102,36,'suffocate','exclaimers','honeybee','FAS');
INSERT INTO t2 VALUES (321,086201,36,'provers','synergy','towers','');
INSERT INTO t2 VALUES (322,088001,36,'technically','Huey','dilutes','W');
INSERT INTO t2 VALUES (323,088002,36,'Franklinizations','merging','numerals','FAS');
INSERT INTO t2 VALUES (324,088003,36,'considered','judges','democracy','FAS');
INSERT INTO t2 VALUES (325,088004,36,'tinnily','Shylock','Ibero-','');
INSERT INTO t2 VALUES (326,088101,36,'uninterruptedly','Miltonism','invalids','');
INSERT INTO t2 VALUES (327,088102,36,'whistled','hen','behavior','');
INSERT INTO t2 VALUES (328,088103,36,'automate','honeybee','accruing','');
INSERT INTO t2 VALUES (329,088104,36,'gutting','towers','relics','A');
INSERT INTO t2 VALUES (330,088105,36,'surreptitious','dilutes','rackets','');
INSERT INTO t2 VALUES (331,088106,36,'Choctaw','numerals','Fischbein','W');
INSERT INTO t2 VALUES (332,088201,36,'cooks','democracy','phony','W');
INSERT INTO t2 VALUES (333,088203,36,'millivolt','Ibero-','cross','FAS');
INSERT INTO t2 VALUES (334,088204,36,'counterpoise','invalids','cleanup','');
INSERT INTO t2 VALUES (335,088302,37,'Gothicism','behavior','conspirator','');
INSERT INTO t2 VALUES (336,088303,37,'feminine','accruing','label','FAS');
INSERT INTO t2 VALUES (337,088305,37,'metaphysically','relics','university','');
INSERT INTO t2 VALUES (338,088402,37,'sanding','rackets','cleansed','FAS');
INSERT INTO t2 VALUES (339,088501,36,'contributorily','Fischbein','ballgown','');
INSERT INTO t2 VALUES (340,088502,36,'receivers','phony','starlet','');
INSERT INTO t2 VALUES (341,088503,36,'adjourn','cross','aqueous','');
INSERT INTO t2 VALUES (342,098001,58,'straggled','cleanup','portrayal','A');
INSERT INTO t2 VALUES (343,098002,58,'druggists','conspirator','despising','W');
INSERT INTO t2 VALUES (344,098003,58,'thanking','label','distort','W');
INSERT INTO t2 VALUES (345,098004,58,'ostrich','university','palmed','');
INSERT INTO t2 VALUES (346,098005,58,'hopelessness','cleansed','faced','');
INSERT INTO t2 VALUES (347,098006,58,'Eurydice','ballgown','silverware','');
INSERT INTO t2 VALUES (348,141903,29,'excitation','starlet','assessor','');
INSERT INTO t2 VALUES (349,098008,58,'presumes','aqueous','spiders','');
INSERT INTO t2 VALUES (350,098009,58,'imaginable','portrayal','artificially','');
INSERT INTO t2 VALUES (351,098010,58,'concoct','despising','reminiscence','');
INSERT INTO t2 VALUES (352,098011,58,'peering','distort','Mexican','');
INSERT INTO t2 VALUES (353,098012,58,'Phelps','palmed','obnoxious','');
INSERT INTO t2 VALUES (354,098013,58,'ferociousness','faced','fragile','');
INSERT INTO t2 VALUES (355,098014,58,'sentences','silverware','apprehensible','');
INSERT INTO t2 VALUES (356,098015,58,'unlocks','assessor','births','');
INSERT INTO t2 VALUES (357,098016,58,'engrossing','spiders','garages','');
INSERT INTO t2 VALUES (358,098017,58,'Ruth','artificially','panty','');
INSERT INTO t2 VALUES (359,098018,58,'tying','reminiscence','anteater','');
INSERT INTO t2 VALUES (360,098019,58,'exclaimers','Mexican','displacement','A');
INSERT INTO t2 VALUES (361,098020,58,'synergy','obnoxious','drovers','A');
INSERT INTO t2 VALUES (362,098021,58,'Huey','fragile','patenting','A');
INSERT INTO t2 VALUES (363,098022,58,'merging','apprehensible','far','A');
INSERT INTO t2 VALUES (364,098023,58,'judges','births','shrieks','');
INSERT INTO t2 VALUES (365,098024,58,'Shylock','garages','aligning','W');
INSERT INTO t2 VALUES (366,098025,37,'Miltonism','panty','pragmatism','');
INSERT INTO t2 VALUES (367,106001,36,'hen','anteater','fevers','W');
INSERT INTO t2 VALUES (368,108001,36,'honeybee','displacement','reexamines','A');
INSERT INTO t2 VALUES (369,108002,36,'towers','drovers','occupancies','');
INSERT INTO t2 VALUES (370,108003,36,'dilutes','patenting','sweats','FAS');
INSERT INTO t2 VALUES (371,108004,36,'numerals','far','modulators','');
INSERT INTO t2 VALUES (372,108005,36,'democracy','shrieks','demand','W');
INSERT INTO t2 VALUES (373,108007,36,'Ibero-','aligning','Madeira','');
INSERT INTO t2 VALUES (374,108008,36,'invalids','pragmatism','Viennese','W');
INSERT INTO t2 VALUES (375,108009,36,'behavior','fevers','chillier','W');
INSERT INTO t2 VALUES (376,108010,36,'accruing','reexamines','wildcats','FAS');
INSERT INTO t2 VALUES (377,108011,36,'relics','occupancies','gentle','');
INSERT INTO t2 VALUES (378,108012,36,'rackets','sweats','Angles','W');
INSERT INTO t2 VALUES (379,108101,36,'Fischbein','modulators','accuracies','');
INSERT INTO t2 VALUES (380,108102,36,'phony','demand','toggle','');
INSERT INTO t2 VALUES (381,108103,36,'cross','Madeira','Mendelssohn','W');
INSERT INTO t2 VALUES (382,108111,50,'cleanup','Viennese','behaviorally','');
INSERT INTO t2 VALUES (383,108105,36,'conspirator','chillier','Rochford','');
INSERT INTO t2 VALUES (384,108106,36,'label','wildcats','mirror','W');
INSERT INTO t2 VALUES (385,108107,36,'university','gentle','Modula','');
INSERT INTO t2 VALUES (386,108108,50,'cleansed','Angles','clobbering','');
INSERT INTO t2 VALUES (387,108109,36,'ballgown','accuracies','chronography','');
INSERT INTO t2 VALUES (388,108110,36,'starlet','toggle','Eskimoizeds','');
INSERT INTO t2 VALUES (389,108201,36,'aqueous','Mendelssohn','British','W');
INSERT INTO t2 VALUES (390,108202,36,'portrayal','behaviorally','pitfalls','');
INSERT INTO t2 VALUES (391,108203,36,'despising','Rochford','verify','W');
INSERT INTO t2 VALUES (392,108204,36,'distort','mirror','scatter','FAS');
INSERT INTO t2 VALUES (393,108205,36,'palmed','Modula','Aztecan','');
INSERT INTO t2 VALUES (394,108301,36,'faced','clobbering','acuity','W');
INSERT INTO t2 VALUES (395,108302,36,'silverware','chronography','sinking','W');
INSERT INTO t2 VALUES (396,112101,36,'assessor','Eskimoizeds','beasts','FAS');
INSERT INTO t2 VALUES (397,112102,36,'spiders','British','Witt','W');
INSERT INTO t2 VALUES (398,113701,36,'artificially','pitfalls','physicists','FAS');
INSERT INTO t2 VALUES (399,116001,36,'reminiscence','verify','folksong','A');
INSERT INTO t2 VALUES (400,116201,36,'Mexican','scatter','strokes','FAS');
INSERT INTO t2 VALUES (401,116301,36,'obnoxious','Aztecan','crowder','');
INSERT INTO t2 VALUES (402,116302,36,'fragile','acuity','merry','');
INSERT INTO t2 VALUES (403,116601,36,'apprehensible','sinking','cadenced','');
INSERT INTO t2 VALUES (404,116602,36,'births','beasts','alimony','A');
INSERT INTO t2 VALUES (405,116603,36,'garages','Witt','principled','A');
INSERT INTO t2 VALUES (406,116701,36,'panty','physicists','golfing','');
INSERT INTO t2 VALUES (407,116702,36,'anteater','folksong','undiscovered','');
INSERT INTO t2 VALUES (408,118001,36,'displacement','strokes','irritates','');
INSERT INTO t2 VALUES (409,118002,36,'drovers','crowder','patriots','A');
INSERT INTO t2 VALUES (410,118003,36,'patenting','merry','rooms','FAS');
INSERT INTO t2 VALUES (411,118004,36,'far','cadenced','towering','W');
INSERT INTO t2 VALUES (412,118005,36,'shrieks','alimony','displease','');
INSERT INTO t2 VALUES (413,118006,36,'aligning','principled','photosensitive','');
INSERT INTO t2 VALUES (414,118007,36,'pragmatism','golfing','inking','');
INSERT INTO t2 VALUES (415,118008,36,'fevers','undiscovered','gainers','');
INSERT INTO t2 VALUES (416,118101,36,'reexamines','irritates','leaning','A');
INSERT INTO t2 VALUES (417,118102,36,'occupancies','patriots','hydrant','A');
INSERT INTO t2 VALUES (418,118103,36,'sweats','rooms','preserve','');
INSERT INTO t2 VALUES (419,118202,36,'modulators','towering','blinded','A');
INSERT INTO t2 VALUES (420,118203,36,'demand','displease','interactions','A');
INSERT INTO t2 VALUES (421,118204,36,'Madeira','photosensitive','Barry','');
INSERT INTO t2 VALUES (422,118302,36,'Viennese','inking','whiteness','A');
INSERT INTO t2 VALUES (423,118304,36,'chillier','gainers','pastimes','W');
INSERT INTO t2 VALUES (424,118305,36,'wildcats','leaning','Edenization','');
INSERT INTO t2 VALUES (425,118306,36,'gentle','hydrant','Muscat','');
INSERT INTO t2 VALUES (426,118307,36,'Angles','preserve','assassinated','');
INSERT INTO t2 VALUES (427,123101,36,'accuracies','blinded','labeled','');
INSERT INTO t2 VALUES (428,123102,36,'toggle','interactions','glacial','A');
INSERT INTO t2 VALUES (429,123301,36,'Mendelssohn','Barry','implied','W');
INSERT INTO t2 VALUES (430,126001,36,'behaviorally','whiteness','bibliographies','W');
INSERT INTO t2 VALUES (431,126002,36,'Rochford','pastimes','Buchanan','');
INSERT INTO t2 VALUES (432,126003,36,'mirror','Edenization','forgivably','FAS');
INSERT INTO t2 VALUES (433,126101,36,'Modula','Muscat','innuendo','A');
INSERT INTO t2 VALUES (434,126301,36,'clobbering','assassinated','den','FAS');
INSERT INTO t2 VALUES (435,126302,36,'chronography','labeled','submarines','W');
INSERT INTO t2 VALUES (436,126402,36,'Eskimoizeds','glacial','mouthful','A');
INSERT INTO t2 VALUES (437,126601,36,'British','implied','expiring','');
INSERT INTO t2 VALUES (438,126602,36,'pitfalls','bibliographies','unfulfilled','FAS');
INSERT INTO t2 VALUES (439,126702,36,'verify','Buchanan','precession','');
INSERT INTO t2 VALUES (440,128001,36,'scatter','forgivably','nullified','');
INSERT INTO t2 VALUES (441,128002,36,'Aztecan','innuendo','affects','');
INSERT INTO t2 VALUES (442,128003,36,'acuity','den','Cynthia','');
INSERT INTO t2 VALUES (443,128004,36,'sinking','submarines','Chablis','A');
INSERT INTO t2 VALUES (444,128005,36,'beasts','mouthful','betterments','FAS');
INSERT INTO t2 VALUES (445,128007,36,'Witt','expiring','advertising','');
INSERT INTO t2 VALUES (446,128008,36,'physicists','unfulfilled','rubies','A');
INSERT INTO t2 VALUES (447,128009,36,'folksong','precession','southwest','FAS');
INSERT INTO t2 VALUES (448,128010,36,'strokes','nullified','superstitious','A');
INSERT INTO t2 VALUES (449,128011,36,'crowder','affects','tabernacle','W');
INSERT INTO t2 VALUES (450,128012,36,'merry','Cynthia','silk','A');
INSERT INTO t2 VALUES (451,128013,36,'cadenced','Chablis','handsomest','A');
INSERT INTO t2 VALUES (452,128014,36,'alimony','betterments','Persian','A');
INSERT INTO t2 VALUES (453,128015,36,'principled','advertising','analog','W');
INSERT INTO t2 VALUES (454,128016,36,'golfing','rubies','complex','W');
INSERT INTO t2 VALUES (455,128017,36,'undiscovered','southwest','Taoist','');
INSERT INTO t2 VALUES (456,128018,36,'irritates','superstitious','suspend','');
INSERT INTO t2 VALUES (457,128019,36,'patriots','tabernacle','relegated','');
INSERT INTO t2 VALUES (458,128020,36,'rooms','silk','awesome','W');
INSERT INTO t2 VALUES (459,128021,36,'towering','handsomest','Bruxelles','');
INSERT INTO t2 VALUES (460,128022,36,'displease','Persian','imprecisely','A');
INSERT INTO t2 VALUES (461,128023,36,'photosensitive','analog','televise','');
INSERT INTO t2 VALUES (462,128101,36,'inking','complex','braking','');
INSERT INTO t2 VALUES (463,128102,36,'gainers','Taoist','true','FAS');
INSERT INTO t2 VALUES (464,128103,36,'leaning','suspend','disappointing','FAS');
INSERT INTO t2 VALUES (465,128104,36,'hydrant','relegated','navally','W');
INSERT INTO t2 VALUES (466,128106,36,'preserve','awesome','circus','');
INSERT INTO t2 VALUES (467,128107,36,'blinded','Bruxelles','beetles','');
INSERT INTO t2 VALUES (468,128108,36,'interactions','imprecisely','trumps','');
INSERT INTO t2 VALUES (469,128202,36,'Barry','televise','fourscore','W');
INSERT INTO t2 VALUES (470,128203,36,'whiteness','braking','Blackfoots','');
INSERT INTO t2 VALUES (471,128301,36,'pastimes','true','Grady','');
INSERT INTO t2 VALUES (472,128302,36,'Edenization','disappointing','quiets','FAS');
INSERT INTO t2 VALUES (473,128303,36,'Muscat','navally','floundered','FAS');
INSERT INTO t2 VALUES (474,128304,36,'assassinated','circus','profundity','W');
INSERT INTO t2 VALUES (475,128305,36,'labeled','beetles','Garrisonian','W');
INSERT INTO t2 VALUES (476,128307,36,'glacial','trumps','Strauss','');
INSERT INTO t2 VALUES (477,128401,36,'implied','fourscore','cemented','FAS');
INSERT INTO t2 VALUES (478,128502,36,'bibliographies','Blackfoots','contrition','A');
INSERT INTO t2 VALUES (479,128503,36,'Buchanan','Grady','mutations','');
INSERT INTO t2 VALUES (480,128504,36,'forgivably','quiets','exhibits','W');
INSERT INTO t2 VALUES (481,128505,36,'innuendo','floundered','tits','');
INSERT INTO t2 VALUES (482,128601,36,'den','profundity','mate','A');
INSERT INTO t2 VALUES (483,128603,36,'submarines','Garrisonian','arches','');
INSERT INTO t2 VALUES (484,128604,36,'mouthful','Strauss','Moll','');
INSERT INTO t2 VALUES (485,128702,36,'expiring','cemented','ropers','');
INSERT INTO t2 VALUES (486,128703,36,'unfulfilled','contrition','bombast','');
INSERT INTO t2 VALUES (487,128704,36,'precession','mutations','difficultly','A');
INSERT INTO t2 VALUES (488,138001,36,'nullified','exhibits','adsorption','');
INSERT INTO t2 VALUES (489,138002,36,'affects','tits','definiteness','FAS');
INSERT INTO t2 VALUES (490,138003,36,'Cynthia','mate','cultivation','A');
INSERT INTO t2 VALUES (491,138004,36,'Chablis','arches','heals','A');
INSERT INTO t2 VALUES (492,138005,36,'betterments','Moll','Heusen','W');
INSERT INTO t2 VALUES (493,138006,36,'advertising','ropers','target','FAS');
INSERT INTO t2 VALUES (494,138007,36,'rubies','bombast','cited','A');
INSERT INTO t2 VALUES (495,138008,36,'southwest','difficultly','congresswoman','W');
INSERT INTO t2 VALUES (496,138009,36,'superstitious','adsorption','Katherine','');
INSERT INTO t2 VALUES (497,138102,36,'tabernacle','definiteness','titter','A');
INSERT INTO t2 VALUES (498,138103,36,'silk','cultivation','aspire','A');
INSERT INTO t2 VALUES (499,138104,36,'handsomest','heals','Mardis','');
INSERT INTO t2 VALUES (500,138105,36,'Persian','Heusen','Nadia','W');
INSERT INTO t2 VALUES (501,138201,36,'analog','target','estimating','FAS');
INSERT INTO t2 VALUES (502,138302,36,'complex','cited','stuck','A');
INSERT INTO t2 VALUES (503,138303,36,'Taoist','congresswoman','fifteenth','A');
INSERT INTO t2 VALUES (504,138304,36,'suspend','Katherine','Colombo','');
INSERT INTO t2 VALUES (505,138401,29,'relegated','titter','survey','A');
INSERT INTO t2 VALUES (506,140102,29,'awesome','aspire','staffing','');
INSERT INTO t2 VALUES (507,140103,29,'Bruxelles','Mardis','obtain','');
INSERT INTO t2 VALUES (508,140104,29,'imprecisely','Nadia','loaded','');
INSERT INTO t2 VALUES (509,140105,29,'televise','estimating','slaughtered','');
INSERT INTO t2 VALUES (510,140201,29,'braking','stuck','lights','A');
INSERT INTO t2 VALUES (511,140701,29,'true','fifteenth','circumference','');
INSERT INTO t2 VALUES (512,141501,29,'disappointing','Colombo','dull','A');
INSERT INTO t2 VALUES (513,141502,29,'navally','survey','weekly','A');
INSERT INTO t2 VALUES (514,141901,29,'circus','staffing','wetness','');
INSERT INTO t2 VALUES (515,141902,29,'beetles','obtain','visualized','');
INSERT INTO t2 VALUES (516,142101,29,'trumps','loaded','Tannenbaum','');
INSERT INTO t2 VALUES (517,142102,29,'fourscore','slaughtered','moribund','');
INSERT INTO t2 VALUES (518,142103,29,'Blackfoots','lights','demultiplex','');
INSERT INTO t2 VALUES (519,142701,29,'Grady','circumference','lockings','');
INSERT INTO t2 VALUES (520,143001,29,'quiets','dull','thugs','FAS');
INSERT INTO t2 VALUES (521,143501,29,'floundered','weekly','unnerves','');
INSERT INTO t2 VALUES (522,143502,29,'profundity','wetness','abut','');
INSERT INTO t2 VALUES (523,148001,29,'Garrisonian','visualized','Chippewa','A');
INSERT INTO t2 VALUES (524,148002,29,'Strauss','Tannenbaum','stratifications','A');
INSERT INTO t2 VALUES (525,148003,29,'cemented','moribund','signaled','');
INSERT INTO t2 VALUES (526,148004,29,'contrition','demultiplex','Italianizes','A');
INSERT INTO t2 VALUES (527,148005,29,'mutations','lockings','algorithmic','A');
INSERT INTO t2 VALUES (528,148006,29,'exhibits','thugs','paranoid','FAS');
INSERT INTO t2 VALUES (529,148007,29,'tits','unnerves','camping','A');
INSERT INTO t2 VALUES (530,148009,29,'mate','abut','signifying','A');
INSERT INTO t2 VALUES (531,148010,29,'arches','Chippewa','Patrice','W');
INSERT INTO t2 VALUES (532,148011,29,'Moll','stratifications','search','A');
INSERT INTO t2 VALUES (533,148012,29,'ropers','signaled','Angeles','A');
INSERT INTO t2 VALUES (534,148013,29,'bombast','Italianizes','semblance','');
INSERT INTO t2 VALUES (535,148023,36,'difficultly','algorithmic','taxed','');
INSERT INTO t2 VALUES (536,148015,29,'adsorption','paranoid','Beatrice','');
INSERT INTO t2 VALUES (537,148016,29,'definiteness','camping','retrace','');
INSERT INTO t2 VALUES (538,148017,29,'cultivation','signifying','lockout','');
INSERT INTO t2 VALUES (539,148018,29,'heals','Patrice','grammatic','');
INSERT INTO t2 VALUES (540,148019,29,'Heusen','search','helmsman','');
INSERT INTO t2 VALUES (541,148020,29,'target','Angeles','uniform','W');
INSERT INTO t2 VALUES (542,148021,29,'cited','semblance','hamming','');
INSERT INTO t2 VALUES (543,148022,29,'congresswoman','taxed','disobedience','');
INSERT INTO t2 VALUES (544,148101,29,'Katherine','Beatrice','captivated','A');
INSERT INTO t2 VALUES (545,148102,29,'titter','retrace','transferals','A');
INSERT INTO t2 VALUES (546,148201,29,'aspire','lockout','cartographer','A');
INSERT INTO t2 VALUES (547,148401,29,'Mardis','grammatic','aims','FAS');
INSERT INTO t2 VALUES (548,148402,29,'Nadia','helmsman','Pakistani','');
INSERT INTO t2 VALUES (549,148501,29,'estimating','uniform','burglarized','FAS');
INSERT INTO t2 VALUES (550,148502,29,'stuck','hamming','saucepans','A');
INSERT INTO t2 VALUES (551,148503,29,'fifteenth','disobedience','lacerating','A');
INSERT INTO t2 VALUES (552,148504,29,'Colombo','captivated','corny','');
INSERT INTO t2 VALUES (553,148601,29,'survey','transferals','megabytes','FAS');
INSERT INTO t2 VALUES (554,148602,29,'staffing','cartographer','chancellor','');
INSERT INTO t2 VALUES (555,150701,29,'obtain','aims','bulk','A');
INSERT INTO t2 VALUES (556,152101,29,'loaded','Pakistani','commits','A');
INSERT INTO t2 VALUES (557,152102,29,'slaughtered','burglarized','meson','W');
INSERT INTO t2 VALUES (558,155202,36,'lights','saucepans','deputies','');
INSERT INTO t2 VALUES (559,155203,29,'circumference','lacerating','northeaster','A');
INSERT INTO t2 VALUES (560,155204,29,'dull','corny','dipole','');
INSERT INTO t2 VALUES (561,155205,29,'weekly','megabytes','machining','0');
INSERT INTO t2 VALUES (562,156001,29,'wetness','chancellor','therefore','');
INSERT INTO t2 VALUES (563,156002,29,'visualized','bulk','Telefunken','');
INSERT INTO t2 VALUES (564,156102,29,'Tannenbaum','commits','salvaging','');
INSERT INTO t2 VALUES (565,156301,29,'moribund','meson','Corinthianizes','A');
INSERT INTO t2 VALUES (566,156302,29,'demultiplex','deputies','restlessly','A');
INSERT INTO t2 VALUES (567,156303,29,'lockings','northeaster','bromides','');
INSERT INTO t2 VALUES (568,156304,29,'thugs','dipole','generalized','A');
INSERT INTO t2 VALUES (569,156305,29,'unnerves','machining','mishaps','');
INSERT INTO t2 VALUES (570,156306,29,'abut','therefore','quelling','');
INSERT INTO t2 VALUES (571,156501,29,'Chippewa','Telefunken','spiritual','A');
INSERT INTO t2 VALUES (572,158001,29,'stratifications','salvaging','beguiles','FAS');
INSERT INTO t2 VALUES (573,158002,29,'signaled','Corinthianizes','Trobriand','FAS');
INSERT INTO t2 VALUES (574,158101,29,'Italianizes','restlessly','fleeing','A');
INSERT INTO t2 VALUES (575,158102,29,'algorithmic','bromides','Armour','A');
INSERT INTO t2 VALUES (576,158103,29,'paranoid','generalized','chin','A');
INSERT INTO t2 VALUES (577,158201,29,'camping','mishaps','provers','A');
INSERT INTO t2 VALUES (578,158202,29,'signifying','quelling','aeronautic','A');
INSERT INTO t2 VALUES (579,158203,29,'Patrice','spiritual','voltage','W');
INSERT INTO t2 VALUES (580,158204,29,'search','beguiles','sash','');
INSERT INTO t2 VALUES (581,158301,29,'Angeles','Trobriand','anaerobic','A');
INSERT INTO t2 VALUES (582,158302,29,'semblance','fleeing','simultaneous','A');
INSERT INTO t2 VALUES (583,158303,29,'taxed','Armour','accumulating','A');
INSERT INTO t2 VALUES (584,158304,29,'Beatrice','chin','Medusan','A');
INSERT INTO t2 VALUES (585,158305,29,'retrace','provers','shouted','A');
INSERT INTO t2 VALUES (586,158306,29,'lockout','aeronautic','freakish','');
INSERT INTO t2 VALUES (587,158501,29,'grammatic','voltage','index','FAS');
INSERT INTO t2 VALUES (588,160301,29,'helmsman','sash','commercially','');
INSERT INTO t2 VALUES (589,166101,50,'uniform','anaerobic','mistiness','A');
INSERT INTO t2 VALUES (590,166102,50,'hamming','simultaneous','endpoint','');
INSERT INTO t2 VALUES (591,168001,29,'disobedience','accumulating','straight','A');
INSERT INTO t2 VALUES (592,168002,29,'captivated','Medusan','flurried','');
INSERT INTO t2 VALUES (593,168003,29,'transferals','shouted','denotative','A');
INSERT INTO t2 VALUES (594,168101,29,'cartographer','freakish','coming','FAS');
INSERT INTO t2 VALUES (595,168102,29,'aims','index','commencements','FAS');
INSERT INTO t2 VALUES (596,168103,29,'Pakistani','commercially','gentleman','');
INSERT INTO t2 VALUES (597,168104,29,'burglarized','mistiness','gifted','');
INSERT INTO t2 VALUES (598,168202,29,'saucepans','endpoint','Shanghais','');
INSERT INTO t2 VALUES (599,168301,29,'lacerating','straight','sportswriting','A');
INSERT INTO t2 VALUES (600,168502,29,'corny','flurried','sloping','A');
INSERT INTO t2 VALUES (601,168503,29,'megabytes','denotative','navies','');
INSERT INTO t2 VALUES (602,168601,29,'chancellor','coming','leaflet','A');
INSERT INTO t2 VALUES (603,173001,40,'bulk','commencements','shooter','');
INSERT INTO t2 VALUES (604,173701,40,'commits','gentleman','Joplin','FAS');
INSERT INTO t2 VALUES (605,173702,40,'meson','gifted','babies','');
INSERT INTO t2 VALUES (606,176001,40,'deputies','Shanghais','subdivision','FAS');
INSERT INTO t2 VALUES (607,176101,40,'northeaster','sportswriting','burstiness','W');
INSERT INTO t2 VALUES (608,176201,40,'dipole','sloping','belted','FAS');
INSERT INTO t2 VALUES (609,176401,40,'machining','navies','assails','FAS');
INSERT INTO t2 VALUES (610,176501,40,'therefore','leaflet','admiring','W');
INSERT INTO t2 VALUES (611,176601,40,'Telefunken','shooter','swaying','0');
INSERT INTO t2 VALUES (612,176602,40,'salvaging','Joplin','Goldstine','FAS');
INSERT INTO t2 VALUES (613,176603,40,'Corinthianizes','babies','fitting','');
INSERT INTO t2 VALUES (614,178001,40,'restlessly','subdivision','Norwalk','W');
INSERT INTO t2 VALUES (615,178002,40,'bromides','burstiness','weakening','W');
INSERT INTO t2 VALUES (616,178003,40,'generalized','belted','analogy','FAS');
INSERT INTO t2 VALUES (617,178004,40,'mishaps','assails','deludes','');
INSERT INTO t2 VALUES (618,178005,40,'quelling','admiring','cokes','');
INSERT INTO t2 VALUES (619,178006,40,'spiritual','swaying','Clayton','');
INSERT INTO t2 VALUES (620,178007,40,'beguiles','Goldstine','exhausts','');
INSERT INTO t2 VALUES (621,178008,40,'Trobriand','fitting','causality','');
INSERT INTO t2 VALUES (622,178101,40,'fleeing','Norwalk','sating','FAS');
INSERT INTO t2 VALUES (623,178102,40,'Armour','weakening','icon','');
INSERT INTO t2 VALUES (624,178103,40,'chin','analogy','throttles','');
INSERT INTO t2 VALUES (625,178201,40,'provers','deludes','communicants','FAS');
INSERT INTO t2 VALUES (626,178202,40,'aeronautic','cokes','dehydrate','FAS');
INSERT INTO t2 VALUES (627,178301,40,'voltage','Clayton','priceless','FAS');
INSERT INTO t2 VALUES (628,178302,40,'sash','exhausts','publicly','');
INSERT INTO t2 VALUES (629,178401,40,'anaerobic','causality','incidentals','FAS');
INSERT INTO t2 VALUES (630,178402,40,'simultaneous','sating','commonplace','');
INSERT INTO t2 VALUES (631,178403,40,'accumulating','icon','mumbles','');
INSERT INTO t2 VALUES (632,178404,40,'Medusan','throttles','furthermore','W');
INSERT INTO t2 VALUES (633,178501,40,'shouted','communicants','cautioned','W');
INSERT INTO t2 VALUES (634,186002,37,'freakish','dehydrate','parametrized','A');
INSERT INTO t2 VALUES (635,186102,37,'index','priceless','registration','A');
INSERT INTO t2 VALUES (636,186201,40,'commercially','publicly','sadly','FAS');
INSERT INTO t2 VALUES (637,186202,40,'mistiness','incidentals','positioning','');
INSERT INTO t2 VALUES (638,186203,40,'endpoint','commonplace','babysitting','');
INSERT INTO t2 VALUES (639,186302,37,'straight','mumbles','eternal','A');
INSERT INTO t2 VALUES (640,188007,37,'flurried','furthermore','hoarder','');
INSERT INTO t2 VALUES (641,188008,37,'denotative','cautioned','congregates','');
INSERT INTO t2 VALUES (642,188009,37,'coming','parametrized','rains','');
INSERT INTO t2 VALUES (643,188010,37,'commencements','registration','workers','W');
INSERT INTO t2 VALUES (644,188011,37,'gentleman','sadly','sags','A');
INSERT INTO t2 VALUES (645,188012,37,'gifted','positioning','unplug','W');
INSERT INTO t2 VALUES (646,188013,37,'Shanghais','babysitting','garage','A');
INSERT INTO t2 VALUES (647,188014,37,'sportswriting','eternal','boulder','A');
INSERT INTO t2 VALUES (648,188015,37,'sloping','hoarder','hollowly','A');
INSERT INTO t2 VALUES (649,188016,37,'navies','congregates','specifics','');
INSERT INTO t2 VALUES (650,188017,37,'leaflet','rains','Teresa','');
INSERT INTO t2 VALUES (651,188102,37,'shooter','workers','Winsett','');
INSERT INTO t2 VALUES (652,188103,37,'Joplin','sags','convenient','A');
INSERT INTO t2 VALUES (653,188202,37,'babies','unplug','buckboards','FAS');
INSERT INTO t2 VALUES (654,188301,40,'subdivision','garage','amenities','');
INSERT INTO t2 VALUES (655,188302,40,'burstiness','boulder','resplendent','FAS');
INSERT INTO t2 VALUES (656,188303,40,'belted','hollowly','priding','FAS');
INSERT INTO t2 VALUES (657,188401,37,'assails','specifics','configurations','');
INSERT INTO t2 VALUES (658,188402,37,'admiring','Teresa','untidiness','A');
INSERT INTO t2 VALUES (659,188503,37,'swaying','Winsett','Brice','W');
INSERT INTO t2 VALUES (660,188504,37,'Goldstine','convenient','sews','FAS');
INSERT INTO t2 VALUES (661,188505,37,'fitting','buckboards','participated','');
INSERT INTO t2 VALUES (662,190701,37,'Norwalk','amenities','Simon','FAS');
INSERT INTO t2 VALUES (663,190703,50,'weakening','resplendent','certificates','');
INSERT INTO t2 VALUES (664,191701,37,'analogy','priding','Fitzpatrick','');
INSERT INTO t2 VALUES (665,191702,37,'deludes','configurations','Evanston','A');
INSERT INTO t2 VALUES (666,191703,37,'cokes','untidiness','misted','');
INSERT INTO t2 VALUES (667,196001,37,'Clayton','Brice','textures','A');
INSERT INTO t2 VALUES (668,196002,37,'exhausts','sews','save','');
INSERT INTO t2 VALUES (669,196003,37,'causality','participated','count','');
INSERT INTO t2 VALUES (670,196101,37,'sating','Simon','rightful','A');
INSERT INTO t2 VALUES (671,196103,37,'icon','certificates','chaperone','');
INSERT INTO t2 VALUES (672,196104,37,'throttles','Fitzpatrick','Lizzy','A');
INSERT INTO t2 VALUES (673,196201,37,'communicants','Evanston','clenched','A');
INSERT INTO t2 VALUES (674,196202,37,'dehydrate','misted','effortlessly','');
INSERT INTO t2 VALUES (675,196203,37,'priceless','textures','accessed','');
INSERT INTO t2 VALUES (676,198001,37,'publicly','save','beaters','A');
INSERT INTO t2 VALUES (677,198003,37,'incidentals','count','Hornblower','FAS');
INSERT INTO t2 VALUES (678,198004,37,'commonplace','rightful','vests','A');
INSERT INTO t2 VALUES (679,198005,37,'mumbles','chaperone','indulgences','FAS');
INSERT INTO t2 VALUES (680,198006,37,'furthermore','Lizzy','infallibly','A');
INSERT INTO t2 VALUES (681,198007,37,'cautioned','clenched','unwilling','FAS');
INSERT INTO t2 VALUES (682,198008,37,'parametrized','effortlessly','excrete','FAS');
INSERT INTO t2 VALUES (683,198009,37,'registration','accessed','spools','A');
INSERT INTO t2 VALUES (684,198010,37,'sadly','beaters','crunches','FAS');
INSERT INTO t2 VALUES (685,198011,37,'positioning','Hornblower','overestimating','FAS');
INSERT INTO t2 VALUES (686,198012,37,'babysitting','vests','ineffective','');
INSERT INTO t2 VALUES (687,198013,37,'eternal','indulgences','humiliation','A');
INSERT INTO t2 VALUES (688,198014,37,'hoarder','infallibly','sophomore','');
INSERT INTO t2 VALUES (689,198015,37,'congregates','unwilling','star','');
INSERT INTO t2 VALUES (690,198017,37,'rains','excrete','rifles','');
INSERT INTO t2 VALUES (691,198018,37,'workers','spools','dialysis','');
INSERT INTO t2 VALUES (692,198019,37,'sags','crunches','arriving','');
INSERT INTO t2 VALUES (693,198020,37,'unplug','overestimating','indulge','');
INSERT INTO t2 VALUES (694,198021,37,'garage','ineffective','clockers','');
INSERT INTO t2 VALUES (695,198022,37,'boulder','humiliation','languages','');
INSERT INTO t2 VALUES (696,198023,50,'hollowly','sophomore','Antarctica','A');
INSERT INTO t2 VALUES (697,198024,37,'specifics','star','percentage','');
INSERT INTO t2 VALUES (698,198101,37,'Teresa','rifles','ceiling','A');
INSERT INTO t2 VALUES (699,198103,37,'Winsett','dialysis','specification','');
INSERT INTO t2 VALUES (700,198105,37,'convenient','arriving','regimented','A');
INSERT INTO t2 VALUES (701,198106,37,'buckboards','indulge','ciphers','');
INSERT INTO t2 VALUES (702,198201,37,'amenities','clockers','pictures','A');
INSERT INTO t2 VALUES (703,198204,37,'resplendent','languages','serpents','A');
INSERT INTO t2 VALUES (704,198301,53,'priding','Antarctica','allot','A');
INSERT INTO t2 VALUES (705,198302,53,'configurations','percentage','realized','A');
INSERT INTO t2 VALUES (706,198303,53,'untidiness','ceiling','mayoral','A');
INSERT INTO t2 VALUES (707,198304,53,'Brice','specification','opaquely','A');
INSERT INTO t2 VALUES (708,198401,37,'sews','regimented','hostess','FAS');
INSERT INTO t2 VALUES (709,198402,37,'participated','ciphers','fiftieth','');
INSERT INTO t2 VALUES (710,198403,37,'Simon','pictures','incorrectly','');
INSERT INTO t2 VALUES (711,202101,37,'certificates','serpents','decomposition','FAS');
INSERT INTO t2 VALUES (712,202301,37,'Fitzpatrick','allot','stranglings','');
INSERT INTO t2 VALUES (713,202302,37,'Evanston','realized','mixture','FAS');
INSERT INTO t2 VALUES (714,202303,37,'misted','mayoral','electroencephalography','FAS');
INSERT INTO t2 VALUES (715,202304,37,'textures','opaquely','similarities','FAS');
INSERT INTO t2 VALUES (716,202305,37,'save','hostess','charges','W');
INSERT INTO t2 VALUES (717,202601,37,'count','fiftieth','freest','FAS');
INSERT INTO t2 VALUES (718,202602,37,'rightful','incorrectly','Greenberg','FAS');
INSERT INTO t2 VALUES (719,202605,37,'chaperone','decomposition','tinting','');
INSERT INTO t2 VALUES (720,202606,37,'Lizzy','stranglings','expelled','W');
INSERT INTO t2 VALUES (721,202607,37,'clenched','mixture','warm','');
INSERT INTO t2 VALUES (722,202901,37,'effortlessly','electroencephalography','smoothed','');
INSERT INTO t2 VALUES (723,202902,37,'accessed','similarities','deductions','FAS');
INSERT INTO t2 VALUES (724,202903,37,'beaters','charges','Romano','W');
INSERT INTO t2 VALUES (725,202904,37,'Hornblower','freest','bitterroot','');
INSERT INTO t2 VALUES (726,202907,37,'vests','Greenberg','corset','');
INSERT INTO t2 VALUES (727,202908,37,'indulgences','tinting','securing','');
INSERT INTO t2 VALUES (728,203101,37,'infallibly','expelled','environing','FAS');
INSERT INTO t2 VALUES (729,203103,37,'unwilling','warm','cute','');
INSERT INTO t2 VALUES (730,203104,37,'excrete','smoothed','Crays','');
INSERT INTO t2 VALUES (731,203105,37,'spools','deductions','heiress','FAS');
INSERT INTO t2 VALUES (732,203401,37,'crunches','Romano','inform','FAS');
INSERT INTO t2 VALUES (733,203402,37,'overestimating','bitterroot','avenge','');
INSERT INTO t2 VALUES (734,203404,37,'ineffective','corset','universals','');
INSERT INTO t2 VALUES (735,203901,37,'humiliation','securing','Kinsey','W');
INSERT INTO t2 VALUES (736,203902,37,'sophomore','environing','ravines','FAS');
INSERT INTO t2 VALUES (737,203903,37,'star','cute','bestseller','');
INSERT INTO t2 VALUES (738,203906,37,'rifles','Crays','equilibrium','');
INSERT INTO t2 VALUES (739,203907,37,'dialysis','heiress','extents','0');
INSERT INTO t2 VALUES (740,203908,37,'arriving','inform','relatively','');
INSERT INTO t2 VALUES (741,203909,37,'indulge','avenge','pressure','FAS');
INSERT INTO t2 VALUES (742,206101,37,'clockers','universals','critiques','FAS');
INSERT INTO t2 VALUES (743,206201,37,'languages','Kinsey','befouled','');
INSERT INTO t2 VALUES (744,206202,37,'Antarctica','ravines','rightfully','FAS');
INSERT INTO t2 VALUES (745,206203,37,'percentage','bestseller','mechanizing','FAS');
INSERT INTO t2 VALUES (746,206206,37,'ceiling','equilibrium','Latinizes','');
INSERT INTO t2 VALUES (747,206207,37,'specification','extents','timesharing','');
INSERT INTO t2 VALUES (748,206208,37,'regimented','relatively','Aden','');
INSERT INTO t2 VALUES (749,208001,37,'ciphers','pressure','embassies','');
INSERT INTO t2 VALUES (750,208002,37,'pictures','critiques','males','FAS');
INSERT INTO t2 VALUES (751,208003,37,'serpents','befouled','shapelessly','FAS');
INSERT INTO t2 VALUES (752,208004,37,'allot','rightfully','genres','FAS');
INSERT INTO t2 VALUES (753,208008,37,'realized','mechanizing','mastering','');
INSERT INTO t2 VALUES (754,208009,37,'mayoral','Latinizes','Newtonian','');
INSERT INTO t2 VALUES (755,208010,37,'opaquely','timesharing','finishers','FAS');
INSERT INTO t2 VALUES (756,208011,37,'hostess','Aden','abates','');
INSERT INTO t2 VALUES (757,208101,37,'fiftieth','embassies','teem','');
INSERT INTO t2 VALUES (758,208102,37,'incorrectly','males','kiting','FAS');
INSERT INTO t2 VALUES (759,208103,37,'decomposition','shapelessly','stodgy','FAS');
INSERT INTO t2 VALUES (760,208104,37,'stranglings','genres','scalps','FAS');
INSERT INTO t2 VALUES (761,208105,37,'mixture','mastering','feed','FAS');
INSERT INTO t2 VALUES (762,208110,37,'electroencephalography','Newtonian','guitars','');
INSERT INTO t2 VALUES (763,208111,37,'similarities','finishers','airships','');
INSERT INTO t2 VALUES (764,208112,37,'charges','abates','store','');
INSERT INTO t2 VALUES (765,208113,37,'freest','teem','denounces','');
INSERT INTO t2 VALUES (766,208201,37,'Greenberg','kiting','Pyle','FAS');
INSERT INTO t2 VALUES (767,208203,37,'tinting','stodgy','Saxony','');
INSERT INTO t2 VALUES (768,208301,37,'expelled','scalps','serializations','FAS');
INSERT INTO t2 VALUES (769,208302,37,'warm','feed','Peruvian','FAS');
INSERT INTO t2 VALUES (770,208305,37,'smoothed','guitars','taxonomically','FAS');
INSERT INTO t2 VALUES (771,208401,37,'deductions','airships','kingdom','A');
INSERT INTO t2 VALUES (772,208402,37,'Romano','store','stint','A');
INSERT INTO t2 VALUES (773,208403,37,'bitterroot','denounces','Sault','A');
INSERT INTO t2 VALUES (774,208404,37,'corset','Pyle','faithful','');
INSERT INTO t2 VALUES (775,208501,37,'securing','Saxony','Ganymede','FAS');
INSERT INTO t2 VALUES (776,208502,37,'environing','serializations','tidiness','FAS');
INSERT INTO t2 VALUES (777,208503,37,'cute','Peruvian','gainful','FAS');
INSERT INTO t2 VALUES (778,208504,37,'Crays','taxonomically','contrary','FAS');
INSERT INTO t2 VALUES (779,208505,37,'heiress','kingdom','Tipperary','FAS');
INSERT INTO t2 VALUES (780,210101,37,'inform','stint','tropics','W');
INSERT INTO t2 VALUES (781,210102,37,'avenge','Sault','theorizers','');
INSERT INTO t2 VALUES (782,210103,37,'universals','faithful','renew','0');
INSERT INTO t2 VALUES (783,210104,37,'Kinsey','Ganymede','already','');
INSERT INTO t2 VALUES (784,210105,37,'ravines','tidiness','terminal','');
INSERT INTO t2 VALUES (785,210106,37,'bestseller','gainful','Hegelian','');
INSERT INTO t2 VALUES (786,210107,37,'equilibrium','contrary','hypothesizer','');
INSERT INTO t2 VALUES (787,210401,37,'extents','Tipperary','warningly','FAS');
INSERT INTO t2 VALUES (788,213201,37,'relatively','tropics','journalizing','FAS');
INSERT INTO t2 VALUES (789,213203,37,'pressure','theorizers','nested','');
INSERT INTO t2 VALUES (790,213204,37,'critiques','renew','Lars','');
INSERT INTO t2 VALUES (791,213205,37,'befouled','already','saplings','');
INSERT INTO t2 VALUES (792,213206,37,'rightfully','terminal','foothill','');
INSERT INTO t2 VALUES (793,213207,37,'mechanizing','Hegelian','labeled','');
INSERT INTO t2 VALUES (794,216101,37,'Latinizes','hypothesizer','imperiously','FAS');
INSERT INTO t2 VALUES (795,216103,37,'timesharing','warningly','reporters','FAS');
INSERT INTO t2 VALUES (796,218001,37,'Aden','journalizing','furnishings','FAS');
INSERT INTO t2 VALUES (797,218002,37,'embassies','nested','precipitable','FAS');
INSERT INTO t2 VALUES (798,218003,37,'males','Lars','discounts','FAS');
INSERT INTO t2 VALUES (799,218004,37,'shapelessly','saplings','excises','FAS');
INSERT INTO t2 VALUES (800,143503,50,'genres','foothill','Stalin','');
INSERT INTO t2 VALUES (801,218006,37,'mastering','labeled','despot','FAS');
INSERT INTO t2 VALUES (802,218007,37,'Newtonian','imperiously','ripeness','FAS');
INSERT INTO t2 VALUES (803,218008,37,'finishers','reporters','Arabia','');
INSERT INTO t2 VALUES (804,218009,37,'abates','furnishings','unruly','');
INSERT INTO t2 VALUES (805,218010,37,'teem','precipitable','mournfulness','');
INSERT INTO t2 VALUES (806,218011,37,'kiting','discounts','boom','FAS');
INSERT INTO t2 VALUES (807,218020,37,'stodgy','excises','slaughter','A');
INSERT INTO t2 VALUES (808,218021,50,'scalps','Stalin','Sabine','');
INSERT INTO t2 VALUES (809,218022,37,'feed','despot','handy','FAS');
INSERT INTO t2 VALUES (810,218023,37,'guitars','ripeness','rural','');
INSERT INTO t2 VALUES (811,218024,37,'airships','Arabia','organizer','');
INSERT INTO t2 VALUES (812,218101,37,'store','unruly','shipyard','FAS');
INSERT INTO t2 VALUES (813,218102,37,'denounces','mournfulness','civics','FAS');
INSERT INTO t2 VALUES (814,218103,37,'Pyle','boom','inaccuracy','FAS');
INSERT INTO t2 VALUES (815,218201,37,'Saxony','slaughter','rules','FAS');
INSERT INTO t2 VALUES (816,218202,37,'serializations','Sabine','juveniles','FAS');
INSERT INTO t2 VALUES (817,218203,37,'Peruvian','handy','comprised','W');
INSERT INTO t2 VALUES (818,218204,37,'taxonomically','rural','investigations','');
INSERT INTO t2 VALUES (819,218205,37,'kingdom','organizer','stabilizes','A');
INSERT INTO t2 VALUES (820,218301,37,'stint','shipyard','seminaries','FAS');
INSERT INTO t2 VALUES (821,218302,37,'Sault','civics','Hunter','A');
INSERT INTO t2 VALUES (822,218401,37,'faithful','inaccuracy','sporty','FAS');
INSERT INTO t2 VALUES (823,218402,37,'Ganymede','rules','test','FAS');
INSERT INTO t2 VALUES (824,218403,37,'tidiness','juveniles','weasels','');
INSERT INTO t2 VALUES (825,218404,37,'gainful','comprised','CERN','');
INSERT INTO t2 VALUES (826,218407,37,'contrary','investigations','tempering','');
INSERT INTO t2 VALUES (827,218408,37,'Tipperary','stabilizes','afore','FAS');
INSERT INTO t2 VALUES (828,218409,37,'tropics','seminaries','Galatean','');
INSERT INTO t2 VALUES (829,218410,37,'theorizers','Hunter','techniques','W');
INSERT INTO t2 VALUES (830,226001,37,'renew','sporty','error','');
INSERT INTO t2 VALUES (831,226002,37,'already','test','veranda','');
INSERT INTO t2 VALUES (832,226003,37,'terminal','weasels','severely','');
INSERT INTO t2 VALUES (833,226004,37,'Hegelian','CERN','Cassites','FAS');
INSERT INTO t2 VALUES (834,226005,37,'hypothesizer','tempering','forthcoming','');
INSERT INTO t2 VALUES (835,226006,37,'warningly','afore','guides','');
INSERT INTO t2 VALUES (836,226007,37,'journalizing','Galatean','vanish','FAS');
INSERT INTO t2 VALUES (837,226008,37,'nested','techniques','lied','A');
INSERT INTO t2 VALUES (838,226203,37,'Lars','error','sawtooth','FAS');
INSERT INTO t2 VALUES (839,226204,37,'saplings','veranda','fated','FAS');
INSERT INTO t2 VALUES (840,226205,37,'foothill','severely','gradually','');
INSERT INTO t2 VALUES (841,226206,37,'labeled','Cassites','widens','');
INSERT INTO t2 VALUES (842,226207,37,'imperiously','forthcoming','preclude','');
INSERT INTO t2 VALUES (843,226208,37,'reporters','guides','Jobrel','');
INSERT INTO t2 VALUES (844,226209,37,'furnishings','vanish','hooker','');
INSERT INTO t2 VALUES (845,226210,37,'precipitable','lied','rainstorm','');
INSERT INTO t2 VALUES (846,226211,37,'discounts','sawtooth','disconnects','');
INSERT INTO t2 VALUES (847,228001,37,'excises','fated','cruelty','');
INSERT INTO t2 VALUES (848,228004,37,'Stalin','gradually','exponentials','A');
INSERT INTO t2 VALUES (849,228005,37,'despot','widens','affective','A');
INSERT INTO t2 VALUES (850,228006,37,'ripeness','preclude','arteries','');
INSERT INTO t2 VALUES (851,228007,37,'Arabia','Jobrel','Crosby','FAS');
INSERT INTO t2 VALUES (852,228008,37,'unruly','hooker','acquaint','');
INSERT INTO t2 VALUES (853,228009,37,'mournfulness','rainstorm','evenhandedly','');
INSERT INTO t2 VALUES (854,228101,37,'boom','disconnects','percentage','');
INSERT INTO t2 VALUES (855,228108,37,'slaughter','cruelty','disobedience','');
INSERT INTO t2 VALUES (856,228109,37,'Sabine','exponentials','humility','');
INSERT INTO t2 VALUES (857,228110,37,'handy','affective','gleaning','A');
INSERT INTO t2 VALUES (858,228111,37,'rural','arteries','petted','A');
INSERT INTO t2 VALUES (859,228112,37,'organizer','Crosby','bloater','A');
INSERT INTO t2 VALUES (860,228113,37,'shipyard','acquaint','minion','A');
INSERT INTO t2 VALUES (861,228114,37,'civics','evenhandedly','marginal','A');
INSERT INTO t2 VALUES (862,228115,37,'inaccuracy','percentage','apiary','A');
INSERT INTO t2 VALUES (863,228116,37,'rules','disobedience','measures','');
INSERT INTO t2 VALUES (864,228117,37,'juveniles','humility','precaution','');
INSERT INTO t2 VALUES (865,228118,37,'comprised','gleaning','repelled','');
INSERT INTO t2 VALUES (866,228119,37,'investigations','petted','primary','FAS');
INSERT INTO t2 VALUES (867,228120,37,'stabilizes','bloater','coverings','');
INSERT INTO t2 VALUES (868,228121,37,'seminaries','minion','Artemia','A');
INSERT INTO t2 VALUES (869,228122,37,'Hunter','marginal','navigate','');
INSERT INTO t2 VALUES (870,228201,37,'sporty','apiary','spatial','');
INSERT INTO t2 VALUES (871,228206,37,'test','measures','Gurkha','');
INSERT INTO t2 VALUES (872,228207,37,'weasels','precaution','meanwhile','A');
INSERT INTO t2 VALUES (873,228208,37,'CERN','repelled','Melinda','A');
INSERT INTO t2 VALUES (874,228209,37,'tempering','primary','Butterfield','');
INSERT INTO t2 VALUES (875,228210,37,'afore','coverings','Aldrich','A');
INSERT INTO t2 VALUES (876,228211,37,'Galatean','Artemia','previewing','A');
INSERT INTO t2 VALUES (877,228212,37,'techniques','navigate','glut','A');
INSERT INTO t2 VALUES (878,228213,37,'error','spatial','unaffected','');
INSERT INTO t2 VALUES (879,228214,37,'veranda','Gurkha','inmate','');
INSERT INTO t2 VALUES (880,228301,37,'severely','meanwhile','mineral','');
INSERT INTO t2 VALUES (881,228305,37,'Cassites','Melinda','impending','A');
INSERT INTO t2 VALUES (882,228306,37,'forthcoming','Butterfield','meditation','A');
INSERT INTO t2 VALUES (883,228307,37,'guides','Aldrich','ideas','');
INSERT INTO t2 VALUES (884,228308,37,'vanish','previewing','miniaturizes','W');
INSERT INTO t2 VALUES (885,228309,37,'lied','glut','lewdly','');
INSERT INTO t2 VALUES (886,228310,37,'sawtooth','unaffected','title','');
INSERT INTO t2 VALUES (887,228311,37,'fated','inmate','youthfulness','');
INSERT INTO t2 VALUES (888,228312,37,'gradually','mineral','creak','FAS');
INSERT INTO t2 VALUES (889,228313,37,'widens','impending','Chippewa','');
INSERT INTO t2 VALUES (890,228314,37,'preclude','meditation','clamored','');
INSERT INTO t2 VALUES (891,228401,65,'Jobrel','ideas','freezes','');
INSERT INTO t2 VALUES (892,228402,65,'hooker','miniaturizes','forgivably','FAS');
INSERT INTO t2 VALUES (893,228403,65,'rainstorm','lewdly','reduce','FAS');
INSERT INTO t2 VALUES (894,228404,65,'disconnects','title','McGovern','W');
INSERT INTO t2 VALUES (895,228405,65,'cruelty','youthfulness','Nazis','W');
INSERT INTO t2 VALUES (896,228406,65,'exponentials','creak','epistle','W');
INSERT INTO t2 VALUES (897,228407,65,'affective','Chippewa','socializes','W');
INSERT INTO t2 VALUES (898,228408,65,'arteries','clamored','conceptions','');
INSERT INTO t2 VALUES (899,228409,65,'Crosby','freezes','Kevin','');
INSERT INTO t2 VALUES (900,228410,65,'acquaint','forgivably','uncovering','');
INSERT INTO t2 VALUES (901,230301,37,'evenhandedly','reduce','chews','FAS');
INSERT INTO t2 VALUES (902,230302,37,'percentage','McGovern','appendixes','FAS');
INSERT INTO t2 VALUES (903,230303,37,'disobedience','Nazis','raining','');
INSERT INTO t2 VALUES (904,018062,37,'humility','epistle','infest','');
INSERT INTO t2 VALUES (905,230501,37,'gleaning','socializes','compartment','');
INSERT INTO t2 VALUES (906,230502,37,'petted','conceptions','minting','');
INSERT INTO t2 VALUES (907,230503,37,'bloater','Kevin','ducks','');
INSERT INTO t2 VALUES (908,230504,37,'minion','uncovering','roped','A');
INSERT INTO t2 VALUES (909,230505,37,'marginal','chews','waltz','');
INSERT INTO t2 VALUES (910,230506,37,'apiary','appendixes','Lillian','');
INSERT INTO t2 VALUES (911,230507,37,'measures','raining','repressions','A');
INSERT INTO t2 VALUES (912,230508,37,'precaution','infest','chillingly','');
INSERT INTO t2 VALUES (913,230509,37,'repelled','compartment','noncritical','');
INSERT INTO t2 VALUES (914,230901,37,'primary','minting','lithograph','');
INSERT INTO t2 VALUES (915,230902,37,'coverings','ducks','spongers','');
INSERT INTO t2 VALUES (916,230903,37,'Artemia','roped','parenthood','');
INSERT INTO t2 VALUES (917,230904,37,'navigate','waltz','posed','');
INSERT INTO t2 VALUES (918,230905,37,'spatial','Lillian','instruments','');
INSERT INTO t2 VALUES (919,230906,37,'Gurkha','repressions','filial','');
INSERT INTO t2 VALUES (920,230907,37,'meanwhile','chillingly','fixedly','');
INSERT INTO t2 VALUES (921,230908,37,'Melinda','noncritical','relives','');
INSERT INTO t2 VALUES (922,230909,37,'Butterfield','lithograph','Pandora','');
INSERT INTO t2 VALUES (923,230910,37,'Aldrich','spongers','watering','A');
INSERT INTO t2 VALUES (924,230911,37,'previewing','parenthood','ungrateful','');
INSERT INTO t2 VALUES (925,230912,37,'glut','posed','secures','');
INSERT INTO t2 VALUES (926,230913,37,'unaffected','instruments','chastisers','');
INSERT INTO t2 VALUES (927,230914,37,'inmate','filial','icon','');
INSERT INTO t2 VALUES (928,231304,37,'mineral','fixedly','reuniting','A');
INSERT INTO t2 VALUES (929,231305,37,'impending','relives','imagining','A');
INSERT INTO t2 VALUES (930,231306,37,'meditation','Pandora','abiding','A');
INSERT INTO t2 VALUES (931,231307,37,'ideas','watering','omnisciently','');
INSERT INTO t2 VALUES (932,231308,37,'miniaturizes','ungrateful','Britannic','');
INSERT INTO t2 VALUES (933,231309,37,'lewdly','secures','scholastics','A');
INSERT INTO t2 VALUES (934,231310,37,'title','chastisers','mechanics','A');
INSERT INTO t2 VALUES (935,231311,37,'youthfulness','icon','humidly','A');
INSERT INTO t2 VALUES (936,231312,37,'creak','reuniting','masterpiece','');
INSERT INTO t2 VALUES (937,231313,37,'Chippewa','imagining','however','');
INSERT INTO t2 VALUES (938,231314,37,'clamored','abiding','Mendelian','');
INSERT INTO t2 VALUES (939,231315,37,'freezes','omnisciently','jarred','');
INSERT INTO t2 VALUES (940,232102,37,'forgivably','Britannic','scolds','');
INSERT INTO t2 VALUES (941,232103,37,'reduce','scholastics','infatuate','');
INSERT INTO t2 VALUES (942,232104,37,'McGovern','mechanics','willed','A');
INSERT INTO t2 VALUES (943,232105,37,'Nazis','humidly','joyfully','');
INSERT INTO t2 VALUES (944,232106,37,'epistle','masterpiece','Microsoft','');
INSERT INTO t2 VALUES (945,232107,37,'socializes','however','fibrosities','');
INSERT INTO t2 VALUES (946,232108,37,'conceptions','Mendelian','Baltimorean','');
INSERT INTO t2 VALUES (947,232601,37,'Kevin','jarred','equestrian','');
INSERT INTO t2 VALUES (948,232602,37,'uncovering','scolds','Goodrich','');
INSERT INTO t2 VALUES (949,232603,37,'chews','infatuate','apish','A');
INSERT INTO t2 VALUES (950,232605,37,'appendixes','willed','Adlerian','');
INSERT INTO t2 VALUES (5950,1232605,37,'appendixes','willed','Adlerian','');
INSERT INTO t2 VALUES (5951,1232606,37,'appendixes','willed','Adlerian','');
INSERT INTO t2 VALUES (5952,1232607,37,'appendixes','willed','Adlerian','');
INSERT INTO t2 VALUES (5953,1232608,37,'appendixes','willed','Adlerian','');
INSERT INTO t2 VALUES (5954,1232609,37,'appendixes','willed','Adlerian','');
INSERT INTO t2 VALUES (951,232606,37,'raining','joyfully','Tropez','');
INSERT INTO t2 VALUES (952,232607,37,'infest','Microsoft','nouns','');
INSERT INTO t2 VALUES (953,232608,37,'compartment','fibrosities','distracting','');
INSERT INTO t2 VALUES (954,232609,37,'minting','Baltimorean','mutton','');
INSERT INTO t2 VALUES (955,236104,37,'ducks','equestrian','bridgeable','A');
INSERT INTO t2 VALUES (956,236105,37,'roped','Goodrich','stickers','A');
INSERT INTO t2 VALUES (957,236106,37,'waltz','apish','transcontinental','A');
INSERT INTO t2 VALUES (958,236107,37,'Lillian','Adlerian','amateurish','');
INSERT INTO t2 VALUES (959,236108,37,'repressions','Tropez','Gandhian','');
INSERT INTO t2 VALUES (960,236109,37,'chillingly','nouns','stratified','');
INSERT INTO t2 VALUES (961,236110,37,'noncritical','distracting','chamberlains','');
INSERT INTO t2 VALUES (962,236111,37,'lithograph','mutton','creditably','');
INSERT INTO t2 VALUES (963,236112,37,'spongers','bridgeable','philosophic','');
INSERT INTO t2 VALUES (964,236113,37,'parenthood','stickers','ores','');
INSERT INTO t2 VALUES (965,238005,37,'posed','transcontinental','Carleton','');
INSERT INTO t2 VALUES (966,238006,37,'instruments','amateurish','tape','A');
INSERT INTO t2 VALUES (967,238007,37,'filial','Gandhian','afloat','A');
INSERT INTO t2 VALUES (968,238008,37,'fixedly','stratified','goodness','A');
INSERT INTO t2 VALUES (969,238009,37,'relives','chamberlains','welcoming','');
INSERT INTO t2 VALUES (970,238010,37,'Pandora','creditably','Pinsky','FAS');
INSERT INTO t2 VALUES (971,238011,37,'watering','philosophic','halting','');
INSERT INTO t2 VALUES (972,238012,37,'ungrateful','ores','bibliography','');
INSERT INTO t2 VALUES (973,238013,37,'secures','Carleton','decoding','');
INSERT INTO t2 VALUES (974,240401,41,'chastisers','tape','variance','A');
INSERT INTO t2 VALUES (975,240402,41,'icon','afloat','allowed','A');
INSERT INTO t2 VALUES (976,240901,41,'reuniting','goodness','dire','A');
INSERT INTO t2 VALUES (977,240902,41,'imagining','welcoming','dub','A');
INSERT INTO t2 VALUES (978,241801,41,'abiding','Pinsky','poisoning','');
INSERT INTO t2 VALUES (979,242101,41,'omnisciently','halting','Iraqis','A');
INSERT INTO t2 VALUES (980,242102,41,'Britannic','bibliography','heaving','');
INSERT INTO t2 VALUES (981,242201,41,'scholastics','decoding','population','A');
INSERT INTO t2 VALUES (982,242202,41,'mechanics','variance','bomb','A');
INSERT INTO t2 VALUES (983,242501,41,'humidly','allowed','Majorca','A');
INSERT INTO t2 VALUES (984,242502,41,'masterpiece','dire','Gershwins','');
INSERT INTO t2 VALUES (985,246201,41,'however','dub','explorers','');
INSERT INTO t2 VALUES (986,246202,41,'Mendelian','poisoning','libretto','A');
INSERT INTO t2 VALUES (987,246203,41,'jarred','Iraqis','occurred','');
INSERT INTO t2 VALUES (988,246204,41,'scolds','heaving','Lagos','');
INSERT INTO t2 VALUES (989,246205,41,'infatuate','population','rats','');
INSERT INTO t2 VALUES (990,246301,41,'willed','bomb','bankruptcies','A');
INSERT INTO t2 VALUES (991,246302,41,'joyfully','Majorca','crying','');
INSERT INTO t2 VALUES (992,248001,41,'Microsoft','Gershwins','unexpected','');
INSERT INTO t2 VALUES (993,248002,41,'fibrosities','explorers','accessed','A');
INSERT INTO t2 VALUES (994,248003,41,'Baltimorean','libretto','colorful','A');
INSERT INTO t2 VALUES (995,248004,41,'equestrian','occurred','versatility','A');
INSERT INTO t2 VALUES (996,248005,41,'Goodrich','Lagos','cosy','');
INSERT INTO t2 VALUES (997,248006,41,'apish','rats','Darius','A');
INSERT INTO t2 VALUES (998,248007,41,'Adlerian','bankruptcies','mastering','A');
INSERT INTO t2 VALUES (999,248008,41,'Tropez','crying','Asiaticizations','A');
INSERT INTO t2 VALUES (1000,248009,41,'nouns','unexpected','offerers','A');
INSERT INTO t2 VALUES (1001,248010,41,'distracting','accessed','uncles','A');
INSERT INTO t2 VALUES (1002,248011,41,'mutton','colorful','sleepwalk','');
INSERT INTO t2 VALUES (1003,248012,41,'bridgeable','versatility','Ernestine','');
INSERT INTO t2 VALUES (1004,248013,41,'stickers','cosy','checksumming','');
INSERT INTO t2 VALUES (1005,248014,41,'transcontinental','Darius','stopped','');
INSERT INTO t2 VALUES (1006,248015,41,'amateurish','mastering','sicker','');
INSERT INTO t2 VALUES (1007,248016,41,'Gandhian','Asiaticizations','Italianization','');
INSERT INTO t2 VALUES (1008,248017,41,'stratified','offerers','alphabetic','');
INSERT INTO t2 VALUES (1009,248018,41,'chamberlains','uncles','pharmaceutic','');
INSERT INTO t2 VALUES (1010,248019,41,'creditably','sleepwalk','creator','');
INSERT INTO t2 VALUES (1011,248020,41,'philosophic','Ernestine','chess','');
INSERT INTO t2 VALUES (1012,248021,41,'ores','checksumming','charcoal','');
INSERT INTO t2 VALUES (1013,248101,41,'Carleton','stopped','Epiphany','A');
INSERT INTO t2 VALUES (1014,248102,41,'tape','sicker','bulldozes','A');
INSERT INTO t2 VALUES (1015,248201,41,'afloat','Italianization','Pygmalion','A');
INSERT INTO t2 VALUES (1016,248202,41,'goodness','alphabetic','caressing','A');
INSERT INTO t2 VALUES (1017,248203,41,'welcoming','pharmaceutic','Palestine','A');
INSERT INTO t2 VALUES (1018,248204,41,'Pinsky','creator','regimented','A');
INSERT INTO t2 VALUES (1019,248205,41,'halting','chess','scars','A');
INSERT INTO t2 VALUES (1020,248206,41,'bibliography','charcoal','realest','A');
INSERT INTO t2 VALUES (1021,248207,41,'decoding','Epiphany','diffusing','A');
INSERT INTO t2 VALUES (1022,248208,41,'variance','bulldozes','clubroom','A');
INSERT INTO t2 VALUES (1023,248209,41,'allowed','Pygmalion','Blythe','A');
INSERT INTO t2 VALUES (1024,248210,41,'dire','caressing','ahead','');
INSERT INTO t2 VALUES (1025,248211,50,'dub','Palestine','reviver','');
INSERT INTO t2 VALUES (1026,250501,34,'poisoning','regimented','retransmitting','A');
INSERT INTO t2 VALUES (1027,250502,34,'Iraqis','scars','landslide','');
INSERT INTO t2 VALUES (1028,250503,34,'heaving','realest','Eiffel','');
INSERT INTO t2 VALUES (1029,250504,34,'population','diffusing','absentee','');
INSERT INTO t2 VALUES (1030,250505,34,'bomb','clubroom','aye','');
INSERT INTO t2 VALUES (1031,250601,34,'Majorca','Blythe','forked','A');
INSERT INTO t2 VALUES (1032,250602,34,'Gershwins','ahead','Peruvianizes','');
INSERT INTO t2 VALUES (1033,250603,34,'explorers','reviver','clerked','');
INSERT INTO t2 VALUES (1034,250604,34,'libretto','retransmitting','tutor','');
INSERT INTO t2 VALUES (1035,250605,34,'occurred','landslide','boulevard','');
INSERT INTO t2 VALUES (1036,251001,34,'Lagos','Eiffel','shuttered','');
INSERT INTO t2 VALUES (1037,251002,34,'rats','absentee','quotes','A');
INSERT INTO t2 VALUES (1038,251003,34,'bankruptcies','aye','Caltech','');
INSERT INTO t2 VALUES (1039,251004,34,'crying','forked','Mossberg','');
INSERT INTO t2 VALUES (1040,251005,34,'unexpected','Peruvianizes','kept','');
INSERT INTO t2 VALUES (1041,251301,34,'accessed','clerked','roundly','');
INSERT INTO t2 VALUES (1042,251302,34,'colorful','tutor','features','A');
INSERT INTO t2 VALUES (1043,251303,34,'versatility','boulevard','imaginable','A');
INSERT INTO t2 VALUES (1044,251304,34,'cosy','shuttered','controller','');
INSERT INTO t2 VALUES (1045,251305,34,'Darius','quotes','racial','');
INSERT INTO t2 VALUES (1046,251401,34,'mastering','Caltech','uprisings','A');
INSERT INTO t2 VALUES (1047,251402,34,'Asiaticizations','Mossberg','narrowed','A');
INSERT INTO t2 VALUES (1048,251403,34,'offerers','kept','cannot','A');
INSERT INTO t2 VALUES (1049,251404,34,'uncles','roundly','vest','');
INSERT INTO t2 VALUES (1050,251405,34,'sleepwalk','features','famine','');
INSERT INTO t2 VALUES (1051,251406,34,'Ernestine','imaginable','sugars','');
INSERT INTO t2 VALUES (1052,251801,34,'checksumming','controller','exterminated','A');
INSERT INTO t2 VALUES (1053,251802,34,'stopped','racial','belays','');
INSERT INTO t2 VALUES (1054,252101,34,'sicker','uprisings','Hodges','A');
INSERT INTO t2 VALUES (1055,252102,34,'Italianization','narrowed','translatable','');
INSERT INTO t2 VALUES (1056,252301,34,'alphabetic','cannot','duality','A');
INSERT INTO t2 VALUES (1057,252302,34,'pharmaceutic','vest','recording','A');
INSERT INTO t2 VALUES (1058,252303,34,'creator','famine','rouses','A');
INSERT INTO t2 VALUES (1059,252304,34,'chess','sugars','poison','');
INSERT INTO t2 VALUES (1060,252305,34,'charcoal','exterminated','attitude','');
INSERT INTO t2 VALUES (1061,252306,34,'Epiphany','belays','dusted','');
INSERT INTO t2 VALUES (1062,252307,34,'bulldozes','Hodges','encompasses','');
INSERT INTO t2 VALUES (1063,252308,34,'Pygmalion','translatable','presentation','');
INSERT INTO t2 VALUES (1064,252309,34,'caressing','duality','Kantian','');
INSERT INTO t2 VALUES (1065,256001,34,'Palestine','recording','imprecision','A');
INSERT INTO t2 VALUES (1066,256002,34,'regimented','rouses','saving','');
INSERT INTO t2 VALUES (1067,256003,34,'scars','poison','maternal','');
INSERT INTO t2 VALUES (1068,256004,34,'realest','attitude','hewed','');
INSERT INTO t2 VALUES (1069,256005,34,'diffusing','dusted','kerosene','');
INSERT INTO t2 VALUES (1070,258001,34,'clubroom','encompasses','Cubans','');
INSERT INTO t2 VALUES (1071,258002,34,'Blythe','presentation','photographers','');
INSERT INTO t2 VALUES (1072,258003,34,'ahead','Kantian','nymph','A');
INSERT INTO t2 VALUES (1073,258004,34,'reviver','imprecision','bedlam','A');
INSERT INTO t2 VALUES (1074,258005,34,'retransmitting','saving','north','A');
INSERT INTO t2 VALUES (1075,258006,34,'landslide','maternal','Schoenberg','A');
INSERT INTO t2 VALUES (1076,258007,34,'Eiffel','hewed','botany','A');
INSERT INTO t2 VALUES (1077,258008,34,'absentee','kerosene','curs','');
INSERT INTO t2 VALUES (1078,258009,34,'aye','Cubans','solidification','');
INSERT INTO t2 VALUES (1079,258010,34,'forked','photographers','inheritresses','');
INSERT INTO t2 VALUES (1080,258011,34,'Peruvianizes','nymph','stiller','');
INSERT INTO t2 VALUES (1081,258101,68,'clerked','bedlam','t1','A');
INSERT INTO t2 VALUES (1082,258102,68,'tutor','north','suite','A');
INSERT INTO t2 VALUES (1083,258103,34,'boulevard','Schoenberg','ransomer','');
INSERT INTO t2 VALUES (1084,258104,68,'shuttered','botany','Willy','');
INSERT INTO t2 VALUES (1085,258105,68,'quotes','curs','Rena','A');
INSERT INTO t2 VALUES (1086,258106,68,'Caltech','solidification','Seattle','A');
INSERT INTO t2 VALUES (1087,258107,68,'Mossberg','inheritresses','relaxes','A');
INSERT INTO t2 VALUES (1088,258108,68,'kept','stiller','exclaim','');
INSERT INTO t2 VALUES (1089,258109,68,'roundly','t1','implicated','A');
INSERT INTO t2 VALUES (1090,258110,68,'features','suite','distinguish','');
INSERT INTO t2 VALUES (1091,258111,68,'imaginable','ransomer','assayed','');
INSERT INTO t2 VALUES (1092,258112,68,'controller','Willy','homeowner','');
INSERT INTO t2 VALUES (1093,258113,68,'racial','Rena','and','');
INSERT INTO t2 VALUES (1094,258201,34,'uprisings','Seattle','stealth','');
INSERT INTO t2 VALUES (1095,258202,34,'narrowed','relaxes','coinciding','A');
INSERT INTO t2 VALUES (1096,258203,34,'cannot','exclaim','founder','A');
INSERT INTO t2 VALUES (1097,258204,34,'vest','implicated','environing','');
INSERT INTO t2 VALUES (1098,258205,34,'famine','distinguish','jewelry','');
INSERT INTO t2 VALUES (1099,258301,34,'sugars','assayed','lemons','A');
INSERT INTO t2 VALUES (1100,258401,34,'exterminated','homeowner','brokenness','A');
INSERT INTO t2 VALUES (1101,258402,34,'belays','and','bedpost','A');
INSERT INTO t2 VALUES (1102,258403,34,'Hodges','stealth','assurers','A');
INSERT INTO t2 VALUES (1103,258404,34,'translatable','coinciding','annoyers','');
INSERT INTO t2 VALUES (1104,258405,34,'duality','founder','affixed','');
INSERT INTO t2 VALUES (1105,258406,34,'recording','environing','warbling','');
INSERT INTO t2 VALUES (1106,258407,34,'rouses','jewelry','seriously','');
INSERT INTO t2 VALUES (1107,228123,37,'poison','lemons','boasted','');
INSERT INTO t2 VALUES (1108,250606,34,'attitude','brokenness','Chantilly','');
INSERT INTO t2 VALUES (1109,208405,37,'dusted','bedpost','Iranizes','');
INSERT INTO t2 VALUES (1110,212101,37,'encompasses','assurers','violinist','');
INSERT INTO t2 VALUES (1111,218206,37,'presentation','annoyers','extramarital','');
INSERT INTO t2 VALUES (1112,150401,37,'Kantian','affixed','spates','');
INSERT INTO t2 VALUES (1113,248212,41,'imprecision','warbling','cloakroom','');
INSERT INTO t2 VALUES (1114,128026,00,'saving','seriously','gazer','');
INSERT INTO t2 VALUES (1115,128024,00,'maternal','boasted','hand','');
INSERT INTO t2 VALUES (1116,128027,00,'hewed','Chantilly','tucked','');
INSERT INTO t2 VALUES (1117,128025,00,'kerosene','Iranizes','gems','');
INSERT INTO t2 VALUES (1118,128109,00,'Cubans','violinist','clinker','');
INSERT INTO t2 VALUES (1119,128705,00,'photographers','extramarital','refiner','');
INSERT INTO t2 VALUES (1120,126303,00,'nymph','spates','callus','');
INSERT INTO t2 VALUES (1121,128308,00,'bedlam','cloakroom','leopards','');
INSERT INTO t2 VALUES (1122,128204,00,'north','gazer','comfortingly','');
INSERT INTO t2 VALUES (1123,128205,00,'Schoenberg','hand','generically','');
INSERT INTO t2 VALUES (1124,128206,00,'botany','tucked','getters','');
INSERT INTO t2 VALUES (1125,128207,00,'curs','gems','sexually','');
INSERT INTO t2 VALUES (1126,118205,00,'solidification','clinker','spear','');
INSERT INTO t2 VALUES (1127,116801,00,'inheritresses','refiner','serums','');
INSERT INTO t2 VALUES (1128,116803,00,'stiller','callus','Italianization','');
INSERT INTO t2 VALUES (1129,116804,00,'t1','leopards','attendants','');
INSERT INTO t2 VALUES (1130,116802,00,'suite','comfortingly','spies','');
INSERT INTO t2 VALUES (1131,128605,00,'ransomer','generically','Anthony','');
INSERT INTO t2 VALUES (1132,118308,00,'Willy','getters','planar','');
INSERT INTO t2 VALUES (1133,113702,00,'Rena','sexually','cupped','');
INSERT INTO t2 VALUES (1134,113703,00,'Seattle','spear','cleanser','');
INSERT INTO t2 VALUES (1135,112103,00,'relaxes','serums','commuters','');
INSERT INTO t2 VALUES (1136,118009,00,'exclaim','Italianization','honeysuckle','');
INSERT INTO t2 VALUES (5136,1118009,00,'exclaim','Italianization','honeysuckle','');
INSERT INTO t2 VALUES (1137,138011,00,'implicated','attendants','orphanage','');
INSERT INTO t2 VALUES (1138,138010,00,'distinguish','spies','skies','');
INSERT INTO t2 VALUES (1139,138012,00,'assayed','Anthony','crushers','');
INSERT INTO t2 VALUES (1140,068304,00,'homeowner','planar','Puritan','');
INSERT INTO t2 VALUES (1141,078009,00,'and','cupped','squeezer','');
INSERT INTO t2 VALUES (1142,108013,00,'stealth','cleanser','bruises','');
INSERT INTO t2 VALUES (1143,084004,00,'coinciding','commuters','bonfire','');
INSERT INTO t2 VALUES (1144,083402,00,'founder','honeysuckle','Colombo','');
INSERT INTO t2 VALUES (1145,084003,00,'environing','orphanage','nondecreasing','');
INSERT INTO t2 VALUES (1146,088504,00,'jewelry','skies','innocents','');
INSERT INTO t2 VALUES (1147,088005,00,'lemons','crushers','masked','');
INSERT INTO t2 VALUES (1148,088007,00,'brokenness','Puritan','file','');
INSERT INTO t2 VALUES (1149,088006,00,'bedpost','squeezer','brush','');
INSERT INTO t2 VALUES (1150,148025,00,'assurers','bruises','mutilate','');
INSERT INTO t2 VALUES (1151,148024,00,'annoyers','bonfire','mommy','');
INSERT INTO t2 VALUES (1152,138305,00,'affixed','Colombo','bulkheads','');
INSERT INTO t2 VALUES (1153,138306,00,'warbling','nondecreasing','undeclared','');
INSERT INTO t2 VALUES (1154,152701,00,'seriously','innocents','displacements','');
INSERT INTO t2 VALUES (1155,148505,00,'boasted','masked','nieces','');
INSERT INTO t2 VALUES (1156,158003,00,'Chantilly','file','coeducation','');
INSERT INTO t2 VALUES (1157,156201,00,'Iranizes','brush','brassy','');
INSERT INTO t2 VALUES (1158,156202,00,'violinist','mutilate','authenticator','');
INSERT INTO t2 VALUES (1159,158307,00,'extramarital','mommy','Washoe','');
INSERT INTO t2 VALUES (1160,158402,00,'spates','bulkheads','penny','');
INSERT INTO t2 VALUES (1161,158401,00,'cloakroom','undeclared','Flagler','');
INSERT INTO t2 VALUES (1162,068013,00,'gazer','displacements','stoned','');
INSERT INTO t2 VALUES (1163,068012,00,'hand','nieces','cranes','');
INSERT INTO t2 VALUES (1164,068203,00,'tucked','coeducation','masterful','');
INSERT INTO t2 VALUES (1165,088205,00,'gems','brassy','biracial','');
INSERT INTO t2 VALUES (1166,068704,00,'clinker','authenticator','steamships','');
INSERT INTO t2 VALUES (1167,068604,00,'refiner','Washoe','windmills','');
INSERT INTO t2 VALUES (1168,158502,00,'callus','penny','exploit','');
INSERT INTO t2 VALUES (1169,123103,00,'leopards','Flagler','riverfront','');
INSERT INTO t2 VALUES (1170,148026,00,'comfortingly','stoned','sisterly','');
INSERT INTO t2 VALUES (1171,123302,00,'generically','cranes','sharpshoot','');
INSERT INTO t2 VALUES (1172,076503,00,'getters','masterful','mittens','');
INSERT INTO t2 VALUES (1173,126304,00,'sexually','biracial','interdependency','');
INSERT INTO t2 VALUES (1174,068306,00,'spear','steamships','policy','');
INSERT INTO t2 VALUES (1175,143504,00,'serums','windmills','unleashing','');
INSERT INTO t2 VALUES (1176,160201,00,'Italianization','exploit','pretenders','');
INSERT INTO t2 VALUES (1177,148028,00,'attendants','riverfront','overstatements','');
INSERT INTO t2 VALUES (1178,148027,00,'spies','sisterly','birthed','');
INSERT INTO t2 VALUES (1179,143505,00,'Anthony','sharpshoot','opportunism','');
INSERT INTO t2 VALUES (1180,108014,00,'planar','mittens','showroom','');
INSERT INTO t2 VALUES (1181,076104,00,'cupped','interdependency','compromisingly','');
INSERT INTO t2 VALUES (1182,078106,00,'cleanser','policy','Medicare','');
INSERT INTO t2 VALUES (1183,126102,00,'commuters','unleashing','corresponds','');
INSERT INTO t2 VALUES (1184,128029,00,'honeysuckle','pretenders','hardware','');
INSERT INTO t2 VALUES (1185,128028,00,'orphanage','overstatements','implant','');
INSERT INTO t2 VALUES (1186,018410,00,'skies','birthed','Alicia','');
INSERT INTO t2 VALUES (1187,128110,00,'crushers','opportunism','requesting','');
INSERT INTO t2 VALUES (1188,148506,00,'Puritan','showroom','produced','');
INSERT INTO t2 VALUES (1189,123303,00,'squeezer','compromisingly','criticizes','');
INSERT INTO t2 VALUES (1190,123304,00,'bruises','Medicare','backer','');
INSERT INTO t2 VALUES (1191,068504,00,'bonfire','corresponds','positively','');
INSERT INTO t2 VALUES (1192,068305,00,'Colombo','hardware','colicky','');
INSERT INTO t2 VALUES (1193,000000,00,'nondecreasing','implant','thrillingly','');
--enable_query_log

#
# Search with a key
#

select t2.fld3 from t2 where companynr = 58 and fld3 like "%imaginable%";
select fld3 from t2 where fld3 like "%cultivation" ;

#
# Search with a key using sorting and limit the same time
#

select t2.fld3,companynr from t2 where companynr = 57+1 order by fld3;
select fld3,companynr from t2 where companynr = 58 order by fld3;

select fld3 from t2 order by fld3 desc limit 10;
select fld3 from t2 order by fld3 desc limit 5;
select fld3 from t2 order by fld3 desc limit 5,5;

#
# Search with a key having a constant with each unique key.
# The table is read directly with read-next on fld3
#

select t2.fld3 from t2 where fld3 = 'honeysuckle';
select t2.fld3 from t2 where fld3 LIKE 'honeysuckl_';
select t2.fld3 from t2 where fld3 LIKE 'hon_ysuckl_';
select t2.fld3 from t2 where fld3 LIKE 'honeysuckle%';
select t2.fld3 from t2 where fld3 LIKE 'h%le';

select t2.fld3 from t2 where fld3 LIKE 'honeysuckle_';
select t2.fld3 from t2 where fld3 LIKE 'don_t_find_me_please%';

#
# Test using INDEX and IGNORE INDEX
#

explain select t2.fld3 from t2 where fld3 = 'honeysuckle';

explain select fld3 from t2 ignore index (fld3) where fld3 = 'honeysuckle';
explain select fld3 from t2 use index (fld1) where fld3 = 'honeysuckle';

explain select fld3 from t2 use index (fld3) where fld3 = 'honeysuckle';
explain select fld3 from t2 use index (fld1,fld3) where fld3 = 'honeysuckle';

#
# NOTE NOTE NOTE
# The next should give an error
#

-- error 1072
explain select fld3 from t2 ignore index (fld3,not_used);
-- error 1072
explain select fld3 from t2 use index (not_used);

#
# Test sorting with a used key (there is no need for sorting)
#

select t2.fld3 from t2 where fld3 >= 'honeysuckle' and fld3 <= 'honoring' order by fld3;
explain select t2.fld3 from t2 where fld3 >= 'honeysuckle' and fld3 <= 'honoring' order by fld3;
select fld1,fld3 from t2 where fld3="Colombo" or fld3 = "nondecreasing" order by fld3;

# 
# Search with a key having a constant with many occurrences
# The table is read directly with read-next having fld3 to get the
# occurrences
#

select fld1,fld3 from t2 where companynr = 37 and fld3 = 'appendixes';

#
# Search with bunched 'or's.
# If one can limit the key to a certain interval only the possible
# alternatives will be gone through
#

select fld1 from t2 where fld1=250501 or fld1="250502";
explain select fld1 from t2 where fld1=250501 or fld1="250502"; 
select fld1 from t2 where fld1=250501 or fld1=250502 or fld1 >= 250505 and fld1 <= 250601 or fld1 between 250501 and 250502;
explain select fld1 from t2 where fld1=250501 or fld1=250502 or fld1 >= 250505 and fld1 <= 250601 or fld1 between 250501 and 250502;

#
# Search with a key with LIKE constant
# If the like starts with a certain letter key will be used.
#

select fld1,fld3 from t2 where companynr = 37 and fld3 like 'f%';
select fld3 from t2 where fld3 like "L%" and fld3 = "ok";
select fld3 from t2 where (fld3 like "C%" and fld3 = "Chantilly");
select fld1,fld3 from t2 where fld1 like "25050%";
select fld1,fld3 from t2 where fld1 like "25050_";

# 
# Search using distinct. An automatic grouping will be done over all the fields,
# if only distinct is used. In any other case a temporary table will always
# be created. If only the field used for sorting is from the main register,
# it will be sorted first before the distinct table is created.
#

select distinct companynr from t2;
select distinct companynr from t2 order by companynr;
select distinct companynr from t2 order by companynr desc;
select distinct t2.fld3,period from t2,t1 where companynr=37 and fld3 like "O%";

select distinct fld3 from t2 where companynr = 34 order by fld3;
select distinct fld3 from t2 limit 10;
select distinct fld3 from t2 having fld3 like "A%" limit 10;
select distinct substring(fld3,1,3) from t2 where fld3 like "A%";
select distinct substring(fld3,1,3) as a from t2 having a like "A%" order by a limit 10;
select distinct substring(fld3,1,3) from t2 where fld3 like "A%" limit 10;
select distinct substring(fld3,1,3) as a from t2 having a like "A%" limit 10;

# make a big table.

create table t3 (
 period    int not null,
 name      char(32) not null,
 companynr int not null,
 price     double(11,0),
 price2     double(11,0),
 key (period),
 key (name)
);

--disable_query_log
INSERT INTO t3 (period,name,companynr,price,price2) VALUES (1001,"Iranizes",37,5987435,234724);
INSERT INTO t3 (period,name,companynr,price,price2) VALUES (1002,"violinist",37,28357832,8723648);
INSERT INTO t3 (period,name,companynr,price,price2) VALUES (1003,"extramarital",37,39654943,235872);
INSERT INTO t3 (period,name,companynr,price,price2) VALUES (1004,"spates",78,726498,72987523);
INSERT INTO t3 (period,name,companynr,price,price2) VALUES (1005,"cloakroom",78,98439034,823742);
INSERT INTO t3 (period,name,companynr,price,price2) VALUES (1006,"gazer",101,834598,27348324);
INSERT INTO t3 (period,name,companynr,price,price2) VALUES (1007,"hand",154,983543950,29837423);
INSERT INTO t3 (period,name,companynr,price,price2) VALUES (1008,"tucked",311,234298,3275892);
INSERT INTO t3 (period,name,companynr,price,price2) VALUES (1009,"gems",447,2374834,9872392);
INSERT INTO t3 (period,name,companynr,price,price2) VALUES (1010,"clinker",512,786542,76234234);
--enable_query_log

create temporary table tmp engine = myisam select * from t3;

insert into t3 select * from tmp;
insert into tmp select * from t3;
insert into t3 select * from tmp;
insert into tmp select * from t3;
insert into t3 select * from tmp;
insert into tmp select * from t3;
insert into t3 select * from tmp;
insert into tmp select * from t3;
insert into t3 select * from tmp;
insert into tmp select * from t3;
insert into t3 select * from tmp;
insert into tmp select * from t3;
insert into t3 select * from tmp;
insert into tmp select * from t3;
insert into t3 select * from tmp;
insert into tmp select * from t3;
insert into t3 select * from tmp;
#insert into tmp select * from t3;
#insert into t3 select * from tmp;

alter table t3 add t2nr int not null auto_increment primary key first;

drop table tmp;

# big table done

SET SQL_BIG_TABLES=1;
select distinct concat(fld3," ",fld3) as namn from t2,t3 where t2.fld1=t3.t2nr order by namn limit 10;
SET SQL_BIG_TABLES=0;
select distinct concat(fld3," ",fld3) from t2,t3 where t2.fld1=t3.t2nr order by fld3 limit 10;
select distinct fld5 from t2 limit 10;

#
# Force use of remove_dupp
#

select distinct fld3,count(*) from t2 group by companynr,fld3 limit 10;
SET SQL_BIG_TABLES=1; # Force use of MyISAM
select distinct fld3,count(*) from t2 group by companynr,fld3 limit 10;
SET SQL_BIG_TABLES=0;
select distinct fld3,repeat("a",length(fld3)),count(*) from t2 group by companynr,fld3 limit 100,10;

#
# A big order by that should trigger a merge in filesort
#

select distinct companynr,rtrim(space(512+companynr)) from t3 order by 1,2;

#
# Search with distinct and order by with many table.
#

select distinct fld3 from t2,t3 where t2.companynr = 34 and t2.fld1=t3.t2nr order by fld3;

#
# Here the last fld3 is optimized away from the order by
#

explain select t3.t2nr,fld3 from t2,t3 where t2.companynr = 34 and t2.fld1=t3.t2nr order by t3.t2nr,fld3;

#
# Some test with ORDER BY and limit
#

explain select * from t3 as t1,t3 where t1.period=t3.period order by t3.period;
explain select * from t3 as t1,t3 where t1.period=t3.period order by t3.period limit 10;
explain select * from t3 as t1,t3 where t1.period=t3.period order by t1.period limit 10;

#
# Search with a constant table.
#

select period from t1;
select period from t1 where period=1900;
select fld3,period from t1,t2 where fld1 = 011401 order by period;

#
# Search with a constant table and several keyparts. (Rows are read only once
# in the beginning of the search)
#

select fld3,period from t2,t3 where t2.fld1 = 011401 and t2.fld1=t3.t2nr and t3.period=1001;

explain select fld3,period from t2,t3 where t2.fld1 = 011401 and t3.t2nr=t2.fld1 and 1001 = t3.period;

#
# Search with a constant table and several rows from another table
#

select fld3,period from t2,t1 where companynr*10 = 37*10;

#
# Search with a table reference and without a key.
# t3 will be the main table.
#

select fld3,period,price,price2 from t2,t3 where t2.fld1=t3.t2nr and period >= 1001 and period <= 1002 and t2.companynr = 37 order by fld3,period, price;

#
# Search with an interval on a table with full key on reference table.
# Here t2 will be the main table and only records matching the
# t2nr will be checked.
#

select t2.fld1,fld3,period,price,price2 from t2,t3 where t2.fld1>= 18201 and t2.fld1 <= 18811 and t2.fld1=t3.t2nr and period = 1001 and t2.companynr = 37;

#
# We need another table for join stuff..
#

create table t4 (
  companynr tinyint(2) unsigned zerofill NOT NULL default '00',
  companyname char(30) NOT NULL default '',
  PRIMARY KEY (companynr),
  UNIQUE KEY companyname(companyname)
) ENGINE=MyISAM MAX_ROWS=50 PACK_KEYS=1 COMMENT='companynames';

--disable_query_log
INSERT INTO t4 (companynr, companyname) VALUES (29,'company 1');
INSERT INTO t4 (companynr, companyname) VALUES (34,'company 2');
INSERT INTO t4 (companynr, companyname) VALUES (36,'company 3');
INSERT INTO t4 (companynr, companyname) VALUES (37,'company 4');
INSERT INTO t4 (companynr, companyname) VALUES (40,'company 5');
INSERT INTO t4 (companynr, companyname) VALUES (41,'company 6');
INSERT INTO t4 (companynr, companyname) VALUES (53,'company 7');
INSERT INTO t4 (companynr, companyname) VALUES (58,'company 8');
INSERT INTO t4 (companynr, companyname) VALUES (65,'company 9');
INSERT INTO t4 (companynr, companyname) VALUES (68,'company 10');
INSERT INTO t4 (companynr, companyname) VALUES (50,'company 11');
INSERT INTO t4 (companynr, companyname) VALUES (00,'Unknown');
--enable_query_log

#
# Test of stright join to force a full join.
#

select STRAIGHT_JOIN t2.companynr,companyname from t4,t2 where t2.companynr=t4.companynr group by t2.companynr;

select SQL_SMALL_RESULT t2.companynr,companyname from t4,t2 where t2.companynr=t4.companynr group by t2.companynr;

#
# Full join (same alias)
#

select * from t1,t1 t12;
select t2.fld1,t22.fld1 from t2,t2 t22 where t2.fld1 >= 250501 and t2.fld1 <= 250505 and t22.fld1 >= 250501 and t22.fld1 <= 250505;

#
# Test of left join.
#
insert into t2 (fld1, companynr) values (999999,99);

select t2.companynr,companyname from t2 left join t4 using (companynr) where t4.companynr is null;
select count(*) from t2 left join t4 using (companynr) where t4.companynr is not null;
explain select t2.companynr,companyname from t2 left join t4 using (companynr) where t4.companynr is null;
explain select t2.companynr,companyname from t4 left join t2 using (companynr) where t2.companynr is null;

select companynr,companyname from t2 left join t4 using (companynr) where companynr is null;
select count(*) from t2 left join t4 using (companynr) where companynr is not null;
explain select companynr,companyname from t2 left join t4 using (companynr) where companynr is null;
explain select companynr,companyname from t4 left join t2 using (companynr) where companynr is null;
delete from t2 where fld1=999999;

#
# Test left join optimization

explain select t2.companynr,companyname from t4 left join t2 using (companynr) where t2.companynr > 0;
explain select t2.companynr,companyname from t4 left join t2 using (companynr) where t2.companynr > 0 or t2.companynr < 0;
explain select t2.companynr,companyname from t4 left join t2 using (companynr) where t2.companynr > 0 and t4.companynr > 0;

explain select companynr,companyname from t4 left join t2 using (companynr) where companynr > 0;
explain select companynr,companyname from t4 left join t2 using (companynr) where companynr > 0 or companynr < 0;
explain select companynr,companyname from t4 left join t2 using (companynr) where companynr > 0 and companynr > 0;
# Following can't be optimized
explain select t2.companynr,companyname from t4 left join t2 using (companynr) where t2.companynr > 0 or t2.companynr is null;
explain select t2.companynr,companyname from t4 left join t2 using (companynr) where t2.companynr > 0 or t2.companynr < 0 or t4.companynr > 0;
explain select t2.companynr,companyname from t4 left join t2 using (companynr) where ifnull(t2.companynr,1)>0;

explain select companynr,companyname from t4 left join t2 using (companynr) where companynr > 0 or companynr is null;
explain select companynr,companyname from t4 left join t2 using (companynr) where companynr > 0 or companynr < 0 or companynr > 0;
explain select companynr,companyname from t4 left join t2 using (companynr) where ifnull(companynr,1)>0;

#
# Joins with forms.
#

select distinct t2.companynr,t4.companynr from t2,t4 where t2.companynr=t4.companynr+1;
explain select distinct t2.companynr,t4.companynr from t2,t4 where t2.companynr=t4.companynr+1;

#
# Search using 'or' with the same referens group.
# An interval search will be done first with the first table and after that
# the other table is referenced with a key with a 'test if key in use' for
# each record
#

select t2.fld1,t2.companynr,fld3,period from t3,t2 where t2.fld1 = 38208 and t2.fld1=t3.t2nr and period = 1008 or t2.fld1 = 38008 and t2.fld1 =t3.t2nr and period = 1008;

select t2.fld1,t2.companynr,fld3,period from t3,t2 where (t2.fld1 = 38208 or t2.fld1 = 38008) and t2.fld1=t3.t2nr and period>=1008 and period<=1009;

select t2.fld1,t2.companynr,fld3,period from t3,t2 where (t3.t2nr = 38208 or t3.t2nr = 38008) and t2.fld1=t3.t2nr and period>=1008 and period<=1009;

#
# Test of many parenthesis levels
#

select period from t1 where (((period > 0) or period < 10000 or (period = 1900)) and (period=1900 and period <= 1901) or (period=1903 and (period=1903)) and period>=1902) or ((period=1904 or period=1905) or (period=1906 or period>1907)) or (period=1908 and period = 1909);
select period from t1 where ((period > 0 and period < 1) or (((period > 0 and period < 100) and (period > 10)) or (period > 10)) or (period > 0 and (period > 5 or period > 6)));

select a.fld1 from t2 as a,t2 b where ((a.fld1 = 250501 and a.fld1=b.fld1) or a.fld1=250502 or a.fld1=250503 or (a.fld1=250505 and a.fld1<=b.fld1 and b.fld1>=a.fld1)) and a.fld1=b.fld1;

select fld1 from t2 where fld1 in (250502,98005,98006,250503,250605,250606) and fld1 >=250502 and fld1 not in (250605,250606);

select fld1 from t2 where fld1 between 250502 and 250504;

select fld3 from t2 where (((fld3 like "_%L%" ) or (fld3 like "%ok%")) and ( fld3 like "L%" or fld3 like "G%")) and fld3 like "L%" ;

#
# Group on one table.
# optimizer: sort table by group and send rows.
#

select count(*) from t1;
select companynr,count(*),sum(fld1) from t2 group by companynr;
select companynr,count(*) from t2 group by companynr order by companynr desc limit 5;
select count(*),min(fld4),max(fld4),sum(fld1),avg(fld1),std(fld1),variance(fld1) from t2 where companynr = 34 and fld4<>"";
explain extended select count(*),min(fld4),max(fld4),sum(fld1),avg(fld1),std(fld1),variance(fld1) from t2 where companynr = 34 and fld4<>"";
select companynr,count(*),min(fld4),max(fld4),sum(fld1),avg(fld1),std(fld1),variance(fld1) from t2 group by companynr limit 3;
select companynr,t2nr,count(price),sum(price),min(price),max(price),avg(price) from t3 where companynr = 37 group by companynr,t2nr limit 10;
select /*! SQL_SMALL_RESULT */ companynr,t2nr,count(price),sum(price),min(price),max(price),avg(price) from t3 where companynr = 37 group by companynr,t2nr limit 10;
select companynr,count(price),sum(price),min(price),max(price),avg(price) from t3 group by companynr ;
select distinct mod(companynr,10) from t4 group by companynr;
select distinct 1 from t4 group by companynr;
select count(distinct fld1) from t2;
select companynr,count(distinct fld1) from t2 group by companynr;
select companynr,count(*) from t2 group by companynr;
select companynr,count(distinct concat(fld1,repeat(65,1000))) from t2 group by companynr;
select companynr,count(distinct concat(fld1,repeat(65,200))) from t2 group by companynr;
select companynr,count(distinct floor(fld1/100)) from t2 group by companynr;
select companynr,count(distinct concat(repeat(65,1000),floor(fld1/100))) from t2 group by companynr;

#
# group with where on a key field
#

select sum(fld1),fld3 from t2 where fld3="Romans" group by fld1 limit 10;
select name,count(*) from t3 where name='cloakroom' group by name;
select name,count(*) from t3 where name='cloakroom' and price>10 group by name;
select count(*) from t3 where name='cloakroom' and price2=823742;
select name,count(*) from t3 where name='cloakroom' and price2=823742 group by name;
select name,count(*) from t3 where name >= "extramarital" and price <= 39654943 group by name;
select t2.fld3,count(*) from t2,t3 where t2.fld1=158402 and t3.name=t2.fld3 group by t3.name;

#
# Group with extra not group fields.
#

select companynr|0,companyname from t4 group by 1;
select t2.companynr,companyname,count(*) from t2,t4 where t2.companynr=t4.companynr group by t2.companynr order by companyname;
select t2.fld1,count(*) from t2,t3 where t2.fld1=158402 and t3.name=t2.fld3 group by t3.name;

#
# Calculation with group functions
#

select sum(Period)/count(*) from t1;
select companynr,count(price) as "count",sum(price) as "sum" ,abs(sum(price)/count(price)-avg(price)) as "diff",(0+count(price))*companynr as func from t3 group by companynr;
select companynr,sum(price)/count(price) as avg from t3 group by companynr having avg > 70000000 order by avg;

#
# Group with order on not first table
# optimizer: sort table by group and write group records to tmp table.
#            sort tmp_table and send rows.
#

select companynr,count(*) from t2 group by companynr order by 2 desc;
select companynr,count(*) from t2 where companynr > 40 group by companynr order by 2 desc;
select t2.fld4,t2.fld1,count(price),sum(price),min(price),max(price),avg(price) from t3,t2 where t3.companynr = 37 and t2.fld1 = t3.t2nr group by fld1,t2.fld4;

#
# group by with many tables
# optimizer: create tmp table with group-by uniq index.
#           write with update to tmp table.
#           sort tmp table according to order (or group if no order)
#	    send rows
#

select t3.companynr,fld3,sum(price) from t3,t2 where t2.fld1 = t3.t2nr and t3.companynr = 512 group by companynr,fld3;
select t2.companynr,count(*),min(fld3),max(fld3),sum(price),avg(price) from t2,t3 where t3.companynr >= 30 and t3.companynr <= 58 and t3.t2nr = t2.fld1 and 1+1=2 group by t2.companynr;

#
# group with many tables and long group on many tables. group on formula
# optimizer: create tmp table with neaded fields
#           sort tmp table by group and calculate sums to new table
#	    if different order by than group, sort tmp table
#	    send rows
#

select t3.companynr+0,t3.t2nr,fld3,sum(price) from t3,t2 where t2.fld1 = t3.t2nr and t3.companynr = 37 group by 1,t3.t2nr,fld3,fld3,fld3,fld3,fld3 order by fld1;

#
# WHERE const folding
# optimize: If there is a "field = const" part in the where, change all
#           instances of field in the and level to const.
#	    All instances of const = const are checked once and removed.
#

#
# Where -> t3.t2nr = 98005 and t2.fld1 = 98005
#

select sum(price) from t3,t2 where t2.fld1 = t3.t2nr and t3.companynr = 512 and t3.t2nr = 38008 and t2.fld1 = 38008 or t2.fld1= t3.t2nr and t3.t2nr = 38008 and t2.fld1 = 38008;

select t2.fld1,sum(price) from t3,t2 where t2.fld1 = t3.t2nr and t3.companynr = 512 and t3.t2nr = 38008 and t2.fld1 = 38008 or t2.fld1 = t3.t2nr and t3.t2nr = 38008 and t2.fld1 = 38008 or t3.t2nr = t2.fld1 and t2.fld1 = 38008 group by t2.fld1;

explain select fld3 from t2 where 1>2 or 2>3;
explain select fld3 from t2 where fld1=fld1;

#
# HAVING
#

select companynr,fld1 from t2 HAVING fld1=250501 or fld1=250502; 
select companynr,fld1 from t2 WHERE fld1>=250501 HAVING fld1<=250502;
select companynr,count(*) as count,sum(fld1) as sum from t2 group by companynr having count > 40 and sum/count >= 120000;
select companynr from t2 group by companynr having count(*) > 40 and sum(fld1)/count(*) >= 120000 ;
select t2.companynr,companyname,count(*) from t2,t4 where t2.companynr=t4.companynr group by companyname having t2.companynr >= 40;

#
# MIN(), MAX() and COUNT() optimizing
#

select count(*) from t2;
select count(*) from t2 where fld1 < 098024;
# PS does correct pre-zero here. MySQL can't do it as it returns a number.
--disable_ps_protocol
select min(fld1) from t2 where fld1>= 098024;
--enable_ps_protocol
select max(fld1) from t2 where fld1>= 098024;
select count(*) from t3 where price2=76234234;
select count(*) from t3 where companynr=512 and price2=76234234;
explain select min(fld1),max(fld1),count(*) from t2;
# PS does correct pre-zero here. MySQL can't do it as it returns a number.
--disable_ps_protocol
select min(fld1),max(fld1),count(*) from t2;
--enable_ps_protocol
select min(t2nr),max(t2nr) from t3 where t2nr=2115 and price2=823742;
select count(*),min(t2nr),max(t2nr) from t3 where name='spates' and companynr=78;
select t2nr,count(*) from t3 where name='gems' group by t2nr limit 20;
select max(t2nr) from t3 where price=983543950;

#
# Test of alias
#

select t1.period from t3 = t1 limit 1;
select t1.period from t1 as t1 limit 1;
select t1.period as "Nuvarande period" from t1 as t1 limit 1;
select period as ok_period from t1 limit 1;
select period as ok_period from t1 group by ok_period limit 1;
select 1+1 as summa from t1 group by summa limit 1;
select period as "Nuvarande period" from t1 group by "Nuvarande period" limit 1;

#
# Some simple show commands
#

show tables;
show tables from test like "s%";
show tables from test like "t?";
# We mask out the Privileges column because it differs with embedded server
--replace_column 8 #
show full columns from t2;
--replace_column 8 #
show full columns from t2 from test like 'f%';
--replace_column 8 #
show full columns from t2 from test like 's%';
show keys from t2;

drop table t4, t3, t2, t1;

#
# Test of DO
#

DO 1;
DO benchmark(100,1+1),1,1;

#
# Bug #6449: do default;
#

--error ER_PARSE_ERROR
do default;
--error ER_BAD_FIELD_ERROR
do foobar;

#
# random in WHERE clause
#

CREATE TABLE t1 (
  id mediumint(8) unsigned NOT NULL auto_increment,
  pseudo varchar(35) NOT NULL default '',
  PRIMARY KEY  (id),
  UNIQUE KEY pseudo (pseudo)
);
INSERT INTO t1 (pseudo) VALUES ('test');
INSERT INTO t1 (pseudo) VALUES ('test1');
SELECT 1 as rnd1 from t1 where rand() > 2;
DROP TABLE t1;

#
# Test of bug with SUM(CASE...)
#

CREATE TABLE t1 (gvid int(10) unsigned default NULL,  hmid int(10) unsigned default NULL,  volid int(10) unsigned default NULL,  mmid int(10) unsigned default NULL,  hdid int(10) unsigned default NULL,  fsid int(10) unsigned default NULL,  ctid int(10) unsigned default NULL,  dtid int(10) unsigned default NULL,  cost int(10) unsigned default NULL,  performance int(10) unsigned default NULL,  serialnumber bigint(20) unsigned default NULL,  monitored tinyint(3) unsigned default '1',  removed tinyint(3) unsigned default '0',  target tinyint(3) unsigned default '0',  dt_modified timestamp NOT NULL,  name varchar(255) binary default NULL,  description varchar(255) default NULL,  UNIQUE KEY hmid (hmid,volid)) ENGINE=MyISAM;
INSERT INTO t1 VALUES (200001,2,1,1,100,1,1,1,0,0,0,1,0,1,20020425060057,'\\\\ARKIVIO-TESTPDC\\E$',''),(200002,2,2,1,101,1,1,1,0,0,0,1,0,1,20020425060057,'\\\\ARKIVIO-TESTPDC\\C$',''),(200003,1,3,2,NULL,NULL,NULL,NULL,NULL,NULL,NULL,1,0,1,20020425060427,'c:',NULL);
CREATE TABLE t2 (  hmid int(10) unsigned default NULL,  volid int(10) unsigned default NULL,  sampletid smallint(5) unsigned default NULL,  sampletime datetime default NULL,  samplevalue bigint(20) unsigned default NULL,  KEY idx1 (hmid,volid,sampletid,sampletime)) ENGINE=MyISAM;
INSERT INTO t2 VALUES (1,3,10,'2002-06-01 08:00:00',35),(1,3,1010,'2002-06-01 12:00:01',35);
# Disable PS becasue we get more warnings from PS than from normal execution
--disable_ps_protocol
SELECT a.gvid, (SUM(CASE b.sampletid WHEN 140 THEN b.samplevalue ELSE 0 END)) as the_success,(SUM(CASE b.sampletid WHEN 141 THEN b.samplevalue ELSE 0 END)) as the_fail,(SUM(CASE b.sampletid WHEN 142 THEN b.samplevalue ELSE 0 END)) as the_size,(SUM(CASE b.sampletid WHEN 143 THEN b.samplevalue ELSE 0 END)) as the_time FROM t1 a, t2 b WHERE a.hmid = b.hmid AND a.volid = b.volid AND b.sampletime >= 'wrong-date-value' AND b.sampletime < 'wrong-date-value' AND b.sampletid IN (140, 141, 142, 143) GROUP BY a.gvid;
--enable_ps_protocol
# Testing the same select with NULL's instead of invalid datetime values
SELECT a.gvid, (SUM(CASE b.sampletid WHEN 140 THEN b.samplevalue ELSE 0 END)) as the_success,(SUM(CASE b.sampletid WHEN 141 THEN b.samplevalue ELSE 0 END)) as the_fail,(SUM(CASE b.sampletid WHEN 142 THEN b.samplevalue ELSE 0 END)) as the_size,(SUM(CASE b.sampletid WHEN 143 THEN b.samplevalue ELSE 0 END)) as the_time FROM t1 a, t2 b WHERE a.hmid = b.hmid AND a.volid = b.volid AND b.sampletime >= NULL AND b.sampletime < NULL AND b.sampletid IN (140, 141, 142, 143) GROUP BY a.gvid;
DROP TABLE t1,t2;

#
# Test of bigint comparision
#

create table  t1 (  A_Id bigint(20) NOT NULL default '0',  A_UpdateBy char(10) NOT NULL default '',  A_UpdateDate bigint(20) NOT NULL default '0',  A_UpdateSerial int(11) NOT NULL default '0',  other_types bigint(20) NOT NULL default '0',  wss_type bigint(20) NOT NULL default '0');
INSERT INTO t1 VALUES (102935998719055004,'brade',1029359987,2,102935229116544068,102935229216544093);
select wss_type from t1 where wss_type ='102935229216544106';
select wss_type from t1 where wss_type ='102935229216544105';
select wss_type from t1 where wss_type ='102935229216544104';
select wss_type from t1 where wss_type ='102935229216544093';
select wss_type from t1 where wss_type =102935229216544093;
drop table t1;
select 1+2,"aaaa",3.13*2.0 into @a,@b,@c;
select @a;
select @b;
select @c;

#
# Test of removing redundant braces in the FROM part
# (We test each construct with the braced join to the left and right;
#  the latter case used to cause a syntax errors.)
#

create table t1 (a int not null auto_increment primary key);
insert into t1 values ();
insert into t1 values ();
insert into t1 values ();
# ,
select * from (t1 as t2 left join t1 as t3 using (a)), t1;
select * from t1, (t1 as t2 left join t1 as t3 using (a));
# stright_join
select * from (t1 as t2 left join t1 as t3 using (a)) straight_join t1;
select * from t1 straight_join (t1 as t2 left join t1 as t3 using (a));
# inner join on
select * from (t1 as t2 left join t1 as t3 using (a)) inner join t1 on t1.a>1;
select * from t1 inner join (t1 as t2 left join t1 as t3 using (a)) on t1.a>1;
# inner join using
select * from (t1 as t2 left join t1 as t3 using (a)) inner join t1 using ( a );
select * from t1 inner join (t1 as t2 left join t1 as t3 using (a)) using ( a );
# left [outer] join on
select * from (t1 as t2 left join t1 as t3 using (a)) left outer join t1 on t1.a>1;
select * from t1 left outer join (t1 as t2 left join t1 as t3 using (a)) on t1.a>1;
# left join using
select * from (t1 as t2 left join t1 as t3 using (a)) left join t1 using ( a );
select * from t1 left join (t1 as t2 left join t1 as t3 using (a)) using ( a );
# natural left join
select * from (t1 as t2 left join t1 as t3 using (a)) natural left join t1;
select * from t1 natural left join (t1 as t2 left join t1 as t3 using (a));
# right join on
select * from (t1 as t2 left join t1 as t3 using (a)) right join t1 on t1.a>1;
select * from t1 right join (t1 as t2 left join t1 as t3 using (a)) on t1.a>1;
# right [outer] joing using
select * from (t1 as t2 left join t1 as t3 using (a)) right outer join t1 using ( a );
select * from t1 right outer join (t1 as t2 left join t1 as t3 using (a)) using ( a );
# natural right join
select * from (t1 as t2 left join t1 as t3 using (a)) natural right join t1;
select * from t1 natural right join (t1 as t2 left join t1 as t3 using (a));
# natural join
select * from t1 natural join (t1 as t2 left join t1 as t3 using (a));
select * from (t1 as t2 left join t1 as t3 using (a)) natural join t1;
drop table t1;

CREATE TABLE t1 (  aa char(2),  id int(11) NOT NULL auto_increment,  t2_id int(11) NOT NULL default '0',  PRIMARY KEY  (id),  KEY replace_id (t2_id)) ENGINE=MyISAM;
INSERT INTO t1 VALUES ("1",8264,2506),("2",8299,2517),("3",8301,2518),("4",8302,2519),("5",8303,2520),("6",8304,2521),("7",8305,2522);
CREATE TABLE t2 ( id int(11) NOT NULL auto_increment,  PRIMARY KEY  (id)) ENGINE=MyISAM;
INSERT INTO t2 VALUES (2517), (2518), (2519), (2520), (2521), (2522);
select * from t1, t2 WHERE t1.t2_id = t2.id and t1.t2_id > 0   order by t1.id   LIMIT 0, 5;
drop table t1,t2;

#
# outer join, impossible on condition, where, and usable key for range
#
create table t1 (id1 int NOT NULL);
create table t2 (id2 int NOT NULL);
create table t3 (id3 int NOT NULL);
create table t4 (id4 int NOT NULL, id44 int NOT NULL, KEY (id4));

insert into t1 values (1);
insert into t1 values (2);
insert into t2 values (1);
insert into t4 values (1,1);

explain select * from t1 left join t2 on id1 = id2 left join t3 on id1 = id3
left join t4 on id3 = id4 where id2 = 1 or id4 = 1;
select * from t1 left join t2 on id1 = id2 left join t3 on id1 = id3
left join t4 on id3 = id4 where id2 = 1 or id4 = 1;

drop table t1,t2,t3,t4;
#
# Bug #2298
#

create table t1(s varchar(10) not null);
create table t2(s varchar(10) not null primary key);
create table t3(s varchar(10) not null primary key);
insert into t1 values ('one\t'), ('two\t');
insert into t2 values ('one\r'), ('two\t');
insert into t3 values ('one '), ('two\t');
select * from t1 where s = 'one';
select * from t2 where s = 'one';
select * from t3 where s = 'one';
select * from t1,t2 where t1.s = t2.s;
select * from t2,t3 where t2.s = t3.s;
drop table t1, t2, t3;

#
# Bug #3759
# Both queries should produce identical plans and results.
#
create table t1 (a integer,  b integer, index(a), index(b));
create table t2 (c integer,  d integer, index(c), index(d));
insert into t1 values (1,2), (2,2), (3,2), (4,2);
insert into t2 values (1,3), (2,3), (3,4), (4,4);
explain select * from t1 left join t2 on a=c where d in (4);
select * from t1 left join t2 on a=c where d in (4);
explain select * from t1 left join t2 on a=c where d = 4;
select * from t1 left join t2 on a=c where d = 4;
drop table t1, t2;

#
# Covering index is mentioned in EXPLAIN output for const tables (bug #5333)
#

CREATE TABLE t1 (
  i int(11) NOT NULL default '0',
  c char(10) NOT NULL default '',
  PRIMARY KEY  (i),
  UNIQUE KEY c (c)
) ENGINE=MyISAM;

INSERT INTO t1 VALUES (1,'a');
INSERT INTO t1 VALUES (2,'b');
INSERT INTO t1 VALUES (3,'c');

EXPLAIN SELECT i FROM t1 WHERE i=1;

DROP TABLE t1;

#
# Test case for bug 7520: a wrong cost of the index for a BLOB field
#

CREATE TABLE t1 ( a BLOB, INDEX (a(20)) );
CREATE TABLE t2 ( a BLOB, INDEX (a(20)) );

INSERT INTO t1 VALUES ('one'),('two'),('three'),('four'),('five');
INSERT INTO t2 VALUES ('one'),('two'),('three'),('four'),('five');

EXPLAIN SELECT * FROM t1 LEFT JOIN t2 USE INDEX (a) ON t1.a=t2.a;
EXPLAIN SELECT * FROM t1 LEFT JOIN t2 FORCE INDEX (a) ON t1.a=t2.a;

DROP TABLE t1, t2;

#
# Test case for bug 7098: substitution of a constant for a string field 
#

CREATE TABLE t1 ( city char(30) );
INSERT INTO t1 VALUES ('London');
INSERT INTO t1 VALUES ('Paris');

SELECT * FROM t1 WHERE city='London';
SELECT * FROM t1 WHERE city='london';
EXPLAIN SELECT * FROM t1 WHERE city='London' AND city='london';
SELECT * FROM t1 WHERE city='London' AND city='london';
EXPLAIN SELECT * FROM t1 WHERE city LIKE '%london%' AND city='London';
SELECT * FROM t1 WHERE city LIKE '%london%' AND city='London';

DROP TABLE t1;

#
# Bug#7425 inconsistent sort order on unsigned columns result of substraction
#

create table t1 (a int(11) unsigned, b int(11) unsigned);
insert into t1 values (1,0), (1,1), (1,2);
select a-b  from t1 order by 1;
select a-b , (a-b < 0)  from t1 order by 1;
select a-b as d, (a-b >= 0), b from t1 group by b having d >= 0;
select cast((a - b) as unsigned) from t1 order by 1;
drop table t1;


#
# Bug#8733 server accepts malformed query (multiply mentioned distinct)
#
create table t1 (a int(11));
select all all * from t1;
select distinct distinct * from t1;
--error 1221
select all distinct * from t1;
--error 1221
select distinct all * from t1;
drop table t1;

#
# Test for BUG#10095
#
CREATE TABLE t1 (
  kunde_intern_id int(10) unsigned NOT NULL default '0',
  kunde_id int(10) unsigned NOT NULL default '0',
  FK_firma_id int(10) unsigned NOT NULL default '0',
  aktuell enum('Ja','Nein') NOT NULL default 'Ja',
  vorname varchar(128) NOT NULL default '',
  nachname varchar(128) NOT NULL default '',
  geloescht enum('Ja','Nein') NOT NULL default 'Nein',
  firma varchar(128) NOT NULL default ''
);

INSERT INTO t1 VALUES 
  (3964,3051,1,'Ja','Vorname1','1Nachname','Nein','Print Schau XXXX'),
  (3965,3051111,1,'Ja','Vorname1111','1111Nachname','Nein','Print Schau XXXX');


SELECT kunde_id ,FK_firma_id ,aktuell, vorname, nachname, geloescht FROM t1
  WHERE
   (
      (
         ( '' != '' AND firma LIKE CONCAT('%', '', '%'))
         OR
         (vorname LIKE CONCAT('%', 'Vorname1', '%') AND 
          nachname LIKE CONCAT('%', '1Nachname', '%') AND 
          'Vorname1' != '' AND 'xxxx' != '')
      )
      AND
      (
        aktuell = 'Ja' AND geloescht = 'Nein' AND FK_firma_id = 2
      )
   )
 ;

SELECT kunde_id ,FK_firma_id ,aktuell, vorname, nachname,
geloescht FROM t1
  WHERE
   (
     (
       aktuell = 'Ja' AND geloescht = 'Nein' AND FK_firma_id = 2
     )
     AND
     (
         ( '' != '' AND firma LIKE CONCAT('%', '', '%')  )
         OR
         (  vorname LIKE CONCAT('%', 'Vorname1', '%') AND
nachname LIKE CONCAT('%', '1Nachname', '%') AND 'Vorname1' != '' AND
'xxxx' != '')
     )
   )
 ;

SELECT COUNT(*) FROM t1 WHERE 
( 0 OR (vorname LIKE '%Vorname1%' AND nachname LIKE '%1Nachname%' AND 1)) 
AND FK_firma_id = 2;

drop table t1;

#
#
# Test for Bug#8009, SELECT failed on bigint unsigned when using HEX
#

CREATE TABLE t1 (b BIGINT(20) UNSIGNED NOT NULL, PRIMARY KEY (b));
INSERT INTO t1 VALUES (0x8000000000000000);
SELECT b FROM t1 WHERE b=0x8000000000000000;
DROP TABLE t1;

#
# IN with outer join condition (BUG#9393)
#
CREATE TABLE `t1` ( `gid` int(11) default NULL, `uid` int(11) default NULL);

CREATE TABLE `t2` ( `ident` int(11) default NULL, `level` char(16) default NULL);
INSERT INTO `t2` VALUES (0,'READ');

CREATE TABLE `t3` ( `id` int(11) default NULL, `name` char(16) default NULL);
INSERT INTO `t3` VALUES (1,'fs');

select * from t3 left join t1 on t3.id = t1.uid, t2 where t2.ident in (0, t1.gid, t3.id, 0);

drop table t1,t2,t3;

# Test for BUG#11700
CREATE TABLE t1 (
  acct_id int(11) NOT NULL default '0',
  profile_id smallint(6) default NULL,
  UNIQUE KEY t1$acct_id (acct_id),
  KEY t1$profile_id (profile_id)
);
INSERT INTO t1 VALUES (132,17),(133,18);

CREATE TABLE t2 (
  profile_id smallint(6) default NULL,
  queue_id int(11) default NULL,
  seq int(11) default NULL,
  KEY t2$queue_id (queue_id)
);
INSERT INTO t2 VALUES (17,31,4),(17,30,3),(17,36,2),(17,37,1);

CREATE TABLE t3 (
  id int(11) NOT NULL default '0',
  qtype int(11) default NULL,
  seq int(11) default NULL,
  warn_lvl int(11) default NULL,
  crit_lvl int(11) default NULL,
  rr1 tinyint(4) NOT NULL default '0',
  rr2 int(11) default NULL,
  default_queue tinyint(4) NOT NULL default '0',
  KEY t3$qtype (qtype),
  KEY t3$id (id)
);

INSERT INTO t3 VALUES (30,1,29,NULL,NULL,0,NULL,0),(31,1,28,NULL,NULL,0,NULL,0),
  (36,1,34,NULL,NULL,0,NULL,0),(37,1,35,NULL,NULL,0,121,0);

SELECT COUNT(*) FROM t1 a STRAIGHT_JOIN t2 pq STRAIGHT_JOIN t3 q 
WHERE 
  (pq.profile_id = a.profile_id) AND (a.acct_id = 132) AND 
  (pq.queue_id = q.id) AND (q.rr1 <> 1);

drop table t1,t2,t3;

#
# Bug #11482 Wrongly applied optimization was erroneously rejecting valid
#            rows 
create table t1 (f1 int);
insert into t1 values (1),(NULL);
create table t2 (f2 int, f3 int, f4 int);
create index idx1 on t2 (f4);
insert into t2 values (1,2,3),(2,4,6);
select A.f2 from t1 left join t2 A on A.f2 = f1 where A.f3=(select min(f3)
from  t2 C where A.f4 = C.f4) or A.f3 IS NULL; 
drop table t1,t2;

#
# Bug #11521 Negative integer keys incorrectly substituted for 0 during
#            range analysis.

create table t2 (a tinyint unsigned);
create index t2i on t2(a);
insert into t2 values (0), (254), (255);
explain select * from t2 where a > -1;
select * from t2 where a > -1;
drop table t2;

#
# Bug #11745: SELECT ... FROM DUAL with WHERE condition
#

CREATE TABLE t1 (a int, b int, c int);
INSERT INTO t1
  SELECT 50, 3, 3 FROM DUAL
    WHERE NOT EXISTS
      (SELECT * FROM t1 WHERE a = 50 AND b = 3);
SELECT * FROM t1;
INSERT INTO t1
  SELECT 50, 3, 3 FROM DUAL
    WHERE NOT EXISTS
      (SELECT * FROM t1 WHERE a = 50 AND b = 3);
select found_rows();
SELECT * FROM t1;
select count(*) from t1;
select found_rows();
select count(*) from t1 limit 2,3;
select found_rows();
select SQL_CALC_FOUND_ROWS count(*) from t1 limit 2,3;
select found_rows();

DROP TABLE t1;

#
# Bug 7672 Unknown column error in order clause
#
CREATE TABLE t1 (a INT, b INT);
(SELECT a, b AS c FROM t1) ORDER BY c+1;
(SELECT a, b AS c FROM t1) ORDER BY b+1;
SELECT a, b AS c FROM t1 ORDER BY c+1;
SELECT a, b AS c FROM t1 ORDER BY b+1;
drop table t1;

#
# Bug #13356 assertion failed in resolve_const_item()
#
create table t1(f1 int, f2 int);
create table t2(f3 int);
select f1 from t1,t2 where f1=f2 and (f1,f2) = ((1,1));
select f1 from t1,t2 where f1=f2 and (f1,NULL) = ((1,1));
select f1 from t1,t2 where f1=f2 and (f1,f2) = ((1,NULL));
insert into t1 values(1,1),(2,null);
insert into t2 values(2);
select * from t1,t2 where f1=f3 and (f1,f2) = (2,null);
select * from t1,t2 where f1=f3 and (f1,f2) <=> (2,null);
drop table t1,t2; 

#
# Bug #13535
#
create table t1 (f1 int not null auto_increment primary key, f2 varchar(10));
create table t11 like t1;
insert into t1 values(1,""),(2,"");
--replace_column 7 X 8 X 9 X 10 X 11 X 12 X 13 X 14 X
show table status like 't1%';
select 123 as a from t1 where f1 is null;
drop table t1,t11;
<<<<<<< HEAD
# End of 4.1 tests

#
# Test case for bug 7098: substitution of a constant for a string field 
#

CREATE TABLE t1 ( city char(30) );
INSERT INTO t1 VALUES ('London');
INSERT INTO t1 VALUES ('Paris');

SELECT * FROM t1 WHERE city='London';
SELECT * FROM t1 WHERE city='london';
EXPLAIN SELECT * FROM t1 WHERE city='London' AND city='london';
SELECT * FROM t1 WHERE city='London' AND city='london';
EXPLAIN SELECT * FROM t1 WHERE city LIKE '%london%' AND city='London';
SELECT * FROM t1 WHERE city LIKE '%london%' AND city='London';

DROP TABLE t1;

#
# Bug#7425 inconsistent sort order on unsigned columns result of substraction
#

create table t1 (a int(11) unsigned, b int(11) unsigned);
insert into t1 values (1,0), (1,1), (1,2);
select a-b  from t1 order by 1;
select a-b , (a-b < 0)  from t1 order by 1;
select a-b as d, (a-b >= 0), b from t1 group by b having d >= 0;
select cast((a - b) as unsigned) from t1 order by 1;
drop table t1;


#
# Bug#8733 server accepts malformed query (multiply mentioned distinct)
#
create table t1 (a int(11));
select all all * from t1;
select distinct distinct * from t1;
--error 1221
select all distinct * from t1;
--error 1221
select distinct all * from t1;
drop table t1;

#
# Test for bug #6474
#

CREATE TABLE t1 ( 
K2C4 varchar(4) character set latin1 collate latin1_bin NOT NULL default '', 
K4N4 varchar(4) character set latin1 collate latin1_bin NOT NULL default '0000', 
F2I4 int(11) NOT NULL default '0' 
) ENGINE=MyISAM DEFAULT CHARSET=latin1;

INSERT INTO t1 VALUES 
('W%RT', '0100',  1), 
('W-RT', '0100', 1), 
('WART', '0100', 1), 
('WART', '0200', 1), 
('WERT', '0100', 2), 
('WORT','0200', 2), 
('WT', '0100', 2), 
('W_RT', '0100', 2), 
('WaRT', '0100', 3), 
('WART', '0300', 3), 
('WRT' , '0400', 3), 
('WURM', '0500', 3), 
('W%T', '0600', 4), 
('WA%T', '0700', 4), 
('WA_T', '0800', 4);

SELECT K2C4, K4N4, F2I4 FROM t1
  WHERE  K2C4 = 'WART' AND 
        (F2I4 = 2 AND K2C4 = 'WART' OR (F2I4 = 2 OR K4N4 = '0200'));
SELECT K2C4, K4N4, F2I4 FROM t1
  WHERE  K2C4 = 'WART' AND (K2C4 = 'WART' OR K4N4 = '0200');
DROP TABLE t1;

#
# Test case for bug 7520: a wrong cost of the index for a BLOB field
#

CREATE TABLE t1 ( a BLOB, INDEX (a(20)) );
CREATE TABLE t2 ( a BLOB, INDEX (a(20)) );

INSERT INTO t1 VALUES ('one'),('two'),('three'),('four'),('five');
INSERT INTO t2 VALUES ('one'),('two'),('three'),('four'),('five');

EXPLAIN SELECT * FROM t1 LEFT JOIN t2 USE INDEX (a) ON t1.a=t2.a;
EXPLAIN SELECT * FROM t1 LEFT JOIN t2 FORCE INDEX (a) ON t1.a=t2.a;

DROP TABLE t1, t2;

#
# Bug#8670
#
create table t1 (a int, b int);
create table t2 like t1;
select t1.a from (t1 inner join t2 on t1.a=t2.a) where t2.a=1;
select t1.a from ((t1 inner join t2 on t1.a=t2.a)) where t2.a=1;
select x.a, y.a, z.a from ( (t1 x inner join t2 y on x.a=y.a) inner join t2 z on y.a=z.a) WHERE x.a=1;
drop table t1,t2;

#
# Bug#9820
#

create table t1 (s1 varchar(5));
insert into t1 values ('Wall');
select min(s1) from t1 group by s1 with rollup;
drop table t1;

#
# Bug#9799
#

create table t1 (s1 int) engine=myisam;
insert into t1 values (0);
select avg(distinct s1) from t1 group by s1 with rollup;
drop table t1;

#
# Bug#9800
#

create table t1 (s1 int);
insert into t1 values (null),(1);
select distinct avg(s1) as x from t1 group by s1 with rollup;
drop table t1;


#
# Bug#8733 server accepts malformed query (multiply mentioned distinct)
#
create table t1 (a int(11));
select all all * from t1;
select distinct distinct * from t1;
--error 1221
select all distinct * from t1;
--error 1221
select distinct all * from t1;
drop table t1;


#
# Test case for bug 7520: a wrong cost of the index for a BLOB field
#

CREATE TABLE t1 ( a BLOB, INDEX (a(20)) );
CREATE TABLE t2 ( a BLOB, INDEX (a(20)) );

INSERT INTO t1 VALUES ('one'),('two'),('three'),('four'),('five');
INSERT INTO t2 VALUES ('one'),('two'),('three'),('four'),('five');

EXPLAIN SELECT * FROM t1 LEFT JOIN t2 USE INDEX (a) ON t1.a=t2.a;
EXPLAIN SELECT * FROM t1 LEFT JOIN t2 FORCE INDEX (a) ON t1.a=t2.a;

DROP TABLE t1, t2;

#
# Test for bug #10084: STRAIGHT_JOIN with ON expression 
#

CREATE TABLE t1 (a int);
CREATE TABLE t2 (a int);
INSERT INTO t1 VALUES (1), (2), (3), (4), (5);
INSERT INTO t2 VALUES (2), (4), (6);

SELECT t1.a FROM t1 STRAIGHT_JOIN t2 ON t1.a=t2.a;

EXPLAIN SELECT t1.a FROM t1 STRAIGHT_JOIN t2 ON t1.a=t2.a;
EXPLAIN SELECT t1.a FROM t1 INNER JOIN t2 ON t1.a=t2.a;

DROP TABLE t1,t2;

#
# Bug #10650
#

select x'10' + 0, X'10' + 0, b'10' + 0, B'10' + 0;

#
# Bug #11398 Bug in field_conv() results in wrong result of join with index
#
create table t1 (f1 varchar(6) default NULL, f2 int(6) primary key not null);
create table t2 (f3 varchar(5) not null, f4 varchar(5) not null, UNIQUE KEY UKEY (f3,f4));
insert into t1 values (" 2", 2);
insert into t2 values (" 2", " one "),(" 2", " two ");
select * from t1 left join t2 on f1 = f3;
drop table t1,t2;

#
# Bug #6558 Views: CREATE VIEW fails with JOIN ... USING
#

create table t1 (empnum smallint, grp int);
create table t2 (empnum int, name char(5));
insert into t1 values(1,1);
insert into t2 values(1,'bob');
create view v1 as select * from t2 inner join t1 using (empnum);
select * from v1;
drop table t1,t2;
drop view v1;

#
# Bug #10646 Columns included in the join between two tables are ambigious
# in the select
#

create table t1 (pk int primary key, b int);
create table t2 (pk int primary key, c int);
select pk from t1 inner join t2 using (pk);
drop table t1,t2;

#
# Bug #10972 Natural join of view and underlying table gives wrong result
#

create table t1 (s1 int, s2 char(5), s3 decimal(10));
create view v1 as select s1, s2, 'x' as s3 from t1;
select * from t1 natural join v1;
insert into t1 values (1,'x',5);
select * from t1 natural join v1;
drop table t1;
drop view v1;

#
# Bug #6276 A SELECT that does a NATURAL OUTER JOIN without common
#           columns crashes server because of empty ON condition
#

create table t1(a1 int);
create table t2(a2 int);
insert into t1 values(1),(2);
insert into t2 values(1),(2);
create view v2 (c) as select a1 from t1;

select * from t1 natural left join t2;
select * from t1 natural right join t2;

select * from v2 natural left join t2;
select * from v2 natural right join t2;

drop table t1, t2;
drop view v2;


#
# Bug #4789 Incosistent results of more than 2-way natural joins due to
#           incorrect transformation to join ... on.
#

create table t1 (a int(10), t1_val int(10));
create table t2 (b int(10), t2_val int(10));
create table t3 (a int(10), b int(10));
insert into t1 values (1,1),(2,2);
insert into t2 values (1,1),(2,2),(3,3);
insert into t3 values (1,1),(2,1),(3,1),(4,1);
# the following two queries must return the same result
select * from t1 natural join t2 natural join t3;
select * from t1 natural join t3 natural join t2;
drop table t1, t2, t3;


#
# Bug #12841: Server crash on DO IFNULL(NULL,NULL)
#
# (testing returning of int, decimal, real, string)
DO IFNULL(NULL, NULL);
SELECT CAST(IFNULL(NULL, NULL) AS DECIMAL);
SELECT ABS(IFNULL(NULL, NULL));
SELECT IFNULL(NULL, NULL);

#
# Bug #6495 Illogical requirement for column qualification in NATURAL join
#

create table t1 (a char(1));
create table t2 (a char(1));
insert into t1 values ('a'),('b'),('c');
insert into t2 values ('b'),('c'),('d');
select a from t1 natural join t2;
select * from t1 natural join t2 where a = 'b';
drop table t1, t2;

#
# Bug #12977 Compare table names with qualifying field tables only
# for base tables, search all nested join operands of natural joins.
#

CREATE TABLE t1 (`id` TINYINT);
CREATE TABLE t2 (`id` TINYINT);
CREATE TABLE t3 (`id` TINYINT);
INSERT INTO t1 VALUES (1),(2),(3);
INSERT INTO t2 VALUES (2);
INSERT INTO t3 VALUES (3);
-- error 1052
SELECT t1.id,t3.id FROM t1 JOIN t2 ON (t2.id=t1.id) LEFT JOIN t3 USING (id);
-- error 1052
SELECT t1.id,t3.id FROM t1 JOIN t2 ON (t2.notacolumn=t1.id) LEFT JOIN t3 USING (id);
-- error 1052
SELECT id,t3.id FROM t1 JOIN t2 ON (t2.id=t1.id) LEFT JOIN t3 USING (id);
-- error 1052
SELECT id,t3.id FROM (t1 JOIN t2 ON (t2.id=t1.id)) LEFT JOIN t3 USING (id);

drop table t1, t2, t3;

#
# Bug #13067 JOIN xxx USING is case sensitive
#

create table t1 (a int(10),b int(10));
create table t2 (a int(10),b int(10));
insert into t1 values (1,10),(2,20),(3,30);
insert into t2 values (1,10);
# both queries should produce the same result
select * from t1 inner join t2 using (A);
select * from t1 inner join t2 using (a);
drop table t1, t2;

#
# Bug #12943 Incorrect nesting of [INNER| CROSS] JOIN due to unspecified
#            associativity in the parser.
#

create table t1 (a int, c int);
create table t2 (b int);
create table t3 (b int, a int);
create table t4 (c int);
insert into t1 values (1,1);
insert into t2 values (1);
insert into t3 values (1,1);
insert into t4 values (1);

select * from t1 join t2 join t3 on (t2.b = t3.b and t1.a = t3.a);
# Notice that ',' has lower priority than 'join', thus we have that:
# t1, t2 join t3 <==> t1, (t2 join t3).
-- error 1054
select * from t1, t2 join t3 on (t2.b = t3.b and t1.a = t3.a);
select * from t1 join t2 join t3 join t4 on (t1.a = t4.c and t2.b = t4.c);
select * from t1 join t2 join t4 using (c);
drop table t1, t2, t3, t4;

#
# Bug #12291 Table wasn't reinited for index scan after sequential scan 
#
create table t1(x int, y int);
create table t2(x int, y int);
create table t3(x int, primary key(x));
insert into t1 values (1, 1), (2, 1), (3, 1), (4, 3), (5, 6), (6, 6);
insert into t2 values (1, 1), (2, 1), (3, 3), (4, 6), (5, 6);
insert into t3 values (1), (2), (3), (4), (5);
select t1.x, t3.x from t1, t2, t3  where t1.x = t2.x and t3.x >= t1.y and t3.x <= t2.y;
drop table t1,t2,t3;

#
# Bug #13127 LEFT JOIN against a VIEW returns NULL instead of correct value
#

create table t1 (id char(16) not null default '', primary key  (id));
insert into t1 values ('100'),('101'),('102');
create table t2 (id char(16) default null);
insert into t2 values (1);
create view v1 as select t1.id from t1;
create view v2 as select t2.id from t2;
create view v3 as select (t1.id+2) as id from t1 natural left join t2;

# all queries must return the same result
select t1.id from t1 left join v2 using (id);
select t1.id from v2 right join t1 using (id);
select t1.id from t1 left join v3 using (id);
select * from t1 left join v2 using (id);
select * from v2 right join t1 using (id);
select * from t1 left join v3 using (id);

select v1.id from v1 left join v2 using (id);
select v1.id from v2 right join v1 using (id);
select v1.id from v1 left join v3 using (id);
select * from v1 left join v2 using (id);
select * from v2 right join v1 using (id);
select * from v1 left join v3 using (id);

drop table t1, t2;
drop view v1, v2, v3;

#
# Bug #13597 Column in ON condition not resolved if references a table in
# nested right join.
#

create table a (
  id int(11) not null default '0'
) engine=myisam default charset=latin1;

insert into a values (123),(191),(192);

create table b (
  id char(16) character set utf8 not null default ''
) engine=myisam default charset=latin1;

insert into b values ('58013'),('58014'),('58015'),('58016');

create table c (
  a_id int(11) not null default '0',
  b_id char(16) character set utf8 default null
) engine=myisam default charset=latin1;

insert into c values
(123,null),(123,null),(123,null),(123,null),(123,null),(123,'58013');

-- both queries are equivalent
select count(*)
from a inner join (c left join b on b.id = c.b_id) on a.id = c.a_id;

select count(*)
from a inner join (b right join c on b.id = c.b_id) on a.id = c.a_id;

drop table a, b, c;
=======

# Bug 7672 Unknown column error in order clause
#
CREATE TABLE t1 (a INT, b INT);
(SELECT a, b AS c FROM t1) ORDER BY c+1;
(SELECT a, b AS c FROM t1) ORDER BY b+1;
SELECT a, b AS c FROM t1 ORDER BY c+1;
SELECT a, b AS c FROM t1 ORDER BY b+1;
drop table t1;

#
# Bug #3874 (function in GROUP and LEFT JOIN)
#

CREATE TABLE t1 ( a INT NOT NULL, b INT NOT NULL, UNIQUE idx (a,b) );
INSERT INTO t1 VALUES (1,1),(1,2),(1,3),(1,4);
CREATE TABLE t2 ( a INT NOT NULL, b INT NOT NULL, c INT );
INSERT INTO t2 VALUES ( 1,10,1), (1,10,2), (1,11,1), (1,11,2), (1,2,1), (1,2,2),
 (1,2,3);
SELECT t2.a, t2.b, IF(t1.b IS NULL,'',c) AS c, COUNT(*) AS d FROM t2 LEFT JOIN
t1 ON t2.a = t1.a AND t2.b = t1.b GROUP BY a, b, c;
SELECT t2.a, t2.b, IF(t1.b IS NULL,'',c) AS c, COUNT(*) AS d FROM t2 LEFT JOIN
t1 ON t2.a = t1.a AND t2.b = t1.b GROUP BY t1.a, t1.b, c;
SELECT t2.a, t2.b, IF(t1.b IS NULL,'',c) AS c, COUNT(*) AS d FROM t2 LEFT JOIN
t1 ON t2.a = t1.a AND t2.b = t1.b GROUP BY t2.a, t2.b, c;
SELECT t2.a, t2.b, IF(t1.b IS NULL,'',c) AS c, COUNT(*) AS d FROM t2,t1
WHERE t2.a = t1.a AND t2.b = t1.b GROUP BY a, b, c;
DROP TABLE IF EXISTS t1, t2;

# End of 4.1 tests
>>>>>>> 829a4831
<|MERGE_RESOLUTION|>--- conflicted
+++ resolved
@@ -2216,7 +2216,35 @@
 show table status like 't1%';
 select 123 as a from t1 where f1 is null;
 drop table t1,t11;
-<<<<<<< HEAD
+
+# Bug 7672 Unknown column error in order clause
+#
+CREATE TABLE t1 (a INT, b INT);
+(SELECT a, b AS c FROM t1) ORDER BY c+1;
+(SELECT a, b AS c FROM t1) ORDER BY b+1;
+SELECT a, b AS c FROM t1 ORDER BY c+1;
+SELECT a, b AS c FROM t1 ORDER BY b+1;
+drop table t1;
+
+#
+# Bug #3874 (function in GROUP and LEFT JOIN)
+#
+
+CREATE TABLE t1 ( a INT NOT NULL, b INT NOT NULL, UNIQUE idx (a,b) );
+INSERT INTO t1 VALUES (1,1),(1,2),(1,3),(1,4);
+CREATE TABLE t2 ( a INT NOT NULL, b INT NOT NULL, c INT );
+INSERT INTO t2 VALUES ( 1,10,1), (1,10,2), (1,11,1), (1,11,2), (1,2,1), (1,2,2),
+ (1,2,3);
+SELECT t2.a, t2.b, IF(t1.b IS NULL,'',c) AS c, COUNT(*) AS d FROM t2 LEFT JOIN
+t1 ON t2.a = t1.a AND t2.b = t1.b GROUP BY a, b, c;
+SELECT t2.a, t2.b, IF(t1.b IS NULL,'',c) AS c, COUNT(*) AS d FROM t2 LEFT JOIN
+t1 ON t2.a = t1.a AND t2.b = t1.b GROUP BY t1.a, t1.b, c;
+SELECT t2.a, t2.b, IF(t1.b IS NULL,'',c) AS c, COUNT(*) AS d FROM t2 LEFT JOIN
+t1 ON t2.a = t1.a AND t2.b = t1.b GROUP BY t2.a, t2.b, c;
+SELECT t2.a, t2.b, IF(t1.b IS NULL,'',c) AS c, COUNT(*) AS d FROM t2,t1
+WHERE t2.a = t1.a AND t2.b = t1.b GROUP BY a, b, c;
+DROP TABLE IF EXISTS t1, t2;
+
 # End of 4.1 tests
 
 #
@@ -2634,36 +2662,4 @@
 select count(*)
 from a inner join (b right join c on b.id = c.b_id) on a.id = c.a_id;
 
-drop table a, b, c;
-=======
-
-# Bug 7672 Unknown column error in order clause
-#
-CREATE TABLE t1 (a INT, b INT);
-(SELECT a, b AS c FROM t1) ORDER BY c+1;
-(SELECT a, b AS c FROM t1) ORDER BY b+1;
-SELECT a, b AS c FROM t1 ORDER BY c+1;
-SELECT a, b AS c FROM t1 ORDER BY b+1;
-drop table t1;
-
-#
-# Bug #3874 (function in GROUP and LEFT JOIN)
-#
-
-CREATE TABLE t1 ( a INT NOT NULL, b INT NOT NULL, UNIQUE idx (a,b) );
-INSERT INTO t1 VALUES (1,1),(1,2),(1,3),(1,4);
-CREATE TABLE t2 ( a INT NOT NULL, b INT NOT NULL, c INT );
-INSERT INTO t2 VALUES ( 1,10,1), (1,10,2), (1,11,1), (1,11,2), (1,2,1), (1,2,2),
- (1,2,3);
-SELECT t2.a, t2.b, IF(t1.b IS NULL,'',c) AS c, COUNT(*) AS d FROM t2 LEFT JOIN
-t1 ON t2.a = t1.a AND t2.b = t1.b GROUP BY a, b, c;
-SELECT t2.a, t2.b, IF(t1.b IS NULL,'',c) AS c, COUNT(*) AS d FROM t2 LEFT JOIN
-t1 ON t2.a = t1.a AND t2.b = t1.b GROUP BY t1.a, t1.b, c;
-SELECT t2.a, t2.b, IF(t1.b IS NULL,'',c) AS c, COUNT(*) AS d FROM t2 LEFT JOIN
-t1 ON t2.a = t1.a AND t2.b = t1.b GROUP BY t2.a, t2.b, c;
-SELECT t2.a, t2.b, IF(t1.b IS NULL,'',c) AS c, COUNT(*) AS d FROM t2,t1
-WHERE t2.a = t1.a AND t2.b = t1.b GROUP BY a, b, c;
-DROP TABLE IF EXISTS t1, t2;
-
-# End of 4.1 tests
->>>>>>> 829a4831
+drop table a, b, c;