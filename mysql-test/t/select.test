--- conflicted
+++ resolved
@@ -4146,9 +4146,6 @@
 DROP VIEW view_t1;
 DROP TABLE t1;
 
-<<<<<<< HEAD
---echo # End of test BUG#54515
-=======
 --echo # End of test BUG#54515
 
 --echo #
@@ -4168,5 +4165,4 @@
 
 DROP TABLE t1;
 
---echo # End of test BUG#57203
->>>>>>> a4e04c98
+--echo # End of test BUG#57203