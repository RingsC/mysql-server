#
# testing different DATETIME ranges
#

--disable_warnings
drop table if exists t1;
--enable_warnings

create table t1 (t datetime);
insert into t1 values (101),(691231),(700101),(991231),(10000101),(99991231),(101000000),(691231000000),(700101000000),(991231235959),(10000101000000),(99991231235959),(20030100000000),(20030000000000);
select * from t1;
delete from t1 where t > 0;
optimize table t1;
check table t1;
delete from t1;
insert into t1 values("000101"),("691231"),("700101"),("991231"),("00000101"),("00010101"),("99991231"),("00101000000"),("691231000000"),("700101000000"),("991231235959"),("10000101000000"),("99991231235959"),("20030100000000"),("20030000000000");

# Strange dates
insert into t1 values ("2003-003-03");

# Bug #7308: ISO-8601 date format not handled correctly
insert into t1 values ("20030102T131415"),("2001-01-01T01:01:01"), ("2001-1-1T1:01:01");
select * from t1;

# Test some wrong dates
truncate table t1;
insert into t1 values("2003-0303 12:13:14");
select * from t1;
drop table t1;

#
# Test insert of now() and curtime()
#

CREATE TABLE t1 (a timestamp, b date, c time, d datetime);
insert into t1 (b,c,d) values(now(),curtime(),now());
select date_format(a,"%Y-%m-%d")=b,right(a+0,6)=c+0,a=d+0 from t1;
drop table t1;

#
# Test of datetime and not null
#

CREATE TABLE t1 (a datetime not null);
insert into t1 values (0);
select * from t1 where a is null;
drop table t1;

#
# Test with bug when propagating DATETIME to integer and WHERE optimization
#

create table t1 (id int, dt datetime);
insert into t1 values (1,"2001-08-14 00:00:00"),(2,"2001-08-15 00:00:00"),(3,"2001-08-16 00:00:00"),(4,"2003-09-15 01:20:30");
select * from t1 where dt='2001-08-14 00:00:00' and dt =  if(id=1,'2001-08-14 00:00:00','1999-08-15');
create index dt on t1 (dt);
select * from t1 where dt > 20021020;
select * from t1 ignore index (dt) where dt > 20021020;
drop table t1;

#
# Test of datetime optimization
#

CREATE TABLE `t1` (
  `date` datetime NOT NULL default '0000-00-00 00:00:00',
  `numfacture` int(6) unsigned NOT NULL default '0',
  `expedition` datetime NOT NULL default '0000-00-00 00:00:00',
  PRIMARY KEY  (`numfacture`),
  KEY `date` (`date`),
  KEY `expedition` (`expedition`)
) ENGINE=MyISAM;

INSERT INTO t1 (expedition) VALUES ('0001-00-00 00:00:00');
SELECT * FROM t1 WHERE expedition='0001-00-00 00:00:00';
INSERT INTO t1 (numfacture,expedition) VALUES ('1212','0001-00-00 00:00:00');
SELECT * FROM t1 WHERE expedition='0001-00-00 00:00:00';
EXPLAIN SELECT * FROM t1 WHERE expedition='0001-00-00 00:00:00';
drop table t1;
create table t1 (a datetime not null, b datetime not null);
insert into t1 values (now(), now());
insert into t1 values (now(), now());
select * from t1 where a is null or b is null;
drop table t1;

#
# Let us check if we properly treat wrong datetimes and produce proper
# warnings (for both strings and numbers)
#
create table t1 (t datetime);
insert into t1 values (20030102030460),(20030102036301),(20030102240401),
                      (20030132030401),(20031302030401),(100001202030401);
select * from t1;
delete from t1;
insert into t1 values
  ("2003-01-02 03:04:60"),("2003-01-02 03:63:01"),("2003-01-02 24:04:01"),
  ("2003-01-32 03:04:01"),("2003-13-02 03:04:01"), ("10000-12-02 03:04:00");
select * from t1;
delete from t1;
insert into t1 values ("0000-00-00 00:00:00 some trailer"),("2003-01-01 00:00:00 some trailer");
select * from t1 order by t;
drop table t1;

#
# Test for bug #7297 "Two digit year should be interpreted correctly even
# with zero month and day"
#
create table t1 (dt datetime);
# These dates should be treated as dates in 21st century
insert into t1 values ("12-00-00"), ("00-00-00 01:00:00");
# Zero dates are still special :/
insert into t1 values ("00-00-00"), ("00-00-00 00:00:00");
select * from t1;
drop table t1;

#
# Bug #16546 DATETIME+0 not always coerced the same way 
#
select cast('2006-12-05 22:10:10' as datetime) + 0;


# End of 4.1 tests

#
# Bug#21475: Wrongly applied constant propagation leads to a false comparison.
#
CREATE TABLE t1(a DATETIME NOT NULL);
INSERT INTO t1 VALUES ('20060606155555');
SELECT a FROM t1 WHERE a=(SELECT MAX(a) FROM t1) AND (a="20060606155555");
PREPARE s FROM 'SELECT a FROM t1 WHERE a=(SELECT MAX(a) FROM t1) AND (a="20060606155555")';
EXECUTE s;
DROP PREPARE s;
DROP TABLE t1;


#
# Bug 19491 (CAST DATE AS DECIMAL returns incorrect result
#
SELECT CAST(CAST('2006-08-10' AS DATE) AS DECIMAL(20,6));
SELECT CAST(CAST('2006-08-10 10:11:12' AS DATETIME) AS DECIMAL(20,6));
SELECT CAST(CAST('2006-08-10 10:11:12' AS DATETIME) + INTERVAL 14 MICROSECOND AS DECIMAL(20,6));
SELECT CAST(CAST('10:11:12.098700' AS TIME) AS DECIMAL(20,6));


#
# Test of storing datetime into date fields
#

set @org_mode=@@sql_mode;
create table t1 (da date default '1962-03-03 23:33:34', dt datetime default '1962-03-03');
show create table t1;
insert into t1 values ();
insert into t1 values ('2007-03-23 13:49:38','2007-03-23 13:49:38');
set @@sql_mode='ansi,traditional';
insert into t1 values ('2007-03-23 13:49:38','2007-03-23 13:49:38');
insert into t1 set dt='2007-03-23 13:49:38',da=dt;
# Test error handling
--error ER_TRUNCATED_WRONG_VALUE
insert into t1 values ('2007-03-32','2007-03-23 13:49:38');
select * from t1;
drop table t1;
--error ER_INVALID_DEFAULT
create table t1 (da date default '1962-03-32 23:33:34', dt datetime default '1962-03-03');
--error ER_INVALID_DEFAULT
create table t1 (t time default '916:00:00 a');
set @@sql_mode= @org_mode;


#
# Bug#27590: Wrong DATE/DATETIME comparison.  
#
## The following sub test will fail (difference to expected result) if the
## select curdate() < now(), f1 < now(), cast(f1 as date) < now() from t1;
## runs exact at midnight ('00:00:00').
## ( Bug#29290 type_datetime.test failure in 5.1 )
## Therefore we sleep a bit if we are too close to midnight.
## The complete test itself needs around 1 second.
## Therefore a time_distance to midnight of 5 seconds should be sufficient.
if (`SELECT CURTIME() > SEC_TO_TIME(24 * 3600 - 5)`)
{
   # We are here when CURTIME() is between '23:59:56' and '23:59:59'.
   # So a sleep time of 5 seconds brings us between '00:00:01' and '00:00:04'.
   --real_sleep 5
}
create table t1 (f1 date, f2 datetime, f3 timestamp);
insert into t1(f1) values(curdate());
select curdate() < now(), f1 < now(), cast(f1 as date) < now() from t1;
delete from t1;
insert into t1 values('2001-01-01','2001-01-01 01:01:01','2001-01-01 01:01:01');
insert into t1 values('2001-02-05','2001-02-05 00:00:00','2001-02-05 01:01:01');
insert into t1 values('2001-03-10','2001-03-09 01:01:01','2001-03-10 01:01:01');
insert into t1 values('2001-04-15','2001-04-15 00:00:00','2001-04-15 00:00:00');
insert into t1 values('2001-05-20','2001-05-20 01:01:01','2001-05-20 01:01:01');
select f1, f3 from t1 where f1 >= '2001-02-05 00:00:00' and f3 <= '2001-04-15';
select f1, f3 from t1 where f1 >= '2001-2-5 0:0:0' and f2 <= '2001-4-15';
select f1, f2 from t1 where if(1, f1, 0) >= f2;
select 1 from dual where cast('2001-1-1 2:3:4' as date) = cast('2001-01-01' as datetime);
select f1, f2, f1 > f2, f1 = f2, f1 < f2 from t1;
drop table t1;

#
# Bug#16377: Wrong DATE/DATETIME comparison in BETWEEN function.
#
create table t1 (f1 date, f2 datetime, f3 timestamp);
insert into t1 values('2001-01-01','2001-01-01 01:01:01','2001-01-01 01:01:01');
insert into t1 values('2001-02-05','2001-02-05 00:00:00','2001-02-05 01:01:01');
insert into t1 values('2001-03-10','2001-03-09 01:01:01','2001-03-10 01:01:01');
insert into t1 values('2001-04-15','2001-04-15 00:00:00','2001-04-15 00:00:00');
insert into t1 values('2001-05-20','2001-05-20 01:01:01','2001-05-20 01:01:01');
select f2 from t1 where f2 between '2001-2-5' and '01-04-14';
select f1, f2, f3 from t1 where f1 between f2 and f3;
select f1, f2, f3 from t1 where cast(f1 as datetime) between f2 and
  cast(f3 as date);
select f2 from t1 where '2001-04-10 12:34:56' between f2 and '01-05-01';
select f2, f3 from t1 where '01-03-10' between f2 and f3;
select f2 from t1 where DATE(f2) between "2001-4-15" AND "01-4-15";
SELECT 1 from dual where NOW() BETWEEN CURRENT_DATE() - INTERVAL 1 DAY AND CURRENT_DATE();
drop table t1;

#
# Bug#28133: Wrong DATE/DATETIME comparison in IN() function.
#
create table t1 (f1 date);
insert into t1 values('01-01-01'),('01-01-02'),('01-01-03');
select * from t1 where f1 in ('01-01-01','2001-01-02','2001-01-03 00:00:00');
create table t2(f2 datetime);
insert into t2 values('01-01-01 00:00:00'),('01-02-03 12:34:56'),('02-04-06 11:22:33');
select * from t2 where f2 in ('01-01-01','01-02-03 12:34:56','01-02-03');
select * from t1,t2 where '01-01-02' in (f1, cast(f2 as date));
select * from t1,t2 where '01-01-01' in (f1, '01-02-03');
select * from t1,t2 where if(1,'01-02-03 12:34:56','') in (f1, f2);
create table t3(f3 varchar(20));
insert into t3 select * from t2;
select * from t2,t3 where f2 in (f3,'03-04-05');
select f1,f2,f3 from t1,t2,t3 where (f1,'1') in ((f2,'1'),(f3,'1'));
select f1 from t1 where ('1',f1) in (('1','01-01-01'),('1','2001-1-1 0:0:0'),('1','02-02-02'));
drop table t1,t2,t3;

#
# Bug#27759: Wrong DATE/DATETIME comparison in LEAST()/GREATEST() functions.
#
select least(cast('01-01-01' as date), '01-01-02');
select greatest(cast('01-01-01' as date), '01-01-02');
select least(cast('01-01-01' as date), '01-01-02') + 0;
select greatest(cast('01-01-01' as date), '01-01-02') + 0;
select least(cast('01-01-01' as datetime), '01-01-02') + 0;
select cast(least(cast('01-01-01' as datetime), '01-01-02') as signed);
select cast(least(cast('01-01-01' as datetime), '01-01-02') as decimal(16,2));
--disable_warnings
DROP PROCEDURE IF EXISTS test27759 ;
--enable_warnings
DELIMITER |;
CREATE PROCEDURE test27759()
BEGIN
declare v_a date default '2007-4-10';
declare v_b date default '2007-4-11';
declare v_c datetime default '2004-4-9 0:0:0';
select v_a as a,v_b as b,
       least( v_a, v_b ) as a_then_b,
       least( v_b, v_a ) as b_then_a,
       least( v_c, v_a ) as c_then_a;
END;|
DELIMITER ;|
call test27759();
drop procedure test27759;

#
# Bug#28208: Wrong result of a non-const STRING function with a const
#            DATETIME function.
#
create table t1 (f1 date);
insert into t1 values (curdate());
select left(f1,10) = curdate() from t1;
drop table t1;

#
# Bug#28261: Wrong DATETIME comparison result when the GET_USER_VAR function
#            is involved.
#
create table t1(f1 date);
insert into t1 values('01-01-01'),('02-02-02'),('01-01-01'),('02-02-02');
set @bug28261='';
select if(@bug28261 = f1, '', @bug28261:= f1) from t1;
select if(@bug28261 = f1, '', @bug28261:= f1) from t1;
select if(@bug28261 = f1, '', @bug28261:= f1) from t1;
drop table t1;

#
# Bug#28778: Wrong result of BETWEEN when comparing a DATETIME field with an
#            integer constants.
#
create table t1(f1 datetime);
insert into t1 values('2001-01-01'),('2002-02-02');
select * from t1 where f1 between 20020101 and 20070101000000;
select * from t1 where f1 between 2002010 and 20070101000000;
select * from t1 where f1 between 20020101 and 2007010100000;
drop table t1;

--echo #
--echo # Bug#27216: functions with parameters of different date types may
--echo #            return wrong type of the result.
--echo #
create table t1 (f1 date, f2 datetime, f3 varchar(20));
create table t2 as select coalesce(f1,f1) as f4 from t1;
desc t2;
create table t3 as select coalesce(f1,f2) as f4 from t1;
desc t3;
create table t4 as select coalesce(f2,f2) as f4 from t1;
desc t4;
create table t5 as select coalesce(f1,f3) as f4 from t1;
desc t5;
create table t6 as select coalesce(f2,f3) as f4 from t1;
desc t6;
create table t7 as select coalesce(makedate(1997,1),f2) as f4 from t1;
desc t7;
create table t8 as select coalesce(cast('01-01-01' as datetime),f2) as f4
  from t1;
desc t8;
create table t9 as select case when 1 then cast('01-01-01' as date)
  when 0 then cast('01-01-01' as date) end as f4 from t1;
desc t9;
create table t10 as select case when 1 then cast('01-01-01' as datetime)
  when 0 then cast('01-01-01' as datetime) end as f4 from t1;
desc t10;
create table t11 as select if(1, cast('01-01-01' as datetime),
  cast('01-01-01' as date)) as f4 from t1;
desc t11;
create table t12 as select least(cast('01-01-01' as datetime),
  cast('01-01-01' as date)) as f4 from t1;
desc t12;
create table t13 as select ifnull(cast('01-01-01' as datetime),
  cast('01-01-01' as date)) as f4 from t1;
desc t13;
drop tables t1,t2,t3,t4,t5,t6,t7,t8,t9,t10,t11,t12,t13;
--echo ###################################################################
#
# Bug #31253: crash comparing datetime to double
# Should return 1st row only. Crashes if NULL propagation fails.
#
create table t1 (f1 time);
insert into t1 set f1 = '45:44:44';
insert into t1 set f1 = '15:44:44';
select * from t1 where (convert(f1,datetime)) != 1;
drop table t1;

#
# Bug #31249: problem with convert(..., datetime)
#
create table t1 (a tinyint);
insert into t1 values (), (), ();
select sum(a) from t1 group by convert(a, datetime);
drop table t1;

#
# Bug #32694: NOT NULL table field in a subquery produces invalid results
#
create table t1 (id int(10) not null, cur_date datetime not null);
create table t2 (id int(10) not null, cur_date date not null);
insert into t1 (id, cur_date) values (1, '2007-04-25 18:30:22');
insert into t2 (id, cur_date) values (1, '2007-04-25');

--disable_query_log
if (`select locate('semijoin', @@optimizer_switch) > 0`) 
{
  set optimizer_switch='semijoin=off';
}
--enable_query_log
explain extended
select * from t1
where id in (select id from t1 as x1 where (t1.cur_date is null));
select * from t1
where id in (select id from t1 as x1 where (t1.cur_date is null));

explain extended
select * from t2
where id in (select id from t2 as x1 where (t2.cur_date is null));
select * from t2
where id in (select id from t2 as x1 where (t2.cur_date is null));

insert into t1 (id, cur_date) values (2, '2007-04-26 18:30:22');
insert into t2 (id, cur_date) values (2, '2007-04-26');

explain extended
select * from t1
where id in (select id from t1 as x1 where (t1.cur_date is null));
select * from t1
where id in (select id from t1 as x1 where (t1.cur_date is null));

explain extended
select * from t2
where id in (select id from t2 as x1 where (t2.cur_date is null));
select * from t2
where id in (select id from t2 as x1 where (t2.cur_date is null));
set @@optimizer_switch=default;
drop table t1,t2;


#
# Bug #37526: asymertic operator <=> in trigger
#
SELECT 
  CAST('NULL' AS DATE) <=> CAST('2008-01-01' AS DATE) n1, 
  CAST('2008-01-01' AS DATE) <=> CAST('NULL' AS DATE) n2,
  CAST('NULL' AS DATE) <=> CAST('NULL' AS DATE) n3,
  CAST('NULL' AS DATE) <> CAST('2008-01-01' AS DATE) n4, 
  CAST('2008-01-01' AS DATE) <> CAST('NULL' AS DATE) n5,
  CAST('NULL' AS DATE) <> CAST('NULL' AS DATE) n6,
  CAST('NULL' AS DATE) < CAST('2008-01-01' AS DATE) n7, 
  CAST('2008-01-01' AS DATE) < CAST('NULL' AS DATE) n8,
  CAST('NULL' AS DATE) < CAST('NULL' AS DATE) n9;


--echo End of 5.0 tests
#
# Test of storing datetime into date fields
#

set @org_mode=@@sql_mode;
create table t1 (da date default '1962-03-03 23:33:34', dt datetime default '1962-03-03');
show create table t1;
insert into t1 values ();
insert into t1 values ('2007-03-23 13:49:38','2007-03-23 13:49:38');
set @@sql_mode='ansi,traditional';
insert into t1 values ('2007-03-23 13:49:38','2007-03-23 13:49:38');
insert into t1 set dt='2007-03-23 13:49:38',da=dt;
# Test error handling
--error 1292
insert into t1 values ('2007-03-32','2007-03-23 13:49:38');
select * from t1;
drop table t1;
--error 1067
create table t1 (da date default '1962-03-32 23:33:34', dt datetime default '1962-03-03');
--error 1067
create table t1 (t time default '916:00:00 a');
set @@sql_mode= @org_mode;

#
# Bug #42146 - DATETIME fractional seconds parse error
#
# show we trucate microseconds from the right -- special case: leftmost is 0
SELECT CAST(CAST('2006-08-10 10:11:12.0123450' AS DATETIME) AS DECIMAL(30,7));

# show that we ignore leading zeroes for all other fields
SELECT CAST(CAST('00000002006-000008-0000010 000010:0000011:00000012.0123450' AS DATETIME) AS DECIMAL(30,7));
# once more with feeling (but no warnings)
SELECT CAST(CAST('00000002006-000008-0000010 000010:0000011:00000012.012345'  AS DATETIME) AS DECIMAL(30,7));

#
# Bug #38435 - LONG Microseconds cause MySQL to fail a CAST to DATETIME or DATE
#
# show we truncate microseconds from the right
SELECT CAST(CAST('2008-07-29T10:42:51.1234567' AS DateTime) AS DECIMAL(30,7));

--echo # 
--echo # Bug#59173: Failure to handle DATE(TIME) values where Year, Month or
--echo # Day is ZERO 
--echo # 
CREATE TABLE t1 (dt1 DATETIME);
INSERT INTO t1 (dt1) VALUES ('0000-00-01 00:00:01');
DELETE   FROM t1 WHERE dt1 = '0000-00-01 00:00:01';
--echo # Should be empty
SELECT * FROM t1;
DROP TABLE t1;

--echo End of 5.1 tests

--echo #
--echo # Start of 5.5 tests
--echo #

--echo #
--echo # Bug#52849 datetime index not work
--echo #
CREATE TABLE t1 (Id INT, AtTime DATETIME, KEY AtTime (AtTime));
SET NAMES CP850;
INSERT INTO t1 VALUES (1,'2010-04-12 22:30:12'), (2,'2010-04-12 22:30:12'), (3,'2010-04-12 22:30:12');
EXPLAIN EXTENDED SELECT * FROM t1 FORCE INDEX(attime) WHERE AtTime = '2010-02-22 18:40:07';
DROP TABLE t1;
SET NAMES latin1;

--echo #
--echo # Bug#56271: Wrong comparison result with STR_TO_DATE function
--echo #
CREATE TABLE t1 (
  `year` int(4) NOT NULL,
  `month` int(2) NOT NULL
);

INSERT INTO t1 VALUES (2010,3),(2010,4),(2009,8),(2008,9);

SELECT *
FROM t1
WHERE STR_TO_DATE(CONCAT_WS('/01/',`month`,`year`), '%m/%d/%Y') >=
STR_TO_DATE('1/1/2010', '%m/%d/%Y');

create table t2(f1 datetime primary key);
insert into t2 select STR_TO_DATE(CONCAT_WS('/01/',`month`,`year`), '%m/%d/%Y') from t1;
select * from t2 where f1=STR_TO_DATE('4/1/2010', '%m/%d/%Y');
--echo t2 should be const
explain select * from t2 where f1=STR_TO_DATE('4/1/2010', '%m/%d/%Y');

DROP TABLE t1,t2;

--echo #
--echo # Bug#57095: Wrongly chosen expression cache type led to a wrong
--echo #            result.
--echo #
CREATE TABLE t1 (`b` datetime );
INSERT INTO t1 VALUES ('2010-01-01 00:00:00'), ('2010-01-01 00:00:00');
SELECT * FROM t1 WHERE b <= coalesce(NULL, now());
DROP TABLE t1;
--echo #

--echo #
<<<<<<< HEAD
=======
--echo # BUG#12561818: RERUN OF STORED FUNCTION GIVES ERROR 1172: 
--echo #               RESULT CONSISTED OF MORE THAN ONE ROW
--echo #

CREATE TABLE t1 (a DATE NOT NULL, b INT);
INSERT INTO t1 VALUES ('0000-00-00',1), ('1999-05-10',2);

CREATE TABLE t2 (a DATETIME NOT NULL, b INT);
INSERT INTO t2 VALUES ('0000-00-00 00:00:00',1), ('1999-05-10 00:00:00',2);

--echo
SELECT * FROM t1 WHERE a IS NULL;
SELECT * FROM t2 WHERE a IS NULL;
SELECT * FROM t1 LEFT JOIN t1 AS t1_2 ON 1 WHERE t1_2.a IS NULL;
SELECT * FROM t2 LEFT JOIN t2 AS t2_2 ON 1 WHERE t2_2.a IS NULL;
SELECT * FROM t1 JOIN t1 AS t1_2 ON 1 WHERE t1_2.a IS NULL;
SELECT * FROM t2 JOIN t2 AS t2_2 ON 1 WHERE t2_2.a IS NULL;

--echo
PREPARE stmt1 FROM 
  'SELECT *
   FROM t1 LEFT JOIN t1 AS t1_2 ON 1
   WHERE t1_2.a IS NULL AND t1_2.b < 2';
EXECUTE stmt1;
EXECUTE stmt1;

DEALLOCATE PREPARE stmt1;
DROP TABLE t1,t2;

--echo #
>>>>>>> dc6b39e1
--echo # End of 5.5 tests
--echo #<|MERGE_RESOLUTION|>--- conflicted
+++ resolved
@@ -512,8 +512,6 @@
 --echo #
 
 --echo #
-<<<<<<< HEAD
-=======
 --echo # BUG#12561818: RERUN OF STORED FUNCTION GIVES ERROR 1172: 
 --echo #               RESULT CONSISTED OF MORE THAN ONE ROW
 --echo #
@@ -544,6 +542,5 @@
 DROP TABLE t1,t2;
 
 --echo #
->>>>>>> dc6b39e1
 --echo # End of 5.5 tests
 --echo #