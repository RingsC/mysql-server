##############################################################################
#
#  List the test cases that are to be disabled temporarily.
#
#  Separate the test case name and the comment with ':'.
#
#    <testcasename> : BUG#<xxxx> <date disabled> <disabler> <comment>
#
#  Do not use any TAB characters for whitespace.
#
##############################################################################
lowercase_table3         : Bug#11762269 2010-06-30 alik main.lowercase_table3 on Mac OSX
read_many_rows_innodb    : Bug#11748886 2010-11-15 mattiasj report already exists
sum_distinct-big         : Bug#11764126 2010-11-15 mattiasj was not tested
alter_table-big          : Bug#11748731 2010-11-15 mattiasj was not tested
create-big               : Bug#11748731 2010-11-15 mattiasj was not tested
archive-big              : Bug#11817185 2011-03-10 Anitha Disabled since this leads to timeout on Solaris Sparc
log_tables-big           : Bug#11756699 2010-11-15 mattiasj report already exists
mysql_embedded           : Bug#12561297 seems to be fixed in 5.5.16 (I verified that it fails also in tag:mysql-5.5.15)
<<<<<<< HEAD
innodb_mysql_sync        : Merge problems, DEBUG_SYNC wait conditions are not identical, Martin working on it
kill                     : Merge problems, DEBUG_SYNC wait conditions are not identical, Martin working on it
=======
>>>>>>> 8722ad76
<|MERGE_RESOLUTION|>--- conflicted
+++ resolved
@@ -16,9 +16,4 @@
 create-big               : Bug#11748731 2010-11-15 mattiasj was not tested
 archive-big              : Bug#11817185 2011-03-10 Anitha Disabled since this leads to timeout on Solaris Sparc
 log_tables-big           : Bug#11756699 2010-11-15 mattiasj report already exists
-mysql_embedded           : Bug#12561297 seems to be fixed in 5.5.16 (I verified that it fails also in tag:mysql-5.5.15)
-<<<<<<< HEAD
-innodb_mysql_sync        : Merge problems, DEBUG_SYNC wait conditions are not identical, Martin working on it
-kill                     : Merge problems, DEBUG_SYNC wait conditions are not identical, Martin working on it
-=======
->>>>>>> 8722ad76
+mysql_embedded           : Bug#12561297 seems to be fixed in 5.5.16 (I verified that it fails also in tag:mysql-5.5.15)