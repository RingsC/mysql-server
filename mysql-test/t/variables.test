--- conflicted
+++ resolved
@@ -1467,25 +1467,6 @@
 
 
 --echo #
-<<<<<<< HEAD
---echo # Bug#57035 'ulonglong sql_mode' stored into ulong, is risky and causes
---echo #           compiler warning
---echo #
-
-# Several tests currently use "@@sql_mode= cast(pow(2,32)-1"
-# to activate all SQL modes. This will stop working once
-# someone adds a new flag. The test below is designed to break
-# once this happens to indicate that other tests will have to
-# be updated.
-#
-# The test does this by trying to set sql_mode to the next 
-# currently unused flag value and check that this currently fails.
-# Once a new flag is added, this value will become valid and
-# the statement below will succeed.
-
---error ER_WRONG_VALUE_FOR_VAR
-SET @@sql_mode= 4294967296;
-=======
 --echo # Bug #59884: setting charset to 2048 crashes
 --echo #
 
@@ -1509,4 +1490,23 @@
 set session collation_database=2048;
 
 --echo End of 5.5 tests
->>>>>>> 1e307fd5
+
+
+--echo #
+--echo # Bug#57035 'ulonglong sql_mode' stored into ulong, is risky and causes
+--echo #           compiler warning
+--echo #
+
+# Several tests currently use "@@sql_mode= cast(pow(2,32)-1"
+# to activate all SQL modes. This will stop working once
+# someone adds a new flag. The test below is designed to break
+# once this happens to indicate that other tests will have to
+# be updated.
+#
+# The test does this by trying to set sql_mode to the next 
+# currently unused flag value and check that this currently fails.
+# Once a new flag is added, this value will become valid and
+# the statement below will succeed.
+
+--error ER_WRONG_VALUE_FOR_VAR
+SET @@sql_mode= 4294967296;