-- source include/have_geometry.inc


#
# Spatial objects
#

--disable_warnings
DROP TABLE IF EXISTS t1, gis_point, gis_line, gis_polygon, gis_multi_point, gis_multi_line, gis_multi_polygon, gis_geometrycollection, gis_geometry;
--enable_warnings

CREATE TABLE gis_point  (fid INTEGER NOT NULL PRIMARY KEY, g POINT);
CREATE TABLE gis_line  (fid INTEGER NOT NULL PRIMARY KEY, g LINESTRING);
CREATE TABLE gis_polygon   (fid INTEGER NOT NULL PRIMARY KEY, g POLYGON);
CREATE TABLE gis_multi_point (fid INTEGER NOT NULL PRIMARY KEY, g MULTIPOINT);
CREATE TABLE gis_multi_line (fid INTEGER NOT NULL PRIMARY KEY, g MULTILINESTRING);
CREATE TABLE gis_multi_polygon  (fid INTEGER NOT NULL PRIMARY KEY, g MULTIPOLYGON);
CREATE TABLE gis_geometrycollection  (fid INTEGER NOT NULL PRIMARY KEY, g GEOMETRYCOLLECTION);
CREATE TABLE gis_geometry (fid INTEGER NOT NULL PRIMARY KEY, g GEOMETRY);

SHOW FIELDS FROM gis_point;
SHOW FIELDS FROM gis_line;
SHOW FIELDS FROM gis_polygon;
SHOW FIELDS FROM gis_multi_point;
SHOW FIELDS FROM gis_multi_line;
SHOW FIELDS FROM gis_multi_polygon;
SHOW FIELDS FROM gis_geometrycollection;
SHOW FIELDS FROM gis_geometry;


INSERT INTO gis_point VALUES 
(101, PointFromText('POINT(10 10)')),
(102, PointFromText('POINT(20 10)')),
(103, PointFromText('POINT(20 20)')),
(104, PointFromWKB(AsWKB(PointFromText('POINT(10 20)'))));

INSERT INTO gis_line VALUES
(105, LineFromText('LINESTRING(0 0,0 10,10 0)')),
(106, LineStringFromText('LINESTRING(10 10,20 10,20 20,10 20,10 10)')),
(107, LineStringFromWKB(AsWKB(LineString(Point(10, 10), Point(40, 10)))));

INSERT INTO gis_polygon VALUES
(108, PolygonFromText('POLYGON((10 10,20 10,20 20,10 20,10 10))')),
(109, PolyFromText('POLYGON((0 0,50 0,50 50,0 50,0 0), (10 10,20 10,20 20,10 20,10 10))')),
(110, PolyFromWKB(AsWKB(Polygon(LineString(Point(0, 0), Point(30, 0), Point(30, 30), Point(0, 0))))));

INSERT INTO gis_multi_point VALUES
(111, MultiPointFromText('MULTIPOINT(0 0,10 10,10 20,20 20)')),
(112, MPointFromText('MULTIPOINT(1 1,11 11,11 21,21 21)')),
(113, MPointFromWKB(AsWKB(MultiPoint(Point(3, 6), Point(4, 10)))));

INSERT INTO gis_multi_line VALUES
(114, MultiLineStringFromText('MULTILINESTRING((10 48,10 21,10 0),(16 0,16 23,16 48))')),
(115, MLineFromText('MULTILINESTRING((10 48,10 21,10 0))')),
(116, MLineFromWKB(AsWKB(MultiLineString(LineString(Point(1, 2), Point(3, 5)), LineString(Point(2, 5), Point(5, 8), Point(21, 7))))));


INSERT INTO gis_multi_polygon VALUES
(117, MultiPolygonFromText('MULTIPOLYGON(((28 26,28 0,84 0,84 42,28 26),(52 18,66 23,73 9,48 6,52 18)),((59 18,67 18,67 13,59 13,59 18)))')),
(118, MPolyFromText('MULTIPOLYGON(((28 26,28 0,84 0,84 42,28 26),(52 18,66 23,73 9,48 6,52 18)),((59 18,67 18,67 13,59 13,59 18)))')),
(119, MPolyFromWKB(AsWKB(MultiPolygon(Polygon(LineString(Point(0, 3), Point(3, 3), Point(3, 0), Point(0, 3)))))));

INSERT INTO gis_geometrycollection VALUES
(120, GeomCollFromText('GEOMETRYCOLLECTION(POINT(0 0), LINESTRING(0 0,10 10))')),
(121, GeometryFromWKB(AsWKB(GeometryCollection(Point(44, 6), LineString(Point(3, 6), Point(7, 9))))));

INSERT into gis_geometry SELECT * FROM gis_point;
INSERT into gis_geometry SELECT * FROM gis_line;
INSERT into gis_geometry SELECT * FROM gis_polygon;
INSERT into gis_geometry SELECT * FROM gis_multi_point;
INSERT into gis_geometry SELECT * FROM gis_multi_line;
INSERT into gis_geometry SELECT * FROM gis_multi_polygon;
INSERT into gis_geometry SELECT * FROM gis_geometrycollection;

SELECT fid, AsText(g) FROM gis_point;
SELECT fid, AsText(g) FROM gis_line;
SELECT fid, AsText(g) FROM gis_polygon;
SELECT fid, AsText(g) FROM gis_multi_point;
SELECT fid, AsText(g) FROM gis_multi_line;
SELECT fid, AsText(g) FROM gis_multi_polygon;
SELECT fid, AsText(g) FROM gis_geometrycollection;
SELECT fid, AsText(g) FROM gis_geometry;

SELECT fid, Dimension(g) FROM gis_geometry;
SELECT fid, GeometryType(g) FROM gis_geometry;
SELECT fid, IsEmpty(g) FROM gis_geometry;
SELECT fid, AsText(Envelope(g)) FROM gis_geometry;
explain extended select Dimension(g), GeometryType(g), IsEmpty(g), AsText(Envelope(g)) from gis_geometry;

SELECT fid, X(g) FROM gis_point;
SELECT fid, Y(g) FROM gis_point;
explain extended select X(g),Y(g) FROM gis_point;

SELECT fid, AsText(StartPoint(g)) FROM gis_line;
SELECT fid, AsText(EndPoint(g)) FROM gis_line;
SELECT fid, GLength(g) FROM gis_line;
SELECT fid, NumPoints(g) FROM gis_line;
SELECT fid, AsText(PointN(g, 2)) FROM gis_line;
SELECT fid, IsClosed(g) FROM gis_line;
explain extended select AsText(StartPoint(g)),AsText(EndPoint(g)),GLength(g),NumPoints(g),AsText(PointN(g, 2)),IsClosed(g) FROM gis_line;

SELECT fid, AsText(Centroid(g)) FROM gis_polygon;
SELECT fid, Area(g) FROM gis_polygon;
SELECT fid, AsText(ExteriorRing(g)) FROM gis_polygon;
SELECT fid, NumInteriorRings(g) FROM gis_polygon;
SELECT fid, AsText(InteriorRingN(g, 1)) FROM gis_polygon;
explain extended select AsText(Centroid(g)),Area(g),AsText(ExteriorRing(g)),NumInteriorRings(g),AsText(InteriorRingN(g, 1)) FROM gis_polygon;

SELECT fid, IsClosed(g) FROM gis_multi_line;

SELECT fid, AsText(Centroid(g)) FROM gis_multi_polygon;
SELECT fid, Area(g) FROM gis_multi_polygon;

SELECT fid, NumGeometries(g) from gis_multi_point;
SELECT fid, NumGeometries(g) from gis_multi_line;
SELECT fid, NumGeometries(g) from gis_multi_polygon;
SELECT fid, NumGeometries(g) from gis_geometrycollection;
explain extended SELECT fid, NumGeometries(g) from gis_multi_point;

SELECT fid, AsText(GeometryN(g, 2)) from gis_multi_point;
SELECT fid, AsText(GeometryN(g, 2)) from gis_multi_line;
SELECT fid, AsText(GeometryN(g, 2)) from gis_multi_polygon;
SELECT fid, AsText(GeometryN(g, 2)) from gis_geometrycollection;
SELECT fid, AsText(GeometryN(g, 1)) from gis_geometrycollection;
explain extended SELECT fid, AsText(GeometryN(g, 2)) from gis_multi_point;

SELECT g1.fid as first, g2.fid as second,
Within(g1.g, g2.g) as w, Contains(g1.g, g2.g) as c, Overlaps(g1.g, g2.g) as o,
Equals(g1.g, g2.g) as e, Disjoint(g1.g, g2.g) as d, Touches(g1.g, g2.g) as t,
Intersects(g1.g, g2.g) as i, Crosses(g1.g, g2.g) as r
FROM gis_geometrycollection g1, gis_geometrycollection g2 ORDER BY first, second;
explain extended SELECT g1.fid as first, g2.fid as second,
Within(g1.g, g2.g) as w, Contains(g1.g, g2.g) as c, Overlaps(g1.g, g2.g) as o,
Equals(g1.g, g2.g) as e, Disjoint(g1.g, g2.g) as d, Touches(g1.g, g2.g) as t,
Intersects(g1.g, g2.g) as i, Crosses(g1.g, g2.g) as r
FROM gis_geometrycollection g1, gis_geometrycollection g2 ORDER BY first, second;

DROP TABLE gis_point, gis_line, gis_polygon, gis_multi_point, gis_multi_line, gis_multi_polygon, gis_geometrycollection, gis_geometry;

#
# Check that ALTER TABLE doesn't loose geometry type
#
CREATE TABLE t1 (
  gp  point,
  ln  linestring,
  pg  polygon,
  mp  multipoint,
  mln multilinestring,
  mpg multipolygon,
  gc  geometrycollection,
  gm  geometry
);

SHOW FIELDS FROM t1;
ALTER TABLE t1 ADD fid INT NOT NULL;
SHOW FIELDS FROM t1;
DROP TABLE t1;

SELECT AsText(GeometryFromWKB(AsWKB(GeometryFromText('POINT(1 4)'))));
explain extended SELECT AsText(GeometryFromWKB(AsWKB(GeometryFromText('POINT(1 4)'))));
explain extended SELECT AsText(GeometryFromWKB(AsWKB(PointFromText('POINT(1 4)'))));
SELECT SRID(GeomFromText('LineString(1 1,2 2)',101));
explain extended SELECT SRID(GeomFromText('LineString(1 1,2 2)',101));
#select issimple(MultiPoint(Point(3, 6), Point(4, 10))), issimple(Point(3, 6)),issimple(PolygonFromText('POLYGON((10 10,20 10,20 20,10 20,10 10))')),issimple(GeometryFromText('POINT(1 4)')), issimple(AsWKB(GeometryFromText('POINT(1 4)')));
explain extended select issimple(MultiPoint(Point(3, 6), Point(4, 10))), issimple(Point(3, 6));

create table t1 (a geometry not null);
insert into t1 values (GeomFromText('Point(1 2)'));
-- error 1416
insert into t1 values ('Garbage');
-- error 1416
insert IGNORE into t1 values ('Garbage');
alter table t1 add spatial index(a);

drop table t1;

#
# Bug #5219: problem with range optimizer
#

create table t1(a geometry not null, spatial index(a));
insert into t1 values
(GeomFromText('POINT(1 1)')), (GeomFromText('POINT(3 3)')), 
(GeomFromText('POINT(4 4)')), (GeomFromText('POINT(6 6)'));
select AsText(a) from t1 where
  MBRContains(GeomFromText('Polygon((0 0, 0 2, 2 2, 2 0, 0 0))'), a)
  or
  MBRContains(GeomFromText('Polygon((2 2, 2 5, 5 5, 5 2, 2 2))'), a);
select AsText(a) from t1 where
  MBRContains(GeomFromText('Polygon((0 0, 0 2, 2 2, 2 0, 0 0))'), a)
  and
  MBRContains(GeomFromText('Polygon((0 0, 0 7, 7 7, 7 0, 0 0))'), a);
drop table t1;

CREATE TABLE t1 (Coordinates POINT NOT NULL, SPATIAL INDEX(Coordinates)); 
INSERT INTO t1 VALUES(GeomFromText('POINT(383293632 1754448)')); 
INSERT INTO t1 VALUES(GeomFromText('POINT(564952612 157516260)')); 
INSERT INTO t1 VALUES(GeomFromText('POINT(903994614 180726515)')); 
INSERT INTO t1 VALUES(GeomFromText('POINT(98128178 141127631)')); 
INSERT INTO t1 VALUES(GeomFromText('POINT(862547902 799334546)')); 
INSERT INTO t1 VALUES(GeomFromText('POINT(341989013 850270906)')); 
INSERT INTO t1 VALUES(GeomFromText('POINT(803302376 93039099)')); 
INSERT INTO t1 VALUES(GeomFromText('POINT(857439153 817431356)')); 
INSERT INTO t1 VALUES(GeomFromText('POINT(319757546 343162742)')); 
INSERT INTO t1 VALUES(GeomFromText('POINT(826341972 717484432)')); 
INSERT INTO t1 VALUES(GeomFromText('POINT(305066789 201736238)')); 
INSERT INTO t1 VALUES(GeomFromText('POINT(626068992 616241497)')); 
INSERT INTO t1 VALUES(GeomFromText('POINT(55789424 755830108)')); 
INSERT INTO t1 VALUES(GeomFromText('POINT(802874458 312435220)')); 
INSERT INTO t1 VALUES(GeomFromText('POINT(153795660 551723671)')); 
INSERT INTO t1 VALUES(GeomFromText('POINT(242207428 537089292)')); 
INSERT INTO t1 VALUES(GeomFromText('POINT(553478119 807160039)')); 
INSERT INTO t1 VALUES(GeomFromText('POINT(694605552 457472733)')); 
INSERT INTO t1 VALUES(GeomFromText('POINT(987886554 792733729)')); 
INSERT INTO t1 VALUES(GeomFromText('POINT(598600363 850434457)')); 
INSERT INTO t1 VALUES(GeomFromText('POINT(592068275 940589376)')); 
INSERT INTO t1 VALUES(GeomFromText('POINT(700705362 395370650)')); 
INSERT INTO t1 VALUES(GeomFromText('POINT(33628474 558144514)')); 
INSERT INTO t1 VALUES(GeomFromText('POINT(212802006 353386020)')); 
INSERT INTO t1 VALUES(GeomFromText('POINT(901307256 39143977)')); 
INSERT INTO t1 VALUES(GeomFromText('POINT(70870451 206374045)')); 
INSERT INTO t1 VALUES(GeomFromText('POINT(240880214 696939443)')); 
INSERT INTO t1 VALUES(GeomFromText('POINT(822615542 296669638)')); 
INSERT INTO t1 VALUES(GeomFromText('POINT(452769551 625489999)')); 
INSERT INTO t1 VALUES(GeomFromText('POINT(609104858 606565210)')); 
INSERT INTO t1 VALUES(GeomFromText('POINT(177213669 851312285)')); 
INSERT INTO t1 VALUES(GeomFromText('POINT(143654501 730691787)')); 
INSERT INTO t1 VALUES(GeomFromText('POINT(658472325 838260052)')); 
INSERT INTO t1 VALUES(GeomFromText('POINT(188164520 646358878)')); 
INSERT INTO t1 VALUES(GeomFromText('POINT(630993781 786764883)')); 
INSERT INTO t1 VALUES(GeomFromText('POINT(496793334 223062055)')); 
INSERT INTO t1 VALUES(GeomFromText('POINT(727354258 197498696)')); 
INSERT INTO t1 VALUES(GeomFromText('POINT(618432704 760982731)')); 
INSERT INTO t1 VALUES(GeomFromText('POINT(755643210 831234710)')); 
INSERT INTO t1 VALUES(GeomFromText('POINT(114368751 656950466)')); 
INSERT INTO t1 VALUES(GeomFromText('POINT(870378686 185239202)')); 
INSERT INTO t1 VALUES(GeomFromText('POINT(863324511 111258900)')); 
INSERT INTO t1 VALUES(GeomFromText('POINT(882178645 685940052)')); 
INSERT INTO t1 VALUES(GeomFromText('POINT(407928538 334948195)')); 
INSERT INTO t1 VALUES(GeomFromText('POINT(311430051 17033395)')); 
INSERT INTO t1 VALUES(GeomFromText('POINT(941513405 488643719)')); 
INSERT INTO t1 VALUES(GeomFromText('POINT(868345680 85167906)')); 
INSERT INTO t1 VALUES(GeomFromText('POINT(219335507 526818004)')); 
INSERT INTO t1 VALUES(GeomFromText('POINT(923427958 407500026)')); 
INSERT INTO t1 VALUES(GeomFromText('POINT(173176882 554421738)')); 
INSERT INTO t1 VALUES(GeomFromText('POINT(194264908 669970217)')); 
INSERT INTO t1 VALUES(GeomFromText('POINT(777483793 921619165)')); 
INSERT INTO t1 VALUES(GeomFromText('POINT(867468912 395916497)')); 
INSERT INTO t1 VALUES(GeomFromText('POINT(682601897 623112122)')); 
INSERT INTO t1 VALUES(GeomFromText('POINT(227151206 796970647)')); 
INSERT INTO t1 VALUES(GeomFromText('POINT(280062588 97529892)')); 
INSERT INTO t1 VALUES(GeomFromText('POINT(982209849 143387099)')); 
INSERT INTO t1 VALUES(GeomFromText('POINT(208788792 864388493)')); 
INSERT INTO t1 VALUES(GeomFromText('POINT(829327151 616717329)')); 
INSERT INTO t1 VALUES(GeomFromText('POINT(199336688 140757201)')); 
INSERT INTO t1 VALUES(GeomFromText('POINT(633750724 140850093)')); 
INSERT INTO t1 VALUES(GeomFromText('POINT(629400920 502096404)')); 
INSERT INTO t1 VALUES(GeomFromText('POINT(226017998 848736426)')); 
INSERT INTO t1 VALUES(GeomFromText('POINT(28914408 149445955)')); 
INSERT INTO t1 VALUES(GeomFromText('POINT(256236452 202091290)')); 
INSERT INTO t1 VALUES(GeomFromText('POINT(703867693 450501360)')); 
INSERT INTO t1 VALUES(GeomFromText('POINT(872061506 481351486)')); 
INSERT INTO t1 VALUES(GeomFromText('POINT(372120524 739530418)')); 
INSERT INTO t1 VALUES(GeomFromText('POINT(877267982 54722420)')); 
INSERT INTO t1 VALUES(GeomFromText('POINT(362642540 104419188)')); 
INSERT INTO t1 VALUES(GeomFromText('POINT(851693067 642705127)')); 
INSERT INTO t1 VALUES(GeomFromText('POINT(201949080 833902916)')); 
INSERT INTO t1 VALUES(GeomFromText('POINT(786092225 410737872)')); 
INSERT INTO t1 VALUES(GeomFromText('POINT(698291409 615419376)')); 
INSERT INTO t1 VALUES(GeomFromText('POINT(27455201 897628096)')); 
INSERT INTO t1 VALUES(GeomFromText('POINT(756176576 661205925)')); 
INSERT INTO t1 VALUES(GeomFromText('POINT(38478189 385577496)')); 
INSERT INTO t1 VALUES(GeomFromText('POINT(163302328 264496186)')); 
INSERT INTO t1 VALUES(GeomFromText('POINT(234313922 192216735)')); 
INSERT INTO t1 VALUES(GeomFromText('POINT(413942141 490550373)')); 
INSERT INTO t1 VALUES(GeomFromText('POINT(394308025 117809834)')); 
INSERT INTO t1 VALUES(GeomFromText('POINT(941051732 266369530)')); 
INSERT INTO t1 VALUES(GeomFromText('POINT(599161319 313172256)')); 
INSERT INTO t1 VALUES(GeomFromText('POINT(5899948 476429301)')); 
INSERT INTO t1 VALUES(GeomFromText('POINT(367894677 368542487)')); 
INSERT INTO t1 VALUES(GeomFromText('POINT(580848489 219587743)')); 
INSERT INTO t1 VALUES(GeomFromText('POINT(11247614 782797569)')); 
drop table t1;

create table t1 select GeomFromWKB(POINT(1,3));
show create table t1;
drop table t1;

CREATE TABLE `t1` (`object_id` bigint(20) unsigned NOT NULL default '0', `geo`
geometry NOT NULL default '') ENGINE=MyISAM ;

insert into t1 values ('85984',GeomFromText('MULTIPOLYGON(((-115.006363
36.305435,-114.992394 36.305202,-114.991219 36.305975,-114.991163
36.306845,-114.989432 36.309452,-114.978275 36.312642,-114.977363
36.311978,-114.975327 36.312344,-114.96502 36.31597,-114.963364
36.313629,-114.961723 36.313721,-114.956398 36.316057,-114.951882
36.320979,-114.947073 36.323475,-114.945207 36.326451,-114.945207
36.326451,-114.944132 36.326061,-114.94003 36.326588,-114.924017
36.334484,-114.923281 36.334146,-114.92564 36.331504,-114.94072
36.319282,-114.945348 36.314812,-114.948091 36.314762,-114.951755
36.316211,-114.952446 36.313883,-114.952644 36.309488,-114.944725
36.313083,-114.93706 36.32043,-114.932478 36.323497,-114.924556
36.327708,-114.922608 36.329715,-114.92009 36.328695,-114.912105
36.323566,-114.901647 36.317952,-114.897436 36.313968,-114.895344
36.309573,-114.891699 36.304398,-114.890569 36.303551,-114.886356
36.302702,-114.885141 36.301351,-114.885709 36.297391,-114.892499
36.290893,-114.902142 36.288974,-114.904941 36.288838,-114.905308
36.289845,-114.906325 36.290395,-114.909916 36.289549,-114.914527
36.287535,-114.918797 36.284423,-114.922982 36.279731,-114.924113
36.277282,-114.924057 36.275817,-114.927733 36.27053,-114.929354
36.269029,-114.929354 36.269029,-114.950856 36.268715,-114.950768
36.264324,-114.960206 36.264293,-114.960301 36.268943,-115.006662
36.268929,-115.008583 36.265619,-115.00665 36.264247,-115.006659
36.246873,-115.006659 36.246873,-115.006838 36.247697,-115.010764
36.247774,-115.015609 36.25113,-115.015765 36.254505,-115.029517
36.254619,-115.038573 36.249317,-115.038573 36.249317,-115.023403
36.25841,-115.023873 36.258994,-115.031845 36.259829,-115.03183
36.261053,-115.025561 36.261095,-115.036417 36.274632,-115.033729
36.276041,-115.032217 36.274851,-115.029845 36.273959,-115.029934
36.274966,-115.025763 36.274896,-115.025406 36.281044,-115.028731
36.284471,-115.036497 36.290377,-115.042071 36.291039,-115.026759
36.298478,-115.008995 36.301966,-115.006363 36.305435),(-115.079835
36.244369,-115.079735 36.260186,-115.076435 36.262369,-115.069758
36.265,-115.070235 36.268757,-115.064542 36.268655,-115.061843
36.269857,-115.062676 36.270693,-115.06305 36.272344,-115.059051
36.281023,-115.05918 36.283008,-115.060591 36.285246,-115.061913
36.290022,-115.062499 36.306353,-115.062499 36.306353,-115.060918
36.30642,-115.06112 36.289779,-115.05713 36.2825,-115.057314
36.279446,-115.060779 36.274659,-115.061366 36.27209,-115.057858
36.26557,-115.055805 36.262883,-115.054688 36.262874,-115.047335
36.25037,-115.044234 36.24637,-115.052434 36.24047,-115.061734
36.23507,-115.061934 36.22677,-115.061934 36.22677,-115.061491
36.225267,-115.062024 36.218194,-115.060134 36.218278,-115.060133
36.210771,-115.057833 36.210771,-115.057433 36.196271,-115.062233
36.196271,-115.062233 36.190371,-115.062233 36.190371,-115.065533
36.190371,-115.071333 36.188571,-115.098331 36.188275,-115.098331
36.188275,-115.098435 36.237569,-115.097535 36.240369,-115.097535
36.240369,-115.093235 36.240369,-115.089135 36.240469,-115.083135
36.240569,-115.083135 36.240569,-115.079835
36.244369)))')),('85998',GeomFromText('MULTIPOLYGON(((-115.333107
36.264587,-115.333168 36.280638,-115.333168 36.280638,-115.32226
36.280643,-115.322538 36.274311,-115.327222 36.274258,-115.32733
36.263026,-115.330675 36.262984,-115.332132 36.264673,-115.333107
36.264587),(-115.247239 36.247066,-115.247438 36.218267,-115.247438
36.218267,-115.278525 36.219263,-115.278525 36.219263,-115.301545
36.219559,-115.332748 36.219197,-115.332757 36.220041,-115.332757
36.220041,-115.332895 36.233514,-115.349023 36.233479,-115.351489
36.234475,-115.353681 36.237021,-115.357106 36.239789,-115.36519
36.243331,-115.368156 36.243487,-115.367389 36.244902,-115.364553
36.246014,-115.359219 36.24616,-115.356186 36.248025,-115.353347
36.248004,-115.350813 36.249507,-115.339673 36.25387,-115.333069
36.255018,-115.333069 36.255018,-115.333042 36.247767,-115.279039
36.248666,-115.263639 36.247466,-115.263839 36.252766,-115.261439
36.252666,-115.261439 36.247366,-115.247239 36.247066)))'));

# Expected result is 115.31877315203187, but IA64 returns 115.31877315203188
# due to fused multiply-add instructions.
--replace_result 115.31877315203188 115.31877315203187
select object_id, geometrytype(geo), ISSIMPLE(GEO), ASTEXT(centroid(geo)) from
t1 where object_id=85998;

# Expected result is 36.3310176346905, but IA64 returns 36.3310176346904
# due to fused multiply-add instructions.
--replace_result 36.3310176346904 36.3310176346905 -114.87787186923326 -114.87787186923313 36.33101763469053 36.33101763469059 36.33101763469043 36.33101763469059
select object_id, geometrytype(geo), ISSIMPLE(GEO), ASTEXT(centroid(geo)) from
t1 where object_id=85984;

drop table t1;

create table t1 (fl geometry not null);
--error 1416
insert into t1 values (1);
--error 1416
insert into t1 values (1.11);
--error 1416
insert into t1 values ("qwerty");
--error 1048
insert into t1 values (pointfromtext('point(1,1)'));

drop table t1;

select (asWKT(geomfromwkb((0x000000000140240000000000004024000000000000))));
select (asWKT(geomfromwkb((0x010100000000000000000024400000000000002440))));

--enable_metadata
create table t1 (g GEOMETRY);
select * from t1;
select asbinary(g) from t1;
--disable_metadata
drop table t1;

create table t1 (a TEXT, b GEOMETRY NOT NULL, SPATIAL KEY(b));
alter table t1 disable keys;
--error 1263
load data infile '../../std_data/bad_gis_data.dat' into table t1;
alter table t1 enable keys;
drop table t1;

#
# Bug #26038: is null and bad data
#

create table t1 (a int, b blob);
insert into t1 values (1, ''), (2, NULL), (3, '1');
select * from t1;

--error ER_ILLEGAL_VALUE_FOR_TYPE
select
  geometryfromtext(b) IS NULL, geometryfromwkb(b) IS NULL, astext(b) IS NULL, 
  aswkb(b) IS NULL, geometrytype(b) IS NULL, centroid(b) IS NULL,
  envelope(b) IS NULL, startpoint(b) IS NULL, endpoint(b) IS NULL,
  exteriorring(b) IS NULL, pointn(b, 1) IS NULL, geometryn(b, 1) IS NULL,
  interiorringn(b, 1) IS NULL, multipoint(b) IS NULL, isempty(b) IS NULL,
  issimple(b) IS NULL, isclosed(b) IS NULL, dimension(b) IS NULL,
  numgeometries(b) IS NULL, numinteriorrings(b) IS NULL, numpoints(b) IS NULL,
  area(b) IS NULL, glength(b) IS NULL, srid(b) IS NULL, x(b) IS NULL, 
  y(b) IS NULL
from t1;

select 
  within(b, b) IS NULL, contains(b, b) IS NULL, overlaps(b, b) IS NULL, 
  equals(b, b) IS NULL, disjoint(b, b) IS NULL, touches(b, b) IS NULL, 
  intersects(b, b) IS NULL, crosses(b, b) IS NULL
from t1;

--error ER_ILLEGAL_VALUE_FOR_TYPE
select 
  point(b, b) IS NULL, linestring(b) IS NULL, polygon(b) IS NULL, multipoint(b) IS NULL, 
  multilinestring(b) IS NULL, multipolygon(b) IS NULL, 
  geometrycollection(b) IS NULL
from t1;

drop table t1;

#
# Bug #27164: Crash when mixing InnoDB and MyISAM Geospatial tables
#
CREATE TABLE t1(a POINT) ENGINE=MyISAM;
INSERT INTO t1 VALUES (NULL);
SELECT * FROM t1;
DROP TABLE t1;

#
# Bug #30955 geomfromtext() crasher
#
CREATE TABLE `t1` ( `col9` set('a'), `col89` date);
INSERT INTO `t1` VALUES ('','0000-00-00');
select geomfromtext(col9,col89) as a from t1;
DROP TABLE t1;

#
# Bug #31158 Spatial, Union, LONGBLOB vs BLOB bug (crops data) 
#

CREATE TABLE t1 (
  geomdata polygon NOT NULL,
  SPATIAL KEY index_geom (geomdata)
) ENGINE=MyISAM DEFAULT CHARSET=latin2 DELAY_KEY_WRITE=1 ROW_FORMAT=FIXED;

CREATE TABLE t2 (
  geomdata polygon NOT NULL,
  SPATIAL KEY index_geom (geomdata)
) ENGINE=MyISAM DEFAULT CHARSET=latin2 DELAY_KEY_WRITE=1 ROW_FORMAT=FIXED;

CREATE TABLE t3
select 
    aswkb(ws.geomdata) AS geomdatawkb 
  from 
    t1 ws
union 
  select 
    aswkb(ws.geomdata) AS geomdatawkb 
  from 
    t2 ws;

describe t3;

drop table t1;
drop table t2;
drop table t3;

#
# Bug #30284 spatial key corruption 
#

create table t1(col1 geometry default null,col15 geometrycollection not
null,spatial index(col15),index(col1(15)))engine=myisam;
insert into t1 set col15 = GeomFromText('POINT(6 5)');
insert into t1 set col15 = GeomFromText('POINT(6 5)');
check table t1 extended;
drop table t1;

--echo End of 4.1 tests

#
# Bug #12281 (Geometry: crash in trigger)
#

create table t1 (s1 geometry not null,s2 char(100));
create trigger t1_bu before update on t1 for each row set new.s1 = null;
--error 1048
insert into t1 values (null,null);
drop table t1;

#
# Bug #10499 (function creation with GEOMETRY datatype)
#
--disable_warnings
drop procedure if exists fn3;
--enable_warnings
create function fn3 () returns point deterministic return GeomFromText("point(1 1)"); 
show create function fn3;
select astext(fn3());
drop function fn3;

#
# Bug #12267 (primary key over GIS)
#
create table t1(pt POINT);
alter table t1 add primary key pti(pt);
drop table t1;
create table t1(pt GEOMETRY);
--error 1170
alter table t1 add primary key pti(pt);
alter table t1 add primary key pti(pt(20));
drop table t1;


create table t1 select GeomFromText('point(1 1)');
desc t1;
drop table t1;

#
# Bug #20691 (DEFAULT over NOT NULL field)
#
create table t1 (g geometry not null);
--error ER_CANT_CREATE_GEOMETRY_OBJECT
insert into t1 values(default);
drop table t1;

#
# Bug #27300: create view with geometry functions lost columns types 
#
CREATE TABLE t1 (a GEOMETRY);
CREATE VIEW v1 AS SELECT GeomFromwkb(ASBINARY(a)) FROM t1;
CREATE VIEW v2 AS SELECT a FROM t1;
DESCRIBE v1;
DESCRIBE v2;

DROP VIEW v1,v2;
DROP TABLE t1;

#
# Bug#24563: MBROverlaps does not seem to function propertly
# Bug#54888: MBROverlaps missing in 5.1?
#

# Test all MBR* functions and their non-MBR-prefixed aliases,
# using shifted squares to verify the spatial relations.

create table t1 (name VARCHAR(100), square GEOMETRY);

INSERT INTO t1 VALUES("center", GeomFromText('POLYGON (( 0 0, 0 2, 2 2, 2 0, 0 0))'));

INSERT INTO t1 VALUES("small",  GeomFromText('POLYGON (( 0 0, 0 1, 1 1, 1 0, 0 0))'));
INSERT INTO t1 VALUES("big",    GeomFromText('POLYGON (( 0 0, 0 3, 3 3, 3 0, 0 0))'));

INSERT INTO t1 VALUES("up",     GeomFromText('POLYGON (( 0 1, 0 3, 2 3, 2 1, 0 1))'));
INSERT INTO t1 VALUES("up2",    GeomFromText('POLYGON (( 0 2, 0 4, 2 4, 2 2, 0 2))'));
INSERT INTO t1 VALUES("up3",    GeomFromText('POLYGON (( 0 3, 0 5, 2 5, 2 3, 0 3))'));

INSERT INTO t1 VALUES("down",   GeomFromText('POLYGON (( 0 -1, 0  1, 2  1, 2 -1, 0 -1))'));
INSERT INTO t1 VALUES("down2",  GeomFromText('POLYGON (( 0 -2, 0  0, 2  0, 2 -2, 0 -2))'));
INSERT INTO t1 VALUES("down3",  GeomFromText('POLYGON (( 0 -3, 0 -1, 2 -1, 2 -3, 0 -3))'));

INSERT INTO t1 VALUES("right",  GeomFromText('POLYGON (( 1 0, 1 2, 3 2, 3 0, 1 0))'));
INSERT INTO t1 VALUES("right2", GeomFromText('POLYGON (( 2 0, 2 2, 4 2, 4 0, 2 0))'));
INSERT INTO t1 VALUES("right3", GeomFromText('POLYGON (( 3 0, 3 2, 5 2, 5 0, 3 0))'));

INSERT INTO t1 VALUES("left",   GeomFromText('POLYGON (( -1 0, -1 2,  1 2,  1 0, -1 0))'));
INSERT INTO t1 VALUES("left2",  GeomFromText('POLYGON (( -2 0, -2 2,  0 2,  0 0, -2 0))'));
INSERT INTO t1 VALUES("left3",  GeomFromText('POLYGON (( -3 0, -3 2, -1 2, -1 0, -3 0))'));

SELECT GROUP_CONCAT(a2.name ORDER BY a2.name) AS mbrcontains  FROM t1 a1 JOIN t1 a2 ON MBRContains(   a1.square, a2.square) WHERE a1.name = "center" GROUP BY a1.name;
SELECT GROUP_CONCAT(a2.name ORDER BY a2.name) AS mbrdisjoint  FROM t1 a1 JOIN t1 a2 ON MBRDisjoint(   a1.square, a2.square) WHERE a1.name = "center" GROUP BY a1.name;
SELECT GROUP_CONCAT(a2.name ORDER BY a2.name) AS mbrequal     FROM t1 a1 JOIN t1 a2 ON MBREqual(      a1.square, a2.square) WHERE a1.name = "center" GROUP BY a1.name;
SELECT GROUP_CONCAT(a2.name ORDER BY a2.name) AS mbrintersect FROM t1 a1 JOIN t1 a2 ON MBRIntersects( a1.square, a2.square) WHERE a1.name = "center" GROUP BY a1.name;
SELECT GROUP_CONCAT(a2.name ORDER BY a2.name) AS mbroverlaps  FROM t1 a1 JOIN t1 a2 ON MBROverlaps(   a1.square, a2.square) WHERE a1.name = "center" GROUP BY a1.name;
SELECT GROUP_CONCAT(a2.name ORDER BY a2.name) AS mbrtouches   FROM t1 a1 JOIN t1 a2 ON MBRTouches(    a1.square, a2.square) WHERE a1.name = "center" GROUP BY a1.name;
SELECT GROUP_CONCAT(a2.name ORDER BY a2.name) AS mbrwithin    FROM t1 a1 JOIN t1 a2 ON MBRWithin(     a1.square, a2.square) WHERE a1.name = "center" GROUP BY a1.name;

SELECT GROUP_CONCAT(a2.name ORDER BY a2.name) AS contains     FROM t1 a1 JOIN t1 a2 ON Contains(      a1.square, a2.square) WHERE a1.name = "center" GROUP BY a1.name;
SELECT GROUP_CONCAT(a2.name ORDER BY a2.name) AS disjoint     FROM t1 a1 JOIN t1 a2 ON Disjoint(      a1.square, a2.square) WHERE a1.name = "center" GROUP BY a1.name;
SELECT GROUP_CONCAT(a2.name ORDER BY a2.name) AS equals       FROM t1 a1 JOIN t1 a2 ON Equals(        a1.square, a2.square) WHERE a1.name = "center" GROUP BY a1.name;
SELECT GROUP_CONCAT(a2.name ORDER BY a2.name) AS intersect    FROM t1 a1 JOIN t1 a2 ON Intersects(    a1.square, a2.square) WHERE a1.name = "center" GROUP BY a1.name;
SELECT GROUP_CONCAT(a2.name ORDER BY a2.name) AS overlaps     FROM t1 a1 JOIN t1 a2 ON Overlaps(      a1.square, a2.square) WHERE a1.name = "center" GROUP BY a1.name;
SELECT GROUP_CONCAT(a2.name ORDER BY a2.name) AS touches      FROM t1 a1 JOIN t1 a2 ON Touches(       a1.square, a2.square) WHERE a1.name = "center" GROUP BY a1.name;
SELECT GROUP_CONCAT(a2.name ORDER BY a2.name) AS within       FROM t1 a1 JOIN t1 a2 ON Within(        a1.square, a2.square) WHERE a1.name = "center" GROUP BY a1.name;

# Overlaps needs a few more tests, with point and line dimensions

SET @vert1   = GeomFromText('POLYGON ((0 -2, 0 2, 0 -2))');
SET @horiz1  = GeomFromText('POLYGON ((-2 0, 2 0, -2 0))');
SET @horiz2 = GeomFromText('POLYGON ((-1 0, 3 0, -1 0))');
SET @horiz3 = GeomFromText('POLYGON ((2 0, 3 0, 2 0))');
SET @point1 = GeomFromText('POLYGON ((0 0))');
SET @point2 = GeomFromText('POLYGON ((-2 0))');

SELECT GROUP_CONCAT(a1.name ORDER BY a1.name) AS overlaps FROM t1 a1 WHERE Overlaps(a1.square, @vert1) GROUP BY a1.name;
SELECT GROUP_CONCAT(a1.name ORDER BY a1.name) AS overlaps FROM t1 a1 WHERE Overlaps(a1.square, @horiz1) GROUP BY a1.name;
SELECT Overlaps(@horiz1, @vert1) FROM DUAL;
SELECT Overlaps(@horiz1, @horiz2) FROM DUAL;
SELECT Overlaps(@horiz1, @horiz3) FROM DUAL;
SELECT Overlaps(@horiz1, @point1) FROM DUAL;
SELECT Overlaps(@horiz1, @point2) FROM DUAL;

DROP TABLE t1;

#
# Bug#28763: Selecting geometry fields in UNION caused server crash.
#
create table t1(f1 geometry, f2 point, f3 linestring);
select f1 from t1 union select f1 from t1;
insert into t1 (f2,f3) values (GeomFromText('POINT(1 1)'),
  GeomFromText('LINESTRING(0 0,1 1,2 2)'));
select AsText(f2),AsText(f3) from t1;
select AsText(a) from (select f2 as a from t1 union select f3 from t1) t;
create table t2 as select f2 as a from t1 union select f3 from t1;
desc t2;
select AsText(a) from t2; 
drop table t1, t2;

#
# Bug #29166: MYsql crash when query is run
#

# The test query itself is not logged : too large output.
# The real test is the second query : see if the first hasn't crashed the
# server
--disable_query_log
--disable_result_log
SELECT AsText(GeometryFromText(CONCAT(
  'MULTIPOLYGON(((',
  REPEAT ('-0.00000000001234567890123456789012 -0.123456789012345678,', 1000),
  '-0.00000000001234567890123456789012 -0.123456789012345678',
  ')))'
))) AS a;
--enable_result_log
--enable_query_log
SELECT 1;

-- source include/gis_keys.inc

#
# Bug #31155 gis types in union'd select cause crash
#

create table `t1` (`col002` point)engine=myisam;
insert into t1 values (),(),();
select min(`col002`) from t1 union select `col002` from t1;
drop table t1;

--echo #
--echo # Bug #47780: crash when comparing GIS items from subquery
--echo #

CREATE TABLE t1(a INT, b MULTIPOLYGON);
INSERT INTO t1 VALUES 
  (0,
   GEOMFROMTEXT(
    'multipolygon(((1 2,3 4,5 6,7 8,9 8),(7 6,5 4,3 2,1 2,3 4)))'));

--echo # must not crash
SELECT 1 FROM t1 WHERE a <> (SELECT GEOMETRYCOLLECTIONFROMWKB(b) FROM t1);

DROP TABLE t1;

--echo #
--echo # Bug #49250 : spatial btree index corruption and crash
--echo # Part one : spatial syntax check
--echo #

--error ER_PARSE_ERROR
CREATE TABLE t1(col1 MULTIPOLYGON NOT NULL,
  SPATIAL INDEX USING BTREE (col1));
CREATE TABLE t2(col1 MULTIPOLYGON NOT NULL);
--error ER_PARSE_ERROR
CREATE SPATIAL INDEX USING BTREE ON t2(col);
--error ER_PARSE_ERROR
ALTER TABLE t2 ADD SPATIAL INDEX USING BTREE (col1);

DROP TABLE t2;

--echo End of 5.0 tests


#
# Bug #11335 View redefines column types
#
create table t1 (f1 tinyint(1), f2 char(1), f3 varchar(1), f4 geometry, f5 datetime);
create view v1 as select * from t1;
desc v1;
drop view v1;
drop table t1;

#
# Bug#44684: valgrind reports invalid reads in 
# Item_func_spatial_collection::val_str
#
--error ER_ILLEGAL_VALUE_FOR_TYPE
SELECT MultiPoint(12345,'');
#SELECT MultiPoint(123451,'');
#SELECT MultiPoint(1234512,'');
#SELECT MultiPoint(12345123,'');

--error ER_ILLEGAL_VALUE_FOR_TYPE
#SELECT MultiLineString(12345,'');
#SELECT MultiLineString(123451,'');
#SELECT MultiLineString(1234512,'');
#SELECT MultiLineString(12345123,'');

--error ER_ILLEGAL_VALUE_FOR_TYPE
#SELECT LineString(12345,'');
#SELECT LineString(123451,'');
#SELECT LineString(1234512,'');
#SELECT LineString(12345123,'');

--error ER_ILLEGAL_VALUE_FOR_TYPE
#SELECT Polygon(12345,'');
#SELECT Polygon(123451,'');
#SELECT Polygon(1234512,'');
#SELECT Polygon(12345123,'');

#
# Bug55531 crash with conversions of geometry types / strings
#
--error ER_ILLEGAL_VALUE_FOR_TYPE
SELECT 1 FROM (SELECT GREATEST(1,GEOMETRYCOLLECTION('00000','00000')) b FROM DUAL) AS d WHERE (LINESTRING(d.b));


--echo #
--echo # BUG#51875: crash when loading data into geometry function polyfromwkb
--echo #
SET @a=0x00000000030000000100000000000000000000000000144000000000000014400000000000001840000000000000184000000000000014400000000000001440;
SET @a=POLYFROMWKB(@a);
SET @a=0x00000000030000000000000000000000000000000000144000000000000014400000000000001840000000000000184000000000000014400000000000001440;
SET @a=POLYFROMWKB(@a);


#
# Bug #57321    crashes and valgrind errors from spatial types
#

create table t1(a polygon NOT NULL)engine=myisam;
insert into t1 values (geomfromtext("point(0 1)"));
insert into t1 values (geomfromtext("point(1 0)"));
select * from (select polygon(t1.a) as p from t1 order by t1.a) d;
drop table t1;


--echo #
--echo # Test for bug #59888 "debug assertion when attempt to create spatial index
--echo #                      on char > 31 bytes".
--echo #
create table t1(a char(32) not null) engine=myisam;
--error ER_SPATIAL_MUST_HAVE_GEOM_COL
create spatial index i on t1 (a);
drop table t1;


--echo End of 5.1 tests

#
# Bug #50574 5.5.x allows spatial indexes on non-spatial 
#           columns, causing crashes!
# Bug#11767480 SPATIAL INDEXES ON NON-SPATIAL COLUMNS 
#              CAUSE CRASHES.
#
CREATE TABLE t0 (a BINARY(32) NOT NULL);
--error ER_SPATIAL_MUST_HAVE_GEOM_COL
CREATE SPATIAL INDEX i on t0 (a);
INSERT INTO t0 VALUES (1);

--error ER_SPATIAL_MUST_HAVE_GEOM_COL
CREATE TABLE t1(
  col0 BINARY NOT NULL,
  col2 TIMESTAMP,
  SPATIAL INDEX i1 (col0)
) ENGINE=MyISAM;

# Test other ways to add indices
CREATE TABLE t1 (
  col0 BINARY NOT NULL,
  col2 TIMESTAMP
) ENGINE=MyISAM;

--error ER_SPATIAL_MUST_HAVE_GEOM_COL
CREATE SPATIAL INDEX idx0 ON t1(col0);

--error ER_SPATIAL_MUST_HAVE_GEOM_COL
ALTER TABLE t1 ADD SPATIAL INDEX i1 (col0);

CREATE TABLE t2 (
  col0 INTEGER NOT NULL,
  col1 POINT,
  col2 POINT
);

--error ER_WRONG_ARGUMENTS
CREATE SPATIAL INDEX idx0 ON t2 (col1, col2);

--error ER_WRONG_ARGUMENTS
CREATE TABLE t3 (
  col0 INTEGER NOT NULL,
  col1 POINT,
  col2 LINESTRING,
  SPATIAL INDEX i1 (col1, col2)
);

# cleanup
DROP TABLE t0, t1, t2;

<<<<<<< HEAD
# Conformance tests
#
# C.3.3 Geometry types and functions 
#

--disable_warnings
DROP DATABASE IF EXISTS gis_ogs;
--enable_warnings

CREATE DATABASE gis_ogs;
USE gis_ogs;

--echo #
--echo # C.3.3.1 Geometry types and functions schema construction 
--echo #

# TODO: WL#2377
#CREATE TABLE spatial_ref_sys ( 
#srid INTEGER NOT NULL PRIMARY KEY, 
#auth_name CHARACTER VARYING, 
#auth_srid INTEGER, 
#srtext CHARACTER VARYING(2048)); 

CREATE TABLE lakes ( 
  fid INTEGER NOT NULL PRIMARY KEY, 
  name CHARACTER VARYING(64), 
  shore POLYGON); 

CREATE TABLE road_segments ( 
  fid INTEGER NOT NULL PRIMARY KEY, 
  name CHARACTER VARYING(64), 
  aliases CHARACTER VARYING(64), 
  num_lanes INTEGER, 
  centerline LINESTRING);

CREATE TABLE divided_routes ( 
  fid INTEGER NOT NULL PRIMARY KEY, 
  name CHARACTER VARYING(64), 
  num_lanes INTEGER, 
  centerlines MULTILINESTRING); 

CREATE TABLE forests ( 
  fid INTEGER NOT NULL PRIMARY KEY, 
  name CHARACTER VARYING(64), 
  boundary MULTIPOLYGON); 

CREATE TABLE bridges ( 
  fid INTEGER NOT NULL PRIMARY KEY, 
  name CHARACTER VARYING(64), 
  position POINT); 

CREATE TABLE streams ( 
  fid INTEGER NOT NULL PRIMARY KEY, 
  name CHARACTER VARYING(64), 
  centerline LINESTRING); 

CREATE TABLE buildings ( 
  fid INTEGER NOT NULL PRIMARY KEY, 
  address CHARACTER VARYING(64), 
  position POINT, 
  footprint POLYGON); 

CREATE TABLE ponds ( 
  fid INTEGER NOT NULL PRIMARY KEY, 
  name CHARACTER VARYING(64), 
  type CHARACTER VARYING(64), 
  shores MULTIPOLYGON); 

CREATE TABLE named_places ( 
  fid INTEGER NOT NULL PRIMARY KEY, 
  name CHARACTER VARYING(64), 
  boundary POLYGON); 

CREATE TABLE map_neatlines ( 
  fid INTEGER NOT NULL PRIMARY KEY, 
  neatline POLYGON); 

--echo #
--echo # C.3.3.2 Geometry types and functions schema data loading 
--echo #

# TODO: WL#2377
#-- Spatial Reference System 
#INSERT INTO spatial_ref_sys VALUES 
#(101, 'POSC', 32214, 'PROJCS["UTM_ZONE_14N", 
#GEOGCS["World Geodetic System 72", 
#DATUM["WGS_72", 
#ELLIPSOID["NWL_10D", 6378135, 298.26]], 
#PRIMEM["Greenwich", 0], 
#UNIT["Meter", 1.0]], 
#PROJECTION["Transverse_Mercator"], 
#PARAMETER["False_Easting", 500000.0], 
#PARAMETER["False_Northing", 0.0], 
#PARAMETER["Central_Meridian", -99.0], 
#PARAMETER["Scale_Factor", 0.9996], 
#PARAMETER["Latitude_of_origin", 0.0], 
#UNIT["Meter", 1.0]]'); 

--echo # Lakes
INSERT INTO lakes VALUES ( 
101, 'BLUE LAKE', 
PolyFromText( 
'POLYGON( 
(52 18,66 23,73 9,48 6,52 18), 
(59 18,67 18,67 13,59 13,59 18) 
)', 
101)); 


--echo # Road Segments

INSERT INTO road_segments VALUES(102, 'Route 5', NULL, 2, 
LineFromText( 
'LINESTRING( 0 18, 10 21, 16 23, 28 26, 44 31 )' ,101)); 

INSERT INTO road_segments VALUES(103, 'Route 5', 'Main Street', 4, 
LineFromText( 
'LINESTRING( 44 31, 56 34, 70 38 )' ,101)); 

INSERT INTO road_segments VALUES(104, 'Route 5', NULL, 2, 
LineFromText( 
'LINESTRING( 70 38, 72 48 )' ,101)); 

INSERT INTO road_segments VALUES(105, 'Main Street', NULL, 4, 
LineFromText( 
'LINESTRING( 70 38, 84 42 )' ,101)); 

INSERT INTO road_segments VALUES(106, 'Dirt Road by Green Forest', NULL, 
1, 
LineFromText( 
'LINESTRING( 28 26, 28 0 )',101)); 

--echo # DividedRoutes 

INSERT INTO divided_routes VALUES(119, 'Route 75', 4, 
MLineFromText( 
'MULTILINESTRING((10 48,10 21,10 0), 
(16 0,16 23,16 48))', 101)); 

--echo # Forests 

INSERT INTO forests VALUES(109, 'Green Forest', 
MPolyFromText( 
'MULTIPOLYGON(((28 26,28 0,84 0,84 42,28 26), 
(52 18,66 23,73 9,48 6,52 18)),((59 18,67 18,67 13,59 13,59 18)))', 
101)); 

--echo # Bridges 

INSERT INTO bridges VALUES(110, 'Cam Bridge', PointFromText( 
'POINT( 44 31 )', 101)); 

--echo # Streams 

INSERT INTO streams VALUES(111, 'Cam Stream', 
LineFromText( 
'LINESTRING( 38 48, 44 41, 41 36, 44 31, 52 18 )', 101)); 

INSERT INTO streams VALUES(112, NULL, 
LineFromText( 
'LINESTRING( 76 0, 78 4, 73 9 )', 101)); 

--echo # Buildings 

INSERT INTO buildings VALUES(113, '123 Main Street', 
PointFromText( 
'POINT( 52 30 )', 101), 
PolyFromText( 
'POLYGON( ( 50 31, 54 31, 54 29, 50 29, 50 31) )', 101)); 

INSERT INTO buildings VALUES(114, '215 Main Street', 
PointFromText( 
'POINT( 64 33 )', 101), 
PolyFromText( 
'POLYGON( ( 66 34, 62 34, 62 32, 66 32, 66 34) )', 101)); 


--echo # Ponds 

INSERT INTO ponds VALUES(120, NULL, 'Stock Pond', 
MPolyFromText( 
'MULTIPOLYGON( ( ( 24 44, 22 42, 24 40, 24 44) ), 
( ( 26 44, 26 40, 28 42, 26 44) ) )', 101)); 

--echo # Named Places 

INSERT INTO named_places VALUES(117, 'Ashton', 
PolyFromText( 
'POLYGON( ( 62 48, 84 48, 84 30, 56 30, 56 34, 62 48) )', 101)); 

INSERT INTO named_places VALUES(118, 'Goose Island', 
PolyFromText( 
'POLYGON( ( 67 13, 67 18, 59 18, 59 13, 67 13) )', 101)); 

--echo # Map Neatlines 

INSERT INTO map_neatlines VALUES(115, 
PolyFromText( 
'POLYGON( ( 0 0, 0 48, 84 48, 84 0, 0 0 ) )', 101)); 

--echo #
--echo # C.3.3.3 Geometry types and functions schema test queries 
--echo 

# TODO: WL#2377
#--echo # Conformance Item T1 
#SELECT f_table_name 
#FROM geometry_columns; 
#
#--echo # Conformance Item T2 
#SELECT f_geometry_column 
#FROM geometry_columns 
#WHERE f_table_name = 'streams'; 
#
#--echo # Conformance Item T3 
#SELECT coord_dimension 
#FROM geometry_columns 
#WHERE f_table_name = 'streams'; 
#
#--echo # Conformance Item T4 
#
#SELECT srid 
#FROM geometry_columns 
#WHERE f_table_name = 'streams'; 
#
#--echo # Conformance Item T5 
#
#SELECT srtext 
#FROM SPATIAL_REF_SYS 
#WHERE SRID = 101; 
#


--echo # Conformance Item T6 
# TODO: ST_Dimension() alias
SELECT Dimension(shore) 
FROM lakes 
WHERE name = 'Blue Lake'; 

--echo # Conformance Item T7 
# TODO: ST_GeometryType() alias
SELECT GeometryType(centerlines) 
FROM divided_routes
WHERE name = 'Route 75'; 

--echo # Conformance Item T8 
# TODO: ST_AsText() alias
SELECT AsText(boundary) 
FROM named_places 
WHERE name = 'Goose Island'; 

--echo # Conformance Item T9 
# TODO: ST_AsBinary(), ST_PolyFromWKB() aliases
SELECT AsText(PolyFromWKB(AsBinary(boundary),101)) 
FROM named_places 
WHERE name = 'Goose Island'; 

--echo # Conformance Item T10 
# TODO: ST_SRID() alias
SELECT SRID(boundary) 
FROM named_places 
WHERE name = 'Goose Island'; 

--echo # Conformance Item T11 
# TODO: ST_IsEmpty() alias
SELECT IsEmpty(centerline) 
FROM road_segments 
WHERE name = 'Route 5' 
AND aliases = 'Main Street'; 

# FIXME: get wrong result:0, expected 1.
#--echo # Conformance Item T12 
# TODO: ST_IsSimple() alias
#SELECT IsSimple(shore) 
#FROM lakes 
#WHERE name = 'Blue Lake'; 

# TODO: WL#2377
#--echo # Conformance Item T13 
#SELECT AsText(Boundary((boundary),101) 
#FROM named_places 
#WHERE name = 'Goose Island'; 

--echo # Conformance Item T14 
# TODO: ST_Envelope( ) alias
# FIXME: we get anticlockwise, GIS suggests clockwise
SELECT AsText(Envelope(boundary)) 
FROM named_places 
WHERE name = 'Goose Island'; 

--echo # Conformance Item T15 
# TODO: ST_X() alias
SELECT X(position) 
FROM bridges 
WHERE name = 'Cam Bridge'; 

--echo # Conformance Item T16 
# TODO: ST_Y() alias
SELECT Y(position) 
FROM bridges 
WHERE name = 'Cam Bridge'; 

--echo # Conformance Item T17 
# TODO: ST_StartPoint() alias
SELECT AsText(StartPoint(centerline)) 
FROM road_segments 
WHERE fid = 102; 

--echo # Conformance Item T18 
# TODO: ST_EndPoint
SELECT AsText(EndPoint(centerline)) 
FROM road_segments 
WHERE fid = 102; 

# TODO: WL#2377
#--echo # Conformance Item T19 
# TODO: ST_LineFromWKB() alias
#SELECT IsClosed(LineFromWKB(AsBinary(Boundary(boundary)),SRID(boundary))) 
#FROM named_places 
#WHERE name = 'Goose Island'; 

# TODO: WL#2377
#--echo # Conformance Item T20 
#SELECT IsRing(LineFromWKB(AsBinary(Boundary(boundary)),SRID(boundary))) 
#FROM named_places 
#WHERE name = 'Goose Island'; 

--echo # Conformance Item T21 
# TODO: ST_Length() alias
SELECT GLength(centerline) 
FROM road_segments 
WHERE fid = 106; 

--echo # Conformance Item T22 
# TODO: ST_NumPoints() alias
SELECT NumPoints(centerline) 
FROM road_segments 
WHERE fid = 102; 

--echo # Conformance Item T23 
# TODO: ST_PointN() alias
SELECT AsText(PointN(centerline, 1)) 
FROM road_segments 
WHERE fid = 102; 

--echo # Conformance Item T24 
# TODO: ST_Centroid() alias
SELECT AsText(Centroid(boundary)) 
FROM named_places 
WHERE name = 'Goose Island'; 

# TODO: WL#2377
#--echo # Conformance Item T25 
#SELECT Contains(boundary, PointOnSurface(boundary)) 
#FROM named_places 
#WHERE name = 'Goose Island'; 

--echo # Conformance Item T26 
# TODO: ST_Area() alias
SELECT Area(boundary) 
FROM named_places 
WHERE name = 'Goose Island'; 

--echo # Conformance Item T27 
# TODO: ST_ExteriorRing() alias
SELECT AsText(ExteriorRing(shore)) 
FROM lakes 
WHERE name = 'Blue Lake'; 

--echo # Conformance Item T28 
# TODO: ST_NumInteriorRings() alias
SELECT NumInteriorRings(shore) 
FROM lakes 
WHERE name = 'Blue Lake'; 

--echo # Conformance Item T29 
# TODO: ST_InteriorRingN() alias
SELECT AsText(InteriorRingN(shore, 1)) 
FROM lakes 
WHERE name = 'Blue Lake'; 

--echo # Conformance Item T30 
# TODO: ST_NumGeometries() alias
SELECT NumGeometries(centerlines) 
FROM divided_routes 
WHERE name = 'Route 75'; 

--echo # Conformance Item T31 
# TODO: ST_GeometryN() alias
SELECT AsText(GeometryN(centerlines, 2)) 
FROM divided_routes 
WHERE name = 'Route 75'; 

--echo # Conformance Item T32 
# TODO: ST_IsClosed() alias
SELECT IsClosed(centerlines) 
FROM divided_routes 
WHERE name = 'Route 75'; 

--echo # Conformance Item T33 
# TODO: ST_Length() alias
SELECT GLength(centerlines) 
FROM divided_routes 
WHERE name = 'Route 75'; 

--echo # Conformance Item T34 
# TODO: ST_Centroid() alias
SELECT AsText(Centroid(shores)) 
FROM ponds 
WHERE fid = 120; 

# TODO: WL#2377
#--echo # Conformance Item T35 
#SELECT Contains(shores, PointOnSurface(shores)) 
#FROM ponds 
#WHERE fid = 120; 

--echo # Conformance Item T36 
# TODO: ST_Area() alias
SELECT Area(shores) 
FROM ponds 
WHERE fid = 120; 

--echo # Conformance Item T37 
# TODO: ST_PolyFromText() alias
SELECT ST_Equals(boundary, 
PolyFromText('POLYGON( ( 67 13, 67 18, 59 18, 59 13, 67 13) )',1)) 
FROM named_places 
WHERE name = 'Goose Island'; 

--echo # Conformance Item T38 
SELECT ST_Disjoint(centerlines, boundary) 
FROM divided_routes, named_places 
WHERE divided_routes.name = 'Route 75' 
AND named_places.name = 'Ashton'; 

--echo # Conformance Item T39 
SELECT ST_Touches(centerline, shore) 
FROM streams, lakes 
WHERE streams.name = 'Cam Stream' 
AND lakes.name = 'Blue Lake'; 

# FIXME: wrong result: get 0, expected 1
#--echo # Conformance Item T40 
#SELECT ST_Within(boundary, footprint) 
#FROM named_places, buildings 
#WHERE named_places.name = 'Ashton' 
#AND buildings.address = '215 Main Street'; 

# FIXME: wrong result: get 0, expected 1
#--echo # Conformance Item T41 
#SELECT ST_Overlaps(forests.boundary, named_places.boundary) 
#FROM forests, named_places 
#WHERE forests.name = 'Green Forest' 
#AND named_places.name = 'Ashton'; 

--echo # Conformance Item T42
# FIXME: TODO: ST_Crosses() alias
SELECT Crosses(road_segments.centerline, divided_routes.centerlines)
FROM road_segments, divided_routes 
WHERE road_segments.fid = 102 
AND divided_routes.name = 'Route 75'; 

--echo # Conformance Item T43 
SELECT ST_Intersects(road_segments.centerline, divided_routes.centerlines) 
FROM road_segments, divided_routes 
WHERE road_segments.fid = 102 
AND divided_routes.name = 'Route 75'; 

--echo # Conformance Item T44 
SELECT ST_Contains(forests.boundary, named_places.boundary) 
FROM forests, named_places 
WHERE forests.name = 'Green Forest' 
AND named_places.name = 'Ashton'; 

# TODO: WL#2377
#--echo # Conformance Item T45 
#SELECT Relate(forests.boundary, named_places.boundary, 'TTTTTTTTT') 
#FROM forests, named_places 
#WHERE forests.name = 'Green Forest' 
#AND named_places.name = 'Ashton'; 

--echo # Conformance Item T46 
SELECT ST_Distance(position, boundary) 
FROM bridges, named_places 
WHERE bridges.name = 'Cam Bridge' 
AND named_places.name = 'Ashton'; 

# FIXME: wrong result: NULL, expected 12
#--echo # Conformance Item T47 
#SELECT AsText(ST_Intersection(centerline, shore)) 
#FROM streams, lakes 
#WHERE streams.name = 'Cam Stream' 
#AND lakes.name = 'Blue Lake'; 

--echo # Conformance Item T48 
SELECT AsText(ST_Difference(named_places.boundary, forests.boundary)) 
FROM named_places, forests 
WHERE named_places.name = 'Ashton' 
AND forests.name = 'Green Forest'; 

#--echo # Conformance Item T49 
SELECT AsText(ST_Union(shore, boundary)) 
FROM lakes, named_places 
WHERE lakes.name = 'Blue Lake' 
AND named_places.name = 'Goose Island'; 

--echo # Conformance Item T50 
SELECT AsText(ST_SymDifference(shore, boundary)) 
FROM lakes, named_places 
WHERE lakes.name = 'Blue Lake' 
AND named_places.name = 'Ashton'; 

--echo # Conformance Item T51 
SELECT count(*) 
FROM buildings, bridges 
WHERE ST_Contains(ST_Buffer(bridges.position, 15.0), buildings.footprint) = 1; 

# TODO: WL#2377
#--echo # Conformance Item T52 
#SELECT AsText(ConvexHull(shore)) 
#FROM lakes 
#WHERE lakes.name = 'Blue Lake'; 

DROP DATABASE gis_ogs;
=======

--echo End of 5.5 tests
>>>>>>> 0b914e9a
<|MERGE_RESOLUTION|>--- conflicted
+++ resolved
@@ -820,7 +820,10 @@
 # cleanup
 DROP TABLE t0, t1, t2;
 
-<<<<<<< HEAD
+
+--echo End of 5.5 tests
+
+
 # Conformance tests
 #
 # C.3.3 Geometry types and functions 
@@ -1345,8 +1348,4 @@
 #FROM lakes 
 #WHERE lakes.name = 'Blue Lake'; 
 
-DROP DATABASE gis_ogs;
-=======
-
---echo End of 5.5 tests
->>>>>>> 0b914e9a
+DROP DATABASE gis_ogs;