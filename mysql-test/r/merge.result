--- conflicted
+++ resolved
@@ -178,15 +178,9 @@
 ) ENGINE=MRG_MyISAM DEFAULT CHARSET=latin1 UNION=(`t1`,`t2`)
 create table t4 (a int not null, b char(10), key(a)) engine=MERGE UNION=(t1,t2);
 select * from t4;
-<<<<<<< HEAD
-ERROR HY000: All tables in the MERGE table are not identically defined
-alter table t4 add column c int;
-ERROR HY000: All tables in the MERGE table are not identically defined
-=======
 ERROR HY000: Unable to open underlying table which is differently defined or of non-MyISAM type or doesn't exists
 alter table t4 add column c int;
 ERROR HY000: Unable to open underlying table which is differently defined or of non-MyISAM type or doesn't exists
->>>>>>> a324cb89
 create database mysqltest;
 create table mysqltest.t6 (a int not null primary key auto_increment, message char(20));
 create table t5 (a int not null, b char(20), key(a)) engine=MERGE UNION=(test.t1,mysqltest.t6);
@@ -774,7 +768,6 @@
 test.t1	check	status	OK
 test.t2	check	status	OK
 drop table t1, t2, t3;
-<<<<<<< HEAD
 create table t1 (b bit(1));
 create table t2 (b bit(1));
 create table tm (b bit(1)) engine = merge union = (t1,t2);
@@ -792,8 +785,6 @@
 ERROR HY000: Table 't1' is read only
 drop table t2;
 drop table t1;
-End of 5.0 tests
-=======
 CREATE TABLE t1(a INT) ENGINE=MEMORY;
 CREATE TABLE t2(a INT) ENGINE=MERGE UNION=(t1);
 SELECT * FROM t2;
@@ -803,4 +794,4 @@
 SELECT * FROM t2;
 ERROR HY000: Unable to open underlying table which is differently defined or of non-MyISAM type or doesn't exists
 DROP TABLE t2;
->>>>>>> a324cb89
+End of 5.0 tests