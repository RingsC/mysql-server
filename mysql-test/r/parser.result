SET @save_sql_mode=@@sql_mode;
set SQL_MODE='';
create table ADDDATE(a int);
drop table ADDDATE;
create table ADDDATE (a int);
drop table ADDDATE;
create table BIT_AND(a int);
ERROR 42000: You have an error in your SQL syntax; check the manual that corresponds to your MySQL server version for the right syntax to use near 'BIT_AND(a int)' at line 1
create table BIT_AND (a int);
drop table BIT_AND;
create table BIT_OR(a int);
ERROR 42000: You have an error in your SQL syntax; check the manual that corresponds to your MySQL server version for the right syntax to use near 'BIT_OR(a int)' at line 1
create table BIT_OR (a int);
drop table BIT_OR;
create table BIT_XOR(a int);
ERROR 42000: You have an error in your SQL syntax; check the manual that corresponds to your MySQL server version for the right syntax to use near 'BIT_XOR(a int)' at line 1
create table BIT_XOR (a int);
drop table BIT_XOR;
create table CAST(a int);
ERROR 42000: You have an error in your SQL syntax; check the manual that corresponds to your MySQL server version for the right syntax to use near 'CAST(a int)' at line 1
create table CAST (a int);
drop table CAST;
create table COUNT(a int);
ERROR 42000: You have an error in your SQL syntax; check the manual that corresponds to your MySQL server version for the right syntax to use near 'COUNT(a int)' at line 1
create table COUNT (a int);
drop table COUNT;
create table CURDATE(a int);
ERROR 42000: You have an error in your SQL syntax; check the manual that corresponds to your MySQL server version for the right syntax to use near 'CURDATE(a int)' at line 1
create table CURDATE (a int);
drop table CURDATE;
create table CURTIME(a int);
ERROR 42000: You have an error in your SQL syntax; check the manual that corresponds to your MySQL server version for the right syntax to use near 'CURTIME(a int)' at line 1
create table CURTIME (a int);
drop table CURTIME;
create table DATE_ADD(a int);
ERROR 42000: You have an error in your SQL syntax; check the manual that corresponds to your MySQL server version for the right syntax to use near 'DATE_ADD(a int)' at line 1
create table DATE_ADD (a int);
drop table DATE_ADD;
create table DATE_SUB(a int);
ERROR 42000: You have an error in your SQL syntax; check the manual that corresponds to your MySQL server version for the right syntax to use near 'DATE_SUB(a int)' at line 1
create table DATE_SUB (a int);
drop table DATE_SUB;
create table EXTRACT(a int);
ERROR 42000: You have an error in your SQL syntax; check the manual that corresponds to your MySQL server version for the right syntax to use near 'EXTRACT(a int)' at line 1
create table EXTRACT (a int);
drop table EXTRACT;
create table GROUP_CONCAT(a int);
ERROR 42000: You have an error in your SQL syntax; check the manual that corresponds to your MySQL server version for the right syntax to use near 'GROUP_CONCAT(a int)' at line 1
create table GROUP_CONCAT (a int);
drop table GROUP_CONCAT;
create table GROUP_UNIQUE_USERS(a int);
drop table GROUP_UNIQUE_USERS;
create table GROUP_UNIQUE_USERS (a int);
drop table GROUP_UNIQUE_USERS;
create table MAX(a int);
ERROR 42000: You have an error in your SQL syntax; check the manual that corresponds to your MySQL server version for the right syntax to use near 'MAX(a int)' at line 1
create table MAX (a int);
drop table MAX;
create table MID(a int);
ERROR 42000: You have an error in your SQL syntax; check the manual that corresponds to your MySQL server version for the right syntax to use near 'MID(a int)' at line 1
create table MID (a int);
drop table MID;
create table MIN(a int);
ERROR 42000: You have an error in your SQL syntax; check the manual that corresponds to your MySQL server version for the right syntax to use near 'MIN(a int)' at line 1
create table MIN (a int);
drop table MIN;
create table NOW(a int);
ERROR 42000: You have an error in your SQL syntax; check the manual that corresponds to your MySQL server version for the right syntax to use near 'NOW(a int)' at line 1
create table NOW (a int);
drop table NOW;
create table POSITION(a int);
ERROR 42000: You have an error in your SQL syntax; check the manual that corresponds to your MySQL server version for the right syntax to use near 'POSITION(a int)' at line 1
create table POSITION (a int);
drop table POSITION;
create table SESSION_USER(a int);
drop table SESSION_USER;
create table SESSION_USER (a int);
drop table SESSION_USER;
create table STD(a int);
ERROR 42000: You have an error in your SQL syntax; check the manual that corresponds to your MySQL server version for the right syntax to use near 'STD(a int)' at line 1
create table STD (a int);
drop table STD;
create table STDDEV(a int);
ERROR 42000: You have an error in your SQL syntax; check the manual that corresponds to your MySQL server version for the right syntax to use near 'STDDEV(a int)' at line 1
create table STDDEV (a int);
drop table STDDEV;
create table STDDEV_POP(a int);
ERROR 42000: You have an error in your SQL syntax; check the manual that corresponds to your MySQL server version for the right syntax to use near 'STDDEV_POP(a int)' at line 1
create table STDDEV_POP (a int);
drop table STDDEV_POP;
create table STDDEV_SAMP(a int);
ERROR 42000: You have an error in your SQL syntax; check the manual that corresponds to your MySQL server version for the right syntax to use near 'STDDEV_SAMP(a int)' at line 1
create table STDDEV_SAMP (a int);
drop table STDDEV_SAMP;
create table SUBDATE(a int);
drop table SUBDATE;
create table SUBDATE (a int);
drop table SUBDATE;
create table SUBSTR(a int);
ERROR 42000: You have an error in your SQL syntax; check the manual that corresponds to your MySQL server version for the right syntax to use near 'SUBSTR(a int)' at line 1
create table SUBSTR (a int);
drop table SUBSTR;
create table SUBSTRING(a int);
ERROR 42000: You have an error in your SQL syntax; check the manual that corresponds to your MySQL server version for the right syntax to use near 'SUBSTRING(a int)' at line 1
create table SUBSTRING (a int);
drop table SUBSTRING;
create table SUM(a int);
ERROR 42000: You have an error in your SQL syntax; check the manual that corresponds to your MySQL server version for the right syntax to use near 'SUM(a int)' at line 1
create table SUM (a int);
drop table SUM;
create table SYSDATE(a int);
ERROR 42000: You have an error in your SQL syntax; check the manual that corresponds to your MySQL server version for the right syntax to use near 'SYSDATE(a int)' at line 1
create table SYSDATE (a int);
drop table SYSDATE;
create table SYSTEM_USER(a int);
drop table SYSTEM_USER;
create table SYSTEM_USER (a int);
drop table SYSTEM_USER;
create table TRIM(a int);
ERROR 42000: You have an error in your SQL syntax; check the manual that corresponds to your MySQL server version for the right syntax to use near 'TRIM(a int)' at line 1
create table TRIM (a int);
drop table TRIM;
create table UNIQUE_USERS(a int);
drop table UNIQUE_USERS;
create table UNIQUE_USERS (a int);
drop table UNIQUE_USERS;
create table VARIANCE(a int);
ERROR 42000: You have an error in your SQL syntax; check the manual that corresponds to your MySQL server version for the right syntax to use near 'VARIANCE(a int)' at line 1
create table VARIANCE (a int);
drop table VARIANCE;
create table VAR_POP(a int);
ERROR 42000: You have an error in your SQL syntax; check the manual that corresponds to your MySQL server version for the right syntax to use near 'VAR_POP(a int)' at line 1
create table VAR_POP (a int);
drop table VAR_POP;
create table VAR_SAMP(a int);
ERROR 42000: You have an error in your SQL syntax; check the manual that corresponds to your MySQL server version for the right syntax to use near 'VAR_SAMP(a int)' at line 1
create table VAR_SAMP (a int);
drop table VAR_SAMP;
set SQL_MODE='IGNORE_SPACE';
create table ADDDATE(a int);
drop table ADDDATE;
create table ADDDATE (a int);
drop table ADDDATE;
create table BIT_AND(a int);
ERROR 42000: You have an error in your SQL syntax; check the manual that corresponds to your MySQL server version for the right syntax to use near 'BIT_AND(a int)' at line 1
create table BIT_AND (a int);
ERROR 42000: You have an error in your SQL syntax; check the manual that corresponds to your MySQL server version for the right syntax to use near 'BIT_AND (a int)' at line 1
create table BIT_OR(a int);
ERROR 42000: You have an error in your SQL syntax; check the manual that corresponds to your MySQL server version for the right syntax to use near 'BIT_OR(a int)' at line 1
create table BIT_OR (a int);
ERROR 42000: You have an error in your SQL syntax; check the manual that corresponds to your MySQL server version for the right syntax to use near 'BIT_OR (a int)' at line 1
create table BIT_XOR(a int);
ERROR 42000: You have an error in your SQL syntax; check the manual that corresponds to your MySQL server version for the right syntax to use near 'BIT_XOR(a int)' at line 1
create table BIT_XOR (a int);
ERROR 42000: You have an error in your SQL syntax; check the manual that corresponds to your MySQL server version for the right syntax to use near 'BIT_XOR (a int)' at line 1
create table CAST(a int);
ERROR 42000: You have an error in your SQL syntax; check the manual that corresponds to your MySQL server version for the right syntax to use near 'CAST(a int)' at line 1
create table CAST (a int);
ERROR 42000: You have an error in your SQL syntax; check the manual that corresponds to your MySQL server version for the right syntax to use near 'CAST (a int)' at line 1
create table COUNT(a int);
ERROR 42000: You have an error in your SQL syntax; check the manual that corresponds to your MySQL server version for the right syntax to use near 'COUNT(a int)' at line 1
create table COUNT (a int);
ERROR 42000: You have an error in your SQL syntax; check the manual that corresponds to your MySQL server version for the right syntax to use near 'COUNT (a int)' at line 1
create table CURDATE(a int);
ERROR 42000: You have an error in your SQL syntax; check the manual that corresponds to your MySQL server version for the right syntax to use near 'CURDATE(a int)' at line 1
create table CURDATE (a int);
ERROR 42000: You have an error in your SQL syntax; check the manual that corresponds to your MySQL server version for the right syntax to use near 'CURDATE (a int)' at line 1
create table CURTIME(a int);
ERROR 42000: You have an error in your SQL syntax; check the manual that corresponds to your MySQL server version for the right syntax to use near 'CURTIME(a int)' at line 1
create table CURTIME (a int);
ERROR 42000: You have an error in your SQL syntax; check the manual that corresponds to your MySQL server version for the right syntax to use near 'CURTIME (a int)' at line 1
create table DATE_ADD(a int);
ERROR 42000: You have an error in your SQL syntax; check the manual that corresponds to your MySQL server version for the right syntax to use near 'DATE_ADD(a int)' at line 1
create table DATE_ADD (a int);
ERROR 42000: You have an error in your SQL syntax; check the manual that corresponds to your MySQL server version for the right syntax to use near 'DATE_ADD (a int)' at line 1
create table DATE_SUB(a int);
ERROR 42000: You have an error in your SQL syntax; check the manual that corresponds to your MySQL server version for the right syntax to use near 'DATE_SUB(a int)' at line 1
create table DATE_SUB (a int);
ERROR 42000: You have an error in your SQL syntax; check the manual that corresponds to your MySQL server version for the right syntax to use near 'DATE_SUB (a int)' at line 1
create table EXTRACT(a int);
ERROR 42000: You have an error in your SQL syntax; check the manual that corresponds to your MySQL server version for the right syntax to use near 'EXTRACT(a int)' at line 1
create table EXTRACT (a int);
ERROR 42000: You have an error in your SQL syntax; check the manual that corresponds to your MySQL server version for the right syntax to use near 'EXTRACT (a int)' at line 1
create table GROUP_CONCAT(a int);
ERROR 42000: You have an error in your SQL syntax; check the manual that corresponds to your MySQL server version for the right syntax to use near 'GROUP_CONCAT(a int)' at line 1
create table GROUP_CONCAT (a int);
ERROR 42000: You have an error in your SQL syntax; check the manual that corresponds to your MySQL server version for the right syntax to use near 'GROUP_CONCAT (a int)' at line 1
create table GROUP_UNIQUE_USERS(a int);
drop table GROUP_UNIQUE_USERS;
create table GROUP_UNIQUE_USERS (a int);
drop table GROUP_UNIQUE_USERS;
create table MAX(a int);
ERROR 42000: You have an error in your SQL syntax; check the manual that corresponds to your MySQL server version for the right syntax to use near 'MAX(a int)' at line 1
create table MAX (a int);
ERROR 42000: You have an error in your SQL syntax; check the manual that corresponds to your MySQL server version for the right syntax to use near 'MAX (a int)' at line 1
create table MID(a int);
ERROR 42000: You have an error in your SQL syntax; check the manual that corresponds to your MySQL server version for the right syntax to use near 'MID(a int)' at line 1
create table MID (a int);
ERROR 42000: You have an error in your SQL syntax; check the manual that corresponds to your MySQL server version for the right syntax to use near 'MID (a int)' at line 1
create table MIN(a int);
ERROR 42000: You have an error in your SQL syntax; check the manual that corresponds to your MySQL server version for the right syntax to use near 'MIN(a int)' at line 1
create table MIN (a int);
ERROR 42000: You have an error in your SQL syntax; check the manual that corresponds to your MySQL server version for the right syntax to use near 'MIN (a int)' at line 1
create table NOW(a int);
ERROR 42000: You have an error in your SQL syntax; check the manual that corresponds to your MySQL server version for the right syntax to use near 'NOW(a int)' at line 1
create table NOW (a int);
ERROR 42000: You have an error in your SQL syntax; check the manual that corresponds to your MySQL server version for the right syntax to use near 'NOW (a int)' at line 1
create table POSITION(a int);
ERROR 42000: You have an error in your SQL syntax; check the manual that corresponds to your MySQL server version for the right syntax to use near 'POSITION(a int)' at line 1
create table POSITION (a int);
ERROR 42000: You have an error in your SQL syntax; check the manual that corresponds to your MySQL server version for the right syntax to use near 'POSITION (a int)' at line 1
create table SESSION_USER(a int);
drop table SESSION_USER;
create table SESSION_USER (a int);
drop table SESSION_USER;
create table STD(a int);
ERROR 42000: You have an error in your SQL syntax; check the manual that corresponds to your MySQL server version for the right syntax to use near 'STD(a int)' at line 1
create table STD (a int);
ERROR 42000: You have an error in your SQL syntax; check the manual that corresponds to your MySQL server version for the right syntax to use near 'STD (a int)' at line 1
create table STDDEV(a int);
ERROR 42000: You have an error in your SQL syntax; check the manual that corresponds to your MySQL server version for the right syntax to use near 'STDDEV(a int)' at line 1
create table STDDEV (a int);
ERROR 42000: You have an error in your SQL syntax; check the manual that corresponds to your MySQL server version for the right syntax to use near 'STDDEV (a int)' at line 1
create table STDDEV_POP(a int);
ERROR 42000: You have an error in your SQL syntax; check the manual that corresponds to your MySQL server version for the right syntax to use near 'STDDEV_POP(a int)' at line 1
create table STDDEV_POP (a int);
ERROR 42000: You have an error in your SQL syntax; check the manual that corresponds to your MySQL server version for the right syntax to use near 'STDDEV_POP (a int)' at line 1
create table STDDEV_SAMP(a int);
ERROR 42000: You have an error in your SQL syntax; check the manual that corresponds to your MySQL server version for the right syntax to use near 'STDDEV_SAMP(a int)' at line 1
create table STDDEV_SAMP (a int);
ERROR 42000: You have an error in your SQL syntax; check the manual that corresponds to your MySQL server version for the right syntax to use near 'STDDEV_SAMP (a int)' at line 1
create table SUBDATE(a int);
drop table SUBDATE;
create table SUBDATE (a int);
drop table SUBDATE;
create table SUBSTR(a int);
ERROR 42000: You have an error in your SQL syntax; check the manual that corresponds to your MySQL server version for the right syntax to use near 'SUBSTR(a int)' at line 1
create table SUBSTR (a int);
ERROR 42000: You have an error in your SQL syntax; check the manual that corresponds to your MySQL server version for the right syntax to use near 'SUBSTR (a int)' at line 1
create table SUBSTRING(a int);
ERROR 42000: You have an error in your SQL syntax; check the manual that corresponds to your MySQL server version for the right syntax to use near 'SUBSTRING(a int)' at line 1
create table SUBSTRING (a int);
ERROR 42000: You have an error in your SQL syntax; check the manual that corresponds to your MySQL server version for the right syntax to use near 'SUBSTRING (a int)' at line 1
create table SUM(a int);
ERROR 42000: You have an error in your SQL syntax; check the manual that corresponds to your MySQL server version for the right syntax to use near 'SUM(a int)' at line 1
create table SUM (a int);
ERROR 42000: You have an error in your SQL syntax; check the manual that corresponds to your MySQL server version for the right syntax to use near 'SUM (a int)' at line 1
create table SYSDATE(a int);
ERROR 42000: You have an error in your SQL syntax; check the manual that corresponds to your MySQL server version for the right syntax to use near 'SYSDATE(a int)' at line 1
create table SYSDATE (a int);
ERROR 42000: You have an error in your SQL syntax; check the manual that corresponds to your MySQL server version for the right syntax to use near 'SYSDATE (a int)' at line 1
create table SYSTEM_USER(a int);
drop table SYSTEM_USER;
create table SYSTEM_USER (a int);
drop table SYSTEM_USER;
create table TRIM(a int);
ERROR 42000: You have an error in your SQL syntax; check the manual that corresponds to your MySQL server version for the right syntax to use near 'TRIM(a int)' at line 1
create table TRIM (a int);
ERROR 42000: You have an error in your SQL syntax; check the manual that corresponds to your MySQL server version for the right syntax to use near 'TRIM (a int)' at line 1
create table UNIQUE_USERS(a int);
drop table UNIQUE_USERS;
create table UNIQUE_USERS (a int);
drop table UNIQUE_USERS;
create table VARIANCE(a int);
ERROR 42000: You have an error in your SQL syntax; check the manual that corresponds to your MySQL server version for the right syntax to use near 'VARIANCE(a int)' at line 1
create table VARIANCE (a int);
ERROR 42000: You have an error in your SQL syntax; check the manual that corresponds to your MySQL server version for the right syntax to use near 'VARIANCE (a int)' at line 1
create table VAR_POP(a int);
ERROR 42000: You have an error in your SQL syntax; check the manual that corresponds to your MySQL server version for the right syntax to use near 'VAR_POP(a int)' at line 1
create table VAR_POP (a int);
ERROR 42000: You have an error in your SQL syntax; check the manual that corresponds to your MySQL server version for the right syntax to use near 'VAR_POP (a int)' at line 1
create table VAR_SAMP(a int);
ERROR 42000: You have an error in your SQL syntax; check the manual that corresponds to your MySQL server version for the right syntax to use near 'VAR_SAMP(a int)' at line 1
create table VAR_SAMP (a int);
ERROR 42000: You have an error in your SQL syntax; check the manual that corresponds to your MySQL server version for the right syntax to use near 'VAR_SAMP (a int)' at line 1
DROP TABLE IF EXISTS table_25930_a;
DROP TABLE IF EXISTS table_25930_b;
SET SQL_MODE = 'ANSI_QUOTES';
CREATE TABLE table_25930_a ( "blah" INT );
CREATE TABLE table_25930_b SELECT "blah" - 1 FROM table_25930_a;
desc table_25930_b;
Field	Type	Null	Key	Default	Extra
"blah" - 1	bigint(12)	YES		NULL	
DROP TABLE table_25930_a;
DROP TABLE table_25930_b;
SET @@sql_mode=@save_sql_mode;
DROP PROCEDURE IF EXISTS p26030;
select "non terminated"$$
non terminated
non terminated
select "terminated";$$
terminated
terminated
select "non terminated, space"      $$
non terminated, space
non terminated, space
select "terminated, space";      $$
terminated, space
terminated, space
select "non terminated, comment" /* comment */$$
non terminated, comment
non terminated, comment
select "terminated, comment"; /* comment */$$
terminated, comment
terminated, comment
select "stmt 1";select "stmt 2 non terminated"$$
stmt 1
stmt 1
stmt 2 non terminated
stmt 2 non terminated
select "stmt 1";select "stmt 2 terminated";$$
stmt 1
stmt 1
stmt 2 terminated
stmt 2 terminated
select "stmt 1";select "stmt 2 non terminated, space"      $$
stmt 1
stmt 1
stmt 2 non terminated, space
stmt 2 non terminated, space
select "stmt 1";select "stmt 2 terminated, space";      $$
stmt 1
stmt 1
stmt 2 terminated, space
stmt 2 terminated, space
select "stmt 1";select "stmt 2 non terminated, comment" /* comment */$$
stmt 1
stmt 1
stmt 2 non terminated, comment
stmt 2 non terminated, comment
select "stmt 1";select "stmt 2 terminated, comment"; /* comment */$$
stmt 1
stmt 1
stmt 2 terminated, comment
stmt 2 terminated, comment
select "stmt 1";             select "space, stmt 2"$$
stmt 1
stmt 1
space, stmt 2
space, stmt 2
select "stmt 1";/* comment */select "comment, stmt 2"$$
stmt 1
stmt 1
comment, stmt 2
comment, stmt 2
DROP PROCEDURE IF EXISTS p26030; CREATE PROCEDURE p26030() BEGIN SELECT 1; END; CALL p26030()
$$
1
1
DROP PROCEDURE IF EXISTS p26030; CREATE PROCEDURE p26030() SELECT 1; CALL p26030()
$$
1
1
DROP PROCEDURE p26030;
select pi(3.14);
ERROR 42000: Incorrect parameter count in the call to native function 'pi'
select tan();
ERROR 42000: Incorrect parameter count in the call to native function 'tan'
select tan(1, 2);
ERROR 42000: Incorrect parameter count in the call to native function 'tan'
select makedate(1);
ERROR 42000: Incorrect parameter count in the call to native function 'makedate'
select makedate(1, 2, 3);
ERROR 42000: Incorrect parameter count in the call to native function 'makedate'
select maketime();
ERROR 42000: Incorrect parameter count in the call to native function 'maketime'
select maketime(1);
ERROR 42000: Incorrect parameter count in the call to native function 'maketime'
select maketime(1, 2);
ERROR 42000: Incorrect parameter count in the call to native function 'maketime'
select maketime(1, 2, 3, 4);
ERROR 42000: Incorrect parameter count in the call to native function 'maketime'
select atan();
ERROR 42000: Incorrect parameter count in the call to native function 'atan'
select atan2(1, 2, 3);
ERROR 42000: Incorrect parameter count in the call to native function 'atan2'
select concat();
ERROR 42000: Incorrect parameter count in the call to native function 'concat'
select concat("foo");
concat("foo")
foo
select concat_ws();
ERROR 42000: Incorrect parameter count in the call to native function 'concat_ws'
select concat_ws("foo");
ERROR 42000: Incorrect parameter count in the call to native function 'concat_ws'
select encrypt();
ERROR 42000: Incorrect parameter count in the call to native function 'encrypt'
select encrypt(1, 2, 3);
ERROR 42000: Incorrect parameter count in the call to native function 'encrypt'
select des_encrypt("p1", "p2", "not expected");
ERROR 42000: Incorrect parameter count in the call to native function 'des_encrypt'
select des_decrypt("p1", "p2", "not expected");
ERROR 42000: Incorrect parameter count in the call to native function 'des_decrypt'
select elt();
ERROR 42000: Incorrect parameter count in the call to native function 'elt'
select elt(1);
ERROR 42000: Incorrect parameter count in the call to native function 'elt'
select export_set();
ERROR 42000: Incorrect parameter count in the call to native function 'export_set'
select export_set("p1");
ERROR 42000: Incorrect parameter count in the call to native function 'export_set'
select export_set("p1", "p2");
ERROR 42000: Incorrect parameter count in the call to native function 'export_set'
select export_set("p1", "p2", "p3", "p4", "p5", "p6");
ERROR 42000: Incorrect parameter count in the call to native function 'export_set'
select field();
ERROR 42000: Incorrect parameter count in the call to native function 'field'
select field("p1");
ERROR 42000: Incorrect parameter count in the call to native function 'field'
select from_unixtime();
ERROR 42000: Incorrect parameter count in the call to native function 'from_unixtime'
select from_unixtime(1, 2, 3);
ERROR 42000: Incorrect parameter count in the call to native function 'from_unixtime'
select unix_timestamp(1, 2);
ERROR 42000: Incorrect parameter count in the call to native function 'unix_timestamp'
select greatest();
ERROR 42000: Incorrect parameter count in the call to native function 'greatest'
select greatest(12);
ERROR 42000: Incorrect parameter count in the call to native function 'greatest'
select last_insert_id(1, 2);
ERROR 42000: Incorrect parameter count in the call to native function 'last_insert_id'
select least();
ERROR 42000: Incorrect parameter count in the call to native function 'least'
select least(12);
ERROR 42000: Incorrect parameter count in the call to native function 'least'
select locate();
ERROR 42000: Incorrect parameter count in the call to native function 'locate'
select locate(1);
ERROR 42000: Incorrect parameter count in the call to native function 'locate'
select locate(1, 2, 3, 4);
ERROR 42000: Incorrect parameter count in the call to native function 'locate'
select log();
ERROR 42000: Incorrect parameter count in the call to native function 'log'
select log(1, 2, 3);
ERROR 42000: Incorrect parameter count in the call to native function 'log'
select make_set();
ERROR 42000: Incorrect parameter count in the call to native function 'make_set'
select make_set(1);
ERROR 42000: Incorrect parameter count in the call to native function 'make_set'
select master_pos_wait();
ERROR 42000: Incorrect parameter count in the call to native function 'master_pos_wait'
select master_pos_wait(1);
ERROR 42000: Incorrect parameter count in the call to native function 'master_pos_wait'
select master_pos_wait(1, 2, 3, 4);
ERROR 42000: Incorrect parameter count in the call to native function 'master_pos_wait'
select rand(1, 2, 3);
ERROR 42000: Incorrect parameter count in the call to native function 'rand'
select round(1, 2, 3);
ERROR 42000: Incorrect parameter count in the call to native function 'round'
select yearweek();
ERROR 42000: Incorrect parameter count in the call to native function 'yearweek'
select yearweek(1, 2, 3);
ERROR 42000: Incorrect parameter count in the call to native function 'yearweek'
select abs(3);
abs(3)
3
select abs(3 AS three);
ERROR 42000: Incorrect parameters in the call to native function 'abs'
select abs(3 three);
ERROR 42000: Incorrect parameters in the call to native function 'abs'
select abs(3 AS "three");
ERROR 42000: Incorrect parameters in the call to native function 'abs'
select abs(3 "three");
ERROR 42000: Incorrect parameters in the call to native function 'abs'
set @bar="bar";
set @foobar="foobar";
select instr("foobar", "bar");
instr("foobar", "bar")
4
select instr("foobar" AS p1, "bar");
ERROR 42000: Incorrect parameters in the call to native function 'instr'
select instr("foobar" p1, "bar");
ERROR 42000: Incorrect parameters in the call to native function 'instr'
select instr("foobar" AS "p1", "bar");
ERROR 42000: Incorrect parameters in the call to native function 'instr'
select instr("foobar" "p1", "bar");
instr("foobar" "p1", "bar")
4
select instr(@foobar "p1", "bar");
ERROR 42000: Incorrect parameters in the call to native function 'instr'
select instr("foobar", "bar" AS p2);
ERROR 42000: Incorrect parameters in the call to native function 'instr'
select instr("foobar", "bar" p2);
ERROR 42000: Incorrect parameters in the call to native function 'instr'
select instr("foobar", "bar" AS "p2");
ERROR 42000: Incorrect parameters in the call to native function 'instr'
select instr("foobar", "bar" "p2");
instr("foobar", "bar" "p2")
0
select instr("foobar", @bar "p2");
ERROR 42000: Incorrect parameters in the call to native function 'instr'
select instr("foobar" AS p1, "bar" AS p2);
ERROR 42000: Incorrect parameters in the call to native function 'instr'
select conv(255, 10, 16);
conv(255, 10, 16)
FF
select conv(255 AS p1, 10, 16);
ERROR 42000: Incorrect parameters in the call to native function 'conv'
select conv(255 p1, 10, 16);
ERROR 42000: Incorrect parameters in the call to native function 'conv'
select conv(255 AS "p1", 10, 16);
ERROR 42000: Incorrect parameters in the call to native function 'conv'
select conv(255 "p1", 10, 16);
ERROR 42000: Incorrect parameters in the call to native function 'conv'
select conv(255, 10 AS p2, 16);
ERROR 42000: Incorrect parameters in the call to native function 'conv'
select conv(255, 10 p2, 16);
ERROR 42000: Incorrect parameters in the call to native function 'conv'
select conv(255, 10 AS "p2", 16);
ERROR 42000: Incorrect parameters in the call to native function 'conv'
select conv(255, 10 "p2", 16);
ERROR 42000: Incorrect parameters in the call to native function 'conv'
select conv(255, 10, 16 AS p3);
ERROR 42000: Incorrect parameters in the call to native function 'conv'
select conv(255, 10, 16 p3);
ERROR 42000: Incorrect parameters in the call to native function 'conv'
select conv(255, 10, 16 AS "p3");
ERROR 42000: Incorrect parameters in the call to native function 'conv'
select conv(255, 10, 16 "p3");
ERROR 42000: Incorrect parameters in the call to native function 'conv'
select conv(255 AS p1, 10 AS p2, 16 AS p3);
ERROR 42000: Incorrect parameters in the call to native function 'conv'
select atan(10);
atan(10)
1.4711276743037347
select atan(10 AS p1);
ERROR 42000: Incorrect parameters in the call to native function 'atan'
select atan(10 p1);
ERROR 42000: Incorrect parameters in the call to native function 'atan'
select atan(10 AS "p1");
ERROR 42000: Incorrect parameters in the call to native function 'atan'
select atan(10 "p1");
ERROR 42000: Incorrect parameters in the call to native function 'atan'
select atan(10, 20);
atan(10, 20)
0.4636476090008061
select atan(10 AS p1, 20);
ERROR 42000: Incorrect parameters in the call to native function 'atan'
select atan(10 p1, 20);
ERROR 42000: Incorrect parameters in the call to native function 'atan'
select atan(10 AS "p1", 20);
ERROR 42000: Incorrect parameters in the call to native function 'atan'
select atan(10 "p1", 20);
ERROR 42000: Incorrect parameters in the call to native function 'atan'
select atan(10, 20 AS p2);
ERROR 42000: Incorrect parameters in the call to native function 'atan'
select atan(10, 20 p2);
ERROR 42000: Incorrect parameters in the call to native function 'atan'
select atan(10, 20 AS "p2");
ERROR 42000: Incorrect parameters in the call to native function 'atan'
select atan(10, 20 "p2");
ERROR 42000: Incorrect parameters in the call to native function 'atan'
select atan(10 AS p1, 20 AS p2);
ERROR 42000: Incorrect parameters in the call to native function 'atan'
DROP TABLE IF EXISTS t1;
SELECT STR_TO_DATE('10:00 PM', '%h:%i %p') + INTERVAL 10 MINUTE;
STR_TO_DATE('10:00 PM', '%h:%i %p') + INTERVAL 10 MINUTE
22:10:00
SELECT STR_TO_DATE('10:00 PM', '%h:%i %p') + INTERVAL (INTERVAL(1,2,3) + 1) MINUTE;
STR_TO_DATE('10:00 PM', '%h:%i %p') + INTERVAL (INTERVAL(1,2,3) + 1) MINUTE
22:01:00
SELECT "1997-12-31 23:59:59" + INTERVAL 1 SECOND;
"1997-12-31 23:59:59" + INTERVAL 1 SECOND
1998-01-01 00:00:00
SELECT 1 + INTERVAL(1,0,1,2) + 1;
1 + INTERVAL(1,0,1,2) + 1
4
SELECT INTERVAL(1^1,0,1,2) + 1;
INTERVAL(1^1,0,1,2) + 1
2
SELECT INTERVAL(1,0+1,2,3) * 5.5;
INTERVAL(1,0+1,2,3) * 5.5
5.5
SELECT INTERVAL(3,3,1+3,4+4) / 0.5;
INTERVAL(3,3,1+3,4+4) / 0.5
2.0000
SELECT (INTERVAL(1,0,1,2) + 5) * 7 + INTERVAL(1,0,1,2) / 2;
(INTERVAL(1,0,1,2) + 5) * 7 + INTERVAL(1,0,1,2) / 2
50.0000
SELECT INTERVAL(1,0,1,2) + 1, 5 * INTERVAL(1,0,1,2);
INTERVAL(1,0,1,2) + 1	5 * INTERVAL(1,0,1,2)
3	10
SELECT INTERVAL(0,(1*5)/2) + INTERVAL(5,4,3);
INTERVAL(0,(1*5)/2) + INTERVAL(5,4,3)
2
SELECT 1^1 + INTERVAL 1+1 SECOND & 1 + INTERVAL 1+1 SECOND;
1^1 + INTERVAL 1+1 SECOND & 1 + INTERVAL 1+1 SECOND
NULL
SELECT 1%2 - INTERVAL 1^1 SECOND | 1%2 - INTERVAL 1^1 SECOND;
1%2 - INTERVAL 1^1 SECOND | 1%2 - INTERVAL 1^1 SECOND
NULL
CREATE TABLE t1 (a INT, b DATETIME);
INSERT INTO t1 VALUES (INTERVAL(3,2,1) + 1, "1997-12-31 23:59:59" + INTERVAL 1 SECOND);
SELECT * FROM t1 WHERE a = INTERVAL(3,2,1) + 1;
a	b
3	1998-01-01 00:00:00
DROP TABLE t1;
DROP TABLE IF EXISTS t1,t2,t3;
CREATE TABLE t1 (a1 INT, a2 INT, a3 INT, a4 DATETIME);
CREATE TABLE t2 LIKE t1;
CREATE TABLE t3 LIKE t1;
SELECT t1.* FROM t1 AS t0, { OJ t2 INNER JOIN t1 ON (t1.a1=t2.a1) } WHERE t0.a3=2;
a1	a2	a3	a4
SELECT t1.*,t2.* FROM { OJ ((t1 INNER JOIN t2 ON (t1.a1=t2.a2)) LEFT OUTER JOIN t3 ON t3.a3=t2.a1)};
a1	a2	a3	a4	a1	a2	a3	a4
SELECT t1.*,t2.* FROM { OJ ((t1 LEFT OUTER JOIN t2 ON t1.a3=t2.a2) INNER JOIN t3 ON (t3.a1=t2.a2))};
a1	a2	a3	a4	a1	a2	a3	a4
SELECT t1.*,t2.* FROM { OJ (t1 LEFT OUTER JOIN t2 ON t1.a1=t2.a2) CROSS JOIN t3 ON (t3.a2=t2.a3)};
a1	a2	a3	a4	a1	a2	a3	a4
SELECT * FROM {oj t1 LEFT OUTER JOIN t2 ON t1.a1=t2.a3} WHERE t1.a2 > 10;
a1	a2	a3	a4	a1	a2	a3	a4
SELECT {fn CONCAT(a1,a2)} FROM t1;
{fn CONCAT(a1,a2)}
UPDATE t3 SET a4={d '1789-07-14'} WHERE a1=0;
SELECT a1, a4 FROM t2 WHERE a4 LIKE {fn UCASE('1789-07-14')};
a1	a4
DROP TABLE t1, t2, t3;
#
# End of 5.1 tests
#
<<<<<<< HEAD
# Should use myisam
create logfile group ndb_lg1 add undofile 'ndb_undo1' initial_size=32M;
ERROR HY000: Table storage engine 'MyISAM' does not support the create option 'TABLESPACE or LOGFILE GROUP'
create logfile group ndb_lg1 add undofile 'ndb_undo1' engine=myisam;
ERROR HY000: Table storage engine 'MyISAM' does not support the create option 'TABLESPACE or LOGFILE GROUP'
create logfile group ndb_lg1 add undofile 'ndb_undo1';
ERROR HY000: Table storage engine 'MyISAM' does not support the create option 'TABLESPACE or LOGFILE GROUP'
create tablespace ndb_ts1 add datafile 'ndb_ts1.dat' use logfile group ndb_lg1 engine=myisam initial_size=32M;
ERROR HY000: Table storage engine 'MyISAM' does not support the create option 'TABLESPACE or LOGFILE GROUP'
create tablespace ndb_ts1 add datafile 'ndb_ts1.dat' use logfile group ndb_lg1 engine=myisam;
ERROR HY000: Table storage engine 'MyISAM' does not support the create option 'TABLESPACE or LOGFILE GROUP'
create tablespace ndb_ts1 add datafile 'ndb_ts1.dat' use logfile group ndb_lg1;
ERROR HY000: Table storage engine 'MyISAM' does not support the create option 'TABLESPACE or LOGFILE GROUP'
alter logfile group ndb_lg1 add undofile 'ndb_undo1' wait;
ERROR HY000: Table storage engine 'MyISAM' does not support the create option 'TABLESPACE or LOGFILE GROUP'
alter logfile group ndb_lg1 add undofile 'ndb_undo1' engine=myisam;
ERROR HY000: Table storage engine 'MyISAM' does not support the create option 'TABLESPACE or LOGFILE GROUP'
alter logfile group ndb_lg1 add undofile 'ndb_undo1';
ERROR HY000: Table storage engine 'MyISAM' does not support the create option 'TABLESPACE or LOGFILE GROUP'
alter tablespace ndb_ts1 add datafile 'ndb_ts1.dat' initial_size=32M;
ERROR HY000: Table storage engine 'MyISAM' does not support the create option 'TABLESPACE or LOGFILE GROUP'
alter tablespace ndb_ts1 add datafile 'ndb_ts1.dat' engine=myisam;
ERROR HY000: Table storage engine 'MyISAM' does not support the create option 'TABLESPACE or LOGFILE GROUP'
alter tablespace ndb_ts1 add datafile 'ndb_ts1.dat';
ERROR HY000: Table storage engine 'MyISAM' does not support the create option 'TABLESPACE or LOGFILE GROUP'
drop logfile group ndb_lg1 engine=myisam;
ERROR HY000: Table storage engine 'MyISAM' does not support the create option 'TABLESPACE or LOGFILE GROUP'
drop logfile group ndb_lg1;
ERROR HY000: Table storage engine 'MyISAM' does not support the create option 'TABLESPACE or LOGFILE GROUP'
drop tablespace ndb_ts1 engine=myisam;
ERROR HY000: Table storage engine 'MyISAM' does not support the create option 'TABLESPACE or LOGFILE GROUP'
drop tablespace ndb_ts1;
ERROR HY000: Table storage engine 'MyISAM' does not support the create option 'TABLESPACE or LOGFILE GROUP'
CREATE TABLE t (id INT PRIMARY KEY);
ALTER TABLE t RENAME TO `t1';;
ERROR 42000: You have an error in your SQL syntax; check the manual that corresponds to your MySQL server version for the right syntax to use near '`t1'' at line 1
DROP TABLE t;
#
# Bug#13819100 BROKEN SYNTAX ACCEPTED FOR START SLAVE, STOP SLAVE
#
STOP SLAVE ,,,,,,,,,,,,,,,,,,,,,,,,,,,,,,,,, ;
ERROR 42000: You have an error in your SQL syntax; check the manual that corresponds to your MySQL server version for the right syntax to use near ',,,,,,,,,,,,,,,,,,,,,,,,,,,,,,,,' at line 1
STOP SLAVE ,,,,,,,,,,,,, sql_thread, ,,,,,,,,,,,,,,,,,,, ;
ERROR 42000: You have an error in your SQL syntax; check the manual that corresponds to your MySQL server version for the right syntax to use near ',,,,,,,,,,,, sql_thread, ,,,,,,,,,,,,,,,,,,,' at line 1
STOP SLAVE ,,,,,,,,,,,,, io_thread, ,,,,,,,,,,,,,,,,,,, ;
ERROR 42000: You have an error in your SQL syntax; check the manual that corresponds to your MySQL server version for the right syntax to use near ',,,,,,,,,,,, io_thread, ,,,,,,,,,,,,,,,,,,,' at line 1
#
# Bug#13819132 BROKEN SYNTAX ACCEPTED FOR START TRANSACTION
#
START TRANSACTION ,,,,,,,,,,,,,,,,,,,,,,,,,,,,,,,, ;
ERROR 42000: You have an error in your SQL syntax; check the manual that corresponds to your MySQL server version for the right syntax to use near ',,,,,,,,,,,,,,,,,,,,,,,,,,,,,,,' at line 1
=======
#
# Bug#17075846 : unquoted file names for variable values are
#                accepted but parsed incorrectly
#
SET default_storage_engine=a.myisam;
ERROR 42000: Incorrect argument type to variable 'default_storage_engine'
SET default_storage_engine = .a.MyISAM;
ERROR 42000: Incorrect argument type to variable 'default_storage_engine'
SET default_storage_engine = a.b.MyISAM;
ERROR 42000: Incorrect argument type to variable 'default_storage_engine'
SET default_storage_engine = `a`.MyISAM;
ERROR 42000: Incorrect argument type to variable 'default_storage_engine'
SET default_storage_engine = `a`.`MyISAM`;
ERROR 42000: Incorrect argument type to variable 'default_storage_engine'
set default_storage_engine = "a.MYISAM";
ERROR 42000: Unknown storage engine 'a.MYISAM'
set default_storage_engine = 'a.MYISAM';
ERROR 42000: Unknown storage engine 'a.MYISAM'
set default_storage_engine = `a.MYISAM`;
ERROR 42000: Unknown storage engine 'a.MYISAM'
CREATE TABLE t1 (s VARCHAR(100));
CREATE TRIGGER trigger1 BEFORE INSERT ON t1 FOR EACH ROW
SET default_storage_engine = NEW.INNODB;
ERROR 42S22: Unknown column 'INNODB' in 'NEW'
DROP TABLE t1;
>>>>>>> a3123b84
<|MERGE_RESOLUTION|>--- conflicted
+++ resolved
@@ -618,7 +618,6 @@
 #
 # End of 5.1 tests
 #
-<<<<<<< HEAD
 # Should use myisam
 create logfile group ndb_lg1 add undofile 'ndb_undo1' initial_size=32M;
 ERROR HY000: Table storage engine 'MyISAM' does not support the create option 'TABLESPACE or LOGFILE GROUP'
@@ -670,7 +669,6 @@
 #
 START TRANSACTION ,,,,,,,,,,,,,,,,,,,,,,,,,,,,,,,, ;
 ERROR 42000: You have an error in your SQL syntax; check the manual that corresponds to your MySQL server version for the right syntax to use near ',,,,,,,,,,,,,,,,,,,,,,,,,,,,,,,' at line 1
-=======
 #
 # Bug#17075846 : unquoted file names for variable values are
 #                accepted but parsed incorrectly
@@ -695,5 +693,4 @@
 CREATE TRIGGER trigger1 BEFORE INSERT ON t1 FOR EACH ROW
 SET default_storage_engine = NEW.INNODB;
 ERROR 42S22: Unknown column 'INNODB' in 'NEW'
-DROP TABLE t1;
->>>>>>> a3123b84
+DROP TABLE t1;