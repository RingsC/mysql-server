drop table if exists t1,t2;
SET SQL_WARNINGS=1;
CREATE TABLE t1 (
STRING_DATA char(255) default NULL,
KEY string_data (STRING_DATA)
) ENGINE=MyISAM;
INSERT INTO t1 VALUES ('AAAAAAAAAAAAAAAAAAAAAAAAAAAAAAAAAAAAAAAAAAAAAAAAAAAAAAAAAAAAAAAAAAAAAAAAAAAAAAAAAAAAAAAAAAAAAAAAAAAAAAAAAAAAAAAAAAAAAAAAAAAAAAAAAAAAAAAAAAAAAAAAAAAAAAAAAAAAAAAAAAAAAAAAAAAAAAAAAAAAAAAAAAAAAAAAAAAAAAAAAAAAAAAAAAAAAAAAAAAAAAAAAAAAAAAAAAAAAAAAAAAAAAAAAAAAAAA');
INSERT INTO t1 VALUES ('DDDDDDDDDDDDDDDDDDDDDDDDDDDDDDDDDDDDDDDDDDDDDDDDDDDDDDDDDDDDDDDDDDDDDDDDDDDDDDDDDDDDDDDDDDDDDDDDDDDDDDDDDDDDDDDDDDDDDDDDDDDDDDDDDDDDDDDDDDDDDDDDDDDDDDDDDDDDDDDDDDDDDDDDDDDDDDDDDDDDDDDDDDDDDDDDDDDDDDDDDDDDDDDDDDDDDDDDDDDDDDDDDDDDDDDDDDDDDDDDDDDDDDDDDDDDDDD');
INSERT INTO t1 VALUES ('FFFFFFFFFFFFFFFFFFFFFFFFFFFFFFFFFFFFFFFFFFFFFFFFFFFFFFFFFFFFFFFFFFFFFFFFFFFFFFFFFFFFFFFFFFFFFFFFFFFFFFFFFFFFFFFFFFFFFFFFFFFFFFFFFFFFFFFFFFFFFFFFFFFFFFFFFFFFFFFFFFFFFFFFFFFFFFFFFFFFFFFFFFFFFFFFFFFFFFFFFFFFFFFFFFFFFFFFFFFFFFFFFFFFFFFFFFFFFFFFFFFFFFFFFFFFFFF');
INSERT INTO t1 VALUES ('FGGGGGGGGGGGGGGGGGGGGGGGGGGGGGGGGGGGGGGGGGGGGGGGGGGGGGGGGGGGGGGGGGGGGGGGGGGGGGGGGGGGGGGGGGGGGGGGGGGGGGGGGGGGGGGGGGGGGGGGGGGGGGGGGGGGGGGGGGGGGGGGGGGGGGGGGGGGGGGGGGGGGGGGGGGGGGGGGGGGGGGGGGGGGGGGGGGGGGGGGGGGGGGGGGGGGGGGGGGGGGGGGGGGGGGGGGGGGGGGGGGGGGGGGGGGGGG');
INSERT INTO t1 VALUES ('HHHHHHHHHHHHHHHHHHHHHHHHHHHHHHHHHHHHHHHHHHHHHHHHHHHHHHHHHHHHHHHHHHHHHHHHHHHHHHHHHHHHHHHHHHHHHHHHHHHHHHHHHHHHHHHHHHHHHHHHHHHHHHHHHHHHHHHHHHHHHHHHHHHHHHHHHHHHHHHHHHHHHHHHHHHHHHHHHHHHHHHHHHHHHHHHHHHHHHHHHHHHHHHHHHHHHHHHHHHHHHHHHHHHHHHHHHHHHHHHHHHHHHHHHHHHHHH');
INSERT INTO t1 VALUES ('WWWWWWWWWWWWWWWWWWWWWWWWWWWWWWWWWWWWWWWWWWWWWWWWWWWWWWWWWWWWWWWWWWWWWWWWWWWWWWWWWWWWWWWWWWWWWWWWWWWWWWWWWWWWWWWWWWWWWWWWWWWWWWWWWWWWWWWWWWWWWWWWWWWWWWWWWWWWWWWWWWWWWWWWWWWWWWWWWWWWWWWWWWWWWWWWWWWWWWWWWWWWWWWWWWWWWWWWWWWWWWWWWWWWWWWWWWWWWWWWWWWWWWWWWWWWWWW');
CHECK TABLE t1;
Table	Op	Msg_type	Msg_text
test.t1	check	status	OK
drop table t1;
create table t1 (a tinyint not null auto_increment, b blob not null, primary key (a));
check table t1;
Table	Op	Msg_type	Msg_text
test.t1	check	status	OK
repair table t1;
Table	Op	Msg_type	Msg_text
test.t1	repair	status	OK
delete from t1 where (a & 1);
check table t1;
Table	Op	Msg_type	Msg_text
test.t1	check	status	OK
repair table t1;
Table	Op	Msg_type	Msg_text
test.t1	repair	status	OK
check table t1;
Table	Op	Msg_type	Msg_text
test.t1	check	status	OK
drop table t1;
create table t1 (a int not null auto_increment, b int not null, primary key (a), index(b));
insert into t1 (b) values (1),(2),(2),(2),(2);
optimize table t1;
Table	Op	Msg_type	Msg_text
test.t1	optimize	status	OK
show index from t1;
Table	Non_unique	Key_name	Seq_in_index	Column_name	Collation	Cardinality	Sub_part	Packed	Null	Index_type	Comment
t1	0	PRIMARY	1	a	A	5	NULL	NULL		BTREE	
t1	1	b	1	b	A	1	NULL	NULL		BTREE	
optimize table t1;
Table	Op	Msg_type	Msg_text
test.t1	optimize	status	Table is already up to date
show index from t1;
Table	Non_unique	Key_name	Seq_in_index	Column_name	Collation	Cardinality	Sub_part	Packed	Null	Index_type	Comment
t1	0	PRIMARY	1	a	A	5	NULL	NULL		BTREE	
t1	1	b	1	b	A	1	NULL	NULL		BTREE	
drop table t1;
create table t1 (a int not null, b int not null, c int not null, primary key (a),key(b)) engine=myisam;
insert into t1 values (3,3,3),(1,1,1),(2,2,2),(4,4,4);
explain select * from t1 order by a;
id	select_type	table	type	possible_keys	key	key_len	ref	rows	Extra
1	SIMPLE	t1	ALL	NULL	NULL	NULL	NULL	4	Using filesort
explain select * from t1 order by b;
id	select_type	table	type	possible_keys	key	key_len	ref	rows	Extra
1	SIMPLE	t1	ALL	NULL	NULL	NULL	NULL	4	Using filesort
explain select * from t1 order by c;
id	select_type	table	type	possible_keys	key	key_len	ref	rows	Extra
1	SIMPLE	t1	ALL	NULL	NULL	NULL	NULL	4	Using filesort
explain select a from t1 order by a;
id	select_type	table	type	possible_keys	key	key_len	ref	rows	Extra
1	SIMPLE	t1	index	NULL	PRIMARY	4	NULL	4	Using index
explain select b from t1 order by b;
id	select_type	table	type	possible_keys	key	key_len	ref	rows	Extra
1	SIMPLE	t1	index	NULL	b	4	NULL	4	Using index
explain select a,b from t1 order by b;
id	select_type	table	type	possible_keys	key	key_len	ref	rows	Extra
1	SIMPLE	t1	ALL	NULL	NULL	NULL	NULL	4	Using filesort
explain select a,b from t1;
id	select_type	table	type	possible_keys	key	key_len	ref	rows	Extra
1	SIMPLE	t1	ALL	NULL	NULL	NULL	NULL	4	
explain select a,b,c from t1;
id	select_type	table	type	possible_keys	key	key_len	ref	rows	Extra
1	SIMPLE	t1	ALL	NULL	NULL	NULL	NULL	4	
drop table t1;
CREATE TABLE t1 (a INT);
INSERT INTO  t1 VALUES (1), (2), (3);
LOCK TABLES t1 WRITE;
INSERT INTO  t1 VALUES (1), (2), (3);
OPTIMIZE TABLE t1;
Table	Op	Msg_type	Msg_text
test.t1	optimize	status	OK
DROP TABLE t1;
create table t1 ( t1 char(255), key(t1(250)));
insert t1 values ('137513751375137513751375137513751375137569516951695169516951695169516951695169');
insert t1 values ('178417841784178417841784178417841784178403420342034203420342034203420342034203');
insert t1 values ('213872387238723872387238723872387238723867376737673767376737673767376737673767');
insert t1 values ('242624262426242624262426242624262426242607890789078907890789078907890789078907');
insert t1 values ('256025602560256025602560256025602560256011701170117011701170117011701170117011');
insert t1 values ('276027602760276027602760276027602760276001610161016101610161016101610161016101');
insert t1 values ('281528152815281528152815281528152815281564956495649564956495649564956495649564');
insert t1 values ('292129212921292129212921292129212921292102100210021002100210021002100210021002');
insert t1 values ('380638063806380638063806380638063806380634483448344834483448344834483448344834');
insert t1 values ('411641164116411641164116411641164116411616301630163016301630163016301630163016');
insert t1 values ('420842084208420842084208420842084208420899889988998899889988998899889988998899');
insert t1 values ('438443844384438443844384438443844384438482448244824482448244824482448244824482');
insert t1 values ('443244324432443244324432443244324432443239613961396139613961396139613961396139');
insert t1 values ('485448544854485448544854485448544854485477847784778477847784778477847784778477');
insert t1 values ('494549454945494549454945494549454945494555275527552755275527552755275527552755');
insert t1 values ('538647864786478647864786478647864786478688918891889188918891889188918891889188');
insert t1 values ('565556555655565556555655565556555655565554845484548454845484548454845484548454');
insert t1 values ('607860786078607860786078607860786078607856665666566656665666566656665666566656');
insert t1 values ('640164016401640164016401640164016401640141274127412741274127412741274127412741');
insert t1 values ('719471947194719471947194719471947194719478717871787178717871787178717871787178');
insert t1 values ('742574257425742574257425742574257425742549604960496049604960496049604960496049');
insert t1 values ('887088708870887088708870887088708870887035963596359635963596359635963596359635');
insert t1 values ('917791779177917791779177917791779177917773857385738573857385738573857385738573');
insert t1 values ('933293329332933293329332933293329332933278987898789878987898789878987898789878');
insert t1 values ('963896389638963896389638963896389638963877807780778077807780778077807780778077');
delete from t1 where t1>'2';
insert t1 values ('70'), ('84'), ('60'), ('20'), ('76'), ('89'), ('49'), ('50'),
('88'), ('61'), ('42'), ('98'), ('39'), ('30'), ('25'), ('66'), ('61'), ('48'),
('80'), ('84'), ('98'), ('19'), ('91'), ('42'), ('47');
optimize table t1;
Table	Op	Msg_type	Msg_text
test.t1	optimize	status	OK
check table t1;
Table	Op	Msg_type	Msg_text
test.t1	check	status	OK
drop table t1;
create table t1 (i1 int, i2 int, i3 int, i4 int, i5 int, i6 int, i7 int, i8
int, i9 int, i10 int, i11 int, i12 int, i13 int, i14 int, i15 int, i16 int, i17
int, i18 int, i19 int, i20 int, i21 int, i22 int, i23 int, i24 int, i25 int,
i26 int, i27 int, i28 int, i29 int, i30 int, i31 int, i32 int, i33 int, i34
int, i35 int, i36 int, i37 int, i38 int, i39 int, i40 int, i41 int, i42 int,
i43 int, i44 int, i45 int, i46 int, i47 int, i48 int, i49 int, i50 int, i51
int, i52 int, i53 int, i54 int, i55 int, i56 int, i57 int, i58 int, i59 int,
i60 int, i61 int, i62 int, i63 int, i64 int, i65 int, i66 int, i67 int, i68
int, i69 int, i70 int, i71 int, i72 int, i73 int, i74 int, i75 int, i76 int,
i77 int, i78 int, i79 int, i80 int, i81 int, i82 int, i83 int, i84 int, i85
int, i86 int, i87 int, i88 int, i89 int, i90 int, i91 int, i92 int, i93 int,
i94 int, i95 int, i96 int, i97 int, i98 int, i99 int, i100 int, i101 int, i102
int, i103 int, i104 int, i105 int, i106 int, i107 int, i108 int, i109 int, i110
int, i111 int, i112 int, i113 int, i114 int, i115 int, i116 int, i117 int, i118
int, i119 int, i120 int, i121 int, i122 int, i123 int, i124 int, i125 int, i126
int, i127 int, i128 int, i129 int, i130 int, i131 int, i132 int, i133 int, i134
int, i135 int, i136 int, i137 int, i138 int, i139 int, i140 int, i141 int, i142
int, i143 int, i144 int, i145 int, i146 int, i147 int, i148 int, i149 int, i150
int, i151 int, i152 int, i153 int, i154 int, i155 int, i156 int, i157 int, i158
int, i159 int, i160 int, i161 int, i162 int, i163 int, i164 int, i165 int, i166
int, i167 int, i168 int, i169 int, i170 int, i171 int, i172 int, i173 int, i174
int, i175 int, i176 int, i177 int, i178 int, i179 int, i180 int, i181 int, i182
int, i183 int, i184 int, i185 int, i186 int, i187 int, i188 int, i189 int, i190
int, i191 int, i192 int, i193 int, i194 int, i195 int, i196 int, i197 int, i198
int, i199 int, i200 int, i201 int, i202 int, i203 int, i204 int, i205 int, i206
int, i207 int, i208 int, i209 int, i210 int, i211 int, i212 int, i213 int, i214
int, i215 int, i216 int, i217 int, i218 int, i219 int, i220 int, i221 int, i222
int, i223 int, i224 int, i225 int, i226 int, i227 int, i228 int, i229 int, i230
int, i231 int, i232 int, i233 int, i234 int, i235 int, i236 int, i237 int, i238
int, i239 int, i240 int, i241 int, i242 int, i243 int, i244 int, i245 int, i246
int, i247 int, i248 int, i249 int, i250 int, i251 int, i252 int, i253 int, i254
int, i255 int, i256 int, i257 int, i258 int, i259 int, i260 int, i261 int, i262
int, i263 int, i264 int, i265 int, i266 int, i267 int, i268 int, i269 int, i270
int, i271 int, i272 int, i273 int, i274 int, i275 int, i276 int, i277 int, i278
int, i279 int, i280 int, i281 int, i282 int, i283 int, i284 int, i285 int, i286
int, i287 int, i288 int, i289 int, i290 int, i291 int, i292 int, i293 int, i294
int, i295 int, i296 int, i297 int, i298 int, i299 int, i300 int, i301 int, i302
int, i303 int, i304 int, i305 int, i306 int, i307 int, i308 int, i309 int, i310
int, i311 int, i312 int, i313 int, i314 int, i315 int, i316 int, i317 int, i318
int, i319 int, i320 int, i321 int, i322 int, i323 int, i324 int, i325 int, i326
int, i327 int, i328 int, i329 int, i330 int, i331 int, i332 int, i333 int, i334
int, i335 int, i336 int, i337 int, i338 int, i339 int, i340 int, i341 int, i342
int, i343 int, i344 int, i345 int, i346 int, i347 int, i348 int, i349 int, i350
int, i351 int, i352 int, i353 int, i354 int, i355 int, i356 int, i357 int, i358
int, i359 int, i360 int, i361 int, i362 int, i363 int, i364 int, i365 int, i366
int, i367 int, i368 int, i369 int, i370 int, i371 int, i372 int, i373 int, i374
int, i375 int, i376 int, i377 int, i378 int, i379 int, i380 int, i381 int, i382
int, i383 int, i384 int, i385 int, i386 int, i387 int, i388 int, i389 int, i390
int, i391 int, i392 int, i393 int, i394 int, i395 int, i396 int, i397 int, i398
int, i399 int, i400 int, i401 int, i402 int, i403 int, i404 int, i405 int, i406
int, i407 int, i408 int, i409 int, i410 int, i411 int, i412 int, i413 int, i414
int, i415 int, i416 int, i417 int, i418 int, i419 int, i420 int, i421 int, i422
int, i423 int, i424 int, i425 int, i426 int, i427 int, i428 int, i429 int, i430
int, i431 int, i432 int, i433 int, i434 int, i435 int, i436 int, i437 int, i438
int, i439 int, i440 int, i441 int, i442 int, i443 int, i444 int, i445 int, i446
int, i447 int, i448 int, i449 int, i450 int, i451 int, i452 int, i453 int, i454
int, i455 int, i456 int, i457 int, i458 int, i459 int, i460 int, i461 int, i462
int, i463 int, i464 int, i465 int, i466 int, i467 int, i468 int, i469 int, i470
int, i471 int, i472 int, i473 int, i474 int, i475 int, i476 int, i477 int, i478
int, i479 int, i480 int, i481 int, i482 int, i483 int, i484 int, i485 int, i486
int, i487 int, i488 int, i489 int, i490 int, i491 int, i492 int, i493 int, i494
int, i495 int, i496 int, i497 int, i498 int, i499 int, i500 int, i501 int, i502
int, i503 int, i504 int, i505 int, i506 int, i507 int, i508 int, i509 int, i510
int, i511 int, i512 int, i513 int, i514 int, i515 int, i516 int, i517 int, i518
int, i519 int, i520 int, i521 int, i522 int, i523 int, i524 int, i525 int, i526
int, i527 int, i528 int, i529 int, i530 int, i531 int, i532 int, i533 int, i534
int, i535 int, i536 int, i537 int, i538 int, i539 int, i540 int, i541 int, i542
int, i543 int, i544 int, i545 int, i546 int, i547 int, i548 int, i549 int, i550
int, i551 int, i552 int, i553 int, i554 int, i555 int, i556 int, i557 int, i558
int, i559 int, i560 int, i561 int, i562 int, i563 int, i564 int, i565 int, i566
int, i567 int, i568 int, i569 int, i570 int, i571 int, i572 int, i573 int, i574
int, i575 int, i576 int, i577 int, i578 int, i579 int, i580 int, i581 int, i582
int, i583 int, i584 int, i585 int, i586 int, i587 int, i588 int, i589 int, i590
int, i591 int, i592 int, i593 int, i594 int, i595 int, i596 int, i597 int, i598
int, i599 int, i600 int, i601 int, i602 int, i603 int, i604 int, i605 int, i606
int, i607 int, i608 int, i609 int, i610 int, i611 int, i612 int, i613 int, i614
int, i615 int, i616 int, i617 int, i618 int, i619 int, i620 int, i621 int, i622
int, i623 int, i624 int, i625 int, i626 int, i627 int, i628 int, i629 int, i630
int, i631 int, i632 int, i633 int, i634 int, i635 int, i636 int, i637 int, i638
int, i639 int, i640 int, i641 int, i642 int, i643 int, i644 int, i645 int, i646
int, i647 int, i648 int, i649 int, i650 int, i651 int, i652 int, i653 int, i654
int, i655 int, i656 int, i657 int, i658 int, i659 int, i660 int, i661 int, i662
int, i663 int, i664 int, i665 int, i666 int, i667 int, i668 int, i669 int, i670
int, i671 int, i672 int, i673 int, i674 int, i675 int, i676 int, i677 int, i678
int, i679 int, i680 int, i681 int, i682 int, i683 int, i684 int, i685 int, i686
int, i687 int, i688 int, i689 int, i690 int, i691 int, i692 int, i693 int, i694
int, i695 int, i696 int, i697 int, i698 int, i699 int, i700 int, i701 int, i702
int, i703 int, i704 int, i705 int, i706 int, i707 int, i708 int, i709 int, i710
int, i711 int, i712 int, i713 int, i714 int, i715 int, i716 int, i717 int, i718
int, i719 int, i720 int, i721 int, i722 int, i723 int, i724 int, i725 int, i726
int, i727 int, i728 int, i729 int, i730 int, i731 int, i732 int, i733 int, i734
int, i735 int, i736 int, i737 int, i738 int, i739 int, i740 int, i741 int, i742
int, i743 int, i744 int, i745 int, i746 int, i747 int, i748 int, i749 int, i750
int, i751 int, i752 int, i753 int, i754 int, i755 int, i756 int, i757 int, i758
int, i759 int, i760 int, i761 int, i762 int, i763 int, i764 int, i765 int, i766
int, i767 int, i768 int, i769 int, i770 int, i771 int, i772 int, i773 int, i774
int, i775 int, i776 int, i777 int, i778 int, i779 int, i780 int, i781 int, i782
int, i783 int, i784 int, i785 int, i786 int, i787 int, i788 int, i789 int, i790
int, i791 int, i792 int, i793 int, i794 int, i795 int, i796 int, i797 int, i798
int, i799 int, i800 int, i801 int, i802 int, i803 int, i804 int, i805 int, i806
int, i807 int, i808 int, i809 int, i810 int, i811 int, i812 int, i813 int, i814
int, i815 int, i816 int, i817 int, i818 int, i819 int, i820 int, i821 int, i822
int, i823 int, i824 int, i825 int, i826 int, i827 int, i828 int, i829 int, i830
int, i831 int, i832 int, i833 int, i834 int, i835 int, i836 int, i837 int, i838
int, i839 int, i840 int, i841 int, i842 int, i843 int, i844 int, i845 int, i846
int, i847 int, i848 int, i849 int, i850 int, i851 int, i852 int, i853 int, i854
int, i855 int, i856 int, i857 int, i858 int, i859 int, i860 int, i861 int, i862
int, i863 int, i864 int, i865 int, i866 int, i867 int, i868 int, i869 int, i870
int, i871 int, i872 int, i873 int, i874 int, i875 int, i876 int, i877 int, i878
int, i879 int, i880 int, i881 int, i882 int, i883 int, i884 int, i885 int, i886
int, i887 int, i888 int, i889 int, i890 int, i891 int, i892 int, i893 int, i894
int, i895 int, i896 int, i897 int, i898 int, i899 int, i900 int, i901 int, i902
int, i903 int, i904 int, i905 int, i906 int, i907 int, i908 int, i909 int, i910
int, i911 int, i912 int, i913 int, i914 int, i915 int, i916 int, i917 int, i918
int, i919 int, i920 int, i921 int, i922 int, i923 int, i924 int, i925 int, i926
int, i927 int, i928 int, i929 int, i930 int, i931 int, i932 int, i933 int, i934
int, i935 int, i936 int, i937 int, i938 int, i939 int, i940 int, i941 int, i942
int, i943 int, i944 int, i945 int, i946 int, i947 int, i948 int, i949 int, i950
int, i951 int, i952 int, i953 int, i954 int, i955 int, i956 int, i957 int, i958
int, i959 int, i960 int, i961 int, i962 int, i963 int, i964 int, i965 int, i966
int, i967 int, i968 int, i969 int, i970 int, i971 int, i972 int, i973 int, i974
int, i975 int, i976 int, i977 int, i978 int, i979 int, i980 int, i981 int, i982
int, i983 int, i984 int, i985 int, i986 int, i987 int, i988 int, i989 int, i990
int, i991 int, i992 int, i993 int, i994 int, i995 int, i996 int, i997 int, i998
int, i999 int, i1000 int, b blob) row_format=dynamic;
insert into t1 values (1, 1, 1, 1, 1, 1, 1, 1, 1, 1, 1, 1, 1, 1, 1, 1, 1, 1, 1,
1, 1, 1, 1, 1, 1, 1, 1, 1, 1, 1, 1, 1, 1, 1, 1, 1, 1, 1, 1, 1, 1, 1, 1, 1, 1,
1, 1, 1, 1, 1, 1, 1, 1, 1, 1, 1, 1, 1, 1, 1, 1, 1, 1, 1, 1, 1, 1, 1, 1, 1, 1,
1, 1, 1, 1, 1, 1, 1, 1, 1, 1, 1, 1, 1, 1, 1, 1, 1, 1, 1, 1, 1, 1, 1, 1, 1, 1,
1, 1, 1, 1, 1, 1, 1, 1, 1, 1, 1, 1, 1, 1, 1, 1, 1, 1, 1, 1, 1, 1, 1, 1, 1, 1,
1, 1, 1, 1, 1, 1, 1, 1, 1, 1, 1, 1, 1, 1, 1, 1, 1, 1, 1, 1, 1, 1, 1, 1, 1, 1,
1, 1, 1, 1, 1, 1, 1, 1, 1, 1, 1, 1, 1, 1, 1, 1, 1, 1, 1, 1, 1, 1, 1, 1, 1, 1,
1, 1, 1, 1, 1, 1, 1, 1, 1, 1, 1, 1, 1, 1, 1, 1, 1, 1, 1, 1, 1, 1, 1, 1, 1, 1,
1, 1, 1, 1, 1, 1, 1, 1, 1, 1, 1, 1, 1, 1, 1, 1, 1, 1, 1, 1, 1, 1, 1, 1, 1, 1,
1, 1, 1, 1, 1, 1, 1, 1, 1, 1, 1, 1, 1, 1, 1, 1, 1, 1, 1, 1, 1, 1, 1, 1, 1, 1,
1, 1, 1, 1, 1, 1, 1, 1, 1, 1, 1, 1, 1, 1, 1, 1, 1, 1, 1, 1, 1, 1, 1, 1, 1, 1,
1, 1, 1, 1, 1, 1, 1, 1, 1, 1, 1, 1, 1, 1, 1, 1, 1, 1, 1, 1, 1, 1, 1, 1, 1, 1,
1, 1, 1, 1, 1, 1, 1, 1, 1, 1, 1, 1, 1, 1, 1, 1, 1, 1, 1, 1, 1, 1, 1, 1, 1, 1,
1, 1, 1, 1, 1, 1, 1, 1, 1, 1, 1, 1, 1, 1, 1, 1, 1, 1, 1, 1, 1, 1, 1, 1, 1, 1,
1, 1, 1, 1, 1, 1, 1, 1, 1, 1, 1, 1, 1, 1, 1, 1, 1, 1, 1, 1, 1, 1, 1, 1, 1, 1,
1, 1, 1, 1, 1, 1, 1, 1, 1, 1, 1, 1, 1, 1, 1, 1, 1, 1, 1, 1, 1, 1, 1, 1, 1, 1,
1, 1, 1, 1, 1, 1, 1, 1, 1, 1, 1, 1, 1, 1, 1, 1, 1, 1, 1, 1, 1, 1, 1, 1, 1, 1,
1, 1, 1, 1, 1, 1, 1, 1, 1, 1, 1, 1, 1, 1, 1, 1, 1, 1, 1, 1, 1, 1, 1, 1, 1, 1,
1, 1, 1, 1, 1, 1, 1, 1, 1, 1, 1, 1, 1, 1, 1, 1, 1, 1, 1, 1, 1, 1, 1, 1, 1, 1,
1, 1, 1, 1, 1, 1, 1, 1, 1, 1, 1, 1, 1, 1, 1, 1, 1, 1, 1, 1, 1, 1, 1, 1, 1, 1,
1, 1, 1, 1, 1, 1, 1, 1, 1, 1, 1, 1, 1, 1, 1, 1, 1, 1, 1, 1, 1, 1, 1, 1, 1, 1,
1, 1, 1, 1, 1, 1, 1, 1, 1, 1, 1, 1, 1, 1, 1, 1, 1, 1, 1, 1, 1, 1, 1, 1, 1, 1,
1, 1, 1, 1, 1, 1, 1, 1, 1, 1, 1, 1, 1, 1, 1, 1, 1, 1, 1, 1, 1, 1, 1, 1, 1, 1,
1, 1, 1, 1, 1, 1, 1, 1, 1, 1, 1, 1, 1, 1, 1, 1, 1, 1, 1, 1, 1, 1, 1, 1, 1, 1,
1, 1, 1, 1, 1, 1, 1, 1, 1, 1, 1, 1, 1, 1, 1, 1, 1, 1, 1, 1, 1, 1, 1, 1, 1, 1,
1, 1, 1, 1, 1, 1, 1, 1, 1, 1, 1, 1, 1, 1, 1, 1, 1, 1, 1, 1, 1, 1, 1, 1, 1, 1,
1, 1, 1, 1, 1, 1, 1, 1, 1, 1, 1, 1, 1, 1, 1, 1, 1, 1, 1, 1, 1, 1, 1, 1, 1, 1,
1, 1, 1, 1, 1, 1, 1, 1, 1, 1, 1, 1, 1, 1, 1, 1, 1, 1, 1, 1, 1, 1, 1, 1, 1, 1,
1, 1, 1, 1, 1, 1, 1, 1, 1, 1, 1, 1, 1, 1, 1, 1, 1, 1, 1, 1, 1, 1, 1, 1, 1, 1,
1, 1, 1, 1, 1, 1, 1, 1, 1, 1, 1, 1, 1, 1, 1, 1, 1, 1, 1, 1, 1, 1, 1, 1, 1, 1,
1, 1, 1, 1, 1, 1, 1, 1, 1, 1, 1, 1, 1, 1, 1, 1, 1, 1, 1, 1, 1, 1, 1, 1, 1, 1,
1, 1, 1, 1, 1, 1, 1, 1, 1, 1, 1, 1, 1, 1, 1, 1, 1, 1, 1, 1, 1, 1, 1, 1, 1, 1,
1, 1, 1, 1, 1, 1, 1, 1, 1, 1, 1, 1, 1, 1, 1, 1, 1, 1, 1, 1, 1, 1, 1, 1, 1, 1,
1, 1, 1, 1, 1, 1, 1, 1, 1, 1, 1, 1, 1, 1, 1, 1, 1, 1, 1, 1, 1, 1, 1, 1, 1, 1,
1, 1, 1, 1, 1, 1, 1, 1, 1, 1, 1, 1, 1, 1, 1, 1, 1, 1, 1, 1, 1, 1, 1, 1, 1, 1,
1, 1, 1, 1, 1, 1, 1, 1, 1, 1, 1, 1, 1, 1, 1, 1, 1, 1, 1, 1, 1, 1, 1, 1, 1, 1,
1, 1, 1, 1, 1, 1, 1, 1, 1, 1, 1, 1, 1, 1, 1, 1, 1, 1, 1, 1, 1, 1, 1, 1, 1, 1,
1, 1, 1, 1, 1, 1, 1, 1, 1, 1, 1, 1, 1, 1, 1, 1, 1, 1, 1, 1, 1, 1, 1, 1, 1, 1,
1, 1, 1, 1, 1, 1, 1, 1, 1, 1, 1, 1, 1, 1, 1, 1, 1, 1, 1, "Sergei");
update t1 set b=repeat('a',256);
update t1 set i1=0, i2=0, i3=0, i4=0, i5=0, i6=0, i7=0;
check table t1;
Table	Op	Msg_type	Msg_text
test.t1	check	status	OK
delete from t1 where i8=1;
select i1,i2 from t1;
i1	i2
check table t1;
Table	Op	Msg_type	Msg_text
test.t1	check	status	OK
drop table t1;
CREATE TABLE `t1` (
`post_id` mediumint(8) unsigned NOT NULL auto_increment,
`topic_id` mediumint(8) unsigned NOT NULL default '0',
`post_time` datetime NOT NULL default '0000-00-00 00:00:00',
`post_text` text NOT NULL,
`icon_url` varchar(10) NOT NULL default '',
`sign` tinyint(1) unsigned NOT NULL default '0',
`post_edit` varchar(150) NOT NULL default '',
`poster_login` varchar(35) NOT NULL default '',
`ip` varchar(15) NOT NULL default '',
PRIMARY KEY  (`post_id`),
KEY `post_time` (`post_time`),
KEY `ip` (`ip`),
KEY `poster_login` (`poster_login`),
KEY `topic_id` (`topic_id`),
FULLTEXT KEY `post_text` (`post_text`)
) ENGINE=MyISAM;
INSERT INTO t1 (post_text) VALUES ('ceci est un test'),('ceci est un test'),('ceci est un test'),('ceci est un test'),('ceci est un test');
REPAIR TABLE t1;
Table	Op	Msg_type	Msg_text
test.t1	repair	status	OK
CHECK TABLE t1;
Table	Op	Msg_type	Msg_text
test.t1	check	status	OK
drop table t1;
CREATE TABLE t1 (a varchar(255), b varchar(255), c varchar(255), d varchar(255), e varchar(255), KEY t1 (a, b, c, d, e));
ERROR 42000: Specified key was too long; max key length is 1000 bytes
CREATE TABLE t1 (a varchar(255), b varchar(255), c varchar(255), d varchar(255), e varchar(255));
ALTER TABLE t1 ADD INDEX t1 (a, b, c, d, e);
ERROR 42000: Specified key was too long; max key length is 1000 bytes
DROP TABLE t1;
CREATE TABLE t1 (a int not null, b int, c int, key(b), key(c), key(a,b), key(c,a));
INSERT into t1 values (0, null, 0), (0, null, 1), (0, null, 2), (0, null,3), (1,1,4);
create table t2 (a int not null, b int, c int, key(b), key(c), key(a));
INSERT into t2 values (1,1,1), (2,2,2);
optimize table t1;
Table	Op	Msg_type	Msg_text
test.t1	optimize	status	OK
show index from t1;
Table	Non_unique	Key_name	Seq_in_index	Column_name	Collation	Cardinality	Sub_part	Packed	Null	Index_type	Comment
t1	1	b	1	b	A	5	NULL	NULL	YES	BTREE	
t1	1	c	1	c	A	5	NULL	NULL	YES	BTREE	
t1	1	a	1	a	A	1	NULL	NULL		BTREE	
t1	1	a	2	b	A	5	NULL	NULL	YES	BTREE	
t1	1	c_2	1	c	A	5	NULL	NULL	YES	BTREE	
t1	1	c_2	2	a	A	5	NULL	NULL		BTREE	
explain select * from t1,t2 where t1.a=t2.a;
id	select_type	table	type	possible_keys	key	key_len	ref	rows	Extra
1	SIMPLE	t2	ALL	a	NULL	NULL	NULL	2	
1	SIMPLE	t1	ALL	a	NULL	NULL	NULL	5	Using where; Using join buffer
explain select * from t1,t2 force index(a) where t1.a=t2.a;
id	select_type	table	type	possible_keys	key	key_len	ref	rows	Extra
1	SIMPLE	t2	ALL	a	NULL	NULL	NULL	2	
1	SIMPLE	t1	ALL	a	NULL	NULL	NULL	5	Using where; Using join buffer
explain select * from t1 force index(a),t2 force index(a) where t1.a=t2.a;
id	select_type	table	type	possible_keys	key	key_len	ref	rows	Extra
1	SIMPLE	t2	ALL	a	NULL	NULL	NULL	2	
1	SIMPLE	t1	ref	a	a	4	test.t2.a	3	
explain select * from t1,t2 where t1.b=t2.b;
id	select_type	table	type	possible_keys	key	key_len	ref	rows	Extra
1	SIMPLE	t2	ALL	b	NULL	NULL	NULL	2	
1	SIMPLE	t1	ref	b	b	5	test.t2.b	1	Using where
explain select * from t1,t2 force index(c) where t1.a=t2.a;
id	select_type	table	type	possible_keys	key	key_len	ref	rows	Extra
1	SIMPLE	t2	ALL	NULL	NULL	NULL	NULL	2	
1	SIMPLE	t1	ALL	a	NULL	NULL	NULL	5	Using where; Using join buffer
explain select * from t1 where a=0 or a=2;
id	select_type	table	type	possible_keys	key	key_len	ref	rows	Extra
1	SIMPLE	t1	ALL	a	NULL	NULL	NULL	5	Using where
explain select * from t1 force index (a) where a=0 or a=2;
id	select_type	table	type	possible_keys	key	key_len	ref	rows	Extra
1	SIMPLE	t1	range	a	a	4	NULL	4	Using where
explain select * from t1 where c=1;
id	select_type	table	type	possible_keys	key	key_len	ref	rows	Extra
1	SIMPLE	t1	ref	c,c_2	c	5	const	1	Using where
explain select * from t1 use index() where c=1;
id	select_type	table	type	possible_keys	key	key_len	ref	rows	Extra
1	SIMPLE	t1	ALL	NULL	NULL	NULL	NULL	5	Using where
drop table t1,t2;
create table t1 (a int not null auto_increment primary key, b varchar(255));
insert into t1 (b) values (repeat('a',100)),(repeat('b',100)),(repeat('c',100));
update t1 set b=repeat(left(b,1),200) where a=1;
delete from t1 where (a & 1)= 0;
update t1 set b=repeat('e',200) where a=1;
flush tables;
check table t1;
Table	Op	Msg_type	Msg_text
test.t1	check	status	OK
update t1 set b=repeat(left(b,1),255) where a between 1 and 5;
update t1 set b=repeat(left(b,1),10) where a between 32 and 43;
update t1 set b=repeat(left(b,1),2) where a between 64 and 66;
update t1 set b=repeat(left(b,1),65) where a between 67 and 70;
check table t1;
Table	Op	Msg_type	Msg_text
test.t1	check	status	OK
insert into t1 (b) values (repeat('z',100));
update t1 set b="test" where left(b,1) > 'n';
check table t1;
Table	Op	Msg_type	Msg_text
test.t1	check	status	OK
drop table t1;
create table t1 ( a text not null, key a (a(20)));
insert into t1 values ('aaa   '),('aaa'),('aa');
check table t1;
Table	Op	Msg_type	Msg_text
test.t1	check	status	OK
repair table t1;
Table	Op	Msg_type	Msg_text
test.t1	repair	status	OK
select concat(a,'.') from t1 where a='aaa';
concat(a,'.')
aaa   .
aaa.
select concat(a,'.') from t1 where binary a='aaa';
concat(a,'.')
aaa.
update t1 set a='bbb' where a='aaa';
select concat(a,'.') from t1;
concat(a,'.')
bbb.
bbb.
aa.
drop table t1;
create table t1(a text not null, b text not null, c text not null, index (a(10),b(10),c(10)));
insert into t1 values('807780', '477', '165');
insert into t1 values('807780', '477', '162');
insert into t1 values('807780', '472', '162');
select * from t1 where a='807780' and b='477' and c='165';
a	b	c
807780	477	165
drop table t1;
DROP TABLE IF EXISTS t1;
Warnings:
Note	1051	Unknown table 't1'
CREATE TABLE t1 (a varchar(150) NOT NULL, KEY (a));
INSERT t1 VALUES ("can \tcan");
INSERT t1 VALUES ("can   can");
INSERT t1 VALUES ("can");
SELECT * FROM t1;
a
can 	can
can
can   can
CHECK TABLE t1;
Table	Op	Msg_type	Msg_text
test.t1	check	status	OK
DROP TABLE t1;
create table t1 (a blob);
insert into t1 values('a '),('a');
select concat(a,'.') from t1 where a='a';
concat(a,'.')
a.
select concat(a,'.') from t1 where a='a ';
concat(a,'.')
a .
alter table t1 add key(a(2));
select concat(a,'.') from t1 where a='a';
concat(a,'.')
a.
select concat(a,'.') from t1 where a='a ';
concat(a,'.')
a .
drop table t1;
create table t1 (a int not null auto_increment primary key, b text not null, unique b (b(20)));
insert into t1 (b) values ('a'),('b'),('c');
select concat(b,'.') from t1;
concat(b,'.')
a.
b.
c.
update t1 set b='b ' where a=2;
update t1 set b='b  ' where a > 1;
ERROR 23000: Duplicate entry 'b  ' for key 'b'
insert into t1 (b) values ('b');
ERROR 23000: Duplicate entry 'b' for key 'b'
select * from t1;
a	b
1	a
2	b  
3	c
delete from t1 where b='b';
select a,concat(b,'.') from t1;
a	concat(b,'.')
1	a.
3	c.
drop table t1;
create table t1 (a int not null);
create table t2 (a int not null, primary key (a));
insert into t1 values (1);
insert into t2 values (1),(2);
select sql_big_result distinct t1.a from t1,t2 order by t2.a;
a
1
select distinct t1.a from t1,t2 order by t2.a;
a
1
select sql_big_result distinct t1.a from t1,t2;
a
1
explain select sql_big_result distinct t1.a from t1,t2 order by t2.a;
id	select_type	table	type	possible_keys	key	key_len	ref	rows	Extra
1	SIMPLE	t1	system	NULL	NULL	NULL	NULL	1	Using temporary
1	SIMPLE	t2	index	NULL	PRIMARY	4	NULL	2	Using index; Distinct
explain select distinct t1.a from t1,t2 order by t2.a;
id	select_type	table	type	possible_keys	key	key_len	ref	rows	Extra
1	SIMPLE	t1	system	NULL	NULL	NULL	NULL	1	Using temporary
1	SIMPLE	t2	index	NULL	PRIMARY	4	NULL	2	Using index; Distinct
drop table t1,t2;
create table t1 (
c1 varchar(32),
key (c1)
) engine=myisam;
alter table t1 disable keys;
insert into t1 values ('a'), ('b');
select c1 from t1 order by c1 limit 1;
c1
a
drop table t1;
create table t1 (a int not null, primary key(a));
create table t2 (a int not null, b int not null, primary key(a,b));
insert into t1 values (1),(2),(3),(4),(5),(6);
insert into t2 values (1,1),(2,1);
lock tables t1 read local, t2 read local;
select straight_join * from t1,t2 force index (primary) where t1.a=t2.a;
a	a	b
1	1	1
2	2	1
insert into t2 values(2,0);
select straight_join * from t1,t2 force index (primary) where t1.a=t2.a;
a	a	b
1	1	1
2	2	1
drop table t1,t2;
CREATE TABLE t1 (c1 varchar(250) NOT NULL);
CREATE TABLE t2 (c1 varchar(250) NOT NULL, PRIMARY KEY (c1));
INSERT INTO t1 VALUES ('test000001'), ('test000002'), ('test000003');
INSERT INTO t2 VALUES ('test000002'), ('test000003'), ('test000004');
LOCK TABLES t1 READ LOCAL, t2 READ LOCAL;
SELECT t1.c1 AS t1c1, t2.c1 AS t2c1 FROM t1, t2
WHERE t1.c1 = t2.c1 HAVING t1c1 != t2c1;
t1c1	t2c1
INSERT INTO t2 VALUES ('test000001'), ('test000005');
SELECT t1.c1 AS t1c1, t2.c1 AS t2c1 FROM t1, t2
WHERE t1.c1 = t2.c1 HAVING t1c1 != t2c1;
t1c1	t2c1
DROP TABLE t1,t2;
CREATE TABLE t1 (`a` int(11) NOT NULL default '0', `b` int(11) NOT NULL default '0', UNIQUE KEY `a` USING RTREE (`a`,`b`)) ENGINE=MyISAM;
Got one of the listed errors
create table t1 (a int, b varchar(200), c text not null) checksum=1;
create table t2 (a int, b varchar(200), c text not null) checksum=0;
insert t1 values (1, "aaa", "bbb"), (NULL, "", "ccccc"), (0, NULL, "");
insert t2 select * from t1;
checksum table t1, t2, t3 quick;
Table	Checksum
test.t1	2948697075
test.t2	NULL
test.t3	NULL
Warnings:
Error	1146	Table 'test.t3' doesn't exist
checksum table t1, t2, t3;
Table	Checksum
test.t1	2948697075
test.t2	2948697075
test.t3	NULL
Warnings:
Error	1146	Table 'test.t3' doesn't exist
checksum table t1, t2, t3 extended;
Table	Checksum
test.t1	2948697075
test.t2	2948697075
test.t3	NULL
Warnings:
Error	1146	Table 'test.t3' doesn't exist
drop table t1,t2;
create table t1 (a int, key (a));
show keys from t1;
Table	Non_unique	Key_name	Seq_in_index	Column_name	Collation	Cardinality	Sub_part	Packed	Null	Index_type	Comment
t1	1	a	1	a	A	NULL	NULL	NULL	YES	BTREE	
alter table t1 disable keys;
show keys from t1;
Table	Non_unique	Key_name	Seq_in_index	Column_name	Collation	Cardinality	Sub_part	Packed	Null	Index_type	Comment
t1	1	a	1	a	A	NULL	NULL	NULL	YES	BTREE	disabled
create table t2 (a int);
set @@rand_seed1=31415926,@@rand_seed2=2718281828;
insert t1 select * from t2;
show keys from t1;
Table	Non_unique	Key_name	Seq_in_index	Column_name	Collation	Cardinality	Sub_part	Packed	Null	Index_type	Comment
t1	1	a	1	a	A	NULL	NULL	NULL	YES	BTREE	disabled
alter table t1 enable keys;
show keys from t1;
Table	Non_unique	Key_name	Seq_in_index	Column_name	Collation	Cardinality	Sub_part	Packed	Null	Index_type	Comment
t1	1	a	1	a	A	1000	NULL	NULL	YES	BTREE	
alter table t1 engine=heap;
alter table t1 disable keys;
Warnings:
Note	1031	Table storage engine for 't1' doesn't have this option
show keys from t1;
Table	Non_unique	Key_name	Seq_in_index	Column_name	Collation	Cardinality	Sub_part	Packed	Null	Index_type	Comment
t1	1	a	1	a	NULL	500	NULL	NULL	YES	HASH	
drop table t1,t2;
create table t1 ( a tinytext, b char(1), index idx (a(1),b) );
insert into t1 values (null,''), (null,'');
explain select count(*) from t1 where a is null;
id	select_type	table	type	possible_keys	key	key_len	ref	rows	Extra
1	SIMPLE	t1	ref	idx	idx	4	const	1	Using where
select count(*) from t1 where a is null;
count(*)
2
drop table t1;
create table t1 (c1 int, c2 varchar(4) not null default '',
key(c2(3))) default charset=utf8;
insert into t1 values (1,'A'), (2, 'B'), (3, 'A');
update t1 set c2='A  B' where c1=2;
check table t1;
Table	Op	Msg_type	Msg_text
test.t1	check	status	OK
drop table t1;
create table t1 (c1 int);
insert into t1 values (1),(2),(3),(4);
checksum table t1;
Table	Checksum
test.t1	149057747
delete from t1 where c1 = 1;
create table t2 as select * from t1;
checksum table t1;
Table	Checksum
test.t1	984116287
checksum table t2;
Table	Checksum
test.t2	984116287
drop table t1, t2;
show variables like 'myisam_stats_method';
Variable_name	Value
myisam_stats_method	nulls_unequal
create table t1 (a int, key(a));
insert into t1 values (0),(1),(2),(3),(4);
insert into t1 select NULL from t1;
analyze table t1;
Table	Op	Msg_type	Msg_text
test.t1	analyze	status	OK
show index from t1;
Table	Non_unique	Key_name	Seq_in_index	Column_name	Collation	Cardinality	Sub_part	Packed	Null	Index_type	Comment
t1	1	a	1	a	A	10	NULL	NULL	YES	BTREE	
insert into t1 values (11);
delete from t1 where a=11;
check table t1;
Table	Op	Msg_type	Msg_text
test.t1	check	status	OK
show index from t1;
Table	Non_unique	Key_name	Seq_in_index	Column_name	Collation	Cardinality	Sub_part	Packed	Null	Index_type	Comment
t1	1	a	1	a	A	10	NULL	NULL	YES	BTREE	
set myisam_stats_method=nulls_equal;
show variables like 'myisam_stats_method';
Variable_name	Value
myisam_stats_method	nulls_equal
insert into t1 values (11);
delete from t1 where a=11;
analyze table t1;
Table	Op	Msg_type	Msg_text
test.t1	analyze	status	OK
show index from t1;
Table	Non_unique	Key_name	Seq_in_index	Column_name	Collation	Cardinality	Sub_part	Packed	Null	Index_type	Comment
t1	1	a	1	a	A	5	NULL	NULL	YES	BTREE	
insert into t1 values (11);
delete from t1 where a=11;
check table t1;
Table	Op	Msg_type	Msg_text
test.t1	check	status	OK
show index from t1;
Table	Non_unique	Key_name	Seq_in_index	Column_name	Collation	Cardinality	Sub_part	Packed	Null	Index_type	Comment
t1	1	a	1	a	A	5	NULL	NULL	YES	BTREE	
set myisam_stats_method=DEFAULT;
show variables like 'myisam_stats_method';
Variable_name	Value
myisam_stats_method	nulls_unequal
insert into t1 values (11);
delete from t1 where a=11;
analyze table t1;
Table	Op	Msg_type	Msg_text
test.t1	analyze	status	OK
show index from t1;
Table	Non_unique	Key_name	Seq_in_index	Column_name	Collation	Cardinality	Sub_part	Packed	Null	Index_type	Comment
t1	1	a	1	a	A	10	NULL	NULL	YES	BTREE	
insert into t1 values (11);
delete from t1 where a=11;
check table t1;
Table	Op	Msg_type	Msg_text
test.t1	check	status	OK
show index from t1;
Table	Non_unique	Key_name	Seq_in_index	Column_name	Collation	Cardinality	Sub_part	Packed	Null	Index_type	Comment
t1	1	a	1	a	A	10	NULL	NULL	YES	BTREE	
drop table t1;
set myisam_stats_method=nulls_ignored;
show variables like 'myisam_stats_method';
Variable_name	Value
myisam_stats_method	nulls_ignored
create table t1 (
a char(3), b char(4), c char(5), d char(6),
key(a,b,c,d)
);
insert into t1 values ('bcd','def1', NULL, 'zz');
insert into t1 values ('bcd','def2', NULL, 'zz');
insert into t1 values ('bce','def1', 'yuu', NULL);
insert into t1 values ('bce','def2', NULL, 'quux');
analyze table t1;
Table	Op	Msg_type	Msg_text
test.t1	analyze	status	OK
show index from t1;
Table	Non_unique	Key_name	Seq_in_index	Column_name	Collation	Cardinality	Sub_part	Packed	Null	Index_type	Comment
t1	1	a	1	a	A	2	NULL	NULL	YES	BTREE	
t1	1	a	2	b	A	4	NULL	NULL	YES	BTREE	
t1	1	a	3	c	A	4	NULL	NULL	YES	BTREE	
t1	1	a	4	d	A	4	NULL	NULL	YES	BTREE	
delete from t1;
analyze table t1;
Table	Op	Msg_type	Msg_text
test.t1	analyze	status	OK
show index from t1;
Table	Non_unique	Key_name	Seq_in_index	Column_name	Collation	Cardinality	Sub_part	Packed	Null	Index_type	Comment
t1	1	a	1	a	A	0	NULL	NULL	YES	BTREE	
t1	1	a	2	b	A	0	NULL	NULL	YES	BTREE	
t1	1	a	3	c	A	0	NULL	NULL	YES	BTREE	
t1	1	a	4	d	A	0	NULL	NULL	YES	BTREE	
set myisam_stats_method=DEFAULT;
drop table t1;
create table t1(
cip INT NOT NULL,
time TIME NOT NULL,
score INT NOT NULL DEFAULT 0,
bob TINYBLOB
);
insert into t1 (cip, time) VALUES (1, '00:01'), (2, '00:02'), (3,'00:03');
insert into t1 (cip, bob, time) VALUES (4, 'a', '00:04'), (5, 'b', '00:05'), 
(6, 'c', '00:06');
select * from t1 where bob is null and cip=1;
cip	time	score	bob
1	00:01:00	0	NULL
create index bug on t1 (bob(22), cip, time);
select * from t1 where bob is null and cip=1;
cip	time	score	bob
1	00:01:00	0	NULL
drop table t1;
create table t1 (
id1 int not null auto_increment,
id2 int not null default '0',
t text not null,
primary key  (id1),
key x (id2, t(32))
) engine=myisam;
insert into t1 (id2, t) values
(10, 'abc'), (10, 'abc'), (10, 'abc'),
(20, 'abc'), (20, 'abc'), (20, 'def'),
(10, 'abc'), (10, 'abc');
select count(*)   from t1 where id2 = 10;
count(*)
5
select count(id1) from t1 where id2 = 10;
count(id1)
5
drop table t1;
CREATE TABLE t1(a TINYINT, KEY(a)) ENGINE=MyISAM;
INSERT INTO t1 VALUES(1);
SELECT MAX(a) FROM t1 IGNORE INDEX(a);
MAX(a)
1
ALTER TABLE t1 DISABLE KEYS;
SELECT MAX(a) FROM t1;
MAX(a)
1
SELECT MAX(a) FROM t1 IGNORE INDEX(a);
MAX(a)
1
DROP TABLE t1;
CREATE TABLE t1(a CHAR(9), b VARCHAR(7)) ENGINE=MyISAM;
INSERT INTO t1(a) VALUES('xxxxxxxxx'),('xxxxxxxxx');
UPDATE t1 AS ta1,t1 AS ta2 SET ta1.b='aaaaaa',ta2.b='bbbbbb';
SELECT * FROM t1;
a	b
xxxxxxxxx	bbbbbb
xxxxxxxxx	bbbbbb
DROP TABLE t1;
SET @@myisam_repair_threads=2;
SHOW VARIABLES LIKE 'myisam_repair%';
Variable_name	Value
myisam_repair_threads	2
CREATE TABLE t1 (
`_id` int(11) NOT NULL default '0',
`url` text,
`email` text,
`description` text,
`loverlap` int(11) default NULL,
`roverlap` int(11) default NULL,
`lneighbor_id` int(11) default NULL,
`rneighbor_id` int(11) default NULL,
`length_` int(11) default NULL,
`sequence` mediumtext,
`name` text,
`_obj_class` text NOT NULL,
PRIMARY KEY  (`_id`),
UNIQUE KEY `sequence_name_index` (`name`(50)),
KEY (`length_`)
) ENGINE=MyISAM DEFAULT CHARSET=latin1;
INSERT INTO t1 VALUES
(1,NULL,NULL,NULL,NULL,NULL,NULL,NULL,NULL,NULL,'sample1',''),
(2,NULL,NULL,NULL,NULL,NULL,NULL,NULL,NULL,NULL,'sample2',''),
(3,NULL,NULL,NULL,NULL,NULL,NULL,NULL,NULL,NULL,'sample3',''),
(4,NULL,NULL,NULL,NULL,NULL,NULL,NULL,NULL,NULL,'sample4',''),
(5,NULL,NULL,NULL,NULL,NULL,NULL,NULL,NULL,NULL,'sample5',''),
(6,NULL,NULL,NULL,NULL,NULL,NULL,NULL,NULL,NULL,'sample6',''),
(7,NULL,NULL,NULL,NULL,NULL,NULL,NULL,NULL,NULL,'sample7',''),
(8,NULL,NULL,NULL,NULL,NULL,NULL,NULL,NULL,NULL,'sample8',''),
(9,NULL,NULL,NULL,NULL,NULL,NULL,NULL,NULL,NULL,'sample9','');
SELECT _id FROM t1;
_id
1
2
3
4
5
6
7
8
9
DELETE FROM t1 WHERE _id < 8;
SHOW TABLE STATUS LIKE 't1';
Name	Engine	Version	Row_format	Rows	Avg_row_length	Data_length	Max_data_length	Index_length	Data_free	Auto_increment	Create_time	Update_time	Check_time	Collation	Checksum	Create_options	Comment
t1	MyISAM	10	Dynamic	2	#	#	#	#	140	#	#	#	#	#	#		
CHECK TABLE t1 EXTENDED;
Table	Op	Msg_type	Msg_text
test.t1	check	status	OK
OPTIMIZE TABLE t1;
Table	Op	Msg_type	Msg_text
test.t1	optimize	status	OK
CHECK TABLE t1 EXTENDED;
Table	Op	Msg_type	Msg_text
test.t1	check	status	OK
SHOW TABLE STATUS LIKE 't1';
Name	Engine	Version	Row_format	Rows	Avg_row_length	Data_length	Max_data_length	Index_length	Data_free	Auto_increment	Create_time	Update_time	Check_time	Collation	Checksum	Create_options	Comment
t1	MyISAM	10	Dynamic	2	#	#	#	#	0	#	#	#	#	#	#		
SELECT _id FROM t1;
_id
8
9
DROP TABLE t1;
CREATE TABLE t1 (
`_id` int(11) NOT NULL default '0',
`url` text,
`email` text,
`description` text,
`loverlap` int(11) default NULL,
`roverlap` int(11) default NULL,
`lneighbor_id` int(11) default NULL,
`rneighbor_id` int(11) default NULL,
`length_` int(11) default NULL,
`sequence` mediumtext,
`name` text,
`_obj_class` text NOT NULL,
PRIMARY KEY  (`_id`),
UNIQUE KEY `sequence_name_index` (`name`(50)),
KEY (`length_`)
) ENGINE=MyISAM DEFAULT CHARSET=latin1;
INSERT INTO t1 VALUES
(1,NULL,NULL,NULL,NULL,NULL,NULL,NULL,NULL,NULL,'sample1',''),
(2,NULL,NULL,NULL,NULL,NULL,NULL,NULL,NULL,NULL,'sample2',''),
(3,NULL,NULL,NULL,NULL,NULL,NULL,NULL,NULL,NULL,'sample3',''),
(4,NULL,NULL,NULL,NULL,NULL,NULL,NULL,NULL,NULL,'sample4',''),
(5,NULL,NULL,NULL,NULL,NULL,NULL,NULL,NULL,NULL,'sample5',''),
(6,NULL,NULL,NULL,NULL,NULL,NULL,NULL,NULL,NULL,'sample6',''),
(7,NULL,NULL,NULL,NULL,NULL,NULL,NULL,NULL,NULL,'sample7',''),
(8,NULL,NULL,NULL,NULL,NULL,NULL,NULL,NULL,NULL,'sample8',''),
(9,NULL,NULL,NULL,NULL,NULL,NULL,NULL,NULL,NULL,'sample9','');
SELECT _id FROM t1;
_id
1
2
3
4
5
6
7
8
9
DELETE FROM t1 WHERE _id < 8;
SHOW TABLE STATUS LIKE 't1';
Name	Engine	Version	Row_format	Rows	Avg_row_length	Data_length	Max_data_length	Index_length	Data_free	Auto_increment	Create_time	Update_time	Check_time	Collation	Checksum	Create_options	Comment
t1	MyISAM	10	Dynamic	2	#	#	#	#	140	#	#	#	#	#	#		
CHECK TABLE t1 EXTENDED;
Table	Op	Msg_type	Msg_text
test.t1	check	status	OK
REPAIR TABLE t1 QUICK;
Table	Op	Msg_type	Msg_text
test.t1	repair	status	OK
CHECK TABLE t1 EXTENDED;
Table	Op	Msg_type	Msg_text
test.t1	check	status	OK
SHOW TABLE STATUS LIKE 't1';
Name	Engine	Version	Row_format	Rows	Avg_row_length	Data_length	Max_data_length	Index_length	Data_free	Auto_increment	Create_time	Update_time	Check_time	Collation	Checksum	Create_options	Comment
t1	MyISAM	10	Dynamic	2	#	#	#	#	140	#	#	#	#	#	#		
SELECT _id FROM t1;
_id
8
9
DROP TABLE t1;
SET @@myisam_repair_threads=1;
SHOW VARIABLES LIKE 'myisam_repair%';
Variable_name	Value
myisam_repair_threads	1
CREATE TABLE t1(a VARCHAR(16));
INSERT INTO t1 VALUES('aaaaaaaa'),(NULL);
UPDATE t1 AS ta1, t1 AS ta2 SET ta1.a='aaaaaaaaaaaaaaaa';
SELECT * FROM t1;
a
aaaaaaaaaaaaaaaa
aaaaaaaaaaaaaaaa
DROP TABLE t1;
CREATE TABLE t1(a INT);
INSERT INTO t1 VALUES(1),(2);
UPDATE t1,t1 AS t2 SET t1.a=t1.a+2 WHERE t1.a=t2.a-1;
SELECT * FROM t1 ORDER BY a;
a
2
3
DROP TABLE t1;
CREATE TABLE t1 (c1 TEXT) AVG_ROW_LENGTH=70100 MAX_ROWS=4100100100;
SHOW TABLE STATUS LIKE 't1';
Name	Engine	Version	Row_format	Rows	Avg_row_length	Data_length	Max_data_length	Index_length	Data_free	Auto_increment	Create_time	Update_time	Check_time	Collation	Checksum	Create_options	Comment
t1	MyISAM	10	Dynamic	X	X	X	72057594037927935	X	X	X	X	X	X	latin1_swedish_ci	X	max_rows=4100100100 avg_row_length=70100	
DROP TABLE t1;
CREATE TABLE t1 (c1 TEXT NOT NULL, KEY c1 (c1(10))) ENGINE=MyISAM;
INSERT INTO t1 VALUES
(CHAR(9,65)), (CHAR(9,65)), (CHAR(9,65)), (CHAR(9,65)),
(CHAR(9,65)), (CHAR(9,65)), (CHAR(9,65)), (CHAR(9,65)),
(CHAR(9,65)), (CHAR(9,65)), (CHAR(9,65)), (CHAR(9,65)),
(CHAR(9,65)), (CHAR(9,65)), (CHAR(9,65)), (CHAR(9,65)),
(CHAR(9,65)), (CHAR(9,65)), (CHAR(9,65)), (CHAR(9,65)),
(CHAR(9,65)), (CHAR(9,65)), (CHAR(9,65)), (CHAR(9,65)),
(CHAR(9,65)), (CHAR(9,65)), (CHAR(9,65)), (CHAR(9,65)),
(CHAR(9,65)), (CHAR(9,65)), (CHAR(9,65)), (CHAR(9,65)),
(CHAR(9,65)), (CHAR(9,65)), (CHAR(9,65)), (CHAR(9,65)),
(CHAR(9,65)), (CHAR(9,65)), (CHAR(9,65)), (CHAR(9,65)),
(CHAR(9,65)), (CHAR(9,65)), (CHAR(9,65)), (CHAR(9,65)),
(CHAR(9,65)), (CHAR(9,65)), (CHAR(9,65)), (CHAR(9,65)),
(CHAR(9,65)), (CHAR(9,65)), (CHAR(9,65)), (CHAR(9,65)),
(CHAR(9,65)), (CHAR(9,65)), (CHAR(9,65)), (CHAR(9,65)),
(CHAR(9,65)), (CHAR(9,65)), (CHAR(9,65)), (CHAR(9,65)),
(CHAR(9,65)), (CHAR(9,65)), (CHAR(9,65)), (CHAR(9,65)),
(CHAR(9,65)), (CHAR(9,65)), (CHAR(9,65)), (CHAR(9,65)),
(CHAR(9,65)), (CHAR(9,65)), (CHAR(9,65)), (CHAR(9,65)),
(CHAR(9,65)), (CHAR(9,65)), (CHAR(9,65)), (CHAR(9,65)),
(CHAR(9,65)), (CHAR(9,65)), (CHAR(9,65)), (CHAR(9,65)),
(CHAR(9,65)), (CHAR(9,65)), (CHAR(9,65)), (CHAR(9,65)),
(CHAR(9,65)), (CHAR(9,65)), (CHAR(9,65)), (CHAR(9,65)),
(CHAR(9,65)), (CHAR(9,65)), (CHAR(9,65)), (CHAR(9,65)),
(CHAR(9,65)), (CHAR(9,65)), (CHAR(9,65)), (CHAR(9,65)),
(CHAR(9,65)), (CHAR(9,65)), (CHAR(9,65)), (CHAR(9,65)),
(CHAR(9,65)), (CHAR(9,65)), (CHAR(9,65)), (CHAR(9,65)),
(CHAR(9,65)), (CHAR(9,65)), (CHAR(9,65)), (CHAR(9,65)),
(CHAR(9,65)), (CHAR(9,65)), (CHAR(9,65)), (CHAR(9,65)),
(CHAR(9,65)), (CHAR(9,65)), (CHAR(9,65)), (CHAR(9,65)),
(CHAR(9,65)), (CHAR(9,65)), (CHAR(9,65)), (CHAR(9,65)),
(CHAR(9,65)), (CHAR(9,65)), (CHAR(9,65)), (CHAR(9,65)),
(CHAR(9,65)), (CHAR(9,65)), (CHAR(9,65)), (CHAR(9,65)),
(CHAR(9,65)), (CHAR(9,65)), (CHAR(9,65)), (CHAR(9,65)),
(CHAR(9,65)), (CHAR(9,65)), (CHAR(9,65)), (CHAR(9,65)),
(CHAR(9,65)), (CHAR(9,65)), (CHAR(9,65)), (CHAR(9,65)),
(CHAR(9,65)), (CHAR(9,65)), (CHAR(9,65)), (CHAR(9,65)),
(CHAR(9,65)), (CHAR(9,65)), (CHAR(9,65)), (CHAR(9,65)),
(CHAR(9,65)), (CHAR(9,65)), (CHAR(9,65)), (CHAR(9,65)),
(CHAR(9,65)), (CHAR(9,65)), (CHAR(9,65)), (CHAR(9,65)),
(CHAR(9,65)), (CHAR(9,65)), (CHAR(9,65)), (CHAR(9,65)),
(CHAR(9,65)), (CHAR(9,65)), (CHAR(9,65)), (CHAR(9,65)),
(CHAR(9,65)), (CHAR(9,65)), (CHAR(9,65)), (CHAR(9,65)),
(CHAR(9,65)), (CHAR(9,65)), (CHAR(9,65)), (CHAR(9,65)),
(CHAR(9,65)), (CHAR(9,65)), (CHAR(9,65)), (CHAR(9,65)),
(CHAR(9,65)), (CHAR(9,65)), (CHAR(9,65)), (CHAR(9,65)),
(CHAR(9,65)), (CHAR(9,65)), (CHAR(9,65)), (CHAR(9,65)),
(CHAR(9,65)), (CHAR(9,65)), (CHAR(9,65)), (CHAR(9,65)),
(CHAR(9,65)), (CHAR(9,65)), (CHAR(9,65)), (CHAR(9,65)),
(CHAR(9,65)), (CHAR(9,65)), (CHAR(9,65)), (CHAR(9,65)),
(CHAR(9,65)), (CHAR(9,65)), (CHAR(9,65)), (CHAR(9,65)),
(CHAR(9,65)), (CHAR(9,65)), (CHAR(9,65)), (CHAR(9,65)),
(CHAR(9,65)), (CHAR(9,65)), (CHAR(9,65)), (CHAR(9,65)),
(CHAR(9,65)), (CHAR(9,65)), (CHAR(9,65)), (CHAR(9,65)),
(CHAR(9,65)), (CHAR(9,65)), (CHAR(9,65)), (CHAR(9,65)),
(CHAR(9,65)), (CHAR(9,65)), (CHAR(9,65)), (CHAR(9,65)),
(CHAR(9,65)), (CHAR(9,65)), (CHAR(9,65)), (CHAR(9,65)),
(CHAR(9,65)), (CHAR(9,65)), (CHAR(9,65)), (CHAR(9,65)),
(CHAR(9,65)), (CHAR(9,65)), (CHAR(9,65)), (CHAR(9,65)),
(CHAR(9,65)), (CHAR(9,65)), (CHAR(9,65)), (CHAR(9,65)),
(CHAR(9,65)), (CHAR(9,65)), (CHAR(9,65)), (CHAR(9,65)),
(CHAR(9,65)), (CHAR(9,65)), (CHAR(9,65)), (CHAR(9,65)),
(CHAR(9,65)), (CHAR(9,65)), (CHAR(9,65)), (CHAR(9,65)),
(CHAR(9,65)), (CHAR(9,65)), (CHAR(9,65)), (CHAR(9,65)),
(CHAR(9,65)), (CHAR(9,65)), (CHAR(9,65)), (CHAR(9,65)),
(CHAR(9,65)), (CHAR(9,65)), (CHAR(9,65)), (CHAR(9,65)),
(CHAR(9,65)), (CHAR(9,65)), (CHAR(9,65)), (CHAR(9,65)),
(CHAR(9,65)), (CHAR(9,65)), (CHAR(9,65)), (CHAR(9,65)),
(CHAR(9,65)), (CHAR(9,65)), (CHAR(9,65)), (CHAR(9,65)),
(CHAR(9,65)), (CHAR(9,65)), (CHAR(9,65)), (CHAR(9,65)),
(CHAR(9,65)), (CHAR(9,65)), (CHAR(9,65)), (CHAR(9,65)),
(CHAR(9,65)), (CHAR(9,65)), (CHAR(9,65)), (CHAR(9,65)),
(CHAR(9,65)), (CHAR(9,65)), (CHAR(9,65)), (CHAR(9,65)),
(CHAR(9,65)), (CHAR(9,65)), (CHAR(9,65)), (CHAR(9,65)),
(CHAR(9,65)), (CHAR(9,65)), (CHAR(9,65)), (CHAR(9,65)),
(CHAR(9,65)), (CHAR(9,65)), (CHAR(9,65)), (CHAR(9,65)),
(CHAR(9,65)), (CHAR(9,65)), (CHAR(9,65)), (CHAR(9,65)),
(CHAR(9,65)), (CHAR(9,65)), (CHAR(9,65)), (CHAR(9,65)),
(CHAR(9,65)), (CHAR(9,65)), (CHAR(9,65)), (CHAR(9,65)),
(CHAR(9,65)), (CHAR(9,65)), (CHAR(9,65)), (CHAR(9,65)),
(CHAR(9,65)), (CHAR(9,65)), (CHAR(9,65)), (CHAR(9,65)),
(CHAR(9,65)), (CHAR(9,65)), (CHAR(9,65)), (CHAR(9,65)),
(CHAR(9,65)), (CHAR(9,65)), (CHAR(9,65)), (CHAR(9,65)),
(CHAR(9,65)), (CHAR(9,65)), (CHAR(9,65)), (CHAR(9,65)),
(CHAR(9,65)), (CHAR(9,65)), (CHAR(9,65)), (CHAR(9,65)),
(CHAR(9,65)), (CHAR(9,65)), (CHAR(9,65)), (CHAR(9,65)),
(CHAR(9,65)), (CHAR(9,65)), (CHAR(9,65)), (CHAR(9,65)),
(CHAR(9,65)), (CHAR(9,65)), (CHAR(9,65)), (CHAR(9,65)),
(CHAR(9,65)), (CHAR(9,65)), (CHAR(9,65)), (CHAR(9,65)),
(CHAR(9,65)), (CHAR(9,65)), (CHAR(9,65)), (CHAR(9,65)),
(CHAR(9,65)), (CHAR(9,65)), (CHAR(9,65)), (CHAR(9,65)),
(CHAR(9,65)), (CHAR(9,65)), (CHAR(9,65)), (CHAR(9,65)),
(CHAR(9,65)), (CHAR(9,65)), (CHAR(9,65)), (CHAR(9,65)),
(CHAR(9,65)), (CHAR(9,65)), (CHAR(9,65)), (CHAR(9,65)),
(CHAR(9,65)), (CHAR(9,65)), (CHAR(9,65)), (CHAR(9,65)),
(CHAR(9,65)), (CHAR(9,65)), (CHAR(9,65)), (CHAR(9,65)),
(CHAR(9,65)), (CHAR(9,65)), (CHAR(9,65)), (CHAR(9,65)),
(CHAR(9,65)), (CHAR(9,65)), (CHAR(9,65)), (CHAR(9,65)),
(CHAR(9,65)), (CHAR(9,65)), (CHAR(9,65)), (CHAR(9,65)),
(CHAR(9,65)), (CHAR(9,65)), (CHAR(9,65)), (CHAR(9,65)),
(CHAR(9,65)), (CHAR(9,65)), (CHAR(9,65)), (CHAR(9,65)),
(CHAR(9,65)), (CHAR(9,65)), (CHAR(9,65)), (CHAR(9,65)),
(CHAR(9,65)), (CHAR(9,65)), (CHAR(9,65)), (CHAR(9,65)),
(CHAR(9,65)), (CHAR(9,65)), (CHAR(9,65)), (CHAR(9,65)),
(CHAR(9,65)), (CHAR(9,65)), (CHAR(9,65)), (CHAR(9,65)),
(CHAR(9,65)), (CHAR(9,65)), (CHAR(9,65)), (CHAR(9,65)),
(CHAR(9,65)), (CHAR(9,65)), (CHAR(9,65)), (CHAR(9,65)),
(CHAR(9,65)), (CHAR(9,65)), (CHAR(9,65)), (CHAR(9,65)),
(CHAR(9,65)), (CHAR(9,65)), (CHAR(9,65)), (CHAR(9,65)),
(CHAR(9,65)), (CHAR(9,65)), (CHAR(9,65)), (CHAR(9,65)),
(CHAR(9,65)), (CHAR(9,65)), (CHAR(9,65)), (CHAR(9,65)),
(CHAR(9,65)), (CHAR(9,65)), (CHAR(9,65)), (CHAR(9,65)),
(CHAR(9,65)), (CHAR(9,65)), (CHAR(9,65)), (CHAR(9,65)),
(CHAR(9,65)), (CHAR(9,65)), (CHAR(9,65)), (CHAR(9,65)),
(CHAR(9,65)), (CHAR(9,65)), (CHAR(9,65)), (CHAR(9,65)),
(CHAR(9,65)), (CHAR(9,65)), (CHAR(9,65)), (CHAR(9,65)),
(CHAR(9,65)), (CHAR(9,65)), (CHAR(9,65)), (CHAR(9,65)),
(CHAR(9,65)), (CHAR(9,65)), (CHAR(9,65)), (CHAR(9,65)),
(CHAR(9,65)), (CHAR(9,65)), (CHAR(9,65)), (CHAR(9,65)),
(CHAR(9,65)), (CHAR(9,65)), (CHAR(9,65)), (CHAR(9,65)),
(CHAR(9,65)), (CHAR(9,65)), (CHAR(9,65)), (CHAR(9,65)),
(CHAR(9,65)), (CHAR(9,65)), (CHAR(9,65)), (CHAR(9,65)),
(CHAR(9,65)), (CHAR(9,65)), (CHAR(9,65)), (CHAR(9,65)),
(CHAR(9,65)), (CHAR(9,65)), (CHAR(9,65)), (CHAR(9,65)),
(CHAR(9,65)), (CHAR(9,65)), (CHAR(9,65)), (CHAR(9,65)),
(CHAR(9,65)), (CHAR(9,65)), (CHAR(9,65)), (CHAR(9,65)),
(CHAR(9,65)), (CHAR(9,65)), (CHAR(9,65)), (CHAR(9,65)),
(CHAR(9,65)), (CHAR(9,65)), (CHAR(9,65)), (CHAR(9,65)),
(CHAR(9,65)), (CHAR(9,65)), (CHAR(9,65)), (CHAR(9,65)),
(''), (''), (''), (''),
(' B'), (' B'), (' B'), (' B');
SELECT DISTINCT COUNT(*) FROM t1 WHERE c1 = '';
COUNT(*)
4
SELECT DISTINCT length(c1), c1 FROM t1 WHERE c1 = '';
length(c1)	c1
0	
SELECT DISTINCT COUNT(*) FROM t1 IGNORE INDEX (c1) WHERE c1 = '';
COUNT(*)
4
SELECT DISTINCT length(c1), c1 FROM t1 IGNORE INDEX (c1) WHERE c1 = '';
length(c1)	c1
0	
SELECT DISTINCT length(c1), c1 FROM t1 ORDER BY c1;
length(c1)	c1
0	
2		A
2	 B
DROP TABLE t1;
End of 4.1 tests
set storage_engine=MyISAM;
drop table if exists t1,t2,t3;
--- Testing varchar ---
--- Testing varchar ---
create table t1 (v varchar(10), c char(10), t text);
insert into t1 values('+ ', '+ ', '+ ');
set @a=repeat(' ',20);
insert into t1 values (concat('+',@a),concat('+',@a),concat('+',@a));
Warnings:
Note	1265	Data truncated for column 'v' at row 1
select concat('*',v,'*',c,'*',t,'*') from t1;
concat('*',v,'*',c,'*',t,'*')
*+ *+*+ *
*+         *+*+                    *
show create table t1;
Table	Create Table
t1	CREATE TABLE `t1` (
  `v` varchar(10) DEFAULT NULL,
  `c` char(10) DEFAULT NULL,
  `t` text
) ENGINE=MyISAM DEFAULT CHARSET=latin1
create table t2 like t1;
show create table t2;
Table	Create Table
t2	CREATE TABLE `t2` (
  `v` varchar(10) DEFAULT NULL,
  `c` char(10) DEFAULT NULL,
  `t` text
) ENGINE=MyISAM DEFAULT CHARSET=latin1
create table t3 select * from t1;
show create table t3;
Table	Create Table
t3	CREATE TABLE `t3` (
  `v` varchar(10) DEFAULT NULL,
  `c` char(10) DEFAULT NULL,
  `t` text
) ENGINE=MyISAM DEFAULT CHARSET=latin1
alter table t1 modify c varchar(10);
show create table t1;
Table	Create Table
t1	CREATE TABLE `t1` (
  `v` varchar(10) DEFAULT NULL,
  `c` varchar(10) DEFAULT NULL,
  `t` text
) ENGINE=MyISAM DEFAULT CHARSET=latin1
alter table t1 modify v char(10);
show create table t1;
Table	Create Table
t1	CREATE TABLE `t1` (
  `v` char(10) DEFAULT NULL,
  `c` varchar(10) DEFAULT NULL,
  `t` text
) ENGINE=MyISAM DEFAULT CHARSET=latin1
alter table t1 modify t varchar(10);
Warnings:
Note	1265	Data truncated for column 't' at row 2
show create table t1;
Table	Create Table
t1	CREATE TABLE `t1` (
  `v` char(10) DEFAULT NULL,
  `c` varchar(10) DEFAULT NULL,
  `t` varchar(10) DEFAULT NULL
) ENGINE=MyISAM DEFAULT CHARSET=latin1
select concat('*',v,'*',c,'*',t,'*') from t1;
concat('*',v,'*',c,'*',t,'*')
*+*+*+ *
*+*+*+         *
drop table t1,t2,t3;
create table t1 (v varchar(10), c char(10), t text, key(v), key(c), key(t(10)));
show create table t1;
Table	Create Table
t1	CREATE TABLE `t1` (
  `v` varchar(10) DEFAULT NULL,
  `c` char(10) DEFAULT NULL,
  `t` text,
  KEY `v` (`v`),
  KEY `c` (`c`),
  KEY `t` (`t`(10))
) ENGINE=MyISAM DEFAULT CHARSET=latin1
select count(*) from t1;
count(*)
270
insert into t1 values(concat('a',char(1)),concat('a',char(1)),concat('a',char(1)));
select count(*) from t1 where v='a';
count(*)
10
select count(*) from t1 where c='a';
count(*)
10
select count(*) from t1 where t='a';
count(*)
10
select count(*) from t1 where v='a  ';
count(*)
10
select count(*) from t1 where c='a  ';
count(*)
10
select count(*) from t1 where t='a  ';
count(*)
10
select count(*) from t1 where v between 'a' and 'a ';
count(*)
10
select count(*) from t1 where v between 'a' and 'a ' and v between 'a  ' and 'b\n';
count(*)
10
select count(*) from t1 where v like 'a%';
count(*)
11
select count(*) from t1 where c like 'a%';
count(*)
11
select count(*) from t1 where t like 'a%';
count(*)
11
select count(*) from t1 where v like 'a %';
count(*)
9
explain select count(*) from t1 where v='a  ';
id	select_type	table	type	possible_keys	key	key_len	ref	rows	Extra
1	SIMPLE	t1	ref	v	v	13	const	#	Using where; Using index
explain select count(*) from t1 where c='a  ';
id	select_type	table	type	possible_keys	key	key_len	ref	rows	Extra
1	SIMPLE	t1	ref	c	c	11	const	#	Using where; Using index
explain select count(*) from t1 where t='a  ';
id	select_type	table	type	possible_keys	key	key_len	ref	rows	Extra
1	SIMPLE	t1	ref	t	t	13	const	#	Using where
explain select count(*) from t1 where v like 'a%';
id	select_type	table	type	possible_keys	key	key_len	ref	rows	Extra
1	SIMPLE	t1	range	v	v	13	NULL	#	Using where; Using index
explain select count(*) from t1 where v between 'a' and 'a ';
id	select_type	table	type	possible_keys	key	key_len	ref	rows	Extra
1	SIMPLE	t1	ref	v	v	13	const	#	Using where; Using index
explain select count(*) from t1 where v between 'a' and 'a ' and v between 'a  ' and 'b\n';
id	select_type	table	type	possible_keys	key	key_len	ref	rows	Extra
1	SIMPLE	t1	ref	v	v	13	const	#	Using where; Using index
alter table t1 add unique(v);
ERROR 23000: Duplicate entry '{ ' for key 'v_2'
alter table t1 add key(v);
select concat('*',v,'*',c,'*',t,'*') as qq from t1 where v='a';
qq
*a*a*a*
*a *a*a *
*a  *a*a  *
*a   *a*a   *
*a    *a*a    *
*a     *a*a     *
*a      *a*a      *
*a       *a*a       *
*a        *a*a        *
*a         *a*a         *
explain select * from t1 where v='a';
id	select_type	table	type	possible_keys	key	key_len	ref	rows	Extra
1	SIMPLE	t1	ref	v,v_2	#	13	const	#	Using where
select v,count(*) from t1 group by v limit 10;
v	count(*)
a	1
a	10
b	10
c	10
d	10
e	10
f	10
g	10
h	10
i	10
select v,count(t) from t1 group by v limit 10;
v	count(t)
a	1
a	10
b	10
c	10
d	10
e	10
f	10
g	10
h	10
i	10
select v,count(c) from t1 group by v limit 10;
v	count(c)
a	1
a	10
b	10
c	10
d	10
e	10
f	10
g	10
h	10
i	10
select sql_big_result v,count(t) from t1 group by v limit 10;
v	count(t)
a	1
a	10
b	10
c	10
d	10
e	10
f	10
g	10
h	10
i	10
select sql_big_result v,count(c) from t1 group by v limit 10;
v	count(c)
a	1
a 	10
b     	10
c    	10
d   	10
e  	10
f     	10
g    	10
h	10
i     	10
select c,count(*) from t1 group by c limit 10;
c	count(*)
a	1
a	10
b	10
c	10
d	10
e	10
f	10
g	10
h	10
i	10
select c,count(t) from t1 group by c limit 10;
c	count(t)
a	1
a	10
b	10
c	10
d	10
e	10
f	10
g	10
h	10
i	10
select sql_big_result c,count(t) from t1 group by c limit 10;
c	count(t)
a	1
a	10
b	10
c	10
d	10
e	10
f	10
g	10
h	10
i	10
select t,count(*) from t1 group by t limit 10;
t	count(*)
a	1
a	10
b	10
c	10
d	10
e	10
f	10
g	10
h	10
i	10
select t,count(t) from t1 group by t limit 10;
t	count(t)
a	1
a	10
b	10
c	10
d	10
e	10
f	10
g	10
h	10
i	10
select sql_big_result t,count(t) from t1 group by t limit 10;
t	count(t)
a	1
a	10
b	10
c	10
d	10
e	10
f	10
g	10
h	10
i	10
alter table t1 modify v varchar(300), drop key v, drop key v_2, add key v (v);
show create table t1;
Table	Create Table
t1	CREATE TABLE `t1` (
  `v` varchar(300) DEFAULT NULL,
  `c` char(10) DEFAULT NULL,
  `t` text,
  KEY `c` (`c`),
  KEY `t` (`t`(10)),
  KEY `v` (`v`)
) ENGINE=MyISAM DEFAULT CHARSET=latin1
select count(*) from t1 where v='a';
count(*)
10
select count(*) from t1 where v='a  ';
count(*)
10
select count(*) from t1 where v between 'a' and 'a ';
count(*)
10
select count(*) from t1 where v between 'a' and 'a ' and v between 'a  ' and 'b\n';
count(*)
10
select count(*) from t1 where v like 'a%';
count(*)
11
select count(*) from t1 where v like 'a %';
count(*)
9
explain select count(*) from t1 where v='a  ';
id	select_type	table	type	possible_keys	key	key_len	ref	rows	Extra
1	SIMPLE	t1	ref	v	v	303	const	#	Using where; Using index
explain select count(*) from t1 where v like 'a%';
id	select_type	table	type	possible_keys	key	key_len	ref	rows	Extra
1	SIMPLE	t1	range	v	v	303	NULL	#	Using where; Using index
explain select count(*) from t1 where v between 'a' and 'a ';
id	select_type	table	type	possible_keys	key	key_len	ref	rows	Extra
1	SIMPLE	t1	ref	v	v	303	const	#	Using where; Using index
explain select count(*) from t1 where v between 'a' and 'a ' and v between 'a  ' and 'b\n';
id	select_type	table	type	possible_keys	key	key_len	ref	rows	Extra
1	SIMPLE	t1	ref	v	v	303	const	#	Using where; Using index
explain select * from t1 where v='a';
id	select_type	table	type	possible_keys	key	key_len	ref	rows	Extra
1	SIMPLE	t1	ref	v	v	303	const	#	Using where
select v,count(*) from t1 group by v limit 10;
v	count(*)
a	1
a	10
b	10
c	10
d	10
e	10
f	10
g	10
h	10
i	10
select v,count(t) from t1 group by v limit 10;
v	count(t)
a	1
a	10
b	10
c	10
d	10
e	10
f	10
g	10
h	10
i	10
select sql_big_result v,count(t) from t1 group by v limit 10;
v	count(t)
a	1
a	10
b	10
c	10
d	10
e	10
f	10
g	10
h	10
i	10
alter table t1 drop key v, add key v (v(30));
show create table t1;
Table	Create Table
t1	CREATE TABLE `t1` (
  `v` varchar(300) DEFAULT NULL,
  `c` char(10) DEFAULT NULL,
  `t` text,
  KEY `c` (`c`),
  KEY `t` (`t`(10)),
  KEY `v` (`v`(30))
) ENGINE=MyISAM DEFAULT CHARSET=latin1
select count(*) from t1 where v='a';
count(*)
10
select count(*) from t1 where v='a  ';
count(*)
10
select count(*) from t1 where v between 'a' and 'a ';
count(*)
10
select count(*) from t1 where v between 'a' and 'a ' and v between 'a  ' and 'b\n';
count(*)
10
select count(*) from t1 where v like 'a%';
count(*)
11
select count(*) from t1 where v like 'a %';
count(*)
9
explain select count(*) from t1 where v='a  ';
id	select_type	table	type	possible_keys	key	key_len	ref	rows	Extra
1	SIMPLE	t1	ref	v	v	33	const	#	Using where
explain select count(*) from t1 where v like 'a%';
id	select_type	table	type	possible_keys	key	key_len	ref	rows	Extra
1	SIMPLE	t1	range	v	v	33	NULL	#	Using where
explain select count(*) from t1 where v between 'a' and 'a ';
id	select_type	table	type	possible_keys	key	key_len	ref	rows	Extra
1	SIMPLE	t1	ref	v	v	33	const	#	Using where
explain select count(*) from t1 where v between 'a' and 'a ' and v between 'a  ' and 'b\n';
id	select_type	table	type	possible_keys	key	key_len	ref	rows	Extra
1	SIMPLE	t1	ref	v	v	33	const	#	Using where
explain select * from t1 where v='a';
id	select_type	table	type	possible_keys	key	key_len	ref	rows	Extra
1	SIMPLE	t1	ref	v	v	33	const	#	Using where
select v,count(*) from t1 group by v limit 10;
v	count(*)
a	1
a	10
b	10
c	10
d	10
e	10
f	10
g	10
h	10
i	10
select v,count(t) from t1 group by v limit 10;
v	count(t)
a	1
a	10
b	10
c	10
d	10
e	10
f	10
g	10
h	10
i	10
select sql_big_result v,count(t) from t1 group by v limit 10;
v	count(t)
a	1
a	10
b	10
c	10
d	10
e	10
f	10
g	10
h	10
i	10
alter table t1 modify v varchar(600), drop key v, add key v (v);
show create table t1;
Table	Create Table
t1	CREATE TABLE `t1` (
  `v` varchar(600) DEFAULT NULL,
  `c` char(10) DEFAULT NULL,
  `t` text,
  KEY `c` (`c`),
  KEY `t` (`t`(10)),
  KEY `v` (`v`)
) ENGINE=MyISAM DEFAULT CHARSET=latin1
select v,count(*) from t1 group by v limit 10;
v	count(*)
a	1
a	10
b	10
c	10
d	10
e	10
f	10
g	10
h	10
i	10
select v,count(t) from t1 group by v limit 10;
v	count(t)
a	1
a	10
b	10
c	10
d	10
e	10
f	10
g	10
h	10
i	10
select sql_big_result v,count(t) from t1 group by v limit 10;
v	count(t)
a	1
a	10
b	10
c	10
d	10
e	10
f	10
g	10
h	10
i	10
drop table t1;
create table t1 (a char(10), unique (a));
insert into t1 values ('a   ');
insert into t1 values ('a ');
ERROR 23000: Duplicate entry 'a' for key 'a'
alter table t1 modify a varchar(10);
insert into t1 values ('a '),('a  '),('a   '),('a         ');
ERROR 23000: Duplicate entry 'a ' for key 'a'
insert into t1 values ('a     ');
ERROR 23000: Duplicate entry 'a     ' for key 'a'
insert into t1 values ('a          ');
ERROR 23000: Duplicate entry 'a         ' for key 'a'
insert into t1 values ('a ');
ERROR 23000: Duplicate entry 'a ' for key 'a'
update t1 set a='a  ' where a like 'a%';
select concat(a,'.') from t1;
concat(a,'.')
a  .
update t1 set a='abc    ' where a like 'a ';
select concat(a,'.') from t1;
concat(a,'.')
a  .
update t1 set a='a      ' where a like 'a %';
select concat(a,'.') from t1;
concat(a,'.')
a      .
update t1 set a='a  ' where a like 'a      ';
select concat(a,'.') from t1;
concat(a,'.')
a  .
drop table t1;
create table t1 (v varchar(10), c char(10), t text, key(v(5)), key(c(5)), key(t(5)));
show create table t1;
Table	Create Table
t1	CREATE TABLE `t1` (
  `v` varchar(10) DEFAULT NULL,
  `c` char(10) DEFAULT NULL,
  `t` text,
  KEY `v` (`v`(5)),
  KEY `c` (`c`(5)),
  KEY `t` (`t`(5))
) ENGINE=MyISAM DEFAULT CHARSET=latin1
drop table t1;
create table t1 (v char(10) character set utf8);
show create table t1;
Table	Create Table
t1	CREATE TABLE `t1` (
  `v` char(10) CHARACTER SET utf8 DEFAULT NULL
) ENGINE=MyISAM DEFAULT CHARSET=latin1
drop table t1;
create table t1 (v varchar(10), c char(10)) row_format=fixed;
show create table t1;
Table	Create Table
t1	CREATE TABLE `t1` (
  `v` varchar(10) DEFAULT NULL,
  `c` char(10) DEFAULT NULL
) ENGINE=MyISAM DEFAULT CHARSET=latin1 ROW_FORMAT=FIXED
insert into t1 values('a','a'),('a ','a ');
select concat('*',v,'*',c,'*') from t1;
concat('*',v,'*',c,'*')
*a*a*
*a *a*
drop table t1;
create table t1 (v varchar(65530), key(v(10)));
insert into t1 values(repeat('a',65530));
select length(v) from t1 where v=repeat('a',65530);
length(v)
65530
drop table t1;
create table t1(a int, b varchar(12), key ba(b, a));
insert into t1 values (1, 'A'), (20, NULL);
explain select * from t1 where a=20 and b is null;
id	select_type	table	type	possible_keys	key	key_len	ref	rows	Extra
1	SIMPLE	t1	ref	ba	ba	20	const,const	1	Using where; Using index
select * from t1 where a=20 and b is null;
a	b
20	NULL
drop table t1;
create table t1 (v varchar(65530), key(v));
Warnings:
Warning	1071	Specified key was too long; max key length is 1000 bytes
drop table if exists t1;
create table t1 (v varchar(65536));
Warnings:
Note	1246	Converting column 'v' from VARCHAR to TEXT
show create table t1;
Table	Create Table
t1	CREATE TABLE `t1` (
  `v` mediumtext
) ENGINE=MyISAM DEFAULT CHARSET=latin1
drop table t1;
create table t1 (v varchar(65530) character set utf8);
Warnings:
Note	1246	Converting column 'v' from VARCHAR to TEXT
show create table t1;
Table	Create Table
t1	CREATE TABLE `t1` (
  `v` mediumtext CHARACTER SET utf8
) ENGINE=MyISAM DEFAULT CHARSET=latin1
drop table t1;
create table t1 (v varchar(65535));
ERROR 42000: Row size too large. The maximum row size for the used table type, not counting BLOBs, is 65535. You have to change some columns to TEXT or BLOBs
set storage_engine=MyISAM;
set @save_concurrent_insert=@@concurrent_insert;
set global concurrent_insert=1;
create table t1 (a int);
insert into t1 values (1),(2),(3),(4),(5);
lock table t1 read local;
insert into t1 values(6),(7);
unlock tables;
delete from t1 where a>=3 and a<=4;
lock table t1 read local;
set global concurrent_insert=2;
insert into t1 values (8),(9);
unlock tables;
insert into t1 values (10),(11),(12);
select * from t1;
a
1
2
11
10
5
6
7
8
9
12
check table t1;
Table	Op	Msg_type	Msg_text
test.t1	check	status	OK
drop table t1;
create table t1 (a int, b varchar(30) default "hello");
insert into t1 (a) values (1),(2),(3),(4),(5);
lock table t1 read local;
insert into t1 (a) values(6),(7);
unlock tables;
delete from t1 where a>=3 and a<=4;
lock table t1 read local;
set global concurrent_insert=2;
insert into t1 (a) values (8),(9);
unlock tables;
insert into t1 (a) values (10),(11),(12);
select a from t1;
a
1
2
11
10
5
6
7
8
9
12
check table t1;
Table	Op	Msg_type	Msg_text
test.t1	check	status	OK
drop table t1;
set global concurrent_insert=@save_concurrent_insert;
create table t1 (a int, key(a));
insert into t1 values (1),(2),(3),(4),(NULL),(NULL),(NULL),(NULL);
analyze table t1;
Table	Op	Msg_type	Msg_text
test.t1	analyze	status	OK
show keys from t1;
Table	Non_unique	Key_name	Seq_in_index	Column_name	Collation	Cardinality	Sub_part	Packed	Null	Index_type	Comment
t1	1	a	1	a	A	8	NULL	NULL	YES	BTREE	
alter table t1 disable keys;
alter table t1 enable keys;
show keys from t1;
Table	Non_unique	Key_name	Seq_in_index	Column_name	Collation	Cardinality	Sub_part	Packed	Null	Index_type	Comment
t1	1	a	1	a	A	8	NULL	NULL	YES	BTREE	
drop table t1;
create table t1 (c1 int) engine=myisam pack_keys=0;
create table t2 (c1 int) engine=myisam pack_keys=1;
create table t3 (c1 int) engine=myisam pack_keys=default;
create table t4 (c1 int) engine=myisam pack_keys=2;
ERROR 42000: You have an error in your SQL syntax; check the manual that corresponds to your MySQL server version for the right syntax to use near '2' at line 1
drop table t1, t2, t3;
CREATE TABLE t1(a INT, b INT, KEY inx (a), UNIQUE KEY uinx (b)) ENGINE=MyISAM;
INSERT INTO t1(a,b) VALUES (1,1),(2,2),(3,3),(4,4),(5,5);
SELECT a FROM t1 FORCE INDEX (inx) WHERE a=1;
a
1
ALTER TABLE t1 DISABLE KEYS;
SELECT a FROM t1 FORCE INDEX (inx) WHERE a=1;
a
1
SELECT a FROM t1 USE INDEX (inx) WHERE a=1;
a
1
SELECT b FROM t1 FORCE INDEX (uinx) WHERE b=1;
b
1
SELECT b FROM t1 USE INDEX (uinx) WHERE b=1;
b
1
SELECT a FROM t1 FORCE INDEX (inx,uinx) WHERE a=1;
a
1
ALTER TABLE t1 ENABLE KEYS;
SELECT a FROM t1 FORCE INDEX (inx) WHERE a=1;
a
1
DROP TABLE t1;
CREATE TABLE t1 (c1 INT, c2 INT, UNIQUE INDEX (c1), INDEX (c2)) ENGINE=MYISAM;
SHOW TABLE STATUS LIKE 't1';
Name	Engine	Version	Row_format	Rows	Avg_row_length	Data_length	Max_data_length	Index_length	Data_free	Auto_increment	Create_time	Update_time	Check_time	Collation	Checksum	Create_options	Comment
t1	MyISAM	10	Fixed	0	#	#	#	1024	#	#	#	#	#	#	#		
INSERT INTO t1 VALUES (1,1);
SHOW TABLE STATUS LIKE 't1';
Name	Engine	Version	Row_format	Rows	Avg_row_length	Data_length	Max_data_length	Index_length	Data_free	Auto_increment	Create_time	Update_time	Check_time	Collation	Checksum	Create_options	Comment
t1	MyISAM	10	Fixed	1	#	#	#	3072	#	#	#	#	#	#	#		
ALTER TABLE t1 DISABLE KEYS;
SHOW TABLE STATUS LIKE 't1';
Name	Engine	Version	Row_format	Rows	Avg_row_length	Data_length	Max_data_length	Index_length	Data_free	Auto_increment	Create_time	Update_time	Check_time	Collation	Checksum	Create_options	Comment
t1	MyISAM	10	Fixed	1	#	#	#	3072	#	#	#	#	#	#	#		
ALTER TABLE t1 ENABLE KEYS;
SHOW TABLE STATUS LIKE 't1';
Name	Engine	Version	Row_format	Rows	Avg_row_length	Data_length	Max_data_length	Index_length	Data_free	Auto_increment	Create_time	Update_time	Check_time	Collation	Checksum	Create_options	Comment
t1	MyISAM	10	Fixed	1	#	#	#	3072	#	#	#	#	#	#	#		
ALTER TABLE t1 DISABLE KEYS;
SHOW TABLE STATUS LIKE 't1';
Name	Engine	Version	Row_format	Rows	Avg_row_length	Data_length	Max_data_length	Index_length	Data_free	Auto_increment	Create_time	Update_time	Check_time	Collation	Checksum	Create_options	Comment
t1	MyISAM	10	Fixed	1	#	#	#	3072	#	#	#	#	#	#	#		
ALTER TABLE t1 ENABLE KEYS;
SHOW TABLE STATUS LIKE 't1';
Name	Engine	Version	Row_format	Rows	Avg_row_length	Data_length	Max_data_length	Index_length	Data_free	Auto_increment	Create_time	Update_time	Check_time	Collation	Checksum	Create_options	Comment
t1	MyISAM	10	Fixed	1	#	#	#	3072	#	#	#	#	#	#	#		
# Enable keys with parallel repair
SET @@myisam_repair_threads=2;
ALTER TABLE t1 DISABLE KEYS;
ALTER TABLE t1 ENABLE KEYS;
SET @@myisam_repair_threads=1;
CHECK TABLE t1 EXTENDED;
Table	Op	Msg_type	Msg_text
test.t1	check	status	OK
DROP TABLE t1;
CREATE TABLE t1 (id int NOT NULL, ref int NOT NULL, INDEX (id)) ENGINE=MyISAM;
CREATE TABLE t2 LIKE t1;
INSERT INTO t2 (id, ref) VALUES (1,3), (2,1), (3,2), (4,5), (4,4);
INSERT INTO t1 SELECT * FROM t2;
SELECT * FROM t1 AS a INNER JOIN t1 AS b USING (id) WHERE a.ref < b.ref;
id	ref	ref
4	4	5
SELECT * FROM t1;
id	ref
1	3
2	1
3	2
4	5
4	4
DELETE FROM a USING t1 AS a INNER JOIN t1 AS b USING (id) WHERE a.ref < b.ref;
SELECT * FROM t1;
id	ref
1	3
2	1
3	2
4	5
DROP TABLE t1, t2;
CREATE TABLE t1 (a INT) ENGINE=MyISAM CHECKSUM=1 ROW_FORMAT=DYNAMIC;
INSERT INTO t1 VALUES (0);
UPDATE t1 SET a=1;
SELECT a FROM t1;
a
1
CHECK TABLE t1;
Table	Op	Msg_type	Msg_text
test.t1	check	status	OK
INSERT INTO t1 VALUES (0), (5), (4), (2);
UPDATE t1 SET a=2;
SELECT a FROM t1;
a
2
2
2
2
2
CHECK TABLE t1;
Table	Op	Msg_type	Msg_text
test.t1	check	status	OK
DROP TABLE t1;
#
# Bug #49465: valgrind warnings and incorrect live checksum...
#
CREATE TABLE t1(
a VARCHAR(1), b VARCHAR(1), c VARCHAR(1),
f VARCHAR(1), g VARCHAR(1), h VARCHAR(1),
i VARCHAR(1), j VARCHAR(1), k VARCHAR(1)) CHECKSUM=1;
INSERT INTO t1 VALUES('', '', '', '', '', '', '', '', '');
CHECKSUM TABLE t1 QUICK;
Table	Checksum
test.t1	467455460
CHECKSUM TABLE t1 EXTENDED;
Table	Checksum
test.t1	467455460
DROP TABLE t1;
#
# BUG#48438 - crash with error in unioned query against merge table and view...
#
SET GLOBAL table_open_cache=3;
CREATE TABLE t1(a INT);
SELECT 1 FROM t1 AS a1, t1 AS a2, t1 AS a3, t1 AS a4 FOR UPDATE;
1
SELECT TABLE_ROWS, DATA_LENGTH FROM INFORMATION_SCHEMA.TABLES
WHERE TABLE_SCHEMA='test' AND TABLE_NAME='t1';
TABLE_ROWS	DATA_LENGTH
0	0
DROP TABLE t1;
SET GLOBAL table_open_cache=DEFAULT;
End of 5.0 tests
create table t1 (a int not null, key `a` (a) key_block_size=1024);
show create table t1;
Table	Create Table
t1	CREATE TABLE `t1` (
  `a` int(11) NOT NULL,
  KEY `a` (`a`) KEY_BLOCK_SIZE=1024
) ENGINE=MyISAM DEFAULT CHARSET=latin1
drop table t1;
create table t1 (a int not null, key `a` (a) key_block_size=2048);
show create table t1;
Table	Create Table
t1	CREATE TABLE `t1` (
  `a` int(11) NOT NULL,
  KEY `a` (`a`) KEY_BLOCK_SIZE=2048
) ENGINE=MyISAM DEFAULT CHARSET=latin1
drop table t1;
create table t1 (a varchar(2048), key `a` (a));
Warnings:
Warning	1071	Specified key was too long; max key length is 1000 bytes
show create table t1;
Table	Create Table
t1	CREATE TABLE `t1` (
  `a` varchar(2048) DEFAULT NULL,
  KEY `a` (`a`(1000))
) ENGINE=MyISAM DEFAULT CHARSET=latin1
drop table t1;
create table t1 (a varchar(2048), key `a` (a) key_block_size=1024);
Warnings:
Warning	1071	Specified key was too long; max key length is 1000 bytes
show create table t1;
Table	Create Table
t1	CREATE TABLE `t1` (
  `a` varchar(2048) DEFAULT NULL,
  KEY `a` (`a`(1000)) KEY_BLOCK_SIZE=4096
) ENGINE=MyISAM DEFAULT CHARSET=latin1
drop table t1;
create table t1 (a int not null, b varchar(2048), key (a), key(b)) key_block_size=1024;
Warnings:
Warning	1071	Specified key was too long; max key length is 1000 bytes
show create table t1;
Table	Create Table
t1	CREATE TABLE `t1` (
  `a` int(11) NOT NULL,
  `b` varchar(2048) DEFAULT NULL,
  KEY `a` (`a`),
  KEY `b` (`b`(1000)) KEY_BLOCK_SIZE=4096
) ENGINE=MyISAM DEFAULT CHARSET=latin1 KEY_BLOCK_SIZE=1024
alter table t1 key_block_size=2048;
show create table t1;
Table	Create Table
t1	CREATE TABLE `t1` (
  `a` int(11) NOT NULL,
  `b` varchar(2048) DEFAULT NULL,
  KEY `a` (`a`) KEY_BLOCK_SIZE=1024,
  KEY `b` (`b`(1000)) KEY_BLOCK_SIZE=4096
) ENGINE=MyISAM DEFAULT CHARSET=latin1 KEY_BLOCK_SIZE=2048
alter table t1 add c int, add key (c);
show create table t1;
Table	Create Table
t1	CREATE TABLE `t1` (
  `a` int(11) NOT NULL,
  `b` varchar(2048) DEFAULT NULL,
  `c` int(11) DEFAULT NULL,
  KEY `a` (`a`) KEY_BLOCK_SIZE=1024,
  KEY `b` (`b`(1000)) KEY_BLOCK_SIZE=4096,
  KEY `c` (`c`)
) ENGINE=MyISAM DEFAULT CHARSET=latin1 KEY_BLOCK_SIZE=2048
alter table t1 key_block_size=0;
alter table t1 add d int, add key (d);
show create table t1;
Table	Create Table
t1	CREATE TABLE `t1` (
  `a` int(11) NOT NULL,
  `b` varchar(2048) DEFAULT NULL,
  `c` int(11) DEFAULT NULL,
  `d` int(11) DEFAULT NULL,
  KEY `a` (`a`) KEY_BLOCK_SIZE=1024,
  KEY `b` (`b`(1000)) KEY_BLOCK_SIZE=4096,
  KEY `c` (`c`) KEY_BLOCK_SIZE=2048,
  KEY `d` (`d`)
) ENGINE=MyISAM DEFAULT CHARSET=latin1
drop table t1;
create table t1 (a int not null, b varchar(2048), key (a), key(b)) key_block_size=8192;
Warnings:
Warning	1071	Specified key was too long; max key length is 1000 bytes
show create table t1;
Table	Create Table
t1	CREATE TABLE `t1` (
  `a` int(11) NOT NULL,
  `b` varchar(2048) DEFAULT NULL,
  KEY `a` (`a`),
  KEY `b` (`b`(1000))
) ENGINE=MyISAM DEFAULT CHARSET=latin1 KEY_BLOCK_SIZE=8192
drop table t1;
create table t1 (a int not null, b varchar(2048), key (a) key_block_size=1024, key(b)) key_block_size=8192;
Warnings:
Warning	1071	Specified key was too long; max key length is 1000 bytes
show create table t1;
Table	Create Table
t1	CREATE TABLE `t1` (
  `a` int(11) NOT NULL,
  `b` varchar(2048) DEFAULT NULL,
  KEY `a` (`a`) KEY_BLOCK_SIZE=1024,
  KEY `b` (`b`(1000))
) ENGINE=MyISAM DEFAULT CHARSET=latin1 KEY_BLOCK_SIZE=8192
drop table t1;
create table t1 (a int not null, b int, key (a) key_block_size=1024, key(b) key_block_size=8192) key_block_size=16384;
show create table t1;
Table	Create Table
t1	CREATE TABLE `t1` (
  `a` int(11) NOT NULL,
  `b` int(11) DEFAULT NULL,
  KEY `a` (`a`) KEY_BLOCK_SIZE=1024,
  KEY `b` (`b`) KEY_BLOCK_SIZE=8192
) ENGINE=MyISAM DEFAULT CHARSET=latin1 KEY_BLOCK_SIZE=16384
drop table t1;
create table t1 (a int not null, key `a` (a) key_block_size=512);
show create table t1;
Table	Create Table
t1	CREATE TABLE `t1` (
  `a` int(11) NOT NULL,
  KEY `a` (`a`) KEY_BLOCK_SIZE=1024
) ENGINE=MyISAM DEFAULT CHARSET=latin1
drop table t1;
create table t1 (a varchar(2048), key `a` (a) key_block_size=1000000000000000000);
Warnings:
Warning	1071	Specified key was too long; max key length is 1000 bytes
show create table t1;
Table	Create Table
t1	CREATE TABLE `t1` (
  `a` varchar(2048) DEFAULT NULL,
  KEY `a` (`a`(1000)) KEY_BLOCK_SIZE=4096
) ENGINE=MyISAM DEFAULT CHARSET=latin1
drop table t1;
create table t1 (a int not null, key `a` (a) key_block_size=1025);
show create table t1;
Table	Create Table
t1	CREATE TABLE `t1` (
  `a` int(11) NOT NULL,
  KEY `a` (`a`) KEY_BLOCK_SIZE=2048
) ENGINE=MyISAM DEFAULT CHARSET=latin1
drop table t1;
create table t1 (a int not null, key key_block_size=1024 (a));
ERROR 42000: You have an error in your SQL syntax; check the manual that corresponds to your MySQL server version for the right syntax to use near '=1024 (a))' at line 1
create table t1 (a int not null, key `a` key_block_size=1024 (a));
ERROR 42000: You have an error in your SQL syntax; check the manual that corresponds to your MySQL server version for the right syntax to use near 'key_block_size=1024 (a))' at line 1
CREATE TABLE t1 (
c1 INT,
c2 VARCHAR(300),
KEY (c1) KEY_BLOCK_SIZE 1024,
KEY (c2) KEY_BLOCK_SIZE 8192
);
INSERT INTO t1 VALUES (10, REPEAT('a', CEIL(RAND(10) * 300))),
(11, REPEAT('b', CEIL(RAND() * 300))),
(12, REPEAT('c', CEIL(RAND() * 300))),
(13, REPEAT('d', CEIL(RAND() * 300))),
(14, REPEAT('e', CEIL(RAND() * 300))),
(15, REPEAT('f', CEIL(RAND() * 300))),
(16, REPEAT('g', CEIL(RAND() * 300))),
(17, REPEAT('h', CEIL(RAND() * 300))),
(18, REPEAT('i', CEIL(RAND() * 300))),
(19, REPEAT('j', CEIL(RAND() * 300))),
(20, REPEAT('k', CEIL(RAND() * 300))),
(21, REPEAT('l', CEIL(RAND() * 300))),
(22, REPEAT('m', CEIL(RAND() * 300))),
(23, REPEAT('n', CEIL(RAND() * 300))),
(24, REPEAT('o', CEIL(RAND() * 300))),
(25, REPEAT('p', CEIL(RAND() * 300))),
(26, REPEAT('q', CEIL(RAND() * 300))),
(27, REPEAT('r', CEIL(RAND() * 300))),
(28, REPEAT('s', CEIL(RAND() * 300))),
(29, REPEAT('t', CEIL(RAND() * 300))),
(30, REPEAT('u', CEIL(RAND() * 300))),
(31, REPEAT('v', CEIL(RAND() * 300))),
(32, REPEAT('w', CEIL(RAND() * 300))),
(33, REPEAT('x', CEIL(RAND() * 300))),
(34, REPEAT('y', CEIL(RAND() * 300))),
(35, REPEAT('z', CEIL(RAND() * 300)));
INSERT INTO t1 SELECT * FROM t1;
INSERT INTO t1 SELECT * FROM t1;
CHECK TABLE t1;
Table	Op	Msg_type	Msg_text
test.t1	check	status	OK
REPAIR TABLE t1;
Table	Op	Msg_type	Msg_text
test.t1	repair	status	OK
DELETE FROM t1 WHERE c1 >= 10;
CHECK TABLE t1;
Table	Op	Msg_type	Msg_text
test.t1	check	status	OK
DROP TABLE t1;
CREATE TABLE t1 (
c1 CHAR(130),
c2 VARCHAR(1)
) ENGINE=MyISAM;
INSERT INTO t1 VALUES(REPEAT("a",128), 'b');
SELECT COUNT(*) FROM t1;
COUNT(*)
1
CHECK TABLE t1;
Table	Op	Msg_type	Msg_text
test.t1	check	status	OK
REPAIR TABLE t1;
Table	Op	Msg_type	Msg_text
test.t1	repair	status	OK
SELECT COUNT(*) FROM t1;
COUNT(*)
1
CHECK TABLE t1;
Table	Op	Msg_type	Msg_text
test.t1	check	status	OK
DROP TABLE t1;
CREATE TABLE t1 (
c1 CHAR(130),
c2 VARCHAR(1)
) ENGINE=MyISAM;
INSERT INTO t1 VALUES(REPEAT("a",128), 'b');
SELECT COUNT(*) FROM t1;
COUNT(*)
1
CHECK TABLE t1 EXTENDED;
Table	Op	Msg_type	Msg_text
test.t1	check	status	OK
REPAIR TABLE t1 EXTENDED;
Table	Op	Msg_type	Msg_text
test.t1	repair	status	OK
SELECT COUNT(*) FROM t1;
COUNT(*)
1
CHECK TABLE t1 EXTENDED;
Table	Op	Msg_type	Msg_text
test.t1	check	status	OK
DROP TABLE t1;
CREATE TABLE t1 (
c1 CHAR(130),
c2 VARCHAR(1)
) ENGINE=MyISAM;
INSERT INTO t1 VALUES(REPEAT("a",128), 'b');
INSERT INTO t1 VALUES('b', 'b');
INSERT INTO t1 VALUES('c', 'b');
DELETE FROM t1 WHERE c1='b';
SELECT COUNT(*) FROM t1;
COUNT(*)
2
OPTIMIZE TABLE t1;
Table	Op	Msg_type	Msg_text
test.t1	optimize	status	OK
SELECT COUNT(*) FROM t1;
COUNT(*)
2
DROP TABLE t1;
CREATE TABLE t1 (
c1 CHAR(130),
c2 VARCHAR(1),
KEY (c1)
) ENGINE=MyISAM;
# Insert 100 rows. Query log disabled.
UPDATE t1 SET c1=REPEAT("a",128) LIMIT 90;
SELECT COUNT(*) FROM t1;
COUNT(*)
100
ALTER TABLE t1 ENGINE=MyISAM;
SELECT COUNT(*) FROM t1;
COUNT(*)
100
CHECK TABLE t1;
Table	Op	Msg_type	Msg_text
test.t1	check	status	OK
CHECK TABLE t1 EXTENDED;
Table	Op	Msg_type	Msg_text
test.t1	check	status	OK
DROP TABLE t1;
CREATE TABLE t1 (
c1 CHAR(50),
c2 VARCHAR(1)
) ENGINE=MyISAM DEFAULT CHARSET UTF8;
INSERT INTO t1 VALUES(REPEAT(_utf8 x'e0ae85',43), 'b');
SELECT COUNT(*) FROM t1;
COUNT(*)
1
CHECK TABLE t1;
Table	Op	Msg_type	Msg_text
test.t1	check	status	OK
REPAIR TABLE t1;
Table	Op	Msg_type	Msg_text
test.t1	repair	status	OK
SELECT COUNT(*) FROM t1;
COUNT(*)
1
CHECK TABLE t1;
Table	Op	Msg_type	Msg_text
test.t1	check	status	OK
DROP TABLE t1;
CREATE TABLE t1 (
c1 CHAR(50),
c2 VARCHAR(1)
) ENGINE=MyISAM DEFAULT CHARSET UTF8;
INSERT INTO t1 VALUES(REPEAT(_utf8 x'e0ae85',43), 'b');
SELECT COUNT(*) FROM t1;
COUNT(*)
1
CHECK TABLE t1 EXTENDED;
Table	Op	Msg_type	Msg_text
test.t1	check	status	OK
REPAIR TABLE t1 EXTENDED;
Table	Op	Msg_type	Msg_text
test.t1	repair	status	OK
SELECT COUNT(*) FROM t1;
COUNT(*)
1
CHECK TABLE t1 EXTENDED;
Table	Op	Msg_type	Msg_text
test.t1	check	status	OK
DROP TABLE t1;
CREATE TABLE t1 (
c1 CHAR(50),
c2 VARCHAR(1)
) ENGINE=MyISAM DEFAULT CHARSET UTF8;
INSERT INTO t1 VALUES(REPEAT(_utf8 x'e0ae85',43), 'b');
INSERT INTO t1 VALUES('b', 'b');
INSERT INTO t1 VALUES('c', 'b');
DELETE FROM t1 WHERE c1='b';
SELECT COUNT(*) FROM t1;
COUNT(*)
2
OPTIMIZE TABLE t1;
Table	Op	Msg_type	Msg_text
test.t1	optimize	status	OK
SELECT COUNT(*) FROM t1;
COUNT(*)
2
DROP TABLE t1;
CREATE TABLE t1 (
c1 CHAR(50),
c2 VARCHAR(1),
KEY (c1)
) ENGINE=MyISAM DEFAULT CHARSET UTF8;
# Insert 100 rows. Query log disabled.
UPDATE t1 SET c1=REPEAT(_utf8 x'e0ae85',43) LIMIT 90;
SELECT COUNT(*) FROM t1;
COUNT(*)
100
ALTER TABLE t1 ENGINE=MyISAM;
SELECT COUNT(*) FROM t1;
COUNT(*)
100
CHECK TABLE t1;
Table	Op	Msg_type	Msg_text
test.t1	check	status	OK
CHECK TABLE t1 EXTENDED;
Table	Op	Msg_type	Msg_text
test.t1	check	status	OK
DROP TABLE t1;
CREATE TABLE t1 (
c1 VARCHAR(10) NOT NULL,
c2 CHAR(10) DEFAULT NULL,
c3 VARCHAR(10) NOT NULL,
KEY (c1),
KEY (c2)
) ENGINE=MyISAM DEFAULT CHARSET=utf8 PACK_KEYS=0;

MyISAM file:         MYSQLD_DATADIR/test/t1
Record format:       Packed
Character set:       utf8_general_ci (33)
Data records:                    0  Deleted blocks:                 0
Recordlength:                   94

table description:
Key Start Len Index   Type
1   2     30  multip. varchar              
2   33    30  multip. char NULL            
DROP TABLE t1;
CREATE TABLE t1 (
c INT,
d bit(1),
e INT,
f VARCHAR(1),
g BIT(1),
h BIT(1),
KEY (h, d, e, g)
);
INSERT INTO t1 VALUES
(  3, 1, 1, 'a', 0, 0 ),
(  3, 1, 5, 'a', 0, 0 ),
( 10, 1, 2, 'a', 0, 1 ),
( 10, 1, 3, 'a', 0, 1 ),
( 10, 1, 4, 'a', 0, 1 );
SELECT f FROM t1 WHERE d = 1 AND e = 2 AND g = 0 AND h = 1;
f
a
SELECT h+0, d + 0, e, g + 0 FROM t1;
h+0	d + 0	e	g + 0
0	1	1	0
0	1	5	0
1	1	2	0
1	1	3	0
1	1	4	0
DROP TABLE t1;
#
# Test of BUG#35570 CHECKSUM TABLE unreliable if LINESTRING field
# (same content / differen checksum)
#
CREATE TABLE t1 (line LINESTRING NOT NULL) engine=myisam;
INSERT INTO t1 VALUES (GeomFromText("POINT(0 0)"));
checksum table t1;
Table	Checksum
test.t1	326284887
CREATE TABLE t2 (line LINESTRING NOT NULL) engine=myisam;
INSERT INTO t2 VALUES (GeomFromText("POINT(0 0)"));
checksum table t2;
Table	Checksum
test.t2	326284887
CREATE TABLE t3 select * from t1;
checksum table t3;
Table	Checksum
test.t3	326284887
drop table t1,t2,t3;
CREATE TABLE t1(a INT, b CHAR(10), KEY(a), KEY(b));
INSERT INTO t1 VALUES(1,'0'),(2,'0'),(3,'0'),(4,'0'),(5,'0'),
(6,'0'),(7,'0');
INSERT INTO t1 SELECT a+10,b FROM t1;
INSERT INTO t1 SELECT a+20,b FROM t1;
INSERT INTO t1 SELECT a+40,b FROM t1;
INSERT INTO t1 SELECT a+80,b FROM t1;
INSERT INTO t1 SELECT a+160,b FROM t1;
INSERT INTO t1 SELECT a+320,b FROM t1;
INSERT INTO t1 SELECT a+640,b FROM t1;
INSERT INTO t1 SELECT a+1280,b FROM t1;
INSERT INTO t1 SELECT a+2560,b FROM t1;
INSERT INTO t1 SELECT a+5120,b FROM t1;
SET myisam_sort_buffer_size=4;
Warnings:
Warning	1292	Truncated incorrect myisam_sort_buffer_size value: '4'
REPAIR TABLE t1;
Table	Op	Msg_type	Msg_text
test.t1	repair	error	myisam_sort_buffer_size is too small
test.t1	repair	warning	Number of rows changed from 0 to 7168
test.t1	repair	status	OK
SET myisam_repair_threads=2;
REPAIR TABLE t1;
SET myisam_repair_threads=@@global.myisam_repair_threads;
SET myisam_sort_buffer_size=@@global.myisam_sort_buffer_size;
CHECK TABLE t1;
Table	Op	Msg_type	Msg_text
test.t1	check	status	OK
DROP TABLE t1;
#
# BUG#49628 - corrupt table after legal SQL, LONGTEXT column
#
CREATE TABLE t1(a INT, b LONGTEXT, UNIQUE(a));
REPLACE INTO t1 VALUES
(1, REPEAT('a', 129015)),(1, NULL),
(2, NULL),(3, NULL),(4, NULL),(5, NULL),(6, NULL),(7, NULL),
(1, REPEAT('b', 129016)),(1, NULL),
(1, REPEAT('c', 129015)),(1, REPEAT('d', 129015));
CHECK TABLE t1;
Table	Op	Msg_type	Msg_text
test.t1	check	status	OK
DROP TABLE t1;
#
# Bug#51304: checksum table gives different results
# for same data when using bit fields
#
CREATE TABLE t1(a INT, b BIT(1));
INSERT INTO t1 VALUES(1, 0), (2, 1);
CREATE TABLE t2 SELECT * FROM t1;
CHECKSUM TABLE t1 EXTENDED;
Table	Checksum
test.t1	3775188275
CHECKSUM TABLE t2 EXTENDED;
Table	Checksum
test.t2	3775188275
CHECKSUM TABLE t3 EXTENDED;
Table	Checksum
test.t3	3775188275
DROP TABLE t1, t2, t3;
#
# BUG#51307 - widespread corruption with partitions and insert...select
#
CREATE TABLE t1(a CHAR(255), KEY(a));
SELECT * FROM t1, t1 AS a1;
a	a
SET myisam_sort_buffer_size=4;
Warnings:
Warning	1292	Truncated incorrect myisam_sort_buffer_size value: '4'
INSERT INTO t1 VALUES
('0'),('0'),('0'),('0'),('0'),('0'),('0'),('0'),('0'),('0'),
('0'),('0'),('0'),('0'),('0'),('0'),('0'),('0'),('0'),('0'),
('0'),('0'),('0'),('0'),('0'),('0'),('0'),('0'),('0'),('0'),
('0'),('0'),('0'),('0'),('0'),('0'),('0'),('0'),('0'),('0'),
('0'),('0'),('0'),('0'),('0'),('0'),('0'),('0'),('0'),('0'),
('0'),('0'),('0'),('0'),('0'),('0'),('0'),('0'),('0'),('0'),
('0'),('0'),('0'),('0'),('0'),('0'),('0'),('0'),('0'),('0'),
('0'),('0'),('0'),('0'),('0'),('0'),('0'),('0'),('0'),('0'),
('0'),('0'),('0'),('0'),('0'),('0'),('0'),('0'),('0'),('0'),
('0'),('0'),('0'),('0'),('0'),('0'),('0'),('0'),('0'),('0'),
('0'),('0'),('0'),('0'),('0'),('0'),('0'),('0'),('0'),('0'),
('0'),('0'),('0'),('0'),('0'),('0'),('0'),('0'),('0'),('0'),
('0'),('0'),('0'),('0'),('0'),('0'),('0'),('0'),('0'),('0'),
('0'),('0'),('0'),('0'),('0'),('0'),('0'),('0'),('0'),('0'),
('0'),('0'),('0'),('0'),('0'),('0'),('0'),('0'),('0'),('0'),
('0'),('0'),('0'),('0'),('0'),('0'),('0');
Warnings:
Error	1034	myisam_sort_buffer_size is too small
Error	1034	Number of rows changed from 0 to 157
SET myisam_sort_buffer_size=@@global.myisam_sort_buffer_size;
INSERT INTO t1 VALUES('1');
SELECT * FROM t1, t1 AS a1 WHERE t1.a=1 AND a1.a=1;
a	a
1	1
DROP TABLE t1;
#
# BUG#47444 - --myisam_repair_threads>1can result in all index
#             cardinalities=1
#
SET myisam_repair_threads=2;
SET myisam_sort_buffer_size=4096;
CREATE TABLE t1(a CHAR(255), KEY(a), KEY(a), KEY(a));
INSERT INTO t1 VALUES (0),(1),(2),(3),(4),(5),(6),(7),(8),(9),(0),(1),(2),(3);
REPAIR TABLE t1;
Table	Op	Msg_type	Msg_text
test.t1	repair	status	OK
SELECT CARDINALITY FROM INFORMATION_SCHEMA.STATISTICS WHERE TABLE_SCHEMA='test' AND TABLE_NAME='t1';
CARDINALITY
14
14
14
DROP TABLE t1;
SET myisam_sort_buffer_size=@@global.myisam_sort_buffer_size;
SET myisam_repair_threads=@@global.myisam_repair_threads;
#
<<<<<<< HEAD
# BUG#11757032 - 49030: OPTIMIZE TABLE BREAKS MYISAM TABLE WHEN
#                USING MYISAM_USE_MMAP ON WINDOWS
#
SET GLOBAL myisam_use_mmap=1;
CREATE TABLE t1(a INT);
INSERT INTO t1 VALUES(1),(2);
DELETE FROM t1 WHERE a=1;
FLUSH TABLE t1;
LOCK TABLE t1 WRITE;
OPTIMIZE TABLE t1;
Table	Op	Msg_type	Msg_text
test.t1	optimize	status	OK
INSERT INTO t1 VALUES(3);
UNLOCK TABLES;
SELECT * FROM t1;
a
2
3
CHECK TABLE t1;
Table	Op	Msg_type	Msg_text
test.t1	check	status	OK
DROP TABLE t1;
SET GLOBAL myisam_use_mmap=default;
=======
# BUG 11756869 - 48848: MYISAMCHK DOING SORT RECOVER IN CERTAIN
#                       CASES RESETS DATA POINTER TO SMAL
#
CREATE TABLE t1(a INT, KEY(a));
ALTER TABLE t1 DISABLE KEYS;
SET @before:= (SELECT MAX_DATA_LENGTH FROM INFORMATION_SCHEMA.TABLES WHERE TABLE_NAME='t1' AND TABLE_SCHEMA='test');
FLUSH TABLES;
SET @after:= (SELECT MAX_DATA_LENGTH FROM INFORMATION_SCHEMA.TABLES WHERE TABLE_NAME='t1' AND TABLE_SCHEMA='test');
SELECT @before=@after;
@before=@after
1
DROP TABLE t1;
>>>>>>> c99d86ac
End of 5.1 tests<|MERGE_RESOLUTION|>--- conflicted
+++ resolved
@@ -2413,7 +2413,6 @@
 SET myisam_sort_buffer_size=@@global.myisam_sort_buffer_size;
 SET myisam_repair_threads=@@global.myisam_repair_threads;
 #
-<<<<<<< HEAD
 # BUG#11757032 - 49030: OPTIMIZE TABLE BREAKS MYISAM TABLE WHEN
 #                USING MYISAM_USE_MMAP ON WINDOWS
 #
@@ -2437,7 +2436,7 @@
 test.t1	check	status	OK
 DROP TABLE t1;
 SET GLOBAL myisam_use_mmap=default;
-=======
+#
 # BUG 11756869 - 48848: MYISAMCHK DOING SORT RECOVER IN CERTAIN
 #                       CASES RESETS DATA POINTER TO SMAL
 #
@@ -2450,5 +2449,4 @@
 @before=@after
 1
 DROP TABLE t1;
->>>>>>> c99d86ac
 End of 5.1 tests