#!/usr/bin/perl
# -*- cperl -*-

# Copyright (c) 2004, 2011, Oracle and/or its affiliates. All rights reserved.
#
# This program is free software; you can redistribute it and/or modify
# it under the terms of the GNU General Public License as published by
# the Free Software Foundation; version 2 of the License.
#
# This program is distributed in the hope that it will be useful,
# but WITHOUT ANY WARRANTY; without even the implied warranty of
# MERCHANTABILITY or FITNESS FOR A PARTICULAR PURPOSE.  See the
# GNU General Public License for more details.
#
# You should have received a copy of the GNU General Public License
# along with this program; if not, write to the Free Software
# Foundation, Inc., 51 Franklin St, Fifth Floor, Boston, MA  02110-1301  USA

#
##############################################################################
#
#  mysql-test-run.pl
#
#  Tool used for executing a suite of .test files
#
#  See the "MySQL Test framework manual" for more information
#  http://dev.mysql.com/doc/mysqltest/en/index.html
#
#
##############################################################################

use strict;
use warnings;

BEGIN {
  # Check that mysql-test-run.pl is started from mysql-test/
  unless ( -f "mysql-test-run.pl" )
  {
    print "**** ERROR **** ",
      "You must start mysql-test-run from the mysql-test/ directory\n";
    exit(1);
  }
  # Check that lib exist
  unless ( -d "lib/" )
  {
    print "**** ERROR **** ",
      "Could not find the lib/ directory \n";
    exit(1);
  }
}

BEGIN {
  # Check backward compatibility support
  # By setting the environment variable MTR_VERSION
  # it's possible to use a previous version of
  # mysql-test-run.pl
  my $version= $ENV{MTR_VERSION} || 2;
  if ( $version == 1 )
  {
    print "=======================================================\n";
    print "  WARNING: Using mysql-test-run.pl version 1!  \n";
    print "=======================================================\n";
    # Should use exec() here on *nix but this appears not to work on Windows
    exit(system($^X, "lib/v1/mysql-test-run.pl", @ARGV) >> 8);
  }
  elsif ( $version == 2 )
  {
    # This is the current version, just continue
    ;
  }
  else
  {
    print "ERROR: Version $version of mysql-test-run does not exist!\n";
    exit(1);
  }
}

use lib "lib";

use Cwd;
use Getopt::Long;
use My::File::Path; # Patched version of File::Path
use File::Basename;
use File::Copy;
use File::Find;
use File::Temp qw/tempdir/;
use File::Spec::Functions qw/splitdir/;
use My::Platform;
use My::SafeProcess;
use My::ConfigFactory;
use My::Options;
use My::Find;
use My::SysInfo;
use My::CoreDump;
use mtr_cases;
use mtr_report;
use mtr_match;
use mtr_unique;
use IO::Socket::INET;
use IO::Select;

require "lib/mtr_process.pl";
require "lib/mtr_io.pl";
require "lib/mtr_gcov.pl";
require "lib/mtr_gprof.pl";
require "lib/mtr_misc.pl";

$SIG{INT}= sub { mtr_error("Got ^C signal"); };

our $mysql_version_id;
my $mysql_version_extra;
our $glob_mysql_test_dir;
our $basedir;
our $bindir;

our $path_charsetsdir;
our $path_client_bindir;
our $path_client_libdir;
our $path_language;

our $path_current_testlog;
our $path_testlog;

our $default_vardir;
our $opt_vardir;                # Path to use for var/ dir
my $path_vardir_trace;          # unix formatted opt_vardir for trace files
my $opt_tmpdir;                 # Path to use for tmp/ dir
my $opt_tmpdir_pid;

my $opt_start;
my $opt_start_dirty;
my $opt_start_exit;
my $start_only;

my $auth_plugin;                # the path to the authentication test plugin

END {
  if ( defined $opt_tmpdir_pid and $opt_tmpdir_pid == $$ )
  {
    if (!$opt_start_exit)
    {
      # Remove the tempdir this process has created
      mtr_verbose("Removing tmpdir $opt_tmpdir");
      rmtree($opt_tmpdir);
    }
    else
    {
      mtr_warning("tmpdir $opt_tmpdir should be removed after the server has finished");
    }
  }
}

sub env_or_val($$) { defined $ENV{$_[0]} ? $ENV{$_[0]} : $_[1] }

my $path_config_file;           # The generated config file, var/my.cnf

# Visual Studio produces executables in different sub-directories based on the
# configuration used to build them.  To make life easier, an environment
# variable or command-line option may be specified to control which set of
# executables will be used by the test suite.
our $opt_vs_config = $ENV{'MTR_VS_CONFIG'};

# If you add a new suite, please check TEST_DIRS in Makefile.am.
#
my $DEFAULT_SUITES= "main,sys_vars,binlog,federated,rpl,innodb,perfschema,funcs_1";
my $opt_suites;

our $opt_verbose= 0;  # Verbose output, enable with --verbose
our $exe_mysql;
our $exe_mysqladmin;
our $exe_mysqltest;
our $exe_libtool;

our $opt_big_test= 0;

our @opt_combinations;

our @opt_extra_mysqld_opt;
our @opt_mysqld_envs;

my $opt_compress;
my $opt_ssl;
my $opt_skip_ssl;
my @opt_skip_test_list;
our $opt_ssl_supported;
my $opt_ps_protocol;
my $opt_sp_protocol;
my $opt_cursor_protocol;
my $opt_view_protocol;
my $opt_explain_protocol;

our $opt_debug;
my $debug_d= "d";
my $opt_debug_common;
our $opt_debug_server;
our @opt_cases;                  # The test cases names in argv
our $opt_embedded_server;
# -1 indicates use default, override with env.var.
my $opt_ctest= env_or_val(MTR_UNIT_TESTS => -1);
# Unit test report stored here for delayed printing
my $ctest_report;

# Options used when connecting to an already running server
my %opts_extern;
sub using_extern { return (keys %opts_extern > 0);};

our $opt_fast= 0;
our $opt_force;
our $opt_mem= $ENV{'MTR_MEM'};
our $opt_clean_vardir= $ENV{'MTR_CLEAN_VARDIR'};

our $opt_gcov;
our $opt_gcov_exe= "gcov";
our $opt_gcov_err= "mysql-test-gcov.msg";
our $opt_gcov_msg= "mysql-test-gcov.err";

our $opt_gprof;
our %gprof_dirs;

our $glob_debugger= 0;
our $opt_gdb;
our $opt_client_gdb;
our $opt_dbx;
our $opt_client_dbx;
our $opt_ddd;
our $opt_client_ddd;
our $opt_manual_gdb;
our $opt_manual_dbx;
our $opt_manual_ddd;
our $opt_manual_debug;
our $opt_debugger;
our $opt_client_debugger;

my $config; # The currently running config
my $current_config_name; # The currently running config file template

our @opt_experimentals;
our $experimental_test_cases= [];

my $baseport;
# $opt_build_thread may later be set from $opt_port_base
my $opt_build_thread= $ENV{'MTR_BUILD_THREAD'} || "auto";
my $opt_port_base= $ENV{'MTR_PORT_BASE'} || "auto";
my $build_thread= 0;

my $opt_record;
my $opt_report_features;

my $opt_skip_core;

our $opt_check_testcases= 1;
my $opt_mark_progress;
my $opt_max_connections;
our $opt_report_times= 0;

my $opt_sleep;

my $opt_testcase_timeout= $ENV{MTR_TESTCASE_TIMEOUT} ||  15; # minutes
my $opt_suite_timeout   = $ENV{MTR_SUITE_TIMEOUT}    || 300; # minutes
my $opt_shutdown_timeout= $ENV{MTR_SHUTDOWN_TIMEOUT} ||  10; # seconds
my $opt_start_timeout   = $ENV{MTR_START_TIMEOUT}    || 180; # seconds

sub suite_timeout { return $opt_suite_timeout * 60; };
sub check_timeout { return $opt_testcase_timeout * 6; };

my $opt_wait_all;
my $opt_user_args;
my $opt_repeat= 1;
my $opt_retry= 3;
my $opt_retry_failure= env_or_val(MTR_RETRY_FAILURE => 2);
my $opt_reorder= 1;
my $opt_force_restart= 0;

my $opt_strace_client;

our $opt_user = "root";

my $opt_valgrind= 0;
my $opt_valgrind_mysqld= 0;
my $opt_valgrind_mysqltest= 0;
my @default_valgrind_args= ("--show-reachable=yes");
my @valgrind_args;
my $opt_valgrind_path;
my $opt_callgrind;
my %mysqld_logs;
my $opt_debug_sync_timeout= 300; # Default timeout for WAIT_FOR actions.

sub testcase_timeout ($) {
  my ($tinfo)= @_;
  if (exists $tinfo->{'case-timeout'}) {
    # Return test specific timeout if *longer* that the general timeout
    my $test_to= $tinfo->{'case-timeout'};
    $test_to*= 10 if $opt_valgrind;
    return $test_to * 60 if $test_to > $opt_testcase_timeout;
  }
  return $opt_testcase_timeout * 60;
}

our $opt_warnings= 1;

our $opt_include_ndbcluster= 0;
our $opt_skip_ndbcluster= 1;

my $exe_ndbd;
my $exe_ndbmtd;
my $exe_ndb_mgmd;
my $exe_ndb_waiter;
my $exe_ndb_mgm;

our $debug_compiled_binaries;

our %mysqld_variables;

my $source_dist= 0;

my $opt_max_save_core= env_or_val(MTR_MAX_SAVE_CORE => 5);
my $opt_max_save_datadir= env_or_val(MTR_MAX_SAVE_DATADIR => 20);
my $opt_max_test_fail= env_or_val(MTR_MAX_TEST_FAIL => 10);

my $opt_parallel= $ENV{MTR_PARALLEL} || 1;

select(STDOUT);
$| = 1; # Automatically flush STDOUT

main();


sub main {
  # Default, verbosity on
  report_option('verbose', 0);

  # This is needed for test log evaluation in "gen-build-status-page"
  # in all cases where the calling tool does not log the commands
  # directly before it executes them, like "make test-force-pl" in RPM builds.
  mtr_report("Logging: $0 ", join(" ", @ARGV));

  command_line_setup();

  # --help will not reach here, so now it's safe to assume we have binaries
  My::SafeProcess::find_bin();

  if ( $opt_gcov ) {
    gcov_prepare($basedir);
  }

  if (!$opt_suites) {
    $opt_suites= $DEFAULT_SUITES;

    # Check for any extra suites to enable based on the path name
    my %extra_suites=
      (
       "mysql-5.1-new-ndb"              => "ndb_team",
       "mysql-5.1-new-ndb-merge"        => "ndb_team",
       "mysql-5.1-telco-6.2"            => "ndb_team",
       "mysql-5.1-telco-6.2-merge"      => "ndb_team",
       "mysql-5.1-telco-6.3"            => "ndb_team",
       "mysql-6.0-ndb"                  => "ndb_team",
      );

    foreach my $dir ( reverse splitdir($basedir) ) {
      my $extra_suite= $extra_suites{$dir};
      if (defined $extra_suite) {
	mtr_report("Found extra suite: $extra_suite");
	$opt_suites= "$extra_suite,$opt_suites";
	last;
      }
    }
  }

  init_timers();

  mtr_report("Collecting tests...");
  my $tests= collect_test_cases($opt_reorder, $opt_suites, \@opt_cases, \@opt_skip_test_list);
  mark_time_used('collect');

  if ( $opt_report_features ) {
    # Put "report features" as the first test to run
    my $tinfo = My::Test->new
      (
       name           => 'report_features',
       # No result_file => Prints result
       path           => 'include/report-features.test',
       template_path  => "include/default_my.cnf",
       master_opt     => [],
       slave_opt      => [],
      );
    unshift(@$tests, $tinfo);
  }

  print "vardir: $opt_vardir\n";
  initialize_servers();

  #######################################################################
  my $num_tests= @$tests;
  if ( $opt_parallel eq "auto" ) {
    # Try to find a suitable value for number of workers
    my $sys_info= My::SysInfo->new();

    $opt_parallel= $sys_info->num_cpus();
    for my $limit (2000, 1500, 1000, 500){
      $opt_parallel-- if ($sys_info->min_bogomips() < $limit);
    }
    my $max_par= $ENV{MTR_MAX_PARALLEL} || 8;
    $opt_parallel= $max_par if ($opt_parallel > $max_par);
    $opt_parallel= $num_tests if ($opt_parallel > $num_tests);
    $opt_parallel= 1 if (IS_WINDOWS and $sys_info->isvm());
    $opt_parallel= 1 if ($opt_parallel < 1);
    mtr_report("Using parallel: $opt_parallel");
  }
  $ENV{MTR_PARALLEL} = $opt_parallel;

  if ($opt_parallel > 1 && $opt_start_exit) {
    mtr_warning("Parallel and --start-and-exit cannot be combined\n" .
               "Setting parallel to 1");
    $opt_parallel= 1;
  }

  # Create server socket on any free port
  my $server = new IO::Socket::INET
    (
     LocalAddr => 'localhost',
     Proto => 'tcp',
     Listen => $opt_parallel,
    );
  mtr_error("Could not create testcase server port: $!") unless $server;
  my $server_port = $server->sockport();
  mtr_report("Using server port $server_port");

  # --------------------------------------------------------------------------
  # Read definitions from include/plugin.defs
  #
  read_plugin_defs("include/plugin.defs");

  # Simplify reference to semisync plugins
  $ENV{'SEMISYNC_PLUGIN_OPT'}= $ENV{'SEMISYNC_MASTER_PLUGIN_OPT'};

  # Create child processes
  my %children;
  for my $child_num (1..$opt_parallel){
    my $child_pid= My::SafeProcess::Base::_safe_fork();
    if ($child_pid == 0){
      $server= undef; # Close the server port in child
      $tests= {}; # Don't need the tests list in child

      # Use subdir of var and tmp unless only one worker
      if ($opt_parallel > 1) {
	set_vardir("$opt_vardir/$child_num");
	$opt_tmpdir= "$opt_tmpdir/$child_num";
      }

      init_timers();
      run_worker($server_port, $child_num);
      exit(1);
    }

    $children{$child_pid}= 1;
  }
  #######################################################################

  mtr_report();
  mtr_print_thick_line();
  mtr_print_header($opt_parallel > 1);

  mark_time_used('init');

  my $completed= run_test_server($server, $tests, $opt_parallel);

  exit(0) if $opt_start_exit;

  # Send Ctrl-C to any children still running
  kill("INT", keys(%children));

  # Wait for childs to exit
  foreach my $pid (keys %children)
  {
    my $ret_pid= waitpid($pid, 0);
    if ($ret_pid != $pid){
      mtr_report("Unknown process $ret_pid exited");
    }
    else {
      delete $children{$ret_pid};
    }
  }

  if ( not defined @$completed ) {
    mtr_error("Test suite aborted");
  }

  if ( @$completed != $num_tests){

    if ($opt_force){
      # All test should have been run, print any that are still in $tests
      #foreach my $test ( @$tests ){
      #  $test->print_test();
      #}
    }

    # Not all tests completed, failure
    mtr_report();
    mtr_report("Only ", int(@$completed), " of $num_tests completed.");
    mtr_error("Not all tests completed");
  }

  mark_time_used('init');

  push @$completed, run_ctest() if $opt_ctest;

  mtr_print_line();

  if ( $opt_gcov ) {
    gcov_collect($basedir, $opt_gcov_exe,
		 $opt_gcov_msg, $opt_gcov_err);
  }

  if ($ctest_report) {
    print "$ctest_report\n";
    mtr_print_line();
  }

  print_total_times($opt_parallel) if $opt_report_times;

  mtr_report_stats("Completed", $completed);

  remove_vardir_subs() if $opt_clean_vardir;

  exit(0);
}


sub run_test_server ($$$) {
  my ($server, $tests, $childs) = @_;

  my $num_saved_cores= 0;  # Number of core files saved in vardir/log/ so far.
  my $num_saved_datadir= 0;  # Number of datadirs saved in vardir/log/ so far.
  my $num_failed_test= 0; # Number of tests failed so far

  # Scheduler variables
  my $max_ndb= $ENV{MTR_MAX_NDB} || $childs / 2;
  $max_ndb = $childs if $max_ndb > $childs;
  $max_ndb = 1 if $max_ndb < 1;
  my $num_ndb_tests= 0;

  my $completed= [];
  my %running;
  my $result;
  my $exe_mysqld= find_mysqld($basedir) || ""; # Used as hint to CoreDump

  my $suite_timeout= start_timer(suite_timeout());

  my $s= IO::Select->new();
  $s->add($server);
  while (1) {
    mark_time_used('admin');
    my @ready = $s->can_read(1); # Wake up once every second
    mark_time_idle();
    foreach my $sock (@ready) {
      if ($sock == $server) {
	# New client connected
	my $child= $sock->accept();
	mtr_verbose("Client connected");
	$s->add($child);
	print $child "HELLO\n";
      }
      else {
	my $line= <$sock>;
	if (!defined $line) {
	  # Client disconnected
	  mtr_verbose("Child closed socket");
	  $s->remove($sock);
	  if (--$childs == 0){
	    return $completed;
	  }
	  next;
	}
	chomp($line);

	if ($line eq 'TESTRESULT'){
	  $result= My::Test::read_test($sock);
	  # $result->print_test();

	  # Report test status
	  mtr_report_test($result);

	  if ( $result->is_failed() ) {

	    # Save the workers "savedir" in var/log
	    my $worker_savedir= $result->{savedir};
	    my $worker_savename= basename($worker_savedir);
	    my $savedir= "$opt_vardir/log/$worker_savename";

	    if ($opt_max_save_datadir > 0 &&
		$num_saved_datadir >= $opt_max_save_datadir)
	    {
	      mtr_report(" - skipping '$worker_savedir/'");
	      rmtree($worker_savedir);
	    }
	    else {
	      mtr_report(" - saving '$worker_savedir/' to '$savedir/'");
	      rename($worker_savedir, $savedir);
	      # Move any core files from e.g. mysqltest
	      foreach my $coref (glob("core*"), glob("*.dmp"))
	      {
		mtr_report(" - found '$coref', moving it to '$savedir'");
                move($coref, $savedir);
              }
	      if ($opt_max_save_core > 0) {
		# Limit number of core files saved
		find({ no_chdir => 1,
		       wanted => sub {
			 my $core_file= $File::Find::name;
			 my $core_name= basename($core_file);

			 if ($core_name =~ /^core/ or  # Starting with core
			     (IS_WINDOWS and $core_name =~ /\.dmp$/)){
                                                       # Ending with .dmp
			   mtr_report(" - found '$core_name'",
				      "($num_saved_cores/$opt_max_save_core)");

			   My::CoreDump->show($core_file, $exe_mysqld);

			   if ($num_saved_cores >= $opt_max_save_core) {
			     mtr_report(" - deleting it, already saved",
					"$opt_max_save_core");
			     unlink("$core_file");
			   }
			   ++$num_saved_cores;
			 }
		       }
		     },
		     $savedir);
	      }
	    }
	    $num_saved_datadir++;
	    $num_failed_test++ unless ($result->{retries} ||
                                       $result->{exp_fail});

	    if ( !$opt_force ) {
	      # Test has failed, force is off
	      push(@$completed, $result);
	      return $completed unless $result->{'dont_kill_server'};
	      # Prevent kill of server, to get valgrind report
	      print $sock "BYE\n";
	      next;
	    }
	    elsif ($opt_max_test_fail > 0 and
		   $num_failed_test >= $opt_max_test_fail) {
	      push(@$completed, $result);
	      mtr_report_stats("Too many failed", $completed, 1);
	      mtr_report("Too many tests($num_failed_test) failed!",
			 "Terminating...");
	      return undef;
	    }
	  }

	  # Retry test run after test failure
	  my $retries= $result->{retries} || 2;
	  my $test_has_failed= $result->{failures} || 0;
	  if ($test_has_failed and $retries <= $opt_retry){
	    # Test should be run one more time unless it has failed
	    # too many times already
	    my $tname= $result->{name};
	    my $failures= $result->{failures};
	    if ($opt_retry > 1 and $failures >= $opt_retry_failure){
	      mtr_report("\nTest $tname has failed $failures times,",
			 "no more retries!\n");
	    }
	    else {
	      mtr_report("\nRetrying test $tname, ".
			 "attempt($retries/$opt_retry)...\n");
	      delete($result->{result});
	      $result->{retries}= $retries+1;
	      $result->write_test($sock, 'TESTCASE');
	      next;
	    }
	  }

	  # Repeat test $opt_repeat number of times
	  my $repeat= $result->{repeat} || 1;
	  # Don't repeat if test was skipped
	  if ($repeat < $opt_repeat && $result->{'result'} ne 'MTR_RES_SKIPPED')
	  {
	    $result->{retries}= 0;
	    $result->{rep_failures}++ if $result->{failures};
	    $result->{failures}= 0;
	    delete($result->{result});
	    $result->{repeat}= $repeat+1;
	    $result->write_test($sock, 'TESTCASE');
	    next;
	  }

	  # Remove from list of running
	  mtr_error("'", $result->{name},"' is not known to be running")
	    unless delete $running{$result->key()};

	  # Update scheduler variables
	  $num_ndb_tests-- if ($result->{ndb_test});

	  # Save result in completed list
	  push(@$completed, $result);

	}
	elsif ($line eq 'START'){
	  ; # Send first test
	}
	elsif ($line =~ /^SPENT/) {
	  add_total_times($line);
	}
	else {
	  mtr_error("Unknown response: '$line' from client");
	}

	# Find next test to schedule
	# - Try to use same configuration as worker used last time
	# - Limit number of parallel ndb tests

	my $next;
	my $second_best;
	for(my $i= 0; $i <= @$tests; $i++)
	{
	  my $t= $tests->[$i];

	  last unless defined $t;

	  if (run_testcase_check_skip_test($t)){
	    # Move the test to completed list
	    #mtr_report("skip - Moving test $i to completed");
	    push(@$completed, splice(@$tests, $i, 1));

	    # Since the test at pos $i was taken away, next
	    # test will also be at $i -> redo
	    redo;
	  }

	  # Limit number of parallell NDB tests
	  if ($t->{ndb_test} and $num_ndb_tests >= $max_ndb){
	    #mtr_report("Skipping, num ndb is already at max, $num_ndb_tests");
	    next;
	  }

	  # Second best choice is the first that does not fulfill
	  # any of the above conditions
	  if (!defined $second_best){
	    #mtr_report("Setting second_best to $i");
	    $second_best= $i;
	  }

	  # Smart allocation of next test within this thread.

	  if ($opt_reorder and $opt_parallel > 1 and defined $result)
	  {
	    my $wid= $result->{worker};
	    # Reserved for other thread, try next
	    next if (defined $t->{reserved} and $t->{reserved} != $wid);
	    if (! defined $t->{reserved})
	    {
	      # Force-restart not relevant when comparing *next* test
	      $t->{criteria} =~ s/force-restart$/no-restart/;
	      my $criteria= $t->{criteria};
	      # Reserve similar tests for this worker, but not too many
	      my $maxres= (@$tests - $i) / $opt_parallel + 1;
	      for (my $j= $i+1; $j <= $i + $maxres; $j++)
	      {
		my $tt= $tests->[$j];
		last unless defined $tt;
		last if $tt->{criteria} ne $criteria;
		$tt->{reserved}= $wid;
	      }
	    }
	  }

	  # At this point we have found next suitable test
	  $next= splice(@$tests, $i, 1);
	  last;
	}

	# Use second best choice if no other test has been found
	if (!$next and defined $second_best){
	  #mtr_report("Take second best choice $second_best");
	  mtr_error("Internal error, second best too large($second_best)")
	    if $second_best >  $#$tests;
	  $next= splice(@$tests, $second_best, 1);
	  delete $next->{reserved};
	}

	if ($next) {
	  # We don't need this any more
	  delete $next->{criteria};
	  $next->write_test($sock, 'TESTCASE');
	  $running{$next->key()}= $next;
	  $num_ndb_tests++ if ($next->{ndb_test});
	}
	else {
	  # No more test, tell child to exit
	  #mtr_report("Saying BYE to child");
	  print $sock "BYE\n";
	}
      }
    }

    # ----------------------------------------------------
    # Check if test suite timer expired
    # ----------------------------------------------------
    if ( has_expired($suite_timeout) )
    {
      mtr_report_stats("Timeout", $completed, 1);
      mtr_report("Test suite timeout! Terminating...");
      return undef;
    }
  }
}


sub run_worker ($) {
  my ($server_port, $thread_num)= @_;

  $SIG{INT}= sub { exit(1); };

  # Connect to server
  my $server = new IO::Socket::INET
    (
     PeerAddr => 'localhost',
     PeerPort => $server_port,
     Proto    => 'tcp'
    );
  mtr_error("Could not connect to server at port $server_port: $!")
    unless $server;

  # --------------------------------------------------------------------------
  # Set worker name
  # --------------------------------------------------------------------------
  report_option('name',"worker[$thread_num]");

  # --------------------------------------------------------------------------
  # Set different ports per thread
  # --------------------------------------------------------------------------
  set_build_thread_ports($thread_num);

  # --------------------------------------------------------------------------
  # Turn off verbosity in workers, unless explicitly specified
  # --------------------------------------------------------------------------
  report_option('verbose', undef) if ($opt_verbose == 0);

  environment_setup();

  # Read hello from server which it will send when shared
  # resources have been setup
  my $hello= <$server>;

  setup_vardir();
  check_running_as_root();

  if ( using_extern() ) {
    create_config_file_for_extern(%opts_extern);
  }

  # Ask server for first test
  print $server "START\n";

  mark_time_used('init');

  while (my $line= <$server>){
    chomp($line);
    if ($line eq 'TESTCASE'){
      my $test= My::Test::read_test($server);
      #$test->print_test();

      # Clear comment and logfile, to avoid
      # reusing them from previous test
      delete($test->{'comment'});
      delete($test->{'logfile'});

      # A sanity check. Should this happen often we need to look at it.
      if (defined $test->{reserved} && $test->{reserved} != $thread_num) {
	my $tres= $test->{reserved};
	mtr_warning("Test reserved for w$tres picked up by w$thread_num");
      }
      $test->{worker} = $thread_num if $opt_parallel > 1;

      run_testcase($test);
      #$test->{result}= 'MTR_RES_PASSED';
      # Send it back, now with results set
      #$test->print_test();
      $test->write_test($server, 'TESTRESULT');
      mark_time_used('restart');
    }
    elsif ($line eq 'BYE'){
      mtr_report("Server said BYE");
      stop_all_servers($opt_shutdown_timeout);
      mark_time_used('restart');
      my $valgrind_reports= 0;
      if ($opt_valgrind_mysqld) {
        $valgrind_reports= valgrind_exit_reports();
      }
      if ( $opt_gprof ) {
	gprof_collect (find_mysqld($basedir), keys %gprof_dirs);
      }
      mark_time_used('admin');
      print_times_used($server, $thread_num);
      exit($valgrind_reports);
    }
    else {
      mtr_error("Could not understand server, '$line'");
    }
  }

  stop_all_servers();

  exit(1);
}


sub ignore_option {
  my ($opt, $value)= @_;
  mtr_report("Ignoring option '$opt'");
}



# Setup any paths that are $opt_vardir related
sub set_vardir {
  my ($vardir)= @_;

  $opt_vardir= $vardir;

  $path_vardir_trace= $opt_vardir;
  # Chop off any "c:", DBUG likes a unix path ex: c:/src/... => /src/...
  $path_vardir_trace=~ s/^\w://;

  # Location of my.cnf that all clients use
  $path_config_file= "$opt_vardir/my.cnf";

  $path_testlog=         "$opt_vardir/log/mysqltest.log";
  $path_current_testlog= "$opt_vardir/log/current_test";

}


sub command_line_setup {
  my $opt_comment;
  my $opt_usage;
  my $opt_list_options;

  # Read the command line options
  # Note: Keep list in sync with usage at end of this file
  Getopt::Long::Configure("pass_through");
  my %options=(
             # Control what engine/variation to run
             'embedded-server'          => \$opt_embedded_server,
             'ps-protocol'              => \$opt_ps_protocol,
             'sp-protocol'              => \$opt_sp_protocol,
             'view-protocol'            => \$opt_view_protocol,
             'explain-protocol'         => \$opt_explain_protocol,
             'cursor-protocol'          => \$opt_cursor_protocol,
             'ssl|with-openssl'         => \$opt_ssl,
             'skip-ssl'                 => \$opt_skip_ssl,
             'compress'                 => \$opt_compress,
             'vs-config=s'              => \$opt_vs_config,

	     # Max number of parallel threads to use
	     'parallel=s'               => \$opt_parallel,

             # Config file to use as template for all tests
	     'defaults-file=s'          => \&collect_option,
	     # Extra config file to append to all generated configs
	     'defaults-extra-file=s'    => \&collect_option,

             # Control what test suites or cases to run
             'force'                    => \$opt_force,
             'with-ndbcluster-only'     => \&collect_option,
             'include-ndbcluster'       => \$opt_include_ndbcluster,
             'skip-ndbcluster|skip-ndb' => \$opt_skip_ndbcluster,
             'suite|suites=s'           => \$opt_suites,
             'skip-rpl'                 => \&collect_option,
             'skip-test=s'              => \&collect_option,
             'do-test=s'                => \&collect_option,
             'start-from=s'             => \&collect_option,
             'big-test'                 => \$opt_big_test,
	     'combination=s'            => \@opt_combinations,
             'skip-combinations'        => \&collect_option,
             'experimental=s'           => \@opt_experimentals,
	     # skip-im is deprecated and silently ignored
	     'skip-im'                  => \&ignore_option,

             # Specify ports
	     'build-thread|mtr-build-thread=i' => \$opt_build_thread,
	     'port-base|mtr-port-base=i'       => \$opt_port_base,

             # Test case authoring
             'record'                   => \$opt_record,
             'check-testcases!'         => \$opt_check_testcases,
             'mark-progress'            => \$opt_mark_progress,

             # Extra options used when starting mysqld
             'mysqld=s'                 => \@opt_extra_mysqld_opt,
             'mysqld-env=s'             => \@opt_mysqld_envs,

             # Run test on running server
             'extern=s'                  => \%opts_extern, # Append to hash

             # Debugging
             'debug'                    => \$opt_debug,
             'debug-common'             => \$opt_debug_common,
             'debug-server'             => \$opt_debug_server,
             'gdb'                      => \$opt_gdb,
             'client-gdb'               => \$opt_client_gdb,
             'manual-gdb'               => \$opt_manual_gdb,
             'manual-debug'             => \$opt_manual_debug,
             'ddd'                      => \$opt_ddd,
             'client-ddd'               => \$opt_client_ddd,
             'manual-ddd'               => \$opt_manual_ddd,
             'dbx'                      => \$opt_dbx,
	     'client-dbx'               => \$opt_client_dbx,
	     'manual-dbx'               => \$opt_manual_dbx,
	     'debugger=s'               => \$opt_debugger,
	     'client-debugger=s'        => \$opt_client_debugger,
             'strace-client:s'          => \$opt_strace_client,
             'max-save-core=i'          => \$opt_max_save_core,
             'max-save-datadir=i'       => \$opt_max_save_datadir,
             'max-test-fail=i'          => \$opt_max_test_fail,

             # Coverage, profiling etc
             'gcov'                     => \$opt_gcov,
             'gprof'                    => \$opt_gprof,
             'valgrind|valgrind-all'    => \$opt_valgrind,
             'valgrind-mysqltest'       => \$opt_valgrind_mysqltest,
             'valgrind-mysqld'          => \$opt_valgrind_mysqld,
             'valgrind-options=s'       => sub {
	       my ($opt, $value)= @_;
	       # Deprecated option unless it's what we know pushbuild uses
	       if ($value eq "--gen-suppressions=all --show-reachable=yes") {
		 push(@valgrind_args, $_) for (split(' ', $value));
		 return;
	       }
	       die("--valgrind-options=s is deprecated. Use ",
		   "--valgrind-option=s, to be specified several",
		   " times if necessary");
	     },
             'valgrind-option=s'        => \@valgrind_args,
             'valgrind-path=s'          => \$opt_valgrind_path,
	     'callgrind'                => \$opt_callgrind,
	     'debug-sync-timeout=i'     => \$opt_debug_sync_timeout,

	     # Directories
             'tmpdir=s'                 => \$opt_tmpdir,
             'vardir=s'                 => \$opt_vardir,
             'mem'                      => \$opt_mem,
	     'clean-vardir'             => \$opt_clean_vardir,
             'client-bindir=s'          => \$path_client_bindir,
             'client-libdir=s'          => \$path_client_libdir,

             # Misc
             'report-features'          => \$opt_report_features,
             'comment=s'                => \$opt_comment,
             'fast'                     => \$opt_fast,
	     'force-restart'            => \$opt_force_restart,
             'reorder!'                 => \$opt_reorder,
             'enable-disabled'          => \&collect_option,
             'verbose+'                 => \$opt_verbose,
             'verbose-restart'          => \&report_option,
             'sleep=i'                  => \$opt_sleep,
             'start-dirty'              => \$opt_start_dirty,
             'start-and-exit'           => \$opt_start_exit,
             'start'                    => \$opt_start,
	     'user-args'                => \$opt_user_args,
             'wait-all'                 => \$opt_wait_all,
	     'print-testcases'          => \&collect_option,
	     'repeat=i'                 => \$opt_repeat,
	     'retry=i'                  => \$opt_retry,
	     'retry-failure=i'          => \$opt_retry_failure,
             'timer!'                   => \&report_option,
             'user=s'                   => \$opt_user,
             'testcase-timeout=i'       => \$opt_testcase_timeout,
             'suite-timeout=i'          => \$opt_suite_timeout,
             'shutdown-timeout=i'       => \$opt_shutdown_timeout,
             'warnings!'                => \$opt_warnings,
	     'timestamp'                => \&report_option,
	     'timediff'                 => \&report_option,
	     'max-connections=i'        => \$opt_max_connections,
	     'default-myisam!'          => \&collect_option,
	     'report-times'             => \$opt_report_times,
	     'unit-tests!'              => \$opt_ctest,

             'help|h'                   => \$opt_usage,
	     # list-options is internal, not listed in help
	     'list-options'             => \$opt_list_options,
             'skip-test-list=s'         => \@opt_skip_test_list
           );

  GetOptions(%options) or usage("Can't read options");

  usage("") if $opt_usage;
  list_options(\%options) if $opt_list_options;

  # --------------------------------------------------------------------------
  # Setup verbosity
  # --------------------------------------------------------------------------
  if ($opt_verbose != 0){
    report_option('verbose', $opt_verbose);
  }

  if ( -d "../sql" )
  {
    $source_dist=  1;
  }

  # Find the absolute path to the test directory
  $glob_mysql_test_dir= cwd();
  if ($glob_mysql_test_dir =~ / /)
  {
    die("Working directory \"$glob_mysql_test_dir\" contains space\n".
	"Bailing out, cannot function properly with space in path");
  }
  if (IS_CYGWIN)
  {
    # Use mixed path format i.e c:/path/to/
    $glob_mysql_test_dir= mixed_path($glob_mysql_test_dir);
  }

  # In most cases, the base directory we find everything relative to,
  # is the parent directory of the "mysql-test" directory. For source
  # distributions, TAR binary distributions and some other packages.
  $basedir= dirname($glob_mysql_test_dir);

  # In the RPM case, binaries and libraries are installed in the
  # default system locations, instead of having our own private base
  # directory. And we install "/usr/share/mysql-test". Moving up one
  # more directory relative to "mysql-test" gives us a usable base
  # directory for RPM installs.
  if ( ! $source_dist and ! -d "$basedir/bin" )
  {
    $basedir= dirname($basedir);
  }
  
  # Respect MTR_BINDIR variable, which is typically set in to the 
  # build directory in out-of-source builds.
  $bindir=$ENV{MTR_BINDIR}||$basedir;
  
  # Look for the client binaries directory
  if ($path_client_bindir)
  {
    # --client-bindir=path set on command line, check that the path exists
    $path_client_bindir= mtr_path_exists($path_client_bindir);
  }
  else
  {
    $path_client_bindir= mtr_path_exists("$bindir/client_release",
					 "$bindir/client_debug",
					 vs_config_dirs('client', ''),
					 "$bindir/client",
					 "$bindir/bin");
  }

  # Look for language files and charsetsdir, use same share
  $path_language=   mtr_path_exists("$bindir/share/mysql",
                                    "$bindir/sql/share",
                                    "$bindir/share");
  my $path_share= $path_language;
  $path_charsetsdir =   mtr_path_exists("$basedir/share/mysql/charsets",
                                    "$basedir/sql/share/charsets",
                                    "$basedir/share/charsets");

  ($auth_plugin)= find_plugin("auth_test_plugin", "plugin/auth");

  # --debug[-common] implies we run debug server
  $opt_debug_server= 1 if $opt_debug || $opt_debug_common;

  if (using_extern())
  {
    # Connect to the running mysqld and find out what it supports
    collect_mysqld_features_from_running_server();
  }
  else
  {
    # Run the mysqld to find out what features are available
    collect_mysqld_features();
  }

  if ( $opt_comment )
  {
    mtr_report();
    mtr_print_thick_line('#');
    mtr_report("# $opt_comment");
    mtr_print_thick_line('#');
  }

  if ( @opt_experimentals )
  {
    # $^O on Windows considered not generic enough
    my $plat= (IS_WINDOWS) ? 'windows' : $^O;

    # read the list of experimental test cases from the files specified on
    # the command line
    $experimental_test_cases = [];
    foreach my $exp_file (@opt_experimentals)
    {
      open(FILE, "<", $exp_file)
	or mtr_error("Can't read experimental file: $exp_file");
      mtr_report("Using experimental file: $exp_file");
      while(<FILE>) {
	chomp;
	# remove comments (# foo) at the beginning of the line, or after a 
	# blank at the end of the line
	s/( +|^)#.*$//;
	# If @ platform specifier given, use this entry only if it contains
	# @<platform> or @!<xxx> where xxx != platform
	if (/\@.*/)
	{
	  next if (/\@!$plat/);
	  next unless (/\@$plat/ or /\@!/);
	  # Then remove @ and everything after it
	  s/\@.*$//;
	}
	# remove whitespace
	s/^ +//;              
	s/ +$//;
	# if nothing left, don't need to remember this line
	if ( $_ eq "" ) {
	  next;
	}
	# remember what is left as the name of another test case that should be
	# treated as experimental
	print " - $_\n";
	push @$experimental_test_cases, $_;
      }
      close FILE;
    }
  }

  foreach my $arg ( @ARGV )
  {
    if ( $arg =~ /^--skip-/ )
    {
      push(@opt_extra_mysqld_opt, $arg);
    }
    elsif ( $arg =~ /^--$/ )
    {
      # It is an effect of setting 'pass_through' in option processing
      # that the lone '--' separating options from arguments survives,
      # simply ignore it.
    }
    elsif ( $arg =~ /^-/ )
    {
      usage("Invalid option \"$arg\"");
    }
    else
    {
      push(@opt_cases, $arg);
    }
  }

  # --------------------------------------------------------------------------
  # Find out type of logging that are being used
  # --------------------------------------------------------------------------
  foreach my $arg ( @opt_extra_mysqld_opt )
  {
    if ( $arg =~ /binlog[-_]format=(\S+)/ )
    {
      # Save this for collect phase
      collect_option('binlog-format', $1);
      mtr_report("Using binlog format '$1'");
    }
  }


  # --------------------------------------------------------------------------
  # Find out default storage engine being used(if any)
  # --------------------------------------------------------------------------
  foreach my $arg ( @opt_extra_mysqld_opt )
  {
    if ( $arg =~ /default-storage-engine=(\S+)/ )
    {
      # Save this for collect phase
      collect_option('default-storage-engine', $1);
      mtr_report("Using default engine '$1'")
    }
  }

  if (IS_WINDOWS and defined $opt_mem) {
    mtr_report("--mem not supported on Windows, ignored");
    $opt_mem= undef;
  }

  if ($opt_port_base ne "auto")
  {
    if (my $rem= $opt_port_base % 10)
    {
      mtr_warning ("Port base $opt_port_base rounded down to multiple of 10");
      $opt_port_base-= $rem;
    }
    $opt_build_thread= $opt_port_base / 10 - 1000;
  }

  # --------------------------------------------------------------------------
  # Check if we should speed up tests by trying to run on tmpfs
  # --------------------------------------------------------------------------
  if ( defined $opt_mem)
  {
    mtr_error("Can't use --mem and --vardir at the same time ")
      if $opt_vardir;
    mtr_error("Can't use --mem and --tmpdir at the same time ")
      if $opt_tmpdir;

    # Search through list of locations that are known
    # to be "fast disks" to find a suitable location
    # Use --mem=<dir> as first location to look.
    my @tmpfs_locations= ($opt_mem, "/dev/shm", "/tmp");

    foreach my $fs (@tmpfs_locations)
    {
      if ( -d $fs )
      {
	my $template= "var_${opt_build_thread}_XXXX";
	$opt_mem= tempdir( $template, DIR => $fs, CLEANUP => 0);
	last;
      }
    }
  }

  # --------------------------------------------------------------------------
  # Set the "var/" directory, the base for everything else
  # --------------------------------------------------------------------------
  if(defined $ENV{MTR_BINDIR})
  {
    $default_vardir= "$ENV{MTR_BINDIR}/mysql-test/var";
  }
  else
  {
    $default_vardir= "$glob_mysql_test_dir/var";
  }
  if ( ! $opt_vardir )
  {
    $opt_vardir= $default_vardir;
  }

  # We make the path absolute, as the server will do a chdir() before usage
  unless ( $opt_vardir =~ m,^/, or
           (IS_WINDOWS and $opt_vardir =~ m,^[a-z]:/,i) )
  {
    # Make absolute path, relative test dir
    $opt_vardir= "$glob_mysql_test_dir/$opt_vardir";
  }

  set_vardir($opt_vardir);

  # --------------------------------------------------------------------------
  # Set the "tmp" directory
  # --------------------------------------------------------------------------
  if ( ! $opt_tmpdir )
  {
    $opt_tmpdir=       "$opt_vardir/tmp" unless $opt_tmpdir;

    if (check_socket_path_length("$opt_tmpdir/mysql_testsocket.sock"))
    {
      mtr_report("Too long tmpdir path '$opt_tmpdir'",
		 " creating a shorter one...");

      # Create temporary directory in standard location for temporary files
      $opt_tmpdir= tempdir( TMPDIR => 1, CLEANUP => 0 );
      mtr_report(" - using tmpdir: '$opt_tmpdir'\n");

      # Remember pid that created dir so it's removed by correct process
      $opt_tmpdir_pid= $$;
    }
  }
  $opt_tmpdir =~ s,/+$,,;       # Remove ending slash if any

  # --------------------------------------------------------------------------
  # fast option
  # --------------------------------------------------------------------------
  if ($opt_fast){
    $opt_shutdown_timeout= 0; # Kill processes instead of nice shutdown
  }

  # --------------------------------------------------------------------------
  # Check parallel value
  # --------------------------------------------------------------------------
  if ($opt_parallel ne "auto" && $opt_parallel < 1)
  {
    mtr_error("0 or negative parallel value makes no sense, use 'auto' or positive number");
  }

  # --------------------------------------------------------------------------
  # Record flag
  # --------------------------------------------------------------------------
  if ( $opt_record and ! @opt_cases )
  {
    mtr_error("Will not run in record mode without a specific test case");
  }

  if ( $opt_record ) {
    # Use only one worker with --record
    $opt_parallel= 1;
  }

  # --------------------------------------------------------------------------
  # Embedded server flag
  # --------------------------------------------------------------------------
  if ( $opt_embedded_server )
  {
    if ( IS_WINDOWS )
    {
      # Add the location for libmysqld.dll to the path.
      my $separator= ";";
      my $lib_mysqld=
        mtr_path_exists("$bindir/lib", vs_config_dirs('libmysqld',''));
      if ( IS_CYGWIN )
      {
	$lib_mysqld= posix_path($lib_mysqld);
	$separator= ":";
      }
      $ENV{'PATH'}= "$ENV{'PATH'}".$separator.$lib_mysqld;
    }
    $opt_skip_ndbcluster= 1;       # Turn off use of NDB cluster
    $opt_skip_ssl= 1;              # Turn off use of SSL

    # Turn off use of bin log
    push(@opt_extra_mysqld_opt, "--skip-log-bin");

    if ( using_extern() )
    {
      mtr_error("Can't use --extern with --embedded-server");
    }


    if ($opt_gdb)
    {
      mtr_warning("Silently converting --gdb to --client-gdb in embedded mode");
      $opt_client_gdb= $opt_gdb;
      $opt_gdb= undef;
    }

    if ($opt_ddd)
    {
      mtr_warning("Silently converting --ddd to --client-ddd in embedded mode");
      $opt_client_ddd= $opt_ddd;
      $opt_ddd= undef;
    }

    if ($opt_dbx) {
      mtr_warning("Silently converting --dbx to --client-dbx in embedded mode");
      $opt_client_dbx= $opt_dbx;
      $opt_dbx= undef;
    }

    if ($opt_debugger)
    {
      mtr_warning("Silently converting --debugger to --client-debugger in embedded mode");
      $opt_client_debugger= $opt_debugger;
      $opt_debugger= undef;
    }

    if ( $opt_gdb || $opt_ddd || $opt_manual_gdb || $opt_manual_ddd ||
	 $opt_manual_debug || $opt_debugger || $opt_dbx || $opt_manual_dbx)
    {
      mtr_error("You need to use the client debug options for the",
		"embedded server. Ex: --client-gdb");
    }
  }

  # --------------------------------------------------------------------------
  # Big test flags
  # --------------------------------------------------------------------------
   if ( $opt_big_test )
   {
     $ENV{'BIG_TEST'}= 1;
   }

  # --------------------------------------------------------------------------
  # Gcov flag
  # --------------------------------------------------------------------------
  if ( ($opt_gcov or $opt_gprof) and ! $source_dist )
  {
    mtr_error("Coverage test needs the source - please use source dist");
  }

  # --------------------------------------------------------------------------
  # Check debug related options
  # --------------------------------------------------------------------------
  if ( $opt_gdb || $opt_client_gdb || $opt_ddd || $opt_client_ddd ||
       $opt_manual_gdb || $opt_manual_ddd || $opt_manual_debug ||
       $opt_dbx || $opt_client_dbx || $opt_manual_dbx ||
       $opt_debugger || $opt_client_debugger )
  {
    # Indicate that we are using debugger
    $glob_debugger= 1;
    if ( using_extern() )
    {
      mtr_error("Can't use --extern when using debugger");
    }
    # Set one week timeout (check-testcase timeout will be 1/10th)
    $opt_testcase_timeout= 7 * 24 * 60;
    $opt_suite_timeout= 7 * 24 * 60;
    # One day to shutdown
    $opt_shutdown_timeout= 24 * 60;
    # One day for PID file creation (this is given in seconds not minutes)
    $opt_start_timeout= 24 * 60 * 60;
  }

  # --------------------------------------------------------------------------
  # Modified behavior with --start options
  # --------------------------------------------------------------------------
  if ($opt_start or $opt_start_dirty or $opt_start_exit) {
    collect_option ('quick-collect', 1);
    $start_only= 1;
  }

  # --------------------------------------------------------------------------
  # Check use of user-args
  # --------------------------------------------------------------------------

  if ($opt_user_args) {
    mtr_error("--user-args only valid with --start options")
      unless $start_only;
    mtr_error("--user-args cannot be combined with named suites or tests")
      if $opt_suites || @opt_cases;
  }

  # --------------------------------------------------------------------------
  # Don't run ctest if tests or suites named
  # --------------------------------------------------------------------------

  $opt_ctest= 0 if $opt_ctest == -1 && ($opt_suites || @opt_cases);
  # Override: disable if running in the PB test environment
  $opt_ctest= 0 if $opt_ctest == -1 && defined $ENV{PB2WORKDIR};

  # --------------------------------------------------------------------------
  # Check use of wait-all
  # --------------------------------------------------------------------------

  if ($opt_wait_all && ! $start_only)
  {
    mtr_error("--wait-all can only be used with --start options");
  }

  # --------------------------------------------------------------------------
  # Check timeout arguments
  # --------------------------------------------------------------------------

  mtr_error("Invalid value '$opt_testcase_timeout' supplied ".
	    "for option --testcase-timeout")
    if ($opt_testcase_timeout <= 0);
  mtr_error("Invalid value '$opt_suite_timeout' supplied ".
	    "for option --testsuite-timeout")
    if ($opt_suite_timeout <= 0);

  # --------------------------------------------------------------------------
  # Check valgrind arguments
  # --------------------------------------------------------------------------
  if ( $opt_valgrind or $opt_valgrind_path or @valgrind_args)
  {
    mtr_report("Turning on valgrind for all executables");
    $opt_valgrind= 1;
    $opt_valgrind_mysqld= 1;
    $opt_valgrind_mysqltest= 1;

    # Increase the timeouts when running with valgrind
    $opt_testcase_timeout*= 10;
    $opt_suite_timeout*= 6;
    $opt_start_timeout*= 10;

  }
  elsif ( $opt_valgrind_mysqld )
  {
    mtr_report("Turning on valgrind for mysqld(s) only");
    $opt_valgrind= 1;
  }
  elsif ( $opt_valgrind_mysqltest )
  {
    mtr_report("Turning on valgrind for mysqltest and mysql_client_test only");
    $opt_valgrind= 1;
  }

  if ( $opt_callgrind )
  {
    mtr_report("Turning on valgrind with callgrind for mysqld(s)");
    $opt_valgrind= 1;
    $opt_valgrind_mysqld= 1;

    # Set special valgrind options unless options passed on command line
    push(@valgrind_args, "--trace-children=yes")
      unless @valgrind_args;
  }

  if ( $opt_valgrind )
  {
    # Set valgrind_options to default unless already defined
    push(@valgrind_args, @default_valgrind_args)
      unless @valgrind_args;

    # Don't add --quiet; you will loose the summary reports.

    mtr_report("Running valgrind with options \"",
	       join(" ", @valgrind_args), "\"");
  }

  if ($opt_debug_common)
  {
    $opt_debug= 1;
    $debug_d= "d,query,info,error,enter,exit";
  }

  mtr_report("Checking supported features...");

  check_ndbcluster_support(\%mysqld_variables);
  check_ssl_support(\%mysqld_variables);
  check_debug_support(\%mysqld_variables);

  executable_setup();

}


#
# To make it easier for different devs to work on the same host,
# an environment variable can be used to control all ports. A small
# number is to be used, 0 - 16 or similar.
#
# Note the MASTER_MYPORT has to be set the same in all 4.x and 5.x
# versions of this script, else a 4.0 test run might conflict with a
# 5.1 test run, even if different MTR_BUILD_THREAD is used. This means
# all port numbers might not be used in this version of the script.
#
# Also note the limitation of ports we are allowed to hand out. This
# differs between operating systems and configuration, see
# http://www.ncftp.com/ncftpd/doc/misc/ephemeral_ports.html
# But a fairly safe range seems to be 5001 - 32767
#
sub set_build_thread_ports($) {
  my $thread= shift || 0;

  if ( lc($opt_build_thread) eq 'auto' ) {
    my $found_free = 0;
    $build_thread = 300;	# Start attempts from here
    while (! $found_free)
    {
      $build_thread= mtr_get_unique_id($build_thread, 349);
      if ( !defined $build_thread ) {
        mtr_error("Could not get a unique build thread id");
      }
      $found_free= check_ports_free($build_thread);
      # If not free, release and try from next number
      if (! $found_free) {
        mtr_release_unique_id();
        $build_thread++;
      }
    }
  }
  else
  {
    $build_thread = $opt_build_thread + $thread - 1;
    if (! check_ports_free($build_thread)) {
      # Some port was not free(which one has already been printed)
      mtr_error("Some port(s) was not free")
    }
  }
  $ENV{MTR_BUILD_THREAD}= $build_thread;

  # Calculate baseport
  $baseport= $build_thread * 10 + 10000;
  if ( $baseport < 5001 or $baseport + 9 >= 32767 )
  {
    mtr_error("MTR_BUILD_THREAD number results in a port",
              "outside 5001 - 32767",
              "($baseport - $baseport + 9)");
  }

  mtr_report("Using MTR_BUILD_THREAD $build_thread,",
	     "with reserved ports $baseport..".($baseport+9));

}


sub collect_mysqld_features {
  my $found_variable_list_start= 0;
  my $use_tmpdir;
  if ( defined $opt_tmpdir and -d $opt_tmpdir){
    # Create the tempdir in $opt_tmpdir
    $use_tmpdir= $opt_tmpdir;
  }
  my $tmpdir= tempdir(CLEANUP => 0, # Directory removed by this function
		      DIR => $use_tmpdir);

  #
  # Execute "mysqld --no-defaults --help --verbose" to get a
  # list of all features and settings
  #
  # --no-defaults and --skip-grant-tables are to avoid loading
  # system-wide configs and plugins
  #
  # --datadir must exist, mysqld will chdir into it
  #
  my $args;
  mtr_init_args(\$args);
  mtr_add_arg($args, "--no-defaults");
  mtr_add_arg($args, "--datadir=%s", mixed_path($tmpdir));
  mtr_add_arg($args, "--lc-messages-dir=%s", $path_language);
  mtr_add_arg($args, "--skip-grant-tables");
  mtr_add_arg($args, "--verbose");
  mtr_add_arg($args, "--help");

  # Need --user=root if running as *nix root user
  if (!IS_WINDOWS and $> == 0)
  {
    mtr_add_arg($args, "--user=root");
  }

  my $exe_mysqld= find_mysqld($basedir);
  my $cmd= join(" ", $exe_mysqld, @$args);
  my $list= `$cmd`;

  foreach my $line (split('\n', $list))
  {
    # First look for version
    if ( !$mysql_version_id )
    {
      # Look for version
      my $exe_name= basename($exe_mysqld);
      mtr_verbose("exe_name: $exe_name");
      if ( $line =~ /^\S*$exe_name\s\sVer\s([0-9]*)\.([0-9]*)\.([0-9]*)([^\s]*)/ )
      {
	#print "Major: $1 Minor: $2 Build: $3\n";
	$mysql_version_id= $1*10000 + $2*100 + $3;
	#print "mysql_version_id: $mysql_version_id\n";
	mtr_report("MySQL Version $1.$2.$3");
	$mysql_version_extra= $4;
      }
    }
    else
    {
      if (!$found_variable_list_start)
      {
	# Look for start of variables list
	if ( $line =~ /[\-]+\s[\-]+/ )
	{
	  $found_variable_list_start= 1;
	}
      }
      else
      {
	# Put variables into hash
	if ( $line =~ /^([\S]+)[ \t]+(.*?)\r?$/ )
	{
	  # print "$1=\"$2\"\n";
	  $mysqld_variables{$1}= $2;
	}
	else
	{
	  # The variable list is ended with a blank line
	  if ( $line =~ /^[\s]*$/ )
	  {
	    last;
	  }
	  else
	  {
	    # Send out a warning, we should fix the variables that has no
	    # space between variable name and it's value
	    # or should it be fixed width column parsing? It does not
	    # look like that in function my_print_variables in my_getopt.c
	    mtr_warning("Could not parse variable list line : $line");
	  }
	}
      }
    }
  }
  rmtree($tmpdir);
  mtr_error("Could not find version of MySQL") unless $mysql_version_id;
  mtr_error("Could not find variabes list") unless $found_variable_list_start;

}



sub collect_mysqld_features_from_running_server ()
{
  my $mysql= mtr_exe_exists("$path_client_bindir/mysql");

  my $args;
  mtr_init_args(\$args);

  mtr_add_arg($args, "--no-defaults");
  mtr_add_arg($args, "--user=%s", $opt_user);

  while (my ($option, $value)= each( %opts_extern )) {
    mtr_add_arg($args, "--$option=$value");
  }

  mtr_add_arg($args, "--silent"); # Tab separated output
  mtr_add_arg($args, "-e '%s'", "use mysql; SHOW VARIABLES");
  my $cmd= "$mysql " . join(' ', @$args);
  mtr_verbose("cmd: $cmd");

  my $list = `$cmd` or
    mtr_error("Could not connect to extern server using command: '$cmd'");
  foreach my $line (split('\n', $list ))
  {
    # Put variables into hash
    if ( $line =~ /^([\S]+)[ \t]+(.*?)\r?$/ )
    {
      # print "$1=\"$2\"\n";
      $mysqld_variables{$1}= $2;
    }
  }

  # "Convert" innodb flag
  $mysqld_variables{'innodb'}= "ON"
    if ($mysqld_variables{'have_innodb'} eq "YES");

  # Parse version
  my $version_str= $mysqld_variables{'version'};
  if ( $version_str =~ /^([0-9]*)\.([0-9]*)\.([0-9]*)([^\s]*)/ )
  {
    #print "Major: $1 Minor: $2 Build: $3\n";
    $mysql_version_id= $1*10000 + $2*100 + $3;
    #print "mysql_version_id: $mysql_version_id\n";
    mtr_report("MySQL Version $1.$2.$3");
    $mysql_version_extra= $4;
  }
  mtr_error("Could not find version of MySQL") unless $mysql_version_id;
}

sub find_mysqld {

  my ($mysqld_basedir)= $ENV{MTR_BINDIR}|| @_;

  my @mysqld_names= ("mysqld", "mysqld-max-nt", "mysqld-max",
		     "mysqld-nt");

  if ( $opt_debug_server ){
    # Put mysqld-debug first in the list of binaries to look for
    mtr_verbose("Adding mysqld-debug first in list of binaries to look for");
    unshift(@mysqld_names, "mysqld-debug");
  }

  return my_find_bin($mysqld_basedir,
		     ["sql", "libexec", "sbin", "bin"],
		     [@mysqld_names]);
}


sub executable_setup () {

  #
  # Check if libtool is available in this distribution/clone
  # we need it when valgrinding or debugging non installed binary
  # Otherwise valgrind will valgrind the libtool wrapper or bash
  # and gdb will not find the real executable to debug
  #
  if ( -x "../libtool")
  {
    $exe_libtool= "../libtool";
    if ($opt_valgrind or $glob_debugger)
    {
      mtr_report("Using \"$exe_libtool\" when running valgrind or debugger");
    }
  }

  # Look for the client binaries
  $exe_mysqladmin=     mtr_exe_exists("$path_client_bindir/mysqladmin");
  $exe_mysql=          mtr_exe_exists("$path_client_bindir/mysql");

  if ( ! $opt_skip_ndbcluster )
  {
    # Look for single threaded NDB
    $exe_ndbd=
      my_find_bin($bindir,
		  ["storage/ndb/src/kernel", "libexec", "sbin", "bin"],
		  "ndbd");

    # Look for multi threaded NDB
    $exe_ndbmtd=
      my_find_bin($bindir,
		  ["storage/ndb/src/kernel", "libexec", "sbin", "bin"],
		  "ndbmtd", NOT_REQUIRED);
    if ($exe_ndbmtd)
    {
      my $mtr_ndbmtd = $ENV{MTR_NDBMTD};
      if ($mtr_ndbmtd)
      {
	mtr_report(" - multi threaded ndbd found, will be used always");
	$exe_ndbd = $exe_ndbmtd;
      }
      else
      {
	mtr_report(" - multi threaded ndbd found, will be ".
		   "used \"round robin\"");
      }
    }

    $exe_ndb_mgmd=
      my_find_bin($bindir,
		  ["storage/ndb/src/mgmsrv", "libexec", "sbin", "bin"],
		  "ndb_mgmd");

    $exe_ndb_mgm=
      my_find_bin($bindir,
                  ["storage/ndb/src/mgmclient", "bin"],
                  "ndb_mgm");

    $exe_ndb_waiter=
      my_find_bin($bindir,
		  ["storage/ndb/tools/", "bin"],
		  "ndb_waiter");

  }

  # Look for mysqltest executable
  if ( $opt_embedded_server )
  {
    $exe_mysqltest=
      mtr_exe_exists(vs_config_dirs('libmysqld/examples','mysqltest_embedded'),
                     "$basedir/libmysqld/examples/mysqltest_embedded",
                     "$path_client_bindir/mysqltest_embedded");
  }
  else
  {
    $exe_mysqltest= mtr_exe_exists("$path_client_bindir/mysqltest");
  }

}


sub client_debug_arg($$) {
  my ($args, $client_name)= @_;

  # Workaround for Bug #50627: drop any debug opt
  return if $client_name =~ /^mysqlbinlog/;

  if ( $opt_debug ) {
    mtr_add_arg($args,
		"--loose-debug=$debug_d:t:A,%s/log/%s.trace",
		$path_vardir_trace, $client_name)
  }
}


sub client_arguments ($;$) {
 my $client_name= shift;
  my $group_suffix= shift;
  my $client_exe= mtr_exe_exists("$path_client_bindir/$client_name");

  my $args;
  mtr_init_args(\$args);
  mtr_add_arg($args, "--defaults-file=%s", $path_config_file);
  if (defined($group_suffix)) {
    mtr_add_arg($args, "--defaults-group-suffix=%s", $group_suffix);
    client_debug_arg($args, "$client_name-$group_suffix");
  }
  else
  {
    client_debug_arg($args, $client_name);
  }
  return mtr_args2str($client_exe, @$args);
}


sub mysqlslap_arguments () {
  my $exe= mtr_exe_maybe_exists("$path_client_bindir/mysqlslap");
  if ( $exe eq "" ) {
    # mysqlap was not found

    if (defined $mysql_version_id and $mysql_version_id >= 50100 ) {
      mtr_error("Could not find the mysqlslap binary");
    }
    return ""; # Don't care about mysqlslap
  }

  my $args;
  mtr_init_args(\$args);
  mtr_add_arg($args, "--defaults-file=%s", $path_config_file);
  client_debug_arg($args, "mysqlslap");
  return mtr_args2str($exe, @$args);
}


sub mysqldump_arguments ($) {
  my($group_suffix) = @_;
  my $exe= mtr_exe_exists("$path_client_bindir/mysqldump");

  my $args;
  mtr_init_args(\$args);
  mtr_add_arg($args, "--defaults-file=%s", $path_config_file);
  mtr_add_arg($args, "--defaults-group-suffix=%s", $group_suffix);
  client_debug_arg($args, "mysqldump-$group_suffix");
  return mtr_args2str($exe, @$args);
}


sub mysql_client_test_arguments(){
  my $exe;
  # mysql_client_test executable may _not_ exist
  if ( $opt_embedded_server ) {
    $exe= mtr_exe_maybe_exists(
            vs_config_dirs('libmysqld/examples','mysql_client_test_embedded'),
	      "$basedir/libmysqld/examples/mysql_client_test_embedded",
		"$basedir/bin/mysql_client_test_embedded");
  } else {
    $exe= mtr_exe_maybe_exists(vs_config_dirs('tests', 'mysql_client_test'),
			       "$basedir/tests/mysql_client_test",
			       "$basedir/bin/mysql_client_test");
  }

  my $args;
  mtr_init_args(\$args);
  if ( $opt_valgrind_mysqltest ) {
    valgrind_arguments($args, \$exe);
  }
  mtr_add_arg($args, "--defaults-file=%s", $path_config_file);
  mtr_add_arg($args, "--testcase");
  mtr_add_arg($args, "--vardir=$opt_vardir");
  client_debug_arg($args,"mysql_client_test");

  return mtr_args2str($exe, @$args);
}


#
# Set environment to be used by childs of this process for
# things that are constant during the whole lifetime of mysql-test-run
#

sub find_plugin($$)
{
  my ($plugin, $location)  = @_;
  my $plugin_filename;

  if (IS_WINDOWS)
  {
     $plugin_filename = $plugin.".dll"; 
  }
  else 
  {
     $plugin_filename = $plugin.".so";
  }

  my $lib_plugin=
    mtr_file_exists(vs_config_dirs($location,$plugin_filename),
                    "$basedir/lib/plugin/".$plugin_filename,
                    "$basedir/$location/.libs/".$plugin_filename,
                    "$basedir/lib/mysql/plugin/".$plugin_filename,
                    );
  return $lib_plugin;
}

#
# Read plugin defintions file
#

sub read_plugin_defs($)
{
  my ($defs_file)= @_;
  my $running_debug= 0;

  open(PLUGDEF, '<', $defs_file)
    or mtr_error("Can't read plugin defintions file $defs_file");

  # Need to check if we will be running mysqld-debug
  if ($opt_debug_server) {
    $running_debug= 1 if find_mysqld($basedir) =~ /mysqld-debug/;
  }

  while (<PLUGDEF>) {
    next if /^#/;
    my ($plug_file, $plug_loc, $plug_var, $plug_names)= split;
    # Allow empty lines
    next unless $plug_file;
    mtr_error("Lines in $defs_file must have 3 or 4 items") unless $plug_var;

    # If running debug server, plugins will be in 'debug' subdirectory
    $plug_file= "debug/$plug_file" if $running_debug;

    my ($plugin)= find_plugin($plug_file, $plug_loc);

    # Set env. variables that tests may use, set to empty if plugin
    # listed in def. file but not found.

    if ($plugin) {
      $ENV{$plug_var}= basename($plugin);
      $ENV{$plug_var.'_DIR'}= dirname($plugin);
      $ENV{$plug_var.'_OPT'}= "--plugin-dir=".dirname($plugin);
      if ($plug_names) {
	my $lib_name= basename($plugin);
	my $load_var= "--plugin_load=";
	my $semi= '';
	foreach my $plug_name (split (',', $plug_names)) {
	  $load_var .= $semi . "$plug_name=$lib_name";
	  $semi= ';';
	}
	$ENV{$plug_var.'_LOAD'}= $load_var;
      }
    } else {
      $ENV{$plug_var}= "";
      $ENV{$plug_var.'_DIR'}= "";
      $ENV{$plug_var.'_OPT'}= "";
      $ENV{$plug_var.'_LOAD'}= "" if $plug_names;
    }
  }
  close PLUGDEF;
}

sub environment_setup {

  umask(022);

  my @ld_library_paths;

  if ($path_client_libdir)
  {
    # Use the --client-libdir passed on commandline
    push(@ld_library_paths, "$path_client_libdir");
  }
  else
  {
    # Setup LD_LIBRARY_PATH so the libraries from this distro/clone
    # are used in favor of the system installed ones
    if ( $source_dist )
    {
      push(@ld_library_paths, "$basedir/libmysql/.libs/",
	   "$basedir/libmysql_r/.libs/",
	   "$basedir/zlib/.libs/");
    }
    else
    {
      push(@ld_library_paths, "$basedir/lib", "$basedir/lib/mysql");
    }
  }

  # --------------------------------------------------------------------------
  # Add the path where libndbclient can be found
  # --------------------------------------------------------------------------
  if ( !$opt_skip_ndbcluster )
  {
    push(@ld_library_paths,  "$basedir/storage/ndb/src/.libs");
  }

  # Plugin settings should no longer be added here, instead
  # place definitions in include/plugin.defs.
  # See comment in that file for details.
  # --------------------------------------------------------------------------
  # Valgrind need to be run with debug libraries otherwise it's almost
  # impossible to add correct supressions, that means if "/usr/lib/debug"
  # is available, it should be added to
  # LD_LIBRARY_PATH
  #
  # But pthread is broken in libc6-dbg on Debian <= 3.1 (see Debian
  # bug 399035, http://bugs.debian.org/cgi-bin/bugreport.cgi?bug=399035),
  # so don't change LD_LIBRARY_PATH on that platform.
  # --------------------------------------------------------------------------
  my $debug_libraries_path= "/usr/lib/debug";
  my $deb_version;
  if (  $opt_valgrind and -d $debug_libraries_path and
        (! -e '/etc/debian_version' or
	 ($deb_version=
	    mtr_grab_file('/etc/debian_version')) !~ /^[0-9]+\.[0-9]$/ or
         $deb_version > 3.1 ) )
  {
    push(@ld_library_paths, $debug_libraries_path);
  }

  $ENV{'LD_LIBRARY_PATH'}= join(":", @ld_library_paths,
				$ENV{'LD_LIBRARY_PATH'} ?
				split(':', $ENV{'LD_LIBRARY_PATH'}) : ());
  mtr_debug("LD_LIBRARY_PATH: $ENV{'LD_LIBRARY_PATH'}");

  $ENV{'DYLD_LIBRARY_PATH'}= join(":", @ld_library_paths,
				  $ENV{'DYLD_LIBRARY_PATH'} ?
				  split(':', $ENV{'DYLD_LIBRARY_PATH'}) : ());
  mtr_debug("DYLD_LIBRARY_PATH: $ENV{'DYLD_LIBRARY_PATH'}");

  # The environment variable used for shared libs on AIX
  $ENV{'SHLIB_PATH'}= join(":", @ld_library_paths,
                           $ENV{'SHLIB_PATH'} ?
                           split(':', $ENV{'SHLIB_PATH'}) : ());
  mtr_debug("SHLIB_PATH: $ENV{'SHLIB_PATH'}");

  # The environment variable used for shared libs on hp-ux
  $ENV{'LIBPATH'}= join(":", @ld_library_paths,
                        $ENV{'LIBPATH'} ?
                        split(':', $ENV{'LIBPATH'}) : ());
  mtr_debug("LIBPATH: $ENV{'LIBPATH'}");

  $ENV{'UMASK'}=              "0660"; # The octal *string*
  $ENV{'UMASK_DIR'}=          "0770"; # The octal *string*

  #
  # MySQL tests can produce output in various character sets
  # (especially, ctype_xxx.test). To avoid confusing Perl
  # with output which is incompatible with the current locale
  # settings, we reset the current values of LC_ALL and LC_CTYPE to "C".
  # For details, please see
  # Bug#27636 tests fails if LC_* variables set to *_*.UTF-8
  #
  $ENV{'LC_ALL'}=             "C";
  $ENV{'LC_CTYPE'}=           "C";

  $ENV{'LC_COLLATE'}=         "C";
  $ENV{'USE_RUNNING_SERVER'}= using_extern();
  $ENV{'MYSQL_TEST_DIR'}=     $glob_mysql_test_dir;
  $ENV{'DEFAULT_MASTER_PORT'}= $mysqld_variables{'port'};
  $ENV{'MYSQL_TMP_DIR'}=      $opt_tmpdir;
  $ENV{'MYSQLTEST_VARDIR'}=   $opt_vardir;
  $ENV{'MYSQL_LIBDIR'}=       "$basedir/lib";
  $ENV{'MYSQL_BINDIR'}=       "$bindir";
  $ENV{'MYSQL_SHAREDIR'}=     $path_language;
  $ENV{'MYSQL_CHARSETSDIR'}=  $path_charsetsdir;
  
  if (IS_WINDOWS)
  {
    $ENV{'SECURE_LOAD_PATH'}= $glob_mysql_test_dir."\\std_data";
  }
  else
  {
    $ENV{'SECURE_LOAD_PATH'}= $glob_mysql_test_dir."/std_data";
  }
    

  # ----------------------------------------------------
  # Setup env for NDB
  # ----------------------------------------------------
  if ( ! $opt_skip_ndbcluster )
  {
    $ENV{'NDB_MGM'}=
      my_find_bin($bindir,
		  ["storage/ndb/src/mgmclient", "bin"],
		  "ndb_mgm");

    $ENV{'NDB_TOOLS_DIR'}=
      my_find_dir($bindir,
		  ["storage/ndb/tools", "bin"]);

    $ENV{'NDB_EXAMPLES_DIR'}=
      my_find_dir($basedir,
		  ["storage/ndb/ndbapi-examples", "bin"]);

    $ENV{'NDB_EXAMPLES_BINARY'}=
      my_find_bin($bindir,
		  ["storage/ndb/ndbapi-examples/ndbapi_simple", "bin"],
		  "ndbapi_simple", NOT_REQUIRED);

    my $path_ndb_testrun_log= "$opt_vardir/log/ndb_testrun.log";
    $ENV{'NDB_TOOLS_OUTPUT'}=         $path_ndb_testrun_log;
    $ENV{'NDB_EXAMPLES_OUTPUT'}=      $path_ndb_testrun_log;
  }

  # ----------------------------------------------------
  # mysql clients
  # ----------------------------------------------------
  $ENV{'MYSQL_CHECK'}=              client_arguments("mysqlcheck");
  $ENV{'MYSQL_DUMP'}=               mysqldump_arguments(".1");
  $ENV{'MYSQL_DUMP_SLAVE'}=         mysqldump_arguments(".2");
  $ENV{'MYSQL_SLAP'}=               mysqlslap_arguments();
  $ENV{'MYSQL_IMPORT'}=             client_arguments("mysqlimport");
  $ENV{'MYSQL_SHOW'}=               client_arguments("mysqlshow");
  $ENV{'MYSQL_BINLOG'}=             client_arguments("mysqlbinlog");
  $ENV{'MYSQL'}=                    client_arguments("mysql");
  $ENV{'MYSQL_SLAVE'}=              client_arguments("mysql", ".2");
  $ENV{'MYSQL_UPGRADE'}=            client_arguments("mysql_upgrade");
  $ENV{'MYSQLADMIN'}=               native_path($exe_mysqladmin);
  $ENV{'MYSQL_CLIENT_TEST'}=        mysql_client_test_arguments();
  $ENV{'EXE_MYSQL'}=                $exe_mysql;

  # ----------------------------------------------------
  # bug25714 executable may _not_ exist in
  # some versions, test using it should be skipped
  # ----------------------------------------------------
  my $exe_bug25714=
      mtr_exe_maybe_exists(vs_config_dirs('tests', 'bug25714'),
                           "$basedir/tests/bug25714");
  $ENV{'MYSQL_BUG25714'}=  native_path($exe_bug25714);

  # ----------------------------------------------------
  # mysql_fix_privilege_tables.sql
  # ----------------------------------------------------
  my $file_mysql_fix_privilege_tables=
    mtr_file_exists("$basedir/scripts/mysql_fix_privilege_tables.sql",
		    "$basedir/share/mysql_fix_privilege_tables.sql",
		    "$basedir/share/mysql/mysql_fix_privilege_tables.sql");
  $ENV{'MYSQL_FIX_PRIVILEGE_TABLES'}=  $file_mysql_fix_privilege_tables;

  # ----------------------------------------------------
  # my_print_defaults
  # ----------------------------------------------------
  my $exe_my_print_defaults=
    mtr_exe_exists(vs_config_dirs('extra', 'my_print_defaults'),
		   "$path_client_bindir/my_print_defaults",
		   "$basedir/extra/my_print_defaults");
  $ENV{'MYSQL_MY_PRINT_DEFAULTS'}= native_path($exe_my_print_defaults);

  # ----------------------------------------------------
  # Setup env so childs can execute myisampack and myisamchk
  # ----------------------------------------------------
  $ENV{'MYISAMCHK'}= native_path(mtr_exe_exists(
                       vs_config_dirs('storage/myisam', 'myisamchk'),
                       vs_config_dirs('myisam', 'myisamchk'),
                       "$path_client_bindir/myisamchk",
                       "$basedir/storage/myisam/myisamchk",
                       "$basedir/myisam/myisamchk"));
  $ENV{'MYISAMPACK'}= native_path(mtr_exe_exists(
                        vs_config_dirs('storage/myisam', 'myisampack'),
                        vs_config_dirs('myisam', 'myisampack'),
                        "$path_client_bindir/myisampack",
                        "$basedir/storage/myisam/myisampack",
                        "$basedir/myisam/myisampack"));

  # ----------------------------------------------------
  # mysqlhotcopy
  # ----------------------------------------------------
  my $mysqlhotcopy=
    mtr_pl_maybe_exists("$bindir/scripts/mysqlhotcopy") ||
    mtr_pl_maybe_exists("$path_client_bindir/mysqlhotcopy");
  if ($mysqlhotcopy)
  {
    $ENV{'MYSQLHOTCOPY'}= $mysqlhotcopy;
  }

  # ----------------------------------------------------
  # perror
  # ----------------------------------------------------
  my $exe_perror= mtr_exe_exists(vs_config_dirs('extra', 'perror'),
				 "$basedir/extra/perror",
				 "$path_client_bindir/perror");
  $ENV{'MY_PERROR'}= native_path($exe_perror);

  # Create an environment variable to make it possible
  # to detect that valgrind is being used from test cases
  $ENV{'VALGRIND_TEST'}= $opt_valgrind;

  # Add dir of this perl to aid mysqltest in finding perl
  my $perldir= dirname($^X);
  my $pathsep= ":";
  $pathsep= ";" if IS_WINDOWS && ! IS_CYGWIN;
  $ENV{'PATH'}= "$ENV{'PATH'}".$pathsep.$perldir;
}


sub remove_vardir_subs() {
  foreach my $sdir ( glob("$opt_vardir/*") ) {
    mtr_verbose("Removing subdir $sdir");
    rmtree($sdir);
  }
}

#
# Remove var and any directories in var/ created by previous
# tests
#
sub remove_stale_vardir () {

  mtr_report("Removing old var directory...");

  # Safety!
  mtr_error("No, don't remove the vardir when running with --extern")
    if using_extern();

  mtr_verbose("opt_vardir: $opt_vardir");
  if ( $opt_vardir eq $default_vardir )
  {
    #
    # Running with "var" in mysql-test dir
    #
    if ( -l $opt_vardir)
    {
      # var is a symlink

      if ( $opt_mem )
      {
	# Remove the directory which the link points at
	mtr_verbose("Removing " . readlink($opt_vardir));
	rmtree(readlink($opt_vardir));

	# Remove the "var" symlink
	mtr_verbose("unlink($opt_vardir)");
	unlink($opt_vardir);
      }
      else
      {
	# Some users creates a soft link in mysql-test/var to another area
	# - allow it, but remove all files in it

	mtr_report(" - WARNING: Using the 'mysql-test/var' symlink");

	# Make sure the directory where it points exist
	mtr_error("The destination for symlink $opt_vardir does not exist")
	  if ! -d readlink($opt_vardir);

	remove_vardir_subs();
      }
    }
    else
    {
      # Remove the entire "var" dir
      mtr_verbose("Removing $opt_vardir/");
      rmtree("$opt_vardir/");
    }

    if ( $opt_mem )
    {
      # A symlink from var/ to $opt_mem will be set up
      # remove the $opt_mem dir to assure the symlink
      # won't point at an old directory
      mtr_verbose("Removing $opt_mem");
      rmtree($opt_mem);
    }

  }
  else
  {
    #
    # Running with "var" in some other place
    #

    # Remove the var/ dir in mysql-test dir if any
    # this could be an old symlink that shouldn't be there
    mtr_verbose("Removing $default_vardir");
    rmtree($default_vardir);

    # Remove the "var" dir
    mtr_verbose("Removing $opt_vardir/");
    rmtree("$opt_vardir/");
  }
  # Remove the "tmp" dir
  mtr_verbose("Removing $opt_tmpdir/");
  rmtree("$opt_tmpdir/");
}



#
# Create var and the directories needed in var
#
sub setup_vardir() {
  mtr_report("Creating var directory '$opt_vardir'...");

  if ( $opt_vardir eq $default_vardir )
  {
    #
    # Running with "var" in mysql-test dir
    #
    if ( -l $opt_vardir )
    {
      #  it's a symlink

      # Make sure the directory where it points exist
      mtr_error("The destination for symlink $opt_vardir does not exist")
	if ! -d readlink($opt_vardir);
    }
    elsif ( $opt_mem )
    {
      # Runinng with "var" as a link to some "memory" location, normally tmpfs
      mtr_verbose("Creating $opt_mem");
      mkpath($opt_mem);

      mtr_report(" - symlinking 'var' to '$opt_mem'");
      symlink($opt_mem, $opt_vardir);
    }
  }

  if ( ! -d $opt_vardir )
  {
    mtr_verbose("Creating $opt_vardir");
    mkpath($opt_vardir);
  }

  # Ensure a proper error message if vardir couldn't be created
  unless ( -d $opt_vardir and -w $opt_vardir )
  {
    mtr_error("Writable 'var' directory is needed, use the " .
	      "'--vardir=<path>' option");
  }

  mkpath("$opt_vardir/log");
  mkpath("$opt_vardir/run");

  # Create var/tmp and tmp - they might be different
  mkpath("$opt_vardir/tmp");
  mkpath($opt_tmpdir) if ($opt_tmpdir ne "$opt_vardir/tmp");

  # On some operating systems, there is a limit to the length of a
  # UNIX domain socket's path far below PATH_MAX.
  # Don't allow that to happen
  if (check_socket_path_length("$opt_tmpdir/testsocket.sock")){
    mtr_error("Socket path '$opt_tmpdir' too long, it would be ",
	      "truncated and thus not possible to use for connection to ",
	      "MySQL Server. Set a shorter with --tmpdir=<path> option");
  }

  # copy all files from std_data into var/std_data
  # and make them world readable
  copytree("$glob_mysql_test_dir/std_data", "$opt_vardir/std_data", "0022");

  # Remove old log files
  foreach my $name (glob("r/*.progress r/*.log r/*.warnings"))
  {
    unlink($name);
  }
}


#
# Check if running as root
# i.e a file can be read regardless what mode we set it to
#
sub  check_running_as_root () {
  my $test_file= "$opt_vardir/test_running_as_root.txt";
  mtr_tofile($test_file, "MySQL");
  chmod(oct("0000"), $test_file);

  my $result="";
  if (open(FILE,"<",$test_file))
  {
    $result= join('', <FILE>);
    close FILE;
  }

  # Some filesystems( for example CIFS) allows reading a file
  # although mode was set to 0000, but in that case a stat on
  # the file will not return 0000
  my $file_mode= (stat($test_file))[2] & 07777;

  mtr_verbose("result: $result, file_mode: $file_mode");
  if ($result eq "MySQL" && $file_mode == 0)
  {
    mtr_warning("running this script as _root_ will cause some " .
                "tests to be skipped");
    $ENV{'MYSQL_TEST_ROOT'}= "YES";
  }

  chmod(oct("0755"), $test_file);
  unlink($test_file);
}


sub check_ssl_support ($) {
  my $mysqld_variables= shift;

  if ($opt_skip_ssl)
  {
    mtr_report(" - skipping SSL");
    $opt_ssl_supported= 0;
    $opt_ssl= 0;
    return;
  }

  if ( ! $mysqld_variables->{'ssl'} )
  {
    if ( $opt_ssl)
    {
      mtr_error("Couldn't find support for SSL");
      return;
    }
    mtr_report(" - skipping SSL, mysqld not compiled with SSL");
    $opt_ssl_supported= 0;
    $opt_ssl= 0;
    return;
  }
  mtr_report(" - SSL connections supported");
  $opt_ssl_supported= 1;
}


sub check_debug_support ($) {
  my $mysqld_variables= shift;

  if ( ! $mysqld_variables->{'debug'} )
  {
    #mtr_report(" - binaries are not debug compiled");
    $debug_compiled_binaries= 0;

    if ( $opt_debug_server )
    {
      mtr_error("Can't use --debug[-server], binary does not support it");
    }
    return;
  }
  mtr_report(" - binaries are debug compiled");
  $debug_compiled_binaries= 1;
}


#
# Helper function to handle configuration-based subdirectories which Visual
# Studio uses for storing binaries.  If opt_vs_config is set, this returns
# a path based on that setting; if not, it returns paths for the default
# /release/ and /debug/ subdirectories.
#
# $exe can be undefined, if the directory itself will be used
#
sub vs_config_dirs ($$) {
  my ($path_part, $exe) = @_;

  $exe = "" if not defined $exe;
  if ($opt_vs_config)
  {
    return ("$bindir/$path_part/$opt_vs_config/$exe");
  }

  return ("$bindir/$path_part/Release/$exe",
          "$bindir/$path_part/RelWithDebinfo/$exe",
          "$bindir/$path_part/Debug/$exe",
          "$bindir/$path_part/$exe");
}


sub check_ndbcluster_support ($) {
  my $mysqld_variables= shift;

  # Check if this is MySQL Cluster, ie. mysql version string ends
  # with -ndb-Y.Y.Y[-status]
  if ( defined $mysql_version_extra &&
       $mysql_version_extra =~ /^-ndb-/ )
  {
    mtr_report(" - MySQL Cluster");
    # Enable ndb engine and add more test suites
    $opt_include_ndbcluster = 1;
    $DEFAULT_SUITES.=",ndb";
  }

  if ($opt_include_ndbcluster)
  {
    $opt_skip_ndbcluster= 0;
  }

  if ($opt_skip_ndbcluster)
  {
    mtr_report(" - skipping ndbcluster");
    return;
  }

  if ( ! $mysqld_variables{'ndb-connectstring'} )
  {
    mtr_report(" - skipping ndbcluster, mysqld not compiled with ndbcluster");
    $opt_skip_ndbcluster= 2;
    return;
  }

  mtr_report(" - using ndbcluster when necessary, mysqld supports it");

  return;
}


sub ndbcluster_wait_started($$){
  my $cluster= shift;
  my $ndb_waiter_extra_opt= shift;
  my $path_waitlog= join('/', $opt_vardir, $cluster->name(), "ndb_waiter.log");

  my $args;
  mtr_init_args(\$args);
  mtr_add_arg($args, "--defaults-file=%s", $path_config_file);
  mtr_add_arg($args, "--defaults-group-suffix=%s", $cluster->suffix());
  mtr_add_arg($args, "--timeout=%d", $opt_start_timeout);

  if ($ndb_waiter_extra_opt)
  {
    mtr_add_arg($args, "$ndb_waiter_extra_opt");
  }

  # Start the ndb_waiter which will connect to the ndb_mgmd
  # and poll it for state of the ndbd's, will return when
  # all nodes in the cluster is started

  my $res= My::SafeProcess->run
    (
     name          => "ndb_waiter ".$cluster->name(),
     path          => $exe_ndb_waiter,
     args          => \$args,
     output        => $path_waitlog,
     error         => $path_waitlog,
     append        => 1,
    );

  # Check that ndb_mgmd(s) are still alive
  foreach my $ndb_mgmd ( in_cluster($cluster, ndb_mgmds()) )
  {
    my $proc= $ndb_mgmd->{proc};
    if ( ! $proc->wait_one(0) )
    {
      mtr_warning("$proc died");
      return 2;
    }
  }

  # Check that all started ndbd(s) are still alive
  foreach my $ndbd ( in_cluster($cluster, ndbds()) )
  {
    my $proc= $ndbd->{proc};
    next unless defined $proc;
    if ( ! $proc->wait_one(0) )
    {
      mtr_warning("$proc died");
      return 3;
    }
  }

  if ($res)
  {
    mtr_verbose("ndbcluster_wait_started failed");
    return 1;
  }
  return 0;
}


sub ndb_mgmd_wait_started($) {
  my ($cluster)= @_;

  my $retries= 100;
  while ($retries)
  {
    my $result= ndbcluster_wait_started($cluster, "--no-contact");
    if ($result == 0)
    {
      # ndb_mgmd is started
      mtr_verbose("ndb_mgmd is started");
      return 0;
    }
    elsif ($result > 1)
    {
      mtr_warning("Cluster process failed while waiting for start");
      return $result;
    }

    mtr_milli_sleep(100);
    $retries--;
  }

  return 1;
}

sub ndb_mgmd_stop{
  my $ndb_mgmd= shift or die "usage: ndb_mgmd_stop(<ndb_mgmd>)";

  my $host=$ndb_mgmd->value('HostName');
  my $port=$ndb_mgmd->value('PortNumber');
  mtr_verbose("Stopping cluster '$host:$port'");

  my $args;
  mtr_init_args(\$args);
  mtr_add_arg($args, "--ndb-connectstring=%s:%s", $host,$port);
  mtr_add_arg($args, "-e");
  mtr_add_arg($args, "shutdown");

  My::SafeProcess->run
    (
     name          => "ndb_mgm shutdown $host:$port",
     path          => $exe_ndb_mgm,
     args          => \$args,
     output         => "/dev/null",
    );
}

sub ndb_mgmd_start ($$) {
  my ($cluster, $ndb_mgmd)= @_;

  mtr_verbose("ndb_mgmd_start");

  my $dir= $ndb_mgmd->value("DataDir");
  mkpath($dir) unless -d $dir;

  my $args;
  mtr_init_args(\$args);
  mtr_add_arg($args, "--defaults-file=%s", $path_config_file);
  mtr_add_arg($args, "--defaults-group-suffix=%s", $cluster->suffix());
  mtr_add_arg($args, "--mycnf");
  mtr_add_arg($args, "--nodaemon");

  my $path_ndb_mgmd_log= "$dir/ndb_mgmd.log";

  $ndb_mgmd->{'proc'}= My::SafeProcess->new
    (
     name          => $ndb_mgmd->after('cluster_config.'),
     path          => $exe_ndb_mgmd,
     args          => \$args,
     output        => $path_ndb_mgmd_log,
     error         => $path_ndb_mgmd_log,
     append        => 1,
     verbose       => $opt_verbose,
     shutdown      => sub { ndb_mgmd_stop($ndb_mgmd) },
    );
  mtr_verbose("Started $ndb_mgmd->{proc}");

  # FIXME Should not be needed
  # Unfortunately the cluster nodes will fail to start
  # if ndb_mgmd has not started properly
  if (ndb_mgmd_wait_started($cluster))
  {
    mtr_warning("Failed to wait for start of ndb_mgmd");
    return 1;
  }

  return 0;
}

sub ndbd_stop {
  # Intentionally left empty, ndbd nodes will be shutdown
  # by sending "shutdown" to ndb_mgmd
}

my $exe_ndbmtd_counter= 0;

sub ndbd_start {
  my ($cluster, $ndbd)= @_;

  mtr_verbose("ndbd_start");

  my $dir= $ndbd->value("DataDir");
  mkpath($dir) unless -d $dir;

  my $args;
  mtr_init_args(\$args);
  mtr_add_arg($args, "--defaults-file=%s", $path_config_file);
  mtr_add_arg($args, "--defaults-group-suffix=%s", $cluster->suffix());
  mtr_add_arg($args, "--nodaemon");

# > 5.0 { 'character-sets-dir' => \&fix_charset_dir },

  my $exe= $exe_ndbd;
  if ($exe_ndbmtd and ($exe_ndbmtd_counter++ % 2) == 0)
  {
    # Use ndbmtd every other time
    $exe= $exe_ndbmtd;
  }

  my $path_ndbd_log= "$dir/ndbd.log";
  my $proc= My::SafeProcess->new
    (
     name          => $ndbd->after('cluster_config.'),
     path          => $exe,
     args          => \$args,
     output        => $path_ndbd_log,
     error         => $path_ndbd_log,
     append        => 1,
     verbose       => $opt_verbose,
     shutdown      => sub { ndbd_stop($ndbd) },
    );
  mtr_verbose("Started $proc");

  $ndbd->{proc}= $proc;

  return;
}


sub ndbcluster_start ($) {
  my $cluster= shift;

  mtr_verbose("ndbcluster_start '".$cluster->name()."'");

  foreach my $ndb_mgmd ( in_cluster($cluster, ndb_mgmds()) )
  {
    next if started($ndb_mgmd);
    ndb_mgmd_start($cluster, $ndb_mgmd);
  }

  foreach my $ndbd ( in_cluster($cluster, ndbds()) )
  {
    next if started($ndbd);
    ndbd_start($cluster, $ndbd);
  }

  return 0;
}


sub create_config_file_for_extern {
  my %opts=
    (
     socket     => '/tmp/mysqld.sock',
     port       => 3306,
     user       => $opt_user,
     password   => '',
     @_
    );

  mtr_report("Creating my.cnf file for extern server...");
  my $F= IO::File->new($path_config_file, "w")
    or mtr_error("Can't write to $path_config_file: $!");

  print $F "[client]\n";
  while (my ($option, $value)= each( %opts )) {
    print $F "$option= $value\n";
    mtr_report(" $option= $value");
  }

  print $F <<EOF

# binlog reads from [client] and [mysqlbinlog]
[mysqlbinlog]
character-sets-dir= $path_charsetsdir
local-load= $opt_tmpdir

EOF
;

  $F= undef; # Close file
}


#
# Kill processes left from previous runs, normally
# there should be none so make sure to warn
# if there is one
#
sub kill_leftovers ($) {
  my $rundir= shift;
  return unless ( -d $rundir );

  mtr_report("Checking leftover processes...");

  # Scan the "run" directory for process id's to kill
  opendir(RUNDIR, $rundir)
    or mtr_error("kill_leftovers, can't open dir \"$rundir\": $!");
  while ( my $elem= readdir(RUNDIR) )
  {
    # Only read pid from files that end with .pid
    if ( $elem =~ /.*[.]pid$/ )
    {
      my $pidfile= "$rundir/$elem";
      next unless -f $pidfile;
      my $pid= mtr_fromfile($pidfile);
      unlink($pidfile);
      unless ($pid=~ /^(\d+)/){
	# The pid was not a valid number
	mtr_warning("Got invalid pid '$pid' from '$elem'");
	next;
      }
      mtr_report(" - found old pid $pid in '$elem', killing it...");

      my $ret= kill("KILL", $pid);
      if ($ret == 0) {
	mtr_report("   process did not exist!");
	next;
      }

      my $check_counter= 100;
      while ($ret > 0 and $check_counter--) {
	mtr_milli_sleep(100);
	$ret= kill(0, $pid);
      }
      mtr_report($check_counter ? "   ok!" : "   failed!");
    }
    else
    {
      mtr_warning("Found non pid file '$elem' in '$rundir'")
	if -f "$rundir/$elem";
    }
  }
  closedir(RUNDIR);
}

#
# Check that all the ports that are going to
# be used are free
#
sub check_ports_free ($)
{
  my $bthread= shift;
  my $portbase = $bthread * 10 + 10000;
  for ($portbase..$portbase+9){
    if (mtr_ping_port($_)){
      mtr_report(" - 'localhost:$_' was not free");
      return 0; # One port was not free
    }
  }

  return 1; # All ports free
}


sub initialize_servers {

  if ( using_extern() )
  {
    # Running against an already started server, if the specified
    # vardir does not already exist it should be created
    if ( ! -d $opt_vardir )
    {
      setup_vardir();
    }
    else
    {
      mtr_verbose("No need to create '$opt_vardir' it already exists");
    }
  }
  else
  {
    # Kill leftovers from previous run
    # using any pidfiles found in var/run
    kill_leftovers("$opt_vardir/run");

    if ( ! $opt_start_dirty )
    {
      remove_stale_vardir();
      setup_vardir();

      mysql_install_db(default_mysqld(), "$opt_vardir/install.db");
    }
  }
}


#
# Remove all newline characters expect after semicolon
#
sub sql_to_bootstrap {
  my ($sql) = @_;
  my @lines= split(/\n/, $sql);
  my $result= "\n";
  my $delimiter= ';';

  foreach my $line (@lines) {

    # Change current delimiter if line starts with "delimiter"
    if ( $line =~ /^delimiter (.*)/ ) {
      my $new= $1;
      # Remove old delimiter from end of new
      $new=~ s/\Q$delimiter\E$//;
      $delimiter = $new;
      mtr_debug("changed delimiter to $delimiter");
      # No need to add the delimiter to result
      next;
    }

    # Add newline if line ends with $delimiter
    # and convert the current delimiter to semicolon
    if ( $line =~ /\Q$delimiter\E$/ ){
      $line =~ s/\Q$delimiter\E$/;/;
      $result.= "$line\n";
      mtr_debug("Added default delimiter");
      next;
    }

    # Remove comments starting with --
    if ( $line =~ /^\s*--/ ) {
      mtr_debug("Discarded $line");
      next;
    }

    # Replace @HOSTNAME with localhost
    $line=~ s/\'\@HOSTNAME\@\'/localhost/;

    # Default, just add the line without newline
    # but with a space as separator
    $result.= "$line ";

  }
  return $result;
}


sub default_mysqld {
  # Generate new config file from template
  my $config= My::ConfigFactory->new_config
    ( {
       basedir         => $basedir,
       testdir         => $glob_mysql_test_dir,
       template_path   => "include/default_my.cnf",
       vardir          => $opt_vardir,
       tmpdir          => $opt_tmpdir,
       baseport        => 0,
       user            => $opt_user,
       password        => '',
      }
    );

  my $mysqld= $config->group('mysqld.1')
    or mtr_error("Couldn't find mysqld.1 in default config");
  return $mysqld;
}


sub mysql_install_db {
  my ($mysqld, $datadir)= @_;

  my $install_datadir= $datadir || $mysqld->value('datadir');
  my $install_basedir= $mysqld->value('basedir');
  my $install_lang= $mysqld->value('lc-messages-dir');
  my $install_chsdir= $mysqld->value('character-sets-dir');

  mtr_report("Installing system database...");

  my $args;
  mtr_init_args(\$args);
  mtr_add_arg($args, "--no-defaults");
  mtr_add_arg($args, "--bootstrap");
  mtr_add_arg($args, "--basedir=%s", $install_basedir);
  mtr_add_arg($args, "--datadir=%s", $install_datadir);
  mtr_add_arg($args, "--loose-skip-falcon");
  mtr_add_arg($args, "--loose-skip-ndbcluster");
  mtr_add_arg($args, "--tmpdir=%s", "$opt_vardir/tmp/");
  mtr_add_arg($args, "--core-file");

  if ( $opt_debug )
  {
    mtr_add_arg($args, "--debug=$debug_d:t:i:A,%s/log/bootstrap.trace",
		$path_vardir_trace);
  }

  mtr_add_arg($args, "--lc-messages-dir=%s", $install_lang);
  mtr_add_arg($args, "--character-sets-dir=%s", $install_chsdir);

  # On some old linux kernels, aio on tmpfs is not supported
  # Remove this if/when Bug #58421 fixes this in the server
  if ($^O eq "linux" && $opt_mem) {
    mtr_add_arg($args, "--loose-skip-innodb-use-native-aio");
  }

  # InnoDB arguments that affect file location and sizes may
  # need to be given to the bootstrap process as well as the
  # server process.
  foreach my $extra_opt ( @opt_extra_mysqld_opt ) {
    if ($extra_opt =~ /--innodb/) {
      mtr_add_arg($args, $extra_opt);
    }
  }

  # If DISABLE_GRANT_OPTIONS is defined when the server is compiled (e.g.,
  # configure --disable-grant-options), mysqld will not recognize the
  # --bootstrap or --skip-grant-tables options.  The user can set
  # MYSQLD_BOOTSTRAP to the full path to a mysqld which does accept
  # --bootstrap, to accommodate this.
  my $exe_mysqld_bootstrap =
    $ENV{'MYSQLD_BOOTSTRAP'} || find_mysqld($install_basedir);

  # ----------------------------------------------------------------------
  # export MYSQLD_BOOTSTRAP_CMD variable containing <path>/mysqld <args>
  # ----------------------------------------------------------------------
  $ENV{'MYSQLD_BOOTSTRAP_CMD'}= "$exe_mysqld_bootstrap " . join(" ", @$args);



  # ----------------------------------------------------------------------
  # Create the bootstrap.sql file
  # ----------------------------------------------------------------------
  my $bootstrap_sql_file= "$opt_vardir/tmp/bootstrap.sql";

  my $path_sql= my_find_file($install_basedir,
			     ["mysql", "sql/share", "share/mysql",
			      "share", "scripts"],
			     "mysql_system_tables.sql",
			     NOT_REQUIRED);

  if (-f $path_sql )
  {
    my $sql_dir= dirname($path_sql);
    # Use the mysql database for system tables
    mtr_tofile($bootstrap_sql_file, "use mysql;\n");

    # Add the offical mysql system tables
    # for a production system
    mtr_appendfile_to_file("$sql_dir/mysql_system_tables.sql",
			   $bootstrap_sql_file);

    # Add the mysql system tables initial data
    # for a production system
    mtr_appendfile_to_file("$sql_dir/mysql_system_tables_data.sql",
			   $bootstrap_sql_file);

    # Add test data for timezone - this is just a subset, on a real
    # system these tables will be populated either by mysql_tzinfo_to_sql
    # or by downloading the timezone table package from our website
    mtr_appendfile_to_file("$sql_dir/mysql_test_data_timezone.sql",
			   $bootstrap_sql_file);

    # Fill help tables, just an empty file when running from bk repo
    # but will be replaced by a real fill_help_tables.sql when
    # building the source dist
    mtr_appendfile_to_file("$sql_dir/fill_help_tables.sql",
			   $bootstrap_sql_file);

  }
  else
  {
    # Install db from init_db.sql that exist in early 5.1 and 5.0
    # versions of MySQL
    my $init_file= "$install_basedir/mysql-test/lib/init_db.sql";
    mtr_report(" - from '$init_file'");
    my $text= mtr_grab_file($init_file) or
      mtr_error("Can't open '$init_file': $!");

    mtr_tofile($bootstrap_sql_file,
	       sql_to_bootstrap($text));
  }

  # Remove anonymous users
  mtr_tofile($bootstrap_sql_file,
	     "DELETE FROM mysql.user where user= '';\n");

  # Create mtr database
  mtr_tofile($bootstrap_sql_file,
	     "CREATE DATABASE mtr;\n");

  # Add help tables and data for warning detection and supression
  mtr_tofile($bootstrap_sql_file,
             sql_to_bootstrap(mtr_grab_file("include/mtr_warnings.sql")));

  # Add procedures for checking server is restored after testcase
  mtr_tofile($bootstrap_sql_file,
             sql_to_bootstrap(mtr_grab_file("include/mtr_check.sql")));

  # Log bootstrap command
  my $path_bootstrap_log= "$opt_vardir/log/bootstrap.log";
  mtr_tofile($path_bootstrap_log,
	     "$exe_mysqld_bootstrap " . join(" ", @$args) . "\n");

  # Create directories mysql and test
  mkpath("$install_datadir/mysql");
  mkpath("$install_datadir/test");

  if ( My::SafeProcess->run
       (
	name          => "bootstrap",
	path          => $exe_mysqld_bootstrap,
	args          => \$args,
	input         => $bootstrap_sql_file,
	output        => $path_bootstrap_log,
	error         => $path_bootstrap_log,
	append        => 1,
	verbose       => $opt_verbose,
       ) != 0)
  {
    mtr_error("Error executing mysqld --bootstrap\n" .
              "Could not install system database from $bootstrap_sql_file\n" .
	      "see $path_bootstrap_log for errors");
  }
}


sub run_testcase_check_skip_test($)
{
  my ($tinfo)= @_;

  # ----------------------------------------------------------------------
  # If marked to skip, just print out and return.
  # Note that a test case not marked as 'skip' can still be
  # skipped later, because of the test case itself in cooperation
  # with the mysqltest program tells us so.
  # ----------------------------------------------------------------------

  if ( $tinfo->{'skip'} )
  {
    mtr_report_test_skipped($tinfo) unless $start_only;
    return 1;
  }

  return 0;
}


sub run_query {
  my ($tinfo, $mysqld, $query)= @_;

  my $args;
  mtr_init_args(\$args);
  mtr_add_arg($args, "--defaults-file=%s", $path_config_file);
  mtr_add_arg($args, "--defaults-group-suffix=%s", $mysqld->after('mysqld'));

  mtr_add_arg($args, "-e %s", $query);

  my $res= My::SafeProcess->run
    (
     name          => "run_query -> ".$mysqld->name(),
     path          => $exe_mysql,
     args          => \$args,
     output        => '/dev/null',
     error         => '/dev/null'
    );

  return $res
}


sub do_before_run_mysqltest($)
{
  my $tinfo= shift;

  # Remove old files produced by mysqltest
  my $base_file= mtr_match_extension($tinfo->{result_file},
				     "result"); # Trim extension
  if (defined $base_file ){
    unlink("$base_file.reject");
    unlink("$base_file.progress");
    unlink("$base_file.log");
    unlink("$base_file.warnings");
  }

  if ( $mysql_version_id < 50000 ) {
    # Set environment variable NDB_STATUS_OK to 1
    # if script decided to run mysqltest cluster _is_ installed ok
    $ENV{'NDB_STATUS_OK'} = "1";
  } elsif ( $mysql_version_id < 50100 ) {
    # Set environment variable NDB_STATUS_OK to YES
    # if script decided to run mysqltest cluster _is_ installed ok
    $ENV{'NDB_STATUS_OK'} = "YES";
  }
}


#
# Check all server for sideffects
#
# RETURN VALUE
#  0 ok
#  1 Check failed
#  >1 Fatal errro

sub check_testcase($$)
{
  my ($tinfo, $mode)= @_;
  my $tname= $tinfo->{name};

  # Start the mysqltest processes in parallel to save time
  # also makes it possible to wait for any process to exit during the check
  my %started;
  foreach my $mysqld ( mysqlds() )
  {
    # Skip if server has been restarted with additional options
    if ( defined $mysqld->{'proc'} && ! exists $mysqld->{'restart_opts'} )
    {
      my $proc= start_check_testcase($tinfo, $mode, $mysqld);
      $started{$proc->pid()}= $proc;
    }
  }

  # Return immediately if no check proceess was started
  return 0 unless ( keys %started );

  my $timeout= start_timer(check_timeout());

  while (1){
    my $result;
    my $proc= My::SafeProcess->wait_any_timeout($timeout);
    mtr_report("Got $proc");

    if ( delete $started{$proc->pid()} ) {

      my $err_file= $proc->user_data();
      my $base_file= mtr_match_extension($err_file, "err"); # Trim extension

      # One check testcase process returned
      my $res= $proc->exit_status();

      if ( $res == 0){
	# Check completed without problem

	# Remove the .err file the check generated
	unlink($err_file);

	# Remove the .result file the check generated
	if ( $mode eq 'after' ){
	  unlink("$base_file.result");
	}

	if ( keys(%started) == 0){
	  # All checks completed
	  mark_time_used('check');
	  return 0;
	}
	# Wait for next process to exit
	next;
      }
      else
      {
	if ( $mode eq "after" and $res == 1 )
	{
	  # Test failed, grab the report mysqltest has created
	  my $report= mtr_grab_file($err_file);
	  $tinfo->{check}.=
	    "\nMTR's internal check of the test case '$tname' failed.
This means that the test case does not preserve the state that existed
before the test case was executed.  Most likely the test case did not
do a proper clean-up. It could also be caused by the previous test run
by this thread, if the server wasn't restarted.
This is the diff of the states of the servers before and after the
test case was executed:\n";
	  $tinfo->{check}.= $report;

	  # Check failed, mark the test case with that info
	  $tinfo->{'check_testcase_failed'}= 1;
	  $result= 1;
	}
	elsif ( $res )
	{
	  my $report= mtr_grab_file($err_file);
	  $tinfo->{comment}.=
	    "Could not execute 'check-testcase' $mode ".
	      "testcase '$tname' (res: $res):\n";
	  $tinfo->{comment}.= $report;

	  $result= 2;
	}

	# Remove the .result file the check generated
	unlink("$base_file.result");

      }
    }
    elsif ( $proc->{timeout} ) {
      $tinfo->{comment}.= "Timeout for 'check-testcase' expired after "
	.check_timeout()." seconds";
      $result= 4;
    }
    else {
      # Unknown process returned, most likley a crash, abort everything
      $tinfo->{comment}=
	"The server $proc crashed while running ".
	"'check testcase $mode test'".
	get_log_from_proc($proc, $tinfo->{name});
      $result= 3;
    }

    # Kill any check processes still running
    map($_->kill(), values(%started));

    mtr_warning("Check-testcase failed, this could also be caused by the" .
		" previous test run by this worker thread")
      if $result > 1 && $mode eq "before";
    mark_time_used('check');

    return $result;
  }

  mtr_error("INTERNAL_ERROR: check_testcase");
}


# Start run mysqltest on one server
#
# RETURN VALUE
#  0 OK
#  1 Check failed
#
sub start_run_one ($$) {
  my ($mysqld, $run)= @_;

  my $name= "$run-".$mysqld->name();

  my $args;
  mtr_init_args(\$args);

  mtr_add_arg($args, "--defaults-file=%s", $path_config_file);
  mtr_add_arg($args, "--defaults-group-suffix=%s", $mysqld->after('mysqld'));

  mtr_add_arg($args, "--silent");
  mtr_add_arg($args, "--test-file=%s", "include/$run.test");

  my $errfile= "$opt_vardir/tmp/$name.err";
  my $proc= My::SafeProcess->new
    (
     name          => $name,
     path          => $exe_mysqltest,
     error         => $errfile,
     output        => $errfile,
     args          => \$args,
     user_data     => $errfile,
     verbose       => $opt_verbose,
    );
  mtr_verbose("Started $proc");
  return $proc;
}


#
# Run script on all servers, collect results
#
# RETURN VALUE
#  0 ok
#  1 Failure

sub run_on_all($$)
{
  my ($tinfo, $run)= @_;

  # Start the mysqltest processes in parallel to save time
  # also makes it possible to wait for any process to exit during the check
  # and to have a timeout process
  my %started;
  foreach my $mysqld ( mysqlds() )
  {
    if ( defined $mysqld->{'proc'} )
    {
      my $proc= start_run_one($mysqld, $run);
      $started{$proc->pid()}= $proc;
    }
  }

  # Return immediately if no check proceess was started
  return 0 unless ( keys %started );

  my $timeout= start_timer(check_timeout());

  while (1){
    my $result;
    my $proc= My::SafeProcess->wait_any_timeout($timeout);
    mtr_report("Got $proc");

    if ( delete $started{$proc->pid()} ) {

      # One mysqltest process returned
      my $err_file= $proc->user_data();
      my $res= $proc->exit_status();

      # Append the report from .err file
      $tinfo->{comment}.= " == $err_file ==\n";
      $tinfo->{comment}.= mtr_grab_file($err_file);
      $tinfo->{comment}.= "\n";

      # Remove the .err file
      unlink($err_file);

      if ( keys(%started) == 0){
	# All completed
	return 0;
      }

      # Wait for next process to exit
      next;
    }
    elsif ($proc->{timeout}) {
      $tinfo->{comment}.= "Timeout for '$run' expired after "
	.check_timeout()." seconds";
    }
    else {
      # Unknown process returned, most likley a crash, abort everything
      $tinfo->{comment}.=
	"The server $proc crashed while running '$run'".
	get_log_from_proc($proc, $tinfo->{name});
    }

    # Kill any check processes still running
    map($_->kill(), values(%started));

    return 1;
  }
  mtr_error("INTERNAL_ERROR: run_on_all");
}


sub mark_log {
  my ($log, $tinfo)= @_;
  my $log_msg= "CURRENT_TEST: $tinfo->{name}\n";
  mtr_tofile($log, $log_msg);
}


sub find_testcase_skipped_reason($)
{
  my ($tinfo)= @_;

  # Set default message
  $tinfo->{'comment'}= "Detected by testcase(no log file)";

  # Open the test log file
  my $F= IO::File->new($path_current_testlog)
    or return;
  my $reason;

  while ( my $line= <$F> )
  {
    # Look for "reason: <reason for skipping test>"
    if ( $line =~ /reason: (.*)/ )
    {
      $reason= $1;
    }
  }

  if ( ! $reason )
  {
    mtr_warning("Could not find reason for skipping test in $path_current_testlog");
    $reason= "Detected by testcase(reason unknown) ";
  }
  $tinfo->{'comment'}= $reason;
}


sub find_analyze_request
{
  # Open the test log file
  my $F= IO::File->new($path_current_testlog)
    or return;
  my $analyze;

  while ( my $line= <$F> )
  {
    # Look for "reason: <reason for skipping test>"
    if ( $line =~ /analyze: (.*)/ )
    {
      $analyze= $1;
    }
  }

  return $analyze;
}


# The test can leave a file in var/tmp/ to signal
# that all servers should be restarted
sub restart_forced_by_test($)
{
  my $file = shift;
  my $restart = 0;
  foreach my $mysqld ( mysqlds() )
  {
    my $datadir = $mysqld->value('datadir');
    my $force_restart_file = "$datadir/mtr/$file";
    if ( -f $force_restart_file )
    {
      mtr_verbose("Restart of servers forced by test");
      $restart = 1;
      last;
    }
  }
  return $restart;
}


# Return timezone value of tinfo or default value
sub timezone {
  my ($tinfo)= @_;
  return $tinfo->{timezone} || "GMT-3";
}


# Storage for changed environment variables
my %old_env;

#
# Run a single test case
#
# RETURN VALUE
#  0 OK
#  > 0 failure
#

sub run_testcase ($) {
  my $tinfo=  shift;

  mtr_verbose("Running test:", $tinfo->{name});

  # Allow only alpanumerics pluss _ - + . in combination names,
  # or anything beginning with -- (the latter comes from --combination)
  my $combination= $tinfo->{combination};
  if ($combination && $combination !~ /^\w[-\w\.\+]+$/
                   && $combination !~ /^--/)
  {
    mtr_error("Combination '$combination' contains illegal characters");
  }
  # -------------------------------------------------------
  # Init variables that can change between each test case
  # -------------------------------------------------------
  my $timezone= timezone($tinfo);
  $ENV{'TZ'}= $timezone;
  mtr_verbose("Setting timezone: $timezone");

  if ( ! using_extern() )
  {
    my @restart= servers_need_restart($tinfo);
    if ( @restart != 0) {
      stop_servers($tinfo, @restart );
    }

    if ( started(all_servers()) == 0 )
    {

      # Remove old datadirs
      clean_datadir() unless $opt_start_dirty;

      # Restore old ENV
      while (my ($option, $value)= each( %old_env )) {
	if (defined $value){
	  mtr_verbose("Restoring $option to $value");
	  $ENV{$option}= $value;

	} else {
	  mtr_verbose("Removing $option");
	  delete($ENV{$option});
	}
      }
      %old_env= ();

      mtr_verbose("Generating my.cnf from '$tinfo->{template_path}'");

      # Generate new config file from template
      $config= My::ConfigFactory->new_config
	( {
	   basedir         => $basedir,
	   testdir         => $glob_mysql_test_dir,
	   template_path   => $tinfo->{template_path},
	   extra_template_path => $tinfo->{extra_template_path},
	   vardir          => $opt_vardir,
	   tmpdir          => $opt_tmpdir,
	   baseport        => $baseport,
	   #hosts          => [ 'host1', 'host2' ],
	   user            => $opt_user,
	   password        => '',
	   ssl             => $opt_ssl_supported,
	   embedded        => $opt_embedded_server,
	  }
	);

      # Write the new my.cnf
      $config->save($path_config_file);

      # Remember current config so a restart can occur when a test need
      # to use a different one
      $current_config_name= $tinfo->{template_path};

      #
      # Set variables in the ENV section
      #
      foreach my $option ($config->options_in_group("ENV"))
      {
	# Save old value to restore it before next time
	$old_env{$option->name()}= $ENV{$option->name()};

	mtr_verbose($option->name(), "=",$option->value());
	$ENV{$option->name()}= $option->value();
      }
    }

    # Write start of testcase to log
    mark_log($path_current_testlog, $tinfo);

    if (start_servers($tinfo))
    {
      report_failure_and_restart($tinfo);
      return 1;
    }
  }
  mark_time_used('restart');

  # --------------------------------------------------------------------
  # If --start or --start-dirty given, stop here to let user manually
  # run tests
  # If --wait-all is also given, do the same, but don't die if one
  # server exits
  # ----------------------------------------------------------------------

  if ( $start_only )
  {
    mtr_print("\nStarted", started(all_servers()));
    mtr_print("Using config for test", $tinfo->{name});
    mtr_print("Port and socket path for server(s):");
    foreach my $mysqld ( mysqlds() )
    {
      mtr_print ($mysqld->name() . "  " . $mysqld->value('port') .
	      "  " . $mysqld->value('socket'));
    }
    if ( $opt_start_exit )
    {
      mtr_print("Server(s) started, not waiting for them to finish");
      if (IS_WINDOWS)
      {
	POSIX::_exit(0);	# exit hangs here in ActiveState Perl
      }
      else
      {
	exit(0);
      }
    }
    mtr_print("Waiting for server(s) to exit...");
    if ( $opt_wait_all ) {
      My::SafeProcess->wait_all();
      mtr_print( "All servers exited" );
      exit(1);
    }
    else {
      my $proc= My::SafeProcess->wait_any();
      if ( grep($proc eq $_, started(all_servers())) )
      {
        mtr_print("Server $proc died");
        exit(1);
      }
      mtr_print("Unknown process $proc died");
      exit(1);
    }
  }

  my $test_timeout= start_timer(testcase_timeout($tinfo));

  do_before_run_mysqltest($tinfo);

  mark_time_used('admin');

  if ( $opt_check_testcases and check_testcase($tinfo, "before") ){
    # Failed to record state of server or server crashed
    report_failure_and_restart($tinfo);

    return 1;
  }

  my $test= start_mysqltest($tinfo);
  # Set only when we have to keep waiting after expectedly died server
  my $keep_waiting_proc = 0;

  while (1)
  {
    my $proc;
    if ($keep_waiting_proc)
    {
      # Any other process exited?
      $proc = My::SafeProcess->check_any();
      if ($proc)
      {
	mtr_verbose ("Found exited process $proc");
      }
      else
      {
	$proc = $keep_waiting_proc;
	# Also check if timer has expired, if so cancel waiting
	if ( has_expired($test_timeout) )
	{
	  $keep_waiting_proc = 0;
	}
      }
    }
    if (! $keep_waiting_proc)
    {
      $proc= My::SafeProcess->wait_any_timeout($test_timeout);
    }

    # Will be restored if we need to keep waiting
    $keep_waiting_proc = 0;

    unless ( defined $proc )
    {
      mtr_error("wait_any failed");
    }
    mtr_verbose("Got $proc");

    mark_time_used('test');
    # ----------------------------------------------------
    # Was it the test program that exited
    # ----------------------------------------------------
    if ($proc eq $test)
    {
      my $res= $test->exit_status();

      if ($res == 0 and $opt_warnings and check_warnings($tinfo) )
      {
	# Test case suceeded, but it has produced unexpected
	# warnings, continue in $res == 1
	$res= 1;
      }

      if ( $res == 0 )
      {
	my $check_res;
	if ( restart_forced_by_test('force_restart') )
	{
	  stop_all_servers($opt_shutdown_timeout);
	}
	elsif ( $opt_check_testcases and
	     $check_res= check_testcase($tinfo, "after"))
	{
	  if ($check_res == 1) {
	    # Test case had sideeffects, not fatal error, just continue
	    stop_all_servers($opt_shutdown_timeout);
	    mtr_report("Resuming tests...\n");
	  }
	  else {
	    # Test case check failed fatally, probably a server crashed
	    report_failure_and_restart($tinfo);
	    return 1;
	  }
	}
	mtr_report_test_passed($tinfo);
      }
      elsif ( $res == 62 )
      {
	# Testcase itself tell us to skip this one
	$tinfo->{skip_detected_by_test}= 1;
	# Try to get reason from test log file
	find_testcase_skipped_reason($tinfo);
	mtr_report_test_skipped($tinfo);
	# Restart if skipped due to missing perl, it may have had side effects
	if ( restart_forced_by_test('force_restart_if_skipped') ||
             $tinfo->{'comment'} =~ /^perl not found/ )
	{
	  stop_all_servers($opt_shutdown_timeout);
	}
      }
      elsif ( $res == 65 )
      {
	# Testprogram killed by signal
	$tinfo->{comment}=
	  "testprogram crashed(returned code $res)";
	report_failure_and_restart($tinfo);
      }
      elsif ( $res == 1 )
      {
	# Check if the test tool requests that
	# an analyze script should be run
	my $analyze= find_analyze_request();
	if ($analyze){
	  run_on_all($tinfo, "analyze-$analyze");
	}

	# Wait a bit and see if a server died, if so report that instead
	mtr_milli_sleep(100);
	my $srvproc= My::SafeProcess::check_any();
	if ($srvproc && grep($srvproc eq $_, started(all_servers()))) {
	  $proc= $srvproc;
	  goto SRVDIED;
	}

	# Test case failure reported by mysqltest
	report_failure_and_restart($tinfo);
      }
      else
      {
	# mysqltest failed, probably crashed
	$tinfo->{comment}=
	  "mysqltest failed with unexpected return code $res\n";
	report_failure_and_restart($tinfo);
      }

      # Save info from this testcase run to mysqltest.log
      if( -f $path_current_testlog)
      {
	mtr_appendfile_to_file($path_current_testlog, $path_testlog);
	unlink($path_current_testlog);
      }

      return ($res == 62) ? 0 : $res;

    }

    # ----------------------------------------------------
    # Check if it was an expected crash
    # ----------------------------------------------------
    my $check_crash = check_expected_crash_and_restart($proc);
    if ($check_crash)
    {
      # Keep waiting if it returned 2, if 1 don't wait or stop waiting.
      $keep_waiting_proc = 0 if $check_crash == 1;
      $keep_waiting_proc = $proc if $check_crash == 2;
      next;
    }

  SRVDIED:
    # ----------------------------------------------------
    # Stop the test case timer
    # ----------------------------------------------------
    $test_timeout= 0;

    # ----------------------------------------------------
    # Check if it was a server that died
    # ----------------------------------------------------
    if ( grep($proc eq $_, started(all_servers())) )
    {
      # Server failed, probably crashed
      $tinfo->{comment}=
	"Server $proc failed during test run" .
	get_log_from_proc($proc, $tinfo->{name});

      # ----------------------------------------------------
      # It's not mysqltest that has exited, kill it
      # ----------------------------------------------------
      $test->kill();

      report_failure_and_restart($tinfo);
      return 1;
    }

    # Try to dump core for mysqltest and all servers
    foreach my $proc ($test, started(all_servers())) 
    {
      mtr_print("Trying to dump core for $proc");
      if ($proc->dump_core())
      {
	$proc->wait_one(20);
      }
    }

    # ----------------------------------------------------
    # It's not mysqltest that has exited, kill it
    # ----------------------------------------------------
    $test->kill();

    # ----------------------------------------------------
    # Check if testcase timer expired
    # ----------------------------------------------------
    if ( $proc->{timeout} )
    {
      my $log_file_name= $opt_vardir."/log/".$tinfo->{shortname}.".log";
      $tinfo->{comment}=
        "Test case timeout after ".testcase_timeout($tinfo).
	  " seconds\n\n";
      # Add 20 last executed commands from test case log file
      if  (-e $log_file_name)
      {
        $tinfo->{comment}.=
	   "== $log_file_name == \n".
	     mtr_lastlinesfromfile($log_file_name, 20)."\n";
      }
      $tinfo->{'timeout'}= testcase_timeout($tinfo); # Mark as timeout
      run_on_all($tinfo, 'analyze-timeout');

      report_failure_and_restart($tinfo);
      return 1;
    }

    mtr_error("Unhandled process $proc exited");
  }
  mtr_error("Should never come here");
}


# Extract server log from after the last occurrence of named test
# Return as an array of lines
#

sub extract_server_log ($$) {
  my ($error_log, $tname) = @_;

  # Open the servers .err log file and read all lines
  # belonging to current tets into @lines
  my $Ferr = IO::File->new($error_log)
    or mtr_error("Could not open file '$error_log' for reading: $!");

  my @lines;
  my $found_test= 0;		# Set once we've found the log of this test
  while ( my $line = <$Ferr> )
  {
    if ($found_test)
    {
      # If test wasn't last after all, discard what we found, test again.
      if ( $line =~ /^CURRENT_TEST:/)
      {
	@lines= ();
	$found_test= $line =~ /^CURRENT_TEST: $tname/;
      }
      else
      {
	push(@lines, $line);
      }
    }
    else
    {
      # Search for beginning of test, until found
      $found_test= 1 if ($line =~ /^CURRENT_TEST: $tname/);
    }
  }
  $Ferr = undef; # Close error log file

  return @lines;
}

# Get log from server identified from its $proc object, from named test
# Return as a single string
#

sub get_log_from_proc ($$) {
  my ($proc, $name)= @_;
  my $srv_log= "";

  foreach my $mysqld (mysqlds()) {
    if ($mysqld->{proc} eq $proc) {
      my @srv_lines= extract_server_log($mysqld->value('#log-error'), $name);
      $srv_log= "\nServer log from this test:\n" .
	"----------SERVER LOG START-----------\n". join ("", @srv_lines) .
	"----------SERVER LOG END-------------\n";
      last;
    }
  }
  return $srv_log;
}

# Perform a rough examination of the servers
# error log and write all lines that look
# suspicious into $error_log.warnings
#
sub extract_warning_lines ($$) {
  my ($error_log, $tname) = @_;

  my @lines= extract_server_log($error_log, $tname);

# Write all suspicious lines to $error_log.warnings file
  my $warning_log = "$error_log.warnings";
  my $Fwarn = IO::File->new($warning_log, "w")
    or die("Could not open file '$warning_log' for writing: $!");
  print $Fwarn "Suspicious lines from $error_log\n";

  my @patterns =
    (
     qr/^Warning:|mysqld: Warning|\[Warning\]/,
     qr/^Error:|\[ERROR\]/,
     qr/^==\d+==\s+\S/, # valgrind errors
     qr/InnoDB: Warning|InnoDB: Error/,
     qr/^safe_mutex:|allocated at line/,
     qr/missing DBUG_RETURN/,
     qr/Attempting backtrace/,
     qr/Assertion .* failed/,
    );
  my $skip_valgrind= 0;

  foreach my $line ( @lines )
  {
    if ($opt_valgrind_mysqld) {
      # Skip valgrind summary from tests where server has been restarted
      # Should this contain memory leaks, the final report will find it
      # Use a generic pattern for summaries
      $skip_valgrind= 1 if $line =~ /^==\d+== [A-Z ]+ SUMMARY:/;
      $skip_valgrind= 0 unless $line =~ /^==\d+==/;
      next if $skip_valgrind;
    }
    foreach my $pat ( @patterns )
    {
      if ( $line =~ /$pat/ )
      {
	print $Fwarn $line;
	last;
      }
    }
  }
  $Fwarn = undef; # Close file

}


# Run include/check-warnings.test
#
# RETURN VALUE
#  0 OK
#  1 Check failed
#
sub start_check_warnings ($$) {
  my $tinfo=    shift;
  my $mysqld=   shift;

  my $name= "warnings-".$mysqld->name();

  my $log_error= $mysqld->value('#log-error');
  # To be communicated to the test
  $ENV{MTR_LOG_ERROR}= $log_error;
  extract_warning_lines($log_error, $tinfo->{name});

  my $args;
  mtr_init_args(\$args);

  mtr_add_arg($args, "--defaults-file=%s", $path_config_file);
  mtr_add_arg($args, "--defaults-group-suffix=%s", $mysqld->after('mysqld'));
  mtr_add_arg($args, "--test-file=%s", "include/check-warnings.test");

  if ( $opt_embedded_server )
  {

    # Get the args needed for the embedded server
    # and append them to args prefixed
    # with --sever-arg=

    my $mysqld=  $config->group('embedded')
      or mtr_error("Could not get [embedded] section");

    my $mysqld_args;
    mtr_init_args(\$mysqld_args);
    my $extra_opts= get_extra_opts($mysqld, $tinfo);
    mysqld_arguments($mysqld_args, $mysqld, $extra_opts);
    mtr_add_arg($args, "--server-arg=%s", $_) for @$mysqld_args;
  }

  my $errfile= "$opt_vardir/tmp/$name.err";
  my $proc= My::SafeProcess->new
    (
     name          => $name,
     path          => $exe_mysqltest,
     error         => $errfile,
     output        => $errfile,
     args          => \$args,
     user_data     => $errfile,
     verbose       => $opt_verbose,
    );
  mtr_verbose("Started $proc");
  return $proc;
}


#
# Loop through our list of processes and check the error log
# for unexepcted errors and warnings
#
sub check_warnings ($) {
  my ($tinfo)= @_;
  my $res= 0;

  my $tname= $tinfo->{name};

  # Clear previous warnings
  delete($tinfo->{warnings});

  # Start the mysqltest processes in parallel to save time
  # also makes it possible to wait for any process to exit during the check
  my %started;
  foreach my $mysqld ( mysqlds() )
  {
    if ( defined $mysqld->{'proc'} )
    {
      my $proc= start_check_warnings($tinfo, $mysqld);
      $started{$proc->pid()}= $proc;
    }
  }

  # Return immediately if no check proceess was started
  return 0 unless ( keys %started );

  my $timeout= start_timer(check_timeout());

  while (1){
    my $result= 0;
    my $proc= My::SafeProcess->wait_any_timeout($timeout);
    mtr_report("Got $proc");

    if ( delete $started{$proc->pid()} ) {
      # One check warning process returned
      my $res= $proc->exit_status();
      my $err_file= $proc->user_data();

      if ( $res == 0 or $res == 62 ){

	if ( $res == 0 ) {
	  # Check completed with problem
	  my $report= mtr_grab_file($err_file);
	  # Log to var/log/warnings file
	  mtr_tofile("$opt_vardir/log/warnings",
		     $tname."\n".$report);

	  $tinfo->{'warnings'}.= $report;
	  $result= 1;
	}

	if ( $res == 62 ) {
	  # Test case was ok and called "skip"
	  # Remove the .err file the check generated
	  unlink($err_file);
	}

	if ( keys(%started) == 0){
	  # All checks completed
	  mark_time_used('ch-warn');
	  return $result;
	}
	# Wait for next process to exit
	next;
      }
      else
      {
	my $report= mtr_grab_file($err_file);
	$tinfo->{comment}.=
	  "Could not execute 'check-warnings' for ".
	    "testcase '$tname' (res: $res):\n";
	$tinfo->{comment}.= $report;

	$result= 2;
      }
    }
    elsif ( $proc->{timeout} ) {
      $tinfo->{comment}.= "Timeout for 'check warnings' expired after "
	.check_timeout()." seconds";
      $result= 4;
    }
    else {
      # Unknown process returned, most likley a crash, abort everything
      $tinfo->{comment}=
	"The server $proc crashed while running 'check warnings'".
	get_log_from_proc($proc, $tinfo->{name});
      $result= 3;
    }

    # Kill any check processes still running
    map($_->kill(), values(%started));

    mark_time_used('ch-warn');
    return $result;
  }

  mtr_error("INTERNAL_ERROR: check_warnings");
}


#
# Loop through our list of processes and look for and entry
# with the provided pid, if found check for the file indicating
# expected crash and restart it.
#
sub check_expected_crash_and_restart {
  my ($proc)= @_;

  foreach my $mysqld ( mysqlds() )
  {
    next unless ( $mysqld->{proc} and $mysqld->{proc} eq $proc );

    # Check if crash expected by looking at the .expect file
    # in var/tmp
    my $expect_file= "$opt_vardir/tmp/".$mysqld->name().".expect";
    if ( -f $expect_file )
    {
      mtr_verbose("Crash was expected, file '$expect_file' exists");

      for (my $waits = 0;  $waits < 50;  mtr_milli_sleep(100), $waits++)
      {
	# Race condition seen on Windows: try again until file not empty
	next if -z $expect_file;
	# If last line in expect file starts with "wait"
	# sleep a little and try again, thus allowing the
	# test script to control when the server should start
	# up again. Keep trying for up to 5s at a time.
	my $last_line= mtr_lastlinesfromfile($expect_file, 1);
	if ($last_line =~ /^wait/ )
	{
	  mtr_verbose("Test says wait before restart") if $waits == 0;
	  next;
	}

	# Ignore any partial or unknown command
	next unless $last_line =~ /^restart/;
	# If last line begins "restart:", the rest of the line is read as
        # extra command line options to add to the restarted mysqld.
        # Anything other than 'wait' or 'restart:' (with a colon) will
        # result in a restart with original mysqld options.
	if ($last_line =~ /restart:(.+)/) {
	  my @rest_opt= split(' ', $1);
	  $mysqld->{'restart_opts'}= \@rest_opt;
	} else {
	  delete $mysqld->{'restart_opts'};
	}
	unlink($expect_file);

	# Start server with same settings as last time
	mysqld_start($mysqld, $mysqld->{'started_opts'});

	return 1;
      }
      # Loop ran through: we should keep waiting after a re-check
      return 2;
    }
  }

  # Not an expected crash
  return 0;
}


# Remove all files and subdirectories of a directory
sub clean_dir {
  my ($dir)= @_;
  mtr_verbose("clean_dir: $dir");
  finddepth(
	  { no_chdir => 1,
	    wanted => sub {
	      if (-d $_){
		# A dir
		if ($_ eq $dir){
		  # The dir to clean
		  return;
		} else {
		  mtr_verbose("rmdir: '$_'");
		  rmdir($_) or mtr_warning("rmdir($_) failed: $!");
		}
	      } else {
		# Hopefully a file
		mtr_verbose("unlink: '$_'");
		unlink($_) or mtr_warning("unlink($_) failed: $!");
	      }
	    }
	  },
	    $dir);
}


sub clean_datadir {

  mtr_verbose("Cleaning datadirs...");

  if (started(all_servers()) != 0){
    mtr_error("Trying to clean datadir before all servers stopped");
  }

  foreach my $cluster ( clusters() )
  {
    my $cluster_dir= "$opt_vardir/".$cluster->{name};
    mtr_verbose(" - removing '$cluster_dir'");
    rmtree($cluster_dir);

  }

  foreach my $mysqld ( mysqlds() )
  {
    my $mysqld_dir= dirname($mysqld->value('datadir'));
    if (-d $mysqld_dir ) {
      mtr_verbose(" - removing '$mysqld_dir'");
      rmtree($mysqld_dir);
    }
  }

  # Remove all files in tmp and var/tmp
  clean_dir("$opt_vardir/tmp");
  if ($opt_tmpdir ne "$opt_vardir/tmp"){
    clean_dir($opt_tmpdir);
  }
}


#
# Save datadir before it's removed
#
sub save_datadir_after_failure($$) {
  my ($dir, $savedir)= @_;

  mtr_report(" - saving '$dir'");
  my $dir_name= basename($dir);
  rename("$dir", "$savedir/$dir_name");
}


sub remove_ndbfs_from_ndbd_datadir {
  my ($ndbd_datadir)= @_;
  # Remove the ndb_*_fs directory from ndbd.X/ dir
  foreach my $ndbfs_dir ( glob("$ndbd_datadir/ndb_*_fs") )
  {
    next unless -d $ndbfs_dir; # Skip if not a directory
    rmtree($ndbfs_dir);
  }
}


sub after_failure ($) {
  my ($tinfo)= @_;

  mtr_report("Saving datadirs...");

  my $save_dir= "$opt_vardir/log/";
  $save_dir.= $tinfo->{name};
  # Add combination name if any
  $save_dir.= "-$tinfo->{combination}"
    if defined $tinfo->{combination};

  # Save savedir  path for server
  $tinfo->{savedir}= $save_dir;

  mkpath($save_dir) if ! -d $save_dir;

  # Save the used my.cnf file
  copy($path_config_file, $save_dir);

  # Copy the tmp dir
  copytree("$opt_vardir/tmp/", "$save_dir/tmp/");

  if ( clusters() ) {
    foreach my $cluster ( clusters() ) {
      my $cluster_dir= "$opt_vardir/".$cluster->{name};

      # Remove the fileystem of each ndbd
      foreach my $ndbd ( in_cluster($cluster, ndbds()) )
      {
        my $ndbd_datadir= $ndbd->value("DataDir");
        remove_ndbfs_from_ndbd_datadir($ndbd_datadir);
      }

      save_datadir_after_failure($cluster_dir, $save_dir);
    }
  }
  else {
    foreach my $mysqld ( mysqlds() ) {
      my $data_dir= $mysqld->value('datadir');
      save_datadir_after_failure(dirname($data_dir), $save_dir);
    }
  }
}


sub report_failure_and_restart ($) {
  my $tinfo= shift;

  if ($opt_valgrind_mysqld && ($tinfo->{'warnings'} || $tinfo->{'timeout'})) {
    # In these cases we may want valgrind report from normal termination
    $tinfo->{'dont_kill_server'}= 1;
  }
  # Shotdown properly if not to be killed (for valgrind)
  stop_all_servers($tinfo->{'dont_kill_server'} ? $opt_shutdown_timeout : 0);

  $tinfo->{'result'}= 'MTR_RES_FAILED';

  my $test_failures= $tinfo->{'failures'} || 0;
  $tinfo->{'failures'}=  $test_failures + 1;


  if ( $tinfo->{comment} )
  {
    # The test failure has been detected by mysql-test-run.pl
    # when starting the servers or due to other error, the reason for
    # failing the test is saved in "comment"
    ;
  }

  if ( !defined $tinfo->{logfile} )
  {
    my $logfile= $path_current_testlog;
    if ( defined $logfile )
    {
      if ( -f $logfile )
      {
	# Test failure was detected by test tool and its report
	# about what failed has been saved to file. Save the report
	# in tinfo
	$tinfo->{logfile}= mtr_fromfile($logfile);
	# If no newlines in the test log:
	# (it will contain the CURRENT_TEST written by mtr, so is not empty)
	if ($tinfo->{logfile} !~ /\n/)
	{
	  # Show how far it got before suddenly failing
	  $tinfo->{comment}.= "mysqltest failed but provided no output\n";
	  my $log_file_name= $opt_vardir."/log/".$tinfo->{shortname}.".log";
	  if (-e $log_file_name) {
	    $tinfo->{comment}.=
	      "The result from queries just before the failure was:".
	      "\n< snip >\n".
	      mtr_lastlinesfromfile($log_file_name, 20)."\n";
	  }
	}
      }
      else
      {
	# The test tool report didn't exist, display an
	# error message
	$tinfo->{logfile}= "Could not open test tool report '$logfile'";
      }
    }
  }

  after_failure($tinfo);

  mtr_report_test($tinfo);

}


sub run_sh_script {
  my ($script)= @_;

  return 0 unless defined $script;

  mtr_verbose("Running '$script'");
  my $ret= system("/bin/sh $script") >> 8;
  return $ret;
}


sub mysqld_stop {
  my $mysqld= shift or die "usage: mysqld_stop(<mysqld>)";

  my $args;
  mtr_init_args(\$args);

  mtr_add_arg($args, "--no-defaults");
  mtr_add_arg($args, "--character-sets-dir=%s", $mysqld->value('character-sets-dir'));
  mtr_add_arg($args, "--user=%s", $opt_user);
  mtr_add_arg($args, "--password=");
  mtr_add_arg($args, "--port=%d", $mysqld->value('port'));
  mtr_add_arg($args, "--host=%s", $mysqld->value('#host'));
  mtr_add_arg($args, "--connect_timeout=20");
  mtr_add_arg($args, "--protocol=tcp");

  mtr_add_arg($args, "shutdown");

  My::SafeProcess->run
    (
     name          => "mysqladmin shutdown ".$mysqld->name(),
     path          => $exe_mysqladmin,
     args          => \$args,
     error         => "/dev/null",

    );
}


sub mysqld_arguments ($$$) {
  my $args=              shift;
  my $mysqld=            shift;
  my $extra_opts=        shift;

  my @defaults = grep(/^--defaults-file=/, @$extra_opts);
  if (@defaults > 0) {
    mtr_add_arg($args, pop(@defaults))
  }
  else {
    mtr_add_arg($args, "--defaults-file=%s",  $path_config_file);
  }

  # When mysqld is run by a root user(euid is 0), it will fail
  # to start unless we specify what user to run as, see BUG#30630
  my $euid= $>;
  if (!IS_WINDOWS and $euid == 0 and
      (grep(/^--user/, @$extra_opts)) == 0) {
    mtr_add_arg($args, "--user=root");
  }

  if ( $opt_valgrind_mysqld )
  {
    if ( $mysql_version_id < 50100 )
    {
      mtr_add_arg($args, "--skip-bdb");
    }
  }

  # On some old linux kernels, aio on tmpfs is not supported
  # Remove this if/when Bug #58421 fixes this in the server
  if ($^O eq "linux" && $opt_mem)
  {
    mtr_add_arg($args, "--loose-skip-innodb-use-native-aio");
  }

  if ( $mysql_version_id >= 50106 && !$opt_user_args)
  {
    # Turn on logging to file
    mtr_add_arg($args, "--log-output=file");
  }

  # Check if "extra_opt" contains skip-log-bin
  my $skip_binlog= grep(/^(--|--loose-)skip-log-bin/, @$extra_opts);

  # Indicate to mysqld it will be debugged in debugger
  if ( $glob_debugger )
  {
    mtr_add_arg($args, "--gdb");
  }

  my $found_skip_core= 0;
  foreach my $arg ( @$extra_opts )
  {
    # Skip --defaults-file option since it's handled above.
    next if $arg =~ /^--defaults-file/;

    # Allow --skip-core-file to be set in <testname>-[master|slave].opt file
    if ($arg eq "--skip-core-file")
    {
      $found_skip_core= 1;
    }
    elsif ($skip_binlog and mtr_match_prefix($arg, "--binlog-format"))
    {
      ; # Dont add --binlog-format when running without binlog
    }
    elsif ($arg eq "--loose-skip-log-bin" and
           $mysqld->option("log-slave-updates"))
    {
      ; # Dont add --skip-log-bin when mysqld have --log-slave-updates in config
    }
    elsif ($arg eq "")
    {
      # We can get an empty argument when  we set environment variables to ""
      # (e.g plugin not found). Just skip it.
    }
    else
    {
      mtr_add_arg($args, "%s", $arg);
    }
  }
  $opt_skip_core = $found_skip_core;
  if ( !$found_skip_core && !$opt_user_args )
  {
    mtr_add_arg($args, "%s", "--core-file");
  }

  # Enable the debug sync facility, set default wait timeout.
  # Facility stays disabled if timeout value is zero.
  mtr_add_arg($args, "--loose-debug-sync-timeout=%s",
              $opt_debug_sync_timeout) unless $opt_user_args;

  return $args;
}



sub mysqld_start ($$) {
  my $mysqld=            shift;
  my $extra_opts=        shift;

  mtr_verbose(My::Options::toStr("mysqld_start", @$extra_opts));

  my $exe= find_mysqld($mysqld->value('basedir'));
  my $wait_for_pid_file= 1;

  mtr_error("Internal error: mysqld should never be started for embedded")
    if $opt_embedded_server;

  my $args;
  mtr_init_args(\$args);

  if ( $opt_valgrind_mysqld )
  {
    valgrind_arguments($args, \$exe);
  }

  mtr_add_arg($args, "--defaults-group-suffix=%s", $mysqld->after('mysqld'));

  # Add any additional options from an in-test restart
  my @all_opts= @$extra_opts;
  if (exists $mysqld->{'restart_opts'}) {
    push (@all_opts, @{$mysqld->{'restart_opts'}});
    mtr_verbose(My::Options::toStr("mysqld_start restart",
				   @{$mysqld->{'restart_opts'}}));
  }
  mysqld_arguments($args,$mysqld,\@all_opts);

  if ( $opt_debug )
  {
    mtr_add_arg($args, "--debug=$debug_d:t:i:A,%s/log/%s.trace",
		$path_vardir_trace, $mysqld->name());
  }

  if (IS_WINDOWS)
  {
    # Trick the server to send output to stderr, with --console
    mtr_add_arg($args, "--console");
  }

  if ( $opt_gdb || $opt_manual_gdb )
  {
    gdb_arguments(\$args, \$exe, $mysqld->name());
  }
  elsif ( $opt_ddd || $opt_manual_ddd )
  {
    ddd_arguments(\$args, \$exe, $mysqld->name());
  }
  if ( $opt_dbx || $opt_manual_dbx ) {
    dbx_arguments(\$args, \$exe, $mysqld->name());
  }
  elsif ( $opt_debugger )
  {
    debugger_arguments(\$args, \$exe, $mysqld->name());
  }
  elsif ( $opt_manual_debug )
  {
     print "\nStart " .$mysqld->name()." in your debugger\n" .
           "dir: $glob_mysql_test_dir\n" .
           "exe: $exe\n" .
	   "args:  " . join(" ", @$args)  . "\n\n" .
	   "Waiting ....\n";

     # Indicate the exe should not be started
    $exe= undef;
  }
  else
  {
    # Default to not wait until pid file has been created
    $wait_for_pid_file= 0;
  }

  # Remove the old pidfile if any
  unlink($mysqld->value('pid-file'));

  my $output= $mysqld->value('#log-error');
  if ( $opt_valgrind and $opt_debug )
  {
    # When both --valgrind and --debug is selected, send
    # all output to the trace file, making it possible to
    # see the exact location where valgrind complains
    $output= "$opt_vardir/log/".$mysqld->name().".trace";
  }
  # Remember this log file for valgrind error report search
  $mysqld_logs{$output}= 1 if $opt_valgrind;
  # Remember data dir for gmon.out files if using gprof
  $gprof_dirs{$mysqld->value('datadir')}= 1 if $opt_gprof;

  if ( defined $exe )
  {
    $mysqld->{'proc'}= My::SafeProcess->new
      (
       name          => $mysqld->name(),
       path          => $exe,
       args          => \$args,
       output        => $output,
       error         => $output,
       append        => 1,
       verbose       => $opt_verbose,
       nocore        => $opt_skip_core,
       host          => undef,
       shutdown      => sub { mysqld_stop($mysqld) },
       envs          => \@opt_mysqld_envs,
      );
    mtr_verbose("Started $mysqld->{proc}");
  }

  if ( $wait_for_pid_file &&
       !sleep_until_file_created($mysqld->value('pid-file'),
				 $opt_start_timeout,
				 $mysqld->{'proc'}))
  {
    my $mname= $mysqld->name();
    mtr_error("Failed to start mysqld $mname with command $exe");
  }

  # Remember options used when starting
  $mysqld->{'started_opts'}= $extra_opts;

  return;
}


sub stop_all_servers () {
  my $shutdown_timeout = $_[0] or 0;

  mtr_verbose("Stopping all servers...");

  # Kill all started servers
  My::SafeProcess::shutdown($shutdown_timeout,
			    started(all_servers()));

  # Remove pidfiles
  foreach my $server ( all_servers() )
  {
    my $pid_file= $server->if_exist('pid-file');
    unlink($pid_file) if defined $pid_file;
  }

  # Mark servers as stopped
  map($_->{proc}= undef, all_servers());

}


# Find out if server should be restarted for this test
sub server_need_restart {
  my ($tinfo, $server)= @_;

  # Mark the tinfo so slaves will restart if server restarts
  # This assumes master will be considered first.
  my $is_master= $server->option("#!run-master-sh");

  if ( using_extern() )
  {
    mtr_verbose_restart($server, "no restart for --extern server");
    return 0;
  }

  if ( $tinfo->{'force_restart'} ) {
    mtr_verbose_restart($server, "forced in .opt file");
    $tinfo->{master_restart}= 1 if $is_master;
    return 1;
  }

  if ( $opt_force_restart ) {
    mtr_verbose_restart($server, "forced restart turned on");
    $tinfo->{master_restart}= 1 if $is_master;
    return 1;
  }

  if ( $tinfo->{template_path} ne $current_config_name)
  {
    mtr_verbose_restart($server, "using different config file");
    $tinfo->{master_restart}= 1 if $is_master;
    return 1;
  }

  if ( $tinfo->{'master_sh'}  || $tinfo->{'slave_sh'} )
  {
    mtr_verbose_restart($server, "sh script to run");
    $tinfo->{master_restart}= 1 if $is_master;
    return 1;
  }

  if ( ! started($server) )
  {
    mtr_verbose_restart($server, "not started");
    $tinfo->{master_restart}= 1 if $is_master;
    return 1;
  }

  my $started_tinfo= $server->{'started_tinfo'};
  if ( defined $started_tinfo )
  {

    # Check if timezone of  test that server was started
    # with differs from timezone of next test
    if ( timezone($started_tinfo) ne timezone($tinfo) )
    {
      mtr_verbose_restart($server, "different timezone");
      $tinfo->{master_restart}= 1 if $is_master;
      return 1;
    }
  }

  my $is_mysqld= grep ($server eq $_, mysqlds());
  if ($is_mysqld)
  {

    # Check that running process was started with same options
    # as the current test requires
    my $extra_opts= get_extra_opts($server, $tinfo);
    my $started_opts= $server->{'started_opts'};

    # Also, always restart if server had been restarted with additional
    # options within test.
    if (!My::Options::same($started_opts, $extra_opts) ||
        exists $server->{'restart_opts'})
    {
      my $use_dynamic_option_switch= 0;
      if (!$use_dynamic_option_switch)
      {
	mtr_verbose_restart($server, "running with different options '" .
			    join(" ", @{$extra_opts}) . "' != '" .
			    join(" ", @{$started_opts}) . "'" );
	$tinfo->{master_restart}= 1 if $is_master;
	return 1;
      }

      mtr_verbose(My::Options::toStr("started_opts", @$started_opts));
      mtr_verbose(My::Options::toStr("extra_opts", @$extra_opts));

      # Get diff and check if dynamic switch is possible
      my @diff_opts= My::Options::diff($started_opts, $extra_opts);
      mtr_verbose(My::Options::toStr("diff_opts", @diff_opts));

      my $query= My::Options::toSQL(@diff_opts);
      mtr_verbose("Attempting dynamic switch '$query'");
      if (run_query($tinfo, $server, $query)){
	mtr_verbose("Restart: running with different options '" .
		    join(" ", @{$extra_opts}) . "' != '" .
		    join(" ", @{$started_opts}) . "'" );
	$tinfo->{master_restart}= 1 if $is_master;
	return 1;
      }

      # Remember the dynamically set options
      $server->{'started_opts'}= $extra_opts;
    }
  }

  if ($server->option("#!use-slave-opt") && $tinfo->{master_restart}) {
    mtr_verbose_restart($server, "master will be restarted");
    return 1;
  }

  # Default, no restart
  return 0;
}


sub servers_need_restart($) {
  my ($tinfo)= @_;
  return grep { server_need_restart($tinfo, $_); } all_servers();
}



#
# Return list of specific servers
#  - there is no servers in an empty config
#
sub _like   { return $config ? $config->like($_[0]) : (); }
sub mysqlds { return _like('mysqld.'); }
sub ndbds   { return _like('cluster_config.ndbd.');}
sub ndb_mgmds { return _like('cluster_config.ndb_mgmd.'); }
sub clusters  { return _like('mysql_cluster.'); }
sub all_servers { return ( mysqlds(), ndb_mgmds(), ndbds() ); }


#
# Filter a list of servers and return only those that are part
# of the specified cluster
#
sub in_cluster {
  my ($cluster)= shift;
  # Return only processes for a specific cluster
  return grep { $_->suffix() eq $cluster->suffix() } @_;
}



#
# Filter a list of servers and return the SafeProcess
# for only those that are started or stopped
#
sub started { return grep(defined $_, map($_->{proc}, @_));  }
sub stopped { return grep(!defined $_, map($_->{proc}, @_)); }


sub envsubst {
  my $string= shift;

  if ( ! defined $ENV{$string} )
  {
    mtr_error(".opt file references '$string' which is not set");
  }

  return $ENV{$string};
}


sub get_extra_opts {
  # No extra options if --user-args
  return \@opt_extra_mysqld_opt if $opt_user_args;

  my ($mysqld, $tinfo)= @_;

  my $opts=
    $mysqld->option("#!use-slave-opt") ?
      $tinfo->{slave_opt} : $tinfo->{master_opt};

  # Expand environment variables
  foreach my $opt ( @$opts )
  {
    $opt =~ s/\$\{(\w+)\}/envsubst($1)/ge;
    $opt =~ s/\$(\w+)/envsubst($1)/ge;
  }
  return $opts;
}


sub stop_servers($$) {
  my ($tinfo, @servers)= @_;

  # Remember if we restarted for this test case (count restarts)
  $tinfo->{'restarted'}= 1;

  if ( join('|', @servers) eq join('|', all_servers()) )
  {
    # All servers are going down, use some kind of order to
    # avoid too many warnings in the log files

   mtr_report("Restarting all servers");

    #  mysqld processes
    My::SafeProcess::shutdown( $opt_shutdown_timeout, started(mysqlds()) );

    # cluster processes
    My::SafeProcess::shutdown( $opt_shutdown_timeout,
			       started(ndbds(), ndb_mgmds()) );
  }
  else
  {
    mtr_report("Restarting ", started(@servers));

     # Stop only some servers
    My::SafeProcess::shutdown( $opt_shutdown_timeout,
			       started(@servers) );
  }

  foreach my $server (@servers)
  {
    # Mark server as stopped
    $server->{proc}= undef;

    # Forget history
    delete $server->{'started_tinfo'};
    delete $server->{'started_opts'};
    delete $server->{'started_cnf'};
  }
}


#
# start_servers
#
# Start servers not already started
#
# RETURN
#  0 OK
#  1 Start failed
#
sub start_servers($) {
  my ($tinfo)= @_;

  # Make sure the safe_process also exits from now on
  # Could not be done before, as we don't want this for the bootstrap
  if ($opt_start_exit) {
    My::SafeProcess->start_exit();
  }

  # Start clusters
  foreach my $cluster ( clusters() )
  {
    ndbcluster_start($cluster);
  }

  # Start mysqlds
  foreach my $mysqld ( mysqlds() )
  {
    if ( $mysqld->{proc} )
    {
      # Already started

      # Write start of testcase to log file
      mark_log($mysqld->value('#log-error'), $tinfo);

      next;
    }

    my $datadir= $mysqld->value('datadir');
    if ($opt_start_dirty)
    {
      # Don't delete anything if starting dirty
      ;
    }
    else
    {

      my @options= ('log-bin', 'relay-log');
      foreach my $option_name ( @options )  {
	next unless $mysqld->option($option_name);

	my $file_name= $mysqld->value($option_name);
	next unless
	  defined $file_name and
	    -e $file_name;

	mtr_debug(" -removing '$file_name'");
	unlink($file_name) or die ("unable to remove file '$file_name'");
      }

      if (-d $datadir ) {
	mtr_verbose(" - removing '$datadir'");
	rmtree($datadir);
      }
    }

    my $mysqld_basedir= $mysqld->value('basedir');
    if ( $basedir eq $mysqld_basedir )
    {
      if (! $opt_start_dirty)	# If dirty, keep possibly grown system db
      {
	# Copy datadir from installed system db
	for my $path ( "$opt_vardir", "$opt_vardir/..") {
	  my $install_db= "$path/install.db";
	  copytree($install_db, $datadir)
	    if -d $install_db;
	}
	mtr_error("Failed to copy system db to '$datadir'")
	  unless -d $datadir;
      }
    }
    else
    {
      mysql_install_db($mysqld); # For versional testing

      mtr_error("Failed to install system db to '$datadir'")
	unless -d $datadir;

    }

    # Create the servers tmpdir
    my $tmpdir= $mysqld->value('tmpdir');
    mkpath($tmpdir) unless -d $tmpdir;

    # Write start of testcase to log file
    mark_log($mysqld->value('#log-error'), $tinfo);

    # Run <tname>-master.sh
    if ($mysqld->option('#!run-master-sh') and
       run_sh_script($tinfo->{master_sh}) )
    {
      $tinfo->{'comment'}= "Failed to execute '$tinfo->{master_sh}'";
      return 1;
    }

    # Run <tname>-slave.sh
    if ($mysqld->option('#!run-slave-sh') and
	run_sh_script($tinfo->{slave_sh}))
    {
      $tinfo->{'comment'}= "Failed to execute '$tinfo->{slave_sh}'";
      return 1;
    }

    if (!$opt_embedded_server)
    {
      my $extra_opts= get_extra_opts($mysqld, $tinfo);
      mysqld_start($mysqld,$extra_opts);

      # Save this test case information, so next can examine it
      $mysqld->{'started_tinfo'}= $tinfo;

      # Wait until server's uuid is generated. This avoids that master and
      # slave generate the same UUID sporadically.
      sleep_until_file_created("$datadir/auto.cnf", $opt_start_timeout,
                               $mysqld->{'proc'});

    }

  }

  # Wait for clusters to start
  foreach my $cluster ( clusters() )
  {
    if (ndbcluster_wait_started($cluster, ""))
    {
      # failed to start
      $tinfo->{'comment'}= "Start of '".$cluster->name()."' cluster failed";
      return 1;
    }
  }

  # Wait for mysqlds to start
  foreach my $mysqld ( mysqlds() )
  {
    next if !started($mysqld);

    if (sleep_until_file_created($mysqld->value('pid-file'),
				 $opt_start_timeout,
				 $mysqld->{'proc'}) == 0) {
      $tinfo->{comment}=
	"Failed to start ".$mysqld->name();

      my $logfile= $mysqld->value('#log-error');
      if ( defined $logfile and -f $logfile )
      {
        my @srv_lines= extract_server_log($logfile, $tinfo->{name});
	$tinfo->{logfile}= "Server log is:\n" . join ("", @srv_lines);
      }
      else
      {
	$tinfo->{logfile}= "Could not open server logfile: '$logfile'";
      }
      return 1;
    }
  }
  return 0;
}


#
# Run include/check-testcase.test
# Before a testcase, run in record mode and save result file to var/tmp
# After testcase, run and compare with the recorded file, they should be equal!
#
# RETURN VALUE
#  The newly started process
#
sub start_check_testcase ($$$) {
  my $tinfo=    shift;
  my $mode=     shift;
  my $mysqld=   shift;

  my $name= "check-".$mysqld->name();
  # Replace dots in name with underscore to avoid that mysqltest
  # misinterpret's what the filename extension is :(
  $name=~ s/\./_/g;

  my $args;
  mtr_init_args(\$args);

  mtr_add_arg($args, "--defaults-file=%s", $path_config_file);
  mtr_add_arg($args, "--defaults-group-suffix=%s", $mysqld->after('mysqld'));
  mtr_add_arg($args, "--result-file=%s", "$opt_vardir/tmp/$name.result");
  mtr_add_arg($args, "--test-file=%s", "include/check-testcase.test");
  mtr_add_arg($args, "--verbose");

  if ( $mode eq "before" )
  {
    mtr_add_arg($args, "--record");
  }
  my $errfile= "$opt_vardir/tmp/$name.err";
  my $proc= My::SafeProcess->new
    (
     name          => $name,
     path          => $exe_mysqltest,
     error         => $errfile,
     output        => $errfile,
     args          => \$args,
     user_data     => $errfile,
     verbose       => $opt_verbose,
    );

  mtr_report("Started $proc");
  return $proc;
}


sub run_mysqltest ($) {
  my $proc= start_mysqltest(@_);
  $proc->wait();
}


sub start_mysqltest ($) {
  my ($tinfo)= @_;
  my $exe= $exe_mysqltest;
  my $args;

  mark_time_used('admin');

  mtr_init_args(\$args);

  mtr_add_arg($args, "--defaults-file=%s", $path_config_file);
  mtr_add_arg($args, "--silent");
  mtr_add_arg($args, "--tmpdir=%s", $opt_tmpdir);
  mtr_add_arg($args, "--character-sets-dir=%s", $path_charsetsdir);
  mtr_add_arg($args, "--logdir=%s/log", $opt_vardir);
  if ($auth_plugin)
  {
    mtr_add_arg($args, "--plugin_dir=%s", dirname($auth_plugin));
  }

  # Log line number and time  for each line in .test file
  mtr_add_arg($args, "--mark-progress")
    if $opt_mark_progress;

  mtr_add_arg($args, "--database=test");

  if ( $opt_ps_protocol )
  {
    mtr_add_arg($args, "--ps-protocol");
  }

  if ( $opt_sp_protocol )
  {
    mtr_add_arg($args, "--sp-protocol");
  }

  if ( $opt_explain_protocol )
  {
    mtr_add_arg($args, "--explain-protocol");
  }

  if ( $opt_view_protocol )
  {
    mtr_add_arg($args, "--view-protocol");
  }

  if ( $opt_cursor_protocol )
  {
    mtr_add_arg($args, "--cursor-protocol");
  }

  if ( $opt_strace_client )
  {
    $exe=  $opt_strace_client || "strace";
    mtr_add_arg($args, "-o");
    mtr_add_arg($args, "%s/log/mysqltest.strace", $opt_vardir);
    mtr_add_arg($args, "$exe_mysqltest");
  }

  mtr_add_arg($args, "--timer-file=%s/log/timer", $opt_vardir);

  if ( $opt_compress )
  {
    mtr_add_arg($args, "--compress");
  }

  if ( $opt_sleep )
  {
    mtr_add_arg($args, "--sleep=%d", $opt_sleep);
  }

  if ( $opt_ssl )
  {
    # Turn on SSL for _all_ test cases if option --ssl was used
    mtr_add_arg($args, "--ssl");
  }

  if ( $opt_max_connections ) {
    mtr_add_arg($args, "--max-connections=%d", $opt_max_connections);
  }

  if ( $opt_embedded_server )
  {

    # Get the args needed for the embedded server
    # and append them to args prefixed
    # with --sever-arg=

    my $mysqld=  $config->group('embedded')
      or mtr_error("Could not get [embedded] section");

    my $mysqld_args;
    mtr_init_args(\$mysqld_args);
    my $extra_opts= get_extra_opts($mysqld, $tinfo);
    mysqld_arguments($mysqld_args, $mysqld, $extra_opts);
    mtr_add_arg($args, "--server-arg=%s", $_) for @$mysqld_args;

    if (IS_WINDOWS)
    {
      # Trick the server to send output to stderr, with --console
      mtr_add_arg($args, "--server-arg=--console");
    }
  }

  # ----------------------------------------------------------------------
  # export MYSQL_TEST variable containing <path>/mysqltest <args>
  # ----------------------------------------------------------------------
  $ENV{'MYSQL_TEST'}= mtr_args2str($exe_mysqltest, @$args);

  # ----------------------------------------------------------------------
  # Add arguments that should not go into the MYSQL_TEST env var
  # ----------------------------------------------------------------------
  if ( $opt_valgrind_mysqltest )
  {
    # Prefix the Valgrind options to the argument list.
    # We do this here, since we do not want to Valgrind the nested invocations
    # of mysqltest; that would mess up the stderr output causing test failure.
    my @args_saved = @$args;
    mtr_init_args(\$args);
    valgrind_arguments($args, \$exe);
    mtr_add_arg($args, "%s", $_) for @args_saved;
  }

  mtr_add_arg($args, "--test-file=%s", $tinfo->{'path'});

  # Number of lines of resut to include in failure report
  mtr_add_arg($args, "--tail-lines=20");

  if ( defined $tinfo->{'result_file'} ) {
    mtr_add_arg($args, "--result-file=%s", $tinfo->{'result_file'});
  }

  client_debug_arg($args, "mysqltest");

  if ( $opt_record )
  {
    mtr_add_arg($args, "--record");

    # When recording to a non existing result file
    # the name of that file is in "record_file"
    if ( defined $tinfo->{'record_file'} ) {
      mtr_add_arg($args, "--result-file=%s", $tinfo->{record_file});
    }
  }

  if ( $opt_client_gdb )
  {
    gdb_arguments(\$args, \$exe, "client");
  }
  elsif ( $opt_client_ddd )
  {
    ddd_arguments(\$args, \$exe, "client");
  }
  if ( $opt_client_dbx ) {
    dbx_arguments(\$args, \$exe, "client");
  }
  elsif ( $opt_client_debugger )
  {
    debugger_arguments(\$args, \$exe, "client");
  }

  my $proc= My::SafeProcess->new
    (
     name          => "mysqltest",
     path          => $exe,
     args          => \$args,
     append        => 1,
     error         => $path_current_testlog,
     verbose       => $opt_verbose,
    );
  mtr_verbose("Started $proc");
  return $proc;
}


#
# Modify the exe and args so that program is run in gdb in xterm
#
sub gdb_arguments {
  my $args= shift;
  my $exe=  shift;
  my $type= shift;

  # Write $args to gdb init file
  my $str= join " ", map { s/"/\\"/g; "\"$_\""; } @$$args;
  my $gdb_init_file= "$opt_vardir/tmp/gdbinit.$type";

  # Remove the old gdbinit file
  unlink($gdb_init_file);

  # write init file for mysqld or client
  mtr_tofile($gdb_init_file,
	     "set args $str\n" .
	     "break main\n" .
	     "run");

  if ( $opt_manual_gdb )
  {
     print "\nTo start gdb for $type, type in another window:\n";
     print "gdb -cd $glob_mysql_test_dir -x $gdb_init_file $$exe\n";

     # Indicate the exe should not be started
     $$exe= undef;
     return;
  }

  $$args= [];
  mtr_add_arg($$args, "-title");
  mtr_add_arg($$args, "$type");
  mtr_add_arg($$args, "-e");

  if ( $exe_libtool )
  {
    mtr_add_arg($$args, $exe_libtool);
    mtr_add_arg($$args, "--mode=execute");
  }

  mtr_add_arg($$args, "gdb");
  mtr_add_arg($$args, "-x");
  mtr_add_arg($$args, "$gdb_init_file");
  mtr_add_arg($$args, "$$exe");

  $$exe= "xterm";
}


#
# Modify the exe and args so that program is run in ddd
#
sub ddd_arguments {
  my $args= shift;
  my $exe=  shift;
  my $type= shift;

  # Write $args to ddd init file
  my $str= join " ", map { s/"/\\"/g; "\"$_\""; } @$$args;
  my $gdb_init_file= "$opt_vardir/tmp/gdbinit.$type";

  # Remove the old gdbinit file
  unlink($gdb_init_file);

<<<<<<< HEAD
  if ( $type eq "client" )
  {
    # write init file for client
    mtr_tofile($gdb_init_file,
	       "set args $str\n" .
	       "break main\n");
  }
  else
  {
    # write init file for mysqld
    mtr_tofile($gdb_init_file,
	       "file ../sql/mysqld\n" .
	       "set args $str\n" .
	       "break mysql_parse\n" .
	       "commands 1\n" .
	       "disable 1\n" .
	       "end");
  }
=======
  # write init file for mysqld or client
  mtr_tofile($gdb_init_file,
	     "file $$exe\n" .
	     "set args $str\n" .
	     "break main\n" .
	     "run");
>>>>>>> ed2a2770

  if ( $opt_manual_ddd )
  {
     print "\nTo start ddd for $type, type in another window:\n";
     print "ddd -cd $glob_mysql_test_dir -x $gdb_init_file $$exe\n";

     # Indicate the exe should not be started
     $$exe= undef;
     return;
  }

  my $save_exe= $$exe;
  $$args= [];
  if ( $exe_libtool )
  {
    $$exe= $exe_libtool;
    mtr_add_arg($$args, "--mode=execute");
    mtr_add_arg($$args, "ddd");
  }
  else
  {
    $$exe= "ddd";
  }
  mtr_add_arg($$args, "--command=$gdb_init_file");
  mtr_add_arg($$args, "$save_exe");
}


#
# Modify the exe and args so that program is run in dbx in xterm
#
sub dbx_arguments {
  my $args= shift;
  my $exe=  shift;
  my $type= shift;

  # Put $args into a single string
  my $str= join " ", @$$args;

  if ( $opt_manual_dbx ) {
    print "\nTo start dbx for $type, type in another window:\n";
    print "cd $glob_mysql_test_dir; dbx -c \"stop in main; " .
          "run $str\" $$exe\n";

    # Indicate the exe should not be started
    $$exe= undef;
    return;
  }

  $$args= [];
  mtr_add_arg($$args, "-title");
  mtr_add_arg($$args, "$type");
  mtr_add_arg($$args, "-e");

  if ( $exe_libtool ) {
    mtr_add_arg($$args, $exe_libtool);
    mtr_add_arg($$args, "--mode=execute");
  }

  mtr_add_arg($$args, "dbx");
  mtr_add_arg($$args, "-c");
  mtr_add_arg($$args, "stop in main; run $str");
  mtr_add_arg($$args, "$$exe");

  $$exe= "xterm";
}


#
# Modify the exe and args so that program is run in the selected debugger
#
sub debugger_arguments {
  my $args= shift;
  my $exe=  shift;
  my $debugger= $opt_debugger || $opt_client_debugger;

  if ( $debugger =~ /vcexpress|vc|devenv/ )
  {
    # vc[express] /debugexe exe arg1 .. argn

    # Add name of the exe and /debugexe before args
    unshift(@$$args, "$$exe");
    unshift(@$$args, "/debugexe");

    # Set exe to debuggername
    $$exe= $debugger;

  }
  elsif ( $debugger =~ /windbg/ )
  {
    # windbg exe arg1 .. argn

    # Add name of the exe before args
    unshift(@$$args, "$$exe");

    # Set exe to debuggername
    $$exe= $debugger;

  }
  else
  {
    mtr_error("Unknown argument \"$debugger\" passed to --debugger");
  }
}


#
# Modify the exe and args so that program is run in valgrind
#
sub valgrind_arguments {
  my $args= shift;
  my $exe=  shift;

  if ( $opt_callgrind)
  {
    mtr_add_arg($args, "--tool=callgrind");
    mtr_add_arg($args, "--base=$opt_vardir/log");
  }
  else
  {
    mtr_add_arg($args, "--tool=memcheck"); # From >= 2.1.2 needs this option
    mtr_add_arg($args, "--leak-check=yes");
    mtr_add_arg($args, "--num-callers=16");
    mtr_add_arg($args, "--suppressions=%s/valgrind.supp", $glob_mysql_test_dir)
      if -f "$glob_mysql_test_dir/valgrind.supp";
  }

  # Add valgrind options, can be overriden by user
  mtr_add_arg($args, '%s', $_) for (@valgrind_args);

  mtr_add_arg($args, $$exe);

  $$exe= $opt_valgrind_path || "valgrind";

  if ($exe_libtool)
  {
    # Add "libtool --mode-execute" before the test to execute
    # if running in valgrind(to avoid valgrinding bash)
    unshift(@$args, "--mode=execute", $$exe);
    $$exe= $exe_libtool;
  }
}

#
# Search server logs for valgrind reports printed at mysqld termination
#

sub valgrind_exit_reports() {
  my $found_err= 0;

  foreach my $log_file (keys %mysqld_logs)
  {
    my @culprits= ();
    my $valgrind_rep= "";
    my $found_report= 0;
    my $err_in_report= 0;

    my $LOGF = IO::File->new($log_file)
      or mtr_error("Could not open file '$log_file' for reading: $!");

    while ( my $line = <$LOGF> )
    {
      if ($line =~ /^CURRENT_TEST: (.+)$/)
      {
        my $testname= $1;
        # If we have a report, report it if needed and start new list of tests
        if ($found_report)
        {
          if ($err_in_report)
          {
            mtr_print ("Valgrind report from $log_file after tests:\n",
                        @culprits);
            mtr_print_line();
            print ("$valgrind_rep\n");
            $err_in_report= 0;
          }
          # Make ready to collect new report
          @culprits= ();
          $found_report= 0;
          $valgrind_rep= "";
        }
        push (@culprits, $testname);
        next;
      }
      # This line marks the start of a valgrind report
      $found_report= 1 if $line =~ /^==\d+== .* SUMMARY:/;

      if ($found_report) {
        $line=~ s/^==\d+== //;
        $valgrind_rep .= $line;
        $err_in_report= 1 if $line =~ /ERROR SUMMARY: [1-9]/;
        $err_in_report= 1 if $line =~ /definitely lost: [1-9]/;
        $err_in_report= 1 if $line =~ /possibly lost: [1-9]/;
      }
    }

    $LOGF= undef;

    if ($err_in_report) {
      mtr_print ("Valgrind report from $log_file after tests:\n", @culprits);
      mtr_print_line();
      print ("$valgrind_rep\n");
      $found_err= 1;
    }
  }

  return $found_err;
}

sub run_ctest() {
  my $olddir= getcwd();
  chdir ($bindir) or die ("Could not chdir to $bindir");
  my $tinfo;
  my $no_ctest= (IS_WINDOWS) ? 256 : -1;
  my $ctest_vs= "";

  # Just ignore if not configured/built to run ctest
  if (! -f "CTestTestfile.cmake") {
    chdir($olddir);
    return;
  }

  # Add vs-config option if needed
  $ctest_vs= "-C $opt_vs_config" if $opt_vs_config;

  # Also silently ignore if we don't have ctest and didn't insist
  # Special override: also ignore in Pushbuild, some platforms may not have it
  # Now, run ctest and collect output
  my $ctest_out= `ctest $ctest_vs 2>&1`;
  if ($? == $no_ctest && $opt_ctest == -1 && ! defined $ENV{PB2WORKDIR}) {
    chdir($olddir);
    return;
  }

  # Create minimalistic "test" for the reporting
  $tinfo = My::Test->new
    (
     name           => 'unit_tests',
    );
  # Set dummy worker id to align report with normal tests
  $tinfo->{worker} = 0 if $opt_parallel > 1;

  my $ctfail= 0;		# Did ctest fail?
  if ($?) {
    $ctfail= 1;
    $tinfo->{result}= 'MTR_RES_FAILED';
    $tinfo->{comment}= "ctest failed with exit code $?, see result below";
    $ctest_out= "" unless $ctest_out;
  }
  my $ctfile= "$opt_vardir/ctest.log";
  my $ctres= 0;			# Did ctest produce report summary?

  open (CTEST, " > $ctfile") or die ("Could not open output file $ctfile");

  # Put ctest output in log file, while analyzing results
  for (split ('\n', $ctest_out)) {
    print CTEST "$_\n";
    if (/tests passed/) {
      $ctres= 1;
      $ctest_report .= "\nUnit tests: $_\n";
    }
    if ( /FAILED/ or /\(Failed\)/ ) {
      $ctfail= 1;
      $ctest_report .= "  $_\n";
    }
  }
  close CTEST;

  # Set needed 'attributes' for test reporting
  $tinfo->{comment}.= "\nctest did not pruduce report summary" if ! $ctres;
  $tinfo->{result}= ($ctres && !$ctfail)
    ? 'MTR_RES_PASSED' : 'MTR_RES_FAILED';
  $ctest_report .= "Report from unit tests in $ctfile";
  $tinfo->{failures}= ($tinfo->{result} eq 'MTR_RES_FAILED');

  mark_time_used('test');
  mtr_report_test($tinfo);
  chdir($olddir);
  return $tinfo;
}

#
# Usage
#
sub usage ($) {
  my ($message)= @_;

  if ( $message )
  {
    print STDERR "$message\n";
  }

  print <<HERE;

$0 [ OPTIONS ] [ TESTCASE ]

Options to control what engine/variation to run

  embedded-server       Use the embedded server, i.e. no mysqld daemons
  ps-protocol           Use the binary protocol between client and server
  cursor-protocol       Use the cursor protocol between client and server
                        (implies --ps-protocol)
  view-protocol         Create a view to execute all non updating queries
  explain-protocol      Run 'EXPLAIN EXTENDED' on all SELECT queries
  sp-protocol           Create a stored procedure to execute all queries
  compress              Use the compressed protocol between client and server
  ssl                   Use ssl protocol between client and server
  skip-ssl              Dont start server with support for ssl connections
  vs-config             Visual Studio configuration used to create executables
                        (default: MTR_VS_CONFIG environment variable)

  defaults-file=<config template> Use fixed config template for all
                        tests
  defaults-extra-file=<config template> Extra config template to add to
                        all generated configs
  combination=<opt>     Use at least twice to run tests with specified 
                        options to mysqld
  skip-combinations     Ignore combination file (or options)

Options to control directories to use
  tmpdir=DIR            The directory where temporary files are stored
                        (default: ./var/tmp).
  vardir=DIR            The directory where files generated from the test run
                        is stored (default: ./var). Specifying a ramdisk or
                        tmpfs will speed up tests.
  mem                   Run testsuite in "memory" using tmpfs or ramdisk
                        Attempts to find a suitable location
                        using a builtin list of standard locations
                        for tmpfs (/dev/shm)
                        The option can also be set using environment
                        variable MTR_MEM=[DIR]
  clean-vardir          Clean vardir if tests were successful and if
                        running in "memory". Otherwise this option is ignored
  client-bindir=PATH    Path to the directory where client binaries are located
  client-libdir=PATH    Path to the directory where client libraries are located


Options to control what test suites or cases to run

  force                 Continue to run the suite after failure
  with-ndbcluster-only  Run only tests that include "ndb" in the filename
  skip-ndb[cluster]     Skip all tests that need cluster. Default.
  include-ndb[cluster]  Enable all tests that need cluster
  do-test=PREFIX or REGEX
                        Run test cases which name are prefixed with PREFIX
                        or fulfills REGEX
  skip-test=PREFIX or REGEX
                        Skip test cases which name are prefixed with PREFIX
                        or fulfills REGEX
  start-from=PREFIX     Run test cases starting test prefixed with PREFIX where
                        prefix may be suite.testname or just testname
  suite[s]=NAME1,..,NAMEN
                        Collect tests in suites from the comma separated
                        list of suite names.
                        The default is: "$DEFAULT_SUITES"
  skip-rpl              Skip the replication test cases.
  big-test              Also run tests marked as "big"
  enable-disabled       Run also tests marked as disabled
  print-testcases       Don't run the tests but print details about all the
                        selected tests, in the order they would be run.
  skip-test-list=FILE   Skip the tests listed in FILE. Each line in the file
                        is an entry and should be formatted as: 
                        <TESTNAME> : <COMMENT>

Options that specify ports

  mtr-port-base=#       Base for port numbers, ports from this number to
  port-base=#           number+9 are reserved. Should be divisible by 10;
                        if not it will be rounded down. May be set with
                        environment variable MTR_PORT_BASE. If this value is
                        set and is not "auto", it overrides build-thread.
  mtr-build-thread=#    Specify unique number to calculate port number(s) from.
  build-thread=#        Can be set in environment variable MTR_BUILD_THREAD.
                        Set  MTR_BUILD_THREAD="auto" to automatically aquire
                        a build thread id that is unique to current host

Options for test case authoring

  record TESTNAME       (Re)genereate the result file for TESTNAME
  check-testcases       Check testcases for sideeffects
  mark-progress         Log line number and elapsed time to <testname>.progress

Options that pass on options (these may be repeated)

  mysqld=ARGS           Specify additional arguments to "mysqld"
  mysqld-env=VAR=VAL    Specify additional environment settings for "mysqld"

Options to run test on running server

  extern option=value   Run only the tests against an already started server
                        the options to use for connection to the extern server
                        must be specified using name-value pair notation
                        For example:
                         ./$0 --extern socket=/tmp/mysqld.sock

Options for debugging the product

  client-ddd            Start mysqltest client in ddd
  client-debugger=NAME  Start mysqltest in the selected debugger
  client-gdb            Start mysqltest client in gdb
  client-dbx            Start mysqltest client in dbx
  ddd                   Start mysqld in ddd
  debug                 Dump trace output for all servers and client programs
  debug-common          Same as debug, but sets 'd' debug flags to
                        "query,info,error,enter,exit"
  debug-server          Use debug version of server, but without turning on
                        tracing
  debugger=NAME         Start mysqld in the selected debugger
  gdb                   Start the mysqld(s) in gdb
  dbx                   Start the mysqld(s) in dbx
  manual-debug          Let user manually start mysqld in debugger, before
                        running test(s)
  manual-gdb            Let user manually start mysqld in gdb, before running
                        test(s)
  manual-ddd            Let user manually start mysqld in ddd, before running
                        test(s)
  manual-dbx            Let user manually start mysqld in dbx, before running
                        test(s)
  strace-client[=path]  Create strace output for mysqltest client, optionally
                        specifying name and path to the trace program to use.
                        Example: $0 --strace-client=ktrace
  max-save-core         Limit the number of core files saved (to avoid filling
                        up disks for heavily crashing server). Defaults to
                        $opt_max_save_core, set to 0 for no limit. Set
                        it's default with MTR_MAX_SAVE_CORE
  max-save-datadir      Limit the number of datadir saved (to avoid filling
                        up disks for heavily crashing server). Defaults to
                        $opt_max_save_datadir, set to 0 for no limit. Set
                        it's default with MTR_MAX_SAVE_DATDIR
  max-test-fail         Limit the number of test failurs before aborting
                        the current test run. Defaults to
                        $opt_max_test_fail, set to 0 for no limit. Set
                        it's default with MTR_MAX_TEST_FAIL

Options for valgrind

  valgrind              Run the "mysqltest" and "mysqld" executables using
                        valgrind with default options
  valgrind-all          Synonym for --valgrind
  valgrind-mysqltest    Run the "mysqltest" and "mysql_client_test" executable
                        with valgrind
  valgrind-mysqld       Run the "mysqld" executable with valgrind
  valgrind-options=ARGS Deprecated, use --valgrind-option
  valgrind-option=ARGS  Option to give valgrind, replaces default option(s),
                        can be specified more then once
  valgrind-path=<EXE>   Path to the valgrind executable
  callgrind             Instruct valgrind to use callgrind

Misc options
  user=USER             User for connecting to mysqld(default: $opt_user)
  comment=STR           Write STR to the output
  timer                 Show test case execution time.
  verbose               More verbose output(use multiple times for even more)
  verbose-restart       Write when and why servers are restarted
  start                 Only initialize and start the servers, using the
                        startup settings for the first specified test case
                        Example:
                         $0 --start alias &
  start-and-exit        Same as --start, but mysql-test-run terminates and
                        leaves just the server running
  start-dirty           Only start the servers (without initialization) for
                        the first specified test case
  user-args             In combination with start* and no test name, drops
                        arguments to mysqld except those speficied with
                        --mysqld (if any)
  wait-all              If --start or --start-dirty option is used, wait for all
                        servers to exit before finishing the process
  fast                  Run as fast as possible, dont't wait for servers
                        to shutdown etc.
  force-restart         Always restart servers between tests
  parallel=N            Run tests in N parallel threads (default=1)
                        Use parallel=auto for auto-setting of N
  repeat=N              Run each test N number of times
  retry=N               Retry tests that fail N times, limit number of failures
                        to $opt_retry_failure
  retry-failure=N       Limit number of retries for a failed test
  reorder               Reorder tests to get fewer server restarts
  help                  Get this help text

  testcase-timeout=MINUTES Max test case run time (default $opt_testcase_timeout)
  suite-timeout=MINUTES Max test suite run time (default $opt_suite_timeout)
  shutdown-timeout=SECONDS Max number of seconds to wait for server shutdown
                        before killing servers (default $opt_shutdown_timeout)
  warnings              Scan the log files for warnings. Use --nowarnings
                        to turn off.

  sleep=SECONDS         Passed to mysqltest, will be used as fixed sleep time
  debug-sync-timeout=NUM Set default timeout for WAIT_FOR debug sync
                        actions. Disable facility with NUM=0.
  gcov                  Collect coverage information after the test.
                        The result is a gcov file per source and header file.
  gprof                 Collect profiling information using gprof.
  experimental=<file>   Refer to list of tests considered experimental;
                        failures will be marked exp-fail instead of fail.
  report-features       First run a "test" that reports mysql features
  timestamp             Print timestamp before each test report line
  timediff              With --timestamp, also print time passed since
                        *previous* test started
  max-connections=N     Max number of open connection to server in mysqltest
  default-myisam        Set default storage engine to MyISAM for non-innodb
                        tests. This is needed after switching default storage
                        engine to InnoDB.
  report-times          Report how much time has been spent on different
                        phases of test execution.
  nounit-tests          Do not run unit tests. Normally run if configured
                        and if not running named tests/suites
  unit-tests            Run unit tests even if they would otherwise not be run

Some options that control enabling a feature for normal test runs,
can be turned off by prepending 'no' to the option, e.g. --notimer.
This applies to reorder, timer, check-testcases and warnings.

HERE
  exit(1);

}

sub list_options ($) {
  my $hash= shift;

  for (keys %$hash) {
    s/([:=].*|[+!])$//;
    s/\|/\n--/g;
    print "--$_\n" unless /list-options/;
  }

  exit(1);
}
<|MERGE_RESOLUTION|>--- conflicted
+++ resolved
@@ -5510,33 +5510,12 @@
   # Remove the old gdbinit file
   unlink($gdb_init_file);
 
-<<<<<<< HEAD
-  if ( $type eq "client" )
-  {
-    # write init file for client
-    mtr_tofile($gdb_init_file,
-	       "set args $str\n" .
-	       "break main\n");
-  }
-  else
-  {
-    # write init file for mysqld
-    mtr_tofile($gdb_init_file,
-	       "file ../sql/mysqld\n" .
-	       "set args $str\n" .
-	       "break mysql_parse\n" .
-	       "commands 1\n" .
-	       "disable 1\n" .
-	       "end");
-  }
-=======
   # write init file for mysqld or client
   mtr_tofile($gdb_init_file,
 	     "file $$exe\n" .
 	     "set args $str\n" .
 	     "break main\n" .
 	     "run");
->>>>>>> ed2a2770
 
   if ( $opt_manual_ddd )
   {
