--- conflicted
+++ resolved
@@ -471,31 +471,7 @@
 
   if ( $ENV{'MTR_BUILD_THREAD'} )
   {
-<<<<<<< HEAD
     set_mtr_build_thread_ports($ENV{'MTR_BUILD_THREAD'});
-=======
-    # If so requested, we try to avail ourselves of a unique build thread number.
-    if ( lc($ENV{'MTR_BUILD_THREAD'}) eq 'auto' ) {
-      print "Requesting build thread... ";
-      $ENV{'MTR_BUILD_THREAD'} = mtr_require_unique_id_and_wait("/tmp/mysql-test-ports", 200, 299);
-      print "got ".$ENV{'MTR_BUILD_THREAD'}."\n";
-    }
-    # Up to two masters, up to three slaves
-    $opt_master_myport=         $ENV{'MTR_BUILD_THREAD'} * 10 + 10000; # and 1
-    $opt_slave_myport=          $opt_master_myport + 2;  # and 3 4
-    $opt_ndbcluster_port=       $opt_master_myport + 5;
-    $opt_ndbcluster_port_slave= $opt_master_myport + 6;
-    $im_port=                   $opt_master_myport + 7;
-    $im_mysqld1_port=           $opt_master_myport + 8;
-    $im_mysqld2_port=           $opt_master_myport + 9;
-  }
-
-  if ( $opt_master_myport < 5001 or $opt_master_myport + 10 >= 32767 )
-  {
-    mtr_error("MTR_BUILD_THREAD number results in a port",
-              "outside 5001 - 32767",
-              "($opt_master_myport - $opt_master_myport + 10)");
->>>>>>> 5fcb7a4e
   }
 
   # This is needed for test log evaluation in "gen-build-status-page"
