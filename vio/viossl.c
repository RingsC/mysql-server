--- conflicted
+++ resolved
@@ -61,92 +61,6 @@
 */
 
 static void ssl_set_sys_error(int ssl_error)
-<<<<<<< HEAD
-{
-  int error= 0;
-
-  switch (ssl_error)
-  {
-  case SSL_ERROR_ZERO_RETURN:
-    error= SOCKET_ECONNRESET;
-    break;
-  case SSL_ERROR_WANT_READ:
-  case SSL_ERROR_WANT_WRITE:
-#ifdef SSL_ERROR_WANT_CONNECT
-  case SSL_ERROR_WANT_CONNECT:
-#endif
-#ifdef SSL_ERROR_WANT_ACCEPT
-  case SSL_ERROR_WANT_ACCEPT:
-#endif
-    error= SOCKET_EWOULDBLOCK;
-    break;
-  case SSL_ERROR_SSL:
-    /* Protocol error. */
-#ifdef EPROTO
-    error= EPROTO;
-#else
-    error= SOCKET_ECONNRESET;
-#endif
-    break;
-  case SSL_ERROR_SYSCALL:
-  case SSL_ERROR_NONE:
-  default:
-    break;
-  };
-
-  /* Set error status to a equivalent of the SSL error. */
-  if (error)
-  {
-#ifdef _WIN32
-    WSASetLastError(error);
-#else
-    errno= error;
-#endif
-  }
-}
-
-
-/**
-  Indicate whether a SSL I/O operation must be retried later.
-
-  @param vio  VIO object representing a SSL connection.
-  @param ret  Value returned by a SSL I/O function.
-  @param event[out] The type of I/O event to wait/retry.
-
-  @return Whether a SSL I/O operation should be deferred.
-  @retval TRUE    Temporary failure, retry operation.
-  @retval FALSE   Indeterminate failure.
-*/
-
-static my_bool ssl_should_retry(Vio *vio, int ret, enum enum_vio_io_event *event)
-{
-  int ssl_error;
-  SSL *ssl= vio->ssl_arg;
-  my_bool should_retry= TRUE;
-
-  /* Retrieve the result for the SSL I/O operation. */
-  ssl_error= SSL_get_error(ssl, ret);
-
-  /* Retrieve the result for the SSL I/O operation. */
-  switch (ssl_error)
-  {
-  case SSL_ERROR_WANT_READ:
-    *event= VIO_IO_EVENT_READ;
-    break;
-  case SSL_ERROR_WANT_WRITE:
-    *event= VIO_IO_EVENT_WRITE;
-    break;
-  default:
-#ifndef DBUG_OFF
-    report_errors(ssl);
-#endif
-    should_retry= FALSE;
-    ssl_set_sys_error(ssl_error);
-    break;
-  }
-
-  return should_retry;
-=======
 {
   int error= 0;
 
@@ -323,61 +237,10 @@
   }
 
   DBUG_RETURN(ret < 0 ? -1 : ret);
->>>>>>> 50759fc8
 }
 
 #ifdef HAVE_YASSL
 
-<<<<<<< HEAD
-size_t vio_ssl_read(Vio *vio, uchar *buf, size_t size)
-{
-  int ret;
-  SSL *ssl= vio->ssl_arg;
-  DBUG_ENTER("vio_ssl_read");
-
-  while ((ret= SSL_read(ssl, buf, size)) < 0)
-  {
-    enum enum_vio_io_event event;
-
-    /* Process the SSL I/O error. */
-    if (!ssl_should_retry(vio, ret, &event))
-      break;
-
-    /* Attempt to wait for an I/O event. */
-    if (vio_socket_io_wait(vio, event))
-      break;
-  }
-
-  DBUG_RETURN(ret < 0 ? -1 : ret);
-}
-
-
-size_t vio_ssl_write(Vio *vio, const uchar *buf, size_t size)
-{
-  int ret;
-  SSL *ssl= vio->ssl_arg;
-  DBUG_ENTER("vio_ssl_write");
-
-  while ((ret= SSL_write(ssl, buf, size)) < 0)
-  {
-    enum enum_vio_io_event event;
-
-    /* Process the SSL I/O error. */
-    if (!ssl_should_retry(vio, ret, &event))
-      break;
-
-    /* Attempt to wait for an I/O event. */
-    if (vio_socket_io_wait(vio, event))
-      break;
-  }
-
-  DBUG_RETURN(ret < 0 ? -1 : ret);
-}
-
-#ifdef HAVE_YASSL
-
-=======
->>>>>>> 50759fc8
 /* Emulate a blocking recv() call with vio_read(). */
 static long yassl_recv(void *ptr, void *buf, size_t len)
 {
@@ -460,35 +323,20 @@
   @param vio    VIO object representing a SSL connection.
   @param ssl    SSL structure for the connection.
   @param func   SSL handshake handler.
-<<<<<<< HEAD
-=======
   @param ssl_errno_holder[out]  The SSL error code.
->>>>>>> 50759fc8
 
   @return Return value is 1 on success.
 */
 
-<<<<<<< HEAD
-static int ssl_handshake_loop(Vio *vio, SSL *ssl, ssl_handshake_func_t func)
-=======
 static int ssl_handshake_loop(Vio *vio, SSL *ssl,
                               ssl_handshake_func_t func,
                               unsigned long *ssl_errno_holder)
->>>>>>> 50759fc8
 {
   int ret;
 
   vio->ssl_arg= ssl;
 
   /* Initiate the SSL handshake. */
-<<<<<<< HEAD
-  while ((ret= func(ssl)) < 1)
-  {
-    enum enum_vio_io_event event;
-
-    /* Process the SSL I/O error. */
-    if (!ssl_should_retry(vio, ret, &event))
-=======
   while (1)
   {
     enum enum_vio_io_event event;
@@ -509,7 +357,6 @@
 
     /* Process the SSL I/O error. */
     if (!ssl_should_retry(vio, ret, &event, ssl_errno_holder))
->>>>>>> 50759fc8
       break;
 
     /* Wait for I/O so that the handshake can proceed. */
@@ -524,12 +371,8 @@
 
 
 static int ssl_do(struct st_VioSSLFd *ptr, Vio *vio, long timeout,
-<<<<<<< HEAD
-                  ssl_handshake_func_t func, unsigned long *errptr)
-=======
                   ssl_handshake_func_t func,
                   unsigned long *ssl_errno_holder)
->>>>>>> 50759fc8
 {
   int r;
   SSL *ssl;
@@ -541,11 +384,7 @@
   if (!(ssl= SSL_new(ptr->ssl_context)))
   {
     DBUG_PRINT("error", ("SSL_new failure"));
-<<<<<<< HEAD
-    *errptr= ERR_get_error();
-=======
     *ssl_errno_holder= ERR_get_error();
->>>>>>> 50759fc8
     DBUG_RETURN(1);
   }
   DBUG_PRINT("info", ("ssl: 0x%lx timeout: %ld", (long) ssl, timeout));
@@ -570,11 +409,7 @@
   yaSSL_transport_set_send_function(ssl, yassl_send);
 #endif
 
-<<<<<<< HEAD
-  if ((r= ssl_handshake_loop(vio, ssl, func)) < 1)
-=======
   if ((r= ssl_handshake_loop(vio, ssl, func, ssl_errno_holder)) < 1)
->>>>>>> 50759fc8
   {
     DBUG_PRINT("error", ("SSL_connect/accept failure"));
     SSL_free(ssl);
